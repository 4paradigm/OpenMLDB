"""Module of training and request to predict server"""
import gc
import os
import time
import glob
<<<<<<< HEAD
# fmt:off
=======
import requests
# fmt:off
# pylint: disable=unused-import
>>>>>>> 6525d837
import openmldb
import sqlalchemy as db
import pandas as pd
import xgboost as xgb
<<<<<<< HEAD
=======

>>>>>>> 6525d837
# fmt:on

# openmldb cluster configs
zk = '127.0.0.1:2181'
zk_path = '/openmldb'

# db, deploy name and model_path will update to predict server. You only need to modify here.
db_name = 'demo_db'
deploy_name = 'demo'
# save model to
model_path = '/tmp/model.json'

table_name = 'talkingdata' + str(int(time.time()))
# make sure that taskmanager can access the path
train_feature_dir = '/tmp/train_feature'

predict_server = 'localhost:8881'


def column_string(col_tuple) -> str:
    return ' '.join(col_tuple)


def xgb_modelfit_nocv(params, dtrain, dvalid, objective='binary:logistic', metrics='auc',
                      feval=None, num_boost_round=3000, early_stopping_rounds=20):
    xgb_params = {
        'booster': 'gbtree',
        'obj': objective,
        'eval_metric': metrics,
        'num_leaves': 31,  # we should let it be smaller than 2^(max_depth)
        'max_depth': -1,  # -1 means no limit
        'max_bin': 255,  # Number of bucketed bin for feature values
        'subsample': 0.6,  # Subsample ratio of the training instance.
        'colsample_bytree': 0.3,
        'min_child_weight': 5,
        'alpha': 0,  # L1 regularization term on weights
        'lambda': 0,  # L2 regularization term on weights
        'nthread': 8,
        'verbosity': 0,
    }
    xgb_params.update(params)

    print('preparing validation datasets')

    evals_results = {}

    bst1 = xgb.train(xgb_params,
                     dtrain,
                     evals=dvalid,
                     evals_result=evals_results,
                     num_boost_round=num_boost_round,
                     early_stopping_rounds=early_stopping_rounds,
                     verbose_eval=10,
                     feval=feval)

    n_estimators = bst1.best_iteration
    print('\nModel Report')
    print('n_estimators : ', n_estimators)
    print(metrics + ':', evals_results['eval'][metrics][n_estimators - 1])

    return bst1


# use pandas extension types to support NA in integer column
dtypes = {
    'ip': 'UInt32',
    'app': 'UInt16',
    'device': 'UInt16',
    'os': 'UInt16',
    'channel': 'UInt16',
    'is_attributed': 'UInt8',
    'click_id': 'UInt32'
}

train_schema = [('ip', 'int'), ('app', 'int'), ('device', 'int'),
                ('os', 'int'), ('channel', 'int'), ('click_time', 'timestamp'), ('is_attributed', 'int')]


def cut_data():
    data_path = 'data/'
    sample_cnt = 10000  # you can prepare sample data by yourself
    print(f'Prepare train data, use {sample_cnt} rows, save it as train_sample.csv')
    train_df_tmp = pd.read_csv(data_path + 'train.csv', nrows=sample_cnt,
                               dtype=dtypes, usecols=[c[0] for c in train_schema])
    assert len(train_df_tmp) == sample_cnt
    # take a portion from train sample data
    train_df_tmp.to_csv('train_sample.csv', index=False)
    del train_df_tmp
    gc.collect()


def nothrow_execute(sql):
    # only used for drop deployment, cuz 'if not exist' is not supported now
    try:
        print('execute ' + sql)
        _, rs = connection.execute(sql)
        print(rs)
        # pylint: disable=broad-except
    except Exception as e:
        print(e)


print(f'Prepare openmldb, db {db_name} table {table_name}')
# cut_data()
engine = db.create_engine(
    f'openmldb:///{db_name}?zk={zk}&zkPath={zk_path}')
connection = engine.connect()

connection.execute(f'CREATE DATABASE IF NOT EXISTS {db_name};')
schema_string = ','.join(list(map(column_string, train_schema)))
<<<<<<< HEAD
connection.execute("CREATE TABLE IF NOT EXISTS {}({});".format(
    table_name, schema_string))
=======
connection.execute(f'CREATE TABLE IF NOT EXISTS {table_name}({schema_string});')
>>>>>>> 6525d837

print('Load train_sample data to offline storage for training(hard copy)')
connection.execute(f'USE {db_name}')
connection.execute("SET @@execute_mode='offline';")
# use sync offline job, to make sure `LOAD DATA` finished
connection.execute('SET @@sync_job=true;')
connection.execute('SET @@job_timeout=1200000;')
# use soft link after https://github.com/4paradigm/OpenMLDB/issues/1565 fixed
connection.execute(f"LOAD DATA INFILE 'file://{os.path.abspath('train_sample.csv')}' "
                   f"INTO TABLE {table_name} OPTIONS(format='csv',header=true);")

print('Feature extraction')
# the first column `is_attributed` is the label
sql_part = f"""
select is_attributed, ip, app, device, os, channel, hour(click_time) as hour, day(click_time) as day, 
count(channel) over w1 as qty, 
count(channel) over w2 as ip_app_count, 
count(channel) over w3 as ip_app_os_count  
from {table_name} 
window 
w1 as (partition by ip order by click_time ROWS_RANGE BETWEEN 1h PRECEDING AND CURRENT ROW), 
w2 as(partition by ip, app order by click_time ROWS_RANGE BETWEEN UNBOUNDED PRECEDING AND CURRENT ROW),
w3 as(partition by ip, app, os order by click_time ROWS_RANGE BETWEEN UNBOUNDED PRECEDING AND CURRENT ROW)
"""
# extraction will take time
connection.execute('SET @@job_timeout=1200000;')
connection.execute(f"{sql_part} INTO OUTFILE '{train_feature_dir}' OPTIONS(mode='overwrite');")

print(f'Load features from feature dir {train_feature_dir}')
# train_feature_dir has multi csv files
train_df = pd.concat(map(pd.read_csv, glob.glob(os.path.join('', train_feature_dir + '/*.csv'))))
print('peek:')
print(train_df.head())
len_train = len(train_df)
train_row_cnt = int(len_train * 3 / 4)
train_df = train_df[(len_train - train_row_cnt):len_train]
val_df = train_df[:(len_train - train_row_cnt)]

print('train size: ', len(train_df))
print('valid size: ', len(val_df))

target = 'is_attributed'
predictors = ['app', 'device', 'os', 'channel', 'hour',
              'day', 'qty', 'ip_app_count', 'ip_app_os_count']

gc.collect()

print('Training by xgb')
params_xgb = {
    'num_leaves': 7,  # we should let it be smaller than 2^(max_depth)
    'max_depth': 3,  # -1 means no limit
    'min_child_samples': 100,
    'max_bin': 100,  # Number of bucketed bin for feature values
    'subsample': 0.7,  # Subsample ratio of the training instance.
    # Subsample ratio of columns when constructing each tree.
    'colsample_bytree': 0.7,
    # Minimum sum of instance weight(hessian) needed in a child(leaf)
    'min_child_weight': 0
}
xgtrain = xgb.DMatrix(train_df[predictors].values,
                      label=train_df[target].values)
xgvalid = xgb.DMatrix(val_df[predictors].values, label=val_df[target].values)
watchlist = [(xgvalid, 'eval'), (xgtrain, 'train')]

bst = xgb_modelfit_nocv(params_xgb,
                        xgtrain,
                        watchlist,
                        objective='binary:logistic',
                        metrics='auc',
                        num_boost_round=300,
                        early_stopping_rounds=50)

del train_df
del val_df
gc.collect()

print('Save model.json to ', model_path)
bst.save_model(model_path)

print('Prepare online serving')

print('Deploy sql')
connection.execute("SET @@execute_mode='online';")
connection.execute(f'USE {db_name}')
nothrow_execute(f'DROP DEPLOYMENT {deploy_name}')
deploy_sql = f"""DEPLOY {deploy_name} {sql_part}"""
print(deploy_sql)
connection.execute(deploy_sql)
print('Import data to online')
# online feature extraction needs history data
# set job_timeout bigger if the `LOAD DATA` job timeout
connection.execute(
    f"LOAD DATA INFILE 'file://{os.path.abspath('train_sample.csv')}' "
    f"INTO TABLE {db_name}.{table_name} OPTIONS(mode='append',format='csv',header=true);")

print('Update model to predict server')
infos = {'database': db_name, 'deployment': deploy_name, 'model_path': model_path}
requests.post('http://' + predict_server + '/update', json=infos)<|MERGE_RESOLUTION|>--- conflicted
+++ resolved
@@ -3,21 +3,14 @@
 import os
 import time
 import glob
-<<<<<<< HEAD
-# fmt:off
-=======
 import requests
 # fmt:off
 # pylint: disable=unused-import
->>>>>>> 6525d837
 import openmldb
 import sqlalchemy as db
 import pandas as pd
 import xgboost as xgb
-<<<<<<< HEAD
-=======
-
->>>>>>> 6525d837
+
 # fmt:on
 
 # openmldb cluster configs
@@ -128,12 +121,7 @@
 
 connection.execute(f'CREATE DATABASE IF NOT EXISTS {db_name};')
 schema_string = ','.join(list(map(column_string, train_schema)))
-<<<<<<< HEAD
-connection.execute("CREATE TABLE IF NOT EXISTS {}({});".format(
-    table_name, schema_string))
-=======
 connection.execute(f'CREATE TABLE IF NOT EXISTS {table_name}({schema_string});')
->>>>>>> 6525d837
 
 print('Load train_sample data to offline storage for training(hard copy)')
 connection.execute(f'USE {db_name}')
