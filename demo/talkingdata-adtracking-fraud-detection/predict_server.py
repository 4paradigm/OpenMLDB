#!/usr/bin/env python3
# -*- coding: utf-8 -*-
# Copyright 2021 4Paradigm
#
# Licensed under the Apache License, Version 2.0 (the "License");
# you may not use this file except in compliance with the License.
# You may obtain a copy of the License at
#
#   http://www.apache.org/licenses/LICENSE-2.0
#
# Unless required by applicable law or agreed to in writing, software
# distributed under the License is distributed on an "AS IS" BASIS,
# WITHOUT WARRANTIES OR CONDITIONS OF ANY KIND, either express or implied.
# See the License for the specific language governing permissions and
# limitations under the License.

import argparse
import json
import numpy as np
import requests
import tornado.ioloop
import tornado.web
import xgboost as xgb
<<<<<<< HEAD
import requests
import argparse

bst = None

table_schema = [
    ("ip", "int"),
    ("app", "int"),
    ("device", "int"),
    ("os", "int"),
    ("channel", "int"),
    ("click_time", "timestamp"),
    ("is_attributed", "int"),
]
=======
import logging

logging.basicConfig(encoding='utf-8', level=logging.INFO, format="%(asctime)s-%(name)s-%(levelname)s-%(message)s")
>>>>>>> 6ecf686c

arg_keys = ["endpoint", 'database', 'deployment', 'model_path']
bst = xgb.Booster()
# schema column type, ref hybridse::sdk::DataTypeName
table_schema = []
url = ""


<<<<<<< HEAD
def get_schema():
    dict_schema_tmp = {}
    for i in table_schema:
        dict_schema_tmp[i[0]] = i[1]
    return dict_schema_tmp


dict_schema = get_schema()
json_schema = json.dumps(dict_schema)
print(json_schema)
# the label is different


def build_feature(rs):
    var_x = [rs[:-1]]
    return np.array(var_x)
=======
def build_feature(res):
    """
    The last value in list, label `is_attributed` is dummy.
    Real-time feature has it, cuz the history data in OpenMLDB is the training data too.
    It'll have this column, but no effect to feature extraction.

    :param res: an OpenMLDB reqeust response
    :return: real feature
    """
    # col `is_attributed` is dummy, col `ip` won't train, so start from 2
    return xgb.DMatrix(np.array([res[2:]]))
>>>>>>> 6ecf686c


class SchemaHandler(tornado.web.RequestHandler):
    def get(self):
        json_schema = json.dumps(table_schema)
        self.write(json_schema)


def request_row_cvt(json_row):
    """
    convert json to array, using table schema
    APIServer request format only has array now
    :param json_row: row in json format
    :return: array
    """
    row_data = []
    for col in table_schema:
        row_data.append(json_row.get(col['name'], "") if col['type'] == "string" else json_row.get(col['name'], 0))
    logging.info('request row: %s', row_data)
    return row_data


def get_result(response):
    result = json.loads(response.text)
    logging.info('request result: %s', result)
    return result['data']['data']


class PredictHandler(tornado.web.RequestHandler):
    def post(self):
        # only one row
        row = json.loads(self.request.body)
<<<<<<< HEAD
        data = {}
        data["input"] = []
        row_data = []
        for i in table_schema:
            if i[1] == "string":
                row_data.append(row.get(i[0], ""))
            elif i[1] == "int" or i[1] == "double" or i[1] == "timestamp" or i[1] == "bigint":
                row_data.append(row.get(i[0], 0))
            else:
                row_data.append(None)
        print("receive request: ", row_data)
        data["input"].append(row_data)
        rs = requests.post(url, json=data)
        result = json.loads(rs.text)
        print(result)
        for r in result["data"]["data"]:
            ins = build_feature(r)
            self.write("----------------ins---------------\n")
            self.write(str(ins) + "\n")
            # print("==========",ins,type(ins),ins.shape)
            label = ins[0][5].reshape(1,)
            ins = np.delete(ins, 5).reshape(1, 9)
            ins = xgb.DMatrix(ins, label=label)
=======
        data = {"input": [request_row_cvt(row)]}
        # request to OpenMLDB
        response = requests.post(url, json=data)

        # result is a list, even we just do a single request
        for res in get_result(response):
            ins = build_feature(res)
            self.write("real-time feature:\n" + str(res) + "\n")
>>>>>>> 6ecf686c
            prediction = bst.predict(ins)
            self.write(
                "---------------predict whether is attributed -------------\n")
            self.write("%s" % str(prediction[0]))
            logging.info('feature: %s, prediction: %s', res, prediction)


class MainHandler(tornado.web.RequestHandler):
    def get(self):
        self.write("real time fe request demo\n")


def args_validator(update_info):
    return any(key in update_info for key in arg_keys)


def make_url():
    return "http://%s/dbs/%s/deployments/%s" % (global_args['endpoint'],
                                                global_args['database'],
                                                global_args['deployment'])


def update_schema():
    r = requests.get(url)
    rs = json.loads(r.text)
    global table_schema
    table_schema = rs['data']['input_schema']


def update_model():
    bst.load_model(fname=global_args['model_path'])


def update_all():
    global url
    url = make_url()
    update_schema()
    logging.info('url and schema updated')
    update_model()
    logging.info('model updated')


class UpdateHandler(tornado.web.RequestHandler):
    def post(self):
        update_info = json.loads(self.request.body)
        # must use the full names
        global global_args
        logging.info('before update: %s', global_args)
        # just update if update_info is empty
        # if not, do restrict update
        if update_info and not args_validator(update_info):
            msg = 'invalid arg in {}, valid candidates {}'.format(update_info, arg_keys)
            self.write(msg)
            return
        global_args = global_args | update_info
        logging.info('update: %s', global_args)
        update_all()
        self.write("ok\n")


def make_app():
    return tornado.web.Application([
        (r"/", MainHandler),
        (r"/schema", SchemaHandler),
        (r"/predict", PredictHandler),
        (r"/update", UpdateHandler),
    ])


if __name__ == "__main__":
    parser = argparse.ArgumentParser()
    parser.add_argument("-e", "--endpoint", help="specify the endpoint of apiserver", default="localhost:9080")
    parser.add_argument("-m", "--model_path", help="specify the model path", default="/tmp/model.json")
    parser.add_argument("-db", "--database", help="the database you want to request", default="demo_db")
    parser.add_argument("-d", "--deployment", help="the deployment you want to request", default="demo")
    parser.add_argument("-i", "--init", action=argparse.BooleanOptionalAction, help="init immediately, update later",
                        default=True)
    args = parser.parse_args()

    global global_args
    global_args = vars(args)
    print(global_args)
    logging.info('init args: %s', global_args)

    if args.init:
        update_all()
    app = make_app()
    app.listen(8881)
    tornado.ioloop.IOLoop.current().start()<|MERGE_RESOLUTION|>--- conflicted
+++ resolved
@@ -14,6 +14,7 @@
 # See the License for the specific language governing permissions and
 # limitations under the License.
 
+"""Module of docstring"""
 import argparse
 import json
 import numpy as np
@@ -21,52 +22,17 @@
 import tornado.ioloop
 import tornado.web
 import xgboost as xgb
-<<<<<<< HEAD
-import requests
-import argparse
-
-bst = None
-
-table_schema = [
-    ("ip", "int"),
-    ("app", "int"),
-    ("device", "int"),
-    ("os", "int"),
-    ("channel", "int"),
-    ("click_time", "timestamp"),
-    ("is_attributed", "int"),
-]
-=======
 import logging
 
-logging.basicConfig(encoding='utf-8', level=logging.INFO, format="%(asctime)s-%(name)s-%(levelname)s-%(message)s")
->>>>>>> 6ecf686c
+logging.basicConfig(encoding="utf-8", level=logging.INFO, format="%(asctime)s-%(name)s-%(levelname)s-%(message)s")
 
-arg_keys = ["endpoint", 'database', 'deployment', 'model_path']
+arg_keys = ["endpoint", "database", "deployment", "model_path"]
 bst = xgb.Booster()
 # schema column type, ref hybridse::sdk::DataTypeName
 table_schema = []
 url = ""
 
 
-<<<<<<< HEAD
-def get_schema():
-    dict_schema_tmp = {}
-    for i in table_schema:
-        dict_schema_tmp[i[0]] = i[1]
-    return dict_schema_tmp
-
-
-dict_schema = get_schema()
-json_schema = json.dumps(dict_schema)
-print(json_schema)
-# the label is different
-
-
-def build_feature(rs):
-    var_x = [rs[:-1]]
-    return np.array(var_x)
-=======
 def build_feature(res):
     """
     The last value in list, label `is_attributed` is dummy.
@@ -78,7 +44,6 @@
     """
     # col `is_attributed` is dummy, col `ip` won't train, so start from 2
     return xgb.DMatrix(np.array([res[2:]]))
->>>>>>> 6ecf686c
 
 
 class SchemaHandler(tornado.web.RequestHandler):
@@ -96,46 +61,22 @@
     """
     row_data = []
     for col in table_schema:
-        row_data.append(json_row.get(col['name'], "") if col['type'] == "string" else json_row.get(col['name'], 0))
-    logging.info('request row: %s', row_data)
+        row_data.append(json_row.get(col["name"], "") if col["type"] == "string" else json_row.get(col["name"], 0))
+    logging.info("request row: %s", row_data)
     return row_data
 
 
 def get_result(response):
     result = json.loads(response.text)
-    logging.info('request result: %s', result)
-    return result['data']['data']
+    logging.info("request result: %s", result)
+    return result["data"]["data"]
 
 
 class PredictHandler(tornado.web.RequestHandler):
+    """Class PredictHandler docstring."""
     def post(self):
         # only one row
         row = json.loads(self.request.body)
-<<<<<<< HEAD
-        data = {}
-        data["input"] = []
-        row_data = []
-        for i in table_schema:
-            if i[1] == "string":
-                row_data.append(row.get(i[0], ""))
-            elif i[1] == "int" or i[1] == "double" or i[1] == "timestamp" or i[1] == "bigint":
-                row_data.append(row.get(i[0], 0))
-            else:
-                row_data.append(None)
-        print("receive request: ", row_data)
-        data["input"].append(row_data)
-        rs = requests.post(url, json=data)
-        result = json.loads(rs.text)
-        print(result)
-        for r in result["data"]["data"]:
-            ins = build_feature(r)
-            self.write("----------------ins---------------\n")
-            self.write(str(ins) + "\n")
-            # print("==========",ins,type(ins),ins.shape)
-            label = ins[0][5].reshape(1,)
-            ins = np.delete(ins, 5).reshape(1, 9)
-            ins = xgb.DMatrix(ins, label=label)
-=======
         data = {"input": [request_row_cvt(row)]}
         # request to OpenMLDB
         response = requests.post(url, json=data)
@@ -144,15 +85,15 @@
         for res in get_result(response):
             ins = build_feature(res)
             self.write("real-time feature:\n" + str(res) + "\n")
->>>>>>> 6ecf686c
             prediction = bst.predict(ins)
             self.write(
                 "---------------predict whether is attributed -------------\n")
-            self.write("%s" % str(prediction[0]))
-            logging.info('feature: %s, prediction: %s', res, prediction)
+            self.write(f"{str(prediction[0])}")
+            logging.info("feature: %s, prediction: %s", res, prediction)
 
 
 class MainHandler(tornado.web.RequestHandler):
+    """Class of MainHandler."""
     def get(self):
         self.write("real time fe request demo\n")
 
@@ -162,45 +103,44 @@
 
 
 def make_url():
-    return "http://%s/dbs/%s/deployments/%s" % (global_args['endpoint'],
-                                                global_args['database'],
-                                                global_args['deployment'])
+    return f"http://{global_args['endpoint']}/dbs/{global_args['database']}/deployments/{global_args['deployment']}"
 
 
 def update_schema():
     r = requests.get(url)
     rs = json.loads(r.text)
     global table_schema
-    table_schema = rs['data']['input_schema']
+    table_schema = rs["data"]["input_schema"]
 
 
 def update_model():
-    bst.load_model(fname=global_args['model_path'])
+    bst.load_model(fname=global_args["model_path"])
 
 
 def update_all():
     global url
     url = make_url()
     update_schema()
-    logging.info('url and schema updated')
+    logging.info("url and schema updated")
     update_model()
-    logging.info('model updated')
+    logging.info("model updated")
 
 
 class UpdateHandler(tornado.web.RequestHandler):
+    """Class of UpdateHandler."""
     def post(self):
         update_info = json.loads(self.request.body)
         # must use the full names
         global global_args
-        logging.info('before update: %s', global_args)
+        logging.info("before update: %s", global_args)
         # just update if update_info is empty
         # if not, do restrict update
         if update_info and not args_validator(update_info):
-            msg = 'invalid arg in {}, valid candidates {}'.format(update_info, arg_keys)
+            msg = f"invalid arg in {update_info}, valid candidates {arg_keys}"
             self.write(msg)
             return
         global_args = global_args | update_info
-        logging.info('update: %s', global_args)
+        logging.info("update: %s", global_args)
         update_all()
         self.write("ok\n")
 
@@ -227,7 +167,7 @@
     global global_args
     global_args = vars(args)
     print(global_args)
-    logging.info('init args: %s', global_args)
+    logging.info("init args: %s", global_args)
 
     if args.init:
         update_all()
