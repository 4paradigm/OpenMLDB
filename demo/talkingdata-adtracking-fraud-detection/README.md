# TalkingData AdTracking Fraud Detection

We demonstrate how to use [OpenMLDB](https://github.com/4paradigm/OpenMLDB) together with other opensource software to
develop a complete machine learning application for TalkingData AdTracking Fraud Detection (read more about this
application on [Kaggle](https://www.kaggle.com/c/talkingdata-adtracking-fraud-detection/overview)).

## Prepare

### OpenMLDB

#### Run in Docker

We recommend you to use docker to run the demo. OpenMLDB and dependencies have been installed.

**Start docker**

```
<<<<<<< HEAD
docker run -it 4pdosc/openmldb:0.6.7 bash
=======
docker run -it 4pdosc/openmldb:0.6.8 bash
>>>>>>> 275e06a5
```

#### Run locally

Download OpenMLDB server pkg, version >= 0.5.0 .

Install all dependencies:

```
pip install pandas xgboost==1.4.2 sklearn tornado "openmldb>=0.5.0" requests
```

### Data Prepare

We just use the head 10000 rows of `train.csv` to be the sample data, see
in `demo/talkingdata-adtracking-fraud-detection/train_sample.csv`.

If you want to test full data, download it by

```
kaggle competitions download -c talkingdata-adtracking-fraud-detection
```

And unzip the data to `demo/talkingdata-adtracking-fraud-detection/data`. Then, call `cut_data()`
in `train_and_serve.py` to produce new sample csv for training.

## Process

### Start OpenMLDB cluster

```
/work/init.sh
```

### Start predict server

You can start predict server even if you haven't deployed, with option `--no-init`.

```
python3 /work/talkingdata/predict_server.py --no-init > predict.log 2>&1 &
```

After trained, you can make predict server to update, by sending a post request to `<ip>:<port>/update`.

You can run `pkill -9 python3` to kill predict server in the background.

### Train and Serve

```
cd /work/talkingdata
python3 train_and_serve.py
```

We use OpenMLDB to do feature extraction, and train by xgboost,
see [train_and_serve.py](https://github.com/4paradigm/OpenMLDB/blob/main/demo/talkingdata-adtracking-fraud-detection/train_and_serve.py)
.

1. load data to offline storage
2. offline feature extraction:
    * clicks for each ip-day-hour combination -> window 1h
    * clicks for each ip-app combination -> unbounded window
    * clicks for each ip-app-os combination -> unbounded window
3. train and save model
4. deploy sql online
5. load data to online storage
6. update model to predict server

#### The Jupyter Way

You can use the jupyter nodebook `train_and_serve.ipynb`, the same with `train_and_serve.py`

Steps:
1. `docker ... -p 8888:8888 ...`, 8888 is the jupyter server default port.
1. start openmldb and predict server
1. `pip3 install notebook`
1. run jupyter, `jupyter --ip 0.0.0.0 --allow-root`. You can set the password before running, `jupyter notebook password`.
1. run `train_and_serve.ipynb` in jupyter notebook web.


```{tip}
Use `jupyter nbconvert --ClearOutputPreprocessor.enabled=True --ClearMetadataPreprocessor.enabled=True --ClearMetadataPreprocessor.preserve_cell_metadata_mask tags --to=notebook --log-level=ERROR --inplace train_and_serve.ipynb` to make notebook clean.
```

### Predict

Predict once, send a post request to predict server `<ip>:<port>/predict`. Or you can run the python script below.

```
python3 predict.py
```

## Q&A

Q: train_and_serve.py core dump at SetGPUAttribute... A: The pre-built xgboost python wheel may be imcompatible with
openmldb python sdk in your machine. You should xgboost from source.

Checkout the xgboost source code, and `cd python-package && python setup.py install`, or build the
wheel `python setup.py bdist_wheel`.<|MERGE_RESOLUTION|>--- conflicted
+++ resolved
@@ -15,11 +15,7 @@
 **Start docker**
 
 ```
-<<<<<<< HEAD
-docker run -it 4pdosc/openmldb:0.6.7 bash
-=======
 docker run -it 4pdosc/openmldb:0.6.8 bash
->>>>>>> 275e06a5
 ```
 
 #### Run locally
