--- conflicted
+++ resolved
@@ -15,11 +15,7 @@
 **Start docker**
 
 ```
-<<<<<<< HEAD
-docker run -it 4pdosc/openmldb:0.8.1 bash
-=======
 docker run -it 4pdosc/openmldb:0.8.2 bash
->>>>>>> d5647d1a
 ```
 
 #### Run locally
