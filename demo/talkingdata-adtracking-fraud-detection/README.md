# TalkingData AdTracking Fraud Detection

We demonstrate how to use [OpenMLDB](https://github.com/4paradigm/OpenMLDB) together with other opensource software to
develop a complete machine learning application for TalkingData AdTracking Fraud Detection (read more about this
application on [Kaggle](https://www.kaggle.com/c/talkingdata-adtracking-fraud-detection/overview)).

## Prepare

### OpenMLDB

#### Run in Docker

We recommend you to use docker to run the demo. OpenMLDB and dependencies have been installed.

**Start docker**

```
<<<<<<< HEAD
docker run -it 4pdosc/openmldb:0.6.5 bash
=======
docker run -it 4pdosc/openmldb:0.6.6 bash
>>>>>>> 6b7aa985
```

#### Run locally

Download OpenMLDB server pkg, version >= 0.5.0 .

Install all dependencies:

```
pip install pandas xgboost==1.4.2 sklearn tornado "openmldb>=0.5.0" requests
```

### Data Prepare

We just use the head 10000 rows of `train.csv` to be the sample data, see
in `demo/talkingdata-adtracking-fraud-detection/train_sample.csv`.

If you want to test full data, download it by

```
kaggle competitions download -c talkingdata-adtracking-fraud-detection
```

And unzip the data to `demo/talkingdata-adtracking-fraud-detection/data`. Then, call `cut_data()`
in `train_and_serve.py` to produce new sample csv for training.

## Process

### Start OpenMLDB cluster

```
/work/init.sh
```

### Start predict server

You can start predict server even if you haven't deployed, with option `--no-init`.

```
python3 /work/talkingdata/predict_server.py --no-init > predict.log 2>&1 &
```

After trained, you can make predict server to update, by sending a post request to `<ip>:<port>/update`.

You can run `pkill -9 python3` to kill predict server in the background.

### Train and Serve

```
cd /work/talkingdata
python3 train_and_serve.py
```

We use OpenMLDB to do feature extraction, and train by xgboost,
see [train_and_serve.py](https://github.com/4paradigm/OpenMLDB/blob/main/demo/talkingdata-adtracking-fraud-detection/train_and_serve.py)
.

1. load data to offline storage
2. offline feature extraction:
    * clicks for each ip-day-hour combination -> window 1h
    * clicks for each ip-app combination -> unbounded window
    * clicks for each ip-app-os combination -> unbounded window
3. train and save model
4. deploy sql online
5. load data to online storage
6. update model to predict server

#### The Jupyter Way

You can use the jupyter nodebook `train_and_serve.ipynb`, the same with `train_and_serve.py`

Steps:
1. `docker ... -p 8888:8888 ...`, 8888 is the jupyter server default port.
1. start openmldb and predict server
1. `pip3 install notebook`
1. run jupyter, `jupyter --ip 0.0.0.0 --allow-root`. You can set the password before running, `jupyter notebook password`.
1. run `train_and_serve.ipynb` in jupyter notebook web.


```{tip}
Use `jupyter nbconvert --ClearOutputPreprocessor.enabled=True --ClearMetadataPreprocessor.enabled=True --ClearMetadataPreprocessor.preserve_cell_metadata_mask tags --to=notebook --log-level=ERROR --inplace train_and_serve.ipynb` to make notebook clean.
```

### Predict

Predict once, send a post request to predict server `<ip>:<port>/predict`. Or you can run the python script below.

```
python3 predict.py
```

## Q&A

Q: train_and_serve.py core dump at SetGPUAttribute... A: The pre-built xgboost python wheel may be imcompatible with
openmldb python sdk in your machine. You should xgboost from source.

Checkout the xgboost source code, and `cd python-package && python setup.py install`, or build the
wheel `python setup.py bdist_wheel`.<|MERGE_RESOLUTION|>--- conflicted
+++ resolved
@@ -15,11 +15,7 @@
 **Start docker**
 
 ```
-<<<<<<< HEAD
-docker run -it 4pdosc/openmldb:0.6.5 bash
-=======
 docker run -it 4pdosc/openmldb:0.6.6 bash
->>>>>>> 6b7aa985
 ```
 
 #### Run locally
