--- conflicted
+++ resolved
@@ -21,7 +21,6 @@
     MODE=$1
 fi
 pkill python3
-pkill java
 rm -rf /tmp/*
 cd /work/openmldb && rm -rf logs* && rm -rf db*
 sleep 2
@@ -30,27 +29,7 @@
     cd /work/openmldb && ./bin/stop-standalone.sh && ./bin/start-standalone.sh
     sleep 1
 else
-<<<<<<< HEAD
-    sed -i "s/.*zk_cluster=.*/--zk_cluster=127.0.0.1:2181/g" /work/openmldb/conf/nameserver.flags
-    sed -i "s/.*zk_root_path=.*/--zk_root_path=\/openmldb/g" /work/openmldb/conf/nameserver.flags
-    sed -i "s/.*system_table_replica_num=.*/--system_table_replica_num=1/g" /work/openmldb/conf/nameserver.flags
-    sed -i "s/.*zk_cluster=.*/--zk_cluster=127.0.0.1:2181/g" /work/openmldb/conf/tablet.flags
-    sed -i "s/.*zk_root_path=.*/--zk_root_path=\/openmldb/g" /work/openmldb/conf/tablet.flags
-    sed -i "s/.*zk_cluster=.*/--zk_cluster=127.0.0.1:2181/g" /work/openmldb/conf/apiserver.flags
-    sed -i "s/.*zk_root_path=.*/--zk_root_path=\/openmldb/g" /work/openmldb/conf/apiserver.flags
-    cd /work/zookeeper-3.4.14 && ./bin/zkServer.sh restart
-    sleep 1
-    cd /work/openmldb && ./bin/start.sh start tablet
-    sleep 1
-    cd /work/openmldb && ./bin/start.sh start nameserver
-    sleep 1
-    cd /work/openmldb && ./bin/start.sh start apiserver
-    sleep 1
-    cd /work/openmldb/taskmanager/bin && sh taskmanager.sh &
-    sleep 1
-=======
     cd /work/zookeeper-3.4.14 && ./bin/zkServer.sh restart
     sleep 1
     cd /work/openmldb && ./bin/stop-all.sh && ./bin/start-all.sh
->>>>>>> a6ad5152
 fi