<?xml version="1.0" encoding="UTF-8"?>

<project xmlns="http://maven.apache.org/POM/4.0.0" xmlns:xsi="http://www.w3.org/2001/XMLSchema-instance"
  xsi:schemaLocation="http://maven.apache.org/POM/4.0.0 http://maven.apache.org/xsd/maven-4.0.0.xsd">
  <modelVersion>4.0.0</modelVersion>

  <groupId>com.openmldb.demo</groupId>
  <artifactId>demo</artifactId>
  <version>1.0-SNAPSHOT</version>

  <name>demo</name>
  <!-- FIXME change it to the project's website -->
  <url>https://openmldb.ai/docs/zh/main/quickstart/java_sdk.html</url>

  <properties>
    <project.build.sourceEncoding>UTF-8</project.build.sourceEncoding>
    <maven.compiler.source>8</maven.compiler.source>
    <maven.compiler.target>8</maven.compiler.target>
  </properties>

  <dependencies>
    <dependency>
      <groupId>junit</groupId>
      <artifactId>junit</artifactId>
      <version>4.13.1</version>
      <scope>test</scope>
    </dependency>

    <dependency>
      <groupId>com.4paradigm.openmldb</groupId>
      <artifactId>openmldb-jdbc</artifactId>
<<<<<<< HEAD
      <version>0.8.3</version>
=======
      <version>0.8.4</version>
>>>>>>> 72f752bd
    </dependency>
    <dependency>
      <groupId>org.testng</groupId>
      <artifactId>testng</artifactId>
      <version>6.14.3</version>
      <!-- <scope>test</scope> we use it in main-->
    </dependency>
  </dependencies>

  <build>
 
    <plugins>
      <plugin>
        <groupId>org.apache.maven.plugins</groupId>
        <artifactId>maven-shade-plugin</artifactId>
        <version>3.0.0</version>
        <executions>
          <execution>
            <phase>package</phase>
            <goals>
              <goal>shade</goal>
            </goals>
          </execution>
        </executions>
      </plugin>
    </plugins>

    <pluginManagement><!-- lock down plugins versions to avoid using Maven defaults (may be moved to parent pom) -->
      <plugins>
        <!-- clean lifecycle, see https://maven.apache.org/ref/current/maven-core/lifecycles.html#clean_Lifecycle -->
        <plugin>
          <artifactId>maven-clean-plugin</artifactId>
          <version>3.1.0</version>
        </plugin>
        <!-- default lifecycle, jar packaging: see https://maven.apache.org/ref/current/maven-core/default-bindings.html#Plugin_bindings_for_jar_packaging -->
        <plugin>
          <artifactId>maven-resources-plugin</artifactId>
          <version>3.0.2</version>
        </plugin>
        <plugin>
          <artifactId>maven-compiler-plugin</artifactId>
          <version>3.8.0</version>
        </plugin>
        <plugin>
          <artifactId>maven-surefire-plugin</artifactId>
          <version>2.22.1</version>
        </plugin>
        <plugin>
          <artifactId>maven-jar-plugin</artifactId>
          <version>3.0.2</version>
        </plugin>
        <plugin>
          <artifactId>maven-install-plugin</artifactId>
          <version>2.5.2</version>
        </plugin>
        <plugin>
          <artifactId>maven-deploy-plugin</artifactId>
          <version>2.8.2</version>
        </plugin>
        <!-- site lifecycle, see https://maven.apache.org/ref/current/maven-core/lifecycles.html#site_Lifecycle -->
        <plugin>
          <artifactId>maven-site-plugin</artifactId>
          <version>3.7.1</version>
        </plugin>
        <plugin>
          <artifactId>maven-project-info-reports-plugin</artifactId>
          <version>3.0.0</version>
        </plugin>
      </plugins>
    </pluginManagement>
  </build>
</project><|MERGE_RESOLUTION|>--- conflicted
+++ resolved
@@ -29,11 +29,7 @@
     <dependency>
       <groupId>com.4paradigm.openmldb</groupId>
       <artifactId>openmldb-jdbc</artifactId>
-<<<<<<< HEAD
-      <version>0.8.3</version>
-=======
       <version>0.8.4</version>
->>>>>>> 72f752bd
     </dependency>
     <dependency>
       <groupId>org.testng</groupId>
