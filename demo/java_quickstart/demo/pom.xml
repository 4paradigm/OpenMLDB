<?xml version="1.0" encoding="UTF-8"?>

<project xmlns="http://maven.apache.org/POM/4.0.0" xmlns:xsi="http://www.w3.org/2001/XMLSchema-instance"
  xsi:schemaLocation="http://maven.apache.org/POM/4.0.0 http://maven.apache.org/xsd/maven-4.0.0.xsd">
  <modelVersion>4.0.0</modelVersion>

  <groupId>com.openmldb.demo</groupId>
  <artifactId>demo</artifactId>
  <version>1.0-SNAPSHOT</version>

  <name>demo</name>
  <!-- FIXME change it to the project's website -->
  <url>https://openmldb.ai/docs/zh/main/quickstart/java_sdk.html</url>

  <properties>
    <project.build.sourceEncoding>UTF-8</project.build.sourceEncoding>
    <maven.compiler.source>8</maven.compiler.source>
    <maven.compiler.target>8</maven.compiler.target>
  </properties>

  <dependencies>
    <dependency>
      <groupId>junit</groupId>
      <artifactId>junit</artifactId>
      <version>4.13.1</version>
      <scope>test</scope>
    </dependency>

    <dependency>
      <groupId>com.4paradigm.openmldb</groupId>
      <artifactId>openmldb-jdbc</artifactId>
<<<<<<< HEAD
      <version>0.8.1</version>
=======
      <version>0.8.2</version>
>>>>>>> d5647d1a
    </dependency>
    <dependency>
      <groupId>org.testng</groupId>
      <artifactId>testng</artifactId>
      <version>6.14.3</version>
      <!-- <scope>test</scope> we use it in main-->
    </dependency>
  </dependencies>

  <build>
 
    <plugins>
      <plugin>
        <groupId>org.apache.maven.plugins</groupId>
        <artifactId>maven-shade-plugin</artifactId>
        <version>3.0.0</version>
        <executions>
          <execution>
            <phase>package</phase>
            <goals>
              <goal>shade</goal>
            </goals>
          </execution>
        </executions>
      </plugin>
    </plugins>

    <pluginManagement><!-- lock down plugins versions to avoid using Maven defaults (may be moved to parent pom) -->
      <plugins>
        <!-- clean lifecycle, see https://maven.apache.org/ref/current/maven-core/lifecycles.html#clean_Lifecycle -->
        <plugin>
          <artifactId>maven-clean-plugin</artifactId>
          <version>3.1.0</version>
        </plugin>
        <!-- default lifecycle, jar packaging: see https://maven.apache.org/ref/current/maven-core/default-bindings.html#Plugin_bindings_for_jar_packaging -->
        <plugin>
          <artifactId>maven-resources-plugin</artifactId>
          <version>3.0.2</version>
        </plugin>
        <plugin>
          <artifactId>maven-compiler-plugin</artifactId>
          <version>3.8.0</version>
        </plugin>
        <plugin>
          <artifactId>maven-surefire-plugin</artifactId>
          <version>2.22.1</version>
        </plugin>
        <plugin>
          <artifactId>maven-jar-plugin</artifactId>
          <version>3.0.2</version>
        </plugin>
        <plugin>
          <artifactId>maven-install-plugin</artifactId>
          <version>2.5.2</version>
        </plugin>
        <plugin>
          <artifactId>maven-deploy-plugin</artifactId>
          <version>2.8.2</version>
        </plugin>
        <!-- site lifecycle, see https://maven.apache.org/ref/current/maven-core/lifecycles.html#site_Lifecycle -->
        <plugin>
          <artifactId>maven-site-plugin</artifactId>
          <version>3.7.1</version>
        </plugin>
        <plugin>
          <artifactId>maven-project-info-reports-plugin</artifactId>
          <version>3.0.0</version>
        </plugin>
      </plugins>
    </pluginManagement>
  </build>
</project><|MERGE_RESOLUTION|>--- conflicted
+++ resolved
@@ -29,11 +29,7 @@
     <dependency>
       <groupId>com.4paradigm.openmldb</groupId>
       <artifactId>openmldb-jdbc</artifactId>
-<<<<<<< HEAD
-      <version>0.8.1</version>
-=======
       <version>0.8.2</version>
->>>>>>> d5647d1a
     </dependency>
     <dependency>
       <groupId>org.testng</groupId>
