--- conflicted
+++ resolved
@@ -28,11 +28,7 @@
 
 **Start docker**
 ```
-<<<<<<< HEAD
-docker run -it 4pdosc/openmldb:0.6.4 bash
-=======
 docker run -it 4pdosc/openmldb:0.6.5 bash
->>>>>>> 0032d92d
 ```
 **Initialize environment**
 ```bash
@@ -142,11 +138,7 @@
 **Start docker**
 
 ```bash
-<<<<<<< HEAD
-docker run -it 4pdosc/openmldb:0.6.4 bash
-=======
 docker run -it 4pdosc/openmldb:0.6.5 bash
->>>>>>> 0032d92d
 ```
 **Initialize environment**
 
