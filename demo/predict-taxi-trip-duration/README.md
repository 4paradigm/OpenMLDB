--- conflicted
+++ resolved
@@ -28,11 +28,7 @@
 
 **Start docker**
 ```
-<<<<<<< HEAD
-docker run -it 4pdosc/openmldb:0.8.4 bash
-=======
 docker run -it 4pdosc/openmldb:0.8.5 bash
->>>>>>> d12babd9
 ```
 **Initialize environment**
 ```bash
@@ -142,11 +138,7 @@
 **Start docker**
 
 ```bash
-<<<<<<< HEAD
-docker run -it 4pdosc/openmldb:0.8.4 bash
-=======
 docker run -it 4pdosc/openmldb:0.8.5 bash
->>>>>>> d12babd9
 ```
 **Initialize environment**
 
