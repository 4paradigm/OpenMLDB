--- conflicted
+++ resolved
@@ -28,11 +28,7 @@
 
 **Start docker**
 ```
-<<<<<<< HEAD
-docker run -it 4pdosc/openmldb:0.8.3 bash
-=======
 docker run -it 4pdosc/openmldb:0.8.4 bash
->>>>>>> 72f752bd
 ```
 **Initialize environment**
 ```bash
@@ -142,11 +138,7 @@
 **Start docker**
 
 ```bash
-<<<<<<< HEAD
-docker run -it 4pdosc/openmldb:0.8.3 bash
-=======
 docker run -it 4pdosc/openmldb:0.8.4 bash
->>>>>>> 72f752bd
 ```
 **Initialize environment**
 
