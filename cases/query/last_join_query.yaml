--- conflicted
+++ resolved
@@ -247,49 +247,18 @@
         3, 1, 55, 1590115422000, 1590115422000, CCC
         4, 1, 55, 1590115423000, 1590115423000, DDDD
         5, 2, 55, 1590115424000, 1590115423900, FFFFFF
-<<<<<<< HEAD
-
-  - id: 7
-    desc: LAST JOIN拼到空行
-    db: db1
-    sql: |
-      SELECT
-        t1.col1 as id, t1.std_ts as t1_std_ts, t2.std_ts as t2_std_ts,
-        col_short, col_int, col_long, col_float, col_double, col_date, col_str
-      FROM t1
-      last join t2 order by t2.std_ts on t1.col1=t2.col2 and t1.std_ts >= t2.std_ts;
-=======
+
   - id: 7
     desc: LAST JOIN 命中多个Key取Last Order，使用asc order
     db: db1
     sql: |
       SELECT t1.col1 as id, t1.col0 as t1_col0, t2.std_ts as t2_std_ts FROM t1
       last join t2 order by t2.std_ts asc on t1.col0=t2.col1;
->>>>>>> d8929e22
     inputs:
       - name: t1
         resource: cases/resource/simple_t1_ts.yaml
       - name: t2
-<<<<<<< HEAD
-        schema: col_short:int16, col_int:int32, col_long:int64,
-                col_float:float, col_double:double, col_date:date, col_str:string,
-                col2:int32, std_ts:timestamp
-        index: index1:col2:std_ts
-        data: |
-          1, 1, 1, 1.0, 1.0, 2020-05-20, Y, 2, 1590115422000
-          0, 0, 0, 0.0, 0.0, 2020-05-19, X, 1, 1590115420000
-    output:
-      schema: id:int32, t1_std_ts:timestamp, t2_std_ts:timestamp, 
-              col_short:int16, col_int:int32, col_long:int64,
-              col_float:float, col_double:double, col_date:date, col_str:string
-      order: id
-      data: |
-        1, 1590115420000, 1590115420000, 0, 0, 0, 0.0, 0.0, 2020-05-19, X
-        2, 1590115421000, NULL, NULL, NULL, NULL, NULL, NULL, NULL, NULL
-        3, 1590115422000, NULL, NULL, NULL, NULL, NULL, NULL, NULL, NULL
-        4, 1590115423000, NULL, NULL, NULL, NULL, NULL, NULL, NULL, NULL
-        5, 1590115424000, NULL, NULL, NULL, NULL, NULL, NULL, NULL, NULL
-=======
+
         schema: str0:string, str1:string, col1:string, std_ts:timestamp
         index: index1:col1:std_ts
         data: |
@@ -309,4 +278,32 @@
         3, 1, 1590115420000
         4, 1, 1590115420000
         5, 2, 1590115427000
->>>>>>> d8929e22
+
+  - id: 8
+    desc: LAST JOIN拼到空行
+    db: db1
+    sql: |
+      SELECT
+        t1.col1 as id, t1.std_ts as t1_std_ts, t2.std_ts as t2_std_ts,
+        col_short, col_int, col_long, col_float, col_double, col_date, col_str
+      FROM t1
+      last join t2 order by t2.std_ts on t1.col1=t2.col2 and t1.std_ts >= t2.std_ts;
+    inputs:
+        schema: col_short:int16, col_int:int32, col_long:int64,
+                col_float:float, col_double:double, col_date:date, col_str:string,
+                col2:int32, std_ts:timestamp
+        index: index1:col2:std_ts
+        data: |
+          1, 1, 1, 1.0, 1.0, 2020-05-20, Y, 2, 1590115422000
+          0, 0, 0, 0.0, 0.0, 2020-05-19, X, 1, 1590115420000
+    output:
+      schema: id:int32, t1_std_ts:timestamp, t2_std_ts:timestamp, 
+              col_short:int16, col_int:int32, col_long:int64,
+              col_float:float, col_double:double, col_date:date, col_str:string
+      order: id
+      data: |
+        1, 1590115420000, 1590115420000, 0, 0, 0, 0.0, 0.0, 2020-05-19, X
+        2, 1590115421000, NULL, NULL, NULL, NULL, NULL, NULL, NULL, NULL
+        3, 1590115422000, NULL, NULL, NULL, NULL, NULL, NULL, NULL, NULL
+        4, 1590115423000, NULL, NULL, NULL, NULL, NULL, NULL, NULL, NULL
+        5, 1590115424000, NULL, NULL, NULL, NULL, NULL, NULL, NULL, NULL