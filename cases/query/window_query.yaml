# Copyright 2021 4Paradigm
#
# Licensed under the Apache License, Version 2.0 (the "License");
# you may not use this file except in compliance with the License.
# You may obtain a copy of the License at
#
#   http://www.apache.org/licenses/LICENSE-2.0
#
# Unless required by applicable law or agreed to in writing, software
# distributed under the License is distributed on an "AS IS" BASIS,
# WITHOUT WARRANTIES OR CONDITIONS OF ANY KIND, either express or implied.
# See the License for the specific language governing permissions and
# limitations under the License.

cases:
  - id: 0
    desc: Window SQL ROWS_RANGE Between
    db: db1
    sql: |
      SELECT col1 as id, col2, col5, sum(col1) OVER w1 as w1_col1_sum, sum(col3) OVER w1 as w1_col3_sum,
      sum(col4) OVER w1 as w1_col4_sum, sum(col2) OVER w1 as w1_col2_sum,
      sum(col5) OVER w1 as w1_col5_sum,
      col6 as col6 FROM t1
      WINDOW w1 AS (PARTITION BY t1.col2 ORDER BY t1.col5 ROWS_RANGE BETWEEN 3 PRECEDING AND CURRENT ROW) limit 10;
    inputs:
      - name: t1
        resource: cases/resource/simple_t1.yaml
        index: index2:col2:col5
    expect:
      schema: id:int32, col2:int16, col5:int64, w1_col1_sum:int32, w1_col3_sum:float, w1_col4_sum:double, w1_col2_sum:int16, w1_col5_sum:int64, col6:string
      order: id
      data: |
        1, 5, 1, 1, 1.1, 11.1, 5, 1, 1
        2, 5, 2, 3, 3.3, 33.3, 10, 3, 22
        3, 55, 1, 3, 3.3, 33.3, 55, 1, 333
        4, 55, 2, 7, 7.7, 77.7, 110, 3, 4444
        5, 55, 3, 12, 13.2, 133.2, 165, 6, aaaaaaaaaaaaaaaaaaaaaaaaaaaaaaaaaaaaaaaaaaaaaaaaaaaaaaaaaaaaaaaaaa
  - id: 1
    desc: window ROWS Between
    sql: |
      SELECT id, pk1, col1, std_ts,
      sum(col1) OVER w1 as w1_col1_sum
      FROM t1
      WINDOW w1 AS (PARTITION BY pk1 ORDER BY std_ts ROWS BETWEEN 1 PRECEDING AND CURRENT ROW);
    standard_sql: true
    inputs:
      - name: t1
        schema: id:int, pk1:string, col1:int32, std_ts:timestamp
        index: index2:pk1:std_ts
        data: |
          1, A, 1, 1590115420000
          2, B, 1, 1590115420000
          3, A, 2, 1590115430000
          4, B, 2, 1590115430000
          5, A, 3, 1590115440000
          6, B, 3, 1590115440000
          7, A, 4, 1590115450000
          8, B, 4, 1590115450000
          9, A, 5, 1590115460000

    expect:
      schema: id:int, pk1:string, col1:int, std_ts:timestamp, w1_col1_sum:int
      order: id
      data: |
        1, A, 1, 1590115420000, 1
        2, B, 1, 1590115420000, 1
        3, A, 2, 1590115430000, 3
        4, B, 2, 1590115430000, 3
        5, A, 3, 1590115440000, 5
        6, B, 3, 1590115440000, 5
        7, A, 4, 1590115450000, 7
        8, B, 4, 1590115450000, 7
        9, A, 5, 1590115460000, 9

  - id: 2
    desc: Window SQL PK是字符串
    db: db1
    sql: |
      SELECT col1 as id, col0, col5, sum(col1) OVER w1 as w1_col1_sum, sum(col3) OVER w1 as w1_col3_sum,
      sum(col4) OVER w1 as w1_col4_sum, sum(col2) OVER w1 as w1_col2_sum,
      sum(col5) OVER w1 as w1_col5_sum,
      col6 as col6 FROM t1
      WINDOW w1 AS (PARTITION BY t1.col0 ORDER BY t1.col5 ROWS_RANGE BETWEEN 3 PRECEDING AND CURRENT ROW) limit 10;
    inputs:
      - name: t1
        resource: cases/resource/simple_t1.yaml
        index: index2:col0:col5
    expect:
      schema: id:int32, col0:string, col5:int64, w1_col1_sum:int32, w1_col3_sum:float, w1_col4_sum:double, w1_col2_sum:int16, w1_col5_sum:int64, col6:string
      order: id
      data: |
        1, 0, 1, 1, 1.1, 11.1, 5, 1, 1
        2, 0, 2, 3, 3.3, 33.3, 10, 3, 22
        3, 1, 1, 3, 3.3, 33.3, 55, 1, 333
        4, 1, 2, 7, 7.7, 77.7, 110, 3, 4444
        5, 2, 3, 5, 5.5, 55.5, 55, 3, aaaaaaaaaaaaaaaaaaaaaaaaaaaaaaaaaaaaaaaaaaaaaaaaaaaaaaaaaaaaaaaaaa
  - id: 3
    desc: 单行+两window+自定义聚合函数,w1命中索引,w2未命中索引
    mode: rtidb-unsupport
    sql: |
      SELECT col1 as id, col2, col0, col5, sum(col1) OVER w1 as w1_col1_sum, sum(col3) OVER w1 as w1_col3_sum,
      sum(col4) OVER w2 as w2_col4_sum, sum(col2) OVER w2 as w2_col2_sum, sum(col5) OVER w2 as w2_col5_sum,
      col6 as col6 FROM t1 WINDOW
      w1 AS (PARTITION BY col2 ORDER BY col5 ROWS_RANGE BETWEEN 3 PRECEDING AND CURRENT ROW),
      w2 AS (PARTITION BY col0 ORDER BY col5 ROWS_RANGE BETWEEN 3 PRECEDING AND CURRENT ROW) limit 10;
    inputs:
      - name: t1
        resource: cases/resource/simple_t1.yaml
        index: index2:col2:col5
    expect:
      schema: id:int32, col2:int16, col0:string, col5:int64, w1_col1_sum:int32, w1_col3_sum:float, w2_col4_sum:double, w2_col2_sum:int16, w2_col5_sum:int64, col6:string
      order: id
      data: |
        1, 5, 0, 1, 1, 1.1, 11.1, 5, 1, 1
        2, 5, 0, 2, 3, 3.3, 33.3, 10, 3, 22
        3, 55, 1, 1, 3, 3.3, 33.3, 55, 1, 333
        4, 55, 1, 2, 7, 7.7, 77.7, 110, 3, 4444
        5, 55, 2, 3, 12, 13.2, 55.5, 55, 3, aaaaaaaaaaaaaaaaaaaaaaaaaaaaaaaaaaaaaaaaaaaaaaaaaaaaaaaaaaaaaaaaaa
  - id: 4
    desc: 单行+两window+自定义聚合函数，w1和w2命中索引
    mode: rtidb-batch-unsupport
    sql: |
      SELECT col2, col0, col5, sum(col1) OVER w1 as w1_col1_sum, sum(col3) OVER w1 as w1_col3_sum,
      sum(col4) OVER w2 as w2_col4_sum, sum(col2) OVER w2 as w2_col2_sum, sum(col5) OVER w2 as w2_col5_sum,
      col1, col6 as col6 FROM t1 WINDOW
      w1 AS (PARTITION BY col2 ORDER BY col5 ROWS_RANGE BETWEEN 3 PRECEDING AND CURRENT ROW),
      w2 AS (PARTITION BY col0 ORDER BY col5 ROWS_RANGE BETWEEN 3 PRECEDING AND CURRENT ROW) limit 10;
    inputs:
      - name: t1
        resource: cases/resource/simple_t1.yaml
        index: index2:col2:col5,index0:col0:col5
    expect:
      schema: col2:int16, col0:string, col5:int64, w1_col1_sum:int32, w1_col3_sum:float, w2_col4_sum:double, w2_col2_sum:int16, w2_col5_sum:int64, col1:int32, col6:string
      order: col1
      data: |
        5, 0, 1, 1, 1.1, 11.1, 5, 1, 1, 1
        5, 0, 2, 3, 3.3, 33.3, 10, 3, 2, 22
        55, 1, 1, 3, 3.3, 33.3, 55, 1, 3, 333
        55, 1, 2, 7, 7.7, 77.7, 110, 3, 4, 4444
        55, 2, 3, 12, 13.2, 55.5, 55, 3, 5, aaaaaaaaaaaaaaaaaaaaaaaaaaaaaaaaaaaaaaaaaaaaaaaaaaaaaaaaaaaaaaaaaa
  - id: 5
    desc: 单行+三个window+自定义聚合函数,w1和w2命中索引
    mode: rtidb-unsupport
    sql: |
      SELECT col2, col0, col5, sum(col1) OVER w1 as w1_col1_sum, sum(col3) OVER w1 as w1_col3_sum,
      sum(col4) OVER w3 as w3_col4_sum, sum(col2) OVER w2 as w2_col2_sum, sum(col5) OVER w2 as w2_col5_sum,
      col1, col6 as col6 FROM t1 WINDOW
      w1 AS (PARTITION BY col2 ORDER BY col5 ROWS_RANGE BETWEEN 3 PRECEDING AND CURRENT ROW),
      w2 AS (PARTITION BY col0 ORDER BY col5 ROWS_RANGE BETWEEN 3 PRECEDING AND CURRENT ROW),
      w3 AS (PARTITION BY col1 ORDER BY col5 ROWS_RANGE BETWEEN 3 PRECEDING AND CURRENT ROW) limit 10;
    inputs:
      - name: t1
        resource: cases/resource/simple_t1.yaml
        index: index2:col2:col5,index0:col0:col5
    expect:
      schema: col2:int16, col0:string, col5:int64, w1_col1_sum:int32, w1_col3_sum:float, w3_col4_sum:double, w2_col2_sum:int16, w2_col5_sum:int64, col1:int32, col6:string
      order: col1
      data: |
        5, 0, 1, 1, 1.1, 11.1, 5, 1, 1, 1
        5, 0, 2, 3, 3.3, 22.2, 10, 3, 2, 22
        55, 1, 1, 3, 3.3, 33.3, 55, 1, 3, 333
        55, 1, 2, 7, 7.7, 44.4, 110, 3, 4, 4444
        55, 2, 3, 12, 13.2, 55.5, 55, 3, 5, aaaaaaaaaaaaaaaaaaaaaaaaaaaaaaaaaaaaaaaaaaaaaaaaaaaaaaaaaaaaaaaaaa
  - id: 6
    desc: Window SQL 双PK 均命中索引
    db: db1
    sql: |
      SELECT col0, col2, col5, sum(col1) OVER w1 as w1_col1_sum, sum(col3) OVER w1 as w1_col3_sum,
      sum(col4) OVER w1 as w1_col4_sum, sum(col2) OVER w1 as w1_col2_sum,
      sum(col5) OVER w1 as w1_col5_sum, col1,
      col6 as col6 FROM t1
      WINDOW w1 AS (PARTITION BY t1.col0, t1.col2 ORDER BY t1.col5 ROWS_RANGE BETWEEN 3 PRECEDING AND CURRENT ROW) limit 10;
    inputs:
      - name: t1
        schema: col0:string, col1:int32, col2:int16, col3:float, col4:double, col5:int64, col6:string
        index: index2:col0|col2:col5
        data: |
          0, 1, 5, 1.1, 11.1, 1, 1
          0, 2, 5, 2.2, 22.2, 2, 22
          1, 3, 55, 3.3, 33.3, 1, 333
          1, 4, 55, 4.4, 44.4, 2, 4444
          2, 5, 55, 5.5, 55.5, 1, aaaaa
          2, 6, 55, 6.6, 66.6, 2, bbbbbb
          2, 7, 555, 7.7, 77.7, 3, ccccccc
          2, 8, 555, 8.8, 88.8, 4, dddddddd
          2, 9, 555, 9.9, 99.9, 5, eeeeeeeee
    expect:
      schema: col0:string, col2:int16, col5:int64, w1_col1_sum:int32, w1_col3_sum:float, w1_col4_sum:double, w1_col2_sum:int16, w1_col5_sum:int64, col1:int32, col6:string
      order: col1
      data: |
        0, 5, 1, 1, 1.1, 11.1, 5, 1, 1, 1
        0, 5, 2, 3, 3.3, 33.3, 10, 3, 2, 22
        1, 55, 1, 3, 3.3, 33.3, 55, 1, 3, 333
        1, 55, 2, 7, 7.7, 77.7, 110, 3, 4, 4444
        2, 55, 1, 5, 5.5, 55.5, 55, 1, 5, aaaaa
        2, 55, 2, 11, 12.1, 122.1, 110, 3, 6, bbbbbb
        2, 555, 3, 7, 7.7, 77.7, 555, 3, 7, ccccccc
        2, 555, 4, 15, 16.5, 166.5, 1110, 7,  8, dddddddd
        2, 555, 5, 24, 26.4, 266.4, 1665, 12, 9, eeeeeeeee
  - id: 7
    desc: Window SQL 双PK col2未命中索引
    mode: rtidb-unsupport
    db: db1
    sql: |
      SELECT col0, col2, col5, sum(col1) OVER w1 as w1_col1_sum, sum(col3) OVER w1 as w1_col3_sum,
      sum(col4) OVER w1 as w1_col4_sum, sum(col2) OVER w1 as w1_col2_sum,
      sum(col5) OVER w1 as w1_col5_sum, col1,
      col6 as col6 FROM t1
      WINDOW w1 AS (PARTITION BY t1.col0, t1.col2 ORDER BY t1.col5 ROWS_RANGE BETWEEN 3 PRECEDING AND CURRENT ROW) limit 10;
    inputs:
      - name: t1
        schema: col0:string, col1:int32, col2:int16, col3:float, col4:double, col5:int64, col6:string
        index: index2:col0:col5
        data: |
          0, 1, 5, 1.1, 11.1, 1, 1
          0, 2, 5, 2.2, 22.2, 2, 22
          1, 3, 55, 3.3, 33.3, 1, 333
          1, 4, 55, 4.4, 44.4, 2, 4444
          2, 5, 55, 5.5, 55.5, 1, aaaaa
          2, 6, 55, 6.6, 66.6, 2, bbbbbb
          2, 7, 555, 7.7, 77.7, 3, ccccccc
          2, 8, 555, 8.8, 88.8, 4, dddddddd
          2, 9, 555, 9.9, 99.9, 5, eeeeeeeee
    expect:
      schema: col0:string, col2:int16, col5:int64, w1_col1_sum:int32, w1_col3_sum:float, w1_col4_sum:double, w1_col2_sum:int16, w1_col5_sum:int64, col1:int32, col6:string
      order: col1
      data: |
        0, 5, 1, 1, 1.1, 11.1, 5, 1, 1, 1
        0, 5, 2, 3, 3.3, 33.3, 10, 3, 2, 22
        1, 55, 1, 3, 3.3, 33.3, 55, 1, 3, 333
        1, 55, 2, 7, 7.7, 77.7, 110, 3, 4, 4444
        2, 55, 1, 5, 5.5, 55.5, 55, 1, 5, aaaaa
        2, 55, 2, 11, 12.1, 122.1, 110, 3, 6, bbbbbb
        2, 555, 3, 7, 7.7, 77.7, 555, 3, 7, ccccccc
        2, 555, 4, 15, 16.5, 166.5, 1110, 7,  8, dddddddd
        2, 555, 5, 24, 26.4, 266.4, 1665, 12, 9, eeeeeeeee
  - id: 8
    desc: Window SQL Order By Timestamp
    db: db1
    sql: |
      SELECT col1 as id, col2, std_ts, sum(col3) OVER w1 as w1_col3_sum FROM t1
      WINDOW w1 AS (PARTITION BY t1.col2 ORDER BY t1.std_ts ROWS_RANGE BETWEEN 3s PRECEDING AND CURRENT ROW) limit 10;
    inputs:
      - name: t1
        resource: cases/resource/simple_t1_ts.yaml
        index: index2:col2:std_ts
    expect:
      schema: id:int32, col2:int16, std_ts:timestamp, w1_col3_sum:float
      order: id
      data: |
        1, 5, 1590115420000, 1.1
        2, 5, 1590115421000, 3.3
        3, 55, 1590115422000, 3.3
        4, 55, 1590115423000, 7.7
        5, 55, 1590115424000, 13.2
  - id: 9
    desc: Window SQL Order By Timestamp, timestamp列聚合
    db: db1
    sql: |
      SELECT col1 as id, col2, std_ts, sum(std_ts) OVER w1 as w1_ts_sum,
      min(std_ts) OVER w1 as w1_ts_min,
      max(std_ts) OVER w1 as w1_ts_max
      FROM t1
      WINDOW w1 AS (PARTITION BY t1.col2 ORDER BY t1.std_ts ROWS_RANGE BETWEEN 3s PRECEDING AND CURRENT ROW) limit 10;
    inputs:
      - name: t1
        resource: cases/resource/simple_t1_ts.yaml
        index: index2:col2:std_ts
    expect:
      schema: id:int32, col2:int16, std_ts:timestamp, w1_ts_sum:timestamp, w1_ts_min:timestamp, w1_ts_max:timestamp
      order: id
      data: |
        1, 5, 1590115420000, 1590115420000, 1590115420000, 1590115420000
        2, 5, 1590115421000, 3180230841000, 1590115420000, 1590115421000
        3, 55, 1590115422000, 1590115422000, 1590115422000, 1590115422000
        4, 55, 1590115423000, 3180230845000, 1590115422000, 1590115423000
        5, 55, 1590115424000, 4770346269000, 1590115422000, 1590115424000

  - id: 10
    desc: Window SQL Order By Timestamp, Date列聚合
    db: db1
    sql: |
      SELECT col1 as id, col2, std_ts,
      min(std_date) OVER w1 as w1_date_min,
      max(std_date) OVER w1 as w1_date_max
      FROM t1
      WINDOW w1 AS (PARTITION BY t1.col2 ORDER BY t1.std_ts ROWS_RANGE BETWEEN 3s PRECEDING AND CURRENT ROW) limit 10;
    inputs:
      - name: t1
        schema: col0:string, col1:int32, col2:int16, col3:float, col4:double, col5:int64, col6:string, std_ts:timestamp, std_date:date
        index: index2:col2:std_ts
        data: |
          0, 1, 5, 1.1, 11.1, 1, 1, 1590115420000, 2020-05-27
          0, 2, 5, 2.2, 22.2, 2, 22, 1590115421000, 2020-05-28
          1, 3, 55, 3.3, 33.3, 1, 333, 1590115422000, 2020-05-20
          1, 4, 55, 4.4, 44.4, 2, 4444, 1590115423000, 2020-05-21
          2, 5, 55, 5.5, 55.5, 3, aaaaaaaaaaaaaaaaaaaaaaaaaaaaaaaaaaaaaaaaaaaaaaaaaaaaaaaaaaaaaaaaaa, 1590115424000 , 2020-05-22

    expect:
      schema: id:int32, col2:int16, std_ts:timestamp, w1_date_min:date, w1_date_max:date
      order: id
      data: |
        1, 5, 1590115420000, 2020-05-27, 2020-05-27
        2, 5, 1590115421000, 2020-05-27, 2020-05-28
        3, 55, 1590115422000, 2020-05-20,  2020-05-20
        4, 55, 1590115423000,  2020-05-20,  2020-05-21
        5, 55, 1590115424000,  2020-05-20,  2020-05-22
  - id: 11
    desc: 匿名Window ROWS_RANGE
    db: db1
    sql: |
      SELECT col1 as id, col2, std_ts, sum(col3) OVER
      (PARTITION BY t1.col2 ORDER BY t1.std_ts ROWS_RANGE BETWEEN 3s PRECEDING AND CURRENT ROW) as w1_col3_sum FROM t1 limit 10;
    inputs:
      - name: t1
        resource: cases/resource/simple_t1_ts.yaml
        index: index2:col2:std_ts
    expect:
      schema: id:int32, col2:int16, std_ts:timestamp, w1_col3_sum:float
      order: id
      data: |
        1, 5, 1590115420000, 1.1
        2, 5, 1590115421000, 3.3
        3, 55, 1590115422000, 3.3
        4, 55, 1590115423000, 7.7
        5, 55, 1590115424000, 13.2

  - id: 12
    desc: window ROWS_RANGE merge
    sql: |
      SELECT id, pk1, col1, std_ts,
      sum(col1) OVER (PARTITION BY pk1 ORDER BY std_ts ROWS_RANGE BETWEEN 10s PRECEDING AND CURRENT ROW) as w1_col1_sum,
      sum(col1) OVER w2 as w2_col1_sum,
      sum(col1) OVER (PARTITION BY pk1 ORDER BY std_ts ROWS_RANGE BETWEEN 30s PRECEDING AND CURRENT ROW) as w3_col1_sum
      FROM t1
      WINDOW w2 AS (PARTITION BY pk1 ORDER BY std_ts ROWS_RANGE BETWEEN 20s PRECEDING AND CURRENT ROW);
    inputs:
      - name: t1
        schema: id:int, pk1:string, col1:int32, std_ts:timestamp
        index: index2:pk1:std_ts
        data: |
          1, A, 1, 1590115420000
          2, B, 1, 1590115420000
          3, A, 2, 1590115430000
          4, B, 2, 1590115430000
          5, A, 3, 1590115440000
          6, B, 3, 1590115440000
          7, A, 4, 1590115450000
          8, B, 4, 1590115450000
          9, A, 5, 1590115460000
          10, B, 5, 1590115460000
          11, A, 6, 1590115470000
          12, A, 7, 1590115480000
          13, A, 8, 1590115490000
          14, A, 9, 1590115500000

    expect:
      schema: id:int, pk1:string, col1:int, std_ts:timestamp, w1_col1_sum:int, w2_col1_sum:int, w3_col1_sum:int
      order: id
      data: |
        1, A, 1, 1590115420000, 1, 1, 1
        2, B, 1, 1590115420000, 1, 1, 1
        3, A, 2, 1590115430000, 3, 3, 3
        4, B, 2, 1590115430000, 3, 3, 3
        5, A, 3, 1590115440000, 5, 6, 6
        6, B, 3, 1590115440000, 5, 6, 6
        7, A, 4, 1590115450000, 7, 9, 10
        8, B, 4, 1590115450000, 7, 9, 10
        9, A, 5, 1590115460000, 9, 12, 14
        10, B, 5, 1590115460000, 9, 12, 14
        11, A, 6, 1590115470000, 11, 15, 18
        12, A, 7, 1590115480000, 13, 18, 22
        13, A, 8, 1590115490000, 15, 21, 26
        14, A, 9, 1590115500000, 17, 24, 30
  - id: 13
    desc: window ROWS merge
    sql: |
      SELECT id, pk1, col1, std_ts,
      sum(col1) OVER (PARTITION BY pk1 ORDER BY std_ts ROWS BETWEEN 1 PRECEDING AND CURRENT ROW) as w1_col1_sum,
      sum(col1) OVER w2 as w2_col1_sum,
      sum(col1) OVER (PARTITION BY pk1 ORDER BY std_ts ROWS BETWEEN 3 PRECEDING AND CURRENT ROW) as w3_col1_sum
      FROM t1
      WINDOW w2 AS (PARTITION BY pk1 ORDER BY std_ts ROWS BETWEEN 2 PRECEDING AND CURRENT ROW);
    standard_sql: true
    inputs:
      - name: t1
        schema: id:int, pk1:string, col1:int32, std_ts:timestamp
        index: index2:pk1:std_ts
        data: |
          1, A, 1, 1590115420000
          2, B, 1, 1590115420000
          3, A, 2, 1590115430000
          4, B, 2, 1590115430000
          5, A, 3, 1590115440000
          6, B, 3, 1590115440000
          7, A, 4, 1590115450000
          8, B, 4, 1590115450000
          9, A, 5, 1590115460000
          10, B, 5, 1590115460000
          11, A, 6, 1590115470000
          12, A, 7, 1590115480000
          13, A, 8, 1590115490000
          14, A, 9, 1590115500000

    expect:
      schema: id:int, pk1:string, col1:int, std_ts:timestamp, w1_col1_sum:int, w2_col1_sum:int, w3_col1_sum:int
      order: id
      data: |
        1, A, 1, 1590115420000, 1, 1, 1
        2, B, 1, 1590115420000, 1, 1, 1
        3, A, 2, 1590115430000, 3, 3, 3
        4, B, 2, 1590115430000, 3, 3, 3
        5, A, 3, 1590115440000, 5, 6, 6
        6, B, 3, 1590115440000, 5, 6, 6
        7, A, 4, 1590115450000, 7, 9, 10
        8, B, 4, 1590115450000, 7, 9, 10
        9, A, 5, 1590115460000, 9, 12, 14
        10, B, 5, 1590115460000, 9, 12, 14
        11, A, 6, 1590115470000, 11, 15, 18
        12, A, 7, 1590115480000, 13, 18, 22
        13, A, 8, 1590115490000, 15, 21, 26
        14, A, 9, 1590115500000, 17, 24, 30
  - id: 14
    desc: window ROWS and ROWS_RANGE merge
    sql: |
      SELECT id, pk1, col1, std_ts,
      sum(col1) OVER (PARTITION BY pk1 ORDER BY std_ts ROWS BETWEEN 1 PRECEDING AND CURRENT ROW) as w1_col1_sum,
      sum(col1) OVER w2 as w2_col1_sum,
      sum(col1) OVER (PARTITION BY pk1 ORDER BY std_ts ROWS_RANGE BETWEEN 30s PRECEDING AND CURRENT ROW) as w3_col1_sum
      FROM t1
      WINDOW w2 AS (PARTITION BY pk1 ORDER BY std_ts ROWS BETWEEN 2 PRECEDING AND CURRENT ROW);
    inputs:
      - name: t1
        schema: id:int, pk1:string, col1:int32, std_ts:timestamp
        index: index2:pk1:std_ts
        data: |
          1, A, 1, 1590115420000
          2, B, 1, 1590115420000
          3, A, 2, 1590115430000
          4, B, 2, 1590115430000
          5, A, 3, 1590115440000
          6, B, 3, 1590115440000
          7, A, 4, 1590115450000
          8, B, 4, 1590115450000
          9, A, 5, 1590115460000
          10, B, 5, 1590115460000
          11, A, 6, 1590115470000
          12, A, 7, 1590115480000
          13, A, 8, 1590115490000
          14, A, 9, 1590115500000

    expect:
      schema: id:int, pk1:string, col1:int, std_ts:timestamp, w1_col1_sum:int, w2_col1_sum:int, w3_col1_sum:int
      order: id
      data: |
        1, A, 1, 1590115420000, 1, 1, 1
        2, B, 1, 1590115420000, 1, 1, 1
        3, A, 2, 1590115430000, 3, 3, 3
        4, B, 2, 1590115430000, 3, 3, 3
        5, A, 3, 1590115440000, 5, 6, 6
        6, B, 3, 1590115440000, 5, 6, 6
        7, A, 4, 1590115450000, 7, 9, 10
        8, B, 4, 1590115450000, 7, 9, 10
        9, A, 5, 1590115460000, 9, 12, 14
        10, B, 5, 1590115460000, 9, 12, 14
        11, A, 6, 1590115470000, 11, 15, 18
        12, A, 7, 1590115480000, 13, 18, 22
        13, A, 8, 1590115490000, 15, 21, 26
        14, A, 9, 1590115500000, 17, 24, 30
  - id: 15
    desc: window ROWS_RANGE 包含纯历史小窗口(不包含CURRENT ROW)
    sql: |
      SELECT id, pk1, col1, std_ts,
      sum(col1) OVER (PARTITION BY pk1 ORDER BY std_ts ROWS_RANGE BETWEEN 10s PRECEDING AND CURRENT ROW) as w1_col1_sum,
      sum(col1) OVER w2 as w2_col1_sum,
      sum(col1) OVER (PARTITION BY pk1 ORDER BY std_ts ROWS_RANGE BETWEEN 40s PRECEDING AND 21s PRECEDING) as w3_col1_sum
      FROM t1
      WINDOW w2 AS (PARTITION BY pk1 ORDER BY std_ts ROWS_RANGE BETWEEN 20s PRECEDING AND CURRENT ROW);
    inputs:
      - name: t1
        schema: id:int, pk1:string, col1:int32, std_ts:timestamp
        index: index2:pk1:std_ts
        data: |
          1, A, 1, 1590115420000
          2, B, 1, 1590115420000
          3, A, 2, 1590115430000
          4, B, 2, 1590115430000
          5, A, 3, 1590115440000
          6, B, 3, 1590115440000
          7, A, 4, 1590115450000
          8, B, 4, 1590115450000
          9, A, 5, 1590115460000
          10, B, 5, 1590115460000
          11, A, 6, 1590115470000
          12, A, 7, 1590115480000
          13, A, 8, 1590115490000
          14, A, 9, 1590115500000

    expect:
      schema: id:int, pk1:string, col1:int, std_ts:timestamp, w1_col1_sum:int, w2_col1_sum:int, w3_col1_sum:int
      order: id
      data: |
        1, A, 1, 1590115420000, 1, 1, 0
        2, B, 1, 1590115420000, 1, 1, 0
        3, A, 2, 1590115430000, 3, 3, 0
        4, B, 2, 1590115430000, 3, 3, 0
        5, A, 3, 1590115440000, 5, 6, 0
        6, B, 3, 1590115440000, 5, 6, 0
        7, A, 4, 1590115450000, 7, 9, 1
        8, B, 4, 1590115450000, 7, 9, 1
        9, A, 5, 1590115460000, 9, 12, 3
        10, B, 5, 1590115460000, 9, 12, 3
        11, A, 6, 1590115470000, 11, 15, 5
        12, A, 7, 1590115480000, 13, 18, 7
        13, A, 8, 1590115490000, 15, 21, 9
        14, A, 9, 1590115500000, 17, 24, 11

  - id: 16
    desc: window ROWS merge, 包含纯历史小窗口
    sql: |
      SELECT id, pk1, col1, std_ts,
      sum(col1) OVER (PARTITION BY pk1 ORDER BY std_ts ROWS BETWEEN 1 PRECEDING AND CURRENT ROW) as w1_col1_sum,
      sum(col1) OVER w2 as w2_col1_sum,
      sum(col1) OVER (PARTITION BY pk1 ORDER BY std_ts ROWS BETWEEN 3 PRECEDING AND 2 PRECEDING) as w3_col1_sum
      FROM t1
      WINDOW w2 AS (PARTITION BY pk1 ORDER BY std_ts ROWS BETWEEN 2 PRECEDING AND CURRENT ROW);
    standard_sql: true
    standard_sql_compatible: false
    inputs:
      - name: t1
        schema: id:int, pk1:string, col1:int32, std_ts:timestamp
        index: index2:pk1:std_ts
        data: |
          1, A, 1, 1590115420000
          2, B, 1, 1590115420000
          3, A, 2, 1590115430000
          4, B, 2, 1590115430000
          5, A, 3, 1590115440000
          6, B, 3, 1590115440000
          7, A, 4, 1590115450000
          8, B, 4, 1590115450000
          9, A, 5, 1590115460000
          10, B, 5, 1590115460000
          11, A, 6, 1590115470000
          12, A, 7, 1590115480000
          13, A, 8, 1590115490000
          14, A, 9, 1590115500000

    expect:
      schema: id:int, pk1:string, col1:int, std_ts:timestamp, w1_col1_sum:int, w2_col1_sum:int, w3_col1_sum:int
      order: id
      data: |
        1, A, 1, 1590115420000, 1, 1, 0
        2, B, 1, 1590115420000, 1, 1, 0
        3, A, 2, 1590115430000, 3, 3, 0
        4, B, 2, 1590115430000, 3, 3, 0
        5, A, 3, 1590115440000, 5, 6, 1
        6, B, 3, 1590115440000, 5, 6, 1
        7, A, 4, 1590115450000, 7, 9, 3
        8, B, 4, 1590115450000, 7, 9, 3
        9, A, 5, 1590115460000, 9, 12, 5
        10, B, 5, 1590115460000, 9, 12, 5
        11, A, 6, 1590115470000, 11, 15, 7
        12, A, 7, 1590115480000, 13, 18, 9
        13, A, 8, 1590115490000, 15, 21, 11
        14, A, 9, 1590115500000, 17, 24, 13
  - id: 17
    desc: window ROWS and ROWS_RANGE merge, 包含纯历史小窗口
    sql: |
      SELECT id, pk1, col1, std_ts,
      sum(col1) OVER (PARTITION BY pk1 ORDER BY std_ts ROWS BETWEEN 1 PRECEDING AND CURRENT ROW) as w1_col1_sum,
      sum(col1) OVER w2 as w2_col1_sum,
      sum(col1) OVER (PARTITION BY pk1 ORDER BY std_ts ROWS_RANGE BETWEEN 30s PRECEDING AND CURRENT ROW) as w3_col1_sum,
      sum(col1) OVER (PARTITION BY pk1 ORDER BY std_ts ROWS BETWEEN 3 PRECEDING AND 2 PRECEDING) as w4_col1_sum,
      sum(col1) OVER (PARTITION BY pk1 ORDER BY std_ts ROWS_RANGE BETWEEN 40s PRECEDING AND 21s PRECEDING) as w5_col1_sum
      FROM t1
      WINDOW w2 AS (PARTITION BY pk1 ORDER BY std_ts ROWS BETWEEN 2 PRECEDING AND CURRENT ROW);
    inputs:
      - name: t1
        schema: id:int, pk1:string, col1:int32, std_ts:timestamp
        index: index2:pk1:std_ts
        data: |
          1, A, 1, 1590115420000
          2, B, 1, 1590115420000
          3, A, 2, 1590115430000
          4, B, 2, 1590115430000
          5, A, 3, 1590115440000
          6, B, 3, 1590115440000
          7, A, 4, 1590115450000
          8, B, 4, 1590115450000
          9, A, 5, 1590115460000
          10, B, 5, 1590115460000
          11, A, 6, 1590115470000
          12, A, 7, 1590115480000
          13, A, 8, 1590115490000
          14, A, 9, 1590115500000

    expect:
      schema: id:int, pk1:string, col1:int, std_ts:timestamp, w1_col1_sum:int, w2_col1_sum:int, w3_col1_sum:int, w4_col1_sum:int, w5_col1_sum:int
      order: id
      data: |
        1, A, 1, 1590115420000, 1, 1, 1, 0, 0
        2, B, 1, 1590115420000, 1, 1, 1, 0, 0
        3, A, 2, 1590115430000, 3, 3, 3, 0, 0
        4, B, 2, 1590115430000, 3, 3, 3, 0, 0
        5, A, 3, 1590115440000, 5, 6, 6, 1, 0
        6, B, 3, 1590115440000, 5, 6, 6, 1, 0
        7, A, 4, 1590115450000, 7, 9, 10, 3, 1
        8, B, 4, 1590115450000, 7, 9, 10, 3, 1
        9, A, 5, 1590115460000, 9, 12, 14, 5, 3
        10, B, 5, 1590115460000, 9, 12, 14, 5, 3
        11, A, 6, 1590115470000, 11, 15, 18, 7, 5
        12, A, 7, 1590115480000, 13, 18, 22, 9, 7
        13, A, 8, 1590115490000, 15, 21, 26, 11, 9
        14, A, 9, 1590115500000, 17, 24, 30, 13, 11
  - id: 18
    desc: window ROWS Between N PRECEDING and M PRECEDING
    sql: |
      SELECT id, pk1, col1, std_ts,
      sum(col1) OVER w1 as w1_col1_sum
      FROM t1
      WINDOW w1 AS (PARTITION BY pk1 ORDER BY std_ts ROWS BETWEEN 2 PRECEDING AND 1 PRECEDING);
    inputs:
      - name: t1
        schema: id:int, pk1:string, col1:int32, std_ts:timestamp
        index: index2:pk1:std_ts
        data: |
          1, A, 1, 1590115420000
          2, B, 1, 1590115420000
          3, A, 2, 1590115430000
          4, B, 2, 1590115430000
          5, A, 3, 1590115440000
          6, B, 3, 1590115440000
          7, A, 4, 1590115450000
          8, B, 4, 1590115450000
          9, A, 5, 1590115460000

    expect:
      schema: id:int, pk1:string, col1:int, std_ts:timestamp, w1_col1_sum:int
      order: id
      data: |
        1, A, 1, 1590115420000, 0
        2, B, 1, 1590115420000, 0
        3, A, 2, 1590115430000, 1
        4, B, 2, 1590115430000, 1
        5, A, 3, 1590115440000, 3
        6, B, 3, 1590115440000, 3
        7, A, 4, 1590115450000, 5
        8, B, 4, 1590115450000, 5
        9, A, 5, 1590115460000, 7
  - id: 19
    desc: window ROWS_RANGE Between N PRECEDING and M PRECEDING
    sql: |
      SELECT id, pk1, col1, std_ts,
      sum(col1) OVER w1 as w1_col1_sum
      FROM t1
      WINDOW w1 AS (PARTITION BY pk1 ORDER BY std_ts ROWS_RANGE BETWEEN 20s PRECEDING AND 10s PRECEDING);
    inputs:
      - name: t1
        schema: id:int, pk1:string, col1:int32, std_ts:timestamp
        index: index2:pk1:std_ts
        data: |
          1, A, 1, 1590115420000
          2, B, 1, 1590115420000
          3, A, 2, 1590115430000
          4, B, 2, 1590115430000
          5, A, 3, 1590115440000
          6, B, 3, 1590115440000
          7, A, 4, 1590115450000
          8, B, 4, 1590115450000
          9, A, 5, 1590115460000

    expect:
      schema: id:int, pk1:string, col1:int, std_ts:timestamp, w1_col1_sum:int
      order: id
      data: |
        1, A, 1, 1590115420000, 0
        2, B, 1, 1590115420000, 0
        3, A, 2, 1590115430000, 1
        4, B, 2, 1590115430000, 1
        5, A, 3, 1590115440000, 3
        6, B, 3, 1590115440000, 3
        7, A, 4, 1590115450000, 5
        8, B, 4, 1590115450000, 5
        9, A, 5, 1590115460000, 7
  - id: 20
    desc: lastjoin+window ROWS and ROWS_RANGE merge, 包含纯历史小窗口
    sql: |
      SELECT id, pk1, col1, std_ts,
      sum(col1) OVER (PARTITION BY pk1 ORDER BY std_ts ROWS BETWEEN 1 PRECEDING AND CURRENT ROW) as w1_col1_sum,
      sum(col1) OVER w2 as w2_col1_sum,
      sum(col1) OVER (PARTITION BY pk1 ORDER BY std_ts ROWS_RANGE BETWEEN 30s PRECEDING AND CURRENT ROW) as w3_col1_sum,
      sum(col1) OVER (PARTITION BY pk1 ORDER BY std_ts ROWS BETWEEN 3 PRECEDING AND 2 PRECEDING) as w4_col1_sum,
      sum(col1) OVER (PARTITION BY pk1 ORDER BY std_ts ROWS_RANGE BETWEEN 40s PRECEDING AND 21s PRECEDING) as w5_col1_sum
      FROM t1 last join t2 order by t2.std_ts2 on t1.pk1 = t2.pk2
      WINDOW w2 AS (PARTITION BY pk1 ORDER BY std_ts ROWS BETWEEN 2 PRECEDING AND CURRENT ROW);
    inputs:
      - name: t1
        schema: id:int, pk1:string, col1:int32, std_ts:timestamp
        index: index2:pk1:std_ts
        data: |
          1, A, 1, 1590115420000
          2, B, 1, 1590115420000
          3, A, 2, 1590115430000
          4, B, 2, 1590115430000
          5, A, 3, 1590115440000
          6, B, 3, 1590115440000
          7, A, 4, 1590115450000
          8, B, 4, 1590115450000
          9, A, 5, 1590115460000
          10, B, 5, 1590115460000
          11, A, 6, 1590115470000
          12, A, 7, 1590115480000
          13, A, 8, 1590115490000
          14, A, 9, 1590115500000
      - name: t2
        schema: id2:int, pk2:string, col2:int32, std_ts2:timestamp
        index: index2:pk2:std_ts2
        data: |
          1, A, 1, 1590115420000
          2, B, 1, 1590115420000
          3, A, 2, 1590115430000
          4, B, 2, 1590115430000
          5, A, 3, 1590115440000
          6, B, 3, 1590115440000
          7, A, 4, 1590115450000
          8, B, 4, 1590115450000
          9, A, 5, 1590115460000
          10, B, 5, 1590115460000
          11, A, 6, 1590115470000
          12, A, 7, 1590115480000
          13, A, 8, 1590115490000
          14, A, 9, 1590115500000
    expect:
      schema: id:int, pk1:string, col1:int, std_ts:timestamp, w1_col1_sum:int, w2_col1_sum:int, w3_col1_sum:int, w4_col1_sum:int, w5_col1_sum:int
      order: id
      data: |
        1, A, 1, 1590115420000, 1, 1, 1, 0, 0
        2, B, 1, 1590115420000, 1, 1, 1, 0, 0
        3, A, 2, 1590115430000, 3, 3, 3, 0, 0
        4, B, 2, 1590115430000, 3, 3, 3, 0, 0
        5, A, 3, 1590115440000, 5, 6, 6, 1, 0
        6, B, 3, 1590115440000, 5, 6, 6, 1, 0
        7, A, 4, 1590115450000, 7, 9, 10, 3, 1
        8, B, 4, 1590115450000, 7, 9, 10, 3, 1
        9, A, 5, 1590115460000, 9, 12, 14, 5, 3
        10, B, 5, 1590115460000, 9, 12, 14, 5, 3
        11, A, 6, 1590115470000, 11, 15, 18, 7, 5
        12, A, 7, 1590115480000, 13, 18, 22, 9, 7
        13, A, 8, 1590115490000, 15, 21, 26, 11, 9
        14, A, 9, 1590115500000, 17, 24, 30, 13, 11
  - id: 21
    desc: window query after last join with a table, index hasn't been optimized
    db: db1
<<<<<<< HEAD
=======
    mode: performance-sensitive-unsupport
>>>>>>> ffe44512
    sql: |
       SELECT sum(t1.col1) over w1 as sum_t1_col1, str1 as t2_str1
       FROM t1
       last join t2 order by t2.col1
       on t1.col1 = t2.col1 and t1.col2 = t2.col0
       WINDOW w1 AS (
        PARTITION BY t1.col2 ORDER BY t1.col1
        ROWS_RANGE BETWEEN 3 PRECEDING AND CURRENT ROW
       ) limit 10;
    inputs:
      - name: t1
        columns: ["col0 string", "col1 bigint", "col2 int"]
        indexs: ["index1:col0:col1"]
        rows:
          - ["0", 1, 5]
          - ["0", 2, 5]
      - name: t2
        columns: ["str0 string", "str1 string", "col0 int", "col1 bigint"]
        indexs: ["index2:str0:col1"]
        rows:
          - ["2", "EEEEE", 55, 5]
          - ["1", "DDDD", 55, 4]
          - ["1", "CCC", 55, 3]
    expect:
      success: true<|MERGE_RESOLUTION|>--- conflicted
+++ resolved
@@ -752,10 +752,7 @@
   - id: 21
     desc: window query after last join with a table, index hasn't been optimized
     db: db1
-<<<<<<< HEAD
-=======
     mode: performance-sensitive-unsupport
->>>>>>> ffe44512
     sql: |
        SELECT sum(t1.col1) over w1 as sum_t1_col1, str1 as t2_str1
        FROM t1
