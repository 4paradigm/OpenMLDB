# Copyright 2021 4Paradigm
#
# Licensed under the Apache License, Version 2.0 (the "License");
# you may not use this file except in compliance with the License.
# You may obtain a copy of the License at
#
#   http://www.apache.org/licenses/LICENSE-2.0
#
# Unless required by applicable law or agreed to in writing, software
# distributed under the License is distributed on an "AS IS" BASIS,
# WITHOUT WARRANTIES OR CONDITIONS OF ANY KIND, either express or implied.
# See the License for the specific language governing permissions and
# limitations under the License.
db: testdb
debugs: []
cases:
  - id: 0
    desc: 带参数的Where条件命中索引
    mode: request-unsupport
    db: db1
    sql: |
      SELECT col0, col1, col2, col3, col4, col5, col6 FROM {0} where col2=?;
    parameters:
      columns: [ "p1 int"]
      rows:
        - [5]
    inputs:
      - schema: col0:string, col1:int32, col2:int16, col3:float, col4:double, col5:int64, col6:string
        index: index1:col2:col5
        data: |
          0, 1, 5, 1.1, 11.1, 1, 1
          0, 2, 5, 2.2, 22.2, 2, 22
          1, 3, 55, 3.3, 33.3, 1, 333
          1, 4, 55, 4.4, 44.4, 2, 4444
          2, 5, 55, 5.5, 55.5, 3, aaaaaaaaaaaaaaaaaaaaaaaaaaaaaaaaaaaaaaaaaaaaaaaaaaaaaaaaaaaaaaaaaa
    batch_plan: |
      SIMPLE_PROJECT(sources=(col0, col1, col2, col3, col4, col5, col6))
        FILTER_BY(condition=, left_keys=(), right_keys=(), index_keys=(?1))
          DATA_PROVIDER(type=Partition, table=auto_t0, index=index1)
    expect:
      schema: col0:string, col1:int32, col2:int16, col3:float, col4:double, col5:int64, col6:string
      order: col1
      data: |
        0, 1, 5, 1.1, 11.1, 1, 1
        0, 2, 5, 2.2, 22.2, 2, 22
  - id: 1-1
    desc: 带参数的Where条件部分命中索引
    mode: request-unsupport, offline-unsupport
    db: db1
    sql: |
      SELECT col0, col1, col2, col3, col4, col5, col6 FROM {0} where col2=? and col1 > ?;
    parameters:
      columns: [ "p1 int" , "p2 int" ]
      rows:
        - [ 55, 3 ]
    inputs:
      - schema: col0:string, col1:int32, col2:int16, col3:float, col4:double, col5:int64, col6:string
        index: index1:col2:col5
        data: |
          0, 1, 5, 1.1, 11.1, 1, 1
          0, 2, 5, 2.2, 22.2, 2, 22
          1, 3, 55, 3.3, 33.3, 1, 333
          1, 4, 55, 4.4, 44.4, 2, 4444
          2, 5, 55, 5.5, 55.5, 3, aaaaaaaaaaaaaaaaaaaaaaaaaaaaaaaaaaaaaaaaaaaaaaaaaaaaaaaaaaaaaaaaaa
    batch_plan: |
      SIMPLE_PROJECT(sources=(col0, col1, col2, col3, col4, col5, col6))
        FILTER_BY(condition=col1 > ?2, left_keys=(), right_keys=(), index_keys=(?1))
          DATA_PROVIDER(type=Partition, table=auto_t0, index=index1)
    expect:
      schema: col0:string, col1:int32, col2:int16, col3:float, col4:double, col5:int64, col6:string
      order: col1
      data: |
        1, 4, 55, 4.4, 44.4, 2, 4444
        2, 5, 55, 5.5, 55.5, 3, aaaaaaaaaaaaaaaaaaaaaaaaaaaaaaaaaaaaaaaaaaaaaaaaaaaaaaaaaaaaaaaaaa
  - id: 1-2
    desc: 带参数的Where条件部分命中索引,参数包含字符串
    mode: request-unsupport, offline-unsupport
    db: db1
    sql: |
      SELECT col0, col1, col2, col3, col4, col5, col6 FROM {0} where col6=? and col1 < ?;
    parameters:
      columns: [ "p1 string" , "p2 bigint" ]
      rows:
        - [ aaaaaaaaaaaaaaaaaaaaaaaaaaaaaaaaaaaaaaaaaaaaaaaaaaaaaaaaaaaaaaaaaa, 7 ]
    inputs:
      - schema: col0:string, col1:int64, col2:int16, col3:float, col4:double, col5:int64, col6:string
        index: index1:col6:col5
        data: |
          0, 1, 5, 1.1, 11.1, 1, 1
          0, 2, 5, 2.2, 22.2, 2, 22
          1, 3, 55, 3.3, 33.3, 1, 333
          1, 4, 55, 4.4, 44.4, 2, 4444
          2, 5, 55, 5.5, 55.5, 3, aaaaaaaaaaaaaaaaaaaaaaaaaaaaaaaaaaaaaaaaaaaaaaaaaaaaaaaaaaaaaaaaaa
          2, 6, 55, 6.6, 66.6, 4, aaaaaaaaaaaaaaaaaaaaaaaaaaaaaaaaaaaaaaaaaaaaaaaaaaaaaaaaaaaaaaaaaa
          2, 7, 55, 7.7, 77.7, 5, aaaaaaaaaaaaaaaaaaaaaaaaaaaaaaaaaaaaaaaaaaaaaaaaaaaaaaaaaaaaaaaaaa
    batch_plan: |
      SIMPLE_PROJECT(sources=(col0, col1, col2, col3, col4, col5, col6))
        FILTER_BY(condition=col1 < ?2, left_keys=(), right_keys=(), index_keys=(?1))
          DATA_PROVIDER(type=Partition, table=auto_t0, index=index1)
    expect:
      schema: col0:string, col1:int64, col2:int16, col3:float, col4:double, col5:int64, col6:string
      order: col1
      data: |
        2, 5, 55, 5.5, 55.5, 3, aaaaaaaaaaaaaaaaaaaaaaaaaaaaaaaaaaaaaaaaaaaaaaaaaaaaaaaaaaaaaaaaaa
        2, 6, 55, 6.6, 66.6, 4, aaaaaaaaaaaaaaaaaaaaaaaaaaaaaaaaaaaaaaaaaaaaaaaaaaaaaaaaaaaaaaaaaa
  - id: 1-3
    desc: 带参数的Where条件部分命中索引,参数包含timestamp
    mode: request-unsupport, offline-unsupport
    db: db1
    sql: |
      SELECT col0, col1, col2, col3, col4, col5, col6 FROM {0} where col2=? and col5 > ?;
    parameters:
      columns: [ "p1 int" , "p2 timestamp" ]
      rows:
        - [ 55, 1590738991000 ]
    inputs:
      - schema: col0:string, col1:int32, col2:int16, col3:float, col4:double, col5:timestamp, col6:string
        index: index1:col2:col5
        data: |
          0, 1, 5, 1.1, 11.1, 1590738989000, 1
          0, 2, 5, 2.2, 22.2, 1590738990000, 22
          1, 3, 55, 3.3, 33.3, 1590738991000, 333
          1, 4, 55, 4.4, 44.4, 1590738992000, 4444
          2, 5, 55, 5.5, 55.5, 1590738993000, aaaaaaaaaaaaaaaaaaaaaaaaaaaaaaaaaaaaaaaaaaaaaaaaaaaaaaaaaaaaaaaaaa
    batch_plan: |
      SIMPLE_PROJECT(sources=(col0, col1, col2, col3, col4, col5, col6))
        FILTER_BY(condition=col5 > ?2, left_keys=(), right_keys=(), index_keys=(?1))
          DATA_PROVIDER(type=Partition, table=auto_t0, index=index1)
    expect:
      schema: col0:string, col1:int32, col2:int16, col3:float, col4:double, col5:timestamp, col6:string
      order: col1
      data: |
        1, 4, 55, 4.4, 44.4, 1590738992000, 4444
        2, 5, 55, 5.5, 55.5, 1590738993000, aaaaaaaaaaaaaaaaaaaaaaaaaaaaaaaaaaaaaaaaaaaaaaaaaaaaaaaaaaaaaaaaaa
  - id: 2-1
    desc: 带参数的Where条件未命中索引
    mode: request-unsupport, offline-unsupport
    tags: ["暂时不跑离线测试"]
    db: db1
    sql: |
      SELECT col0, col1, col2, col3, col4, col5, col6 FROM {0} where col2=? and col1 > ?;
    parameters:
      columns: [ "p1 int" , "p2 int" ]
      rows:
        - [ 55, 1 ]
    inputs:
      - schema: col0:string, col1:int32, col2:int16, col3:float, col4:double, col5:int64, col6:string
        index: index1:col6:col5
        data: |
          0, 1, 5, 1.1, 11.1, 1, 1
          0, 2, 5, 2.2, 22.2, 2, 22
          1, 3, 55, 3.3, 33.3, 1, 333
          1, 4, 55, 4.4, 44.4, 2, 4444
          2, 5, 55, 5.5, 55.5, 3, aaaaaaaaaaaaaaaaaaaaaaaaaaaaaaaaaaaaaaaaaaaaaaaaaaaaaaaaaaaaaaaaaa
    expect:
      success: true
<<<<<<< HEAD
=======
      columns: ["col0 string", "col1 int", "col2 smallint", "col3 float", "col4 double", "col5 bigint", "col6 string"]
      order: col1
      rows:
      - [ 1, 3, 55, 3.300000, 33.300000, 1, 333 ]
      - [ 1, 4, 55, 4.400000, 44.400000, 2, 4444 ]
      - [ 2, 5, 55, 5.500000, 55.500000, 3, aaaaaaaaaaaaaaaaaaaaaaaaaaaaaaaaaaaaaaaaaaaaaaaaaaaaaaaaaaaaaaaaaa ]

>>>>>>> 1e643c58
  - id: 2-2
    desc: 带参数的Where条件未命中索引-离线支持
    mode: request-unsupport, offline-unsupport
    db: db1
    sql: |
      SELECT col0, col1, col2, col3, col4, col5, col6 FROM {0} where col2=? and col1 < ?;
    parameters:
      columns: [ "p1 int" , "p2 int"]
      rows:
        - [ 5, 2 ]
    inputs:
      - schema: col0:string, col1:int32, col2:int16, col3:float, col4:double, col5:int64, col6:string
        index: index1:col6:col5
        data: |
          0, 1, 5, 1.1, 11.1, 1, 1
          0, 2, 5, 2.2, 22.2, 2, 22
          1, 3, 55, 3.3, 33.3, 1, 333
          1, 4, 55, 4.4, 44.4, 2, 4444
          2, 5, 55, 5.5, 55.5, 3, aaaaaaaaaaaaaaaaaaaaaaaaaaaaaaaaaaaaaaaaaaaaaaaaaaaaaaaaaaaaaaaaaa
    expect:
      schema: col0:string, col1:int32, col2:int16, col3:float, col4:double, col5:int64, col6:string
      order: col1
      data: |
        0, 1, 5, 1.1, 11.1, 1, 1
  - id: 3-1
    desc: 带参数Where条件未命中索引示例2
    mode: request-unsupport, offline-unsupport
    db: db1
    sql: |
      SELECT col0, col1, col2, col3, col4, col5, col6 FROM {0} where col2=col3 and col1 < ?;
    parameters:
      columns: [ "p1 int" ]
      rows:
        - [ 2 ]
    inputs:
      - schema: col0:string, col1:int32, col2:int16, col3:float, col4:double, col5:int64, col6:string
        index: index1:col2:col5
        data: |
          0, 1, 5, 1.1, 11.1, 1, 1
          0, 2, 5, 2.2, 22.2, 2, 22
          1, 3, 55, 3.3, 33.3, 1, 333
          1, 4, 55, 4.4, 44.4, 2, 4444
          2, 5, 55, 5.5, 55.5, 3, aaaaaaaaaaaaaaaaaaaaaaaaaaaaaaaaaaaaaaaaaaaaaaaaaaaaaaaaaaaaaaaaaa
    expect:
<<<<<<< HEAD
      success: true
=======
      columns: [ "col0 string", "col1 int", "col2 smallint", "col3 float", "col4 double", "col5 bigint", "col6 string" ]
      order: col1
      rows:

>>>>>>> 1e643c58
  - id: 3-2
    desc: 带参数Where条件未命中索引示例2
    mode: rtidb-unsupport
    db: db1
    sql: |
      SELECT col0, col1, col2, col3, col4, col5, col6 FROM {0} where col1=col5 and col1 > ?;
    parameters:
      columns: [ "p1 int" ]
      rows:
        - [ 1 ]
    inputs:
      - schema: col0:string, col1:int32, col2:int16, col3:float, col4:double, col5:int64, col6:string
        index: index1:col2:col5
        data: |
          0, 1, 5, 1.1, 11.1, 1, 1
          0, 2, 5, 2.2, 22.2, 2, 22
          1, 3, 55, 3.3, 33.3, 1, 333
          1, 4, 55, 4.4, 44.4, 2, 4444
          2, 5, 55, 5.5, 55.5, 3, aaaaaaaaaaaaaaaaaaaaaaaaaaaaaaaaaaaaaaaaaaaaaaaaaaaaaaaaaaaaaaaaaa
    expect:
      schema: col0:string, col1:int32, col2:int16, col3:float, col4:double, col5:int64, col6:string
      order: col1
      data: |
        0, 2, 5, 2.2, 22.2, 2, 22
  - id: 4
    desc: 带参数Where条件命中索引,索引穿透简单子查询
    mode: request-unsupport
    db: db1
    sql: |
      SELECT c0, c1, c2, c3, c4, c5, c6, c1+c4 as c14 FROM
      (select col0 as c0, col1 as c1, col2 as c2, 0.0f as c3, col4 as c4, col5 as c5, "empty_str" as c6 from {0}) as t1 where t1.c2=?;
    parameters:
      columns: [ "p1 int" ]
      rows:
        - [ 5 ]
    inputs:
      - schema: col0:string, col1:int32, col2:int16, col3:float, col4:double, col5:int64, col6:string
        index: index1:col2:col5
        data: |
          0, 1, 5, 1.1, 11.1, 1, 1
          0, 2, 5, 2.2, 22.2, 2, 22
          1, 3, 55, 3.3, 33.3, 1, 333
          1, 4, 55, 4.4, 44.4, 2, 4444
          2, 5, 55, 5.5, 55.5, 3, aaaaaaaaaaaaaaaaaaaaaaaaaaaaaaaaaaaaaaaaaaaaaaaaaaaaaaaaaaaaaaaaaa
    batch_plan: |
      PROJECT(type=TableProject)
        FILTER_BY(condition=, left_keys=(), right_keys=(), index_keys=(?1))
          RENAME(name=t1)
            SIMPLE_PROJECT(sources=(col0 -> c0, col1 -> c1, col2 -> c2, 0.000000 -> c3, col4 -> c4, col5 -> c5, empty_str -> c6))
              DATA_PROVIDER(type=Partition, table=auto_t0, index=index1)
    expect:
      schema: c0:string, c1:int32, c2:int16, c3:float, c4:double, c5:int64, c6:string, c14:double
      order: c1
      data: |
        0, 1, 5, 0.0, 11.1, 1, empty_str, 12.1
        0, 2, 5, 0.0, 22.2, 2, empty_str, 24.2
  - id: 5
    desc: lastjoin+带参数Where,包含重复列名
    mode: request-unsupport, rtidb-unsupport
    tags: ["TODO", "@chenjing", "0.3.0", "fail to compute where condition bug"]
    db: db1
    inputs:
      - columns: ["c1 string","c2 int","c3 bigint","c4 timestamp", "c5 int"]
        indexs: ["index1:c5:c4"]
        rows:
          - ["aa",2,3,1590738989000, 100]
          - ["bb",21,31,1590738990000, 200]
      - columns: ["c1 string","c2 int","c3 bigint","c4 timestamp"]
        indexs: ["index1:c3:c4"]
        rows:
          - ["aa",2,3,1590738989000]
          - ["bb",21,31,1590738990000]
    parameters:
      columns: [ "p1 int" ]
      rows:
        - [ 100 ]
    sql: select {0}.c1,{1}.c1,{0}.c2,{1}.c3,{1}.c4,{0}.c5 from {0} last join {1} on {0}.c3={1}.c3 where c5 = ?;
    expect:
      columns: ["c1 string","c1 string", "c2 int","c3 bigint", "c4 timestamp", "c5 int"]
      rows:
        - ["aa","aa",2,3,1590738989000, 100]
  - id: 6-1
    desc: 带参数的Where条件后全表聚合
    tags: ["TODO", "@chenjing 全表聚合"]
    mode: request-unsupport, offline-unsupport
    db: db1
    sql: |
      SELECT col1 FROM {0} where col2=?;
    inputs:
      - schema: col0:string, col1:int32, col2:int16, col3:float, col4:double, col5:int64, col6:string
        index: index1:col2:col5
        data: |
          0, 1, 5, 1.1, 11.1, 1, 1
          0, 2, 5, 2.2, 22.2, 2, 22
          1, 3, 55, 3.3, 33.3, 1, 333
          1, 4, 55, 4.4, 44.4, 2, 4444
          2, 5, 55, 5.5, 55.5, 3, aaaaaaaaaaaaaaaaaaaaaaaaaaaaaaaaaaaaaaaaaaaaaaaaaaaaaaaaaaaaaaaaaa
    batch_plan: |
      SIMPLE_PROJECT(sources=([0]<-[0:0], [1]<-[0:1], [2]<-[0:2], [3]<-[0:3], [4]<-[0:4], [5]<-[0:5], [6]<-[0:6])
        FILTER_BY(condition=, left_keys=(), right_keys=(), index_keys=(?1))
          DATA_PROVIDER(type=Partition, table=auto_t0, index=index1)
    parameters:
      columns : ["p1 int"]
      rows:
        - [5]
    expect:
      schema: sum_col1:int32
      order: sum_col1
      data: |
        3
  - id: 7
    desc: select const number with placeholder
    mode: request-unsupport
    db: db1
    sql: |
      select ? as id, ? as col1, ? as col2;
    parameters:
      columns: ["?1 int", "?2 int", "?3 double"]
      rows:
        - [1, 2, 3.3]
    expect:
      schema: id:int32, col1:int, col2:double
      order: id
      rows:
        - [1, 2, 3.3]
  - id: 8
    desc: select const str placeholder
    mode: request-unsupport
    db: db1
    sql: |
      select 1 as id, ? as col1, ? as col2;
    parameters:
      columns: [ "?1 int", "?2 string" ]
      rows:
        - [ 2, "hello_world" ]
    expect:
      schema: id:int32, col1:int32, col2:string
      order: id
      rows:
        - [1, 2, "hello_world"]
  - id: 9
    desc: const substr pos len with placeholder
    mode: request-unsupport
    db: db1
    sql: |
      select 1 as id, substring(?, 3, 6) as col1;
    parameters:
      columns: ["?1 string" ]
      rows:
        - [ "hello_world" ]
    expect:
      schema: id:int32, col1:string
      order: id
      rows:
        - [1, "llo_wo"]
  - id: 10
    desc: const concat with placeholder
    mode: request-unsupport
    db: db1
    sql: |
      select 1 as id, concat("hello", ?, ?) as col1;
    parameters:
      columns: [ "?1 string", "?2 string"]
      rows:
        - [ "world", "abc" ]
    expect:
      schema: id:int32, col1:string
      order: id
      rows:
        - [1, "helloworldabc"]
  - id: 11
    desc: 不依赖输入表cast常量
    mode: request-unsupport
    tags: ["TODO", "@chenjing, support const project node"]
    sql: |
      select int(?) as c1, bigint(?) as c2;
    parameters:
      columns: [ "?1 double", "?2 double" ]
      rows:
        - [ 10.5, 20.5 ]
    expect:
      columns: ["c1 int", "c2 bigint"]
      rows:
        - [10, 20]
  - id: 12
    desc: 带参数的Where条件后Group By
    mode: request-unsupport, offline-unsupport, hybridse-only
    db: db1
    sql: |
      SELECT col2, sum(col1) as sum_col1, count(col1) as cnt_col1 FROM {0} where col2=? group by col2;
    inputs:
      - schema: col0:string, col1:int32, col2:int16, col3:float, col4:double, col5:int64, col6:string
        index: index1:col2:col5
        data: |
          0, 1, 5, 1.1, 11.1, 1, 1
          0, 2, 5, 2.2, 22.2, 2, 22
          1, 3, 55, 3.3, 33.3, 1, 333
          1, 4, 55, 4.4, 44.4, 2, 4444
          2, 5, 55, 5.5, 55.5, 3, aaaaaaaaaaaaaaaaaaaaaaaaaaaaaaaaaaaaaaaaaaaaaaaaaaaaaaaaaaaaaaaaaa
    batch_plan: |
      PROJECT(type=GroupAggregation, group_keys=(col2))
        FILTER_BY(condition=, left_keys=(), right_keys=(), index_keys=(?1))
          DATA_PROVIDER(type=Partition, table=auto_t0, index=index1)
    parameters:
      columns : ["p1 int"]
      rows:
        - [5]
    expect:
      schema: col2:int16, sum_col1:int32, cnt_col1:int64
      order: col2
      data: |
        5, 3, 2
  - id: 13
    desc: 带参数的Where条件后Group By
    mode: request-unsupport, offline-unsupport, hybridse-only
    db: db1
    sql: |
      SELECT col2, sum(col1) as sum_col1, count(col1) as cnt_col1 FROM {0} where col1 < ? group by col2;
    inputs:
      - schema: col0:string, col1:int32, col2:int16, col3:float, col4:double, col5:int64, col6:string
        index: index1:col2:col5
        data: |
          0, 1, 5, 1.1, 11.1, 1, 1
          0, 2, 5, 2.2, 22.2, 2, 22
          1, 3, 55, 3.3, 33.3, 1, 333
          1, 4, 55, 4.4, 44.4, 2, 4444
          2, 5, 55, 5.5, 55.5, 3, aaaaaaaaaaaaaaaaaaaaaaaaaaaaaaaaaaaaaaaaaaaaaaaaaaaaaaaaaaaaaaaaaa
    batch_plan: |
      PROJECT(type=GroupAggregation, group_keys=(col2))
        FILTER_BY(condition=col1 < ?1, left_keys=, right_keys=, index_keys=)
          DATA_PROVIDER(type=Partition, table=auto_t0, index=index1)
    parameters:
      columns : ["p1 int"]
      rows:
        - [5]
    expect:
      schema: col2:int16, sum_col1:int32, cnt_col1:int64
      order: col2
      data: |
        5, 3, 2
        55, 7, 2<|MERGE_RESOLUTION|>--- conflicted
+++ resolved
@@ -154,8 +154,6 @@
           2, 5, 55, 5.5, 55.5, 3, aaaaaaaaaaaaaaaaaaaaaaaaaaaaaaaaaaaaaaaaaaaaaaaaaaaaaaaaaaaaaaaaaa
     expect:
       success: true
-<<<<<<< HEAD
-=======
       columns: ["col0 string", "col1 int", "col2 smallint", "col3 float", "col4 double", "col5 bigint", "col6 string"]
       order: col1
       rows:
@@ -163,7 +161,6 @@
       - [ 1, 4, 55, 4.400000, 44.400000, 2, 4444 ]
       - [ 2, 5, 55, 5.500000, 55.500000, 3, aaaaaaaaaaaaaaaaaaaaaaaaaaaaaaaaaaaaaaaaaaaaaaaaaaaaaaaaaaaaaaaaaa ]
 
->>>>>>> 1e643c58
   - id: 2-2
     desc: 带参数的Where条件未命中索引-离线支持
     mode: request-unsupport, offline-unsupport
@@ -208,14 +205,10 @@
           1, 4, 55, 4.4, 44.4, 2, 4444
           2, 5, 55, 5.5, 55.5, 3, aaaaaaaaaaaaaaaaaaaaaaaaaaaaaaaaaaaaaaaaaaaaaaaaaaaaaaaaaaaaaaaaaa
     expect:
-<<<<<<< HEAD
-      success: true
-=======
       columns: [ "col0 string", "col1 int", "col2 smallint", "col3 float", "col4 double", "col5 bigint", "col6 string" ]
       order: col1
       rows:
 
->>>>>>> 1e643c58
   - id: 3-2
     desc: 带参数Where条件未命中索引示例2
     mode: rtidb-unsupport
