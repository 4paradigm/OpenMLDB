cases:
  - id: 0
    desc: SELECT Day(date列)
    mode: request
    db: db1
    sql: select col1 as id, std_ts, std_date, day(std_date) as mday from t1;
    inputs:
      - name: t1
        schema: col1:int32, std_ts:timestamp, std_date:date
        index: index2:col1:std_ts
        data: |
          1, 1590115420001, 2020-05-20
          2, 1590115421001, 2020-05-21
          3, 1590115422001, 2020-05-22

<<<<<<< HEAD
    expect:
      schema: id:int32, std_ts:timestamp, std_date:date, day:int32
=======
    output:
      schema: id:int32, std_ts:timestamp, std_date:date, mday:int32
>>>>>>> ad2a7a68
      order: id
      data: |
        1, 1590115420001, 2020-05-20, 20
        2, 1590115421001, 2020-05-21, 21
        3, 1590115422001, 2020-05-22, 22
  - id: 1
    desc: SELECT Month(date列)
    mode: request
    db: db1
    sql: select col1 as id, std_ts, std_date, month(std_date) as `month` from t1;
    inputs:
      - name: t1
        schema: col1:int32, std_ts:timestamp, std_date:date
        index: index2:col1:std_ts
        data: |
          1, 1590115420001, 2020-05-20
          2, 1590115421001, 2020-06-21
          3, 1590115422001, 2020-07-22

    expect:
      schema: id:int32, std_ts:timestamp, std_date:date, month:int32
      order: id
      data: |
        1, 1590115420001, 2020-05-20, 05
        2, 1590115421001, 2020-06-21, 06
        3, 1590115422001, 2020-07-22, 07
  - id: 2
    desc: SELECT Year(date列)
    mode: request
    db: db1
    sql: select col1 as id, std_ts, std_date, year(std_date) as `year` from t1;
    inputs:
      - name: t1
        schema: col1:int32, std_ts:timestamp, std_date:date
        index: index2:col1:std_ts
        data: |
          1, 1590115420001, 2020-05-20
          2, 1590115421001, 1900-06-21

    expect:
      schema: id:int32, std_ts:timestamp, std_date:date, year:int32
      order: id
      data: |
        1, 1590115420001, 2020-05-20, 2020
        2, 1590115421001, 1900-06-21, 1900
  - id: 3
    desc: SELECT Weekday(date列)
    mode: request
    db: db1
    sql: select col1 as id, std_ts, std_date, dayofweek(std_date) as wday from t1;
    inputs:
      - name: t1
        schema: col1:int32, std_ts:timestamp, std_date:date
        index: index2:col1:std_ts
        data: |
          1, 1590115420001, 2020-05-20
          2, 1590115421001, 1900-06-21

    expect:
      schema: id:int32, std_ts:timestamp, std_date:date, wday:int32
      order: id
      data: |
        1, 1590115420001, 2020-05-20, 4
        2, 1590115421001, 1900-06-21, 5
  - id: 4
    desc: SELECT Week(date列)
    mode: request
    db: db1
    sql: select col1 as id, std_date, week(std_date) as `week` from t1;
    inputs:
      - name: t1
        schema: col1:int32, std_ts:timestamp, std_date:date
        index: index2:col1:std_ts
        data: |
          1, 1, 2020-05-22
          2, 2, 2020-05-23
          3, 3, 2020-05-24
          4, 4, 2020-05-25

    expect:
      schema: id:int32, std_date:date, week:int32
      order: id
      data: |
        1, 2020-05-22, 21
        2, 2020-05-23, 21
        3, 2020-05-24, 21
        4, 2020-05-25, 22

  - id: 5
    desc: SELECT Day, Month, Year, Weekday, Week, Hour, Minute, Second Of Timestamp
    mode: request
    db: db1
    sql: |
      select col1 as id, std_ts,
      day(std_ts) as mday, month(std_ts) as `month`, year(std_ts) as `year`,
      dayofweek(std_ts) as wday, weekofyear(std_ts) as yweek,
      hour(std_ts) as `hour`, minute(std_ts) as `minute`, second(std_ts) as `second`
      from t1;
    inputs:
      - name: t1
        schema: col1:int32, std_ts:timestamp
        index: index2:col1:std_ts
        data: |
          1, 1590115420000

    expect:
      schema: |
        id:int32, std_ts:timestamp, mday:int32, month:int32, year:int32, wday:int32, yweek:int32
        hour:int32, minute:int32, second:int32
      order: id
      data: |
        1, 1590115420000, 22, 5, 2020, 6, 21, 10, 43, 40
  - id: 6
    desc: SELECT DayOfMonth(date列)
    mode: request
    db: db1
    sql: select col1 as id, std_ts, std_date, dayofmonth(std_date) as mday from t1;
    inputs:
      - name: t1
        schema: col1:int32, std_ts:timestamp, std_date:date
        index: index2:col1:std_ts
        data: |
          1, 1590115420001, 2020-05-20
          2, 1590115421001, 2020-05-21
          3, 1590115422001, 2020-05-22

    output:
      schema: id:int32, std_ts:timestamp, std_date:date, mday:int32
      order: id
      data: |
        1, 1590115420001, 2020-05-20, 20
        2, 1590115421001, 2020-05-21, 21
        3, 1590115422001, 2020-05-22, 22
  - id: 7
    desc: SELECT WeekOfYear(date列)
    mode: request
    db: db1
    sql: select col1 as id, std_date, weekofyear(std_date) as yweek from t1;
    inputs:
      - name: t1
        schema: col1:int32, std_ts:timestamp, std_date:date
        index: index2:col1:std_ts
        data: |
          1, 1, 2020-05-22
          2, 2, 2020-05-23
          3, 3, 2020-05-24
          4, 4, 2020-05-25

    output:
      schema: id:int32, std_date:date, yweek:int32
      order: id
      data: |
        1, 2020-05-22, 21
        2, 2020-05-23, 21
        3, 2020-05-24, 21
        4, 2020-05-25, 22<|MERGE_RESOLUTION|>--- conflicted
+++ resolved
@@ -13,13 +13,8 @@
           2, 1590115421001, 2020-05-21
           3, 1590115422001, 2020-05-22
 
-<<<<<<< HEAD
     expect:
-      schema: id:int32, std_ts:timestamp, std_date:date, day:int32
-=======
-    output:
       schema: id:int32, std_ts:timestamp, std_date:date, mday:int32
->>>>>>> ad2a7a68
       order: id
       data: |
         1, 1590115420001, 2020-05-20, 20
