--- conflicted
+++ resolved
@@ -127,12 +127,8 @@
     desc: SELECT null列
     mode: request
     db: db1
-<<<<<<< HEAD
     sql: select `int16`, `int32`, `int64`, `float`, `double`, `ts`, dt, `string`, id + 1 as newid from t1;
-=======
-    sql: select int16, int32, int64, `float`, `double`, `ts`, dt, `string`, id + 1 as newid from t1;
     standard_sql: true
->>>>>>> 465d5062
     inputs:
       - name: t1
         schema: id:int32, int16:int16, int32:int32, int64:int64, float:float, double:double,
