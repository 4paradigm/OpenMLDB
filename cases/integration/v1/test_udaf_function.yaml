--- conflicted
+++ resolved
@@ -213,13 +213,8 @@
   - id: 11
     desc: arithmetic_and_udf_before_udaf
     inputs:
-<<<<<<< HEAD
-      - columns: ["id int64", "c1 double", "c2 float", "c3 bigint"]
-        indexs: ["index1:id:c3"]
-=======
-      - columns: ["id int64", "c1 double", "c2 float", "c3 int"]
-        indexs: ["index1:c3:id"]
->>>>>>> 1320cb16
+      - columns: ["id int64", "c1 double", "c2 float", "c3 int"]
+        indexs: ["index1:id:id"]
         rows:
           - [1, 10.0, 1.0, 5]
           - [2, 9.0, 2.0, 5]
@@ -246,13 +241,8 @@
     desc: arithmetic_and_udf_after_udaf
     tags: ["目前只能f(udaf()) over w，否则无法进入window agg节点"]
     inputs:
-<<<<<<< HEAD
-      - columns: ["id int64", "c1 double", "c2 float", "c3 bigint"]
-        indexs: ["index1:id:c3"]
-=======
-      - columns: ["id int64", "c1 double", "c2 float", "c3 int"]
-        indexs: ["index1:c3:id"]
->>>>>>> 1320cb16
+      - columns: ["id int64", "c1 double", "c2 float", "c3 int"]
+        indexs: ["index1:id:id"]
         rows:
           - [1, 10.0, 1.0, 5]
           - [2, 9.0, 2.0, 5]
@@ -267,7 +257,7 @@
       WINDOW w1 AS (PARTITION BY {0}.c3 ORDER BY {0}.id ROWS BETWEEN 10 PRECEDING AND CURRENT ROW);
     expect:
       order: id
-      columns: ["id int64","r1 bigint", "r2 double"]
+      columns: ["id int64","r1 int", "r2 double"]
       rows:
         - [1, 5, 0.78845736036427028]
         - [2, 10, 1.4816045409242156]
@@ -278,13 +268,8 @@
   - id: 13
     desc: nested udaf
     inputs:
-<<<<<<< HEAD
-      - columns: ["id int64", "c1 double", "c2 float", "c3 bigint"]
-        indexs: ["index1:id:c3"]
-=======
-      - columns: ["id int64", "c1 double", "c2 float", "c3 int"]
-        indexs: ["index1:c3:id"]
->>>>>>> 1320cb16
+      - columns: ["id int64", "c1 double", "c2 float", "c3 int"]
+        indexs: ["index1:id:id"]
         rows:
           - [1, 10.0, 1.0, 5]
           - [2, 9.0, 2.0, 5]
@@ -312,13 +297,8 @@
     desc: cast after udaf
     tags: ["TODO", "@chenjing 统一支持cast语法"]
     inputs:
-<<<<<<< HEAD
-      - columns: ["id int64", "c1 double", "c2 float", "c3 bigint"]
-        indexs: ["index1:id:c3"]
-=======
-      - columns: ["id int64", "c1 double", "c2 float", "c3 int"]
-        indexs: ["index1:c3:id"]
->>>>>>> 1320cb16
+      - columns: ["id int64", "c1 double", "c2 float", "c3 int"]
+        indexs: ["index1:id:id"]
         rows:
           - [1, 10.0, 1.0, 5]
           - [2, 9.0, 2.0, 5]
@@ -338,13 +318,8 @@
   - id: 15
     desc: aggregate where
     inputs:
-<<<<<<< HEAD
-      - columns: ["id int64", "c1 double", "c2 float", "c3 bigint"]
-        indexs: ["index1:id:c3"]
-=======
-      - columns: ["id int64", "c1 double", "c2 float", "c3 int"]
-        indexs: ["index1:c3:id"]
->>>>>>> 1320cb16
+      - columns: ["id int64", "c1 double", "c2 float", "c3 int"]
+        indexs: ["index1:id:id"]
         rows:
           - [1, 1.0, 1.1, 0]
           - [2, 2.0, 7.7, 0]
