--- conflicted
+++ resolved
@@ -26,31 +26,6 @@
       columns: ["id int", "c1 string","c2 string","c1_2 string"]
       rows:
         - [1, "aa", "bbb", "aa-bbb"]
-<<<<<<< HEAD
-  - id: 2
-    desc: strcmp 两个字符串
-    inputs:
-      - columns: ["id int", "c1 string","c2 string","c7 timestamp"]
-        indexs: ["index1:c1:c7"]
-        rows:
-          - [1, "text","text2",1590738989000]
-          - [2, "text","text",1590738989000]
-          - [3, "text2","text",1590738989000]
-          - [4, null,"text",1590738989000]
-          - [5, "text",null,1590738989000]
-          - [6, null,null,1590738989000]
-    sql: select id, c1, c2, strcmp(c1, c2) as cmp_c1c2 from {0};
-    expect:
-      columns: ["id int", "c1 string","c2 string","cmp_c1c2 int"]
-      order: id
-      rows:
-        - [1, "text", "text2", -1]
-        - [2, "text", "text", 0]
-        - [3, "text2", "text", 1]
-        - [4, null,"text",null]
-        - [5, "text",null,null]
-        - [6, null,null,null]
-=======
 
   - id: 2
     desc: 默认udf null处理逻辑：返回null
@@ -101,4 +76,26 @@
       rows:
         - [1, NULL, NULL, 1764, 3.00, 4, 6]
         - [2, "h", NULL, NULL, NULL, NULL, NULL]
->>>>>>> f7b315e8
+  - id: 4
+    desc: strcmp 两个字符串
+    inputs:
+      - columns: ["id int", "c1 string","c2 string","c7 timestamp"]
+        indexs: ["index1:c1:c7"]
+        rows:
+          - [1, "text","text2",1590738989000]
+          - [2, "text","text",1590738989000]
+          - [3, "text2","text",1590738989000]
+          - [4, null,"text",1590738989000]
+          - [5, "text",null,1590738989000]
+          - [6, null,null,1590738989000]
+    sql: select id, c1, c2, strcmp(c1, c2) as cmp_c1c2 from {0};
+    expect:
+      columns: ["id int", "c1 string","c2 string","cmp_c1c2 int"]
+      order: id
+      rows:
+        - [1, "text", "text2", -1]
+        - [2, "text", "text", 0]
+        - [3, "text2", "text", 1]
+        - [4, null,"text",null]
+        - [5, "text",null,null]
+        - [6, null,null,null]