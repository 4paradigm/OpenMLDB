db: test_zw
debugs: []
cases:
  -
    id: 1
    desc: 创建所有类型的表
    inputs:
      -
        columns : ["c1 string","c2 smallint","c3 int","c4 bigint","c5 float","c6 double","c7 timestamp","c8 date","c9 bool"]
        indexs: ["index1:c1:c7"]
        rows:
          - ["aa",1,2,3,1.1,2.1,1590738989000,"2020-05-01",true]
    sql: select * from {0};
    expect:
      columns : ["c1 string","c2 smallint","c3 int","c4 bigint","c5 float","c6 double","c7 timestamp","c8 date","c9 bool"]
      rows:
         - ["aa",1,2,3,1.1,2.1,1590738989000,"2020-05-01",true]
  -
    id: 2
    desc: 创建两个相同时间列的索引的表
    inputs:
      -
        create: |
            create table {0} (
            c1 string,
            c2 int,
            c3 timestamp,
            c4 timestamp,
            index(key=(c1),ts=c4),
            index(key=(c2),ts=c4));
        insert: |
          insert into {0} values ("aa", 1, 1590738990000, 1590738989000);
    sql: select * from {0};
    expect:
      columns: ["c1 string","c2 int","c3 timestamp","c4 timestamp"]
      rows:
        - ["aa", 1, 1590738990000, 1590738989000]
  -
    id: 3
    desc: 创建两个不同时间列的索引的表
    inputs:
      -
        columns : ["c1 string","c2 int","c3 timestamp","c4 timestamp"]
        indexs: ["index1:c1:c4","index2:c2:c3"]
        rows:
          - [aa,1,1590738990000,1590738989000]
    sql: select * from {0};
    expect:
      columns: ["c1 string","c2 int","c3 timestamp","c4 timestamp"]
      rows:
        - [aa,1,1590738990000,1590738989000]
  -
    id: 4
    desc: 创建一个联合索引的表
    inputs:
      -
        columns : ["c1 string","c2 int","c3 timestamp","c4 timestamp"]
        indexs: ["index1:c1|c2:c4"]
        rows:
          - [aa,1,1590738990000,1590738989000]
    sql: select * from {0};
    expect:
      columns: ["c1 string","c2 int","c3 timestamp","c4 timestamp"]
      rows:
        - [aa,1,1590738990000,1590738989000]
  -
    id: 5
    desc: NotNull的列为index
    inputs:
      -
        columns : ["c1 string NOT NULL","c2 int","c3 timestamp","c4 timestamp"]
        create: |
          create table {0} (
          c1 string NOT NULL,
          c2 int,
          c3 timestamp,
          c4 timestamp,
          index(key=(c1),ts=c4));
        insert: |
          insert into {0} values ("aa", 1, 1590738990000, 1590738989000);
    sql: select * from {0};
    expect:
      columns: ["c1 string","c2 int","c3 timestamp","c4 timestamp"]
      rows:
        - [aa,1,1590738990000,1590738989000]
  -
    id: 6
    desc: 指定ttl
    tags: ["@zhaowei: 如何验证ttl设置配置成功了"]
    inputs:
      -
        create: create table {0} (c1 string NOT NULL,c2 int,c3 timestamp, c4 timestamp,index(key=(c1),ts=c4,ttl=3650d));
        insert: |
          insert into {0} values ("aa", 1, 1590738990000, 1590738989000);
    sql: select * from {0};
    expect:
      columns: ["c1 string","c2 int","c3 timestamp","c4 timestamp"]
  -
    id: 7
    desc: ttl=0
    inputs:
      -
        create: create table {0} (c1 string NOT NULL,c2 int,c3 timestamp, c4 timestamp,index(key=(c1),ts=c4,ttl=0m));
        insert: insert into {0} values ("aa", 1, 1590738990000, 1590738989000);
    sql: select * from {0};
    expect:
      columns: ["c1 string","c2 int","c3 timestamp","c4 timestamp"]
  -
    id: 8
    desc: ttl=0
    inputs:
      -
        create: create table {0} (c1 string NOT NULL,c2 int,c3 timestamp, c4 timestamp,index(key=(c1),ts=c3,ttl=0m));
        insert: insert into {0} values ("aa", 1, 1590738990000, 1590738989000);
    sql: select * from {0};
    expect:
      columns: ["c1 string","c2 int","c3 timestamp","c4 timestamp"]
  -
    id: 9
    desc: ttl为字符
    sql: create table {auto}(c1 string NOT NULL,c2 int,c3 timestamp,c4 timestamp,index(key=(c1),ts=c4,ttl=aa));
    expect:
      success: false
  -
    id: 10
    desc: 指定ttl_type=absolute
    inputs:
      -
        create: create table {0} (c1 string NOT NULL,c2 int,c3 timestamp, c4 timestamp,index(key=(c1),ts=c4,ttl=0m, ttl_type=absolute));
        insert: insert into {0} values ("aa", 1, 1590738990000, 1590738989000);
    sql: select * from {0};
    expect:
      columns: ["c1 string","c2 int","c3 timestamp","c4 timestamp"]
  -
    id: 11
    desc: 指定ttl_type=latest
    inputs:
      -
        create: create table {0} (c1 string NOT NULL,c2 int,c3 timestamp, c4 timestamp,index(key=(c1),ts=c4,ttl=0, ttl_type=latest));
        insert: insert into {0} values ("aa", 1, 1590738990000, 1590738989000);
    sql: select * from {0};
    expect:
      columns: ["c1 string","c2 int","c3 timestamp","c4 timestamp"]
  -
    id: 12
    desc: 指定ttl_type为其他字符
    sql: create table {auto}(c1 string NOT NULL,c2 int,c3 timestamp,c4 timestamp,index(key=(c1),ts=c4,ttl=0,ttl_type=aaa));
    expect:
      success: false
  -
    id: 13
    desc: 表名以数字开头
    sql: create table 1aaa(c1 string NOT NULL,c2 int,c3 timestamp,c4 timestamp,index(key=(c1),ts=c4,ttl=0m));
    expect:
      success: false
  -
    id: 14
    desc: 表名为保留关键字
    sql: create table table(c1 string NOT NULL,c2 int,c3 timestamp,c4 timestamp,index(key=(c1),ts=c4,ttl=0m));
    expect:
      success: false
  -
    id: 15
    desc: 列名以数字开头
    sql: create table {auto}(1c string NOT NULL,c2 int,c3 timestamp,c4 timestamp,index(key=(c1),ts=c4,ttl=0m));
    expect:
      success: false
  -
    id: 16
    desc: 列名为保留关键字
    sql: create table {auto}(use string NOT NULL,c2 int,c3 timestamp,c4 timestamp,index(key=(c1),ts=c4,ttl=0m));
    expect:
      success: false
  -
    id: 17
    desc: 语句缺少分号
    sql: create table {auto}(c1 string NOT NULL,c2 int,c3 timestamp,c4 timestamp,index(key=(c1),ts=c4,ttl=0m))
    expect:
      success: false
  -
    id: 18
    desc: 列的类型不存在
    sql: create table {auto}(c1 varchar2 NOT NULL,c2 int,c3 timestamp,c4 timestamp,index(key=(c1),ts=c4,ttl=0m))
    expect:
      success: false
  -
    id: 19
    desc: index指定的col不存在
    sql: create table {auto}(c1 string NOT NULL,c2 int,c3 timestamp,c4 timestamp,index(key=(c5),ts=c4,ttl=0m));
    expect:
      success: false
  -
    id: 20
    desc: index指定的ts不存在
    sql: create table {auto}(c1 string NOT NULL,c2 int,c3 timestamp,c4 timestamp,index(key=(c1),ts=c5,ttl=0m));
    expect:
      success: false
  -
    id: 21
    desc: 创建的index不指定ts
    sql: create table {auto}(c1 string NOT NULL,c2 int,c3 timestamp,c4 timestamp,index(key=(c1)));
    expect:
      success: true
  -
    id: 22
    desc: 创建index不指定col
    sql: create table {auto}(c1 string NOT NULL,c2 int,c3 timestamp,c4 timestamp,index(ts=c4,ttl=0m));
    expect:
      success: false
  -
    id: 23-1
    desc: ts边界-指定的ts为string
    sql: create table {auto}(c1 string NOT NULL,c2 string,c3 timestamp,c4 timestamp,index(key=(c1),ts=c2,ttl=0m));
    expect:
      success: false
  -
    id: 23-2
    desc: ts边界-指定的ts为int
    sql: create table {auto}(c1 string NOT NULL,c2 int,c3 timestamp,c4 timestamp,index(key=(c1),ts=c2,ttl=0m));
    expect:
      success: false
  -
    id: 23-3
    desc: ts边界-指定的ts为smallint
    sql: create table {auto}(c1 string NOT NULL,c2 smallint,c3 timestamp,c4 timestamp,index(key=(c1),ts=c2,ttl=0m));
    expect:
      success: false
  -
    id: 23-4
    desc: ts边界-指定的ts为date
    sql: create table {auto}(c1 string NOT NULL,c2 date,c3 timestamp,c4 timestamp,index(key=(c1),ts=c2,ttl=0m));
    expect:
      success: false
  -
    id: 23-5
    desc: ts边界-指定的ts为float
    sql: create table {auto}(c1 string NOT NULL,c2 float,c3 timestamp,c4 timestamp,index(key=(c1),ts=c2,ttl=0m));
    expect:
      success: false
  -
    id: 23-6
    desc: ts边界-指定的ts为double
    sql: create table {auto}(c1 string NOT NULL,c2 double,c3 timestamp,c4 timestamp,index(key=(c1),ts=c2,ttl=0m));
    expect:
      success: false
  -
    id: 23-7
    desc: ts边界-指定的ts为bool
    sql: create table {auto}(c1 string NOT NULL,c2 bool,c3 timestamp,c4 timestamp,index(key=(c1),ts=c2,ttl=0m));
    expect:
      success: false
  -
    id: 24
    desc: 表名使用特殊字符
    sql: create table auto$#kJKytImk(c1 string NOT NULL,c2 int,c3 timestamp,c4 timestamp,index(key=(c1),ts=c4,ttl=0m));
    expect:
      success: false
  -
    id: 25
    desc: 列名使用特殊字符
    sql: create table {auto}(c1$# string NOT NULL,c2 int,c3 timestamp,c4 timestamp,index(key=(c1),ts=c4,ttl=0m));
    expect:
      success: false
  -
    id: 26
    desc: 指定的ts为bigint
    inputs:
      -
        columns : ["c1 string","c2 bigint","c3 timestamp","c4 timestamp"]
        indexs: ["index1:c1:c2"]
        rows:
          - [aa,1,1590738990000,1590738989000]
    sql: select * from {0};
    expect:
      columns: ["c1 string","c2 bigint","c3 timestamp","c4 timestamp"]
  -
    id: 27
    desc: 指定的ts为bigint+ttl
    inputs:
      -
        create: create table {0} (c1 string NOT NULL,c2 bigint,c3 timestamp, c4 timestamp,index(key=(c1),ts=c2,ttl=0m));
        insert: insert into {0} values ("aa", 1, 1590738990000, 1590738989000);
    sql: select * from {0};
    expect:
      columns: ["c1 string","c2 bigint","c3 timestamp","c4 timestamp"]
  -
    id: 28
    desc: 创建已经存在的表
    inputs:
      -
        columns : ["c1 string","c2 bigint","c3 timestamp","c4 timestamp"]
        indexs: ["index1:c1:c4"]
    sql: create table {0}(c1 string NOT NULL,c2 int,c3 timestamp,c4 timestamp,index(key=(c1),ts=c4,ttl=0m));
    expect:
      success: false
  -
    id: 30
    desc: key边界-bigint为索引列
    inputs:
      -
        columns : ["c1 string","c3 int","c4 bigint","c5 float","c6 double","c7 timestamp","c8 date"]
        indexs: ["index1:c4:c7"]
        rows:
          - ["aa",2,3,1.1,2.1,1590738989000,"2020-05-01"]
    sql: select * from {0};
    expect:
      columns : ["c1 string","c3 int","c4 bigint","c5 float","c6 double","c7 timestamp","c8 date"]
      rows:
         - ["aa",2,3,1.1,2.1,1590738989000,"2020-05-01"]
  -
    id: 31
    desc: key边界-int为索引列
    inputs:
      -
        columns : ["c1 string","c3 int","c4 bigint","c5 float","c6 double","c7 timestamp","c8 date"]
        indexs: ["index1:c3:c7"]
        rows:
          - ["aa",2,3,1.1,2.1,1590738989000,"2020-05-01"]
    sql: select * from {0};
    expect:
      columns : ["c1 string","c3 int","c4 bigint","c5 float","c6 double","c7 timestamp","c8 date"]
      rows:
         - ["aa",2,3,1.1,2.1,1590738989000,"2020-05-01"]
  -
    id: 32
    desc: key边界-timestamp为索引列
    inputs:
      -
        columns : ["c1 string","c3 int","c4 bigint","c5 float","c6 double","c7 timestamp","c8 date"]
        indexs: ["index1:c7:c4"]
        rows:
          - ["aa",2,3,1.1,2.1,1590738989000,"2020-05-01"]
    sql: select * from {0};
    expect:
      columns : ["c1 string","c3 int","c4 bigint","c5 float","c6 double","c7 timestamp","c8 date"]
      rows:
         - ["aa",2,3,1.1,2.1,1590738989000,"2020-05-01"]
  -
    id: 33
    desc: key边界-date为索引列
    sql: |
      create table {auto} (
      c1 string, c3 int, c4 bigint, c5 float, c6 double, c7 timestamp, c8 date,
      index(key=(c8),ts=c7));
    expect:
      success: true
  -
    id: 34
    desc: key边界-float为索引列
    sql: |
      create table {auto} (
      c1 string, c3 int, c4 bigint, c5 float, c6 double, c7 timestamp, c8 date,
      index(key=(c5),ts=c7));
    expect:
      success: false
  -
    id: 35
    desc: key边界-double为索引列
    sql: |
      create table {auto} (
      c1 string, c3 int, c4 bigint, c5 float, c6 double, c7 timestamp, c8 date,
      index(key=(c6),ts=c7));
    expect:
      success: false
  -
    id: 36
    desc: key边界-key和ts为同一列
    sql: |
      create table {auto} (
      c1 string, c3 int, c4 bigint, c5 float, c6 double, c7 timestamp, c8 date,
      index(key=(c4),ts=c4));
    expect:
      success: false
  - id: 37
    desc: create col with __prefix
    tags: ["TODO", "@chenjing create with __prefix"]
    sql: |
      create table {auto} (
      __c1 string, __c3 int, __ts bigint,
      index(key=__c1, ts=__ts));
    expect:
      columns: ["__c1 string","__c3 int", "__ts bigint"]
  -
    id: 38
    desc: create with replica num
    sql: |
      create table {auto} (
      c1 string, c3 int, c4 bigint, c5 float, c6 double, c7 timestamp, c8 date,
      index(key=(c3), ts=c4)) replicanum=2;
    expect:
      success: true
  -
    id: 39
    desc: create with replica num and distribution
    sql: |
      create table {auto} (
      c1 string, c3 int, c4 bigint, c5 float, c6 double, c7 timestamp, c8 date,
      index(key=(c3),ts=c4)) replicanum=2, distribution(leader="{tb_endpoint_0}", follower="{tb_endpoint_1}");
    expect:
      success: true
  -
    id: 40
    desc: create with replica num and distribution
    sql: |
      create table {auto} (
      c1 string, c3 int, c4 bigint, c5 float, c6 double, c7 timestamp, c8 date,
      index(key=(c3),ts=c4)) replicanum=3, distribution(leader="{tb_endpoint_0}", follower="{tb_endpoint_1}");
    expect:
      success: false
  -
    id: 41
    desc: create with replica num and distribution
    sql: |
      create table {auto} (
      c1 string, c3 int, c4 bigint, c5 float, c6 double, c7 timestamp, c8 date,
      index(key=(c3),ts=c4)) replicanum=2, distribution(leader="{tb_endpoint_0}", follower="{tb_endpoint_0}");
    expect:
      success: false
  -
    id: 42
    desc: ttl_type absorlat 
    sql: |
      create table {auto} (
      c1 string, c3 int, c4 bigint, c5 float, c6 double, c7 timestamp, c8 date,
      index(key=(c4),ts=c7, ttl=(10m,10), ttl_type=absorlat));
    expect:
      success: true
  -
    id: 43
    desc: ttl_type absorlat 
    sql: |
      create table {auto} (
      c1 string, c3 int, c4 bigint, c5 float, c6 double, c7 timestamp, c8 date,
      index(key=(c4),ts=c7, ttl=(10,10m), ttl_type=absandlat));
    expect:
      success: false 
  -
    id: 44
    desc: ttl_type absandlat 
    sql: |
      create table {auto} (
      c1 string, c3 int, c4 bigint, c5 float, c6 double, c7 timestamp, c8 date,
      index(key=(c4),ts=c7, ttl=(10m,10), ttl_type=absandlat));
    expect:
      success: true
  -
    id: 45
    desc: ttl_type absolute 
    sql: |
      create table {auto} (
      c1 string, c3 int, c4 bigint, c5 float, c6 double, c7 timestamp, c8 date,
      index(key=(c4),ts=c7, ttl=10, ttl_type=absolute));
    expect:
      success: false
  -
    id: 46
    desc: ttl_type latest
    sql: |
      create table {auto} (
      c1 string, c3 int, c4 bigint, c5 float, c6 double, c7 timestamp, c8 date,
      index(key=(c4),ts=c7, ttl=10m, ttl_type=latest));
    expect:
      success: false
  -
    id: 47
    desc: ttl_type latest
    sql: |
      create table {auto} (
      c1 string, c3 int, c4 bigint, c5 float, c6 double, c7 timestamp, c8 date,
      index(key=(c4),ts=c7, ttl=(10m,10), ttl_type=latest));
    expect:
      success: false
  -
    id: 48
    desc: create with partition num
    sql: |
      create table {auto} (
      c1 string, c3 int, c4 bigint, c5 float, c6 double, c7 timestamp, c8 date,
      index(key=(c3), ts=c4)) partitionnum=8;
    expect:
      success: true
  -
    id: 49
    desc: create with partition num
    sql: |
      create table {auto} (
      c1 string, c3 int, c4 bigint, c5 float, c6 double, c7 timestamp, c8 date,
      index(key=(c3), ts=c4)) replicanum=2, partitionnum=8;
    expect:
      success: true
  -
    id: 50
<<<<<<< HEAD
    desc: no index
    sql: |
      create table {auto} (
      c1 string, c3 int, c4 bigint, c5 float, c6 double, c7 timestamp, c8 date);
    expect:
      success: false
  -
    id: 51
    desc: key边界-smallint为索引列
    inputs:
      -
        columns : ["c1 string","c2 smallint","c3 int","c4 bigint","c5 float","c6 double","c7 timestamp","c8 date","c9 bool"]
        indexs: ["index1:c2:c7"]
        rows:
          - ["aa",1,2,3,1.1,2.1,1590738989000,"2020-05-01",true]
    sql: select * from {0};
    expect:
      columns : ["c1 string","c2 smallint","c3 int","c4 bigint","c5 float","c6 double","c7 timestamp","c8 date","c9 bool"]
      rows:
        - ["aa",1,2,3,1.1,2.1,1590738989000,"2020-05-01",true]
  -
    id: 52
    desc: key边界-bool类型为索引列
    inputs:
      -
        columns : ["c1 string","c2 smallint","c3 int","c4 bigint","c5 float","c6 double","c7 timestamp","c8 date","c9 bool"]
        indexs: ["index1:c9:c7"]
        rows:
          - ["aa",1,2,3,1.1,2.1,1590738989000,"2020-05-01",true]
    sql: select * from {0};
    expect:
      columns : ["c1 string","c2 smallint","c3 int","c4 bigint","c5 float","c6 double","c7 timestamp","c8 date","c9 bool"]
      rows:
        - ["aa",1,2,3,1.1,2.1,1590738989000,"2020-05-01",true]
=======
    desc: create with two no ts index
    sql: |
      create table {auto} (
      c1 string, c3 int, c4 bigint, c5 float, c6 double, c7 timestamp, c8 date,
      index(key=(c3), ttl=(10m,10), ttl_type=absorlat),
      index(key=(c4), ttl=(10m,10), ttl_type=absorlat));
    expect:
      success: true
  -
    id: 51
    desc: one has ts and another has not
    sql: |
      create table {auto} (
      c1 string, c3 int, c4 bigint, c5 float, c6 double, c7 timestamp, c8 date,
      index(key=(c3), ttl=(10m,10), ttl_type=absorlat),
      index(key=(c4), ts=c4, ttl=(10m,10), ttl_type=absorlat));
    expect:
      success: false
  -
    id: 52
    desc: create with only key
    sql: |
      create table {auto} (
      c1 string, c3 int, c4 bigint, c5 float, c6 double, c7 timestamp, c8 date,
      index(key=(c3)),
      index(key=(c4)));
    expect:
      success: true
>>>>>>> a635e40e
<|MERGE_RESOLUTION|>--- conflicted
+++ resolved
@@ -294,8 +294,14 @@
     expect:
       success: false
   -
+    id: 29
+    desc: 指定的ts为int
+    sql: create table {auto} (c1 string NOT NULL,c2 int,c3 timestamp, c4 timestamp,index(key=(c1),ts=c2,ttl=0m));
+    expect:
+      success: false
+  -
     id: 30
-    desc: key边界-bigint为索引列
+    desc: bigint为索引列
     inputs:
       -
         columns : ["c1 string","c3 int","c4 bigint","c5 float","c6 double","c7 timestamp","c8 date"]
@@ -490,7 +496,6 @@
       success: true
   -
     id: 50
-<<<<<<< HEAD
     desc: no index
     sql: |
       create table {auto} (
@@ -525,7 +530,8 @@
       columns : ["c1 string","c2 smallint","c3 int","c4 bigint","c5 float","c6 double","c7 timestamp","c8 date","c9 bool"]
       rows:
         - ["aa",1,2,3,1.1,2.1,1590738989000,"2020-05-01",true]
-=======
+  -
+    id: 50
     desc: create with two no ts index
     sql: |
       create table {auto} (
@@ -553,5 +559,4 @@
       index(key=(c3)),
       index(key=(c4)));
     expect:
-      success: true
->>>>>>> a635e40e
+      success: true