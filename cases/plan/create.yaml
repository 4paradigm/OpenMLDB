--- conflicted
+++ resolved
@@ -1025,9 +1025,51 @@
             +-0:
               +-node[kCompressType]
                 +-compress_type: snappy
-<<<<<<< HEAD
-
-  - id: create_user
+
+  - id: 35
+    desc: Create table with array & map type
+    sql: |
+      create table t1 (id int,
+        member ARRAY <STRING> NOT NULL,
+        attrs MAP <STRING, INT NOT NULL > NOT NULL);
+    expect:
+      node_tree_str: |
+        +-node[CREATE]
+          +-table: t1
+          +-IF NOT EXIST: 0
+          +-column_desc_list[list]:
+          |  +-0:
+          |  |  +-node[kColumnDesc]
+          |  |    +-column_name: id
+          |  |    +-column_type: int32
+          |  +-1:
+          |  |  +-node[kColumnDesc]
+          |  |    +-column_name: member
+          |  |    +-column_type: array<string> NOT NULL
+          |  +-2:
+          |    +-node[kColumnDesc]
+          |      +-column_name: attrs
+          |      +-column_type: map<string, int32 NOT NULL> NOT NULL
+          +-table_option_list: []
+      plan_tree_str: |
+        +-[kCreatePlan]
+          +-table: t1
+          +-column_desc_list[list]:
+          |  +-0:
+          |  |  +-node[kColumnDesc]
+          |  |    +-column_name: id
+          |  |    +-column_type: int32
+          |  +-1:
+          |  |  +-node[kColumnDesc]
+          |  |    +-column_name: member
+          |  |    +-column_type: array<string> NOT NULL
+          |  +-2:
+          |    +-node[kColumnDesc]
+          |      +-column_name: attrs
+          |      +-column_type: map<string, int32 NOT NULL> NOT NULL
+          +-table_option_list: []
+
+  - id: 36
     desc: create user
     sql: |
       create user root;
@@ -1038,8 +1080,8 @@
           +-user: root
           +-options: <nil>
 
-  - id: create_user_if_not_exist
-    desc: create user
+  - id: 37
+    desc: create user if not exist
     sql: |
       create user if not exists root;
     expect:
@@ -1062,48 +1104,4 @@
             +-password:
               +-expr[primary]
                 +-value: 123456
-                +-type: string
-=======
-  - id: 35
-    desc: Create table with array & map type
-    sql: |
-      create table t1 (id int,
-        member ARRAY <STRING> NOT NULL,
-        attrs MAP <STRING, INT NOT NULL > NOT NULL);
-    expect:
-      node_tree_str: |
-        +-node[CREATE]
-          +-table: t1
-          +-IF NOT EXIST: 0
-          +-column_desc_list[list]:
-          |  +-0:
-          |  |  +-node[kColumnDesc]
-          |  |    +-column_name: id
-          |  |    +-column_type: int32
-          |  +-1:
-          |  |  +-node[kColumnDesc]
-          |  |    +-column_name: member
-          |  |    +-column_type: array<string> NOT NULL
-          |  +-2:
-          |    +-node[kColumnDesc]
-          |      +-column_name: attrs
-          |      +-column_type: map<string, int32 NOT NULL> NOT NULL
-          +-table_option_list: []
-      plan_tree_str: |
-        +-[kCreatePlan]
-          +-table: t1
-          +-column_desc_list[list]:
-          |  +-0:
-          |  |  +-node[kColumnDesc]
-          |  |    +-column_name: id
-          |  |    +-column_type: int32
-          |  +-1:
-          |  |  +-node[kColumnDesc]
-          |  |    +-column_name: member
-          |  |    +-column_type: array<string> NOT NULL
-          |  +-2:
-          |    +-node[kColumnDesc]
-          |      +-column_name: attrs
-          |      +-column_type: map<string, int32 NOT NULL> NOT NULL
-          +-table_option_list: []
->>>>>>> ff3ef0d0
+                +-type: string