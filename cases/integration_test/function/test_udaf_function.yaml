# Copyright 2021 4Paradigm
#
# Licensed under the Apache License, Version 2.0 (the "License");
# you may not use this file except in compliance with the License.
# You may obtain a copy of the License at
#
#   http://www.apache.org/licenses/LICENSE-2.0
#
# Unless required by applicable law or agreed to in writing, software
# distributed under the License is distributed on an "AS IS" BASIS,
# WITHOUT WARRANTIES OR CONDITIONS OF ANY KIND, either express or implied.
# See the License for the specific language governing permissions and
# limitations under the License.

db: test_zw
debugs: []
version: 0.5.0
cases:
  -
    id: 0
    desc: max
    sqlDialect: ["HybridSQL"]
    inputs:
      -
        columns : ["id int","c1 string","c2 smallint","c3 int","c4 bigint","c5 float","c6 double","c7 timestamp","c8 date","c9 string","c10 bool"]
        indexs: ["index1:c1:c7"]
        rows:
          - [1,"aa",1,1,30,1.1,2.1,1590738990000,"2020-05-01","a",true]
          - [2,"aa",4,4,33,1.4,2.4,1590738991000,"2020-05-03","c",false]
          - [3,"aa",3,3,32,1.3,2.3,1590738992000,"2020-05-02","b",true]
          - [4,"aa",NULL,NULL,NULL,NULL,NULL,1590738993000,NULL,NULL,NULL]
    sql: |
      SELECT {0}.id, c1, max(c2) OVER w1 as m2,max(c3) OVER w1 as m3,max(c4) OVER w1 as m4,max(c5) OVER w1 as m5,max(c6) OVER w1 as m6,max(c7) OVER w1 as m7,max(c8) OVER w1 as m8,max(c9) OVER w1 as m9 FROM {0} WINDOW
      w1 AS (PARTITION BY {0}.c1 ORDER BY {0}.c7 ROWS BETWEEN 2 PRECEDING AND CURRENT ROW);
    expect:
      order: id
      columns: ["id int","c1 string","m2 smallint","m3 int","m4 bigint","m5 float","m6 double","m7 timestamp","m8 date","m9 string"]
      rows:
        - [1,"aa",1,1,30,1.1,2.1,1590738990000,"2020-05-01","a"]
        - [2,"aa",4,4,33,1.4,2.4,1590738991000,"2020-05-03","c"]
        - [3,"aa",4,4,33,1.4,2.4,1590738992000,"2020-05-03","c"]
        - [4,"aa",4,4,33,1.4,2.4,1590738993000,"2020-05-03","c"]
  -
    id: 1
    desc: min
    sqlDialect: ["HybridSQL"]
    inputs:
      -
        columns : ["id int","c1 string","c2 smallint","c3 int","c4 bigint","c5 float","c6 double","c7 timestamp","c8 date","c9 string","c10 bool"]
        indexs: ["index1:c1:c7"]
        rows:
          - [1,"aa",1,1,30,1.1,2.1,1590738990000,"2020-05-01","a",true]
          - [2,"aa",4,4,33,1.4,2.4,1590738991000,"2020-05-03","c",false]
          - [3,"aa",3,3,32,1.3,2.3,1590738992000,"2020-05-02","b",true]
          - [4,"aa",NULL,NULL,NULL,NULL,NULL,1590738993000,NULL,NULL,NULL]
    sql: |
      SELECT {0}.id, c1, min(c2) OVER w1 as m2,min(c3) OVER w1 as m3,min(c4) OVER w1 as m4,min(c5) OVER w1 as m5,min(c6) OVER w1 as m6,min(c7) OVER w1 as m7,min(c8) OVER w1 as m8,min(c9) OVER w1 as m9 FROM {0} WINDOW
      w1 AS (PARTITION BY {0}.c1 ORDER BY {0}.c7 ROWS BETWEEN 2 PRECEDING AND CURRENT ROW);
    expect:
      order: id
      columns: ["id int","c1 string","m2 smallint","m3 int","m4 bigint","m5 float","m6 double","m7 timestamp","m8 date","m9 string"]
      rows:
        - [1,"aa",1,1,30,1.1,2.1,1590738990000,"2020-05-01","a"]
        - [2,"aa",1,1,30,1.1,2.1,1590738990000,"2020-05-01","a"]
        - [3,"aa",1,1,30,1.1,2.1,1590738990000,"2020-05-01","a"]
        - [4,"aa",3,3,32,1.3,2.3,1590738991000,"2020-05-02","b"]
  -
    id: 2
    desc: count
    inputs:
      -
        columns : ["id int","c1 string","c2 smallint","c3 int","c4 bigint","c5 float","c6 double","c7 timestamp","c8 date","c9 string","c10 bool"]
        indexs: ["index1:c1:c7"]
        rows:
          - [1,"aa",1,1,30,1.1,2.1,1590738990000,"2020-05-01","a",true]
          - [2,"aa",4,4,33,1.4,2.4,1590738991000,"2020-05-03","c",false]
          - [3,"aa",3,3,32,1.3,2.3,1590738992000,"2020-05-02","b",true]
          - [4,"aa",NULL,NULL,NULL,NULL,NULL,1590738993000,NULL,NULL,NULL]
    sql: |
      SELECT {0}.id, c1, count(c2) OVER w1 as m2,count(c3) OVER w1 as m3,count(c4) OVER w1 as m4,count(c5) OVER w1 as m5,count(c6) OVER w1 as m6,count(c7) OVER w1 as m7,count(c8) OVER w1 as m8,count(c9) OVER w1 as m9 FROM {0} WINDOW
      w1 AS (PARTITION BY {0}.c1 ORDER BY {0}.c7 ROWS BETWEEN 2 PRECEDING AND CURRENT ROW);
    expect:
      order: id
      columns: ["id int","c1 string","m2 bigint","m3 bigint","m4 bigint","m5 bigint","m6 bigint","m7 bigint","m8 bigint","m9 bigint"]
      rows:
        - [1,"aa",1,1,1,1,1,1,1,1]
        - [2,"aa",2,2,2,2,2,2,2,2]
        - [3,"aa",3,3,3,3,3,3,3,3]
        - [4,"aa",2,2,2,2,2,3,2,2]
  -
    id: 3
    desc: sum
    sqlDialect: ["HybridSQL"]
    inputs:
      -
        columns : ["id int","c1 string","c2 smallint","c3 int","c4 bigint","c5 float","c6 double","c7 timestamp","c8 date","c9 string","c10 bool"]
        indexs: ["index1:c1:c7"]
        rows:
          - [1,"aa",1,1,30,1.1,2.1,1590738990000,"2020-05-01","a",true]
          - [2,"aa",4,4,33,1.4,2.4,1590738991000,"2020-05-03","c",false]
          - [3,"aa",3,3,32,1.3,2.3,1590738992000,"2020-05-02","b",true]
          - [4,"aa",NULL,NULL,NULL,NULL,NULL,1590738993000,NULL,NULL,NULL]
    sql: |
      SELECT {0}.id, c1, sum(c2) OVER w1 as m2,sum(c3) OVER w1 as m3,sum(c4) OVER w1 as m4,sum(c5) OVER w1 as m5,sum(c6) OVER w1 as m6 FROM {0} WINDOW
      w1 AS (PARTITION BY {0}.c1 ORDER BY {0}.c7 ROWS BETWEEN 2 PRECEDING AND CURRENT ROW);
    expect:
      order: id
      columns: ["id int","c1 string","m2 smallint","m3 int","m4 bigint","m5 float","m6 double"]
      rows:
        - [1,"aa",1,1,30,1.1,2.1]
        - [2,"aa",5,5,63,2.5,4.5]
        - [3,"aa",8,8,95,3.7999997,6.799999999999999]
        - [4,"aa",7,7,65,2.7,4.7]
  -
    id: 4
    desc: avg
    version: 0.6.0
    sqlDialect: ["HybridSQL"]
    inputs:
      -
        columns : ["id int","c1 string","c2 smallint","c3 int","c4 bigint","c5 float","c6 double","c7 timestamp","c8 date","c9 string","c10 bool"]
        indexs: ["index1:c1:c7"]
        rows:
          - [1,"aa",1,   NULL,30,  1.1, 2.1, 1590738990000,"2020-05-01","a",true]
          - [2,"aa",4,   4,   33,  1.4, 2.4, 1590738991000,"2020-05-03","c",false]
          - [3,"aa",1,   1,   33,  1.1, 2.1, 1590738992000,"2020-05-02","b",true]
          - [4,"aa",NULL,NULL,NULL,NULL,NULL,1590738993000,NULL,NULL,NULL]
    sql: |
      SELECT {0}.id, c1,
        avg(c2) OVER w1 as m2,
        avg(c3) OVER w1 as m3,
        avg(c4) OVER w1 as m4,
        avg(c5) OVER w1 as m5,
        avg(c6) OVER w1 as m6,
        avg(c3 + 1) over w1 as m7
      FROM {0} WINDOW
        w1 AS (PARTITION BY {0}.c1 ORDER BY {0}.c7 ROWS BETWEEN 2 PRECEDING AND CURRENT ROW);
    expect:
      order: id
      columns: ["id int","c1 string","m2 double","m3 double","m4 double","m5 double","m6 double", "m7 double"]
      rows:
        - [1, aa, 1,   NULL, 30,   1.100000023841858,2.1,               NULL]
        - [2, aa, 2.5, 4.0,  31.5, 1.25,             2.25,              5.0]
        - [3, aa, 2,   2.5,  32,   1.200000007947286,2.1999999999999997,3.5]
        - [4, aa, 2.5, 2.5,  33,   1.25,             2.25,              3.5]
  -
    id: 5
    desc: distinct_count
    sqlDialect: ["HybridSQL"]
    inputs:
      -
        columns : ["id int","c1 string","c2 smallint","c3 int","c4 bigint","c5 float","c6 double","c7 timestamp","c8 date","c9 string","c10 bool","ts timestamp"]
        indexs: ["index1:c1:ts"]
        rows:
          - [1,"aa",1,1,30,1.1,2.1,1590738990000,"2020-05-01","a",true,1590738990000]
          - [2,"aa",4,4,33,1.4,2.4,1590738991000,"2020-05-02","c",false,1590738991000]
          - [3,"aa",4,4,33,1.4,2.4,1590738991000,"2020-05-02","c",true,1590738992000]
          - [4,"aa",NULL,NULL,NULL,NULL,NULL,1590738993000,NULL,NULL,NULL,1590738993000]
    sql: |
      SELECT {0}.id, c1, distinct_count(c2) OVER w1 as m2,distinct_count(c3) OVER w1 as m3,distinct_count(c4) OVER w1 as m4,distinct_count(c5) OVER w1 as m5,distinct_count(c6) OVER w1 as m6,distinct_count(c7) OVER w1 as m7,distinct_count(c8) OVER w1 as m8,distinct_count(c9) OVER w1 as m9 FROM {0} WINDOW
      w1 AS (PARTITION BY {0}.c1 ORDER BY {0}.ts ROWS BETWEEN 2 PRECEDING AND CURRENT ROW);
    expect:
      order: id
      columns: ["id int","c1 string","m2 bigint","m3 bigint","m4 bigint","m5 bigint","m6 bigint","m7 bigint","m8 bigint","m9 bigint"]
      rows:
        - [1,"aa",1,1,1,1,1,1,1,1]
        - [2,"aa",2,2,2,2,2,2,2,2]
        - [3,"aa",2,2,2,2,2,2,2,2]
        - [4,"aa",2,2,2,2,2,2,2,2]
  -
    id: 6
    desc: count/distinct_count-bool
    sqlDialect: ["HybridSQL"]
    level: 5
    inputs:
      -
        columns : ["id int","c1 string","c2 smallint","c3 int","c4 bigint","c5 float","c6 double","c7 timestamp","c8 date","c9 string","c10 bool"]
        indexs: ["index1:c1:c7"]
        rows:
          - [1,"aa",1,1,30,1.1,2.1,1590738990000,"2020-05-01","a",true]
          - [2,"aa",4,4,33,1.4,2.4,1590738991000,"2020-05-03","c",false]
          - [3,"aa",1,1,33,1.1,2.1,1590738992000,"2020-05-02","b",true]
          - [4,"aa",NULL,NULL,NULL,NULL,NULL,1590738993000,NULL,NULL,NULL]
    sql: |
      SELECT {0}.id, count(c10) OVER w1 as count_bool, distinct_count(c10) OVER w1 as distinct_count_bool 
      FROM {0} WINDOW
      w1 AS (PARTITION BY {0}.c1 ORDER BY {0}.c7 ROWS BETWEEN 2 PRECEDING AND CURRENT ROW);
    expect:
      order: id
      columns: ["id int", "count_bool bigint", "distinct_count_bool bigint"]
      rows:
        - [1,1,1]
        - [2,2,2]
        - [3,3,2]
        - [4,2,2]
  -
    id: 7
    desc: sum-timestamp
    sqlDialect: ["HybridSQL"]
    inputs:
      -
        columns : ["id bigint","c1 string", "c2 timestamp", "c3 timestamp"]
        indexs: ["index1:c1:c2"]
        rows:
          - [1,"aa",1590738990000,1590738990000]
          - [2,"aa",1590738991000,1590738991000]
          - [3,"aa",1590738992000,1590738992000]
          - [4,"aa",1590738993000,NULL]
    sql: |
      SELECT {0}.id, sum(c3) OVER w1 as m2 FROM {0} WINDOW
      w1 AS (PARTITION BY {0}.c1 ORDER BY {0}.c2 ROWS BETWEEN 2 PRECEDING AND CURRENT ROW);
    expect:
      order: id
      columns: ["id bigint", "m2 timestamp"]
      rows:
        - [1, 1590738990000]
        - [2, 3181477981000]
        - [3, 4772216973000]
        - [4, 3181477983000]
  -
    id: 8
    desc: avg-timestamp
    sqlDialect: ["HybridSQL"]
    level: 5
    inputs:
      -
        columns : ["id int","c1 string","c3 int","c4 bigint","c5 float","c6 double","c7 timestamp","c8 date","c9 string"]
        indexs: ["index1:c1:c7"]
        rows:
          - [1,"aa",1,30,1.1,2.1,1590738990000,"2020-05-01","a"]
          - [2,"aa",4,33,1.4,2.4,1590738991000,"2020-05-03","c"]
          - [3,"aa",3,32,1.3,2.3,1590738992000,"2020-05-02","b"]
    sql: |
      SELECT {0}.id, c1,avg(c7) OVER w1 as m7 FROM {0} WINDOW
      w1 AS (PARTITION BY {0}.c1 ORDER BY {0}.c7 ROWS BETWEEN 2 PRECEDING AND CURRENT ROW);
    expect:
      success: false
  -
    id: 9
    desc: sum-date
    sqlDialect: ["HybridSQL"]
    level: 5
    inputs:
      -
        columns : ["id int","c1 string","c3 int","c4 bigint","c5 float","c6 double","c7 timestamp","c8 date","c9 string"]
        indexs: ["index1:c1:c7"]
        rows:
          - [1,"aa",1,30,1.1,2.1,1590738990000,"2020-05-01","a"]
          - [2,"aa",4,33,1.4,2.4,1590738991000,"2020-05-03","c"]
          - [3,"aa",3,32,1.3,2.3,1590738992000,"2020-05-02","b"]
    sql: |
      SELECT {0}.id, c1,sum(c8) OVER w1 as m8 FROM {0} WINDOW
      w1 AS (PARTITION BY {0}.c1 ORDER BY {0}.c7 ROWS BETWEEN 2 PRECEDING AND CURRENT ROW);
    expect:
      success: false
  -
    id: 10
    desc: sum-string
    sqlDialect: ["HybridSQL"]
    level: 5
    inputs:
      -
        columns : ["id int","c1 string","c3 int","c4 bigint","c5 float","c6 double","c7 timestamp","c8 date","c9 string"]
        indexs: ["index1:c1:c7"]
        rows:
          - [1,"aa",1,30,1.1,2.1,1590738990000,"2020-05-01","a"]
          - [2,"aa",4,33,1.4,2.4,1590738991000,"2020-05-03","c"]
          - [3,"aa",3,32,1.3,2.3,1590738992000,"2020-05-02","b"]
    sql: |
      SELECT {0}.id, c1,sum(c9) OVER w1 as m9 FROM {0} WINDOW
      w1 AS (PARTITION BY {0}.c1 ORDER BY {0}.c7 ROWS BETWEEN 2 PRECEDING AND CURRENT ROW);
    expect:
      success: false
  -
    id: 11
    desc: avg-date
    sqlDialect: ["HybridSQL"]
    level: 5
    inputs:
      -
        columns : ["id int","c1 string","c3 int","c4 bigint","c5 float","c6 double","c7 timestamp","c8 date","c9 string"]
        indexs: ["index1:c1:c7"]
        rows:
          - [1,"aa",1,30,1.1,2.1,1590738990000,"2020-05-01","a"]
          - [2,"aa",4,33,1.4,2.4,1590738991000,"2020-05-03","c"]
          - [3,"aa",3,32,1.3,2.3,1590738992000,"2020-05-02","b"]
    sql: |
      SELECT {0}.id, c1,avg(c8) OVER w1 as m8 FROM {0} WINDOW
      w1 AS (PARTITION BY {0}.c1 ORDER BY {0}.c7 ROWS BETWEEN 2 PRECEDING AND CURRENT ROW);
    expect:
      success: false
  -
    id: 12
    desc: avg-string
    sqlDialect: ["HybridSQL"]
    level: 5
    inputs:
      -
        columns : ["id int","c1 string","c3 int","c4 bigint","c5 float","c6 double","c7 timestamp","c8 date","c9 string"]
        indexs: ["index1:c1:c7"]
        rows:
          - [1,"aa",1,30,1.1,2.1,1590738990000,"2020-05-01","a"]
          - [2,"aa",4,33,1.4,2.4,1590738991000,"2020-05-03","c"]
          - [3,"aa",3,32,1.3,2.3,1590738992000,"2020-05-02","b"]
    sql: |
      SELECT {0}.id, c1,avg(c9) OVER w1 as m9 FROM {0} WINDOW
      w1 AS (PARTITION BY {0}.c1 ORDER BY {0}.c7 ROWS BETWEEN 2 PRECEDING AND CURRENT ROW);
    expect:
      success: false
  -
    id: 13
    desc: MAX_WHERE-normal
    sqlDialect: ["HybridSQL"]
    inputs:
      -
        columns : ["id int","c1 string","c2 smallint","c3 int","c4 bigint","c5 float","c6 double","c7 timestamp","c8 date","c9 string","c10 bool"]
        indexs: ["index1:c1:c7"]
        rows:
          - [0, "00", 5, 3, 10, 1.0, 4.4, 1590738990000, "2020-05-01", "a", false]
          - [1, "aa", 1, 1, 30, 1.1, 2.1, 1590738990000, "2020-05-01", "a", true]
          - [2, "aa", 4, 4, 33, 1.4, 2.4, 1590738991000, "2020-05-03", "c", false]
          - [3, "aa", 3, 3, 32, 1.3, 2.3, 1590738992000, "2020-05-02", "b", true]
          - [4, "aa", NULL,NULL,NULL,NULL,NULL,1590738993000,NULL,NULL,NULL]
    sql: |
      SELECT {0}.id, c1, max_where(c2,c2<4) OVER w1 as m2,max_where(c3,c3<4) OVER w1 as m3,max_where(c4,c10) OVER w1 as m4,max_where(c5,c5<=1.3) OVER w1 as m5,max_where(c6,c6<=2.3) OVER w1 as m6 FROM {0} WINDOW
      w1 AS (PARTITION BY {0}.c1 ORDER BY {0}.c7 ROWS BETWEEN 2 PRECEDING AND CURRENT ROW);
    expect:
      order: id
      columns: ["id int","c1 string","m2 smallint","m3 int","m4 bigint","m5 float","m6 double"]
      rows:
        - [0,"00",NULL,3,NULL,1.0,NULL]
        - [1,"aa",1,1,30,1.1,2.1]
        - [2,"aa",1,1,30,1.1,2.1]
        - [3,"aa",3,3,32,1.3,2.3]
        - [4,"aa",3,3,32,1.3,2.3]
  -
    id: 14
    desc: MIN_WHERE-normal
    sqlDialect: ["HybridSQL"]
    inputs:
      -
        columns : ["id int","c1 string","c2 smallint","c3 int","c4 bigint","c5 float","c6 double","c7 timestamp","c8 date","c9 string","c10 bool"]
        indexs: ["index1:c1:c7"]
        rows:
          - [1,"aa",1,1,30,1.1,2.1,1590738990000,"2020-05-01","a",true]
          - [2,"aa",4,4,33,1.4,2.4,1590738991000,"2020-05-03","c",false]
          - [3,"aa",3,3,32,1.3,2.3,1590738992000,"2020-05-02","b",true]
          - [4,"aa",NULL,NULL,NULL,NULL,NULL,1590738993000,NULL,NULL,NULL]
    sql: |
      SELECT {0}.id, c1, min_where(c2,c2>2) OVER w1 as m2,min_where(c3,c3>=3) OVER w1 as m3,min_where(c4,c4<33) OVER w1 as m4,min_where(c5,c5<=2) OVER w1 as m5,min_where(c6,c10) OVER w1 as m6 FROM {0} WINDOW
      w1 AS (PARTITION BY {0}.c1 ORDER BY {0}.c7 ROWS BETWEEN 2 PRECEDING AND CURRENT ROW);
    expect:
      order: id
      columns: ["id int","c1 string","m2 smallint","m3 int","m4 bigint","m5 float","m6 double"]
      rows:
        - [1,"aa",NULL,NULL,30,1.1,2.1]
        - [2,"aa",4,4,30,1.1,2.1]
        - [3,"aa",3,3,30,1.1,2.1]
        - [4,"aa",3,3,32,1.3,2.3]
  -
    id: 15
    desc: SUM_WHERE-normal
    sqlDialect: ["HybridSQL"]
    version: 0.6.0
    inputs:
      -
        columns : ["id int","c1 string","c2 smallint","c3 int","c4 bigint","c5 float","c6 double","c7 timestamp","c8 date","c9 string","c10 bool"]
        indexs: ["index1:c1:c7"]
        rows:
          - [1,"aa",1,   1,   30,  NULL,2.1, 1590738990000, "2020-05-01","a",true]
          - [2,"aa",4,   4,   NULL,1.4, 2.4, 1590738991000, "2020-05-03","c",false]
          - [3,"aa",3,   NULL,33,  1.3, 2.3, 1590738992000, "2020-05-02","b",true]
          - [4,"aa",NULL,3,   32,  1.1, NULL,1590738993000, NULL,NULL,NULL]
    sql: |
      SELECT {0}.id, c1,
        sum_where(c2,c2<4) OVER w1 as m2,
        sum_where(c3,c3<4) OVER w1 as m3,
        sum_where(c4,c4<33) OVER w1 as m4,
        sum_where(c5,c5<=1.3) OVER w1 as m5,
        sum_where(c6,c10) OVER w1 as m6,
        sum_where(c2, c2 = null) over w1 as m7
      FROM {0} WINDOW
        w1 AS (PARTITION BY {0}.c1 ORDER BY {0}.c7 ROWS BETWEEN 2 PRECEDING AND CURRENT ROW);
    expect:
      order: id
      columns: ["id int","c1 string","m2 smallint","m3 int","m4 bigint","m5 float","m6 double", "m7 smallint"]
      rows:
        - [1, "aa", 1, 1, 30, NULL, 2.1, NULL]
        - [2, "aa", 1, 1, 30, NULL, 2.1, NULL]
        - [3, "aa", 4, 1, 30, 1.3,  4.4, NULL]
        - [4, "aa", 3, 3, 32, 2.4,  2.3, NULL]
  -
    id: 16
    desc: AVG_WHERE-normal
    sqlDialect: ["HybridSQL"]
    version: 0.6.0
    inputs:
      -
        columns : ["id int","c1 string","c2 smallint","c3 int","c4 bigint","c5 float","c6 double","c7 timestamp","c8 date","c9 string","c10 bool"]
        indexs: ["index1:c1:c7"]
        rows:
          - [1, "aa", 1,   1,   30,  NULL,2.1, 1590738990000, "2020-05-01", "a", true]
          - [2, "aa", 4,   4,   NULL,1.4, 2.4, 1590738991000, "2020-05-03", "c", false]
          - [3, "aa", 3,   NULL,32,  1.3, 2.3, 1590738992000, "2020-05-02", "b", true]
          - [4, "aa", NULL,3,   33,  1.1, NULL,1590738993000, NULL,      NULL,NULL]
    sql: |
      SELECT {0}.id, c1,
        avg_where(c2, c2<4) OVER w1 as m2,
        avg_where(c3, c3<4) OVER w1 as m3,
        avg_where(c4, c4<33) OVER w1 as m4,
        avg_where(c5, c5<=1.3) OVER w1 as m5,
        avg_where(c6, c10) OVER w1 as m6,
        avg_where(c3, c3 = null) over w1 as m7
      FROM {0} WINDOW
        w1 AS (PARTITION BY {0}.c1 ORDER BY {0}.c7 ROWS BETWEEN 2 PRECEDING AND CURRENT ROW);
    expect:
      order: id
      columns: ["id int","c1 string","m2 double","m3 double","m4 double","m5 double","m6 double", "m7 double"]
      rows:
        - [1, aa, 1, 1, 30, NULL, 2.1, NULL]
        - [2, aa, 1, 1, 30, NULL, 2.1, NULL]
        - [3, aa, 2, 1, 31, 1.2999999523162842,  2.2, NULL]
        - [4, aa, 3, 3, 32, 1.199999988079071,  2.3, NULL]
  -
    id: 17
    desc: COUNT_WHERE-normal
    sqlDialect: ["HybridSQL"]
    inputs:
      -
        columns : ["id int","c1 string","c2 smallint","c3 int","c4 bigint","c5 float","c6 double","c7 timestamp","c8 date","c9 string","c10 bool"]
        indexs: ["index1:c1:c7"]
        rows:
          - [1,"aa",1,1,30,1.1,2.1,1590738990000,"2020-05-01","a",true]
          - [2,"aa",4,4,33,1.4,2.4,1590738991000,"2020-05-03","c",false]
          - [3,"aa",3,3,32,1.3,2.3,1590738992000,"2020-05-02","b",true]
          - [4,"aa",NULL,NULL,NULL,NULL,NULL,1590738993000,NULL,NULL,NULL]
    sql: |
      SELECT {0}.id, c1, count_where(c2,c2<4) OVER w1 as m2,count_where(c3,c3<4) OVER w1 as m3,count_where(c4,c4<33) OVER w1 as m4,count_where(c5,c5<=1.3) OVER w1 as m5,count_where(c6,c10) OVER w1 as m6,
      count_where(c7,c10) OVER w1 as m7,count_where(c8,c10) OVER w1 as m8,count_where(c9,c10) OVER w1 as m9, count_where(*,c3<4) over w1 as m10 FROM {0} WINDOW
      w1 AS (PARTITION BY {0}.c1 ORDER BY {0}.c7 ROWS BETWEEN 2 PRECEDING AND CURRENT ROW);
    expect:
      order: id
      columns: ["id int","c1 string","m2 bigint","m3 bigint","m4 bigint","m5 bigint","m6 bigint","m7 bigint","m8 bigint","m9 bigint","m10 bigint"]
      rows:
        - [1,"aa",1,1,1,1,1,1,1,1,1]
        - [2,"aa",1,1,1,1,1,1,1,1,1]
        - [3,"aa",2,2,2,2,2,2,2,2,2]
        - [4,"aa",1,1,1,1,1,1,1,1,1]
  -
    id: 18
    desc: AVG_WHERE/MAX_WHERE/MIN_WHERE/SUM_WHERE-fail
    sqlDialect: ["HybridSQL"]
    level: 5
    inputs:
      -
        columns : ["id int","c1 string","c2 smallint","c3 int","c4 bigint","c5 float","c6 double","c7 timestamp","c8 date","c9 string","c10 bool"]
        indexs: ["index1:c1:c7"]
        rows:
          - [1,"aa",1,1,30,1.1,2.1,1590738990000,"2020-05-01","a",true]
          - [2,"aa",4,4,33,1.4,2.4,1590738991000,"2020-05-03","c",false]
          - [3,"aa",3,3,32,1.3,2.3,1590738992000,"2020-05-02","b",true]
          - [4,"aa",NULL,NULL,NULL,NULL,NULL,1590738993000,NULL,NULL,NULL]
    dataProvider:
      - ["avg_where","sum_where","max_where","min_where"]
      - ["c7","c8","c9","c10"]
    sql: |
      SELECT {0}.id, c1, d[0](d[1],c10) OVER w1 as m2 FROM {0} WINDOW
      w1 AS (PARTITION BY {0}.c1 ORDER BY {0}.c7 ROWS BETWEEN 2 PRECEDING AND CURRENT ROW);
    expect:
      success: false
  -
    id: 19
    desc: COUNT_WHERE-bool类型
    sqlDialect: ["HybridSQL"]
    inputs:
      -
        columns : ["id int","c1 string","c2 smallint","c3 int","c4 bigint","c5 float","c6 double","c7 timestamp","c8 date","c9 string","c10 bool"]
        indexs: ["index1:c1:c7"]
        rows:
          - [1,"aa",1,1,30,1.1,2.1,1590738990000,"2020-05-01","a",true]
          - [2,"aa",4,4,33,1.4,2.4,1590738991000,"2020-05-03","c",false]
          - [3,"aa",3,3,32,1.3,2.3,1590738992000,"2020-05-02","b",true]
          - [4,"aa",NULL,NULL,NULL,NULL,NULL,1590738993000,NULL,NULL,NULL]
    dataProvider:
      - ["count_where"]
      - ["c10"]
    sql: |
      SELECT {0}.id, c1, d[0](d[1],c10) OVER w1 as m2 FROM {0} WINDOW
      w1 AS (PARTITION BY {0}.c1 ORDER BY {0}.c7 ROWS BETWEEN 2 PRECEDING AND CURRENT ROW);
    expect:
      order: id
      columns: [ "id int","c1 string","m2 bigint" ]
      rows:
        - [ 1, aa, 1 ]
        - [ 2, aa, 1 ]
        - [ 3, aa, 2 ]
        - [ 4, aa, 1 ]
  -
    id: 20
    desc: max_cate-normal
    mode: cli-unsupport,batch-unsupport
    sqlDialect: ["HybridSQL"]
    inputs:
      -
        columns : ["id int","c1 string","c2 smallint","c3 int","c4 bigint","c5 float","c6 double","c7 timestamp","c8 date","c9 string","c10 bool"]
        indexs: ["index1:id:c7","index2:c1:c7"]
        rows:
          - [1,"aa",1,1,30,1.1,2.1,1590738990000,"2020-05-01","a",true]
          - [2,"aa",4,4,33,1.4,2.4,1590738991000,"2020-05-03","c",false]
          - [3,"aa",3,3,32,1.3,2.3,1590738992000,"2020-05-02","b",true]
          - [4,"aa",NULL,NULL,NULL,NULL,NULL,1590738993000,NULL,NULL,NULL]
      -
        columns : ["id int","timecol bigint","c2 smallint","c3 int","c4 bigint","c5 float","c6 double","c7 timestamp","c8 date","c9 string","c10 bool"]
        indexs: ["index1:id:timecol"]
        rows:
          - [1,1,1,1,30,1.1,2.1,1590738990000,"2020-05-01","a",true]
          - [2,2,1,1,30,1.1,2.1,1590738990000,"2020-05-01","a",true]
          - [3,3,2,2,32,1.3,2.3,1590738992000,"2020-05-02","b",false]
          - [4,4,NULL,NULL,NULL,NULL,NULL,NULL,NULL,NULL,NULL]
    dataProvider:
      - ["{1}.c2","{1}.c3","{1}.c4","{1}.c7","{1}.c8","{1}.c9"]
    sql: |
      SELECT {0}.id, {0}.c1,
      max_cate({0}.c2,d[0]) OVER w1 as m2,
      max_cate({0}.c3,d[0]) OVER w1 as m3,
      max_cate({0}.c4,d[0]) OVER w1 as m4,
      max_cate({0}.c5,d[0]) OVER w1 as m5,
      max_cate({0}.c6,d[0]) OVER w1 as m6
      FROM {0} last join {1} ORDER BY {1}.timecol on {0}.id={1}.id
      WINDOW w1 AS (PARTITION BY {0}.c1 ORDER BY {0}.c7 ROWS BETWEEN 2 PRECEDING AND CURRENT ROW);
    expect:
      order: id
      columns: ["id int","c1 string","m2 string","m3 string","m4 string","m5 string","m6 string"]
      rows:
        - [1,"aa","1:1","1:1","1:30","1:1.100000","1:2.100000"]
        - [2,"aa","1:4","1:4","1:33","1:1.400000","1:2.400000"]
        - [3,"aa","1:4,2:3","1:4,2:3","1:33,2:32","1:1.400000,2:1.300000","1:2.400000,2:2.300000"]
        - [4,"aa","1:4,2:3","1:4,2:3","1:33,2:32","1:1.400000,2:1.300000","1:2.400000,2:2.300000"]
    expectProvider:
      0:
        rows:
          - [1,"aa","1:1","1:1","1:30","1:1.100000","1:2.100000"]
          - [2,"aa","1:4","1:4","1:33","1:1.400000","1:2.400000"]
          - [3,"aa","1:4,2:3","1:4,2:3","1:33,2:32","1:1.400000,2:1.300000","1:2.400000,2:2.300000"]
          - [4,"aa","1:4,2:3","1:4,2:3","1:33,2:32","1:1.400000,2:1.300000","1:2.400000,2:2.300000"]
      1:
        rows:
          - [1,"aa","1:1","1:1","1:30","1:1.100000","1:2.100000"]
          - [2,"aa","1:4","1:4","1:33","1:1.400000","1:2.400000"]
          - [3,"aa","1:4,2:3","1:4,2:3","1:33,2:32","1:1.400000,2:1.300000","1:2.400000,2:2.300000"]
          - [4,"aa","1:4,2:3","1:4,2:3","1:33,2:32","1:1.400000,2:1.300000","1:2.400000,2:2.300000"]
      2:
        rows:
          - [1,"aa","30:1","30:1","30:30","30:1.100000","30:2.100000"]
          - [2,"aa","30:4","30:4","30:33","30:1.400000","30:2.400000"]
          - [3,"aa","30:4,32:3","30:4,32:3","30:33,32:32","30:1.400000,32:1.300000","30:2.400000,32:2.300000"]
          - [4,"aa","30:4,32:3","30:4,32:3","30:33,32:32","30:1.400000,32:1.300000","30:2.400000,32:2.300000"]
      3:
        rows:
          - [1,"aa","2020-05-29 15:56:30:1","2020-05-29 15:56:30:1","2020-05-29 15:56:30:30","2020-05-29 15:56:30:1.100000","2020-05-29 15:56:30:2.100000"]
          - [2,"aa","2020-05-29 15:56:30:4","2020-05-29 15:56:30:4","2020-05-29 15:56:30:33","2020-05-29 15:56:30:1.400000","2020-05-29 15:56:30:2.400000"]
          - [3,"aa","2020-05-29 15:56:30:4,2020-05-29 15:56:32:3","2020-05-29 15:56:30:4,2020-05-29 15:56:32:3","2020-05-29 15:56:30:33,2020-05-29 15:56:32:32","2020-05-29 15:56:30:1.400000,2020-05-29 15:56:32:1.300000","2020-05-29 15:56:30:2.400000,2020-05-29 15:56:32:2.300000"]
          - [4,"aa","2020-05-29 15:56:30:4,2020-05-29 15:56:32:3","2020-05-29 15:56:30:4,2020-05-29 15:56:32:3","2020-05-29 15:56:30:33,2020-05-29 15:56:32:32","2020-05-29 15:56:30:1.400000,2020-05-29 15:56:32:1.300000","2020-05-29 15:56:30:2.400000,2020-05-29 15:56:32:2.300000"]
      4:
        rows:
          - [1,"aa","2020-05-01:1","2020-05-01:1","2020-05-01:30","2020-05-01:1.100000","2020-05-01:2.100000"]
          - [2,"aa","2020-05-01:4","2020-05-01:4","2020-05-01:33","2020-05-01:1.400000","2020-05-01:2.400000"]
          - [3,"aa","2020-05-01:4,2020-05-02:3","2020-05-01:4,2020-05-02:3","2020-05-01:33,2020-05-02:32","2020-05-01:1.400000,2020-05-02:1.300000","2020-05-01:2.400000,2020-05-02:2.300000"]
          - [4,"aa","2020-05-01:4,2020-05-02:3","2020-05-01:4,2020-05-02:3","2020-05-01:33,2020-05-02:32","2020-05-01:1.400000,2020-05-02:1.300000","2020-05-01:2.400000,2020-05-02:2.300000"]
      5:
        rows:
          - [1,"aa","a:1","a:1","a:30","a:1.100000","a:2.100000"]
          - [2,"aa","a:4","a:4","a:33","a:1.400000","a:2.400000"]
          - [3,"aa","a:4,b:3","a:4,b:3","a:33,b:32","a:1.400000,b:1.300000","a:2.400000,b:2.300000"]
          - [4,"aa","a:4,b:3","a:4,b:3","a:33,b:32","a:1.400000,b:1.300000","a:2.400000,b:2.300000"]
  -
    id: 21
    desc: min_cate-normal
    mode: cli-unsupport,batch-unsupport
    sqlDialect: ["HybridSQL"]
    inputs:
      -
        columns : ["id int","c1 string","c2 smallint","c3 int","c4 bigint","c5 float","c6 double","c7 timestamp","c8 date","c9 string","c10 bool"]
        indexs: ["index1:id:c7","index2:c1:c7"]
        rows:
          - [1,"aa",1,1,30,1.1,2.1,1590738990000,"2020-05-01","a",true]
          - [2,"aa",4,4,33,1.4,2.4,1590738991000,"2020-05-03","c",false]
          - [3,"aa",3,3,32,1.3,2.3,1590738992000,"2020-05-02","b",true]
          - [4,"aa",NULL,NULL,NULL,NULL,NULL,1590738993000,NULL,NULL,NULL]
      -
        columns : ["id int","timecol bigint","c2 smallint","c3 int","c4 bigint","c5 float","c6 double","c7 timestamp","c8 date","c9 string","c10 bool"]
        indexs: ["index1:id:timecol"]
        rows:
          - [1,1,1,1,30,1.1,2.1,1590738990000,"2020-05-01","a",true]
          - [2,2,1,1,30,1.1,2.1,1590738990000,"2020-05-01","a",true]
          - [3,3,2,2,32,1.3,2.3,1590738992000,"2020-05-02","b",false]
          - [4,4,NULL,NULL,NULL,NULL,NULL,NULL,NULL,NULL,NULL]
    dataProvider:
      - ["{1}.c2","{1}.c3","{1}.c4","{1}.c7","{1}.c8","{1}.c9"]
    sql: |
      SELECT {0}.id, {0}.c1,
      min_cate({0}.c2,d[0]) OVER w1 as m2,
      min_cate({0}.c3,d[0]) OVER w1 as m3,
      min_cate({0}.c4,d[0]) OVER w1 as m4,
      min_cate({0}.c5,d[0]) OVER w1 as m5,
      min_cate({0}.c6,d[0]) OVER w1 as m6
      FROM {0} last join {1} ORDER BY {1}.timecol on {0}.id={1}.id
      WINDOW w1 AS (PARTITION BY {0}.c1 ORDER BY {0}.c7 ROWS BETWEEN 2 PRECEDING AND CURRENT ROW);
    expect:
      order: id
      columns: ["id int","c1 string","m2 string","m3 string","m4 string","m5 string","m6 string"]
    expectProvider:
      0:
        rows:
          - [1,"aa","1:1","1:1","1:30","1:1.100000","1:2.100000"]
          - [2,"aa","1:1","1:1","1:30","1:1.100000","1:2.100000"]
          - [3,"aa","1:1,2:3","1:1,2:3","1:30,2:32","1:1.100000,2:1.300000","1:2.100000,2:2.300000"]
          - [4,"aa","1:4,2:3","1:4,2:3","1:33,2:32","1:1.400000,2:1.300000","1:2.400000,2:2.300000"]
      1:
        rows:
          - [1,"aa","1:1","1:1","1:30","1:1.100000","1:2.100000"]
          - [2,"aa","1:1","1:1","1:30","1:1.100000","1:2.100000"]
          - [3,"aa","1:1,2:3","1:1,2:3","1:30,2:32","1:1.100000,2:1.300000","1:2.100000,2:2.300000"]
          - [4,"aa","1:4,2:3","1:4,2:3","1:33,2:32","1:1.400000,2:1.300000","1:2.400000,2:2.300000"]
      2:
        rows:
          - [1,"aa","30:1","30:1","30:30","30:1.100000","30:2.100000"]
          - [2,"aa","30:1","30:1","30:30","30:1.100000","30:2.100000"]
          - [3,"aa","30:1,32:3","30:1,32:3","30:30,32:32","30:1.100000,32:1.300000","30:2.100000,32:2.300000"]
          - [4,"aa","30:4,32:3","30:4,32:3","30:33,32:32","30:1.400000,32:1.300000","30:2.400000,32:2.300000"]
      3:
        rows:
          - [1,"aa","2020-05-29 15:56:30:1","2020-05-29 15:56:30:1","2020-05-29 15:56:30:30","2020-05-29 15:56:30:1.100000","2020-05-29 15:56:30:2.100000"]
          - [2,"aa","2020-05-29 15:56:30:1","2020-05-29 15:56:30:1","2020-05-29 15:56:30:30","2020-05-29 15:56:30:1.100000","2020-05-29 15:56:30:2.100000"]
          - [3,"aa","2020-05-29 15:56:30:1,2020-05-29 15:56:32:3","2020-05-29 15:56:30:1,2020-05-29 15:56:32:3","2020-05-29 15:56:30:30,2020-05-29 15:56:32:32","2020-05-29 15:56:30:1.100000,2020-05-29 15:56:32:1.300000","2020-05-29 15:56:30:2.100000,2020-05-29 15:56:32:2.300000"]
          - [4,"aa","2020-05-29 15:56:30:4,2020-05-29 15:56:32:3","2020-05-29 15:56:30:4,2020-05-29 15:56:32:3","2020-05-29 15:56:30:33,2020-05-29 15:56:32:32","2020-05-29 15:56:30:1.400000,2020-05-29 15:56:32:1.300000","2020-05-29 15:56:30:2.400000,2020-05-29 15:56:32:2.300000"]
      4:
        rows:
          - [1,"aa","2020-05-01:1","2020-05-01:1","2020-05-01:30","2020-05-01:1.100000","2020-05-01:2.100000"]
          - [2,"aa","2020-05-01:1","2020-05-01:1","2020-05-01:30","2020-05-01:1.100000","2020-05-01:2.100000"]
          - [3,"aa","2020-05-01:1,2020-05-02:3","2020-05-01:1,2020-05-02:3","2020-05-01:30,2020-05-02:32","2020-05-01:1.100000,2020-05-02:1.300000","2020-05-01:2.100000,2020-05-02:2.300000"]
          - [4,"aa","2020-05-01:4,2020-05-02:3","2020-05-01:4,2020-05-02:3","2020-05-01:33,2020-05-02:32","2020-05-01:1.400000,2020-05-02:1.300000","2020-05-01:2.400000,2020-05-02:2.300000"]
      5:
        rows:
          - [1,"aa","a:1","a:1","a:30","a:1.100000","a:2.100000"]
          - [2,"aa","a:1","a:1","a:30","a:1.100000","a:2.100000"]
          - [3,"aa","a:1,b:3","a:1,b:3","a:30,b:32","a:1.100000,b:1.300000","a:2.100000,b:2.300000"]
          - [4,"aa","a:4,b:3","a:4,b:3","a:33,b:32","a:1.400000,b:1.300000","a:2.400000,b:2.300000"]
  -
    id: 22
    desc: count_cate-normal
    mode: cli-unsupport,batch-unsupport
    sqlDialect: ["HybridSQL"]
    inputs:
      -
        columns : ["id int","c1 string","c2 smallint","c3 int","c4 bigint","c5 float","c6 double","c7 timestamp","c8 date","c9 string","c10 bool"]
        indexs: ["index1:id:c7","index2:c1:c7"]
        rows:
          - [1,"aa",1,1,30,1.1,2.1,1590738990000,"2020-05-01","a",true]
          - [2,"aa",4,4,33,1.4,2.4,1590738991000,"2020-05-03","c",false]
          - [3,"aa",3,3,32,1.3,2.3,1590738992000,"2020-05-02","b",true]
          - [4,"aa",NULL,NULL,NULL,NULL,NULL,1590738993000,NULL,NULL,NULL]
      -
        columns : ["id int","timecol bigint","c2 smallint","c3 int","c4 bigint","c5 float","c6 double","c7 timestamp","c8 date","c9 string","c10 bool"]
        indexs: ["index1:id:timecol"]
        rows:
          - [1,1,1,1,30,1.1,2.1,1590738990000,"2020-05-01","a",true]
          - [2,2,1,1,30,1.1,2.1,1590738990000,"2020-05-01","a",true]
          - [3,3,2,2,32,1.3,2.3,1590738992000,"2020-05-02","b",false]
          - [4,4,NULL,NULL,NULL,NULL,NULL,NULL,NULL,NULL,NULL]
    dataProvider:
      - ["{1}.c2","{1}.c3","{1}.c4","{1}.c7","{1}.c8","{1}.c9"]
    sql: |
      SELECT {0}.id, {0}.c1,
      count_cate({0}.c2,d[0]) OVER w1 as m2,
      count_cate({0}.c3,d[0]) OVER w1 as m3,
      count_cate({0}.c4,d[0]) OVER w1 as m4,
      count_cate({0}.c5,d[0]) OVER w1 as m5,
      count_cate({0}.c6,d[0]) OVER w1 as m6
      FROM {0} last join {1} ORDER BY {1}.timecol on {0}.id={1}.id
      WINDOW w1 AS (PARTITION BY {0}.c1 ORDER BY {0}.c7 ROWS BETWEEN 2 PRECEDING AND CURRENT ROW);
    expect:
      order: id
      columns: ["id int","c1 string","m2 string","m3 string","m4 string","m5 string","m6 string"]
    expectProvider:
      0:
        rows:
          - [1,"aa","1:1","1:1","1:1","1:1","1:1"]
          - [2,"aa","1:2","1:2","1:2","1:2","1:2"]
          - [3,"aa","1:2,2:1","1:2,2:1","1:2,2:1","1:2,2:1","1:2,2:1"]
          - [4,"aa","1:1,2:1","1:1,2:1","1:1,2:1","1:1,2:1","1:1,2:1"]
      1:
        rows:
          - [1,"aa","1:1","1:1","1:1","1:1","1:1"]
          - [2,"aa","1:2","1:2","1:2","1:2","1:2"]
          - [3,"aa","1:2,2:1","1:2,2:1","1:2,2:1","1:2,2:1","1:2,2:1"]
          - [4,"aa","1:1,2:1","1:1,2:1","1:1,2:1","1:1,2:1","1:1,2:1"]
      2:
        rows:
          - [1,"aa","30:1","30:1","30:1","30:1","30:1"]
          - [2,"aa","30:2","30:2","30:2","30:2","30:2"]
          - [3,"aa","30:2,32:1","30:2,32:1","30:2,32:1","30:2,32:1","30:2,32:1"]
          - [4,"aa","30:1,32:1","30:1,32:1","30:1,32:1","30:1,32:1","30:1,32:1"]
      3:
        rows:
          - [1,"aa","2020-05-29 15:56:30:1","2020-05-29 15:56:30:1","2020-05-29 15:56:30:1","2020-05-29 15:56:30:1","2020-05-29 15:56:30:1"]
          - [2,"aa","2020-05-29 15:56:30:2","2020-05-29 15:56:30:2","2020-05-29 15:56:30:2","2020-05-29 15:56:30:2","2020-05-29 15:56:30:2"]
          - [3,"aa","2020-05-29 15:56:30:2,2020-05-29 15:56:32:1","2020-05-29 15:56:30:2,2020-05-29 15:56:32:1","2020-05-29 15:56:30:2,2020-05-29 15:56:32:1","2020-05-29 15:56:30:2,2020-05-29 15:56:32:1","2020-05-29 15:56:30:2,2020-05-29 15:56:32:1"]
          - [4,"aa","2020-05-29 15:56:30:1,2020-05-29 15:56:32:1","2020-05-29 15:56:30:1,2020-05-29 15:56:32:1","2020-05-29 15:56:30:1,2020-05-29 15:56:32:1","2020-05-29 15:56:30:1,2020-05-29 15:56:32:1","2020-05-29 15:56:30:1,2020-05-29 15:56:32:1"]
      4:
        rows:
          - [1,"aa","2020-05-01:1","2020-05-01:1","2020-05-01:1","2020-05-01:1","2020-05-01:1"]
          - [2,"aa","2020-05-01:2","2020-05-01:2","2020-05-01:2","2020-05-01:2","2020-05-01:2"]
          - [3,"aa","2020-05-01:2,2020-05-02:1","2020-05-01:2,2020-05-02:1","2020-05-01:2,2020-05-02:1","2020-05-01:2,2020-05-02:1","2020-05-01:2,2020-05-02:1"]
          - [4,"aa","2020-05-01:1,2020-05-02:1","2020-05-01:1,2020-05-02:1","2020-05-01:1,2020-05-02:1","2020-05-01:1,2020-05-02:1","2020-05-01:1,2020-05-02:1"]
      5:
        rows:
          - [1,"aa","a:1","a:1","a:1","a:1","a:1"]
          - [2,"aa","a:2","a:2","a:2","a:2","a:2"]
          - [3,"aa","a:2,b:1","a:2,b:1","a:2,b:1","a:2,b:1","a:2,b:1"]
          - [4,"aa","a:1,b:1","a:1,b:1","a:1,b:1","a:1,b:1","a:1,b:1"]
  -
    id: 23
    desc: sum_cate-normal
    mode: cli-unsupport,batch-unsupport
    sqlDialect: ["HybridSQL"]
    inputs:
      -
        columns : ["id int","c1 string","c2 smallint","c3 int","c4 bigint","c5 float","c6 double","c7 timestamp","c8 date","c9 string","c10 bool"]
        indexs: ["index1:id:c7","index2:c1:c7"]
        rows:
          - [1,"aa",1,1,30,1.1,2.1,1590738990000,"2020-05-01","a",true]
          - [2,"aa",4,4,33,1.4,2.4,1590738991000,"2020-05-03","c",false]
          - [3,"aa",3,3,32,1.3,2.3,1590738992000,"2020-05-02","b",true]
          - [4,"aa",NULL,NULL,NULL,NULL,NULL,1590738993000,NULL,NULL,NULL]
      -
        columns : ["id int","timecol bigint","c2 smallint","c3 int","c4 bigint","c5 float","c6 double","c7 timestamp","c8 date","c9 string","c10 bool"]
        indexs: ["index1:id:timecol"]
        rows:
          - [1,1,1,1,30,1.1,2.1,1590738990000,"2020-05-01","a",true]
          - [2,2,1,1,30,1.1,2.1,1590738990000,"2020-05-01","a",true]
          - [3,3,2,2,32,1.3,2.3,1590738992000,"2020-05-02","b",false]
          - [4,4,NULL,NULL,NULL,NULL,NULL,NULL,NULL,NULL,NULL]
    dataProvider:
      - ["{1}.c2","{1}.c3","{1}.c4","{1}.c7","{1}.c8","{1}.c9"]
    sql: |
      SELECT {0}.id, {0}.c1,
      sum_cate({0}.c2,d[0]) OVER w1 as m2,
      sum_cate({0}.c3,d[0]) OVER w1 as m3,
      sum_cate({0}.c4,d[0]) OVER w1 as m4,
      sum_cate({0}.c5,d[0]) OVER w1 as m5,
      sum_cate({0}.c6,d[0]) OVER w1 as m6
      FROM {0} last join {1} ORDER BY {1}.timecol on {0}.id={1}.id
      WINDOW w1 AS (PARTITION BY {0}.c1 ORDER BY {0}.c7 ROWS BETWEEN 2 PRECEDING AND CURRENT ROW);
    expect:
      order: id
      columns: ["id int","c1 string","m2 string","m3 string","m4 string","m5 string","m6 string"]
    expectProvider:
      0:
        rows:
          - [1,"aa","1:1","1:1","1:30","1:1.100000","1:2.100000"]
          - [2,"aa","1:5","1:5","1:63","1:2.500000","1:4.500000"]
          - [3,"aa","1:5,2:3","1:5,2:3","1:63,2:32","1:2.500000,2:1.300000","1:4.500000,2:2.300000"]
          - [4,"aa","1:4,2:3","1:4,2:3","1:33,2:32","1:1.400000,2:1.300000","1:2.400000,2:2.300000"]
      1:
        rows:
          - [1,"aa","1:1","1:1","1:30","1:1.100000","1:2.100000"]
          - [2,"aa","1:5","1:5","1:63","1:2.500000","1:4.500000"]
          - [3,"aa","1:5,2:3","1:5,2:3","1:63,2:32","1:2.500000,2:1.300000","1:4.500000,2:2.300000"]
          - [4,"aa","1:4,2:3","1:4,2:3","1:33,2:32","1:1.400000,2:1.300000","1:2.400000,2:2.300000"]
      2:
        rows:
          - [1,"aa","30:1","30:1","30:30","30:1.100000","30:2.100000"]
          - [2,"aa","30:5","30:5","30:63","30:2.500000","30:4.500000"]
          - [3,"aa","30:5,32:3","30:5,32:3","30:63,32:32","30:2.500000,32:1.300000","30:4.500000,32:2.300000"]
          - [4,"aa","30:4,32:3","30:4,32:3","30:33,32:32","30:1.400000,32:1.300000","30:2.400000,32:2.300000"]
      3:
        rows:
          - [1,"aa","2020-05-29 15:56:30:1","2020-05-29 15:56:30:1","2020-05-29 15:56:30:30","2020-05-29 15:56:30:1.100000","2020-05-29 15:56:30:2.100000"]
          - [2,"aa","2020-05-29 15:56:30:5","2020-05-29 15:56:30:5","2020-05-29 15:56:30:63","2020-05-29 15:56:30:2.500000","2020-05-29 15:56:30:4.500000"]
          - [3,"aa","2020-05-29 15:56:30:5,2020-05-29 15:56:32:3","2020-05-29 15:56:30:5,2020-05-29 15:56:32:3","2020-05-29 15:56:30:63,2020-05-29 15:56:32:32","2020-05-29 15:56:30:2.500000,2020-05-29 15:56:32:1.300000","2020-05-29 15:56:30:4.500000,2020-05-29 15:56:32:2.300000"]
          - [4,"aa","2020-05-29 15:56:30:4,2020-05-29 15:56:32:3","2020-05-29 15:56:30:4,2020-05-29 15:56:32:3","2020-05-29 15:56:30:33,2020-05-29 15:56:32:32","2020-05-29 15:56:30:1.400000,2020-05-29 15:56:32:1.300000","2020-05-29 15:56:30:2.400000,2020-05-29 15:56:32:2.300000"]
      4:
        rows:
          - [1,"aa","2020-05-01:1","2020-05-01:1","2020-05-01:30","2020-05-01:1.100000","2020-05-01:2.100000"]
          - [2,"aa","2020-05-01:5","2020-05-01:5","2020-05-01:63","2020-05-01:2.500000","2020-05-01:4.500000"]
          - [3,"aa","2020-05-01:5,2020-05-02:3","2020-05-01:5,2020-05-02:3","2020-05-01:63,2020-05-02:32","2020-05-01:2.500000,2020-05-02:1.300000","2020-05-01:4.500000,2020-05-02:2.300000"]
          - [4,"aa","2020-05-01:4,2020-05-02:3","2020-05-01:4,2020-05-02:3","2020-05-01:33,2020-05-02:32","2020-05-01:1.400000,2020-05-02:1.300000","2020-05-01:2.400000,2020-05-02:2.300000"]
      5:
        rows:
          - [1,"aa","a:1","a:1","a:30","a:1.100000","a:2.100000"]
          - [2,"aa","a:5","a:5","a:63","a:2.500000","a:4.500000"]
          - [3,"aa","a:5,b:3","a:5,b:3","a:63,b:32","a:2.500000,b:1.300000","a:4.500000,b:2.300000"]
          - [4,"aa","a:4,b:3","a:4,b:3","a:33,b:32","a:1.400000,b:1.300000","a:2.400000,b:2.300000"]
  -
    id: 24
    desc: avg_cate-normal
    mode: cli-unsupport,batch-unsupport
    sqlDialect: ["HybridSQL"]
    inputs:
      -
        columns : ["id int","c1 string","c2 smallint","c3 int","c4 bigint","c5 float","c6 double","c7 timestamp","c8 date","c9 string","c10 bool"]
        indexs: ["index1:id:c7","index2:c1:c7"]
        rows:
          - [1,"aa",1,1,30,1.1,2.1,1590738990000,"2020-05-01","a",true]
          - [2,"aa",4,4,33,1.4,2.4,1590738991000,"2020-05-03","c",false]
          - [3,"aa",3,3,32,1.3,2.3,1590738992000,"2020-05-02","b",true]
          - [4,"aa",NULL,NULL,NULL,NULL,NULL,1590738993000,NULL,NULL,NULL]
      -
        columns : ["id int","timecol bigint","c2 smallint","c3 int","c4 bigint","c5 float","c6 double","c7 timestamp","c8 date","c9 string","c10 bool"]
        indexs: ["index1:id:timecol"]
        rows:
          - [1,1,1,1,30,1.1,2.1,1590738990000,"2020-05-01","a",true]
          - [2,2,1,1,30,1.1,2.1,1590738990000,"2020-05-01","a",true]
          - [3,3,2,2,32,1.3,2.3,1590738992000,"2020-05-02","b",false]
          - [4,4,NULL,NULL,NULL,NULL,NULL,NULL,NULL,NULL,NULL]
    dataProvider:
      - ["{1}.c2","{1}.c3","{1}.c4","{1}.c7","{1}.c8","{1}.c9"]
    sql: |
      SELECT {0}.id, {0}.c1,
      avg_cate({0}.c2,d[0]) OVER w1 as m2,
      avg_cate({0}.c3,d[0]) OVER w1 as m3,
      avg_cate({0}.c4,d[0]) OVER w1 as m4,
      avg_cate({0}.c5,d[0]) OVER w1 as m5,
      avg_cate({0}.c6,d[0]) OVER w1 as m6
      FROM {0} last join {1} ORDER BY {1}.timecol on {0}.id={1}.id
      WINDOW w1 AS (PARTITION BY {0}.c1 ORDER BY {0}.c7 ROWS BETWEEN 2 PRECEDING AND CURRENT ROW);
    expect:
      order: id
      columns: ["id int","c1 string","m2 string","m3 string","m4 string","m5 string","m6 string"]
    expectProvider:
      0:
        rows:
          - [1,"aa","1:1.000000","1:1.000000","1:30.000000","1:1.100000","1:2.100000"]
          - [2,"aa","1:2.500000","1:2.500000","1:31.500000","1:1.250000","1:2.250000"]
          - [3,"aa","1:2.500000,2:3.000000","1:2.500000,2:3.000000","1:31.500000,2:32.000000","1:1.250000,2:1.300000","1:2.250000,2:2.300000"]
          - [4,"aa","1:4.000000,2:3.000000","1:4.000000,2:3.000000","1:33.000000,2:32.000000","1:1.400000,2:1.300000","1:2.400000,2:2.300000"]
      1:
        rows:
          - [1,"aa","1:1.000000","1:1.000000","1:30.000000","1:1.100000","1:2.100000"]
          - [2,"aa","1:2.500000","1:2.500000","1:31.500000","1:1.250000","1:2.250000"]
          - [3,"aa","1:2.500000,2:3.000000","1:2.500000,2:3.000000","1:31.500000,2:32.000000","1:1.250000,2:1.300000","1:2.250000,2:2.300000"]
          - [4,"aa","1:4.000000,2:3.000000","1:4.000000,2:3.000000","1:33.000000,2:32.000000","1:1.400000,2:1.300000","1:2.400000,2:2.300000"]
      2:
        rows:
          - [1,"aa","30:1.000000","30:1.000000","30:30.000000","30:1.100000","30:2.100000"]
          - [2,"aa","30:2.500000","30:2.500000","30:31.500000","30:1.250000","30:2.250000"]
          - [3,"aa","30:2.500000,32:3.000000","30:2.500000,32:3.000000","30:31.500000,32:32.000000","30:1.250000,32:1.300000","30:2.250000,32:2.300000"]
          - [4,"aa","30:4.000000,32:3.000000","30:4.000000,32:3.000000","30:33.000000,32:32.000000","30:1.400000,32:1.300000","30:2.400000,32:2.300000"]
      3:
        rows:
          - [1,"aa","2020-05-29 15:56:30:1.000000","2020-05-29 15:56:30:1.000000","2020-05-29 15:56:30:30.000000","2020-05-29 15:56:30:1.100000","2020-05-29 15:56:30:2.100000"]
          - [2,"aa","2020-05-29 15:56:30:2.500000","2020-05-29 15:56:30:2.500000","2020-05-29 15:56:30:31.500000","2020-05-29 15:56:30:1.250000","2020-05-29 15:56:30:2.250000"]
          - [3,"aa","2020-05-29 15:56:30:2.500000,2020-05-29 15:56:32:3.000000","2020-05-29 15:56:30:2.500000,2020-05-29 15:56:32:3.000000","2020-05-29 15:56:30:31.500000,2020-05-29 15:56:32:32.000000","2020-05-29 15:56:30:1.250000,2020-05-29 15:56:32:1.300000","2020-05-29 15:56:30:2.250000,2020-05-29 15:56:32:2.300000"]
          - [4,"aa","2020-05-29 15:56:30:4.000000,2020-05-29 15:56:32:3.000000","2020-05-29 15:56:30:4.000000,2020-05-29 15:56:32:3.000000","2020-05-29 15:56:30:33.000000,2020-05-29 15:56:32:32.000000","2020-05-29 15:56:30:1.400000,2020-05-29 15:56:32:1.300000","2020-05-29 15:56:30:2.400000,2020-05-29 15:56:32:2.300000"]
      4:
        rows:
          - [1,"aa","2020-05-01:1.000000","2020-05-01:1.000000","2020-05-01:30.000000","2020-05-01:1.100000","2020-05-01:2.100000"]
          - [2,"aa","2020-05-01:2.500000","2020-05-01:2.500000","2020-05-01:31.500000","2020-05-01:1.250000","2020-05-01:2.250000"]
          - [3,"aa","2020-05-01:2.500000,2020-05-02:3.000000","2020-05-01:2.500000,2020-05-02:3.000000","2020-05-01:31.500000,2020-05-02:32.000000","2020-05-01:1.250000,2020-05-02:1.300000","2020-05-01:2.250000,2020-05-02:2.300000"]
          - [4,"aa","2020-05-01:4.000000,2020-05-02:3.000000","2020-05-01:4.000000,2020-05-02:3.000000","2020-05-01:33.000000,2020-05-02:32.000000","2020-05-01:1.400000,2020-05-02:1.300000","2020-05-01:2.400000,2020-05-02:2.300000"]
      5:
        rows:
          - [1,"aa","a:1.000000","a:1.000000","a:30.000000","a:1.100000","a:2.100000"]
          - [2,"aa","a:2.500000","a:2.500000","a:31.500000","a:1.250000","a:2.250000"]
          - [3,"aa","a:2.500000,b:3.000000","a:2.500000,b:3.000000","a:31.500000,b:32.000000","a:1.250000,b:1.300000","a:2.250000,b:2.300000"]
          - [4,"aa","a:4.000000,b:3.000000","a:4.000000,b:3.000000","a:33.000000,b:32.000000","a:1.400000,b:1.300000","a:2.400000,b:2.300000"]
  -
    id: 25
    desc: "*_cate-fail1"
    mode: batch-unsupport
    sqlDialect: ["HybridSQL"]
    level: 5
    inputs:
      -
        columns : ["id int","c1 string","c2 smallint","c3 int","c4 bigint","c5 float","c6 double","c7 timestamp","c8 date","c9 string","c10 bool"]
        indexs: ["index1:id:c7","index2:c1:c7"]
        rows:
          - [1,"aa",1,1,30,1.1,2.1,1590738990000,"2020-05-01","a",true]
          - [2,"aa",4,4,33,1.4,2.4,1590738991000,"2020-05-03","c",false]
          - [3,"aa",3,3,32,1.3,2.3,1590738992000,"2020-05-02","b",true]
          - [4,"aa",NULL,NULL,NULL,NULL,NULL,1590738993000,NULL,NULL,NULL]
      -
        columns : ["id int","timecol bigint","c2 smallint","c3 int","c4 bigint","c5 float","c6 double","c7 timestamp","c8 date","c9 string","c10 bool"]
        indexs: ["index1:id:timecol"]
        rows:
          - [1,1,1,1,30,1.1,2.1,1590738990000,"2020-05-01","a",true]
          - [2,2,1,1,30,1.1,2.1,1590738990000,"2020-05-01","a",true]
          - [3,3,2,2,32,1.3,2.3,1590738992000,"2020-05-02","b",false]
          - [4,4,NULL,NULL,NULL,NULL,NULL,NULL,NULL,NULL,NULL]
    dataProvider:
      - ["avg_cate","sum_cate","max_cate","min_cate","count_cate"]
      - ["{0}.c2","{0}.c3","{0}.c4","{0}.c5","{0}.c6"]
      - ["{1}.c5","{1}.c6","{1}.c10"]
    sql: |
      SELECT {0}.id, {0}.c1,
      d[0](d[1],d[2]) OVER w1 as m2
      FROM {0} last join {1} ORDER BY {1}.timecol on {0}.id={1}.id
      WINDOW w1 AS (PARTITION BY {0}.c1 ORDER BY {0}.c7 ROWS BETWEEN 2 PRECEDING AND CURRENT ROW);
    expect:
      success: false
  -
    id: 26
    desc: "*_cate-fail2"
    mode: batch-unsupport
    sqlDialect: ["HybridSQL"]
    level: 5
    inputs:
      -
        columns : ["id int","c1 string","c2 smallint","c3 int","c4 bigint","c5 float","c6 double","c7 timestamp","c8 date","c9 string","c10 bool"]
        indexs: ["index1:id:c7","index2:c1:c7"]
        rows:
          - [1,"aa",1,1,30,1.1,2.1,1590738990000,"2020-05-01","a",true]
          - [2,"aa",4,4,33,1.4,2.4,1590738991000,"2020-05-03","c",false]
          - [3,"aa",3,3,32,1.3,2.3,1590738992000,"2020-05-02","b",true]
          - [4,"aa",NULL,NULL,NULL,NULL,NULL,1590738993000,NULL,NULL,NULL]
      -
        columns : ["id int","timecol bigint","c2 smallint","c3 int","c4 bigint","c5 float","c6 double","c7 timestamp","c8 date","c9 string","c10 bool"]
        indexs: ["index1:id:timecol"]
        rows:
          - [1,1,1,1,30,1.1,2.1,1590738990000,"2020-05-01","a",true]
          - [2,2,1,1,30,1.1,2.1,1590738990000,"2020-05-01","a",true]
          - [3,3,2,2,32,1.3,2.3,1590738992000,"2020-05-02","b",false]
          - [4,4,NULL,NULL,NULL,NULL,NULL,NULL,NULL,NULL,NULL]
    dataProvider:
      - ["avg_cate","sum_cate","max_cate","min_cate","count_cate"]
      - ["{0}.c7","{0}.c8","{0}.c9","{0}.c10"]
      - ["{1}.c2","{1}.c3","{1}.c4","{1}.c5","{1}.c6","{1}.c7","{1}.c8","{1}.c9","{1}.c10"]
    sql: |
      SELECT {0}.id, {0}.c1,
      d[0](d[1],d[2]) OVER w1 as m2
      FROM {0} last join {1} ORDER BY {1}.timecol on {0}.id={1}.id
      WINDOW w1 AS (PARTITION BY {0}.c1 ORDER BY {0}.c7 ROWS BETWEEN 2 PRECEDING AND CURRENT ROW);
    expect:
      success: false
  -
    id: 27
    desc: max_cate_where-normal
    mode: cli-unsupport,batch-unsupport
    sqlDialect: ["HybridSQL"]
    inputs:
      -
        columns : ["id int","c1 string","c2 smallint","c3 int","c4 bigint","c5 float","c6 double","c7 timestamp","c8 date","c9 string","c10 bool"]
        indexs: ["index1:id:c7","index2:c1:c7"]
        rows:
          - [1,"aa",1,1,30,1.1,2.1,1590738990000,"2020-05-01","a",true]
          - [2,"aa",4,4,33,1.4,2.4,1590738991000,"2020-05-03","c",false]
          - [3,"aa",3,3,32,1.3,2.3,1590738992000,"2020-05-02","b",true]
          - [4,"aa",NULL,NULL,NULL,NULL,NULL,1590738993000,NULL,NULL,NULL]
      -
        columns : ["id int","timecol bigint","c2 smallint","c3 int","c4 bigint","c5 float","c6 double","c7 timestamp","c8 date","c9 string","c10 bool"]
        indexs: ["index1:id:timecol"]
        rows:
          - [1,1,1,1,30,1.1,2.1,1590738990000,"2020-05-01","a",true]
          - [2,2,1,1,30,1.1,2.1,1590738990000,"2020-05-01","a",true]
          - [3,3,2,2,32,1.3,2.3,1590738992000,"2020-05-02","b",false]
          - [4,4,NULL,NULL,NULL,NULL,NULL,NULL,NULL,NULL,NULL]
    dataProvider:
      - ["{1}.c2","{1}.c3","{1}.c4","{1}.c7","{1}.c8","{1}.c9"]
    sql: |
      SELECT {0}.id, {0}.c1,
      max_cate_where({0}.c2,{0}.c10,d[0]) OVER w1 as m2,
      max_cate_where({0}.c3,{0}.c10,d[0]) OVER w1 as m3,
      max_cate_where({0}.c4,{0}.c10,d[0]) OVER w1 as m4,
      max_cate_where({0}.c5,{0}.c10,d[0]) OVER w1 as m5,
      max_cate_where({0}.c6,{0}.c10,d[0]) OVER w1 as m6
      FROM {0} last join {1} ORDER BY {1}.timecol on {0}.id={1}.id
      WINDOW w1 AS (PARTITION BY {0}.c1 ORDER BY {0}.c7 ROWS BETWEEN 2 PRECEDING AND CURRENT ROW);
    expect:
      order: id
      columns: ["id int","c1 string","m2 string","m3 string","m4 string","m5 string","m6 string"]
    expectProvider:
      0:
        rows:
          - [1,"aa","1:1","1:1","1:30","1:1.100000","1:2.100000"]
          - [2,"aa","1:1","1:1","1:30","1:1.100000","1:2.100000"]
          - [3,"aa","1:1,2:3","1:1,2:3","1:30,2:32","1:1.100000,2:1.300000","1:2.100000,2:2.300000"]
          - [4,"aa","2:3","2:3","2:32","2:1.300000","2:2.300000"]
      1:
        rows:
          - [1,"aa","1:1","1:1","1:30","1:1.100000","1:2.100000"]
          - [2,"aa","1:1","1:1","1:30","1:1.100000","1:2.100000"]
          - [3,"aa","1:1,2:3","1:1,2:3","1:30,2:32","1:1.100000,2:1.300000","1:2.100000,2:2.300000"]
          - [4,"aa","2:3","2:3","2:32","2:1.300000","2:2.300000"]
      2:
        rows:
          - [1,"aa","30:1","30:1","30:30","30:1.100000","30:2.100000"]
          - [2,"aa","30:1","30:1","30:30","30:1.100000","30:2.100000"]
          - [3,"aa","30:1,32:3","30:1,32:3","30:30,32:32","30:1.100000,32:1.300000","30:2.100000,32:2.300000"]
          - [4,"aa","32:3","32:3","32:32","32:1.300000","32:2.300000"]
      3:
        rows:
          - [1,"aa","2020-05-29 15:56:30:1","2020-05-29 15:56:30:1","2020-05-29 15:56:30:30","2020-05-29 15:56:30:1.100000","2020-05-29 15:56:30:2.100000"]
          - [2,"aa","2020-05-29 15:56:30:1","2020-05-29 15:56:30:1","2020-05-29 15:56:30:30","2020-05-29 15:56:30:1.100000","2020-05-29 15:56:30:2.100000"]
          - [3,"aa","2020-05-29 15:56:30:1,2020-05-29 15:56:32:3","2020-05-29 15:56:30:1,2020-05-29 15:56:32:3","2020-05-29 15:56:30:30,2020-05-29 15:56:32:32","2020-05-29 15:56:30:1.100000,2020-05-29 15:56:32:1.300000","2020-05-29 15:56:30:2.100000,2020-05-29 15:56:32:2.300000"]
          - [4,"aa","2020-05-29 15:56:32:3","2020-05-29 15:56:32:3","2020-05-29 15:56:32:32","2020-05-29 15:56:32:1.300000","2020-05-29 15:56:32:2.300000"]
      4:
        rows:
          - [1,"aa","2020-05-01:1","2020-05-01:1","2020-05-01:30","2020-05-01:1.100000","2020-05-01:2.100000"]
          - [2,"aa","2020-05-01:1","2020-05-01:1","2020-05-01:30","2020-05-01:1.100000","2020-05-01:2.100000"]
          - [3,"aa","2020-05-01:1,2020-05-02:3","2020-05-01:1,2020-05-02:3","2020-05-01:30,2020-05-02:32","2020-05-01:1.100000,2020-05-02:1.300000","2020-05-01:2.100000,2020-05-02:2.300000"]
          - [4,"aa","2020-05-02:3","2020-05-02:3","2020-05-02:32","2020-05-02:1.300000","2020-05-02:2.300000"]
      5:
        rows:
          - [1,"aa","a:1","a:1","a:30","a:1.100000","a:2.100000"]
          - [2,"aa","a:1","a:1","a:30","a:1.100000","a:2.100000"]
          - [3,"aa","a:1,b:3","a:1,b:3","a:30,b:32","a:1.100000,b:1.300000","a:2.100000,b:2.300000"]
          - [4,"aa","b:3","b:3","b:32","b:1.300000","b:2.300000"]
  -
    id: 28
    desc: min_cate_where-normal
    mode: cli-unsupport,batch-unsupport
    sqlDialect: ["HybridSQL"]
    inputs:
      -
        columns : ["id int","c1 string","c2 smallint","c3 int","c4 bigint","c5 float","c6 double","c7 timestamp","c8 date","c9 string","c10 bool"]
        indexs: ["index1:id:c7","index2:c1:c7"]
        rows:
          - [1,"aa",1,1,30,1.1,2.1,1590738990000,"2020-05-01","a",true]
          - [2,"aa",4,4,33,1.4,2.4,1590738991000,"2020-05-03","c",false]
          - [3,"aa",3,3,32,1.3,2.3,1590738992000,"2020-05-02","b",true]
          - [4,"aa",NULL,NULL,NULL,NULL,NULL,1590738993000,NULL,NULL,NULL]
      -
        columns : ["id int","timecol bigint","c2 smallint","c3 int","c4 bigint","c5 float","c6 double","c7 timestamp","c8 date","c9 string","c10 bool"]
        indexs: ["index1:id:timecol"]
        rows:
          - [1,1,1,1,30,1.1,2.1,1590738990000,"2020-05-01","a",true]
          - [2,2,1,1,30,1.1,2.1,1590738990000,"2020-05-01","a",true]
          - [3,3,2,2,32,1.3,2.3,1590738992000,"2020-05-02","b",false]
          - [4,4,NULL,NULL,NULL,NULL,NULL,NULL,NULL,NULL,NULL]
    dataProvider:
      - ["{1}.c2","{1}.c3","{1}.c4","{1}.c7","{1}.c8","{1}.c9"]
    sql: |
      SELECT {0}.id, {0}.c1,
      min_cate_where({0}.c2,{0}.c10,d[0]) OVER w1 as m2,
      min_cate_where({0}.c3,{0}.c10,d[0]) OVER w1 as m3,
      min_cate_where({0}.c4,{0}.c10,d[0]) OVER w1 as m4,
      min_cate_where({0}.c5,{0}.c10,d[0]) OVER w1 as m5,
      min_cate_where({0}.c6,{0}.c10,d[0]) OVER w1 as m6
      FROM {0} last join {1} ORDER BY {1}.timecol on {0}.id={1}.id
      WINDOW w1 AS (PARTITION BY {0}.c1 ORDER BY {0}.c7 ROWS BETWEEN 2 PRECEDING AND CURRENT ROW);
    expect:
      order: id
      columns: ["id int","c1 string","m2 string","m3 string","m4 string","m5 string","m6 string"]
    expectProvider:
      0:
        rows:
          - [1,"aa","1:1","1:1","1:30","1:1.100000","1:2.100000"]
          - [2,"aa","1:1","1:1","1:30","1:1.100000","1:2.100000"]
          - [3,"aa","1:1,2:3","1:1,2:3","1:30,2:32","1:1.100000,2:1.300000","1:2.100000,2:2.300000"]
          - [4,"aa","2:3","2:3","2:32","2:1.300000","2:2.300000"]
      1:
        rows:
          - [1,"aa","1:1","1:1","1:30","1:1.100000","1:2.100000"]
          - [2,"aa","1:1","1:1","1:30","1:1.100000","1:2.100000"]
          - [3,"aa","1:1,2:3","1:1,2:3","1:30,2:32","1:1.100000,2:1.300000","1:2.100000,2:2.300000"]
          - [4,"aa","2:3","2:3","2:32","2:1.300000","2:2.300000"]
      2:
        rows:
          - [1,"aa","30:1","30:1","30:30","30:1.100000","30:2.100000"]
          - [2,"aa","30:1","30:1","30:30","30:1.100000","30:2.100000"]
          - [3,"aa","30:1,32:3","30:1,32:3","30:30,32:32","30:1.100000,32:1.300000","30:2.100000,32:2.300000"]
          - [4,"aa","32:3","32:3","32:32","32:1.300000","32:2.300000"]
      3:
        rows:
          - [1,"aa","2020-05-29 15:56:30:1","2020-05-29 15:56:30:1","2020-05-29 15:56:30:30","2020-05-29 15:56:30:1.100000","2020-05-29 15:56:30:2.100000"]
          - [2,"aa","2020-05-29 15:56:30:1","2020-05-29 15:56:30:1","2020-05-29 15:56:30:30","2020-05-29 15:56:30:1.100000","2020-05-29 15:56:30:2.100000"]
          - [3,"aa","2020-05-29 15:56:30:1,2020-05-29 15:56:32:3","2020-05-29 15:56:30:1,2020-05-29 15:56:32:3","2020-05-29 15:56:30:30,2020-05-29 15:56:32:32","2020-05-29 15:56:30:1.100000,2020-05-29 15:56:32:1.300000","2020-05-29 15:56:30:2.100000,2020-05-29 15:56:32:2.300000"]
          - [4,"aa","2020-05-29 15:56:32:3","2020-05-29 15:56:32:3","2020-05-29 15:56:32:32","2020-05-29 15:56:32:1.300000","2020-05-29 15:56:32:2.300000"]
      4:
        rows:
          - [1,"aa","2020-05-01:1","2020-05-01:1","2020-05-01:30","2020-05-01:1.100000","2020-05-01:2.100000"]
          - [2,"aa","2020-05-01:1","2020-05-01:1","2020-05-01:30","2020-05-01:1.100000","2020-05-01:2.100000"]
          - [3,"aa","2020-05-01:1,2020-05-02:3","2020-05-01:1,2020-05-02:3","2020-05-01:30,2020-05-02:32","2020-05-01:1.100000,2020-05-02:1.300000","2020-05-01:2.100000,2020-05-02:2.300000"]
          - [4,"aa","2020-05-02:3","2020-05-02:3","2020-05-02:32","2020-05-02:1.300000","2020-05-02:2.300000"]
      5:
        rows:
          - [1,"aa","a:1","a:1","a:30","a:1.100000","a:2.100000"]
          - [2,"aa","a:1","a:1","a:30","a:1.100000","a:2.100000"]
          - [3,"aa","a:1,b:3","a:1,b:3","a:30,b:32","a:1.100000,b:1.300000","a:2.100000,b:2.300000"]
          - [4,"aa","b:3","b:3","b:32","b:1.300000","b:2.300000"]
  -
    id: 29
    desc: count_cate_where-normal
    mode: cli-unsupport,batch-unsupport
    sqlDialect: ["HybridSQL"]
    inputs:
      -
        columns : ["id int","c1 string","c2 smallint","c3 int","c4 bigint","c5 float","c6 double","c7 timestamp","c8 date","c9 string","c10 bool"]
        indexs: ["index1:id:c7","index2:c1:c7"]
        rows:
          - [1,"aa",1,1,30,1.1,2.1,1590738990000,"2020-05-01","a",true]
          - [2,"aa",4,4,33,1.4,2.4,1590738991000,"2020-05-03","c",false]
          - [3,"aa",3,3,32,1.3,2.3,1590738992000,"2020-05-02","b",true]
          - [4,"aa",NULL,NULL,NULL,NULL,NULL,1590738993000,NULL,NULL,NULL]
      -
        columns : ["id int","timecol bigint","c2 smallint","c3 int","c4 bigint","c5 float","c6 double","c7 timestamp","c8 date","c9 string","c10 bool"]
        indexs: ["index1:id:timecol"]
        rows:
          - [1,1,1,1,30,1.1,2.1,1590738990000,"2020-05-01","a",true]
          - [2,2,1,1,30,1.1,2.1,1590738990000,"2020-05-01","a",true]
          - [3,3,2,2,32,1.3,2.3,1590738992000,"2020-05-02","b",false]
          - [4,4,NULL,NULL,NULL,NULL,NULL,NULL,NULL,NULL,NULL]
    dataProvider:
      - ["{1}.c2","{1}.c3","{1}.c4","{1}.c7","{1}.c8","{1}.c9"]
    sql: |
      SELECT {0}.id, {0}.c1,
      count_cate_where({0}.c2,{0}.c10,d[0]) OVER w1 as m2,
      count_cate_where({0}.c3,{0}.c10,d[0]) OVER w1 as m3,
      count_cate_where({0}.c4,{0}.c10,d[0]) OVER w1 as m4,
      count_cate_where({0}.c5,{0}.c10,d[0]) OVER w1 as m5,
      count_cate_where({0}.c6,{0}.c10,d[0]) OVER w1 as m6
      FROM {0} last join {1} ORDER BY {1}.timecol on {0}.id={1}.id
      WINDOW w1 AS (PARTITION BY {0}.c1 ORDER BY {0}.c7 ROWS BETWEEN 2 PRECEDING AND CURRENT ROW);
    expect:
      order: id
      columns: ["id int","c1 string","m2 string","m3 string","m4 string","m5 string","m6 string"]
    expectProvider:
      0:
        rows:
          - [1,"aa","1:1","1:1","1:1","1:1","1:1"]
          - [2,"aa","1:1","1:1","1:1","1:1","1:1"]
          - [3,"aa","1:1,2:1","1:1,2:1","1:1,2:1","1:1,2:1","1:1,2:1"]
          - [4,"aa","2:1","2:1","2:1","2:1","2:1"]
      1:
        rows:
          - [1,"aa","1:1","1:1","1:1","1:1","1:1"]
          - [2,"aa","1:1","1:1","1:1","1:1","1:1"]
          - [3,"aa","1:1,2:1","1:1,2:1","1:1,2:1","1:1,2:1","1:1,2:1"]
          - [4,"aa","2:1","2:1","2:1","2:1","2:1"]
      2:
        rows:
          - [1,"aa","30:1","30:1","30:1","30:1","30:1"]
          - [2,"aa","30:1","30:1","30:1","30:1","30:1"]
          - [3,"aa","30:1,32:1","30:1,32:1","30:1,32:1","30:1,32:1","30:1,32:1"]
          - [4,"aa","32:1","32:1","32:1","32:1","32:1"]
      3:
        rows:
          - [1,"aa","2020-05-29 15:56:30:1","2020-05-29 15:56:30:1","2020-05-29 15:56:30:1","2020-05-29 15:56:30:1","2020-05-29 15:56:30:1"]
          - [2,"aa","2020-05-29 15:56:30:1","2020-05-29 15:56:30:1","2020-05-29 15:56:30:1","2020-05-29 15:56:30:1","2020-05-29 15:56:30:1"]
          - [3,"aa","2020-05-29 15:56:30:1,2020-05-29 15:56:32:1","2020-05-29 15:56:30:1,2020-05-29 15:56:32:1","2020-05-29 15:56:30:1,2020-05-29 15:56:32:1","2020-05-29 15:56:30:1,2020-05-29 15:56:32:1","2020-05-29 15:56:30:1,2020-05-29 15:56:32:1"]
          - [4,"aa","2020-05-29 15:56:32:1","2020-05-29 15:56:32:1","2020-05-29 15:56:32:1","2020-05-29 15:56:32:1","2020-05-29 15:56:32:1"]
      4:
        rows:
          - [1,"aa","2020-05-01:1","2020-05-01:1","2020-05-01:1","2020-05-01:1","2020-05-01:1"]
          - [2,"aa","2020-05-01:1","2020-05-01:1","2020-05-01:1","2020-05-01:1","2020-05-01:1"]
          - [3,"aa","2020-05-01:1,2020-05-02:1","2020-05-01:1,2020-05-02:1","2020-05-01:1,2020-05-02:1","2020-05-01:1,2020-05-02:1","2020-05-01:1,2020-05-02:1"]
          - [4,"aa","2020-05-02:1","2020-05-02:1","2020-05-02:1","2020-05-02:1","2020-05-02:1"]
      5:
        rows:
          - [1,"aa","a:1","a:1","a:1","a:1","a:1"]
          - [2,"aa","a:1","a:1","a:1","a:1","a:1"]
          - [3,"aa","a:1,b:1","a:1,b:1","a:1,b:1","a:1,b:1","a:1,b:1"]
          - [4,"aa","b:1","b:1","b:1","b:1","b:1"]
  -
    id: 30
    desc: sum_cate_where-normal
    mode: cli-unsupport,batch-unsupport
    sqlDialect: ["HybridSQL"]
    inputs:
      -
        columns : ["id int","c1 string","c2 smallint","c3 int","c4 bigint","c5 float","c6 double","c7 timestamp","c8 date","c9 string","c10 bool"]
        indexs: ["index1:id:c7","index2:c1:c7"]
        rows:
          - [1,"aa",1,1,30,1.1,2.1,1590738990000,"2020-05-01","a",true]
          - [2,"aa",4,4,33,1.4,2.4,1590738991000,"2020-05-03","c",false]
          - [3,"aa",3,3,32,1.3,2.3,1590738992000,"2020-05-02","b",true]
          - [4,"aa",NULL,NULL,NULL,NULL,NULL,1590738993000,NULL,NULL,NULL]
      -
        columns : ["id int","timecol bigint","c2 smallint","c3 int","c4 bigint","c5 float","c6 double","c7 timestamp","c8 date","c9 string","c10 bool"]
        indexs: ["index1:id:timecol"]
        rows:
          - [1,1,1,1,30,1.1,2.1,1590738990000,"2020-05-01","a",true]
          - [2,2,1,1,30,1.1,2.1,1590738990000,"2020-05-01","a",true]
          - [3,3,2,2,32,1.3,2.3,1590738992000,"2020-05-02","b",false]
          - [4,4,NULL,NULL,NULL,NULL,NULL,NULL,NULL,NULL,NULL]
    dataProvider:
      - ["{1}.c2","{1}.c3","{1}.c4","{1}.c7","{1}.c8","{1}.c9"]
    sql: |
      SELECT {0}.id, {0}.c1,
      sum_cate_where({0}.c2,{0}.c10,d[0]) OVER w1 as m2,
      sum_cate_where({0}.c3,{0}.c10,d[0]) OVER w1 as m3,
      sum_cate_where({0}.c4,{0}.c10,d[0]) OVER w1 as m4,
      sum_cate_where({0}.c5,{0}.c10,d[0]) OVER w1 as m5,
      sum_cate_where({0}.c6,{0}.c10,d[0]) OVER w1 as m6
      FROM {0} last join {1} ORDER BY {1}.timecol on {0}.id={1}.id
      WINDOW w1 AS (PARTITION BY {0}.c1 ORDER BY {0}.c7 ROWS BETWEEN 2 PRECEDING AND CURRENT ROW);
    expect:
      order: id
      columns: ["id int","c1 string","m2 string","m3 string","m4 string","m5 string","m6 string"]
    expectProvider:
      0:
        rows:
          - [1,"aa","1:1","1:1","1:30","1:1.100000","1:2.100000"]
          - [2,"aa","1:1","1:1","1:30","1:1.100000","1:2.100000"]
          - [3,"aa","1:1,2:3","1:1,2:3","1:30,2:32","1:1.100000,2:1.300000","1:2.100000,2:2.300000"]
          - [4,"aa","2:3","2:3","2:32","2:1.300000","2:2.300000"]
      1:
        rows:
          - [1,"aa","1:1","1:1","1:30","1:1.100000","1:2.100000"]
          - [2,"aa","1:1","1:1","1:30","1:1.100000","1:2.100000"]
          - [3,"aa","1:1,2:3","1:1,2:3","1:30,2:32","1:1.100000,2:1.300000","1:2.100000,2:2.300000"]
          - [4,"aa","2:3","2:3","2:32","2:1.300000","2:2.300000"]
      2:
        rows:
          - [1,"aa","30:1","30:1","30:30","30:1.100000","30:2.100000"]
          - [2,"aa","30:1","30:1","30:30","30:1.100000","30:2.100000"]
          - [3,"aa","30:1,32:3","30:1,32:3","30:30,32:32","30:1.100000,32:1.300000","30:2.100000,32:2.300000"]
          - [4,"aa","32:3","32:3","32:32","32:1.300000","32:2.300000"]
      3:
        rows:
          - [1,"aa","2020-05-29 15:56:30:1","2020-05-29 15:56:30:1","2020-05-29 15:56:30:30","2020-05-29 15:56:30:1.100000","2020-05-29 15:56:30:2.100000"]
          - [2,"aa","2020-05-29 15:56:30:1","2020-05-29 15:56:30:1","2020-05-29 15:56:30:30","2020-05-29 15:56:30:1.100000","2020-05-29 15:56:30:2.100000"]
          - [3,"aa","2020-05-29 15:56:30:1,2020-05-29 15:56:32:3","2020-05-29 15:56:30:1,2020-05-29 15:56:32:3","2020-05-29 15:56:30:30,2020-05-29 15:56:32:32","2020-05-29 15:56:30:1.100000,2020-05-29 15:56:32:1.300000","2020-05-29 15:56:30:2.100000,2020-05-29 15:56:32:2.300000"]
          - [4,"aa","2020-05-29 15:56:32:3","2020-05-29 15:56:32:3","2020-05-29 15:56:32:32","2020-05-29 15:56:32:1.300000","2020-05-29 15:56:32:2.300000"]
      4:
        rows:
          - [1,"aa","2020-05-01:1","2020-05-01:1","2020-05-01:30","2020-05-01:1.100000","2020-05-01:2.100000"]
          - [2,"aa","2020-05-01:1","2020-05-01:1","2020-05-01:30","2020-05-01:1.100000","2020-05-01:2.100000"]
          - [3,"aa","2020-05-01:1,2020-05-02:3","2020-05-01:1,2020-05-02:3","2020-05-01:30,2020-05-02:32","2020-05-01:1.100000,2020-05-02:1.300000","2020-05-01:2.100000,2020-05-02:2.300000"]
          - [4,"aa","2020-05-02:3","2020-05-02:3","2020-05-02:32","2020-05-02:1.300000","2020-05-02:2.300000"]
      5:
        rows:
          - [1,"aa","a:1","a:1","a:30","a:1.100000","a:2.100000"]
          - [2,"aa","a:1","a:1","a:30","a:1.100000","a:2.100000"]
          - [3,"aa","a:1,b:3","a:1,b:3","a:30,b:32","a:1.100000,b:1.300000","a:2.100000,b:2.300000"]
          - [4,"aa","b:3","b:3","b:32","b:1.300000","b:2.300000"]
  -
    id: 31
    desc: avg_cate_where-normal
    mode: cli-unsupport,batch-unsupport
    sqlDialect: ["HybridSQL"]
    inputs:
      -
        columns : ["id int","c1 string","c2 smallint","c3 int","c4 bigint","c5 float","c6 double","c7 timestamp","c8 date","c9 string","c10 bool"]
        indexs: ["index1:id:c7","index2:c1:c7"]
        rows:
          - [1,"aa",1,1,30,1.1,2.1,1590738990000,"2020-05-01","a",true]
          - [2,"aa",4,4,33,1.4,2.4,1590738991000,"2020-05-03","c",false]
          - [3,"aa",3,3,32,1.3,2.3,1590738992000,"2020-05-02","b",true]
          - [4,"aa",NULL,NULL,NULL,NULL,NULL,1590738993000,NULL,NULL,NULL]
      -
        columns : ["id int","timecol bigint","c2 smallint","c3 int","c4 bigint","c5 float","c6 double","c7 timestamp","c8 date","c9 string","c10 bool"]
        indexs: ["index1:id:timecol"]
        rows:
          - [1,1,1,1,30,1.1,2.1,1590738990000,"2020-05-01","a",true]
          - [2,2,1,1,30,1.1,2.1,1590738990000,"2020-05-01","a",true]
          - [3,3,2,2,32,1.3,2.3,1590738992000,"2020-05-02","b",false]
          - [4,4,NULL,NULL,NULL,NULL,NULL,NULL,NULL,NULL,NULL]
    dataProvider:
      - ["{1}.c2","{1}.c3","{1}.c4","{1}.c7","{1}.c8","{1}.c9"]
    sql: |
      SELECT {0}.id, {0}.c1,
      avg_cate_where({0}.c2,{0}.c10,d[0]) OVER w1 as m2,
      avg_cate_where({0}.c3,{0}.c10,d[0]) OVER w1 as m3,
      avg_cate_where({0}.c4,{0}.c10,d[0]) OVER w1 as m4,
      avg_cate_where({0}.c5,{0}.c10,d[0]) OVER w1 as m5,
      avg_cate_where({0}.c6,{0}.c10,d[0]) OVER w1 as m6
      FROM {0} last join {1} ORDER BY {1}.timecol on {0}.id={1}.id
      WINDOW w1 AS (PARTITION BY {0}.c1 ORDER BY {0}.c7 ROWS BETWEEN 2 PRECEDING AND CURRENT ROW);
    expect:
      order: id
      columns: ["id int","c1 string","m2 string","m3 string","m4 string","m5 string","m6 string"]
    expectProvider:
      0:
        rows:
          - [1,"aa","1:1.000000","1:1.000000","1:30.000000","1:1.100000","1:2.100000"]
          - [2,"aa","1:1.000000","1:1.000000","1:30.000000","1:1.100000","1:2.100000"]
          - [3,"aa","1:1.000000,2:3.000000","1:1.000000,2:3.000000","1:30.000000,2:32.000000","1:1.100000,2:1.300000","1:2.100000,2:2.300000"]
          - [4,"aa","2:3.000000","2:3.000000","2:32.000000","2:1.300000","2:2.300000"]
      1:
        rows:
          - [1,"aa","1:1.000000","1:1.000000","1:30.000000","1:1.100000","1:2.100000"]
          - [2,"aa","1:1.000000","1:1.000000","1:30.000000","1:1.100000","1:2.100000"]
          - [3,"aa","1:1.000000,2:3.000000","1:1.000000,2:3.000000","1:30.000000,2:32.000000","1:1.100000,2:1.300000","1:2.100000,2:2.300000"]
          - [4,"aa","2:3.000000","2:3.000000","2:32.000000","2:1.300000","2:2.300000"]
      2:
        rows:
          - [1,"aa","30:1.000000","30:1.000000","30:30.000000","30:1.100000","30:2.100000"]
          - [2,"aa","30:1.000000","30:1.000000","30:30.000000","30:1.100000","30:2.100000"]
          - [3,"aa","30:1.000000,32:3.000000","30:1.000000,32:3.000000","30:30.000000,32:32.000000","30:1.100000,32:1.300000","30:2.100000,32:2.300000"]
          - [4,"aa","32:3.000000","32:3.000000","32:32.000000","32:1.300000","32:2.300000"]
      3:
        rows:
          - [1,"aa","2020-05-29 15:56:30:1.000000","2020-05-29 15:56:30:1.000000","2020-05-29 15:56:30:30.000000","2020-05-29 15:56:30:1.100000","2020-05-29 15:56:30:2.100000"]
          - [2,"aa","2020-05-29 15:56:30:1.000000","2020-05-29 15:56:30:1.000000","2020-05-29 15:56:30:30.000000","2020-05-29 15:56:30:1.100000","2020-05-29 15:56:30:2.100000"]
          - [3,"aa","2020-05-29 15:56:30:1.000000,2020-05-29 15:56:32:3.000000","2020-05-29 15:56:30:1.000000,2020-05-29 15:56:32:3.000000","2020-05-29 15:56:30:30.000000,2020-05-29 15:56:32:32.000000","2020-05-29 15:56:30:1.100000,2020-05-29 15:56:32:1.300000","2020-05-29 15:56:30:2.100000,2020-05-29 15:56:32:2.300000"]
          - [4,"aa","2020-05-29 15:56:32:3.000000","2020-05-29 15:56:32:3.000000","2020-05-29 15:56:32:32.000000","2020-05-29 15:56:32:1.300000","2020-05-29 15:56:32:2.300000"]
      4:
        rows:
          - [1,"aa","2020-05-01:1.000000","2020-05-01:1.000000","2020-05-01:30.000000","2020-05-01:1.100000","2020-05-01:2.100000"]
          - [2,"aa","2020-05-01:1.000000","2020-05-01:1.000000","2020-05-01:30.000000","2020-05-01:1.100000","2020-05-01:2.100000"]
          - [3,"aa","2020-05-01:1.000000,2020-05-02:3.000000","2020-05-01:1.000000,2020-05-02:3.000000","2020-05-01:30.000000,2020-05-02:32.000000","2020-05-01:1.100000,2020-05-02:1.300000","2020-05-01:2.100000,2020-05-02:2.300000"]
          - [4,"aa","2020-05-02:3.000000","2020-05-02:3.000000","2020-05-02:32.000000","2020-05-02:1.300000","2020-05-02:2.300000"]
      5:
        rows:
          - [1,"aa","a:1.000000","a:1.000000","a:30.000000","a:1.100000","a:2.100000"]
          - [2,"aa","a:1.000000","a:1.000000","a:30.000000","a:1.100000","a:2.100000"]
          - [3,"aa","a:1.000000,b:3.000000","a:1.000000,b:3.000000","a:30.000000,b:32.000000","a:1.100000,b:1.300000","a:2.100000,b:2.300000"]
          - [4,"aa","b:3.000000","b:3.000000","b:32.000000","b:1.300000","b:2.300000"]
  -
    id: 32
    desc: "*_cate_where-fail1"
    mode: batch-unsupport
    sqlDialect: ["HybridSQL"]
    level: 5
    inputs:
      -
        columns : ["id int","c1 string","c2 smallint","c3 int","c4 bigint","c5 float","c6 double","c7 timestamp","c8 date","c9 string","c10 bool"]
        indexs: ["index1:id:c7","index2:c1:c7"]
        rows:
          - [1,"aa",1,1,30,1.1,2.1,1590738990000,"2020-05-01","a",true]
          - [2,"aa",4,4,33,1.4,2.4,1590738991000,"2020-05-03","c",false]
          - [3,"aa",3,3,32,1.3,2.3,1590738992000,"2020-05-02","b",true]
          - [4,"aa",NULL,NULL,NULL,NULL,NULL,1590738993000,NULL,NULL,NULL]
      -
        columns : ["id int","timecol bigint","c2 smallint","c3 int","c4 bigint","c5 float","c6 double","c7 timestamp","c8 date","c9 string","c10 bool"]
        indexs: ["index1:id:timecol"]
        rows:
          - [1,1,1,1,30,1.1,2.1,1590738990000,"2020-05-01","a",true]
          - [2,2,1,1,30,1.1,2.1,1590738990000,"2020-05-01","a",true]
          - [3,3,2,2,32,1.3,2.3,1590738992000,"2020-05-02","b",false]
          - [4,4,NULL,NULL,NULL,NULL,NULL,NULL,NULL,NULL,NULL]
    dataProvider:
      - ["avg_cate_where","sum_cate_where","max_cate_where","min_cate_where","count_cate_where"]
      - ["{0}.c2","{0}.c3","{0}.c4","{0}.c5","{0}.c6"]
      - ["{1}.c5","{1}.c6","{1}.c10"]
    sql: |
      SELECT {0}.id, {0}.c1,
      d[0](d[1],{0}.c10,d[2]) OVER w1 as m2
      FROM {0} last join {1} ORDER BY {1}.timecol on {0}.id={1}.id
      WINDOW w1 AS (PARTITION BY {0}.c1 ORDER BY {0}.c7 ROWS BETWEEN 2 PRECEDING AND CURRENT ROW);
    expect:
      success: false
  -
    id: 33
    desc: "*_cate_where-fail2"
    mode: batch-unsupport
    sqlDialect: ["HybridSQL"]
    level: 5
    inputs:
      -
        columns : ["id int","c1 string","c2 smallint","c3 int","c4 bigint","c5 float","c6 double","c7 timestamp","c8 date","c9 string","c10 bool"]
        indexs: ["index1:id:c7","index2:c1:c7"]
        rows:
          - [1,"aa",1,1,30,1.1,2.1,1590738990000,"2020-05-01","a",true]
          - [2,"aa",4,4,33,1.4,2.4,1590738991000,"2020-05-03","c",false]
          - [3,"aa",3,3,32,1.3,2.3,1590738992000,"2020-05-02","b",true]
          - [4,"aa",NULL,NULL,NULL,NULL,NULL,1590738993000,NULL,NULL,NULL]
      -
        columns : ["id int","timecol bigint","c2 smallint","c3 int","c4 bigint","c5 float","c6 double","c7 timestamp","c8 date","c9 string","c10 bool"]
        indexs: ["index1:id:timecol"]
        rows:
          - [1,1,1,1,30,1.1,2.1,1590738990000,"2020-05-01","a",true]
          - [2,2,1,1,30,1.1,2.1,1590738990000,"2020-05-01","a",true]
          - [3,3,2,2,32,1.3,2.3,1590738992000,"2020-05-02","b",false]
          - [4,4,NULL,NULL,NULL,NULL,NULL,NULL,NULL,NULL,NULL]
    dataProvider:
      - ["avg_cate_where","sum_cate_where","max_cate_where","min_cate_where","count_cate_where"]
      - ["{0}.c7","{0}.c8","{0}.c9","{0}.c10"]
      - ["{1}.c2","{1}.c3","{1}.c4","{1}.c5","{1}.c6","{1}.c7","{1}.c8","{1}.c9","{1}.c10"]
    sql: |
      SELECT {0}.id, {0}.c1,
      d[0](d[1],{0}.c10,d[2]) OVER w1 as m2
      FROM {0} last join {1} ORDER BY {1}.timecol on {0}.id={1}.id
      WINDOW w1 AS (PARTITION BY {0}.c1 ORDER BY {0}.c7 ROWS BETWEEN 2 PRECEDING AND CURRENT ROW);
    expect:
      success: false
  -
    id: 34
    desc: top_n_key_max_cate_where-normal
    mode: cli-unsupport,batch-unsupport
    sqlDialect: ["HybridSQL"]
    inputs:
      -
        columns : ["id int","c1 string","c2 smallint","c3 int","c4 bigint","c5 float","c6 double","c7 timestamp","c8 date","c9 string","c10 bool"]
        indexs: ["index1:id:c7","index2:c1:c7"]
        rows:
          - [1,"aa",1,1,30,1.1,2.1,1590738990000,"2020-05-01","a",true]
          - [2,"aa",4,4,33,1.4,2.4,1590738991000,"2020-05-03","c",false]
          - [3,"aa",3,3,32,1.3,2.3,1590738992000,"2020-05-02","b",true]
          - [4,"aa",NULL,NULL,NULL,NULL,NULL,1590738993000,NULL,NULL,NULL]
      -
        columns : ["id int","timecol bigint","c2 smallint","c3 int","c4 bigint","c5 float","c6 double","c7 timestamp","c8 date","c9 string","c10 bool"]
        indexs: ["index1:id:timecol"]
        rows:
          - [1,1,1,1,30,1.1,2.1,1590738990000,"2020-05-01","a",true]
          - [2,2,1,1,30,1.1,2.1,1590738990000,"2020-05-01","a",true]
          - [3,3,2,2,32,1.3,2.3,1590738992000,"2020-05-02","b",false]
          - [4,4,NULL,NULL,NULL,NULL,NULL,NULL,NULL,NULL,NULL]
    dataProvider:
      - ["{1}.c2","{1}.c3","{1}.c4","{1}.c7","{1}.c8","{1}.c9"]
    sql: |
      SELECT {0}.id, {0}.c1,
      top_n_key_max_cate_where({0}.c2,{0}.c10,d[0],1) OVER w1 as m2,
      top_n_key_max_cate_where({0}.c3,{0}.c10,d[0],1) OVER w1 as m3,
      top_n_key_max_cate_where({0}.c4,{0}.c10,d[0],1) OVER w1 as m4,
      top_n_key_max_cate_where({0}.c5,{0}.c10,d[0],1) OVER w1 as m5,
      top_n_key_max_cate_where({0}.c6,{0}.c10,d[0],1) OVER w1 as m6
      FROM {0} last join {1} ORDER BY {1}.timecol on {0}.id={1}.id
      WINDOW w1 AS (PARTITION BY {0}.c1 ORDER BY {0}.c7 ROWS BETWEEN 2 PRECEDING AND CURRENT ROW);
    expect:
      order: id
      columns: ["id int","c1 string","m2 string","m3 string","m4 string","m5 string","m6 string"]
    expectProvider:
      0:
        rows:
          - [1,"aa","1:1","1:1","1:30","1:1.100000","1:2.100000"]
          - [2,"aa","1:1","1:1","1:30","1:1.100000","1:2.100000"]
          - [3,"aa","2:3","2:3","2:32","2:1.300000","2:2.300000"]
          - [4,"aa","2:3","2:3","2:32","2:1.300000","2:2.300000"]
      1:
        rows:
          - [1,"aa","1:1","1:1","1:30","1:1.100000","1:2.100000"]
          - [2,"aa","1:1","1:1","1:30","1:1.100000","1:2.100000"]
          - [3,"aa","2:3","2:3","2:32","2:1.300000","2:2.300000"]
          - [4,"aa","2:3","2:3","2:32","2:1.300000","2:2.300000"]
      2:
        rows:
          - [1,"aa","30:1","30:1","30:30","30:1.100000","30:2.100000"]
          - [2,"aa","30:1","30:1","30:30","30:1.100000","30:2.100000"]
          - [3,"aa","32:3","32:3","32:32","32:1.300000","32:2.300000"]
          - [4,"aa","32:3","32:3","32:32","32:1.300000","32:2.300000"]
      3:
        rows:
          - [1,"aa","2020-05-29 15:56:30:1","2020-05-29 15:56:30:1","2020-05-29 15:56:30:30","2020-05-29 15:56:30:1.100000","2020-05-29 15:56:30:2.100000"]
          - [2,"aa","2020-05-29 15:56:30:1","2020-05-29 15:56:30:1","2020-05-29 15:56:30:30","2020-05-29 15:56:30:1.100000","2020-05-29 15:56:30:2.100000"]
          - [3,"aa","2020-05-29 15:56:32:3","2020-05-29 15:56:32:3","2020-05-29 15:56:32:32","2020-05-29 15:56:32:1.300000","2020-05-29 15:56:32:2.300000"]
          - [4,"aa","2020-05-29 15:56:32:3","2020-05-29 15:56:32:3","2020-05-29 15:56:32:32","2020-05-29 15:56:32:1.300000","2020-05-29 15:56:32:2.300000"]
      4:
        rows:
          - [1,"aa","2020-05-01:1","2020-05-01:1","2020-05-01:30","2020-05-01:1.100000","2020-05-01:2.100000"]
          - [2,"aa","2020-05-01:1","2020-05-01:1","2020-05-01:30","2020-05-01:1.100000","2020-05-01:2.100000"]
          - [3,"aa","2020-05-02:3","2020-05-02:3","2020-05-02:32","2020-05-02:1.300000","2020-05-02:2.300000"]
          - [4,"aa","2020-05-02:3","2020-05-02:3","2020-05-02:32","2020-05-02:1.300000","2020-05-02:2.300000"]
      5:
        rows:
          - [1,"aa","a:1","a:1","a:30","a:1.100000","a:2.100000"]
          - [2,"aa","a:1","a:1","a:30","a:1.100000","a:2.100000"]
          - [3,"aa","b:3","b:3","b:32","b:1.300000","b:2.300000"]
          - [4,"aa","b:3","b:3","b:32","b:1.300000","b:2.300000"]
  -
    id: 35
    desc: top_n_key_min_cate_where-normal
    mode: cli-unsupport,batch-unsupport
    sqlDialect: ["HybridSQL"]
    inputs:
      -
        columns : ["id int","c1 string","c2 smallint","c3 int","c4 bigint","c5 float","c6 double","c7 timestamp","c8 date","c9 string","c10 bool"]
        indexs: ["index1:id:c7","index2:c1:c7"]
        rows:
          - [1,"aa",1,1,30,1.1,2.1,1590738990000,"2020-05-01","a",true]
          - [2,"aa",4,4,33,1.4,2.4,1590738991000,"2020-05-03","c",false]
          - [3,"aa",3,3,32,1.3,2.3,1590738992000,"2020-05-02","b",true]
          - [4,"aa",NULL,NULL,NULL,NULL,NULL,1590738993000,NULL,NULL,NULL]
      -
        columns : ["id int","timecol bigint","c2 smallint","c3 int","c4 bigint","c5 float","c6 double","c7 timestamp","c8 date","c9 string","c10 bool"]
        indexs: ["index1:id:timecol"]
        rows:
          - [1,1,1,1,30,1.1,2.1,1590738990000,"2020-05-01","a",true]
          - [2,2,1,1,30,1.1,2.1,1590738990000,"2020-05-01","a",true]
          - [3,3,2,2,32,1.3,2.3,1590738992000,"2020-05-02","b",false]
          - [4,4,NULL,NULL,NULL,NULL,NULL,NULL,NULL,NULL,NULL]
    dataProvider:
      - ["{1}.c2","{1}.c3","{1}.c4","{1}.c7","{1}.c8","{1}.c9"]
    sql: |
      SELECT {0}.id, {0}.c1,
      top_n_key_min_cate_where({0}.c2,{0}.c10,d[0],1) OVER w1 as m2,
      top_n_key_min_cate_where({0}.c3,{0}.c10,d[0],1) OVER w1 as m3,
      top_n_key_min_cate_where({0}.c4,{0}.c10,d[0],1) OVER w1 as m4,
      top_n_key_min_cate_where({0}.c5,{0}.c10,d[0],1) OVER w1 as m5,
      top_n_key_min_cate_where({0}.c6,{0}.c10,d[0],1) OVER w1 as m6
      FROM {0} last join {1} ORDER BY {1}.timecol on {0}.id={1}.id
      WINDOW w1 AS (PARTITION BY {0}.c1 ORDER BY {0}.c7 ROWS BETWEEN 2 PRECEDING AND CURRENT ROW);
    expect:
      order: id
      columns: ["id int","c1 string","m2 string","m3 string","m4 string","m5 string","m6 string"]
    expectProvider:
      0:
        rows:
          - [1,"aa","1:1","1:1","1:30","1:1.100000","1:2.100000"]
          - [2,"aa","1:1","1:1","1:30","1:1.100000","1:2.100000"]
          - [3,"aa","2:3","2:3","2:32","2:1.300000","2:2.300000"]
          - [4,"aa","2:3","2:3","2:32","2:1.300000","2:2.300000"]
      1:
        rows:
          - [1,"aa","1:1","1:1","1:30","1:1.100000","1:2.100000"]
          - [2,"aa","1:1","1:1","1:30","1:1.100000","1:2.100000"]
          - [3,"aa","2:3","2:3","2:32","2:1.300000","2:2.300000"]
          - [4,"aa","2:3","2:3","2:32","2:1.300000","2:2.300000"]
      2:
        rows:
          - [1,"aa","30:1","30:1","30:30","30:1.100000","30:2.100000"]
          - [2,"aa","30:1","30:1","30:30","30:1.100000","30:2.100000"]
          - [3,"aa","32:3","32:3","32:32","32:1.300000","32:2.300000"]
          - [4,"aa","32:3","32:3","32:32","32:1.300000","32:2.300000"]
      3:
        rows:
          - [1,"aa","2020-05-29 15:56:30:1","2020-05-29 15:56:30:1","2020-05-29 15:56:30:30","2020-05-29 15:56:30:1.100000","2020-05-29 15:56:30:2.100000"]
          - [2,"aa","2020-05-29 15:56:30:1","2020-05-29 15:56:30:1","2020-05-29 15:56:30:30","2020-05-29 15:56:30:1.100000","2020-05-29 15:56:30:2.100000"]
          - [3,"aa","2020-05-29 15:56:32:3","2020-05-29 15:56:32:3","2020-05-29 15:56:32:32","2020-05-29 15:56:32:1.300000","2020-05-29 15:56:32:2.300000"]
          - [4,"aa","2020-05-29 15:56:32:3","2020-05-29 15:56:32:3","2020-05-29 15:56:32:32","2020-05-29 15:56:32:1.300000","2020-05-29 15:56:32:2.300000"]
      4:
        rows:
          - [1,"aa","2020-05-01:1","2020-05-01:1","2020-05-01:30","2020-05-01:1.100000","2020-05-01:2.100000"]
          - [2,"aa","2020-05-01:1","2020-05-01:1","2020-05-01:30","2020-05-01:1.100000","2020-05-01:2.100000"]
          - [3,"aa","2020-05-02:3","2020-05-02:3","2020-05-02:32","2020-05-02:1.300000","2020-05-02:2.300000"]
          - [4,"aa","2020-05-02:3","2020-05-02:3","2020-05-02:32","2020-05-02:1.300000","2020-05-02:2.300000"]
      5:
        rows:
          - [1,"aa","a:1","a:1","a:30","a:1.100000","a:2.100000"]
          - [2,"aa","a:1","a:1","a:30","a:1.100000","a:2.100000"]
          - [3,"aa","b:3","b:3","b:32","b:1.300000","b:2.300000"]
          - [4,"aa","b:3","b:3","b:32","b:1.300000","b:2.300000"]
  -
    id: 36
    desc: top_n_key_sum_cate_where-normal
    mode: cli-unsupport,batch-unsupport
    sqlDialect: ["HybridSQL"]
    inputs:
      -
        columns : ["id int","c1 string","c2 smallint","c3 int","c4 bigint","c5 float","c6 double","c7 timestamp","c8 date","c9 string","c10 bool"]
        indexs: ["index1:id:c7","index2:c1:c7"]
        rows:
          - [1,"aa",1,1,30,1.1,2.1,1590738990000,"2020-05-01","a",true]
          - [2,"aa",4,4,33,1.4,2.4,1590738991000,"2020-05-03","c",false]
          - [3,"aa",3,3,32,1.3,2.3,1590738992000,"2020-05-02","b",true]
          - [4,"aa",NULL,NULL,NULL,NULL,NULL,1590738993000,NULL,NULL,NULL]
      -
        columns : ["id int","timecol bigint","c2 smallint","c3 int","c4 bigint","c5 float","c6 double","c7 timestamp","c8 date","c9 string","c10 bool"]
        indexs: ["index1:id:timecol"]
        rows:
          - [1,1,1,1,30,1.1,2.1,1590738990000,"2020-05-01","a",true]
          - [2,2,1,1,30,1.1,2.1,1590738990000,"2020-05-01","a",true]
          - [3,3,2,2,32,1.3,2.3,1590738992000,"2020-05-02","b",false]
          - [4,4,NULL,NULL,NULL,NULL,NULL,NULL,NULL,NULL,NULL]
    dataProvider:
      - ["{1}.c2","{1}.c3","{1}.c4","{1}.c7","{1}.c8","{1}.c9"]
    sql: |
      SELECT {0}.id, {0}.c1,
      top_n_key_sum_cate_where({0}.c2,{0}.c10,d[0],1) OVER w1 as m2,
      top_n_key_sum_cate_where({0}.c3,{0}.c10,d[0],1) OVER w1 as m3,
      top_n_key_sum_cate_where({0}.c4,{0}.c10,d[0],1) OVER w1 as m4,
      top_n_key_sum_cate_where({0}.c5,{0}.c10,d[0],1) OVER w1 as m5,
      top_n_key_sum_cate_where({0}.c6,{0}.c10,d[0],1) OVER w1 as m6
      FROM {0} last join {1} ORDER BY {1}.timecol on {0}.id={1}.id
      WINDOW w1 AS (PARTITION BY {0}.c1 ORDER BY {0}.c7 ROWS BETWEEN 2 PRECEDING AND CURRENT ROW);
    expect:
      order: id
      columns: ["id int","c1 string","m2 string","m3 string","m4 string","m5 string","m6 string"]
    expectProvider:
      0:
        rows:
          - [1,"aa","1:1","1:1","1:30","1:1.100000","1:2.100000"]
          - [2,"aa","1:1","1:1","1:30","1:1.100000","1:2.100000"]
          - [3,"aa","2:3","2:3","2:32","2:1.300000","2:2.300000"]
          - [4,"aa","2:3","2:3","2:32","2:1.300000","2:2.300000"]
      1:
        rows:
          - [1,"aa","1:1","1:1","1:30","1:1.100000","1:2.100000"]
          - [2,"aa","1:1","1:1","1:30","1:1.100000","1:2.100000"]
          - [3,"aa","2:3","2:3","2:32","2:1.300000","2:2.300000"]
          - [4,"aa","2:3","2:3","2:32","2:1.300000","2:2.300000"]
      2:
        rows:
          - [1,"aa","30:1","30:1","30:30","30:1.100000","30:2.100000"]
          - [2,"aa","30:1","30:1","30:30","30:1.100000","30:2.100000"]
          - [3,"aa","32:3","32:3","32:32","32:1.300000","32:2.300000"]
          - [4,"aa","32:3","32:3","32:32","32:1.300000","32:2.300000"]
      3:
        rows:
          - [1,"aa","2020-05-29 15:56:30:1","2020-05-29 15:56:30:1","2020-05-29 15:56:30:30","2020-05-29 15:56:30:1.100000","2020-05-29 15:56:30:2.100000"]
          - [2,"aa","2020-05-29 15:56:30:1","2020-05-29 15:56:30:1","2020-05-29 15:56:30:30","2020-05-29 15:56:30:1.100000","2020-05-29 15:56:30:2.100000"]
          - [3,"aa","2020-05-29 15:56:32:3","2020-05-29 15:56:32:3","2020-05-29 15:56:32:32","2020-05-29 15:56:32:1.300000","2020-05-29 15:56:32:2.300000"]
          - [4,"aa","2020-05-29 15:56:32:3","2020-05-29 15:56:32:3","2020-05-29 15:56:32:32","2020-05-29 15:56:32:1.300000","2020-05-29 15:56:32:2.300000"]
      4:
        rows:
          - [1,"aa","2020-05-01:1","2020-05-01:1","2020-05-01:30","2020-05-01:1.100000","2020-05-01:2.100000"]
          - [2,"aa","2020-05-01:1","2020-05-01:1","2020-05-01:30","2020-05-01:1.100000","2020-05-01:2.100000"]
          - [3,"aa","2020-05-02:3","2020-05-02:3","2020-05-02:32","2020-05-02:1.300000","2020-05-02:2.300000"]
          - [4,"aa","2020-05-02:3","2020-05-02:3","2020-05-02:32","2020-05-02:1.300000","2020-05-02:2.300000"]
      5:
        rows:
          - [1,"aa","a:1","a:1","a:30","a:1.100000","a:2.100000"]
          - [2,"aa","a:1","a:1","a:30","a:1.100000","a:2.100000"]
          - [3,"aa","b:3","b:3","b:32","b:1.300000","b:2.300000"]
          - [4,"aa","b:3","b:3","b:32","b:1.300000","b:2.300000"]
  -
    id: 37
    desc: top_n_key_avg_cate_where-normal
    mode: cli-unsupport,batch-unsupport
    sqlDialect: ["HybridSQL"]
    inputs:
      -
        columns : ["id int","c1 string","c2 smallint","c3 int","c4 bigint","c5 float","c6 double","c7 timestamp","c8 date","c9 string","c10 bool"]
        indexs: ["index1:id:c7","index2:c1:c7"]
        rows:
          - [1,"aa",1,1,30,1.1,2.1,1590738990000,"2020-05-01","a",true]
          - [2,"aa",4,4,33,1.4,2.4,1590738991000,"2020-05-03","c",false]
          - [3,"aa",3,3,32,1.3,2.3,1590738992000,"2020-05-02","b",true]
          - [4,"aa",NULL,NULL,NULL,NULL,NULL,1590738993000,NULL,NULL,NULL]
      -
        columns : ["id int","timecol bigint","c2 smallint","c3 int","c4 bigint","c5 float","c6 double","c7 timestamp","c8 date","c9 string","c10 bool"]
        indexs: ["index1:id:timecol"]
        rows:
          - [1,1,1,1,30,1.1,2.1,1590738990000,"2020-05-01","a",true]
          - [2,2,1,1,30,1.1,2.1,1590738990000,"2020-05-01","a",true]
          - [3,3,2,2,32,1.3,2.3,1590738992000,"2020-05-02","b",false]
          - [4,4,NULL,NULL,NULL,NULL,NULL,NULL,NULL,NULL,NULL]
    dataProvider:
      - ["{1}.c2","{1}.c3","{1}.c4","{1}.c7","{1}.c8","{1}.c9"]
    sql: |
      SELECT {0}.id, {0}.c1,
      top_n_key_avg_cate_where({0}.c2,{0}.c10,d[0],1) OVER w1 as m2,
      top_n_key_avg_cate_where({0}.c3,{0}.c10,d[0],1) OVER w1 as m3,
      top_n_key_avg_cate_where({0}.c4,{0}.c10,d[0],1) OVER w1 as m4,
      top_n_key_avg_cate_where({0}.c5,{0}.c10,d[0],1) OVER w1 as m5,
      top_n_key_avg_cate_where({0}.c6,{0}.c10,d[0],1) OVER w1 as m6
      FROM {0} last join {1} ORDER BY {1}.timecol on {0}.id={1}.id
      WINDOW w1 AS (PARTITION BY {0}.c1 ORDER BY {0}.c7 ROWS BETWEEN 2 PRECEDING AND CURRENT ROW);
    expect:
      order: id
      columns: ["id int","c1 string","m2 string","m3 string","m4 string","m5 string","m6 string"]
    expectProvider:
      0:
        rows:
          - [1,"aa","1:1.000000","1:1.000000","1:30.000000","1:1.100000","1:2.100000"]
          - [2,"aa","1:1.000000","1:1.000000","1:30.000000","1:1.100000","1:2.100000"]
          - [3,"aa","2:3.000000","2:3.000000","2:32.000000","2:1.300000","2:2.300000"]
          - [4,"aa","2:3.000000","2:3.000000","2:32.000000","2:1.300000","2:2.300000"]
      1:
        rows:
          - [1,"aa","1:1.000000","1:1.000000","1:30.000000","1:1.100000","1:2.100000"]
          - [2,"aa","1:1.000000","1:1.000000","1:30.000000","1:1.100000","1:2.100000"]
          - [3,"aa","2:3.000000","2:3.000000","2:32.000000","2:1.300000","2:2.300000"]
          - [4,"aa","2:3.000000","2:3.000000","2:32.000000","2:1.300000","2:2.300000"]
      2:
        rows:
          - [1,"aa","30:1.000000","30:1.000000","30:30.000000","30:1.100000","30:2.100000"]
          - [2,"aa","30:1.000000","30:1.000000","30:30.000000","30:1.100000","30:2.100000"]
          - [3,"aa","32:3.000000","32:3.000000","32:32.000000","32:1.300000","32:2.300000"]
          - [4,"aa","32:3.000000","32:3.000000","32:32.000000","32:1.300000","32:2.300000"]
      3:
        rows:
          - [1,"aa","2020-05-29 15:56:30:1.000000","2020-05-29 15:56:30:1.000000","2020-05-29 15:56:30:30.000000","2020-05-29 15:56:30:1.100000","2020-05-29 15:56:30:2.100000"]
          - [2,"aa","2020-05-29 15:56:30:1.000000","2020-05-29 15:56:30:1.000000","2020-05-29 15:56:30:30.000000","2020-05-29 15:56:30:1.100000","2020-05-29 15:56:30:2.100000"]
          - [3,"aa","2020-05-29 15:56:32:3.000000","2020-05-29 15:56:32:3.000000","2020-05-29 15:56:32:32.000000","2020-05-29 15:56:32:1.300000","2020-05-29 15:56:32:2.300000"]
          - [4,"aa","2020-05-29 15:56:32:3.000000","2020-05-29 15:56:32:3.000000","2020-05-29 15:56:32:32.000000","2020-05-29 15:56:32:1.300000","2020-05-29 15:56:32:2.300000"]
      4:
        rows:
          - [1,"aa","2020-05-01:1.000000","2020-05-01:1.000000","2020-05-01:30.000000","2020-05-01:1.100000","2020-05-01:2.100000"]
          - [2,"aa","2020-05-01:1.000000","2020-05-01:1.000000","2020-05-01:30.000000","2020-05-01:1.100000","2020-05-01:2.100000"]
          - [3,"aa","2020-05-02:3.000000","2020-05-02:3.000000","2020-05-02:32.000000","2020-05-02:1.300000","2020-05-02:2.300000"]
          - [4,"aa","2020-05-02:3.000000","2020-05-02:3.000000","2020-05-02:32.000000","2020-05-02:1.300000","2020-05-02:2.300000"]
      5:
        rows:
          - [1,"aa","a:1.000000","a:1.000000","a:30.000000","a:1.100000","a:2.100000"]
          - [2,"aa","a:1.000000","a:1.000000","a:30.000000","a:1.100000","a:2.100000"]
          - [3,"aa","b:3.000000","b:3.000000","b:32.000000","b:1.300000","b:2.300000"]
          - [4,"aa","b:3.000000","b:3.000000","b:32.000000","b:1.300000","b:2.300000"]
  -
    id: 38
    desc: top_n_key_count_cate_where-normal
    mode: cli-unsupport,batch-unsupport
    sqlDialect: ["HybridSQL"]
    inputs:
      -
        columns : ["id int","c1 string","c2 smallint","c3 int","c4 bigint","c5 float","c6 double","c7 timestamp","c8 date","c9 string","c10 bool"]
        indexs: ["index1:id:c7","index2:c1:c7"]
        rows:
          - [1,"aa",1,1,30,1.1,2.1,1590738990000,"2020-05-01","a",true]
          - [2,"aa",4,4,33,1.4,2.4,1590738991000,"2020-05-03","c",false]
          - [3,"aa",3,3,32,1.3,2.3,1590738992000,"2020-05-02","b",true]
          - [4,"aa",NULL,NULL,NULL,NULL,NULL,1590738993000,NULL,NULL,NULL]
      -
        columns : ["id int","timecol bigint","c2 smallint","c3 int","c4 bigint","c5 float","c6 double","c7 timestamp","c8 date","c9 string","c10 bool"]
        indexs: ["index1:id:timecol"]
        rows:
          - [1,1,1,1,30,1.1,2.1,1590738990000,"2020-05-01","a",true]
          - [2,2,1,1,30,1.1,2.1,1590738990000,"2020-05-01","a",true]
          - [3,3,2,2,32,1.3,2.3,1590738992000,"2020-05-02","b",false]
          - [4,4,NULL,NULL,NULL,NULL,NULL,NULL,NULL,NULL,NULL]
    dataProvider:
      - ["{1}.c2","{1}.c3","{1}.c4","{1}.c7","{1}.c8","{1}.c9"]
    sql: |
      SELECT {0}.id, {0}.c1,
      top_n_key_count_cate_where({0}.c2,{0}.c10,d[0],1) OVER w1 as m2,
      top_n_key_count_cate_where({0}.c3,{0}.c10,d[0],1) OVER w1 as m3,
      top_n_key_count_cate_where({0}.c4,{0}.c10,d[0],1) OVER w1 as m4,
      top_n_key_count_cate_where({0}.c5,{0}.c10,d[0],1) OVER w1 as m5,
      top_n_key_count_cate_where({0}.c6,{0}.c10,d[0],1) OVER w1 as m6
      FROM {0} last join {1} ORDER BY {1}.timecol on {0}.id={1}.id
      WINDOW w1 AS (PARTITION BY {0}.c1 ORDER BY {0}.c7 ROWS BETWEEN 2 PRECEDING AND CURRENT ROW);
    expect:
      order: id
      columns: ["id int","c1 string","m2 string","m3 string","m4 string","m5 string","m6 string"]
    expectProvider:
      0:
        rows:
          - [1,"aa","1:1","1:1","1:1","1:1","1:1"]
          - [2,"aa","1:1","1:1","1:1","1:1","1:1"]
          - [3,"aa","2:1","2:1","2:1","2:1","2:1"]
          - [4,"aa","2:1","2:1","2:1","2:1","2:1"]
      1:
        rows:
          - [1,"aa","1:1","1:1","1:1","1:1","1:1"]
          - [2,"aa","1:1","1:1","1:1","1:1","1:1"]
          - [3,"aa","2:1","2:1","2:1","2:1","2:1"]
          - [4,"aa","2:1","2:1","2:1","2:1","2:1"]
      2:
        rows:
          - [1,"aa","30:1","30:1","30:1","30:1","30:1"]
          - [2,"aa","30:1","30:1","30:1","30:1","30:1"]
          - [3,"aa","32:1","32:1","32:1","32:1","32:1"]
          - [4,"aa","32:1","32:1","32:1","32:1","32:1"]
      3:
        rows:
          - [1,"aa","2020-05-29 15:56:30:1","2020-05-29 15:56:30:1","2020-05-29 15:56:30:1","2020-05-29 15:56:30:1","2020-05-29 15:56:30:1"]
          - [2,"aa","2020-05-29 15:56:30:1","2020-05-29 15:56:30:1","2020-05-29 15:56:30:1","2020-05-29 15:56:30:1","2020-05-29 15:56:30:1"]
          - [3,"aa","2020-05-29 15:56:32:1","2020-05-29 15:56:32:1","2020-05-29 15:56:32:1","2020-05-29 15:56:32:1","2020-05-29 15:56:32:1"]
          - [4,"aa","2020-05-29 15:56:32:1","2020-05-29 15:56:32:1","2020-05-29 15:56:32:1","2020-05-29 15:56:32:1","2020-05-29 15:56:32:1"]
      4:
        rows:
          - [1,"aa","2020-05-01:1","2020-05-01:1","2020-05-01:1","2020-05-01:1","2020-05-01:1"]
          - [2,"aa","2020-05-01:1","2020-05-01:1","2020-05-01:1","2020-05-01:1","2020-05-01:1"]
          - [3,"aa","2020-05-02:1","2020-05-02:1","2020-05-02:1","2020-05-02:1","2020-05-02:1"]
          - [4,"aa","2020-05-02:1","2020-05-02:1","2020-05-02:1","2020-05-02:1","2020-05-02:1"]
      5:
        rows:
          - [1,"aa","a:1","a:1","a:1","a:1","a:1"]
          - [2,"aa","a:1","a:1","a:1","a:1","a:1"]
          - [3,"aa","b:1","b:1","b:1","b:1","b:1"]
          - [4,"aa","b:1","b:1","b:1","b:1","b:1"]
  -
    id: 39
<<<<<<< HEAD
    desc: "top_n_key_*_cate_where-fail1"
    mode: batch-unsupport
=======
    desc: |
      top_n_key_*_cate_where-fail1, float or bool can't be category
>>>>>>> 2cec181a
    sqlDialect: ["HybridSQL"]
    level: 5
    inputs:
      -
        columns : ["id int","c1 string","c2 smallint","c3 int","c4 bigint","c5 float","c6 double","c7 timestamp","c8 date","c9 string","c10 bool"]
        indexs: ["index1:id:c7","index2:c1:c7"]
        rows:
          - [1,"aa",1,1,30,1.1,2.1,1590738990000,"2020-05-01","a",true]
          - [2,"aa",4,4,33,1.4,2.4,1590738991000,"2020-05-03","c",false]
          - [3,"aa",3,3,32,1.3,2.3,1590738992000,"2020-05-02","b",true]
          - [4,"aa",NULL,NULL,NULL,NULL,NULL,1590738993000,NULL,NULL,NULL]
      -
        columns : ["id int","timecol bigint","c2 smallint","c3 int","c4 bigint","c5 float","c6 double","c7 timestamp","c8 date","c9 string","c10 bool"]
        indexs: ["index1:id:timecol"]
        rows:
          - [1,1,1,1,30,1.1,2.1,1590738990000,"2020-05-01","a",true]
          - [2,2,1,1,30,1.1,2.1,1590738990000,"2020-05-01","a",true]
          - [3,3,2,2,32,1.3,2.3,1590738992000,"2020-05-02","b",false]
          - [4,4,NULL,NULL,NULL,NULL,NULL,NULL,NULL,NULL,NULL]
    dataProvider:
      - ["top_n_key_count_cate_where","top_n_key_sum_cate_where","top_n_key_avg_cate_where","top_n_key_max_cate_where","top_n_key_min_cate_where"]
      - ["{0}.c2","{0}.c3","{0}.c4","{0}.c5","{0}.c6"]
      - ["{1}.c5","{1}.c6","{1}.c10"]
    sql: |
      SELECT {0}.id, {0}.c1,
      d[0](d[1],{0}.c10,d[2],1) OVER w1 as m2
      FROM {0} last join {1} ORDER BY {1}.timecol on {0}.id={1}.id
      WINDOW w1 AS (PARTITION BY {0}.c1 ORDER BY {0}.c7 ROWS BETWEEN 2 PRECEDING AND CURRENT ROW);
    expect:
      success: false
  -
    id: 40
<<<<<<< HEAD
    desc: "top_n_key_*_cate_where-fail2"
    mode: batch-unsupport
=======
    desc: |
      top_n_key_*_cate_where-fail2. Value can not be timestamp, date, string, bool, excepting top_n_key_count_cate_where
>>>>>>> 2cec181a
    sqlDialect: ["HybridSQL"]
    level: 5
    inputs:
      -
        columns : ["id int","c1 string","c2 smallint","c3 int","c4 bigint","c5 float","c6 double","c7 timestamp","c8 date","c9 string","c10 bool"]
        indexs: ["index1:id:c7","index2:c1:c7"]
        rows:
          - [1,"aa",1,1,30,1.1,2.1,1590738990000,"2020-05-01","a",true]
          - [2,"aa",4,4,33,1.4,2.4,1590738991000,"2020-05-03","c",false]
          - [3,"aa",3,3,32,1.3,2.3,1590738992000,"2020-05-02","b",true]
          - [4,"aa",NULL,NULL,NULL,NULL,NULL,1590738993000,NULL,NULL,NULL]
      -
        columns : ["id int","timecol bigint","c2 smallint","c3 int","c4 bigint","c5 float","c6 double","c7 timestamp","c8 date","c9 string","c10 bool"]
        indexs: ["index1:id:timecol"]
        rows:
          - [1,1,1,1,30,1.1,2.1,1590738990000,"2020-05-01","a",true]
          - [2,2,1,1,30,1.1,2.1,1590738990000,"2020-05-01","a",true]
          - [3,3,2,2,32,1.3,2.3,1590738992000,"2020-05-02","b",false]
          - [4,4,NULL,NULL,NULL,NULL,NULL,NULL,NULL,NULL,NULL]
    dataProvider:
      - ["top_n_key_sum_cate_where","top_n_key_avg_cate_where","top_n_key_max_cate_where","top_n_key_min_cate_where"]
      - ["{0}.c7","{0}.c8","{0}.c9","{0}.c10"]
      - ["{1}.c2","{1}.c3","{1}.c4","{1}.c5","{1}.c6","{1}.c7","{1}.c8","{1}.c9","{1}.c10"]
    sql: |
      SELECT {0}.id, {0}.c1,
      d[0](d[1],{0}.c10,d[2],1) OVER w1 as m2
      FROM {0} last join {1} ORDER BY {1}.timecol on {0}.id={1}.id
      WINDOW w1 AS (PARTITION BY {0}.c1 ORDER BY {0}.c7 ROWS BETWEEN 2 PRECEDING AND CURRENT ROW);
    expect:
      success: false
  - id: 41
    desc: arithmetic_and_udf_before_udaf
    inputs:
      - columns: ["id bigint", "c1 double", "c2 float", "c3 int"]
        indexs: ["index1:c3:id"]
        rows:
          - [1, 10.0, 1.0, 5]
          - [2, 9.0, 2.0, 5]
          - [3, 8.0, 3.0, 5]
          - [4, 7.0, 4.0, 2]
          - [5, 6.0, 5.0, 2]
    sql: |
      SELECT {0}.id, 
        sum((c1 - c2) / c3) OVER w1 AS r1,
        sum(log(c1 + c2) + c3) OVER w1 as r2
      FROM {0}
      WINDOW w1 AS (PARTITION BY {0}.c3 ORDER BY {0}.id ROWS BETWEEN 10 PRECEDING AND CURRENT ROW);
    expect:
      order: id
      columns: ["id bigint","r1 double", "r2 double"]
      rows:
        - [1, 1.8, 7.3978952727983707]
        - [2, 3.2, 14.795790545596741]
        - [3, 4.2, 22.19368581839511]
        - [4, 1.5, 4.3978952727983707]
        - [5, 2.0, 8.7957905455967413]

  - id: 42
    desc: arithmetic_and_udf_after_udaf
    sqlDialect: ["HybridSQL"]
    tags: ["目前只能f(udaf()) over w，否则无法进入window agg节点"]
    inputs:
      - columns: ["id bigint", "c1 double", "c2 float", "c3 int"]
        indexs: ["index1:c3:id"]
        rows:
          - [1, 10.0, 1.0, 5]
          - [2, 9.0, 2.0, 5]
          - [3, 8.0, 3.0, 5]
          - [4, 7.0, 4.0, 2]
          - [5, 6.0, 5.0, 2]
    sql: |
      SELECT {0}.id, 
        abs(sum(c3)) OVER w1 as r1,
        log((sum(c1) + sum(c2)) / c3) OVER w1 AS r2
      FROM {0}
      WINDOW w1 AS (PARTITION BY {0}.c3 ORDER BY {0}.id ROWS BETWEEN 10 PRECEDING AND CURRENT ROW);
    expect:
      order: id
      columns: ["id bigint","r1 int", "r2 double"]
      rows:
        - [1, 5, 0.78845736036427028]
        - [2, 10, 1.4816045409242156]
        - [3, 15, 1.8870696490323797]
        - [4, 2, 1.7047480922384253]
        - [5, 4, 2.3978952727983707]

  - id: 43
    desc: nested udaf
    sqlDialect: ["HybridSQL"]
    inputs:
      - columns: ["id bigint", "c1 double", "c2 float", "c3 int"]
        indexs: ["index1:c3:id"]
        rows:
          - [1, 10.0, 1.0, 5]
          - [2, 9.0, 2.0, 5]
          - [3, 8.0, 3.0, 5]
          - [4, 7.0, 4.0, 2]
          - [5, 6.0, 5.0, 2]
    sql: |
      SELECT {0}.id, 
        sum(c1 - count(c1)) OVER w1 AS r1,
        abs(sum(log(c1) - log(count(c1)))) OVER w1 AS r2,
        sum(c1 + sum(c2 * count(c3))) OVER w1 AS r3
      FROM {0}
      WINDOW w1 AS (PARTITION BY {0}.c3 ORDER BY {0}.id ROWS BETWEEN 10 PRECEDING AND CURRENT ROW);
    expect:
      order: id
      columns: ["id bigint","r1 double", "r2 double", "r3 double"]
      rows:
        - [1, 9.0, 2.3025850929940459, 11.0]
        - [2, 15.0, 3.1135153092103747, 31.0]
        - [3, 18.0, 3.2834143460057721, 81.0]
        - [4, 6.0, 1.9459101490553132, 11.0]
        - [5, 9.0, 2.3513752571634776, 49.0]

  - id: 44
    desc: cast after udaf
    sqlDialect: ["HybridSQL"]
    inputs:
      - columns: ["id bigint", "c1 double", "c2 float", "c3 int"]
        indexs: ["index1:c3:id"]
        rows:
          - [1, 10.0, 1.0, 5]
          - [2, 9.0, 2.0, 5]
          - [3, 8.0, 3.0, 5]
          - [4, 7.0, 4.0, 2]
          - [5, 6.0, 5.0, 2]
    sql: |
      SELECT {0}.id, c3,
        CAST(sum(c1) OVER w1 AS string)  AS r1,
        string(sum(c1) OVER w1)  AS r2,
        `string`(sum(c1) OVER w1)  AS r3
      FROM {0}
      WINDOW w1 AS (PARTITION BY {0}.c3 ORDER BY {0}.id ROWS BETWEEN 10 PRECEDING AND CURRENT ROW);
    expect:
      order: id
      columns: ["id bigint", "c3 int", "r1 string", "r2 string", "r3 string"]
      rows:
        - [1, 5, "10", "10", "10"]
        - [2, 5, "19", "19", "19"]
        - [3, 5, "27", "27", "27"]
        - [4, 2, "7", "7", "7"]
        - [5, 2, "13", "13", "13"]

  - id: 45
    desc: aggregate where
    sqlDialect: ["HybridSQL"]
    mode: request-unsupport
    inputs:
      - columns: ["id bigint", "c1 double", "c2 float", "c3 bigint"]
        indexs: ["index1:c3:id"]
        rows:
          - [1, 1.0, 1.1, 0]
          - [2, 2.0, 7.7, 0]
          - [3, NULL, 0.1, 0]
          - [4, 3.0, NULL, 0]
          - [5, 4.0, 5.5, 0]
          - [6, 5.0, 3.3, 1]
          - [7, NULL, 2.2, 1]
          - [8, 7.0, NULL, 1]
          - [9, 8.0, 4.4, 1]
    sql: |
      SELECT {0}.id,
        count_where(c1, c1 < c2) OVER w1 AS count_where_1,
        avg_where(c1, c1 < c2) OVER w1 AS avg_where_1,
        count_where(c2, c2 > 4) OVER w1 AS count_where_2,
        avg_where(c2, c2 > 4) OVER w1 AS avg_where_2
      FROM {0}
      WINDOW w1 AS (PARTITION BY {0}.c3 ORDER BY {0}.id ROWS BETWEEN 10 PRECEDING AND CURRENT ROW);
    expect:
      order: id
      columns: ["id bigint", "count_where_1 bigint", "avg_where_1 double", "count_where_2 bigint", "avg_where_2 double"]
      rows:
        - [1, 1, 1.0, 0, NULL]
        - [2, 2, 1.5, 1, 7.6999998092651367]
        - [3, 2, 1.5, 1, 7.6999998092651367]
        - [4, 2, 1.5, 1, 7.6999998092651367]
        - [5, 3, 2.3333333333333335, 2, 6.5999999046325684]
        - [6, 0, NULL, 0, NULL]
        - [7, 0, NULL, 0, NULL]
        - [8, 0, NULL, 0, NULL]
        - [9, 0, NULL, 1, 4.4000000953674316]

  - id: 46
    desc: window lag functions
    sqlDialect: ["HybridSQL"]
    inputs:
      -
        columns : ["id int","pk bigint","c1 string","c2 int","c3 bigint","c4 float",
                   "c5 double","c6 timestamp","c7 date","c8 bool"]
        indexs: ["index1:pk:c6"]
        rows:
          - [1, 1, "a", 1, 30, 1.1, 2.1, 1590738990000, "2020-05-01", true]
          - [2, 1, "c", 4, 33, 1.4, 2.4, 1590738991000, "2020-05-03", false]
          - [3, 1, "b", 3, 32, 1.3, 2.3, 1590738992000, "2020-05-02", true,]
          - [4, 1, NULL, NULL, NULL, NULL, NULL, 1590738993000, NULL, NULL]
          - [5, 1, "d", 5, 35, 1.5, 2.5, 1590738994000, "2020-05-04", false]
    sql: |
      SELECT {0}.id,
          lag(c1, 0) OVER w1 as m1,
          lag(c1, 2) OVER w1 as m2,
          lag(c2, 0) OVER w1 as m3,
          lag(c2, 2) OVER w1 as m4,
          lag(c3, 0) OVER w1 as m5,
          lag(c3, 2) OVER w1 as m6,
          lag(c4, 0) OVER w1 as m7,
          lag(c4, 2) OVER w1 as m8,
          lag(c5, 0) OVER w1 as m9,
          lag(c5, 2) OVER w1 as m10,
          lag(c6, 0) OVER w1 as m11,
          lag(c6, 2) OVER w1 as m12,
          lag(c7, 0) OVER w1 as m13,
          lag(c7, 2) OVER w1 as m14,
          lag(c8, 0) OVER w1 as m15,
          lag(c8, 2) OVER w1 as m16
      FROM {0} WINDOW
      w1 AS (PARTITION BY {0}.pk ORDER BY {0}.c6 ROWS BETWEEN 2 PRECEDING AND CURRENT ROW);
    expect:
      order: id
      columns: ["id int","m1 string", "m2 string", "m3 int", "m4 int", "m5 bigint", "m6 bigint",
                "m7 float", "m8 float", "m9 double", "m10 double",
                "m11 timestamp", "m12 timestamp", "m13 date", "m14 date", "m15 bool", "m16 bool"]
      rows:
        - [1, "a", NULL, 1, NULL, 30, NULL, 1.1, NULL, 2.1, NULL,
           1590738990000, NULL, "2020-05-01", NULL, true, NULL]
        - [2, "c", NULL, 4, NULL, 33, NULL, 1.4, NULL, 2.4, NULL,
           1590738991000, NULL, "2020-05-03", NULL, false, NULL]
        - [3, "b", "a", 3, 1, 32, 30, 1.3, 1.1, 2.3, 2.1,
           1590738992000, 1590738990000, "2020-05-02", "2020-05-01", true, true]
        - [4, NULL, "c", NULL, 4, NULL, 33, NULL, 1.4, NULL, 2.4,
           1590738993000, 1590738991000, NULL, "2020-05-03", NULL, false]
        - [5, "d", "b", 5, 3, 35, 32, 1.5, 1.3, 2.5, 2.3,
           1590738994000, 1590738992000, "2020-05-04", "2020-05-02", false, true]

  - id: 47
    desc: count where value equals first value
    sqlDialect: ["HybridSQL"]
    inputs:
      - columns: ["id bigint", "pk bigint", "c1 string"]
        indexs: ["index1:pk:id"]
        rows:
          - [1, 0, "a"]
          - [2, 0, "b"]
          - [3, 0, "c"]
          - [4, 0, NULL]
          - [5, 0, "b"]
          - [6, 0, NULL]
          - [7, 0, "c"]
          - [8, 0, "a"]
          - [9, 0, NULL]
          - [10, 0, "c"]
          - [11, 0, "a"]
          - [12, 0, "b"]
    sql: |
      SELECT {0}.id, 
        count_where(id, ifnull(c1, "a") = ifnull(first_value(c1), "a")) OVER w1 AS count_where
      FROM {0}
      WINDOW w1 AS (PARTITION BY {0}.pk ORDER BY {0}.id ROWS BETWEEN 10 PRECEDING AND CURRENT ROW);
    expect:
      order: id
      columns: ["id bigint", "count_where bigint"]
      rows:
        - [1, 1]
        - [2, 1]
        - [3, 1]
        - [4, 2]
        - [5, 2]
        - [6, 3]
        - [7, 2]
        - [8, 4]
        - [9, 5]
        - [10, 3]
        - [11, 6]
        - [12, 3]
  - id: 48
    desc: count where value equals lag
    sqlDialect: ["HybridSQL"]
    inputs:
      - columns: ["id bigint", "pk bigint", "c1 string"]
        indexs: ["index1:pk:id"]
        rows:
          - [1, 0, "a"]
          - [2, 0, "b"]
          - [3, 0, "c"]
          - [4, 0, NULL]
          - [5, 0, "b"]
          - [6, 0, NULL]
          - [7, 0, "c"]
          - [8, 0, "a"]
          - [9, 0, NULL]
          - [10, 0, "c"]
          - [11, 0, "a"]
          - [12, 0, "b"]
          - [13, 0, "a"]
          - [14, 0, "a"]
    sql: |
      SELECT {0}.id,
        count_where(id, ifnull(c1, "a") = ifnull(lag(c1, 0), "a")) OVER w1 AS count_where_w1,
        count_where(id, ifnull(c1, "a") = ifnull(lag(c1, 0), "a")) OVER w2 AS count_where_w2
      FROM {0}
      WINDOW w1 AS (PARTITION BY {0}.pk ORDER BY {0}.id ROWS BETWEEN 10 PRECEDING AND CURRENT ROW),
      w2 AS (PARTITION BY {0}.pk ORDER BY {0}.id ROWS_RANGE BETWEEN 100s PRECEDING AND CURRENT ROW);
    expect:
      order: id
      columns: ["id bigint", "count_where_w1 bigint", "count_where_w2 bigint"]
      rows:
        - [1, 1, 1]
        - [2, 1, 1]
        - [3, 1, 1]
        - [4, 2, 2]
        - [5, 2, 2]
        - [6, 3, 3]
        - [7, 2, 2]
        - [8, 4, 4]
        - [9, 5, 5]
        - [10, 3, 3]
        - [11, 6, 6]
        - [12, 3, 3]
        - [13, 6, 7]
        - [14, 7, 8]
  - id: 49
    desc: count where value equals case when lag
    sqlDialect: ["HybridSQL"]
    inputs:
      - columns: ["id bigint", "pk bigint", "c1 string"]
        indexs: ["index1:pk:id"]
        rows:
          - [1, 0, "a"]
          - [2, 0, "b"]
          - [3, 0, "c"]
          - [4, 0, NULL]
          - [5, 0, "b"]
          - [6, 0, NULL]
          - [7, 0, "c"]
          - [8, 0, "a"]
          - [9, 0, NULL]
          - [10, 0, "c"]
          - [11, 0, "a"]
          - [12, 0, "b"]
          - [13, 0, "a"]
          - [14, 0, "a"]
    sql: |
      SELECT {0}.id,
        case when !isnull(lag(c1,0)) OVER w1 then count_where(id, c1 = lag(c1, 0)) OVER w1 else null end AS count_where_w1,
        case when !isnull(lag(c1,0)) OVER w2 then count_where(id, c1 = lag(c1, 0)) OVER w2 else null end AS count_where_w2
      FROM {0}
      WINDOW w1 AS (PARTITION BY {0}.pk ORDER BY {0}.id ROWS BETWEEN 10 PRECEDING AND CURRENT ROW),
      w2 AS (PARTITION BY {0}.pk ORDER BY {0}.id ROWS_RANGE BETWEEN 100s PRECEDING AND CURRENT ROW);
    expect:
      order: id
      columns: ["id bigint", "count_where_w1 bigint", "count_where_w2 bigint"]
      rows:
        - [1, 1, 1]
        - [2, 1, 1]
        - [3, 1, 1]
        - [4, NULL, NULL]
        - [5, 2, 2]
        - [6, NULL, NULL]
        - [7, 2, 2]
        - [8, 2, 2]
        - [9, NULL, NULL]
        - [10, 3, 3]
        - [11, 3, 3]
        - [12, 3, 3]
        - [13, 3, 4]
        - [14, 4, 5]
  -
    id: 50
    desc: 重复的聚合表达式
    sqlDialect: ["HybridSQL"]
    inputs:
      -
        columns : ["c1 string","c3 int","c4 bigint","c5 float","c6 double","c7 timestamp","c8 date"]
        indexs: ["index1:c1:c7"]
        rows:
          - ["aa",20,30,1.1,2.1,1590738990000,"2020-05-01"]
          - ["aa",21,31,1.2,2.2,1590738991000,"2020-05-02"]
          - ["aa",22,32,1.3,2.3,1590738992000,"2020-05-03"]
          - ["aa",23,33,1.4,2.4,1590738993000,"2020-05-04"]
          - ["bb",24,34,1.5,2.5,1590738994000,"2020-05-05"]
    sql: |
      SELECT c1, c3,
      sum(c4) OVER w1 as w1_c4_sum,
      sum(c4) OVER w1 as w1_c4_sum2
      FROM {0} WINDOW w1 AS (PARTITION BY {0}.c1 ORDER BY {0}.c7 ROWS_RANGE BETWEEN 2s PRECEDING AND CURRENT ROW);
    expect:
      order: c3
      columns: ["c1 string","c3 int","w1_c4_sum bigint", "w1_c4_sum2 bigint"]
      rows:
        - ["aa",20,30, 30]
        - ["aa",21,61, 61]
        - ["aa",22,93, 93]
        - ["aa",23,96, 96]
        - ["bb",24,34, 34]

  -
    id: 51
    desc: 重复的聚合表达式
    sqlDialect: ["HybridSQL"]
    inputs:
      -
        columns : ["c1 string","c3 int","c4 bigint","c5 float","c6 double","c7 timestamp","c8 date"]
        indexs: ["index1:c1:c7"]
        rows:
          - ["aa",20,30,1.1,2.1,1590738990000,"2020-05-01"]
          - ["aa",21,31,1.2,2.2,1590738991000,"2020-05-02"]
          - ["aa",22,32,1.3,2.3,1590738992000,"2020-05-03"]
          - ["aa",23,33,1.4,2.4,1590738993000,"2020-05-04"]
          - ["bb",24,34,1.5,2.5,1590738994000,"2020-05-05"]
    sql: |
      SELECT c1, c3,
      sum(c4) OVER w1 as w1_c4_sum,
      sum(c4) OVER w1 as w1_c4_sum2
      FROM {0} WINDOW w1 AS (PARTITION BY {0}.c1 ORDER BY {0}.c7 ROWS_RANGE BETWEEN 2s PRECEDING AND CURRENT ROW);
    expect:
      order: c3
      columns: ["c1 string","c3 int","w1_c4_sum bigint", "w1_c4_sum2 bigint"]
      rows:
        - ["aa",20,30, 30]
        - ["aa",21,61, 61]
        - ["aa",22,93, 93]
        - ["aa",23,96, 96]
        - ["bb",24,34, 34]

  - id: 52
    desc: 多个可合并窗口上的多个聚合函数计算
    sqlDialect: ["HybridSQL"]
    version: 0.6.0
    sql: |
      SELECT {0}.id, pk, col1, std_ts,
      distinct_count(col1) OVER w1 as a1,
      distinct_count(col1) OVER w2 as a2,
      distinct_count(col1) OVER w3 as a3,
      sum(col1 * 1.0) OVER w1 as b1,
      sum(col1 * 1.0) OVER w2 as b2,
      sum(col1 * 1.0) OVER w3 as b3
      FROM {0} WINDOW
        w1 AS (PARTITION BY pk ORDER BY std_ts ROWS BETWEEN 2 PRECEDING AND CURRENT ROW),
        w2 AS (PARTITION BY pk ORDER BY std_ts ROWS BETWEEN 4 PRECEDING AND 3 PRECEDING),
        w3 AS (PARTITION BY pk ORDER BY std_ts ROWS BETWEEN 6 PRECEDING AND 5 PRECEDING);
    inputs:
      - 
        columns: ["id int", "pk string", "col1 int32", "std_ts timestamp"]
        indexs: ["index1:pk:std_ts"]
        rows:
          - [1, A, 1, 1590115420000]
          - [2, A, 1, 1590115430000]
          - [3, A, 2, 1590115440000]
          - [4, A, 2, 1590115450000]
          - [5, A, 2, 1590115460000]
          - [6, A, 3, 1590115470000]
          - [7, A, 3, 1590115480000]
          - [8, A, 3, 1590115490000]
          - [9, A, 3, 1590115500000]
          - [10, B, 1, 1590115420000]
          - [11, B, 2, 1590115430000]
          - [12, B, 3, 1590115440000]
          - [13, B, 4, 1590115450000]
          - [14, B, 5, 1590115460000]
    expect:
      columns: ["id int32", "pk string", "col1 int32", "std_ts timestamp",
                "a1 bigint", "a2 bigint", "a3 bigint",
                "b1 double" ,"b2 double", "b3 double"]
      order: id
      rows:
        - [1, A, 1, 1590115420000, 1, 0, 0, 1.0, NULL, NULL]
        - [2, A, 1, 1590115430000, 1, 0, 0, 2.0, NULL, NULL]
        - [3, A, 2, 1590115440000, 2, 0, 0, 4.0, NULL, NULL]
        - [4, A, 2, 1590115450000, 2, 1, 0, 5.0, 1.0, NULL]
        - [5, A, 2, 1590115460000, 1, 1, 0, 6.0, 2.0, NULL]
        - [6, A, 3, 1590115470000, 2, 2, 1, 7.0, 3.0, 1.0]
        - [7, A, 3, 1590115480000, 2, 1, 1, 8.0, 4.0, 2.0]
        - [8, A, 3, 1590115490000, 1, 1, 2, 9.0, 4.0, 3.0]
        - [9, A, 3, 1590115500000, 1, 2, 1, 9.0, 5.0, 4.0]
        - [10, B, 1, 1590115420000, 1, 0, 0, 1.0, NULL, NULL]
        - [11, B, 2, 1590115430000, 2, 0, 0, 3.0, NULL, NULL]
        - [12, B, 3, 1590115440000, 3, 0, 0, 6.0, NULL, NULL]
        - [13, B, 4, 1590115450000, 3, 1, 0, 9.0, 1.0, NULL]
        - [14, B, 5, 1590115460000, 3, 2, 0, 12.0, 3.0, NULL]

  - id: 53
    desc: 同窗口下多类聚合函数
    sqlDialect: ["HybridSQL"]
    version: 0.6.0
    sql: |
      SELECT {0}.id, pk, col1, std_ts,
      sum(col1 + count(col1)) OVER w as a1,
      distinct_count(col1) OVER w as a2,
      sum_where(col1, std_ts > timestamp(1590115440000)) OVER w as a3,
      count_where(col1, std_ts > timestamp(1590115440000)) OVER w as a4,
      avg_where(col1, std_ts > timestamp(1590115440000)) OVER w as a5,
      sum(col1) OVER w as a6,
      count(col1) OVER w as a7,
      fz_topn_frequency(id, 3) OVER w as a8
      FROM {0} WINDOW
        w AS (PARTITION BY pk ORDER BY std_ts ROWS BETWEEN 2 PRECEDING AND CURRENT ROW);
    inputs:
      - 
        columns: ["id int", "pk string", "col1 int32", "std_ts timestamp"]
        indexs: ["index1:pk:std_ts"]
        rows:
          - [1, A, 1, 1590115420000]
          - [2, A, 2, 1590115430000]
          - [3, A, 3, 1590115440000]
          - [4, A, 4, 1590115450000]
          - [5, A, 5, 1590115460000]
    expect:
      columns: ["id int32", "pk string", "col1 int32", "std_ts timestamp",
                "a1 bigint", "a2 bigint", "a3 int32", "a4 bigint",
                "a5 double" ,"a6 int32", "a7 bigint", "a8 string"]
      order: id
      rows:
        - [1, A, 1, 1590115420000, 2, 1,  null, 0, null, 1, 1, "1,NULL,NULL"]
        - [2, A, 2, 1590115430000, 7, 2,  null, 0, null, 3, 2, "1,2,NULL"]
        - [3, A, 3, 1590115440000, 15, 3, null, 0, null, 6, 3, "1,2,3"]
        - [4, A, 4, 1590115450000, 18, 3, 4,    1, 4.0,  9, 3, "2,3,4"]
        - [5, A, 5, 1590115460000, 21, 3, 9,    2, 4.5, 12, 3, "3,4,5"]

  - id: 54
    desc: max空窗口
    sqlDialect: ["HybridSQL"]
    inputs:
      -
        columns : ["id int","c1 string","c2 smallint","c3 int","c4 bigint","c5 float",
                   "c6 double","c7 timestamp","c8 date","c9 string","c10 bool"]
        indexs: ["index1:c1:c7"]
        rows:
          - [1,"aa",1,1,30,1.1,2.1,1590738990000,"2020-05-01","a",true]
          - [2,"aa",4,4,33,1.4,2.4,1590738991000,"2020-05-03","c",false]
          - [3,"aa",3,3,32,1.3,2.3,1590738992000,"2020-05-02","b",true]
          - [4,"aa",NULL,NULL,NULL,NULL,NULL,1590738993000,NULL,NULL,NULL]
    sql: |
      SELECT {0}.id, c1, max(c2) OVER w1 as m2, max(c3) OVER w1 as m3, max(c4) OVER w1 as m4,
              max(c5) OVER w1 as m5,max(c6) OVER w1 as m6,max(c7) OVER w1 as m7,
              max(c8) OVER w1 as m8,max(c9) OVER w1 as m9 
      FROM {0} WINDOW
      w1 AS (PARTITION BY {0}.c1 ORDER BY {0}.c7 ROWS BETWEEN 4 PRECEDING AND 2 PRECEDING);
    expect:
      order: id
      columns: ["id int","c1 string","m2 smallint","m3 int","m4 bigint","m5 float",
                "m6 double","m7 timestamp","m8 date","m9 string"]
      rows:
        - [1,"aa",NULL,NULL,NULL,NULL,NULL,NULL,NULL,NULL]
        - [2,"aa",NULL,NULL,NULL,NULL,NULL,NULL,NULL,NULL]
        - [3,"aa",1,1,30,1.1,2.1,1590738990000,"2020-05-01","a"]
        - [4,"aa",4,4,33,1.4,2.4,1590738991000,"2020-05-03","c"]

  - id: 55
    desc: min空窗口
    sqlDialect: ["HybridSQL"]
    inputs:
      -
        columns : ["id int","c1 string","c2 smallint","c3 int","c4 bigint","c5 float","c6 double","c7 timestamp","c8 date","c9 string","c10 bool"]
        indexs: ["index1:c1:c7"]
        rows:
          - [1,"aa",1,1,30,1.1,2.1,1590738990000,"2020-05-01","a",true]
          - [2,"aa",4,4,33,1.4,2.4,1590738991000,"2020-05-03","c",false]
          - [3,"aa",3,3,32,1.3,2.3,1590738992000,"2020-05-02","b",true]
          - [4,"aa",NULL,NULL,NULL,NULL,NULL,1590738993000,NULL,NULL,NULL]
    sql: |
      SELECT {0}.id, c1, min(c2) OVER w1 as m2,min(c3) OVER w1 as m3,min(c4) OVER w1 as m4,min(c5) OVER w1 as m5,min(c6) OVER w1 as m6,min(c7) OVER w1 as m7,min(c8) OVER w1 as m8,min(c9) OVER w1 as m9 FROM {0} WINDOW
      w1 AS (PARTITION BY {0}.c1 ORDER BY {0}.c7 ROWS BETWEEN 4 PRECEDING AND 2 PRECEDING);
    expect:
      order: id
      columns: ["id int","c1 string","m2 smallint","m3 int","m4 bigint","m5 float","m6 double","m7 timestamp","m8 date","m9 string"]
      rows:
        - [1,"aa",NULL,NULL,NULL,NULL,NULL,NULL,NULL,NULL]
        - [2,"aa",NULL,NULL,NULL,NULL,NULL,NULL,NULL,NULL]
        - [3,"aa",1,1,30,1.1,2.1,1590738990000,"2020-05-01","a"]
        - [4,"aa",1,1,30,1.1,2.1,1590738990000,"2020-05-01","a"]
  - id: 56
    desc: window at functions, at is synonym to lag
    sqlDialect: ["HybridSQL"]
    inputs:
      -
        columns : ["id int","pk bigint","c1 string","c2 int","c3 bigint","c4 float",
                   "c5 double","c6 timestamp","c7 date","c8 bool"]
        indexs: ["index1:pk:c6"]
        rows:
          - [1, 1, "a",  1,    30,   1.1,  2.1,  1590738990000, "2020-05-01", true]
          - [2, 1, "c",  4,    33,   1.4,  2.4,  1590738991000, "2020-05-03", false]
          - [3, 1, "b",  3,    32,   1.3,  2.3,  1590738992000, "2020-05-02", true,]
          - [4, 1, NULL, NULL, NULL, NULL, NULL, 1590738993000, NULL, NULL]
          - [5, 1, "d",  5,    35,   1.5,  2.5,  1590738994000, "2020-05-04", false]
    sql: |
      SELECT {0}.id,
          at(c1, 0) OVER w1 as m1,
          at(c1, 2) OVER w1 as m2,
          at(c2, 0) OVER w1 as m3,
          at(c2, 2) OVER w1 as m4,
          at(c3, 0) OVER w1 as m5,
          at(c3, 2) OVER w1 as m6,
          at(c4, 0) OVER w1 as m7,
          at(c4, 2) OVER w1 as m8,
          at(c5, 0) OVER w1 as m9,
          at(c5, 2) OVER w1 as m10,
          at(c6, 0) OVER w1 as m11,
          at(c6, 2) OVER w1 as m12,
          at(c7, 0) OVER w1 as m13,
          at(c7, 2) OVER w1 as m14,
          at(c8, 0) OVER w1 as m15,
          at(c8, 2) OVER w1 as m16
      FROM {0} WINDOW
      w1 AS (PARTITION BY {0}.pk ORDER BY {0}.c6 ROWS BETWEEN 2 PRECEDING AND CURRENT ROW);
    expect:
      order: id
      columns: ["id int","m1 string", "m2 string", "m3 int", "m4 int", "m5 bigint", "m6 bigint",
                "m7 float", "m8 float", "m9 double", "m10 double",
                "m11 timestamp", "m12 timestamp", "m13 date", "m14 date", "m15 bool", "m16 bool"]
      rows:
        - [1, "a", NULL, 1, NULL, 30, NULL, 1.1, NULL, 2.1, NULL,
           1590738990000, NULL, "2020-05-01", NULL, true, NULL]
        - [2, "c", NULL, 4, NULL, 33, NULL, 1.4, NULL, 2.4, NULL,
           1590738991000, NULL, "2020-05-03", NULL, false, NULL]
        - [3, "b", "a", 3, 1, 32, 30, 1.3, 1.1, 2.3, 2.1,
           1590738992000, 1590738990000, "2020-05-02", "2020-05-01", true, true]
        - [4, NULL, "c", NULL, 4, NULL, 33, NULL, 1.4, NULL, 2.4,
           1590738993000, 1590738991000, NULL, "2020-05-03", NULL, false]
        - [5, "d", "b", 5, 3, 35, 32, 1.5, 1.3, 2.5, 2.3,
           1590738994000, 1590738992000, "2020-05-04", "2020-05-02", false, true]

  - id: 57
    desc: |
      correctness for at/lag when offset out-of-range rows_range window frame bound.
      keynote, lag returns value evaluated at the row that is offset rows before the current row within the partition.
      refer https://github.com/4paradigm/OpenMLDB/issues/1554
    inputs:
      - columns: [ "id int","ts timestamp","group1 string","val1 int" ]
        indexs: [ "index1:group1:ts" ]
        name: t1
        data: |
          1, 1612130400000, g1, 1
          2, 1612130401000, g1, 2
          3, 1612130402000, g1, 3
          4, 1612130403000, g1, 4
          5, 1612130404000, g1, 5
          6, 1612130404000, g2, 4
          7, 1612130405000, g2, 3
          8, 1612130406000, g2, 2
    sql: |
      select
      `id`,
      `val1`,
      lag(val1, 0) over w1 as agg1,
      lag(val1, 1) over w1 as agg2,
      lag(val1, 3) over w1 as agg3
      from `t1` WINDOW
        w1 as (partition by `group1` order by `ts` rows_range between 2s preceding and 1s preceding MAXSIZE 10);
    expect:
      columns: ["id int", "val1 int", "agg1 int", "agg2 int", "agg3 int"]
      order: id
      rows:
        - [1, 1, 1, NULL, NULL]
        - [2, 2, 2, 1,    NULL]
        - [3, 3, 3, 2,    NULL]
        - [4, 4, 4, 3,    1]
        - [5, 5, 5, 4,    2]
        - [6, 4, 4, NULL, NULL]
        - [7, 3, 3, 4,    NULL]
        - [8, 2, 2, 3,    NULL]

  - id: 58
    desc: |
      correctness for at/lag when offset out-of-range rows_range window frame bound, together with other window function.
      refer https://github.com/4paradigm/OpenMLDB/issues/1554
    inputs:
      - columns: [ "id int","ts timestamp","group1 string","val1 int" ]
        indexs: [ "index1:group1:ts" ]
        name: t1
        data: |
          1, 1612130400000, g1, 1
          2, 1612130401000, g1, 2
          3, 1612130402000, g1, 3
          4, 1612130403000, g1, 4
          5, 1612130404000, g1, 5
          6, 1612130405000, g2, 4
          7, 1612130406000, g2, 3
          8, 1612130407000, g2, 2
    sql: |
      select
      `id`,
      `val1`,
      lag(val1, 0) over w1 as agg1,
      lag(val1, 3) over w1 as agg2,
      first_value(val1) over w1 as agg3
      from `t1` WINDOW
        w1 as (partition by `group1` order by `ts` rows_range between 2s preceding and 1s preceding MAXSIZE 10);
    expect:
      columns: ["id int", "val1 int", "agg1 int", "agg2 int", "agg3 int"]
      order: id
      rows:
        - [1, 1, 1, NULL, NULL]
        - [2, 2, 2, NULL, 1]
        - [3, 3, 3, NULL, 2]
        - [4, 4, 4, 1,    3]
        - [5, 5, 5, 2,    4]
        - [6, 4, 4, NULL, NULL]
        - [7, 3, 3, NULL, 4]
        - [8, 2, 2, NULL, 3]

  - id: 59
    desc: |
      correctness for at/lag when offset out-of-range window frame bound.
      keynote, lag returns value evaluated at the row that is offset rows before the current row within the partition.
      refer https://github.com/4paradigm/OpenMLDB/issues/1554
    inputs:
      - columns: [ "id int","ts timestamp","group1 string","val1 int" ]
        indexs: [ "index1:group1:ts" ]
        name: t1
        data: |
          1, 1612130400000, g1, 1
          2, 1612130401000, g1, 2
          3, 1612130402000, g1, 3
          4, 1612130403000, g1, 4
          5, 1612130404000, g1, 5
          6, 1612130405000, g2, 4
          7, 1612130406000, g2, 3
          8, 1612130407000, g2, 2
    sql: |
      select
      `id`,
      `val1`,
      lag(val1, 0) over w1 as agg1,
      lag(val1, 1) over w1 as agg2,
      lag(val1, 3) over w1 as agg3
      from `t1` WINDOW
        w1 as (partition by `group1` order by `ts` rows between 2 preceding and 1 preceding);
    expect:
      columns: ["id int", "val1 int", "agg1 int", "agg2 int", "agg3 int"]
      order: id
      rows:
        - [1, 1, 1, NULL, NULL]
        - [2, 2, 2, 1,    NULL]
        - [3, 3, 3, 2,    NULL]
        - [4, 4, 4, 3,    1]
        - [5, 5, 5, 4,    2]
        - [6, 4, 4, NULL, NULL]
        - [7, 3, 3, 4,    NULL]
        - [8, 2, 2, 3,    NULL]

  - id: 60
    desc: |
      correctness for at/lag when offset out-of-range rows window frame bound
      refer https://github.com/4paradigm/OpenMLDB/issues/1554
    inputs:
      - columns: [ "id int","ts timestamp","group1 string","val1 int" ]
        indexs: [ "index1:group1:ts" ]
        name: t1
        data: |
          1, 1612130400000, g1, 1
          2, 1612130401000, g1, 2
          3, 1612130402000, g1, 3
          4, 1612130403000, g1, 4
          5, 1612130404000, g1, 5
          6, 1612130405000, g2, 4
          7, 1612130406000, g2, 3
          8, 1612130407000, g2, 2
    sql: |
      select
      `id`,
      `val1`,
      lag(val1, 0) over w1 as agg1,
      lag(val1, 3) over w1 as agg2,
      first_value(val1) over w1 as agg3
      from `t1` WINDOW
        w1 as (partition by `group1` order by `ts` rows between 2 preceding and 1 preceding);
    expect:
      columns: ["id int", "val1 int", "agg1 int", "agg2 int", "agg3 int"]
      order: id
      rows:
        - [1, 1, 1, NULL, NULL]
        - [2, 2, 2, NULL, 1]
        - [3, 3, 3, NULL, 2]
        - [4, 4, 4, 1,    3]
        - [5, 5, 5, 2,    4]
        - [6, 4, 4, NULL, NULL]
        - [7, 3, 3, NULL, 4]
        - [8, 2, 2, NULL, 3]

  - id: 61
    desc: median
    sqlDialect: ["HybridSQL"]
    version: 0.6.0
    inputs:
      -
        columns : ["id int","c1 string","c2 smallint","c3 int","c4 bigint","c5 float","c6 double","c7 timestamp","c8 date","c9 string","c10 bool"]
        indexs: ["index1:c1:c7"]
        rows:
          - [1,"aa",1,1,30,1.1,2.1,1590738990000,"2020-05-01","a",true]
          - [2,"aa",4,4,33,1.4,2.4,1590738991000,"2020-05-03","c",false]
          - [3,"aa",1,1,33,1.1,2.1,1590738992000,"2020-05-02","b",true]
          - [4,"aa",NULL,NULL,NULL,NULL,NULL,1590738993000,NULL,NULL,NULL]
    sql: |
      SELECT {0}.id, c1, median(c2) OVER w1 as m2,median(c3) OVER w1 as m3,median(c4) OVER w1 as m4,median(c5) OVER w1 as m5,median(c6) OVER w1 as m6 FROM {0} WINDOW
      w1 AS (PARTITION BY {0}.c1 ORDER BY {0}.c7 ROWS BETWEEN 2 PRECEDING AND CURRENT ROW);
    expect:
      order: id
      columns: ["id int","c1 string","m2 double","m3 double","m4 double","m5 double","m6 double"]
      rows:
        - [1,"aa",1,1,30,1.1000000238418579,2.1]
        - [2,"aa",2.5,2.5,31.5,1.25,2.25]
        - [3,"aa",1,1,33,1.1000000238418579,2.1]
        - [4,"aa",2.5,2.5,33,1.25,2.25]
  -
    id: 62
    desc: top_n_key_*_cate_where-normal-2
    mode: cli-unsupport
    sqlDialect: ["HybridSQL"]
    inputs:
      -
        columns : ["id int","c1 string","c2 smallint","c3 int","c4 bigint","c5 float","c6 double","c7 timestamp","c8 date","c9 string","c10 bool"]
        indexs: ["index1:id:c7","index2:c1:c7"]
        rows:
          - [1,"aa",1,2,30,1.1,2.1,1590738990000,"2020-05-01","a",true]
          - [2,"aa",4,2,33,1.4,2.4,1590738991000,"2020-05-03","c",true]
          - [3,"aa",NULL,NULL,NULL,NULL,NULL,1590738992000,NULL,NULL,true]
          - [4,"aa",3,3,32,1.3,2.3,1590738993000,"2020-05-02","b",true]
          - [5,"aa",NULL,2,NULL,NULL,NULL,1590738994000,NULL,NULL,true]
          - [6,"aa",4,5,33,1.4,2.4,1590738995000,"2020-05-03","c",true]
          - [7,"aa",5,5,33,1.4,2.4,1590738996000,"2020-05-03","c",false]
          - [8,"aa",6,5,33,1.4,2.4,1590738997000,"2020-05-03","c",true]
          - [9,"aa",NULL,4,NULL,NULL,NULL,1590738998000,NULL,NULL,true]
          - [10,"aa",NULL,4,NULL,NULL,NULL,1590738999000,NULL,NULL,NULL]
    dataProvider:
      - ["top_n_key_max_cate_where","top_n_key_min_cate_where","top_n_key_count_cate_where","top_n_key_sum_cate_where","top_n_key_avg_cate_where"]
    sql: |
      SELECT {0}.id, {0}.c1,
      d[0]({0}.c2,{0}.c10,c3,2) OVER w1 as m2,
      FROM {0} 
      WINDOW w1 AS (PARTITION BY {0}.c1 ORDER BY {0}.c7 ROWS BETWEEN UNBOUNDED PRECEDING AND CURRENT ROW);
    expect:
      order: id
      columns: ["id int","c1 string","m2 string"]
    expectProvider:
      0:
        rows:
          - [1,"aa","2:1"]
          - [2,"aa","2:4"]
          - [3,"aa","2:4"]
          - [4,"aa","3:3,2:4"]
          - [5,"aa","3:3,2:4"]
          - [6,"aa","5:4,3:3"]
          - [7,"aa","5:4,3:3"]
          - [8,"aa","5:6,3:3"]
          - [9,"aa","5:6,3:3"]
          - [10,"aa","5:6,3:3"]
      1:
        rows:
          - [1,"aa","2:1"]
          - [2,"aa","2:1"]
          - [3,"aa","2:1"]
          - [4,"aa","3:3,2:1"]
          - [5,"aa","3:3,2:1"]
          - [6,"aa","5:4,3:3"]
          - [7,"aa","5:4,3:3"]
          - [8,"aa","5:4,3:3"]
          - [9,"aa","5:4,3:3"]
          - [10,"aa","5:4,3:3"]
      2:
        rows:
          - [1,"aa","2:1"]
          - [2,"aa","2:2"]
          - [3,"aa","2:2"]
          - [4,"aa","3:1,2:2"]
          - [5,"aa","3:1,2:2"]
          - [6,"aa","5:1,3:1"]
          - [7,"aa","5:1,3:1"]
          - [8,"aa","5:2,3:1"]
          - [9,"aa","5:2,3:1"]
          - [10,"aa","5:2,3:1"]
      3:
        rows:
          - [1,"aa","2:1"]
          - [2,"aa","2:5"]
          - [3,"aa","2:5"]
          - [4,"aa","3:3,2:5"]
          - [5,"aa","3:3,2:5"]
          - [6,"aa","5:4,3:3"]
          - [7,"aa","5:4,3:3"]
          - [8,"aa","5:10,3:3"]
          - [9,"aa","5:10,3:3"]
          - [10,"aa","5:10,3:3"]
      4:
        rows:
          - [1,"aa","2:1.000000"]
          - [2,"aa","2:2.500000"]
          - [3,"aa","2:2.500000"]
          - [4,"aa","3:3.000000,2:2.500000"]
          - [5,"aa","3:3.000000,2:2.500000"]
          - [6,"aa","5:4.000000,3:3.000000"]
          - [7,"aa","5:4.000000,3:3.000000"]
          - [8,"aa","5:5.000000,3:3.000000"]
          - [9,"aa","5:5.000000,3:3.000000"]
          - [10,"aa","5:5.000000,3:3.000000"]


<|MERGE_RESOLUTION|>--- conflicted
+++ resolved
@@ -1733,13 +1733,9 @@
           - [4,"aa","b:1","b:1","b:1","b:1","b:1"]
   -
     id: 39
-<<<<<<< HEAD
-    desc: "top_n_key_*_cate_where-fail1"
-    mode: batch-unsupport
-=======
     desc: |
       top_n_key_*_cate_where-fail1, float or bool can't be category
->>>>>>> 2cec181a
+    mode: batch-unsupport
     sqlDialect: ["HybridSQL"]
     level: 5
     inputs:
@@ -1772,13 +1768,9 @@
       success: false
   -
     id: 40
-<<<<<<< HEAD
-    desc: "top_n_key_*_cate_where-fail2"
-    mode: batch-unsupport
-=======
     desc: |
       top_n_key_*_cate_where-fail2. Value can not be timestamp, date, string, bool, excepting top_n_key_count_cate_where
->>>>>>> 2cec181a
+    mode: batch-unsupport
     sqlDialect: ["HybridSQL"]
     level: 5
     inputs:
