--- conflicted
+++ resolved
@@ -466,10 +466,7 @@
       success: false
   - id: 17
     desc: "int_DIV_int_正确"
-<<<<<<< HEAD
-=======
-    mode: batch-unsupport
->>>>>>> 907413f5
+    mode: batch-unsupport
     inputs:
       -
         columns : ["id bigint","c1 string","c2 smallint","c3 int","c4 bigint","c5 float","c6 double","c7 timestamp","c8 date","c9 bool"]
