# Copyright 2021 4Paradigm
#
# Licensed under the Apache License, Version 2.0 (the "License");
# you may not use this file except in compliance with the License.
# You may obtain a copy of the License at
#
#   http://www.apache.org/licenses/LICENSE-2.0
#
# Unless required by applicable law or agreed to in writing, software
# distributed under the License is distributed on an "AS IS" BASIS,
# WITHOUT WARRANTIES OR CONDITIONS OF ANY KIND, either express or implied.
# See the License for the specific language governing permissions and
# limitations under the License.

db: test_zw
debugs: []
version: 0.5.0
cases:
  - id: 0
    desc: 正常union
    inputs:
      - columns: ["id int","c1 string","c3 int","c4 bigint","c5 float","c6 double","c7 timestamp","c8 date"]
        indexs: ["index1:c3:c7"]
        rows:
          - [1,"aa",20,30,1.1,2.1,1590738990000,"2020-05-01"]
          - [4,"dd",20,33,1.4,2.4,1590738993000,"2020-05-04"]
          - [5,"ee",21,34,1.5,2.5,1590738994000,"2020-05-05"]
      - columns: ["id int","c1 string","c3 int","c4 bigint","c5 float","c6 double","c7 timestamp","c8 date"]
        indexs: ["index1:c3:c7"]
        rows:
          - [2,"bb",20,31,1.2,2.2,1590738991000,"2020-05-02"]
          - [3,"cc",20,32,1.3,2.3,1590738992000,"2020-05-03"]
    sql: |
      SELECT id, c1, c3, sum(c4) OVER w1 as w1_c4_sum FROM {0} WINDOW w1 AS (UNION {1} PARTITION BY {0}.c3 ORDER BY {0}.c7 ROWS BETWEEN 2 PRECEDING AND CURRENT ROW);
    expect:
      order: id
      columns: ["id int","c1 string","c3 int","w1_c4_sum bigint"]
      rows:
        - [1,"aa",20,30]
        - [4,"dd",20,96]
        - [5,"ee",21,34]
  - id: 1
    desc: union的表列个数不一致
    inputs:
      - columns: ["id int","c1 string","c3 int","c4 bigint","c5 float","c6 double","c7 timestamp","c8 date"]
        indexs: ["index1:c3:c7"]
        rows:
          - [1,"aa",20,30,1.1,2.1,1590738990000,"2020-05-01"]
          - [4,"dd",20,33,1.4,2.4,1590738993000,"2020-05-04"]
          - [5,"ee",21,34,1.5,2.5,1590738994000,"2020-05-05"]
      - columns: ["id int","c1 string","c3 int","c4 bigint","c5 float","c6 double","c7 timestamp"]
        indexs: ["index1:c3:c7"]
        rows:
          - [2,"bb",20,31,1.2,2.2,1590738991000]
          - [3,"cc",20,32,1.3,2.3,1590738992000]
    sql: |
      SELECT id, c1, c3, sum(c4) OVER w1 as w1_c4_sum FROM {0} WINDOW w1 AS (UNION {1} PARTITION BY {0}.c3 ORDER BY {0}.c7 ROWS BETWEEN 2 PRECEDING AND CURRENT ROW);
    expect:
      success: false
  - id: 2
    desc: 列类型不一致
    inputs:
      - columns: ["id int","c1 string","c3 int","c4 bigint","c5 float","c6 double","c7 timestamp","c8 date"]
        indexs: ["index1:c3:c7"]
        rows:
          - [1,"aa",20,30,1.1,2.1,1590738990000,"2020-05-01"]
          - [4,"dd",20,33,1.4,2.4,1590738993000,"2020-05-04"]
          - [5,"ee",21,34,1.5,2.5,1590738994000,"2020-05-05"]
      - columns: ["id int","c1 string","c3 int","c4 bigint","c5 float","c6 double","c7 timestamp","c8 string"]
        indexs: ["index1:c3:c7"]
        rows:
          - [2,"bb",20,31,1.2,2.2,1590738991000,"2020-05-02"]
          - [3,"cc",20,32,1.3,2.3,1590738992000,"2020-05-03"]
    sql: |
      SELECT id, c1, c3, sum(c4) OVER w1 as w1_c4_sum FROM {0} WINDOW w1 AS (UNION {1} PARTITION BY {0}.c3 ORDER BY {0}.c7 ROWS BETWEEN 2 PRECEDING AND CURRENT ROW);
    expect:
      success: false
  - id: 3
    desc: 列名不一致
    inputs:
      - columns: ["id int","c1 string","c3 int","c4 bigint","c5 float","c6 double","c7 timestamp","c8 date"]
        indexs: ["index1:c3:c7"]
        rows:
          - [1,"aa",20,30,1.1,2.1,1590738990000,"2020-05-01"]
          - [4,"dd",20,33,1.4,2.4,1590738993000,"2020-05-04"]
          - [5,"ee",21,34,1.5,2.5,1590738994000,"2020-05-05"]
      - columns: ["id int","c1 string","c3 int","c4 bigint","c5 float","c6 double","c7 timestamp","c9 date"]
        indexs: ["index1:c3:c7"]
        rows:
          - [2,"bb",20,31,1.2,2.2,1590738991000,"2020-05-02"]
          - [3,"cc",20,32,1.3,2.3,1590738992000,"2020-05-03"]
    sql: |
      SELECT id, c1, c3, sum(c4) OVER w1 as w1_c4_sum FROM {0} WINDOW w1 AS (UNION {1} PARTITION BY {0}.c3 ORDER BY {0}.c7 ROWS BETWEEN 2 PRECEDING AND CURRENT ROW);
    expect:
      success: false
  - id: 4
    desc: 使用列别名后schema一致
    inputs:
      - columns: ["id int","c1 string","c3 int","c4 bigint","c5 float","c6 double","c7 timestamp","c8 date"]
        indexs: ["index1:c3:c7"]
        rows:
          - [1,"aa",20,30,1.1,2.1,1590738990000,"2020-05-01"]
          - [4,"dd",20,33,1.4,2.4,1590738993000,"2020-05-04"]
          - [5,"ee",21,34,1.5,2.5,1590738994000,"2020-05-05"]
      - columns: ["id int","c1 string","c3 int","c4 bigint","c5 float","c6 double","c7 timestamp","c9 date"]
        indexs: ["index1:c3:c7"]
        rows:
          - [2,"bb",20,31,1.2,2.2,1590738991000,"2020-05-02"]
          - [3,"cc",20,32,1.3,2.3,1590738992000,"2020-05-03"]
    sql: |
      SELECT id, c1, c3, sum(c4) OVER w1 as w1_c4_sum FROM {0} WINDOW
      w1 AS (UNION (select id, c1,c3,c4,c5,c6,c7,c9 as c8 from {1})
      PARTITION BY {0}.c3 ORDER BY {0}.c7 ROWS BETWEEN 2 PRECEDING AND CURRENT ROW);
    expect:
      order: id
      columns: ["id int","c1 string","c3 int","w1_c4_sum bigint"]
      rows:
        - [1,"aa",20,30]
        - [4,"dd",20,96]
        - [5,"ee",21,34]
  - id: 5
    desc: 样本表使用索引,UNION表未命中索引
    mode: rtidb-unsupport
    inputs:
      - columns: ["id int","c1 string","c3 int","c4 bigint","c5 float","c6 double","c7 timestamp","c8 date"]
        indexs: ["index1:c3:c7"]
        rows:
          - [1,"aa",20,30,1.1,2.1,1590738990000,"2020-05-01"]
          - [4,"dd",20,33,1.4,2.4,1590738993000,"2020-05-04"]
          - [5,"ee",21,34,1.5,2.5,1590738994000,"2020-05-05"]
      - columns: ["id int","c1 string","c3 int","c4 bigint","c5 float","c6 double","c7 timestamp","c8 date"]
        indexs: ["index1:c1:c7"]
        rows:
          - [2,"bb",20,31,1.2,2.2,1590738991000,"2020-05-02"]
          - [3,"cc",20,32,1.3,2.3,1590738992000,"2020-05-03"]
    sql: |
      SELECT id, c1, c3, sum(c4) OVER w1 as w1_c4_sum FROM {0} WINDOW w1 AS (UNION {1} PARTITION BY {0}.c3 ORDER BY {0}.c7 ROWS BETWEEN 2 PRECEDING AND CURRENT ROW);
    expect:
      order: id
      columns: ["id int","c1 string","c3 int","w1_c4_sum bigint"]
      rows:
        - [1,"aa",20,30]
        - [4,"dd",20,96]
        - [5,"ee",21,34]
  - id: 6
    desc: union表使用索引,样本表未命中索引
    mode: rtidb-unsupport
    inputs:
      - columns: ["id int","c1 string","c3 int","c4 bigint","c5 float","c6 double","c7 timestamp","c8 date"]
        indexs: ["index1:c1:c7"]
        rows:
          - [1,"aa",20,30,1.1,2.1,1590738990000,"2020-05-01"]
          - [4,"dd",20,33,1.4,2.4,1590738993000,"2020-05-04"]
          - [5,"ee",21,34,1.5,2.5,1590738994000,"2020-05-05"]
      - columns: ["id int","c1 string","c3 int","c4 bigint","c5 float","c6 double","c7 timestamp","c8 date"]
        indexs: ["index1:c3:c7"]
        rows:
          - [2,"bb",20,31,1.2,2.2,1590738991000,"2020-05-02"]
          - [3,"cc",20,32,1.3,2.3,1590738992000,"2020-05-03"]
    sql: |
      SELECT id, c1, c3, sum(c4) OVER w1 as w1_c4_sum FROM {0} WINDOW w1 AS (UNION {1} PARTITION BY {0}.c3 ORDER BY {0}.c7 ROWS BETWEEN 2 PRECEDING AND CURRENT ROW);
    expect:
      order: id
      columns: ["id int","c1 string","c3 int","w1_c4_sum bigint"]
      rows:
        - [1,"aa",20,30]
        - [4,"dd",20,96]
        - [5,"ee",21,34]
  - id: 7
    desc: 样本表union表都使用索引
    inputs:
      - columns: ["id int","c1 string","c3 int","c4 bigint","c5 float","c6 double","c7 timestamp","c8 date"]
        indexs: ["index1:c3:c7"]
        rows:
          - [1,"aa",20,30,1.1,2.1,1590738990000,"2020-05-01"]
          - [4,"dd",20,33,1.4,2.4,1590738993000,"2020-05-04"]
          - [5,"ee",21,34,1.5,2.5,1590738994000,"2020-05-05"]
      - columns: ["id int","c1 string","c3 int","c4 bigint","c5 float","c6 double","c7 timestamp","c8 date"]
        indexs: ["index1:c3:c7"]
        rows:
          - [2,"bb",20,31,1.2,2.2,1590738991000,"2020-05-02"]
          - [3,"cc",20,32,1.3,2.3,1590738992000,"2020-05-03"]
    sql: |
      SELECT id, c1, c3, sum(c4) OVER w1 as w1_c4_sum FROM {0} WINDOW w1 AS (UNION {1} PARTITION BY {0}.c3 ORDER BY {0}.c7 ROWS BETWEEN 2 PRECEDING AND CURRENT ROW);
    expect:
      order: id
      columns: ["id int","c1 string","c3 int","w1_c4_sum bigint"]
      rows:
        - [1,"aa",20,30]
        - [4,"dd",20,96]
        - [5,"ee",21,34]
  - id: 8
    desc: union多表
    inputs:
      - columns: ["id int","c1 string","c3 int","c4 bigint","c5 float","c6 double","c7 timestamp","c8 date"]
        indexs: ["index1:c3:c7"]
        rows:
          - [1,"aa",20,30,1.1,2.1,1590738990000,"2020-05-01"]
          - [4,"dd",20,33,1.4,2.4,1590738993000,"2020-05-04"]
          - [5,"dd",20,33,1.4,2.4,1590738994000,"2020-05-04"]
          - [6,"ee",21,34,1.5,2.5,1590738995000,"2020-05-05"]
      - columns: ["id int","c1 string","c3 int","c4 bigint","c5 float","c6 double","c7 timestamp","c8 date"]
        indexs: ["index1:c3:c7"]
        rows:
          - [3,"cc",20,32,1.3,2.3,1590738992000,"2020-05-03"]
      - columns: ["id int","c1 string","c3 int","c4 bigint","c5 float","c6 double","c7 timestamp","c8 date"]
        indexs: ["index1:c3:c7"]
        rows:
          - [2,"bb",20,31,1.2,2.2,1590738991000,"2020-05-02"]
    sql: |
      SELECT id, c1, c3, sum(c4) OVER w1 as w1_c4_sum FROM {0} WINDOW w1 AS (UNION {1},{2} PARTITION BY {0}.c3 ORDER BY {0}.c7 ROWS BETWEEN 3 PRECEDING AND CURRENT ROW);
    expect:
      order: id
      columns: ["id int","c1 string","c3 int","w1_c4_sum bigint"]
      rows:
        - [1,"aa",20,30]
        - [4,"dd",20,126]
        - [5,"dd",20,129]
        - [6,"ee",21,34]
  - id: 9
    desc: 结合limit
    tags: ["TODO", "@zhaowei remove limit case here"]
    inputs:
      - columns: ["id int","c1 string","c3 int","c4 bigint","c5 float","c6 double","c7 timestamp","c8 date"]
        indexs: ["index1:c3:c7"]
        rows:
          - [1,"aa",20,30,1.1,2.1,1590738990000,"2020-05-01"]
          - [4,"dd",20,33,1.4,2.4,1590738993000,"2020-05-04"]
          - [5,"ee",21,34,1.5,2.5,1590738994000,"2020-05-05"]
      - columns: ["id int","c1 string","c3 int","c4 bigint","c5 float","c6 double","c7 timestamp","c8 date"]
        indexs: ["index1:c3:c7"]
        rows:
          - [2,"bb",20,31,1.2,2.2,1590738991000,"2020-05-02"]
          - [3,"cc",20,32,1.3,2.3,1590738992000,"2020-05-03"]
    sql: |
      SELECT id, c1, c3, sum(c4) OVER w1 as w1_c4_sum FROM {0} WINDOW
      w1 AS (UNION {1} PARTITION BY {0}.c3 ORDER BY {0}.c7 ROWS BETWEEN 2 PRECEDING AND CURRENT ROW) limit 2;
    expect:
      order: id
      columns: ["id int","c1 string","c3 int","w1_c4_sum bigint"]
      rows:
        - [1,"aa",20,30]
        - [5,"ee",21,34]
  - id: 10
    desc: 使用两个pk
    inputs:
      - columns: ["id int","c1 string","c3 int","c4 bigint","c5 float","c6 double","c7 timestamp","c8 date"]
        indexs: ["index1:c1|c3:c7"]
        rows:
          - [1,"aa",20,30,1.1,2.1,1590738990000,"2020-05-01"]
          - [4,"aa",20,33,1.4,2.4,1590738993000,"2020-05-04"]
          - [5,"ee",21,34,1.5,2.5,1590738994000,"2020-05-05"]
          - [6,"ee",21,33,1.4,2.4,1590738995000,"2020-05-04"]
      - columns: ["id int","c1 string","c3 int","c4 bigint","c5 float","c6 double","c7 timestamp","c8 date"]
        indexs: ["index1:c1|c3:c7"]
        rows:
          - [2,"aa",20,31,1.2,2.2,1590738991000,"2020-05-02"]
          - [3,"aa",20,32,1.3,2.3,1590738992000,"2020-05-03"]
    sql: |
      SELECT id, c1, c3, sum(c4) OVER w1 as w1_c4_sum FROM {0} WINDOW w1 AS (UNION {1} PARTITION BY {0}.c1,{0}.c3 ORDER BY {0}.c7 ROWS BETWEEN 2 PRECEDING AND CURRENT ROW);
    expect:
      order: id
      columns: ["id int","c1 string","c3 int","w1_c4_sum bigint"]
      rows:
        - [1,"aa",20,30]
        - [4,"aa",20,96]
        - [5,"ee",21,34]
        - [6,"ee",21,67]
  - id: 11
    desc: 样本表和union表都使用子查询
    inputs:
      - columns: ["id int","c1 string","c3 int","c4 bigint","c5 float","c6 double","c7 timestamp","c8 date"]
        indexs: ["index1:c3:c7"]
        rows:
          - [1,"aa",20,30,1.1,2.1,1590738990000,"2020-05-01"]
          - [4,"dd",20,33,1.4,2.4,1590738993000,"2020-05-04"]
          - [5,"ee",21,34,1.5,2.5,1590738994000,"2020-05-05"]
      - columns: ["id int","c1 string","c3 int","c4 bigint","c5 float","c6 double","c7 timestamp","c8 date"]
        indexs: ["index1:c3:c7"]
        rows:
          - [2,"bb",20,31,1.2,2.2,1590738991000,"2020-05-02"]
          - [3,"cc",20,32,1.3,2.3,1590738992000,"2020-05-03"]
    sql: |
      SELECT id, c1, c3, sum(c4) OVER w1 as w1_c4_sum FROM (select * from {0}) WINDOW w1 AS (UNION (select * from {1}) PARTITION BY {0}.c3 ORDER BY {0}.c7 ROWS BETWEEN 2 PRECEDING AND CURRENT ROW);
    expect:
      order: id
      columns: ["id int","c1 string","c3 int","w1_c4_sum bigint"]
      rows:
        - [1,"aa",20,30]
        - [4,"dd",20,96]
        - [5,"ee",21,34]
  - id: 12
    desc: union多表,其中一个子查询
    inputs:
      - columns: ["id int","c1 string","c3 int","c4 bigint","c5 float","c6 double","c7 timestamp","c8 date"]
        indexs: ["index1:c3:c7"]
        rows:
          - [1,"aa",20,30,1.1,2.1,1590738990000,"2020-05-01"]
          - [4,"dd",20,33,1.4,2.4,1590738993000,"2020-05-04"]
          - [5,"dd",20,33,1.4,2.4,1590738994000,"2020-05-04"]
          - [6,"ee",21,34,1.5,2.5,1590738995000,"2020-05-05"]
      - columns: ["id int","c1 string","c3 int","c4 bigint","c5 float","c6 double","c7 timestamp","c8 date"]
        indexs: ["index1:c3:c7"]
        rows:
          - [3,"cc",20,32,1.3,2.3,1590738992000,"2020-05-03"]
      - columns: ["id int","c1 string","c3 int","c4 bigint","c5 float","c6 double","c7 timestamp","c8 date"]
        indexs: ["index1:c3:c7"]
        rows:
          - [2,"bb",20,31,1.2,2.2,1590738991000,"2020-05-02"]
    sql: |
      SELECT id, c1, c3, sum(c4) OVER w1 as w1_c4_sum FROM {0} WINDOW w1 AS (UNION (select * from {1}),{2} PARTITION BY {0}.c3 ORDER BY {0}.c7 ROWS BETWEEN 3 PRECEDING AND CURRENT ROW);
    expect:
      order: id
      columns: ["id int","c1 string","c3 int","w1_c4_sum bigint"]
      rows:
        - [1,"aa",20,30]
        - [4,"dd",20,126]
        - [5,"dd",20,129]
        - [6,"ee",21,34]
  - id: 13
    desc: 样本表不进入window
    inputs:
      - columns: ["id int","c1 string","c3 int","c4 bigint","c5 float","c6 double","c7 timestamp","c8 date"]
        indexs: ["index1:c1:c7"]
        rows:
          - [1,"aa",20,30,1.1,2.1,1590738993000,"2020-05-01"]
          - [4,"dd",20,33,1.4,2.4,1590738994000,"2020-05-04"]
          - [5,"ee",21,34,1.5,2.5,1590738995000,"2020-05-05"]
      - columns: ["id int","c1 string","c3 int","c4 bigint","c5 float","c6 double","c7 timestamp","c8 date"]
        indexs: ["index1:c3:c7"]
        rows:
          - [2,"bb",20,31,1.2,2.2,1590738991000,"2020-05-02"]
          - [3,"cc",20,32,1.3,2.3,1590738992000,"2020-05-03"]
    sql: |
      SELECT id, c1, c3, sum(c4) OVER w1 as w1_c4_sum FROM {0} WINDOW
      w1 AS (UNION {1} PARTITION BY {0}.c3 ORDER BY {0}.c7 ROWS BETWEEN 2 PRECEDING AND CURRENT ROW INSTANCE_NOT_IN_WINDOW);
    expect:
      order: id
      columns: ["id int","c1 string","c3 int","w1_c4_sum bigint"]
      rows:
        - [1,"aa",20,93]
        - [4,"dd",20,96]
        - [5,"ee",21,34]

  - id: 14
    desc: WINDOW UNION 子查询, column cast 和 const cast子查询, string cast as date 
    mode: offline-unsupport
    inputs:
      - columns: ["id int","c1 string","c3 int","c4 bigint","c5 float","c6 double","c7 timestamp","c8 date"]
        indexs: ["index1:c1:c7"]
        rows:
          - [1,"aa",20,30,1.1,2.1,1590738993000,"2020-05-01"]
          - [4,"dd",20,33,1.4,2.4,1590738994000,"2020-05-04"]
          - [5,"ee",21,34,1.5,2.5,1590738995000,"2020-05-05"]
      - columns: ["id int","c1 string","c3 int","c4str string","c5 float","c6 double","c7 timestamp"]
        indexs: ["index1:c3:c7"]
        rows:
          - [2, "bb", 20, "31", 1.2, 2.2, 1590738991000]
          - [3, "cc", 20, "32", 1.3, 2.3, 1590738992000]
    sql: |
      SELECT id, c1, c3, c8, 
      distinct_count(c8) OVER w1 as w1_c8_dis_cnt,
      sum(c4) OVER w1 as w1_c4_sum 
      FROM {0} WINDOW
      w1 AS (UNION (select id, c1, c3, bigint(c4str) as c4, c5, c6, c7, date("2020-10-01") as c8 from {1})
      PARTITION BY {0}.c3 ORDER BY {0}.c7 ROWS BETWEEN 2 PRECEDING AND CURRENT ROW INSTANCE_NOT_IN_WINDOW);
    expect:
      order: id
      columns: ["id int", "c1 string", "c3 int", "c8 date", "w1_c8_dis_cnt bigint", "w1_c4_sum bigint"]
      rows:
        - [1, "aa", 20, "2020-05-01", 2, 93]
        - [4, "dd", 20, "2020-05-04", 2, 96]
        - [5, "ee", 21, "2020-05-05", 1, 34]
  - id: 14-2
    desc: WINDOW UNION 子查询, column cast 和 const cast子查询. cast column as partition key 
    mode: offline-unsupport
    inputs:
      - columns: ["id int","c1 string","c3f float","c4 bigint","c5 float","c6 double","c7 timestamp","c8 date"]
        indexs: ["index1:c1:c7"]
        rows:
          - [1,"aa",20.0, 30,1.1,2.1,1590738993000,"2020-05-01"]
          - [4,"dd",20.1, 33,1.4,2.4,1590738994000,"2020-05-04"]
          - [5,"ee",21.2, 34,1.5,2.5,1590738995000,"2020-05-05"]
      - columns: ["id int","c1 string","c3 int","c4 bigint","c5 float","c6 double","c7 timestamp"]
        indexs: ["index1:c3:c7"]
        rows:
          - [2,"bb",20,31,1.2,2.2,1590738991000]
          - [3,"cc",20,32,1.3,2.3,1590738992000]
    sql: |
      SELECT id, c1, c3, c8, 
      distinct_count(c8) OVER w1 as w1_c8_dis_cnt,
      sum(c4) OVER w1 as w1_c4_sum 
      FROM (select id, c1, int(c3f) as c3, c4, c5, c6, c7, c8 from {0}) WINDOW
      w1 AS (UNION (select id, c1, c3, c4, c5, c6, c7, date("2020-10-01") as c8 from {1})
      PARTITION BY c3 ORDER BY c7 ROWS BETWEEN 2 PRECEDING AND CURRENT ROW INSTANCE_NOT_IN_WINDOW);
    expect:
      order: id
      columns: ["id int", "c1 string", "c3 int", "c8 date", "w1_c8_dis_cnt bigint", "w1_c4_sum bigint"]
      rows:
        - [1, "aa", 20, "2020-05-01", 2, 93]
        - [4, "dd", 20, "2020-05-04", 2, 96]
        - [5, "ee", 21, "2020-05-05", 1, 34]
  - id: 14-3
    desc: WINDOW UNION 子查询, timestamp(string) as window ts
    mode: offline-unsupport
    inputs:
      - columns: ["id int","c1 string","c3f float","c4 bigint","c5 float","c6 double","c7str string","c8 date"]
        indexs: ["index1:c1:c4"]
        rows:
          - [1,"aa",20.0, 30,1.1,2.1,"2020-05-29 15:56:33","2020-05-01"]
          - [4,"dd",20.1, 33,1.4,2.4,"2020-05-29 15:56:34","2020-05-04"]
          - [5,"ee",21.2, 34,1.5,2.5,"2020-05-29 15:56:35","2020-05-05"]
      - columns: ["id int","c1 string","c3 int","c4 bigint","c5 float","c6 double","c7 timestamp"]
        indexs: ["index1:c3:c7"]
        rows:
          - [2,"bb",20,31,1.2,2.2, 1590738991000]
          - [3,"cc",20,32,1.3,2.3, 1590738992000]
    sql: |
      SELECT id, c1, c3, c7, c8, 
      distinct_count(c8) OVER w1 as w1_c8_dis_cnt,
      sum(c4) OVER w1 as w1_c4_sum 
      FROM (select id, c1, int(c3f) as c3, c4, c5, c6, timestamp(c7str) as c7, c8 from {0}) WINDOW
      w1 AS (UNION (select id, c1, c3, c4, c5, c6, c7, date("2020-10-01") as c8 from {1})
      PARTITION BY c3 ORDER BY c7 ROWS BETWEEN 2 PRECEDING AND CURRENT ROW INSTANCE_NOT_IN_WINDOW);
    expect:
      order: id
      columns: ["id int", "c1 string", "c3 int", "c7 timestamp", "c8 date", "w1_c8_dis_cnt bigint", "w1_c4_sum bigint"]
      rows:
        - [1, "aa", 20, 1590738993000, "2020-05-01", 2, 93]
        - [4, "dd", 20, 1590738994000, "2020-05-04", 2, 96]
        - [5, "ee", 21, 1590738995000, "2020-05-05", 1, 34]
  - id: 14-4
    desc: WINDOW UNION 子查询, cast另一种写法 cast(column as timestamp) as window ts
    mode: offline-unsupport
    inputs:
      - columns: ["id int","c1 string","c3f float","c4 bigint","c5 float","c6 double","c7str string","c8 date"]
        indexs: ["index1:c1:c4"]
        rows:
          - [1,"aa",20.0, 30,1.1,2.1,"2020-05-29 15:56:33","2020-05-01"]
          - [4,"dd",20.1, 33,1.4,2.4,"2020-05-29 15:56:34","2020-05-04"]
          - [5,"ee",21.2, 34,1.5,2.5,"2020-05-29 15:56:35","2020-05-05"]
      - columns: ["id int","c1 string","c3 int","c4 bigint","c5 float","c6 double","c7 timestamp"]
        indexs: ["index1:c3:c7"]
        rows:
          - [2,"bb",20,31,1.2,2.2, 1590738991000]
          - [3,"cc",20,32,1.3,2.3, 1590738992000]
    sql: |
      SELECT id, c1, c3, c7, c8, 
      distinct_count(c8) OVER w1 as w1_c8_dis_cnt,
      sum(c4) OVER w1 as w1_c4_sum 
      FROM (select id, c1, cast(c3f as int) as c3, c4, c5, c6, cast(c7str as timestamp) as c7, c8 from {0}) WINDOW
      w1 AS (UNION (select id, c1, c3, c4, c5, c6, c7, cast("2020-10-01" as date) as c8 from {1})
      PARTITION BY c3 ORDER BY c7 ROWS BETWEEN 2 PRECEDING AND CURRENT ROW INSTANCE_NOT_IN_WINDOW);
    expect:
      order: id
      columns: ["id int", "c1 string", "c3 int", "c7 timestamp", "c8 date", "w1_c8_dis_cnt bigint", "w1_c4_sum bigint"]
      rows:
        - [1, "aa", 20, 1590738993000, "2020-05-01", 2, 93]
        - [4, "dd", 20, 1590738994000, "2020-05-04", 2, 96]
        - [5, "ee", 21, 1590738995000, "2020-05-05", 1, 34]
  - id: 16
    desc: 主表window 添加 INSTANCE_NOT_IN_WINDOW 没有明显错误日志
    mode: offline-unsupport
    db: db_wzx
    sql: |
      select
          c1,
          min(c1) over table_1_s2_t1 as table_1_c1_9,
          min(c2) over table_1_s2_t1 as table_1_c2_10,
          identity(case when lag(d1, 1) != null then distinct_count(d1) else null end) over table_1_s2_t1 as table_1_d1_11,
          identity(case when lag(d2, 1) != null then distinct_count(d2) else null end) over table_1_s2_t1 as table_1_d2_12,
          identity(case when lag(s1, 1) != null then distinct_count(s1) else null end) over table_1_s2_t1 as table_1_s1_13
      from
          {0} as main
          window table_1_s2_t1 as (partition by s2 order by t1 rows_range between 1d preceding and 0s preceding INSTANCE_NOT_IN_WINDOW);
    inputs:
      - columns: ["label int", "s1 string","s2 string", "t1 timestamp","t2 date","d1 string", "d2 string", "c1 int", "c2 bigint",
                  "ai string", "kn string", "ks string"]
        indexs: ["index1:s2:t1", "index2:s1:t1", "index3:d1:t1", "index4:d2:t1"]
        rows:
          - [1, "1", "2", 1600946381104, "2019-07-18", "xx", "xx", 1, 2 , "3x","4x","kx"]
      - columns: ["s1 string","s2 string", "t1 timestamp","t2 date","d1 string", "d2 string", "c1 int", "c2 bigint",
                  "ai string", "kn string", "ks string"]
        indexs: ["index1:s2:t1"]
        rows:
          - ["1", "2", 1600946381104, "2019-07-18", "xx", "xx", 1, 2 , "3x","4x","kx"]
      - columns: ["s1 string","s2 string", "t1 timestamp","t2 date","d1 string", "d2 string", "c1 int", "c2 bigint",
                  "ai string", "kn string", "ks string"]
        indexs: ["index1:s1:t1"]
        rows:
          - ["1", "2", 1600946381104, "2019-07-18", "xx", "xx", 1, 2 , "3x","4x","kx"]
      - columns: ["s1 string","s2 string", "t1 timestamp","t2 date","d1 string", "d2 string", "c1 int", "c2 bigint",
                  "ai string", "kn string", "ks string"]
        indexs: ["index1:s1:t1"]
        rows:
          - ["1", "2", 1600946381104, "2019-07-18", "xx", "xx", 1, 2 , "3x","4x","kx"]
    expect:
      order: c1
      columns: ["c1 int", "table_1_c1_9 int", "table_1_c2_10 bigint", "table_1_d1_11 bigint", "table_1_d2_12 bigint", "table_1_s1_13 bigint"]
      rows:
        - [1, 1, 2, NULL, NULL, NULL]

  - id: 16-2
    desc: 主表window 添加 INSTANCE_NOT_IN_WINDOW 没有明显错误日志 case when写法优化
    mode: offline-unsupport
    db: db_wzx
    sql: |
      select
          c1,
          min(c1) over table_1_s2_t1 as table_1_c1_9,
          min(c2) over table_1_s2_t1 as table_1_c2_10,
          case when !isnull(lag(d1, 1) over table_1_s2_t1) then distinct_count(d1) over table_1_s2_t1 else null end as table_1_d1_11,
          case when !isnull(lag(d2, 1) over table_1_s2_t1) then distinct_count(d2) over table_1_s2_t1 else null end as table_1_d2_12,
          case when !isnull(lag(s1, 1) over table_1_s2_t1) then distinct_count(s1) over table_1_s2_t1 else null end as table_1_s1_13
      from
          {0} as main
          window table_1_s2_t1 as (partition by s2 order by t1 rows_range between 1d preceding and 0s preceding INSTANCE_NOT_IN_WINDOW);
    inputs:
      - columns: ["label int", "s1 string","s2 string", "t1 timestamp","t2 date","d1 string", "d2 string", "c1 int", "c2 bigint",
          "ai string", "kn string", "ks string"]
        indexs: ["index1:s2:t1", "index2:s1:t1", "index3:d1:t1", "index4:d2:t1"]
        rows:
          - [1, "1", "2", 1600946381104, "2019-07-18", "xx", "xx", 1, 2 , "3x","4x","kx"]
      - columns: ["s1 string","s2 string", "t1 timestamp","t2 date","d1 string", "d2 string", "c1 int", "c2 bigint",
                  "ai string", "kn string", "ks string"]
        indexs: ["index1:s2:t1"]
        rows:
          - ["1", "2", 1600946381104, "2019-07-18", "xx", "xx", 1, 2 , "3x","4x","kx"]
      - columns: ["s1 string","s2 string", "t1 timestamp","t2 date","d1 string", "d2 string", "c1 int", "c2 bigint",
                  "ai string", "kn string", "ks string"]
        indexs: ["index1:s1:t1"]
        rows:
          - ["1", "2", 1600946381104, "2019-07-18", "xx", "xx", 1, 2 , "3x","4x","kx"]
      - columns: ["s1 string","s2 string", "t1 timestamp","t2 date","d1 string", "d2 string", "c1 int", "c2 bigint",
                  "ai string", "kn string", "ks string"]
        indexs: ["index1:s1:t1"]
        rows:
          - ["1", "2", 1600946381104, "2019-07-18", "xx", "xx", 1, 2 , "3x","4x","kx"]
    expect:
      order: c1
      columns: ["c1 int", "table_1_c1_9 int", "table_1_c2_10 bigint", "table_1_d1_11 bigint", "table_1_d2_12 bigint", "table_1_s1_13 bigint"]
      rows:
        - [1, 1, 2, NULL, NULL, NULL]
  - id: 17
    desc: 两个索引不一致的表union
    inputs:
      - columns: ["id int","c1 string","c3 int","c4 bigint","c5 float","c6 double","c7 timestamp","c8 date"]
        indexs: ["index1:c3:c7"]
        rows:
          - [1,"aa",20,30,1.1,2.1,1590738990000,"2020-05-01"]
          - [4,"dd",20,33,1.4,2.4,1590738993000,"2020-05-04"]
          - [5,"ee",21,34,1.5,2.5,1590738994000,"2020-05-05"]
      - columns: ["id int","c1 string","c3 int","c4 bigint","c5 float","c6 double","c7 timestamp","c8 date"]
        indexs: ["index1:c3:c7","index2:c1:c7"]
        rows:
          - [2,"bb",20,31,1.2,2.2,1590738991000,"2020-05-02"]
          - [3,"cc",20,32,1.3,2.3,1590738992000,"2020-05-03"]
    sql: |
      SELECT id, c1, c3, sum(c4) OVER w1 as w1_c4_sum FROM {0} WINDOW w1 AS (UNION {1} PARTITION BY {0}.c3 ORDER BY {0}.c7 ROWS BETWEEN 2 PRECEDING AND CURRENT ROW);
    expect:
      order: id
      columns: ["id int","c1 string","c3 int","w1_c4_sum bigint"]
      rows:
        - [1,"aa",20,30]
        - [4,"dd",20,96]
        - [5,"ee",21,34]

  # test correctness for window union when there are rows in union rows and original rows whose ts/key is the same
  # refer https://github.com/4paradigm/OpenMLDB/issues/1776#issuecomment-1121258571 for the specification
  # - 18-1 & 18-2 test simple case for UNION ROWS_RANGE and UNION ROWS
  # - 18-3 test test UNION ROWS_RANGE with MAXSIZE
  # - 18-4 & 18-5 test EXCLUDE CURRENT_TIME for UNION ROWS_RANGE/ROWS
  - id: 18-1
    desc: |
      when UNION ROWS_RANGE has the same key with original rows, original rows first then union rows
    mode: disk-unsupport
    inputs:
      - name: t1
        columns:
          - id int
          - ts timestamp
          - g int
          - val int
        indexs:
          - idx:g:ts
        data: |
          1, 100, 111, 21
          2, 100, 111, 400
          3, 200, 112, 999
      - name: t2
        columns:
          - id int
          - ts timestamp
          - g int
          - val int
        indexs:
          - idx:g:ts
        data: |
          1, 100, 111, 233
          1, 100, 111, 200
          1, 101, 111, 17
          3, 199, 112, 44
    sql: |
       select
          id, count(val) over w as cnt,
          max(val) over w as mv,
          min(val) over w as mi,
          lag(val, 1) over w as l1
       from t1 window w as(
          union t2
          partition by `g` order by `ts`
          rows_range between 1s preceding and 0s preceding);
    expect:
      columns:
        - id int
        - cnt int64
        - mv int
        - mi int
        - l1 int
      order: id
      data: |
        1, 3, 233, 21, 200
        2, 4, 400, 21, 21
        3, 2, 999, 44, 44
  - id: 18-2
    desc: |
      when UNION ROWS has the same key with original rows, original rows first then union rows,
      union rows filtered out first for max window size limitation
    mode: disk-unsupport
    inputs:
      - name: t1
        columns:
          - id int
          - ts timestamp
          - g int
          - val int
        indexs:
          - idx:g:ts
        data: |
          1, 100, 111, 21
          2, 100, 111, 400
      - name: t2
        columns:
          - id int
          - ts timestamp
          - g int
          - val int
        indexs:
          - idx:g:ts
        data: |
          1,  88, 111, 999
          1, 100, 111, 233
          1, 100, 111, 200
          1, 101, 111, 17
    sql: |
       select
          id, count(val) over w as cnt,
          max(val) over w as mv,
          min(val) over w as mi,
          lag(val, 1) over w as l1
       from (select * from t1) window w as(
          union (select * from t2)
          partition by `g` order by `ts`
          ROWS BETWEEN 2 preceding and 0 preceding);
    expect:
      columns:
        - id int
        - cnt int64
        - mv int
        - mi int
        - l1 int
      order: id
      data: |
        1, 3, 233, 21, 200
        2, 3, 400, 21, 21
  - id: 18-3
    mode: disk-unsupport
    desc: |
      when UNION ROWS_RANGE MAXSIZE has the same key with original rows, original rows first then union rows
      union rows filtered out for max window size first
    inputs:
      - name: t1
        columns:
          - id int
          - ts timestamp
          - g int
          - val int
        indexs:
          - idx:g:ts
        data: |
          1, 100, 111, 21
          2, 100, 111, 0
      - name: t2
        columns:
          - id int
          - ts timestamp
          - g int
          - val int
        indexs:
          - idx:g:ts
        data: |
          1,  99, 111, 233
          1, 100, 111, 200
          1, 101, 111, 17
    sql: |
       select
          id, count(val) over w as cnt,
          max(val) over w as mv,
          min(val) over w as mi,
          lag(val, 1) over w as l1
       from (select * from t1) window w as(
          union (select * from t2)
          partition by `g` order by `ts`
          rows_range between 1s preceding and 0s preceding MAXSIZE 2);
    expect:
      columns:
        - id int
        - cnt int64
        - mv int
        - mi int
        - l1 int
      order: id
      data: |
        1, 2, 200, 21, 200
        2, 2, 21, 0, 21
  - id: 18-4
    mode: disk-unsupport
    desc: |
      when UNION ROWS_RANGE EXCLUDE CURRENT_TIME has the same key with original rows, original rows first then union rows
      other rows except current row filtered out by EXCLUDE CURRENT_TIME
    inputs:
      - name: t1
        columns:
          - id int
          - ts timestamp
          - g int
          - val int
        indexs:
          - idx:g:ts
        data: |
          0, 0,   111, 19
          1, 0,   111, 18
          2, 100, 111, 21
          3, 100, 111, 5
          4, 101, 111, 100
      - name: t2
        columns:
          - id int
          - ts timestamp
          - g int
          - val int
        indexs:
          - idx:g:ts
        data: |
          1,  99, 111, 233
          1, 100, 111, 200
          1, 101, 111, 17
    # raw union window (before filter)
    # 0, 0,   111, 19
    # 1, 0,   111, 18
    # 1,  99, 111, 233 (t2)
    # 1, 100, 111, 200 (t2)
    # 2, 100, 111, 21
    # 3, 100, 111, 5
    # 1, 101, 111, 17  (t2)
    # 4, 101, 111, 100
    sql: |
       select
          id, count(val) over w as cnt,
          max(val) over w as mv,
          min(val) over w as mi,
          lag(val, 1) over w as l1
       from (select * from t1) window w as(
          union (select * from t2)
          partition by `g` order by `ts`
          rows_range between 1s preceding and 0s preceding EXCLUDE CURRENT_TIME);
    expect:
      columns:
        - id int
        - cnt int64
        - mv int
        - mi int
        - l1 int
      order: id
      rows:
        - [0, 1, 19,  19, NULL]
        - [1, 1, 18,  18, NULL]
        - [2, 4, 233, 18, 233]
        - [3, 4, 233, 5,  233]
        - [4, 7, 233, 5,  5]

  - id: 18-5
    mode: disk-unsupport
    desc: |
      UNION ROWS current time rows filtered out
    inputs:
      - name: t1
        columns:
          - id int
          - ts timestamp
          - g int
          - val int
        indexs:
          - idx:g:ts
        data: |
          1, 100, 111, 21
          2, 100, 111, 10000
      - name: t2
        columns:
          - id int
          - ts timestamp
          - g int
          - val int
        indexs:
          - idx:g:ts
        data: |
          1,  87, 111, 300
          1,  88, 111, 999
          1,  99, 111, 233
          1, 100, 111, 200
          1, 101, 111, 17
    sql: |
       select
          id, count(val) over w as cnt,
          max(val) over w as mv,
          min(val) over w as mi,
          lag(val, 1) over w as l1
       from (select * from t1) window w as(
          union (select * from t2)
          partition by `g` order by `ts`
          ROWS BETWEEN 2 preceding and 0 preceding EXCLUDE CURRENT_TIME);
    expect:
      columns:
        - id int
        - cnt int64
        - mv int
        - mi int
        - l1 int
      order: id
      data: |
        1, 3, 999, 21, 233
        2, 3, 10000, 233, 233

  # for the case that window unions multiple tables
  # the order for rows between those multiple union tables that has same ts key,
  # is undefined by specification.
  # However, SQL engine explicitly use the order as master table -> first union table in SQL -> second union table in SQL -> ....
  #
  # 19-* series test case tests for this for SQL engine only, you should never reply on this behavior anyway
  - id: 19-1
    mode: disk-unsupport
    desc: |
      window unions multiple tables, the order for rows in union tables with same ts is explicitly as the order in SQL
    inputs:
      - name: t1
        columns:
          - id int
          - ts timestamp
          - g int
          - val int
        indexs:
          - idx:g:ts
        data: |
          1, 100, 111, 21
          2, 100, 111, 10000
      - name: t2
        columns:
          - id int
          - ts timestamp
          - g int
          - val int
        indexs:
          - idx:g:ts
        data: |
          1,  88, 111, 999
          1, 100, 111, 233
          1, 100, 111, 200
      - name: t3
        columns:
          - id int
          - ts timestamp
          - g int
          - val int
        indexs:
          - idx:g:ts
        data: |
          1, 100, 111, 0
          1, 100, 111, 33
    sql: |
       select
          id, count(val) over w as cnt,
          max(val) over w as mv,
          min(val) over w as mi,
          lag(val, 1) over w as l1,
          lag(val, 2) over w as l2
       from t1 window w as(
          union t2,t3
          partition by `g` order by `ts`
          ROWS_RANGE BETWEEN 2s preceding and 0s preceding);
    expect:
      columns:
        - id int
        - cnt int64
        - mv int
        - mi int
        - l1 int
        - l2 int
      order: id
      data: |
        1, 6, 999, 0, 200, 233
        2, 7, 10000, 0, 21, 200
  - id: 19-2
    mode: disk-unsupport
    desc: |
      rows order for pure history window union
    inputs:
      - name: t1
        columns:
          - id int
          - ts timestamp
          - g int
          - val int
        indexs:
          - idx:g:ts
        data: |
          1, 100, 111, 21
          2, 100, 111, 10000
      - name: t2
        columns:
          - id int
          - ts timestamp
          - g int
          - val int
        indexs:
          - idx:g:ts
        data: |
          1,  88, 111, 999
          1, 100, 111, 233
          1, 100, 111, 200
      - name: t3
        columns:
          - id int
          - ts timestamp
          - g int
          - val int
        indexs:
          - idx:g:ts
        data: |
          1, 100, 111, 0
          1, 100, 111, 33
    sql: |
       select
          id, count(val) over w as cnt,
          max(val) over w as mv,
          min(val) over w as mi,
          lag(val, 1) over w as l1,
          lag(val, 2) over w as l2,
          lag(val, 3) over w as l3
       from t1 window w as(
          union t2,t3
          partition by `g` order by `ts`
          ROWS BETWEEN 3 preceding and 1 preceding INSTANCE_NOT_IN_WINDOW);
    expect:
      columns:
        - id int
        - cnt int64
        - mv int
        - mi int
        - l1 int
        - l2 int
        - l3 int
      order: id
      data: |
        1, 3, 233, 33, 200, 233, 33
        2, 3, 233, 33, 200, 233, 33
  - id: 18
    desc: 主表ts都大于副表的
    inputs:
      - columns: ["id int","c1 string","c3 int","c4 bigint","c5 float","c6 double","c7 timestamp","c8 date"]
        indexs: ["index1:c3:c7"]
        rows:
          - [1,"aa",20,30,1.1,2.1,1590738995000,"2020-05-01"]
          - [4,"dd",20,33,1.4,2.4,1590738993000,"2020-05-04"]
          - [5,"ee",21,34,1.5,2.5,1590738994000,"2020-05-05"]
      - columns: ["id int","c1 string","c3 int","c4 bigint","c5 float","c6 double","c7 timestamp","c8 date"]
        indexs: ["index1:c3:c7"]
        rows:
          - [2,"bb",20,31,1.2,2.2,1590738991000,"2020-05-02"]
          - [3,"cc",20,32,1.3,2.3,1590738992000,"2020-05-03"]
    sql: |
<<<<<<< HEAD
      SELECT id, c1, c3, sum(c4) OVER w1 as w1_c4_sum FROM {0} WINDOW w1 AS (UNION {1} PARTITION BY {0}.c3 ORDER BY {0}.c7 ROWS BETWEEN 2 PRECEDING AND CURRENT ROW);
=======
      select
         id, count(val) over w as cnt,
         max(val) over w as mv,
         min(val) over w as mi,
         lag(val, 1) over w as l1
      from t1 window w as(
         union t2
         partition by `g` order by `ts`
         rows_range between 3s preceding and 0s preceding EXCLUDE CURRENT_ROW);
>>>>>>> 8221beec
    expect:
      order: id
<<<<<<< HEAD
      columns: ["id int","c1 string","c3 int","w1_c4_sum bigint"]
      rows:
        - [1,"aa",20,93]
        - [4,"dd",20,96]
        - [5,"ee",21,34]
  - id: 19
    desc: 主表ts都小于副表的
=======
      data: |
        1, 2, 233, 200, 200
        2, 3, 233, 21,  21
  - id: 21
    desc: |
      rows_range window union with exclude current_row and exclude current_time
    mode: batch-unsupport,disk-unsupport
>>>>>>> 8221beec
    inputs:
      - columns: ["id int","c1 string","c3 int","c4 bigint","c5 float","c6 double","c7 timestamp","c8 date"]
        indexs: ["index1:c3:c7"]
        rows:
          - [1,"aa",20,30,1.1,2.1,1590738990000,"2020-05-01"]
          - [4,"dd",20,33,1.4,2.4,1590738991000,"2020-05-04"]
          - [5,"ee",21,34,1.5,2.5,1590738992000,"2020-05-05"]
      - columns: ["id int","c1 string","c3 int","c4 bigint","c5 float","c6 double","c7 timestamp","c8 date"]
        indexs: ["index1:c3:c7"]
        rows:
          - [2,"bb",20,31,1.2,2.2,1590738993000,"2020-05-02"]
          - [3,"cc",20,32,1.3,2.3,1590738994000,"2020-05-03"]
    sql: |
<<<<<<< HEAD
      SELECT id, c1, c3, sum(c4) OVER w1 as w1_c4_sum FROM {0} WINDOW w1 AS (UNION {1} PARTITION BY {0}.c3 ORDER BY {0}.c7 ROWS BETWEEN 2 PRECEDING AND CURRENT ROW);
=======
      select
         id, count(val) over w as cnt,
         max(val) over w as mv,
         min(val) over w as mi,
         lag(val, 1) over w as l1
      from t1 window w as(
         union t2
         partition by `g` order by `ts`
         rows_range between 3s preceding and 0s preceding
         EXCLUDE CURRENT_ROW EXCLUDE CURRENT_TIME);
>>>>>>> 8221beec
    expect:
      order: id
      columns: ["id int","c1 string","c3 int","w1_c4_sum bigint"]
      rows:
        - [1,"aa",20,30]
        - [4,"dd",20,63]
        - [5,"ee",21,34]
  - id: 20
    desc: 主表副表ts有交集
    inputs:
      - columns: ["id int","c1 string","c3 int","c4 bigint","c5 float","c6 double","c7 timestamp","c8 date"]
        indexs: ["index1:c3:c7"]
        rows:
          - [1,"aa",20,30,1.1,2.1,1590738990000,"2020-05-01"]
          - [4,"dd",20,33,1.4,2.4,1590738994000,"2020-05-04"]
          - [5,"ee",21,34,1.5,2.5,1590738995000,"2020-05-05"]
      - columns: ["id int","c1 string","c3 int","c4 bigint","c5 float","c6 double","c7 timestamp","c8 date"]
        indexs: ["index1:c3:c7"]
        rows:
          - [2,"bb",20,31,1.2,2.2,1590738991000,"2020-05-02"]
          - [3,"cc",20,32,1.3,2.3,1590738992000,"2020-05-03"]
    sql: |
<<<<<<< HEAD
      SELECT id, c1, c3, sum(c4) OVER w1 as w1_c4_sum FROM {0} WINDOW w1 AS (UNION {1} PARTITION BY {0}.c3 ORDER BY {0}.c7 ROWS BETWEEN 2 PRECEDING AND CURRENT ROW);
=======
      select
         id, count(val) over w as cnt,
         max(val) over w as mv,
         min(val) over w as mi,
         lag(val, 1) over w as l1
      from t1 window w as(
         union t2
         partition by `g` order by `ts`
         rows_range between 3s preceding and 0s preceding
         EXCLUDE CURRENT_ROW INSTANCE_NOT_IN_WINDOW);
>>>>>>> 8221beec
    expect:
      order: id
      columns: ["id int","c1 string","c3 int","w1_c4_sum bigint"]
      rows:
        - [1,"aa",20,30]
        - [4,"dd",20,96]
        - [5,"ee",21,34]
  - id: 21
    desc: 主表和副表分片在同一节点上
    inputs:
      - columns: ["id int","c1 string","c3 int","c4 bigint","c5 float","c6 double","c7 timestamp","c8 date"]
        indexs: ["index1:c3:c7"]
        replicaNum: 3
        partitionNum: 1
        distribution:
          - leader: "{tb_endpoint_1}"
            followers:  [ "{tb_endpoint_0}","{tb_endpoint_2}" ]
        rows:
          - [1,"aa",20,30,1.1,2.1,1590738990000,"2020-05-01"]
          - [4,"dd",20,33,1.4,2.4,1590738994000,"2020-05-04"]
          - [5,"ee",21,34,1.5,2.5,1590738995000,"2020-05-05"]
      - columns: ["id int","c1 string","c3 int","c4 bigint","c5 float","c6 double","c7 timestamp","c8 date"]
        indexs: ["index1:c3:c7"]
        replicaNum: 3
        partitionNum: 1
        distribution:
          - leader: "{tb_endpoint_1}"
            followers:  [ "{tb_endpoint_0}","{tb_endpoint_2}" ]
        rows:
          - [2,"bb",20,31,1.2,2.2,1590738991000,"2020-05-02"]
          - [3,"cc",20,32,1.3,2.3,1590738992000,"2020-05-03"]
    sql: |
<<<<<<< HEAD
      SELECT id, c1, c3, sum(c4) OVER w1 as w1_c4_sum FROM {0} WINDOW w1 AS (UNION {1} PARTITION BY {0}.c3 ORDER BY {0}.c7 ROWS BETWEEN 2 PRECEDING AND CURRENT ROW);
=======
      select
         id, count(val) over w as cnt,
         max(val) over w as mv,
         min(val) over w as mi,
         lag(val, 1) over w as l1
      from t1 window w as(
         union t2
         partition by `g` order by `ts`
         rows_range between 3s preceding and 0s preceding
         EXCLUDE CURRENT_ROW INSTANCE_NOT_IN_WINDOW EXCLUDE CURRENT_TIME);
>>>>>>> 8221beec
    expect:
      order: id
<<<<<<< HEAD
      columns: ["id int","c1 string","c3 int","w1_c4_sum bigint"]
      rows:
        - [1,"aa",20,30]
        - [4,"dd",20,96]
        - [5,"ee",21,34]
  - id: 21
    desc: 主表和副表分片在不同的节点上
    inputs:
      - columns: ["id int","c1 string","c3 int","c4 bigint","c5 float","c6 double","c7 timestamp","c8 date"]
        indexs: ["index1:c3:c7"]
        distribution:
          - leader: "{tb_endpoint_1}"
        rows:
          - [1,"aa",20,30,1.1,2.1,1590738990000,"2020-05-01"]
          - [4,"dd",20,33,1.4,2.4,1590738994000,"2020-05-04"]
          - [5,"ee",21,34,1.5,2.5,1590738995000,"2020-05-05"]
      - columns: ["id int","c1 string","c3 int","c4 bigint","c5 float","c6 double","c7 timestamp","c8 date"]
        indexs: ["index1:c3:c7"]
        distribution:
          - leader: "{tb_endpoint_0}"
        rows:
          - [2,"bb",20,31,1.2,2.2,1590738991000,"2020-05-02"]
          - [3,"cc",20,32,1.3,2.3,1590738992000,"2020-05-03"]
    sql: |
      SELECT id, c1, c3, sum(c4) OVER w1 as w1_c4_sum FROM {0} WINDOW w1 AS (UNION {1} PARTITION BY {0}.c3 ORDER BY {0}.c7 ROWS BETWEEN 2 PRECEDING AND CURRENT ROW);
=======
      data: |
        1, 1, 233, 233, 233
        2, 1, 233, 233, 233
        3, 2, 233, 200, 200
        4, 3, 233, 17,  17

  # rows_range union  window with exclude current_row, single window
  - id: 24
    desc: |
      rows_range union window with exclude_current_row
    mode: disk-unsupport
    inputs:
      - name: t1
        columns:
          - id int
          - ts timestamp
          - g int
          - val int
        indexs:
          - idx:g:ts
        data: |
          1, 100, 111, 21
          2, 100, 111, 5
          3, 101, 111, 0
          4, 102, 111, -1
      - name: t2
        columns:
          - id int
          - ts timestamp
          - g int
          - val int
        indexs:
          - idx:g:ts
        data: |
          1,  99, 111, 233
          1, 100, 111, 200
          1, 101, 111, 17
    batch_plan: |
      PROJECT(type=WindowAggregation, EXCLUDE_CURRENT_ROW)
        +-WINDOW(partition_keys=(), orders=(ASC), range=(ts, 3000 PRECEDING, 0 PRECEDING))
        +-UNION(partition_keys=(), orders=(ASC), range=(ts, 3000 PRECEDING, 0 PRECEDING))
            RENAME(name=t1)
              DATA_PROVIDER(type=Partition, table=t2, index=idx)
        DATA_PROVIDER(type=Partition, table=t1, index=idx)
    request_plan: |
      PROJECT(type=Aggregation)
        REQUEST_UNION(EXCLUDE_CURRENT_ROW, partition_keys=(), orders=(ASC), range=(ts, 3000 PRECEDING, 0 PRECEDING), index_keys=(g))
          +-UNION(partition_keys=(), orders=(ASC), range=(ts, 3000 PRECEDING, 0 PRECEDING), index_keys=(g))
              RENAME(name=t1)
                DATA_PROVIDER(type=Partition, table=t2, index=idx)
          DATA_PROVIDER(request=t1)
          DATA_PROVIDER(type=Partition, table=t1, index=idx)
    sql: |
      select
         id, count(val) over w as cnt,
         max(val) over w as mv,
         min(val) over w as mi,
      from t1 window w as(
         union t2
         partition by `g` order by `ts`
         rows_range between 3s preceding and 0s preceding
         EXCLUDE CURRENT_ROW);
    expect:
      columns:
        - id int
        - cnt int64
        - mv int
        - mi int
      order: id
      data: |
        1, 2, 233, 200
        2, 3, 233, 21
        3, 5, 233, 5
        4, 6, 233, 0
  - id: 25
    desc: |
      rows_range union window with exclude_current_row and exclude_current_time
    mode: disk-unsupport
    inputs:
      - name: t1
        columns:
          - id int
          - ts timestamp
          - g int
          - val int
        indexs:
          - idx:g:ts
        data: |
          1, 100, 111, 21
          2, 100, 111, 5
          3, 101, 111, 0
          4, 102, 111, 0
      - name: t2
        columns:
          - id int
          - ts timestamp
          - g int
          - val int
        indexs:
          - idx:g:ts
        data: |
          1,  99, 111, 233
          1, 100, 111, 200
          1, 101, 111, 17
    batch_plan: |
      PROJECT(type=WindowAggregation, EXCLUDE_CURRENT_TIME, EXCLUDE_CURRENT_ROW)
        +-WINDOW(partition_keys=(), orders=(ASC), range=(ts, 3000 PRECEDING, 0 CURRENT))
        +-UNION(partition_keys=(), orders=(ASC), range=(ts, 3000 PRECEDING, 0 CURRENT))
            RENAME(name=t1)
              DATA_PROVIDER(type=Partition, table=t2, index=idx)
        DATA_PROVIDER(type=Partition, table=t1, index=idx)
    request_plan: |
      PROJECT(type=Aggregation)
        REQUEST_UNION(EXCLUDE_CURRENT_TIME, EXCLUDE_CURRENT_ROW, partition_keys=(), orders=(ASC), range=(ts, 3000 PRECEDING, 0 CURRENT), index_keys=(g))
          +-UNION(partition_keys=(), orders=(ASC), range=(ts, 3000 PRECEDING, 0 CURRENT), index_keys=(g))
              RENAME(name=t1)
                DATA_PROVIDER(type=Partition, table=t2, index=idx)
          DATA_PROVIDER(request=t1)
          DATA_PROVIDER(type=Partition, table=t1, index=idx)
    sql: |
      select
         id, count(val) over w as cnt,
         max(val) over w as mv,
         min(val) over w as mi,
      from t1 window w as(
         union t2
         partition by `g` order by `ts`
         rows_range between 3s preceding AND CURRENT ROW
         EXCLUDE CURRENT_ROW EXCLUDE CURRENT_TIME);
    expect:
      columns:
        - id int
        - cnt int64
        - mv int
        - mi int
      order: id
      data: |
        1, 1, 233, 233
        2, 1, 233, 233
        3, 4, 233, 5
        4, 6, 233, 0
  - id: 26
    desc: |
      rows_range union window with exclude_current_row and instance_not_in_window
    inputs:
      - name: t1
        columns:
          - id int
          - ts timestamp
          - g int
          - val int
        indexs:
          - idx:g:ts
        data: |
          1, 100, 111, 21
          2, 100, 111, 5
          3, 101, 111, 0
          4, 102, 111, 0
      - name: t2
        columns:
          - id int
          - ts timestamp
          - g int
          - val int
        indexs:
          - idx:g:ts
        data: |
          1,  99, 111, 233
          1, 100, 111, 200
          1, 101, 111, 17
    # instance_not_in_window not optimize main table
    batch_plan: |
      PROJECT(type=WindowAggregation, EXCLUDE_CURRENT_ROW, INSTANCE_NOT_IN_WINDOW)
        +-WINDOW(partition_keys=(g), orders=(ts ASC), range=(ts, 3000 PRECEDING, 0 CURRENT))
        +-UNION(partition_keys=(), orders=(ASC), range=(ts, 3000 PRECEDING, 0 CURRENT))
            RENAME(name=t1)
              DATA_PROVIDER(type=Partition, table=t2, index=idx)
        DATA_PROVIDER(table=t1)
    request_plan: |
      PROJECT(type=Aggregation)
        REQUEST_UNION(EXCLUDE_CURRENT_ROW, INSTANCE_NOT_IN_WINDOW, partition_keys=(g), orders=(ts ASC), range=(ts, 3000 PRECEDING, 0 CURRENT), index_keys=)
          +-UNION(partition_keys=(), orders=(ASC), range=(ts, 3000 PRECEDING, 0 CURRENT), index_keys=(g))
              RENAME(name=t1)
                DATA_PROVIDER(type=Partition, table=t2, index=idx)
          DATA_PROVIDER(request=t1)
          DATA_PROVIDER(table=t1)
    sql: |
      select
         id, count(val) over w as cnt,
         max(val) over w as mv,
         min(val) over w as mi,
      from t1 window w as(
         union t2
         partition by `g` order by `ts`
         rows_range between 3s preceding AND CURRENT ROW
         EXCLUDE CURRENT_ROW INSTANCE_NOT_IN_WINDOW);
    expect:
      columns:
        - id int
        - cnt int64
        - mv int
        - mi int
      order: id
      data: |
        1, 2, 233, 200
        2, 2, 233, 200
        3, 3, 233, 17
        4, 3, 233, 17
  - id: 27
    desc: |
      rows_range union window with exclude_current_row, exclude current_time and instance_not_in_window
    inputs:
      - name: t1
        columns:
          - id int
          - ts timestamp
          - g int
          - val int
        indexs:
          - idx:g:ts
        data: |
          1, 100, 111, 21
          2, 100, 111, 5
          3, 101, 111, 0
          4, 102, 111, 0
      - name: t2
        columns:
          - id int
          - ts timestamp
          - g int
          - val int
        indexs:
          - idx:g:ts
        data: |
          1,  99, 111, 233
          1, 100, 111, 200
          1, 101, 111, 17
    batch_plan: |
      PROJECT(type=WindowAggregation, EXCLUDE_CURRENT_TIME, EXCLUDE_CURRENT_ROW, INSTANCE_NOT_IN_WINDOW)
        +-WINDOW(partition_keys=(g), orders=(ts ASC), range=(ts, 3000 PRECEDING, 0 CURRENT))
        +-UNION(partition_keys=(), orders=(ASC), range=(ts, 3000 PRECEDING, 0 CURRENT))
            RENAME(name=t1)
              DATA_PROVIDER(type=Partition, table=t2, index=idx)
        DATA_PROVIDER(table=t1)
    request_plan: |
      PROJECT(type=Aggregation)
        REQUEST_UNION(EXCLUDE_CURRENT_TIME, EXCLUDE_CURRENT_ROW, INSTANCE_NOT_IN_WINDOW, partition_keys=(g), orders=(ts ASC), range=(ts, 3000 PRECEDING, 0 CURRENT), index_keys=)
          +-UNION(partition_keys=(), orders=(ASC), range=(ts, 3000 PRECEDING, 0 CURRENT), index_keys=(g))
              RENAME(name=t1)
                DATA_PROVIDER(type=Partition, table=t2, index=idx)
          DATA_PROVIDER(request=t1)
          DATA_PROVIDER(table=t1)
    sql: |
      select
         id, count(val) over w as cnt,
         max(val) over w as mv,
         min(val) over w as mi,
      from t1 window w as(
         union t2
         partition by `g` order by `ts`
         rows_range between 3s preceding AND CURRENT ROW
         EXCLUDE CURRENT_ROW INSTANCE_NOT_IN_WINDOW EXCLUDE CURRENT_TIME);
    expect:
      columns:
        - id int
        - cnt int64
        - mv int
        - mi int
      order: id
      data: |
        1, 1, 233, 233
        2, 1, 233, 233
        3, 2, 233, 200
        4, 3, 233, 17
  - id: 28
    desc: |
      rows_range union window with exclude_current_row, exclude current_time, instance_not_in_window and maxsize
    inputs:
      - name: t1
        columns:
          - id int
          - ts timestamp
          - g int
          - val int
        indexs:
          - idx:g:ts
        data: |
          1, 100, 111, 21
          2, 100, 111, 5
          3, 101, 111, 0
          4, 102, 111, 0
      - name: t2
        columns:
          - id int
          - ts timestamp
          - g int
          - val int
        indexs:
          - idx:g:ts
        data: |
          1,  99, 111, 233
          1, 100, 111, 200
          1, 101, 111, 17
    batch_plan: |
      PROJECT(type=WindowAggregation, EXCLUDE_CURRENT_TIME, EXCLUDE_CURRENT_ROW, INSTANCE_NOT_IN_WINDOW)
        +-WINDOW(partition_keys=(g), orders=(ts ASC), range=(ts, 3000 PRECEDING, 0 CURRENT, maxsize=2))
        +-UNION(partition_keys=(), orders=(ASC), range=(ts, 3000 PRECEDING, 0 CURRENT, maxsize=2))
            RENAME(name=t1)
              DATA_PROVIDER(type=Partition, table=t2, index=idx)
        DATA_PROVIDER(table=t1)
    request_plan: |
      PROJECT(type=Aggregation)
        REQUEST_UNION(EXCLUDE_CURRENT_TIME, EXCLUDE_CURRENT_ROW, INSTANCE_NOT_IN_WINDOW, partition_keys=(g), orders=(ts ASC), range=(ts, 3000 PRECEDING, 0 CURRENT, maxsize=2), index_keys=)
          +-UNION(partition_keys=(), orders=(ASC), range=(ts, 3000 PRECEDING, 0 CURRENT, maxsize=2), index_keys=(g))
              RENAME(name=t1)
                DATA_PROVIDER(type=Partition, table=t2, index=idx)
          DATA_PROVIDER(request=t1)
          DATA_PROVIDER(table=t1)
    sql: |
      select
         id, count(val) over w as cnt,
         max(val) over w as mv,
         min(val) over w as mi,
      from t1 window w as(
         union t2
         partition by `g` order by `ts`
         rows_range between 3s preceding AND CURRENT ROW
         MAXSIZE 2
         EXCLUDE CURRENT_ROW INSTANCE_NOT_IN_WINDOW EXCLUDE CURRENT_TIME);
>>>>>>> 8221beec
    expect:
      order: id
      columns: ["id int","c1 string","c3 int","w1_c4_sum bigint"]
      rows:
        - [1,"aa",20,30]
        - [4,"dd",20,96]
        - [5,"ee",21,34]
  - id: 22
    desc: 两张副表,一张和主表在同一节点,另一张不在
    db: db_wzx
    sql: |
      select
<<<<<<< HEAD
          c1,
          min(c1) over table_1_s2_t1 as table_1_c1_9,
          min(c2) over table_1_s2_t1 as table_1_c2_10,
          case when !isnull(lag(d1, 1) over table_1_s2_t1) then distinct_count(d1) over table_1_s2_t1 else null end as table_1_d1_11,
          case when !isnull(lag(d2, 1) over table_1_s2_t1) then distinct_count(d2) over table_1_s2_t1 else null end as table_1_d2_12,
          case when !isnull(lag(s1, 1) over table_1_s2_t1) then distinct_count(s1) over table_1_s2_t1 else null end as table_1_s1_13
      from
          {0} as main
          window table_1_s2_t1 as (partition by s2 order by t1 rows_range between 1d preceding and 0s preceding INSTANCE_NOT_IN_WINDOW);
    inputs:
      - columns: ["label int", "s1 string","s2 string", "t1 timestamp","t2 date","d1 string", "d2 string", "c1 int", "c2 bigint",
                  "ai string", "kn string", "ks string"]
        indexs: ["index1:s2:t1", "index2:s1:t1", "index3:d1:t1", "index4:d2:t1"]
        distribution:
          - leader: "{tb_endpoint_1}"
        rows:
          - [1, "1", "2", 1600946381104, "2019-07-18", "xx", "xx", 1, 2 , "3x","4x","kx"]
      - columns: ["s1 string","s2 string", "t1 timestamp","t2 date","d1 string", "d2 string", "c1 int", "c2 bigint",
                  "ai string", "kn string", "ks string"]
        indexs: ["index1:s2:t1"]
        distribution:
          - leader: "{tb_endpoint_1}"
        rows:
          - ["1", "2", 1600946381104, "2019-07-18", "xx", "xx", 1, 2 , "3x","4x","kx"]
      - columns: ["s1 string","s2 string", "t1 timestamp","t2 date","d1 string", "d2 string", "c1 int", "c2 bigint",
                  "ai string", "kn string", "ks string"]
        indexs: ["index1:s1:t1"]
        distribution:
          - leader: "{tb_endpoint_0}"
        rows:
          - ["1", "2", 1600946381104, "2019-07-18", "xx", "xx", 1, 2 , "3x","4x","kx"]
      - columns: ["s1 string","s2 string", "t1 timestamp","t2 date","d1 string", "d2 string", "c1 int", "c2 bigint",
                  "ai string", "kn string", "ks string"]
        indexs: ["index1:s1:t1"]
        distribution:
          - leader: "{tb_endpoint_0}"
        rows:
          - ["1", "2", 1600946381104, "2019-07-18", "xx", "xx", 1, 2 , "3x","4x","kx"]
    expect:
=======
         id, count(val) over w as cnt,
         max(val) over w as mv,
         min(val) over w as mi,
      from t1 window w as(
         union t2
         partition by `g` order by `ts`
         rows_range between 3s preceding AND CURRENT ROW
         MAXSIZE 2
         EXCLUDE CURRENT_ROW INSTANCE_NOT_IN_WINDOW);
    expect:
      columns:
        - id int
        - cnt int64
        - mv int
        - mi int
      order: id
      data: |
        1, 2, 233, 200
        2, 2, 233, 200
        3, 2, 200, 17
        4, 2, 200, 17
  - id: 30
    desc: |
      rows_range union window with exclude_current_row, exclude_current_time and maxsize
    mode: disk-unsupport
    inputs:
      - name: t1
        columns:
          - id int
          - ts timestamp
          - g int
          - val int
        indexs:
          - idx:g:ts
        data: |
          1, 100, 111, 21
          2, 100, 111, 5
          3, 101, 111, 0
          4, 102, 111, 0
      - name: t2
        columns:
          - id int
          - ts timestamp
          - g int
          - val int
        indexs:
          - idx:g:ts
        data: |
          1,  99, 111, 233
          1, 100, 111, 200
          1, 101, 111, 17
    batch_plan: |
      PROJECT(type=WindowAggregation, EXCLUDE_CURRENT_TIME, EXCLUDE_CURRENT_ROW)
        +-WINDOW(partition_keys=(), orders=(ASC), range=(ts, 3000 PRECEDING, 0 CURRENT, maxsize=2))
        +-UNION(partition_keys=(), orders=(ASC), range=(ts, 3000 PRECEDING, 0 CURRENT, maxsize=2))
            RENAME(name=t1)
              DATA_PROVIDER(type=Partition, table=t2, index=idx)
        DATA_PROVIDER(type=Partition, table=t1, index=idx)
    request_plan: |
      PROJECT(type=Aggregation)
        REQUEST_UNION(EXCLUDE_CURRENT_TIME, EXCLUDE_CURRENT_ROW, partition_keys=(), orders=(ASC), range=(ts, 3000 PRECEDING, 0 CURRENT, maxsize=2), index_keys=(g))
          +-UNION(partition_keys=(), orders=(ASC), range=(ts, 3000 PRECEDING, 0 CURRENT, maxsize=2), index_keys=(g))
              RENAME(name=t1)
                DATA_PROVIDER(type=Partition, table=t2, index=idx)
          DATA_PROVIDER(request=t1)
          DATA_PROVIDER(type=Partition, table=t1, index=idx)
    sql: |
      select
         id, count(val) over w as cnt,
         max(val) over w as mv,
         min(val) over w as mi,
      from t1 window w as(
         union t2
         partition by `g` order by `ts`
         rows_range between 3s preceding AND CURRENT ROW
         MAXSIZE 2
         EXCLUDE CURRENT_ROW EXCLUDE CURRENT_TIME);
    expect:
      columns:
        - id int
        - cnt int64
        - mv int
        - mi int
      order: id
      data: |
        1, 1, 233, 233
        2, 1, 233, 233
        3, 2, 21,  5
        4, 2, 17,  0
  - id: 31
    desc: 主表ts都大于副表的
    tags: ["TODO","cpp ut失败"]
    inputs:
      - columns: ["id int","c1 string","c3 int","c4 bigint","c5 float","c6 double","c7 timestamp","c8 date"]
        indexs: ["index1:c3:c7"]
        rows:
          - [1,"aa",20,30,1.1,2.1,1590738995000,"2020-05-01"]
          - [4,"dd",20,33,1.4,2.4,1590738993000,"2020-05-04"]
          - [5,"ee",21,34,1.5,2.5,1590738994000,"2020-05-05"]
      - columns: ["id int","c1 string","c3 int","c4 bigint","c5 float","c6 double","c7 timestamp","c8 date"]
        indexs: ["index1:c3:c7"]
        rows:
          - [2,"bb",20,31,1.2,2.2,1590738991000,"2020-05-02"]
          - [3,"cc",20,32,1.3,2.3,1590738992000,"2020-05-03"]
    sql: |
      SELECT id, c1, c3, sum(c4) OVER w1 as w1_c4_sum FROM {0} WINDOW w1 AS (UNION {1} PARTITION BY {0}.c3 ORDER BY {0}.c7 ROWS BETWEEN 2 PRECEDING AND CURRENT ROW);
    expect:
      order: id
      columns: ["id int","c1 string","c3 int","w1_c4_sum bigint"]
      rows:
        - [1,"aa",20,93]
        - [4,"dd",20,96]
        - [5,"ee",21,34]
  - id: 32
    desc: 主表ts都小于副表的
    inputs:
      - columns: ["id int","c1 string","c3 int","c4 bigint","c5 float","c6 double","c7 timestamp","c8 date"]
        indexs: ["index1:c3:c7"]
        rows:
          - [1,"aa",20,30,1.1,2.1,1590738990000,"2020-05-01"]
          - [4,"dd",20,33,1.4,2.4,1590738991000,"2020-05-04"]
          - [5,"ee",21,34,1.5,2.5,1590738992000,"2020-05-05"]
      - columns: ["id int","c1 string","c3 int","c4 bigint","c5 float","c6 double","c7 timestamp","c8 date"]
        indexs: ["index1:c3:c7"]
        rows:
          - [2,"bb",20,31,1.2,2.2,1590738993000,"2020-05-02"]
          - [3,"cc",20,32,1.3,2.3,1590738994000,"2020-05-03"]
    sql: |
      SELECT id, c1, c3, sum(c4) OVER w1 as w1_c4_sum FROM {0} WINDOW w1 AS (UNION {1} PARTITION BY {0}.c3 ORDER BY {0}.c7 ROWS BETWEEN 2 PRECEDING AND CURRENT ROW);
    expect:
      order: id
      columns: ["id int","c1 string","c3 int","w1_c4_sum bigint"]
      rows:
        - [1,"aa",20,30]
        - [4,"dd",20,63]
        - [5,"ee",21,34]
  - id: 33
    desc: 主表副表ts有交集
    inputs:
      - columns: ["id int","c1 string","c3 int","c4 bigint","c5 float","c6 double","c7 timestamp","c8 date"]
        indexs: ["index1:c3:c7"]
        rows:
          - [1,"aa",20,30,1.1,2.1,1590738990000,"2020-05-01"]
          - [4,"dd",20,33,1.4,2.4,1590738994000,"2020-05-04"]
          - [5,"ee",21,34,1.5,2.5,1590738995000,"2020-05-05"]
      - columns: ["id int","c1 string","c3 int","c4 bigint","c5 float","c6 double","c7 timestamp","c8 date"]
        indexs: ["index1:c3:c7"]
        rows:
          - [2,"bb",20,31,1.2,2.2,1590738991000,"2020-05-02"]
          - [3,"cc",20,32,1.3,2.3,1590738992000,"2020-05-03"]
    sql: |
      SELECT id, c1, c3, sum(c4) OVER w1 as w1_c4_sum FROM {0} WINDOW w1 AS (UNION {1} PARTITION BY {0}.c3 ORDER BY {0}.c7 ROWS BETWEEN 2 PRECEDING AND CURRENT ROW);
    expect:
      order: id
      columns: ["id int","c1 string","c3 int","w1_c4_sum bigint"]
      rows:
        - [1,"aa",20,30]
        - [4,"dd",20,96]
        - [5,"ee",21,34]
  - id: 34
    desc: 主表和副表分片在同一节点上
    inputs:
      - columns: ["id int","c1 string","c3 int","c4 bigint","c5 float","c6 double","c7 timestamp","c8 date"]
        indexs: ["index1:c3:c7"]
        replicaNum: 3
        partitionNum: 1
        distribution:
          - leader: "{tb_endpoint_1}"
            followers:  [ "{tb_endpoint_0}","{tb_endpoint_2}" ]
        rows:
          - [1,"aa",20,30,1.1,2.1,1590738990000,"2020-05-01"]
          - [4,"dd",20,33,1.4,2.4,1590738994000,"2020-05-04"]
          - [5,"ee",21,34,1.5,2.5,1590738995000,"2020-05-05"]
      - columns: ["id int","c1 string","c3 int","c4 bigint","c5 float","c6 double","c7 timestamp","c8 date"]
        indexs: ["index1:c3:c7"]
        replicaNum: 3
        partitionNum: 1
        distribution:
          - leader: "{tb_endpoint_1}"
            followers:  [ "{tb_endpoint_0}","{tb_endpoint_2}" ]
        rows:
          - [2,"bb",20,31,1.2,2.2,1590738991000,"2020-05-02"]
          - [3,"cc",20,32,1.3,2.3,1590738992000,"2020-05-03"]
    sql: |
      SELECT id, c1, c3, sum(c4) OVER w1 as w1_c4_sum FROM {0} WINDOW w1 AS (UNION {1} PARTITION BY {0}.c3 ORDER BY {0}.c7 ROWS BETWEEN 2 PRECEDING AND CURRENT ROW);
    expect:
      order: id
      columns: ["id int","c1 string","c3 int","w1_c4_sum bigint"]
      rows:
        - [1,"aa",20,30]
        - [4,"dd",20,96]
        - [5,"ee",21,34]
  - id: 35
    desc: 主表和副表分片在不同的节点上
    inputs:
      - columns: ["id int","c1 string","c3 int","c4 bigint","c5 float","c6 double","c7 timestamp","c8 date"]
        indexs: ["index1:c3:c7"]
        distribution:
          - leader: "{tb_endpoint_1}"
        rows:
          - [1,"aa",20,30,1.1,2.1,1590738990000,"2020-05-01"]
          - [4,"dd",20,33,1.4,2.4,1590738994000,"2020-05-04"]
          - [5,"ee",21,34,1.5,2.5,1590738995000,"2020-05-05"]
      - columns: ["id int","c1 string","c3 int","c4 bigint","c5 float","c6 double","c7 timestamp","c8 date"]
        indexs: ["index1:c3:c7"]
        distribution:
          - leader: "{tb_endpoint_0}"
        rows:
          - [2,"bb",20,31,1.2,2.2,1590738991000,"2020-05-02"]
          - [3,"cc",20,32,1.3,2.3,1590738992000,"2020-05-03"]
    sql: |
      SELECT id, c1, c3, sum(c4) OVER w1 as w1_c4_sum FROM {0} WINDOW w1 AS (UNION {1} PARTITION BY {0}.c3 ORDER BY {0}.c7 ROWS BETWEEN 2 PRECEDING AND CURRENT ROW);
    expect:
      order: id
      columns: ["id int","c1 string","c3 int","w1_c4_sum bigint"]
      rows:
        - [1,"aa",20,30]
        - [4,"dd",20,96]
        - [5,"ee",21,34]
  - id: 36
    desc: 两张副表,一张和主表在同一节点,另一张不在
    db: db_wzx
    sql: |
      select
          c1,
          min(c1) over table_1_s2_t1 as table_1_c1_9,
          min(c2) over table_1_s2_t1 as table_1_c2_10,
          case when !isnull(lag(d1, 1) over table_1_s2_t1) then distinct_count(d1) over table_1_s2_t1 else null end as table_1_d1_11,
          case when !isnull(lag(d2, 1) over table_1_s2_t1) then distinct_count(d2) over table_1_s2_t1 else null end as table_1_d2_12,
          case when !isnull(lag(s1, 1) over table_1_s2_t1) then distinct_count(s1) over table_1_s2_t1 else null end as table_1_s1_13
      from
          {0} as main
          window table_1_s2_t1 as (partition by s2 order by t1 rows_range between 1d preceding and 0s preceding INSTANCE_NOT_IN_WINDOW);
    inputs:
      - columns: ["label int", "s1 string","s2 string", "t1 timestamp","t2 date","d1 string", "d2 string", "c1 int", "c2 bigint",
                  "ai string", "kn string", "ks string"]
        indexs: ["index1:s2:t1", "index2:s1:t1", "index3:d1:t1", "index4:d2:t1"]
        distribution:
          - leader: "{tb_endpoint_1}"
        rows:
          - [1, "1", "2", 1600946381104, "2019-07-18", "xx", "xx", 1, 2 , "3x","4x","kx"]
      - columns: ["s1 string","s2 string", "t1 timestamp","t2 date","d1 string", "d2 string", "c1 int", "c2 bigint",
                  "ai string", "kn string", "ks string"]
        indexs: ["index1:s2:t1"]
        distribution:
          - leader: "{tb_endpoint_1}"
        rows:
          - ["1", "2", 1600946381104, "2019-07-18", "xx", "xx", 1, 2 , "3x","4x","kx"]
      - columns: ["s1 string","s2 string", "t1 timestamp","t2 date","d1 string", "d2 string", "c1 int", "c2 bigint",
                  "ai string", "kn string", "ks string"]
        indexs: ["index1:s1:t1"]
        distribution:
          - leader: "{tb_endpoint_0}"
        rows:
          - ["1", "2", 1600946381104, "2019-07-18", "xx", "xx", 1, 2 , "3x","4x","kx"]
      - columns: ["s1 string","s2 string", "t1 timestamp","t2 date","d1 string", "d2 string", "c1 int", "c2 bigint",
                  "ai string", "kn string", "ks string"]
        indexs: ["index1:s1:t1"]
        distribution:
          - leader: "{tb_endpoint_0}"
        rows:
          - ["1", "2", 1600946381104, "2019-07-18", "xx", "xx", 1, 2 , "3x","4x","kx"]
    expect:
>>>>>>> 8221beec
      order: c1
      columns: ["c1 int", "table_1_c1_9 int", "table_1_c2_10 bigint", "table_1_d1_11 bigint", "table_1_d2_12 bigint", "table_1_s1_13 bigint"]
      rows:
        - [1, 1, 2, NULL, NULL, NULL]<|MERGE_RESOLUTION|>--- conflicted
+++ resolved
@@ -973,24 +973,58 @@
       data: |
         1, 3, 233, 33, 200, 233, 33
         2, 3, 233, 33, 200, 233, 33
-  - id: 18
-    desc: 主表ts都大于副表的
-    inputs:
-      - columns: ["id int","c1 string","c3 int","c4 bigint","c5 float","c6 double","c7 timestamp","c8 date"]
-        indexs: ["index1:c3:c7"]
-        rows:
-          - [1,"aa",20,30,1.1,2.1,1590738995000,"2020-05-01"]
-          - [4,"dd",20,33,1.4,2.4,1590738993000,"2020-05-04"]
-          - [5,"ee",21,34,1.5,2.5,1590738994000,"2020-05-05"]
-      - columns: ["id int","c1 string","c3 int","c4 bigint","c5 float","c6 double","c7 timestamp","c8 date"]
-        indexs: ["index1:c3:c7"]
-        rows:
-          - [2,"bb",20,31,1.2,2.2,1590738991000,"2020-05-02"]
-          - [3,"cc",20,32,1.3,2.3,1590738992000,"2020-05-03"]
-    sql: |
-<<<<<<< HEAD
-      SELECT id, c1, c3, sum(c4) OVER w1 as w1_c4_sum FROM {0} WINDOW w1 AS (UNION {1} PARTITION BY {0}.c3 ORDER BY {0}.c7 ROWS BETWEEN 2 PRECEDING AND CURRENT ROW);
-=======
+
+  ###################################################
+  # tests for window attribute 'EXCLUDE CURRENT_ROW'
+  # - id: 20 - 23: exclude current_row window + lag window
+  # - id: 24 - 30: exclude current_row window + (maxsize, exclude current_time, instance_not_in_window)
+  ###################################################
+  - id: 20
+    desc: |
+      rows_range window union with exclude current_row. batch not support see 1807
+    mode: batch-unsupport
+    request_plan: |
+      SIMPLE_PROJECT(sources=(id, cnt, mv, mi, l1))
+        REQUEST_JOIN(type=kJoinTypeConcat)
+          PROJECT(type=Aggregation)
+            REQUEST_UNION(EXCLUDE_CURRENT_ROW, partition_keys=(), orders=(ASC), range=(ts, 3000 PRECEDING, 0 PRECEDING), index_keys=(g))
+              +-UNION(partition_keys=(), orders=(ASC), range=(ts, 3000 PRECEDING, 0 PRECEDING), index_keys=(g))
+                  RENAME(name=t1)
+                    DATA_PROVIDER(type=Partition, table=t2, index=idx)
+              DATA_PROVIDER(request=t1)
+              DATA_PROVIDER(type=Partition, table=t1, index=idx)
+          PROJECT(type=Aggregation)
+            REQUEST_UNION(partition_keys=(), orders=(ASC), rows=(ts, 1 PRECEDING, 0 CURRENT), index_keys=(g))
+              +-UNION(partition_keys=(), orders=(ASC), rows=(ts, 1 PRECEDING, 0 CURRENT), index_keys=(g))
+                  RENAME(name=t1)
+                    DATA_PROVIDER(type=Partition, table=t2, index=idx)
+              DATA_PROVIDER(request=t1)
+              DATA_PROVIDER(type=Partition, table=t1, index=idx)
+    inputs:
+      - name: t1
+        columns:
+          - id int
+          - ts timestamp
+          - g int
+          - val int
+        indexs:
+          - idx:g:ts
+        data: |
+          1, 100, 111, 21
+          2, 100, 111, 5
+      - name: t2
+        columns:
+          - id int
+          - ts timestamp
+          - g int
+          - val int
+        indexs:
+          - idx:g:ts
+        data: |
+          1,  99, 111, 233
+          1, 100, 111, 200
+          1, 101, 111, 17
+    sql: |
       select
          id, count(val) over w as cnt,
          max(val) over w as mv,
@@ -1000,18 +1034,14 @@
          union t2
          partition by `g` order by `ts`
          rows_range between 3s preceding and 0s preceding EXCLUDE CURRENT_ROW);
->>>>>>> 8221beec
-    expect:
-      order: id
-<<<<<<< HEAD
-      columns: ["id int","c1 string","c3 int","w1_c4_sum bigint"]
-      rows:
-        - [1,"aa",20,93]
-        - [4,"dd",20,96]
-        - [5,"ee",21,34]
-  - id: 19
-    desc: 主表ts都小于副表的
-=======
+    expect:
+      columns:
+        - id int
+        - cnt int64
+        - mv int
+        - mi int
+        - l1 int
+      order: id
       data: |
         1, 2, 233, 200, 200
         2, 3, 233, 21,  21
@@ -1019,23 +1049,49 @@
     desc: |
       rows_range window union with exclude current_row and exclude current_time
     mode: batch-unsupport,disk-unsupport
->>>>>>> 8221beec
-    inputs:
-      - columns: ["id int","c1 string","c3 int","c4 bigint","c5 float","c6 double","c7 timestamp","c8 date"]
-        indexs: ["index1:c3:c7"]
-        rows:
-          - [1,"aa",20,30,1.1,2.1,1590738990000,"2020-05-01"]
-          - [4,"dd",20,33,1.4,2.4,1590738991000,"2020-05-04"]
-          - [5,"ee",21,34,1.5,2.5,1590738992000,"2020-05-05"]
-      - columns: ["id int","c1 string","c3 int","c4 bigint","c5 float","c6 double","c7 timestamp","c8 date"]
-        indexs: ["index1:c3:c7"]
-        rows:
-          - [2,"bb",20,31,1.2,2.2,1590738993000,"2020-05-02"]
-          - [3,"cc",20,32,1.3,2.3,1590738994000,"2020-05-03"]
-    sql: |
-<<<<<<< HEAD
-      SELECT id, c1, c3, sum(c4) OVER w1 as w1_c4_sum FROM {0} WINDOW w1 AS (UNION {1} PARTITION BY {0}.c3 ORDER BY {0}.c7 ROWS BETWEEN 2 PRECEDING AND CURRENT ROW);
-=======
+    inputs:
+      - name: t1
+        columns:
+          - id int
+          - ts timestamp
+          - g int
+          - val int
+        indexs:
+          - idx:g:ts
+        data: |
+          1, 100, 111, 21
+          2, 100, 111, 5
+          3, 101, 111, 40
+      - name: t2
+        columns:
+          - id int
+          - ts timestamp
+          - g int
+          - val int
+        indexs:
+          - idx:g:ts
+        data: |
+          1,  99, 111, 233
+          1, 100, 111, 200
+          1, 101, 111, 17
+    request_plan: |
+      SIMPLE_PROJECT(sources=(id, cnt, mv, mi, l1))
+        REQUEST_JOIN(type=kJoinTypeConcat)
+          PROJECT(type=Aggregation)
+            REQUEST_UNION(EXCLUDE_CURRENT_TIME, EXCLUDE_CURRENT_ROW, partition_keys=(), orders=(ASC), range=(ts, 3000 PRECEDING, 0 PRECEDING), index_keys=(g))
+              +-UNION(partition_keys=(), orders=(ASC), range=(ts, 3000 PRECEDING, 0 PRECEDING), index_keys=(g))
+                  RENAME(name=t1)
+                    DATA_PROVIDER(type=Partition, table=t2, index=idx)
+              DATA_PROVIDER(request=t1)
+              DATA_PROVIDER(type=Partition, table=t1, index=idx)
+          PROJECT(type=Aggregation)
+            REQUEST_UNION(EXCLUDE_CURRENT_TIME, partition_keys=(), orders=(ASC), rows=(ts, 1 PRECEDING, 0 CURRENT), index_keys=(g))
+              +-UNION(partition_keys=(), orders=(ASC), rows=(ts, 1 PRECEDING, 0 CURRENT), index_keys=(g))
+                  RENAME(name=t1)
+                    DATA_PROVIDER(type=Partition, table=t2, index=idx)
+              DATA_PROVIDER(request=t1)
+              DATA_PROVIDER(type=Partition, table=t1, index=idx)
+    sql: |
       select
          id, count(val) over w as cnt,
          max(val) over w as mv,
@@ -1046,32 +1102,64 @@
          partition by `g` order by `ts`
          rows_range between 3s preceding and 0s preceding
          EXCLUDE CURRENT_ROW EXCLUDE CURRENT_TIME);
->>>>>>> 8221beec
-    expect:
-      order: id
-      columns: ["id int","c1 string","c3 int","w1_c4_sum bigint"]
-      rows:
-        - [1,"aa",20,30]
-        - [4,"dd",20,63]
-        - [5,"ee",21,34]
-  - id: 20
-    desc: 主表副表ts有交集
-    inputs:
-      - columns: ["id int","c1 string","c3 int","c4 bigint","c5 float","c6 double","c7 timestamp","c8 date"]
-        indexs: ["index1:c3:c7"]
-        rows:
-          - [1,"aa",20,30,1.1,2.1,1590738990000,"2020-05-01"]
-          - [4,"dd",20,33,1.4,2.4,1590738994000,"2020-05-04"]
-          - [5,"ee",21,34,1.5,2.5,1590738995000,"2020-05-05"]
-      - columns: ["id int","c1 string","c3 int","c4 bigint","c5 float","c6 double","c7 timestamp","c8 date"]
-        indexs: ["index1:c3:c7"]
-        rows:
-          - [2,"bb",20,31,1.2,2.2,1590738991000,"2020-05-02"]
-          - [3,"cc",20,32,1.3,2.3,1590738992000,"2020-05-03"]
-    sql: |
-<<<<<<< HEAD
-      SELECT id, c1, c3, sum(c4) OVER w1 as w1_c4_sum FROM {0} WINDOW w1 AS (UNION {1} PARTITION BY {0}.c3 ORDER BY {0}.c7 ROWS BETWEEN 2 PRECEDING AND CURRENT ROW);
-=======
+    expect:
+      columns:
+        - id int
+        - cnt int64
+        - mv int
+        - mi int
+        - l1 int
+      order: id
+      data: |
+        1, 1, 233, 233, 233
+        2, 1, 233, 233, 233
+        3, 4, 233, 5,   5
+  - id: 22
+    desc: |
+      rows_range window union with exclude current_row and instance_not_in_window
+    mode: batch-unsupport
+    inputs:
+      - name: t1
+        columns:
+          - id int
+          - ts timestamp
+          - g int
+          - val int
+        indexs:
+          - idx:g:ts
+        data: |
+          1, 100, 111, 21
+          2, 100, 111, 5
+      - name: t2
+        columns:
+          - id int
+          - ts timestamp
+          - g int
+          - val int
+        indexs:
+          - idx:g:ts
+        data: |
+          1,  99, 111, 233
+          1, 100, 111, 200
+          1, 101, 111, 17
+    request_plan: |
+      SIMPLE_PROJECT(sources=(id, cnt, mv, mi, l1))
+        REQUEST_JOIN(type=kJoinTypeConcat)
+          PROJECT(type=Aggregation)
+            REQUEST_UNION(EXCLUDE_CURRENT_ROW, INSTANCE_NOT_IN_WINDOW, partition_keys=(g), orders=(ts ASC), range=(ts, 3000 PRECEDING, 0 PRECEDING), index_keys=)
+              +-UNION(partition_keys=(), orders=(ASC), range=(ts, 3000 PRECEDING, 0 PRECEDING), index_keys=(g))
+                  RENAME(name=t1)
+                    DATA_PROVIDER(type=Partition, table=t2, index=idx)
+              DATA_PROVIDER(request=t1)
+              DATA_PROVIDER(table=t1)
+          PROJECT(type=Aggregation)
+            REQUEST_UNION(INSTANCE_NOT_IN_WINDOW, partition_keys=(g), orders=(ts ASC), rows=(ts, 1 PRECEDING, 0 CURRENT), index_keys=)
+              +-UNION(partition_keys=(), orders=(ASC), rows=(ts, 1 PRECEDING, 0 CURRENT), index_keys=(g))
+                  RENAME(name=t1)
+                    DATA_PROVIDER(type=Partition, table=t2, index=idx)
+              DATA_PROVIDER(request=t1)
+              DATA_PROVIDER(table=t1)
+    sql: |
       select
          id, count(val) over w as cnt,
          max(val) over w as mv,
@@ -1082,42 +1170,65 @@
          partition by `g` order by `ts`
          rows_range between 3s preceding and 0s preceding
          EXCLUDE CURRENT_ROW INSTANCE_NOT_IN_WINDOW);
->>>>>>> 8221beec
-    expect:
-      order: id
-      columns: ["id int","c1 string","c3 int","w1_c4_sum bigint"]
-      rows:
-        - [1,"aa",20,30]
-        - [4,"dd",20,96]
-        - [5,"ee",21,34]
-  - id: 21
-    desc: 主表和副表分片在同一节点上
-    inputs:
-      - columns: ["id int","c1 string","c3 int","c4 bigint","c5 float","c6 double","c7 timestamp","c8 date"]
-        indexs: ["index1:c3:c7"]
-        replicaNum: 3
-        partitionNum: 1
-        distribution:
-          - leader: "{tb_endpoint_1}"
-            followers:  [ "{tb_endpoint_0}","{tb_endpoint_2}" ]
-        rows:
-          - [1,"aa",20,30,1.1,2.1,1590738990000,"2020-05-01"]
-          - [4,"dd",20,33,1.4,2.4,1590738994000,"2020-05-04"]
-          - [5,"ee",21,34,1.5,2.5,1590738995000,"2020-05-05"]
-      - columns: ["id int","c1 string","c3 int","c4 bigint","c5 float","c6 double","c7 timestamp","c8 date"]
-        indexs: ["index1:c3:c7"]
-        replicaNum: 3
-        partitionNum: 1
-        distribution:
-          - leader: "{tb_endpoint_1}"
-            followers:  [ "{tb_endpoint_0}","{tb_endpoint_2}" ]
-        rows:
-          - [2,"bb",20,31,1.2,2.2,1590738991000,"2020-05-02"]
-          - [3,"cc",20,32,1.3,2.3,1590738992000,"2020-05-03"]
-    sql: |
-<<<<<<< HEAD
-      SELECT id, c1, c3, sum(c4) OVER w1 as w1_c4_sum FROM {0} WINDOW w1 AS (UNION {1} PARTITION BY {0}.c3 ORDER BY {0}.c7 ROWS BETWEEN 2 PRECEDING AND CURRENT ROW);
-=======
+    expect:
+      columns:
+        - id int
+        - cnt int64
+        - mv int
+        - mi int
+        - l1 int
+      order: id
+      data: |
+        1, 2, 233, 200, 200
+        2, 2, 233, 200,  200
+  - id: 23
+    desc: |
+      rows_range window union with exclude current_row, instance_not_in_window and exclude_current_time
+    mode: batch-unsupport
+    inputs:
+      - name: t1
+        columns:
+          - id int
+          - ts timestamp
+          - g int
+          - val int
+        indexs:
+          - idx:g:ts
+        data: |
+          1, 100, 111, 21
+          2, 100, 111, 5
+          3, 101, 111, 40
+          4, 102, 111, 0
+      - name: t2
+        columns:
+          - id int
+          - ts timestamp
+          - g int
+          - val int
+        indexs:
+          - idx:g:ts
+        data: |
+          1,  99, 111, 233
+          1, 100, 111, 200
+          1, 101, 111, 17
+    request_plan: |
+      SIMPLE_PROJECT(sources=(id, cnt, mv, mi, l1))
+        REQUEST_JOIN(type=kJoinTypeConcat)
+          PROJECT(type=Aggregation)
+            REQUEST_UNION(EXCLUDE_CURRENT_TIME, EXCLUDE_CURRENT_ROW, INSTANCE_NOT_IN_WINDOW, partition_keys=(g), orders=(ts ASC), range=(ts, 3000 PRECEDING, 0 PRECEDING), index_keys=)
+              +-UNION(partition_keys=(), orders=(ASC), range=(ts, 3000 PRECEDING, 0 PRECEDING), index_keys=(g))
+                  RENAME(name=t1)
+                    DATA_PROVIDER(type=Partition, table=t2, index=idx)
+              DATA_PROVIDER(request=t1)
+              DATA_PROVIDER(table=t1)
+          PROJECT(type=Aggregation)
+            REQUEST_UNION(EXCLUDE_CURRENT_TIME, INSTANCE_NOT_IN_WINDOW, partition_keys=(g), orders=(ts ASC), rows=(ts, 1 PRECEDING, 0 CURRENT), index_keys=)
+              +-UNION(partition_keys=(), orders=(ASC), rows=(ts, 1 PRECEDING, 0 CURRENT), index_keys=(g))
+                  RENAME(name=t1)
+                    DATA_PROVIDER(type=Partition, table=t2, index=idx)
+              DATA_PROVIDER(request=t1)
+              DATA_PROVIDER(table=t1)
+    sql: |
       select
          id, count(val) over w as cnt,
          max(val) over w as mv,
@@ -1128,36 +1239,14 @@
          partition by `g` order by `ts`
          rows_range between 3s preceding and 0s preceding
          EXCLUDE CURRENT_ROW INSTANCE_NOT_IN_WINDOW EXCLUDE CURRENT_TIME);
->>>>>>> 8221beec
-    expect:
-      order: id
-<<<<<<< HEAD
-      columns: ["id int","c1 string","c3 int","w1_c4_sum bigint"]
-      rows:
-        - [1,"aa",20,30]
-        - [4,"dd",20,96]
-        - [5,"ee",21,34]
-  - id: 21
-    desc: 主表和副表分片在不同的节点上
-    inputs:
-      - columns: ["id int","c1 string","c3 int","c4 bigint","c5 float","c6 double","c7 timestamp","c8 date"]
-        indexs: ["index1:c3:c7"]
-        distribution:
-          - leader: "{tb_endpoint_1}"
-        rows:
-          - [1,"aa",20,30,1.1,2.1,1590738990000,"2020-05-01"]
-          - [4,"dd",20,33,1.4,2.4,1590738994000,"2020-05-04"]
-          - [5,"ee",21,34,1.5,2.5,1590738995000,"2020-05-05"]
-      - columns: ["id int","c1 string","c3 int","c4 bigint","c5 float","c6 double","c7 timestamp","c8 date"]
-        indexs: ["index1:c3:c7"]
-        distribution:
-          - leader: "{tb_endpoint_0}"
-        rows:
-          - [2,"bb",20,31,1.2,2.2,1590738991000,"2020-05-02"]
-          - [3,"cc",20,32,1.3,2.3,1590738992000,"2020-05-03"]
-    sql: |
-      SELECT id, c1, c3, sum(c4) OVER w1 as w1_c4_sum FROM {0} WINDOW w1 AS (UNION {1} PARTITION BY {0}.c3 ORDER BY {0}.c7 ROWS BETWEEN 2 PRECEDING AND CURRENT ROW);
-=======
+    expect:
+      columns:
+        - id int
+        - cnt int64
+        - mv int
+        - mi int
+        - l1 int
+      order: id
       data: |
         1, 1, 233, 233, 233
         2, 1, 233, 233, 233
@@ -1487,60 +1576,64 @@
          rows_range between 3s preceding AND CURRENT ROW
          MAXSIZE 2
          EXCLUDE CURRENT_ROW INSTANCE_NOT_IN_WINDOW EXCLUDE CURRENT_TIME);
->>>>>>> 8221beec
-    expect:
-      order: id
-      columns: ["id int","c1 string","c3 int","w1_c4_sum bigint"]
-      rows:
-        - [1,"aa",20,30]
-        - [4,"dd",20,96]
-        - [5,"ee",21,34]
-  - id: 22
-    desc: 两张副表,一张和主表在同一节点,另一张不在
-    db: db_wzx
+    expect:
+      columns:
+        - id int
+        - cnt int64
+        - mv int
+        - mi int
+      order: id
+      data: |
+        1, 1, 233, 233
+        2, 1, 233, 233
+        3, 2, 233, 200
+        4, 2, 200, 17
+  - id: 29
+    desc: |
+      rows_range union window with exclude_current_row, instance_not_in_window and maxsize
+    inputs:
+      - name: t1
+        columns:
+          - id int
+          - ts timestamp
+          - g int
+          - val int
+        indexs:
+          - idx:g:ts
+        data: |
+          1, 100, 111, 21
+          2, 100, 111, 5
+          3, 101, 111, 0
+          4, 102, 111, 0
+      - name: t2
+        columns:
+          - id int
+          - ts timestamp
+          - g int
+          - val int
+        indexs:
+          - idx:g:ts
+        data: |
+          1,  99, 111, 233
+          1, 100, 111, 200
+          1, 101, 111, 17
+    batch_plan: |
+      PROJECT(type=WindowAggregation, EXCLUDE_CURRENT_ROW, INSTANCE_NOT_IN_WINDOW)
+        +-WINDOW(partition_keys=(g), orders=(ts ASC), range=(ts, 3000 PRECEDING, 0 CURRENT, maxsize=2))
+        +-UNION(partition_keys=(), orders=(ASC), range=(ts, 3000 PRECEDING, 0 CURRENT, maxsize=2))
+            RENAME(name=t1)
+              DATA_PROVIDER(type=Partition, table=t2, index=idx)
+        DATA_PROVIDER(table=t1)
+    request_plan: |
+      PROJECT(type=Aggregation)
+        REQUEST_UNION(EXCLUDE_CURRENT_ROW, INSTANCE_NOT_IN_WINDOW, partition_keys=(g), orders=(ts ASC), range=(ts, 3000 PRECEDING, 0 CURRENT, maxsize=2), index_keys=)
+          +-UNION(partition_keys=(), orders=(ASC), range=(ts, 3000 PRECEDING, 0 CURRENT, maxsize=2), index_keys=(g))
+              RENAME(name=t1)
+                DATA_PROVIDER(type=Partition, table=t2, index=idx)
+          DATA_PROVIDER(request=t1)
+          DATA_PROVIDER(table=t1)
     sql: |
       select
-<<<<<<< HEAD
-          c1,
-          min(c1) over table_1_s2_t1 as table_1_c1_9,
-          min(c2) over table_1_s2_t1 as table_1_c2_10,
-          case when !isnull(lag(d1, 1) over table_1_s2_t1) then distinct_count(d1) over table_1_s2_t1 else null end as table_1_d1_11,
-          case when !isnull(lag(d2, 1) over table_1_s2_t1) then distinct_count(d2) over table_1_s2_t1 else null end as table_1_d2_12,
-          case when !isnull(lag(s1, 1) over table_1_s2_t1) then distinct_count(s1) over table_1_s2_t1 else null end as table_1_s1_13
-      from
-          {0} as main
-          window table_1_s2_t1 as (partition by s2 order by t1 rows_range between 1d preceding and 0s preceding INSTANCE_NOT_IN_WINDOW);
-    inputs:
-      - columns: ["label int", "s1 string","s2 string", "t1 timestamp","t2 date","d1 string", "d2 string", "c1 int", "c2 bigint",
-                  "ai string", "kn string", "ks string"]
-        indexs: ["index1:s2:t1", "index2:s1:t1", "index3:d1:t1", "index4:d2:t1"]
-        distribution:
-          - leader: "{tb_endpoint_1}"
-        rows:
-          - [1, "1", "2", 1600946381104, "2019-07-18", "xx", "xx", 1, 2 , "3x","4x","kx"]
-      - columns: ["s1 string","s2 string", "t1 timestamp","t2 date","d1 string", "d2 string", "c1 int", "c2 bigint",
-                  "ai string", "kn string", "ks string"]
-        indexs: ["index1:s2:t1"]
-        distribution:
-          - leader: "{tb_endpoint_1}"
-        rows:
-          - ["1", "2", 1600946381104, "2019-07-18", "xx", "xx", 1, 2 , "3x","4x","kx"]
-      - columns: ["s1 string","s2 string", "t1 timestamp","t2 date","d1 string", "d2 string", "c1 int", "c2 bigint",
-                  "ai string", "kn string", "ks string"]
-        indexs: ["index1:s1:t1"]
-        distribution:
-          - leader: "{tb_endpoint_0}"
-        rows:
-          - ["1", "2", 1600946381104, "2019-07-18", "xx", "xx", 1, 2 , "3x","4x","kx"]
-      - columns: ["s1 string","s2 string", "t1 timestamp","t2 date","d1 string", "d2 string", "c1 int", "c2 bigint",
-                  "ai string", "kn string", "ks string"]
-        indexs: ["index1:s1:t1"]
-        distribution:
-          - leader: "{tb_endpoint_0}"
-        rows:
-          - ["1", "2", 1600946381104, "2019-07-18", "xx", "xx", 1, 2 , "3x","4x","kx"]
-    expect:
-=======
          id, count(val) over w as cnt,
          max(val) over w as mv,
          min(val) over w as mi,
@@ -1804,7 +1897,6 @@
         rows:
           - ["1", "2", 1600946381104, "2019-07-18", "xx", "xx", 1, 2 , "3x","4x","kx"]
     expect:
->>>>>>> 8221beec
       order: c1
       columns: ["c1 int", "table_1_c1_9 int", "table_1_c2_10 bigint", "table_1_d1_11 bigint", "table_1_d2_12 bigint", "table_1_s1_13 bigint"]
       rows:
