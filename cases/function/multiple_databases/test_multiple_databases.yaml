# Copyright 2021 4Paradigm
#
# Licensed under the Apache License, Version 2.0 (the "License");
# you may not use this file except in compliance with the License.
# You may obtain a copy of the License at
#
#   http://www.apache.org/licenses/LICENSE-2.0
#
# Unless required by applicable law or agreed to in writing, software
# distributed under the License is distributed on an "AS IS" BASIS,
# WITHOUT WARRANTIES OR CONDITIONS OF ANY KIND, either express or implied.
# See the License for the specific language governing permissions and
# limitations under the License.

debugs: []
cases:
  - id: 1
    desc: Last Join tables from two databases 1 - default db is db1
    db: db1
    inputs:
      - db: db1
        columns: [ "c1 string","c2 int","c3 bigint","c4 timestamp" ]
        indexs: [ "index1:c1:c4" ]
        rows:
          - [ "aa",2,3,1590738989000 ]
          - [ "bb",21,31,1590738990000 ]
          - [ "cc",41,51,1590738991000 ]
      - db: db2
        columns: [ "c1 string","c2 int","c3 bigint","c4 timestamp" ]
        indexs: [ "index1:c1:c3" ]
        rows:
          - [ "aa",2,13,1590738989000 ]
          - [ "bb",21,131,1590738990000 ]
          - [ "cc",41,151,1590738992000 ]
    sql: select {0}.c1,{0}.c2,db2.{1}.c3,db2.{1}.c4 from {0} last join db2.{1} ORDER BY db2.{1}.c3 on {0}.c1=db2.{1}.c1;
    expect:
      order: c1
      columns: [ "c1 string","c2 int","c3 bigint","c4 timestamp" ]
      rows:
        - [ "aa",2,13,1590738989000 ]
        - [ "bb",21,131,1590738990000 ]
        - [ "cc",41,151,1590738992000 ]
  - id: 2
    desc: Last Join tables from two databases 2 - default db is db, explicit db1 and db2
    db: db
    inputs:
      - db: db1
        columns: [ "c1 string","c2 int","c3 bigint","c4 timestamp" ]
        indexs: [ "index1:c1:c4" ]
        rows:
          - [ "aa",2,3,1590738989000 ]
          - [ "bb",21,31,1590738990000 ]
          - [ "cc",41,51,1590738991000 ]
      - db: db2
        columns: [ "c1 string","c2 int","c3 bigint","c4 timestamp" ]
        indexs: [ "index1:c1:c3" ]

        rows:
          - [ "aa",2,13,1590738989000 ]
          - [ "bb",21,131,1590738990000 ]
          - [ "cc",41,151,1590738992000 ]
    sql: select db1.{0}.c1, db1.{0}.c2,db2.{1}.c3,db2.{1}.c4 from db1.{0} last join db2.{1} ORDER BY db2.{1}.c3 on db1.{0}.c1=db2.{1}.c1;
    expect:
      order: c1
      columns: [ "c1 string","c2 int","c3 bigint","c4 timestamp" ]
      rows:
        - [ "aa",2,13,1590738989000 ]
        - [ "bb",21,131,1590738990000 ]
        - [ "cc",41,151,1590738992000 ]
  - id: 3
    desc: Last join tables from 2 databases fail 1 - db2 is not exist
    db: db1
    inputs:
      - db: db1
        columns: [ "c1 string","c2 int","c3 bigint","c4 timestamp" ]
        indexs: [ "index1:c1:c4" ]
        rows:
          - [ "aa",2,3,1590738989000 ]
          - [ "bb",21,31,1590738990000 ]
          - [ "cc",41,51,1590738991000 ]
      - db: db3
        columns: [ "c1 string","c2 int","c3 bigint","c4 timestamp" ]
        indexs: [ "index1:c1:c3" ]

        rows:
          - [ "aa",2,13,1590738989000 ]
          - [ "bb",21,131,1590738990000 ]
          - [ "cc",41,151,1590738992000 ]
    sql: select db1.{0}.c1, db1.{0}.c2,db2.{1}.c3,db2.{1}.c4 from {0} last join db2.{1} ORDER BY db2.{1}.c3 on db1.{0}.c1=db2.{1}.c1;
    expect:
      success: false
  - id: 4
    desc: Last join tables from 2 databases fail 2 - fail to resolve column {1}.c3 default db
    db: db1
    inputs:
      - db: db1
        columns: [ "c1 string","c2 int","c3 bigint","c4 timestamp" ]
        indexs: [ "index1:c1:c4" ]
        rows:
          - [ "aa",2,3,1590738989000 ]
          - [ "bb",21,31,1590738990000 ]
          - [ "cc",41,51,1590738991000 ]
      - db: db2
        columns: [ "c1 string","c2 int","c3 bigint","c4 timestamp" ]
        indexs: [ "index1:c1:c3" ]

        rows:
          - [ "aa",2,13,1590738989000 ]
          - [ "bb",21,131,1590738990000 ]
          - [ "cc",41,151,1590738992000 ]
    sql: select db1.{0}.c1, db1.{0}.c2, {1}.c3, {1}.c4 from {0} last join db2.{1} ORDER BY db2.{1}.c3 on db1.{0}.c1=db2.{1}.c1;
    expect:
      success: false
  - id: 5
<<<<<<< HEAD
    desc: 全部使用默认库
    db: db
    inputs:
      - columns: [ "c1 string","c2 int","c3 bigint","c4 timestamp" ]
        indexs: [ "index1:c1:c4" ]
        rows:
          - [ "aa",2,3,1590738989000 ]
          - [ "bb",21,31,1590738990000 ]
          - [ "cc",41,51,1590738991000 ]
      - columns: [ "c1 string","c2 int","c3 bigint","c4 timestamp" ]
        indexs: [ "index1:c1:c3" ]
        rows:
          - [ "aa",2,13,1590738989000 ]
          - [ "bb",21,131,1590738990000 ]
          - [ "cc",41,151,1590738992000 ]
    sql: select {0}.c1,{0}.c2,{1}.c3,{1}.c4 from {0} last join {1} ORDER BY {1}.c3 on {0}.c1={1}.c1;
    expect:
      order: c1
      columns: [ "c1 string","c2 int","c3 bigint","c4 timestamp" ]
      rows:
        - [ "aa",2,13,1590738989000 ]
        - [ "bb",21,131,1590738990000 ]
        - [ "cc",41,151,1590738992000 ]
  - id: 6
    desc: 指定当前库查询
    db: db
    inputs:
      - columns: [ "c1 string","c2 int","c3 bigint","c4 timestamp" ]
        indexs: [ "index1:c1:c4" ]
        rows:
          - [ "aa",2,3,1590738989000 ]
          - [ "bb",21,31,1590738990000 ]
          - [ "cc",41,51,1590738991000 ]
      - columns: [ "c1 string","c2 int","c3 bigint","c4 timestamp" ]
        indexs: [ "index1:c1:c3" ]
        rows:
          - [ "aa",2,13,1590738989000 ]
          - [ "bb",21,131,1590738990000 ]
          - [ "cc",41,151,1590738992000 ]
    sql: select db.{0}.c1,db.{0}.c2,db.{1}.c3,db.{1}.c4 from db.{0} last join db.{1} ORDER BY db.{1}.c3 on db.{0}.c1=db.{1}.c1;
    expect:
      order: c1
      columns: [ "c1 string","c2 int","c3 bigint","c4 timestamp" ]
      rows:
        - [ "aa",2,13,1590738989000 ]
        - [ "bb",21,131,1590738990000 ]
        - [ "cc",41,151,1590738992000 ]
  - id: 6
    desc: 指定当前库查询
    db: db
    inputs:
      - columns: [ "c1 string","c2 int","c3 bigint","c4 timestamp" ]
        indexs: [ "index1:c1:c4" ]
        rows:
          - [ "aa",2,3,1590738989000 ]
          - [ "bb",21,31,1590738990000 ]
          - [ "cc",41,51,1590738991000 ]
      - columns: [ "c1 string","c2 int","c3 bigint","c4 timestamp" ]
        indexs: [ "index1:c1:c3" ]
        rows:
          - [ "aa",2,13,1590738989000 ]
          - [ "bb",21,131,1590738990000 ]
          - [ "cc",41,151,1590738992000 ]
    sql: select db.{0}.c1,db.{0}.c2,db.{1}.c3,db.{1}.c4 from db.{0} last join db.{1} ORDER BY db.{1}.c3 on db.{0}.c1=db.{1}.c1;
    expect:
      order: c1
      columns: [ "c1 string","c2 int","c3 bigint","c4 timestamp" ]
      rows:
        - [ "aa",2,13,1590738989000 ]
        - [ "bb",21,131,1590738990000 ]
        - [ "cc",41,151,1590738992000 ]
  - id: 7
    desc: 查询使用其他库
    db: db
    inputs:
      -
        columns : ["c1 string","c2 int","c3 bigint","c4 timestamp"]
        db: db1
        indexs: ["index1:c1:c4"]
        rows:
          - ["aa",2,3,1590738989000]
          - ["bb",21,31,1590738990000]
          - ["cc",41,51,1590738991000]
    sql: select * from (select c1, c2+1,c3+1 from db1.{0}) as t1;
    expect:
      columns: ["c1 string", "c2 + 1 int", "c3 + 1 bigint"]
      order: c1
      rows:
        - ["aa", 3,4]
        - ["bb", 22,32]
        - ["cc", 42,52]
  - id: 8
    desc: 子查询后的表使用默认库
    db: db
    inputs:
      -
        columns : ["c1 string","c2 int","c3 bigint","c4 timestamp"]
        db: db1
        indexs: ["index1:c1:c4"]
        rows:
          - ["aa",2,3,1590738989000]
          - ["bb",21,31,1590738990000]
          - ["cc",41,51,1590738991000]
    sql: select db.t1.c1 from (select c1, c2+1,c3+1 from db1.{0}) as t1;
    expect:
      columns: ["c1 string"]
      order: c1
      rows:
        - ["aa"]
        - ["bb"]
        - ["cc"]
  - id: 9
    desc: 子查询后的表使用其他库
    db: db
    inputs:
      -
        columns : ["c1 string","c2 int","c3 bigint","c4 timestamp"]
        db: db1
        indexs: ["index1:c1:c4"]
        rows:
          - ["aa",2,3,1590738989000]
          - ["bb",21,31,1590738990000]
          - ["cc",41,51,1590738991000]
    sql: select db1.t1.c1 from (select c1, c2+1,c3+1 from db1.{0}) as t1;
    expect:
      success: false
  - id: 10
    desc: 使用子查询查不同库的数据然后lastjoin
    db: db
    inputs:
      - columns: [ "c1 string","c2 int","c3 bigint","c4 timestamp" ]
        db: db1
        indexs: [ "index1:c1:c4" ]
        rows:
          - [ "aa",2,3,1590738989000 ]
          - [ "bb",21,31,1590738990000 ]
          - [ "cc",41,51,1590738991000 ]
      - columns: [ "c1 string","c2 int","c3 bigint","c4 timestamp" ]
        db: db2
        indexs: [ "index1:c1:c3" ]
        rows:
          - [ "aa",2,13,1590738989000 ]
          - [ "bb",21,131,1590738990000 ]
          - [ "cc",41,151,1590738992000 ]
    sql: select db.t1.c1,db.t1.c2,db.t2.c3,db.t2.c4 from (select * from db1.{0}) as t1 last join (select * from db2.{1}) as t2 ORDER BY db.t2.c3 on db.t1.c1=db.t2.c1;
    expect:
      order: c1
      columns: [ "c1 string","c2 int","c3 bigint","c4 timestamp" ]
      rows:
        - [ "aa",2,13,1590738989000 ]
        - [ "bb",21,131,1590738990000 ]
        - [ "cc",41,151,1590738992000 ]
  - id: 11
    desc: 三表三个库拼表
    db: db
    inputs:
      - columns: [ "c1 string","c2 int","c3 bigint","c4 timestamp" ]
        db: db1
        indexs: [ "index1:c1:c4" ]
        rows:
          - [ "aa",2,3,1590738989000 ]
          - [ "bb",21,31,1590738990000 ]
      - columns: [ "c1 string","c2 int","c3 bigint","c4 timestamp" ]
        db: db2
        indexs: [ "index1:c1:c4" ]
        rows:
          - [ "aa",2,13,1590738989000 ]
          - [ "bb",21,131,1590738990000 ]
          - [ "bb",41,121,1590738992000 ]
          - [ "bb",41,121,1590738991000 ]
      - columns: [ "c1 string","c2 int","c3 bigint","c4 timestamp" ]
        db: db3
        indexs: [ "index1:c1:c4" ]
        rows:
          - [ "aa",2,13,1590738989000 ]
          - [ "aa",21,131,1590738992000 ]
          - [ "aa",41,121,1590738991000 ]
          - [ "bb",41,121,1590738991000 ]
    sql: select db1.{0}.c1,db1.{0}.c2,db2.{1}.c4,db3.{2}.c4 from db1.{0} last join db2.{1} ORDER BY db2.{1}.c4 on db1.{0}.c1=db2.{1}.c1 last join db3.{2} order by db3.{2}.c4 on db1.{0}.c1=db3.{2}.c1;
    expect:
      columns: [ "c1 string","c2 int","c4 timestamp","c4 timestamp" ]
      order: c1
      rows:
        - [ "aa",2,1590738989000,1590738992000 ]
        - [ "bb",21,1590738992000,1590738991000 ]
  - id: 12
    desc: 不等值拼接
    db: db
    inputs:
      - columns: [ "c1 string","c2 int","c3 bigint","c4 timestamp" ]
        db: db1
        indexs: [ "index1:c2:c4" ]
        rows:
          - [ "aa",2,3,1590738989000 ]
          - [ "bb",21,31,1590738990000 ]
      - columns: [ "c1 string","c2 int","c3 bigint","c4 timestamp" ]
        db: db2
        indexs: [ "index1:c2:c4" ]
        rows:
          - [ "aa",2,3,1590738989000 ]
          - [ "bb",21,31,1590738990000 ]
          - [ "bb",21,32,1590738993000 ]
          - [ "bb",21,31,1590738992000 ]
          - [ "bb",21,31,1590738991000 ]
    sql: select db1.{0}.c1,db1.{0}.c2,db2.{1}.c3,db2.{1}.c4 from db1.{0} last join db2.{1} ORDER BY db2.{1}.c4 on db1.{0}.c2 = db2.{1}.c2 and db1.{0}.c3 <= db2.{1}.c3;
    expect:
      columns: [ "c1 string","c2 int","c3 bigint","c4 timestamp" ]
      order: c1
      rows:
        - [ "aa",2,3,1590738989000 ]
        - [ "bb",21,32,1590738993000 ]
  - id: 13
    desc: 不同库相同表lastjoin
=======
    desc: Last Join tables from two databases with same table_name - default db is db, explicit db1 and db2
>>>>>>> 765ca9e2
    db: db
    inputs:
      - db: db1
        columns: [ "c1 string","c2 int","c3 bigint","c4 timestamp" ]
<<<<<<< HEAD
        name: t1
        indexs: [ "index1:c1:c4" ]
=======
        indexs: [ "index1:c1:c4" ]
        name: t1
>>>>>>> 765ca9e2
        rows:
          - [ "aa",2,3,1590738989000 ]
          - [ "bb",21,31,1590738990000 ]
          - [ "cc",41,51,1590738991000 ]
      - db: db2
        columns: [ "c1 string","c2 int","c3 bigint","c4 timestamp" ]
<<<<<<< HEAD
        name: t1
        indexs: [ "index1:c1:c3" ]
=======
        indexs: [ "index1:c1:c3" ]
        name: t1
>>>>>>> 765ca9e2
        rows:
          - [ "aa",2,13,1590738989000 ]
          - [ "bb",21,131,1590738990000 ]
          - [ "cc",41,151,1590738992000 ]
<<<<<<< HEAD
    sql: select db1.t1.c1,db1.t1.c2,db2.t1.c3,db2.t1.c4 from db1.t1 last join db2.t1 ORDER BY db2.t1.c3 on db1.t1.c1=db2.t1.c1;
=======
    sql: select db1.{0}.c1, db1.{0}.c2,db2.{1}.c3,db2.{1}.c4 from db1.{0} last join db2.{1} ORDER BY db2.{1}.c3 on db1.{0}.c1=db2.{1}.c1;
>>>>>>> 765ca9e2
    expect:
      order: c1
      columns: [ "c1 string","c2 int","c3 bigint","c4 timestamp" ]
      rows:
        - [ "aa",2,13,1590738989000 ]
        - [ "bb",21,131,1590738990000 ]
<<<<<<< HEAD
        - [ "cc",41,151,1590738992000 ]
  -
    id: 14
    desc: window rows使用其他库
    db: db
    inputs:
      -
        columns: ["c1 string","c3 int","c4 bigint","c5 float","c6 double","c7 timestamp","c8 date"]
        db: db1
        indexs: ["index1:c1:c7"]
        rows:
          - ["aa",20,30,1.1,2.1,1590738990000,"2020-05-01"]
          - ["aa",21,31,1.2,2.2,1590738991000,"2020-05-02"]
          - ["aa",22,32,1.3,2.3,1590738992000,"2020-05-03"]
          - ["aa",23,33,1.4,2.4,1590738993000,"2020-05-04"]
          - ["bb",24,34,1.5,2.5,1590738994000,"2020-05-05"]
    sql: |
      SELECT c1, c3, sum(c4) OVER w1 as w1_c4_sum FROM db1.{0} WINDOW w1 AS (PARTITION BY db1.{0}.c1 ORDER BY db1.{0}.c7 ROWS BETWEEN 2 PRECEDING AND CURRENT ROW);
    expect:
      order: c3
      columns: ["c1 string","c3 int","w1_c4_sum bigint"]
      rows:
        - ["aa",20,30]
        - ["aa",21,61]
        - ["aa",22,93]
        - ["aa",23,96]
        - ["bb",24,34]
  - id: 15
    desc: window ROWS_RANGE 使用其他库
    db: db
    inputs:
      - columns: [ "c1 string","c3 int","c4 bigint","c5 float","c6 double","c7 timestamp","c8 date" ]
        db: db1
        indexs: [ "index1:c1:c7" ]
        rows:
          - [ "aa",20,30,1.1,2.1,1590738990000,"2020-05-01" ]
          - [ "aa",21,31,1.2,2.2,1590738991000,"2020-05-02" ]
          - [ "aa",22,32,1.3,2.3,1590738992000,"2020-05-03" ]
          - [ "aa",23,33,1.4,2.4,1590738993000,"2020-05-04" ]
          - [ "bb",24,34,1.5,2.5,1590738994000,"2020-05-05" ]
    sql: |
      SELECT c1, c3, sum(c4) OVER w1 as w1_c4_sum FROM db1.{0} WINDOW w1 AS (PARTITION BY db1.{0}.c1 ORDER BY db1.{0}.c7 ROWS_RANGE BETWEEN 2s PRECEDING AND CURRENT ROW);
    expect:
      order: c3
      columns: [ "c1 string","c3 int","w1_c4_sum bigint" ]
      rows:
        - [ "aa",20,30 ]
        - [ "aa",21,61 ]
        - [ "aa",22,93 ]
        - [ "aa",23,96 ]
        - [ "bb",24,34 ]

=======
        - [ "cc",41,151,1590738992000 ]
>>>>>>> 765ca9e2
<|MERGE_RESOLUTION|>--- conflicted
+++ resolved
@@ -112,7 +112,34 @@
     expect:
       success: false
   - id: 5
-<<<<<<< HEAD
+    desc: Last Join tables from two databases with same table_name - default db is db, explicit db1 and db2
+    db: db
+    inputs:
+      - db: db1
+        columns: [ "c1 string","c2 int","c3 bigint","c4 timestamp" ]
+        indexs: [ "index1:c1:c4" ]
+        name: t1
+        rows:
+          - [ "aa",2,3,1590738989000 ]
+          - [ "bb",21,31,1590738990000 ]
+          - [ "cc",41,51,1590738991000 ]
+      - db: db2
+        columns: [ "c1 string","c2 int","c3 bigint","c4 timestamp" ]
+        indexs: [ "index1:c1:c3" ]
+        name: t1
+        rows:
+          - [ "aa",2,13,1590738989000 ]
+          - [ "bb",21,131,1590738990000 ]
+          - [ "cc",41,151,1590738992000 ]
+    sql: select db1.{0}.c1, db1.{0}.c2,db2.{1}.c3,db2.{1}.c4 from db1.{0} last join db2.{1} ORDER BY db2.{1}.c3 on db1.{0}.c1=db2.{1}.c1;
+    expect:
+      order: c1
+      columns: [ "c1 string","c2 int","c3 bigint","c4 timestamp" ]
+      rows:
+        - [ "aa",2,13,1590738989000 ]
+        - [ "bb",21,131,1590738990000 ]
+        - [ "cc",41,151,1590738992000 ]
+  - id: 5
     desc: 全部使用默认库
     db: db
     inputs:
@@ -326,49 +353,31 @@
         - [ "bb",21,32,1590738993000 ]
   - id: 13
     desc: 不同库相同表lastjoin
-=======
-    desc: Last Join tables from two databases with same table_name - default db is db, explicit db1 and db2
->>>>>>> 765ca9e2
-    db: db
-    inputs:
-      - db: db1
-        columns: [ "c1 string","c2 int","c3 bigint","c4 timestamp" ]
-<<<<<<< HEAD
+    db: db
+    inputs:
+      - db: db1
+        columns: [ "c1 string","c2 int","c3 bigint","c4 timestamp" ]
         name: t1
         indexs: [ "index1:c1:c4" ]
-=======
-        indexs: [ "index1:c1:c4" ]
+        rows:
+          - [ "aa",2,3,1590738989000 ]
+          - [ "bb",21,31,1590738990000 ]
+          - [ "cc",41,51,1590738991000 ]
+      - db: db2
+        columns: [ "c1 string","c2 int","c3 bigint","c4 timestamp" ]
         name: t1
->>>>>>> 765ca9e2
-        rows:
-          - [ "aa",2,3,1590738989000 ]
-          - [ "bb",21,31,1590738990000 ]
-          - [ "cc",41,51,1590738991000 ]
-      - db: db2
-        columns: [ "c1 string","c2 int","c3 bigint","c4 timestamp" ]
-<<<<<<< HEAD
-        name: t1
-        indexs: [ "index1:c1:c3" ]
-=======
-        indexs: [ "index1:c1:c3" ]
-        name: t1
->>>>>>> 765ca9e2
-        rows:
-          - [ "aa",2,13,1590738989000 ]
-          - [ "bb",21,131,1590738990000 ]
-          - [ "cc",41,151,1590738992000 ]
-<<<<<<< HEAD
+        indexs: [ "index1:c1:c3" ]
+        rows:
+          - [ "aa",2,13,1590738989000 ]
+          - [ "bb",21,131,1590738990000 ]
+          - [ "cc",41,151,1590738992000 ]
     sql: select db1.t1.c1,db1.t1.c2,db2.t1.c3,db2.t1.c4 from db1.t1 last join db2.t1 ORDER BY db2.t1.c3 on db1.t1.c1=db2.t1.c1;
-=======
-    sql: select db1.{0}.c1, db1.{0}.c2,db2.{1}.c3,db2.{1}.c4 from db1.{0} last join db2.{1} ORDER BY db2.{1}.c3 on db1.{0}.c1=db2.{1}.c1;
->>>>>>> 765ca9e2
-    expect:
-      order: c1
-      columns: [ "c1 string","c2 int","c3 bigint","c4 timestamp" ]
-      rows:
-        - [ "aa",2,13,1590738989000 ]
-        - [ "bb",21,131,1590738990000 ]
-<<<<<<< HEAD
+    expect:
+      order: c1
+      columns: [ "c1 string","c2 int","c3 bigint","c4 timestamp" ]
+      rows:
+        - [ "aa",2,13,1590738989000 ]
+        - [ "bb",21,131,1590738990000 ]
         - [ "cc",41,151,1590738992000 ]
   -
     id: 14
@@ -421,6 +430,3 @@
         - [ "aa",23,96 ]
         - [ "bb",24,34 ]
 
-=======
-        - [ "cc",41,151,1590738992000 ]
->>>>>>> 765ca9e2
