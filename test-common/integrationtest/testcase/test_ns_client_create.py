--- conflicted
+++ resolved
@@ -624,16 +624,12 @@
         ('column_desc', {'name': 'k3', 'type': 'double', 'add_ts_idx': 'false'}),
         ),
         
-<<<<<<< HEAD
     @ddt.data(
         ('Create table ok',
         ('column_desc', {'name': 'k1', 'type': 'string', 'add_ts_idx': 'true'}),
         ('column_desc', {'name': 'k2', 'type': 'int32', 'add_ts_idx': 'true'}),
         ('column_desc', {'name': 'k3', 'type': 'double', 'add_ts_idx': 'false'}),
         ),
-        
-=======
->>>>>>> d5675a1a
         ('Create table ok',
         ('column_desc', {'name': 'k1', 'type': 'string'}),
         ('column_desc', {'name': 'k2', 'type': 'int32'}),
@@ -675,7 +671,6 @@
         self.assertEqual(record_cnt, 12)
         self.ns_drop(self.ns_leader, name)
 
-<<<<<<< HEAD
     @ddt.data(
         ('Create table ok', 'kAbsoluteTime', '3min',
         ('ttl_desc', {'abs_ttl': 3, 'lat_ttl': 0}),
@@ -743,8 +738,6 @@
         self.assertEqual(record_cnt, 18)
         self.ns_drop(self.ns_leader, name)
 
-=======
->>>>>>> d5675a1a
 
 if __name__ == "__main__":
     load(TestCreateTableByNsClient)