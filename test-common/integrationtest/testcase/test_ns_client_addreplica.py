# -*- coding: utf-8 -*-
from testcasebase import TestCaseBase
import time
from libs.test_loader import load
import libs.utils as utils
from libs.logger import infoLogger
from libs.deco import multi_dimension
import libs.ddt as ddt
import libs.conf as conf
from libs.utils import exe_shell
import sys
import os
sys.path.append(os.getenv('testpath'))

@ddt.ddt
class TestAddReplicaNs(TestCaseBase):

    leader, slave1, slave2 = (i for i in conf.tb_endpoints)

    @multi_dimension(False)
    def test_addreplica_scenario(self):  # RTIDB-250
        """
        创建主表，put数据后makesnapshot，添加副本后再put导主表，数据全部同步正确
        :return:
        """
        rs = self.showopstatus(self.ns_leader)
        old_last_op_id = max(rs.keys()) if rs != {} else 1
        metadata_path = '{}/metadata.txt'.format(self.testpath)
        name = 'tname{}'.format(time.time())
        infoLogger.info(name)
        m = utils.gen_table_metadata(
            '"{}"'.format(name), None, 144000, 2,
            ('table_partition', '"{}"'.format(self.leader), '"0-3"', 'true'),
            ('table_partition', '"{}"'.format(self.slave2), '"0"', 'false'),
            ('table_partition', '"{}"'.format(self.slave2), '"2-3"', 'false'),)
        utils.gen_table_metadata_file(m, metadata_path)
        rs1 = self.ns_create(self.ns_leader, metadata_path)
        self.assertIn('Create table ok', rs1)

        rs2 = self.showtable(self.ns_leader, name)
        tid = rs2.keys()[0][1]

        rs3 = self.put(self.leader, tid, 1, 'testkey0', self.now() + 10000, 'testvalue0')
        self.assertIn('Put ok', rs3)

        rs4 = self.makesnapshot(self.ns_leader, name, 1, 'ns_client')
        self.assertIn('MakeSnapshot ok', rs4)
        self.assertFalse('Put ok' not in self.put(self.leader, tid, 1, 'testkey0', self.now() + 9999, 'test0.5'))
        time.sleep(2)
        rs6 = self.addreplica(self.ns_leader, name, 1, 'ns_client', self.slave1)
        self.assertIn('AddReplica ok', rs6)
        time.sleep(5)
        self.showopstatus(self.ns_leader)
        last_op_id = max(self.showopstatus(self.ns_leader).keys())
        self.assertTrue(old_last_op_id != last_op_id)
        last_opstatus = self.showopstatus(self.ns_leader)[last_op_id]
        self.assertIn('kAddReplicaOP', last_opstatus)

        self.put(self.leader, tid, 1, 'testkey0', self.now() + 10000, 'testvalue1')
        self.showtable(self.ns_leader, name)
        self.assertIn('testvalue0', self.scan(self.slave1, tid, 1, 'testkey0', self.now() + 90000, 1))
        self.assertIn('test0.5', self.scan(self.slave1, tid, 1, 'testkey0', self.now() + 90000, 1))
        self.assertIn('testvalue1', self.scan(self.slave1, tid, 1, 'testkey0', self.now() + 90000, 1))
        self.ns_drop(self.ns_leader, name)


    @multi_dimension(False)
    def test_addreplica_no_snapshot(self):
        """
        没有snapshot，添加副本成功，数据追加成功
        :return:
        """
        metadata_path = '{}/metadata.txt'.format(self.testpath)
        name = 'tname{}'.format(time.time())
        infoLogger.info(name)
        m = utils.gen_table_metadata(
            '"{}"'.format(name), None, 144000, 2,
            ('table_partition', '"{}"'.format(self.leader), '"0-2"', 'true'),
        )
        utils.gen_table_metadata_file(m, metadata_path)
        rs1 = self.ns_create(self.ns_leader, metadata_path)
        self.assertIn('Create table ok', rs1)
        rs2 = self.showtable(self.ns_leader, name)
        tid = rs2.keys()[0][1]
        rs3 = self.put(self.leader, tid, 1, 'testkey0', self.now() + 9999, 'testvalue0')
        self.assertIn('Put ok', rs3)
        rs4 = self.addreplica(self.ns_leader, name, 1, 'ns_client', self.slave1)
        self.assertIn('AddReplica ok', rs4)
        time.sleep(5)
        rs5 = self.showtable(self.ns_leader, name)
        self.assertIn((name, tid, '1', self.leader), rs5.keys())
        self.assertIn((name, tid, '1', self.slave1), rs5.keys())
        self.assertIn('testvalue0', self.scan(self.slave1, tid, 1, 'testkey0', self.now() + 9999, 1))
        self.ns_drop(self.ns_leader, name)


    @multi_dimension(False)
    def test_addreplica_offline(self):
        """
        添加一个offline的副本，添加失败
        :return:
        """
        self.start_client(self.slave1)
        metadata_path = '{}/metadata.txt'.format(self.testpath)
        name = '"tname{}"'.format(time.time())
        infoLogger.info(name)
        m = utils.gen_table_metadata(
            name, None, 144000, 2,
            ('table_partition', '"{}"'.format(self.leader), '"0-2"', 'true'),
        )
        utils.gen_table_metadata_file(m, metadata_path)
        rs = self.ns_create(self.ns_leader, metadata_path)
        self.assertIn('Create table ok', rs)

        self.stop_client(self.slave1)
        time.sleep(10)

        infoLogger.info(self.showtablet(self.ns_leader))
        rs2 = self.addreplica(self.ns_leader, name, 1, 'ns_client', self.slave1)
        self.assertIn('Fail to addreplica', rs2)
        self.start_client(self.slave1)
        self.ns_drop(self.ns_leader, name)


    @ddt.data(
        (None, None, slave1, 'Fail to addreplica'), 
        ('notexsit', None, None, 'Fail to addreplica'),
        (None, 10, None, 'Fail to addreplica'),
        (None, None, '127.1.1.1:6666', 'Fail to addreplica'),
    )
    @ddt.unpack
    def test_addreplica_args_invalid(self, tname, pid, endpoint, exp_msg):  # RTIDB-201
        """
        建表时带副本，然后添加新副本时，参数异常检查
        :return:
        """
        name = 't{}'.format(time.time())
        infoLogger.info(name)
        metadata_path = '{}/metadata.txt'.format(self.testpath)
        m = utils.gen_table_metadata('"{}"'.format(name), '"kLatestTime"', 100, 8,
                                     ('table_partition', '"{}"'.format(self.leader), '"0-2"', 'true'),
                                     ('table_partition', '"{}"'.format(self.slave1), '"0-1"', 'false'))
        utils.gen_table_metadata_file(m, metadata_path)
        rs1 = self.ns_create(self.ns_leader, metadata_path)
        self.assertIn('Create table ok', rs1)

        table_name = name if tname is None else tname
        tpid = 1 if pid is None else pid
        tendpoint = self.slave2 if endpoint is None else endpoint

        rs2 = self.addreplica(self.ns_leader, table_name, tpid, 'ns_client', tendpoint)
        self.assertIn(exp_msg, rs2)
        self.ns_drop(self.ns_leader, name)

    @ddt.data(
        ('0', 'AddReplica ok'),
        ('0-3', 'AddReplica ok'),
        ('0,2,3', 'AddReplica ok'),
        ('a-z', 'pid group[a-z] format error'),
        ('0-10', 'Fail to addreplica'),
    )
    @ddt.unpack
    def test_addreplica_pid_group(self, pid_group, exp_msg):
        """
        添加副本一次执行多个分片
        :return:
        """
        name = 't{}'.format(time.time())
        infoLogger.info(name)
        metadata_path = '{}/metadata.txt'.format(self.testpath)
        m = utils.gen_table_metadata('"{}"'.format(name), '"kLatestTime"', 100, 8,
                                     ('table_partition', '"{}"'.format(self.leader), '"0-5"', 'true'))
        utils.gen_table_metadata_file(m, metadata_path)
        rs1 = self.ns_create(self.ns_leader, metadata_path)
        self.assertIn('Create table ok', rs1)
        rs2 = self.ns_addreplica(self.ns_leader, name, pid_group, self.slave1)
        self.assertIn(exp_msg, rs2)
        if 'AddReplica ok' in rs2:
            time.sleep(20)
            rs3 = self.showtable(self.ns_leader, name)
            self.tid = int(rs3.keys()[0][1])
            self.assertIn((name, str(self.tid), '0', self.slave1), rs3)
            if pid_group == "0-3":
                self.assertIn((name, str(self.tid), '1', self.slave1), rs3)
                self.assertIn((name, str(self.tid), '2', self.slave1), rs3)
                self.assertIn((name, str(self.tid), '3', self.slave1), rs3)
            elif pid_group == '0,2,3':
                self.assertIn((name, str(self.tid), '2', self.slave1), rs3)
                self.assertIn((name, str(self.tid), '3', self.slave1), rs3)
            
        self.ns_drop(self.ns_leader, name)

    @ddt.data(
        ('pid group[m] format error', 'm', conf.tb_endpoints[1]),
        ('pid group[-1] format error', '-1', conf.tb_endpoints[1]),
        ('Fail to addreplica', '1,2,10', conf.tb_endpoints[1]),
        ('pid group[1,x,5] format error', '1,x,5', conf.tb_endpoints[1]),
        ('pid group[1,3:5] format error', '1,3:5', conf.tb_endpoints[1]),
        ('Fail to addreplica', '1-10', conf.tb_endpoints[1]),
        ('pid group[1~10] format error', '1~10', conf.tb_endpoints[1]),
        ('pid group[1-m] format error', '1-m', conf.tb_endpoints[1]),
        ('pid group[m-5] format error', 'm-5', conf.tb_endpoints[1]),
        ('Fail to addreplica', '5-7', conf.tb_endpoints[1]),
        ('Fail to addreplica', '5,6,7', conf.tb_endpoints[1]),
    )
    @ddt.unpack
    def test_addreplica_pid_group_error(self, exp_msg, pid_group, endpoint):
        """
        添加失败
        :return:
        """
        name = 't{}'.format(time.time())
        infoLogger.info(name)
        metadata_path = '{}/metadata.txt'.format(self.testpath)
        m = utils.gen_table_metadata('"{}"'.format(name), '"kLatestTime"', 100, 8,
                                     ('table_partition', '"{}"'.format(self.leader), '"0-8"', 'true'),
                                     ('table_partition', '"{}"'.format(self.slave1), '"0-5"', 'false'))
        utils.gen_table_metadata_file(m, metadata_path)
        rs1 = self.ns_create(self.ns_leader, metadata_path)
        self.assertIn('Create table ok', rs1)
        rs2 = self.ns_addreplica(self.ns_leader, name, pid_group, endpoint)
        self.assertIn(exp_msg, rs2)

    @multi_dimension(False)
    def test_addreplica_check_binlog_sync_progress(self):
        """
        测试binlog在不同阈值的时候，数据追平之后，添加备份的状态是否为yes
        :return:
        """
        name = 't{}'.format(time.time())
        infoLogger.info(name)
        endponints = self.get_tablet_endpoints()

        rs1 = self.ns_create_cmd(self.ns_leader, name, 144000, 1, 2, '')
        self.assertIn('Create table ok' ,rs1)
        number = 200
        for i in range(number):
            rs_put = self.ns_put_kv(self.ns_leader, name, 'key{}'.format(i), self.now() - 1, 'value{}'.format(i))


        tables = self.showtable(self.ns_leader, name)
        tid = tables.keys()[0][1]
        pid = tables.keys()[0][2]
        table_endpoints = set()
        table_endpoints.add(tables.keys()[0][3])
        table_endpoints.add(tables.keys()[1][3])

        replica_endpoint = endponints - table_endpoints
        slave = replica_endpoint.pop()
        row = ''
        self.ns_addreplica(self.ns_leader, name, pid, slave)
        for repeat in range(10):
            time.sleep(2)
            rs = self.ns_showopstatus(self.ns_leader)
            ops = self.parse_tb(rs, ' ', [0], [1, 2, 3, 4, 5, 6])
            row = ''
            infoLogger.debug('{}'.format(rs))
            for status in ops:
                if ops[status][1] == name and ops[status][3] == 'kDone':
                    row = status
                    break
            if row != '':
                break
        self.assertIn('kDone', ops[row][3])
        self.assertIn(name, ops[row][1])
        self.ns_drop(self.ns_leader, name)

    @multi_dimension(False)
    def test_configset_binlog_threshold(self):
        """
        修改check_binlog_sync_progress_delta 配置为0，添加新的副本后，查看offset追平
        :return:
        """
        test_path = os.getenv('testpath')

        name = 't{}'.format(time.time())
        infoLogger.info(name)
        self.stop_client(self.ns_leader)
        self.stop_client(self.ns_slaver)
<<<<<<< HEAD
        time.sleep(3);
=======
        time.sleep(1)
>>>>>>> 10175f74
        endponints = self.get_tablet_endpoints()
        conf = 'nameserver'

        client_path = self.node_path_dict[self.ns_leader]
        nameserver_path = '{}/conf/{}.flags'.format(client_path, conf)
        utils.exe_shell("echo '--check_binlog_sync_progress_delta=0' >> {}".format(nameserver_path))
        client_path = self.node_path_dict[self.ns_slaver]
        nameserver_path = '{}/conf/{}.flags'.format(client_path, conf)
        utils.exe_shell("echo '--check_binlog_sync_progress_delta=0' >> {}".format(nameserver_path))

        self.start_client(self.ns_leader,'nameserver')
        time.sleep(1)
        self.start_client(self.ns_slaver,'nameserver')
        time.sleep(5)
        self.get_new_ns_leader()

        rs1 = self.ns_create_cmd(self.ns_leader, name, 144000, 1, 2, '')
        self.assertIn('Create table ok', rs1)
        time.sleep(1)
        number = 20
        for i in range(number):
            rs_put = self.ns_put_kv(self.ns_leader, name, 'key{}'.format(i), self.now() - 1, 'value{}'.format(i))
            self.assertIn('Put ok', rs_put)

        time.sleep(1)
        tables = self.showtable(self.ns_leader, name)
        tid = tables.keys()[0][1]
        pid = tables.keys()[0][2]
        table_endpoints = set()
        table_endpoints.add(tables.keys()[0][3])
        table_endpoints.add(tables.keys()[1][3])

        replica_endpoint = endponints - table_endpoints
        slave = replica_endpoint.pop()

        self.ns_addreplica(self.ns_leader, name, pid, slave)
        for i in range(10):
            time.sleep(2)
            rs = self.showopstatus(self.ns_leader, name, pid)
            op_id = rs.keys()[0]
            ops = self.showopstatus(self.ns_leader)
            if ops[int(op_id)][1] != 'kDone':
                continue
            rs = self.gettablestatus(slave, tid, pid)
            table_status = self.parse_tb(rs, ' ', [0, 1, 2, 3], [4, 5, 6])
            rs = self.showtable_with_tablename(self.ns_leader, name)
            table_infos = self.parse_tb(rs, ' ', [0, 1, 2, 3], [4, 5, 6, 7,8, 9,10])
            for table_info in table_infos:
                self.assertEqual(table_status.keys()[0][2], table_infos[table_info][4])
            break
        self.ns_drop(self.ns_leader, name)

if __name__ == "__main__":
    load(TestAddReplicaNs)<|MERGE_RESOLUTION|>--- conflicted
+++ resolved
@@ -277,11 +277,7 @@
         infoLogger.info(name)
         self.stop_client(self.ns_leader)
         self.stop_client(self.ns_slaver)
-<<<<<<< HEAD
         time.sleep(3);
-=======
-        time.sleep(1)
->>>>>>> 10175f74
         endponints = self.get_tablet_endpoints()
         conf = 'nameserver'
 
