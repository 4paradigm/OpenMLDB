# -*- coding: utf-8 -*-
import unittest
import commands
import random
import os
import time
import sys
import threading
import shlex
import subprocess
sys.path.append(os.getenv('testpath'))
from libs.logger import infoLogger
import libs.conf as conf
import libs.utils as utils


class TestCaseBase(unittest.TestCase):

    @classmethod
    def setUpClass(cls):
        cls.welcome = 'Welcome to rtidb with version {}\n'.format(os.getenv('rtidbver'))
        cls.testpath = os.getenv('testpath')
        cls.rtidb_path = os.getenv('rtidbpath')
        cls.conf_path = os.getenv('confpath')
        cls.ns_leader = utils.exe_shell('head -n 1 {}/ns_leader'.format(cls.testpath))
        cls.ns_leader_path = utils.exe_shell('tail -n 1 {}/ns_leader'.format(cls.testpath))
        cls.leader, cls.slave1, cls.slave2 = (i[1] for i in conf.tb_endpoints)
        cls.leaderpath = cls.testpath + '/tablet1'
        cls.slave1path = cls.testpath + '/tablet2'
        cls.slave2path = cls.testpath + '/tablet3'
        cls.multidimension = conf.multidimension
        cls.multidimension_vk = conf.multidimension_vk
        cls.multidimension_scan_vk = conf.multidimension_scan_vk
        cls.failfast = conf.failfast

    def setUp(self):
        infoLogger.info('*** TEST CASE NAME: ' + self._testMethodName)
        try:
            self.tid = int(utils.exe_shell("ls " + self.leaderpath + "/db/|awk -F '_' '{print $1}'|sort -n|tail -1")) + 1
        except Exception, e:
            self.tid = 1
        self.pid = random.randint(10, 100)
        self.clear_ns_table(self.ns_leader)

    def tearDown(self):
        self.drop(self.leader, self.tid, self.pid)
        self.drop(self.slave1, self.tid, self.pid)
        self.drop(self.slave2, self.tid, self.pid)
        self.clear_ns_table(self.ns_leader)

    def now(self):
        return int(1000 * time.time())

    def start_client(self, client_path, role='tablet'):
        if role == 'tablet':
            conf = 'rtidb'
        elif role == 'nameserver':
            conf = 'nameserver'
        else:
            pass
        cmd = '{}/rtidb --flagfile={}/conf/{}.flags'.format(self.testpath, client_path, conf)
        infoLogger.info(cmd)
        args = shlex.split(cmd)
        subprocess.Popen(args,stdout=open('{}/info.log'.format(client_path), 'w'),
                         stderr=open('{}/warning.log'.format(client_path), 'w'))
        time.sleep(3)

    def stop_client(self, endpoint):
        cmd = "lsof -i:{}".format(endpoint.split(':')[1]) + "|grep '(LISTEN)'|awk '{print $2}'|xargs kill"
        utils.exe_shell(cmd)

    def run_client(self, endpoint, cmd, role='client'):
        cmd = cmd.strip()
        rs = utils.exe_shell('{} --endpoint={} --role={} --interactive=false --cmd="{}"'.format(
            self.rtidb_path, endpoint, role, cmd))
        return rs.replace(self.welcome, '').replace('>', '')

    def get_table_status(self, endpoint, tid='', pid=''):
        rs = self.run_client(endpoint, 'gettablestatus {} {}'.format(tid, pid))
        infoLogger.info(rs)
        if tid == '' or pid == '':
            return self.parse_table_status(rs)
        else:
            try:
                return self.parse_table_status(rs)[(tid, pid)]
            except KeyError, e:
                infoLogger.error('table {} is not exist!'.format(e))

    @staticmethod
    def parse_table_status(rs):
        table_status_dict = {}
        rs = rs.split('\n')
        for line in rs:
            if not "Welcome" in line and not '------' in line and not '>' in line:
                line_list = line.split(' ')
                status_line_list = [i for i in line_list if i is not '']
                try:
                    if 'tid' not in status_line_list:
                        table_status_dict[int(status_line_list[0]), int(status_line_list[1])] = status_line_list[2:]
                except Exception, e:
                    infoLogger.error(table_status_dict)
        return table_status_dict

    @staticmethod
    def get_manifest(nodepath, tid, pid):
        manifest_dict = {}
        with open('{}/db/{}_{}/snapshot/MANIFEST'.format(nodepath, tid, pid)) as f:
            for l in f:
                if 'offset: ' in l:
                    manifest_dict['offset'] = l.split(':')[1].strip()
                elif 'name: ' in l:
                    manifest_dict['name'] = l.split(':')[1][2:-2].strip()
                elif 'count: ' in l:
                    manifest_dict['count'] = l.split(':')[1].strip()
        return manifest_dict

    def create(self, endpoint, tname, tid, pid, ttl=144000, segment=8, isleader='true', *slave_endpoints, **schema):
        if not schema:
            if self.multidimension:
                infoLogger.debug('create with default multi dimension')
                cmd = 'screate'
                schema = {k: v[0] for k, v in self.multidimension_vk.items()}  # default schema
            else:
                cmd = 'create'
        else:
            cmd = 'screate'
        return self.run_client(endpoint, '{} {} {} {} {} {} {} {} {}'.format(
            cmd, tname, tid, pid, ttl, segment, isleader, ' '.join(slave_endpoints),
            ' '.join(['{}:{}'.format(k, v) for k, v in schema.items() if k != ''])))

    def ns_create(self, endpoint, metadata_path):
        return self.run_client(endpoint, 'create ' + metadata_path, 'ns_client')

    def ns_drop(self, endpoint, tname):
        return self.run_client(endpoint, 'drop {}'.format(tname), 'ns_client')

    def put(self, endpoint, tid, pid, key, ts, *values):
        if len(values) == 1:
            if self.multidimension and key is not '':
                infoLogger.debug('put with default multi dimension')
                default_values = [str(v[1]) for v in self.multidimension_vk.values()]
                return self.run_client(endpoint, 'sput {} {} {} {}'.format(
                    tid, pid, ts, ' '.join(default_values)))
            elif not self.multidimension and key is not '':
                return self.run_client(endpoint, 'put {} {} {} {} {}'.format(
                    tid, pid, key, ts, values[0]))
        return self.run_client(endpoint, 'sput {} {} {} {}'.format(
                tid, pid, ts, ' '.join(values)))

    def scan(self, endpoint, tid, pid, vk, ts_from, ts_to):
        """

        :param endpoint:
        :param tid:
        :param pid:
        :param vk: e.g. {'card': 0001, 'merchant': 0002} or 'naysakey'
        :param ts_from:
        :param ts_to:
        :return:
        """
        if not isinstance(vk, dict):
            if self.multidimension:
                infoLogger.debug('scan with default multi dimension')
                default_vk = self.multidimension_scan_vk
                value_key = ['{} {}'.format(v, k) for k, v in default_vk.items()]
                return self.run_client(endpoint, 'sscan {} {} {} {} {}'.format(
                    tid, pid, ' '.join(value_key), ts_from, ts_to))
            else:
                return self.run_client(endpoint, 'scan {} {} {} {} {}'.format(
                    tid, pid, vk, ts_from, ts_to))
        else:
            value_key = ['{} {}'.format(v, k) for k, v in vk.items()]
            return self.run_client(endpoint, 'sscan {} {} {} {} {}'.format(
                tid, pid, ' '.join(value_key), ts_from, ts_to))

<<<<<<< HEAD
    def get(self, endpoint, tid, pid, pk, ts):
        return self.run_client(endpoint, 'get {} {} {} {}'.format(tid, pid, pk, ts))
=======
    def get(self, endpoint, tid, pid, vk, ts):
        """

        :param endpoint:
        :param tid:
        :param pid:
        :param vk: e.g. {'card': 0001, 'merchant': 0002} or 'naysakey'
        :param ts:
        :return:
        """
        if self.multidimension:
            print(self.multidimension_scan_vk.keys()[0])
            print(self.multidimension_scan_vk.values()[0])
            return self.run_client(endpoint, 'sget {} {} {} {} {}'.format(
                tid, pid, self.multidimension_scan_vk.values()[0], self.multidimension_scan_vk.keys()[0], ts))
        else:
            return self.run_client(endpoint, 'get {} {} {} {}'.format(
                    tid, pid, vk, ts))
>>>>>>> 4eddf21e

    def drop(self, endpoint, tid, pid):
        return self.run_client(endpoint, 'drop {} {}'.format(tid, pid))

    def makesnapshot(self, endpoint, tid_or_tname, pid, role='client', wait=2):
        rs = self.run_client(endpoint, 'makesnapshot {} {}'.format(tid_or_tname, pid), role)
        time.sleep(wait)
        return rs

    def pausesnapshot(self, endpoint, tid, pid):
        rs = self.run_client(endpoint, 'pausesnapshot {} {}'.format(tid, pid))
        time.sleep(1)
        return rs

    def recoversnapshot(self, endpoint, tid, pid):
        rs = self.run_client(endpoint, 'recoversnapshot {} {}'.format(tid, pid))
        time.sleep(1)
        return rs

    def addreplica(self, endpoint, tid, pid, role='client', *slave_endpoints):
        rs = self.run_client(endpoint, 'addreplica {} {} {}'.format(tid, pid, ' '.join(slave_endpoints)), role)
        time.sleep(1)
        return rs

    def delreplica(self, endpoint, tid, pid, role='client', *slave_endpoints):
        rs = self.run_client(endpoint, 'delreplica {} {} {}'.format(tid, pid, ' '.join(slave_endpoints)), role)
        time.sleep(1)
        return rs

    def loadtable(self, endpoint, tname, tid, pid, ttl=144000, segment=8, isleader='false', *slave_endpoints):
        rs = self.run_client(endpoint, 'loadtable {} {} {} {} {} {} {}'.format(
            tname, tid, pid, ttl, segment, isleader, ' '.join(slave_endpoints)))
        time.sleep(2)
        return rs

    def changerole(self, endpoint, tid, pid, role):
        return self.run_client(endpoint, 'changerole {} {} {}'.format(tid, pid, role))

    def sendsnapshot(self, endpoint, tid, pid, slave_endpoint):
        return self.run_client(endpoint, 'sendsnapshot {} {} {}'.format(tid, pid, slave_endpoint))

    def setexpire(self, endpoint, tid, pid, ttl):
        return self.run_client(endpoint, 'setexpire {} {} {}'.format(tid, pid, ttl))

    def confset(self, endpoint, conf, value):
        return self.run_client(endpoint, 'confset {} {}'.format(conf, value), 'ns_client')

    def confget(self, endpoint, conf):
        return self.run_client(endpoint, 'confget {}'.format(conf), 'ns_client')

    def offlineendpoint(self, endpoint, offline_endpoint):
        return self.run_client(endpoint, 'offlineendpoint {}'.format(offline_endpoint), 'ns_client')

    def recoverendpoint(self, endpoint, offline_endpoint):
        return self.run_client(endpoint, 'recoverendpoint {}'.format(offline_endpoint), 'ns_client')

    def changeleader(self, endpoint, tname, pid):
        return self.run_client(endpoint, 'changeleader {} {}'.format(tname, pid), 'ns_client')

    def connectzk(self, endpoint, role='client'):
        return self.run_client(endpoint, 'connectzk', role)

    def disconnectzk(self, endpoint, role='client'):
        return self.run_client(endpoint, 'disconnectzk', role)

    @staticmethod
    def parse_schema(rs):
        schema_dict = {}
        rs = rs.split('\n')
        for line in rs:
            if not "Welcome" in line and not '------' in line and not '>' in line:
                line_list = line.split(' ')
                schema_line_list = [i for i in line_list if i is not '']
                try:
                    if '#' not in schema_line_list:
                        schema_dict[schema_line_list[1]] = schema_line_list[2:]
                except Exception, e:
                    infoLogger.error(e)
        return schema_dict

    def showschema(self, endpoint, tid='', pid=''):
        try:
            rs = self.run_client(endpoint, 'showschema {} {}'.format(tid, pid))
            return self.parse_schema(rs)
        except KeyError, e:
            infoLogger.error('table {} is not exist!'.format(e))

    @staticmethod
    def parse_tablet(rs):
        tablet_dict = {}
        rs = rs.split('\n')
        for line in rs:
            if not "endpoint" in line and not '------' in line and not '>' in line:
                line_list = line.split(' ')
                schema_line_list = [i for i in line_list if i is not '']
                try:
                    tablet_dict[schema_line_list[0]] = schema_line_list[1:]
                except Exception, e:
                    infoLogger.error(e)
        return tablet_dict

    def showtablet(self, endpoint):
        rs = self.run_client(endpoint, 'showtablet', 'ns_client')
        return self.parse_tablet(rs)

    @staticmethod
    def parse_opstatus(rs):
        tablet_dict = {}
        rs = rs.split('\n')
        for line in rs:
            if not "op_id" in line and not '------' in line and not '>' in line:
                line_list = line.split(' ')
                schema_line_list = [i for i in line_list if i is not '']
                try:
                    tablet_dict[int(schema_line_list[0])] = schema_line_list[1:]
                except Exception, e:
                    infoLogger.error(e)
        return tablet_dict

    def showopstatus(self, endpoint):
        rs = self.run_client(endpoint, 'showopstatus', 'ns_client')
        return self.parse_opstatus(rs)

    @staticmethod
    def parse_table(rs):
        tablet_dict = {}
        rs = rs.split('\n')
        for line in rs:
            if not "endpoint" in line and not '------' in line and not '>' in line:
                line_list = line.split(' ')
                schema_line_list = [i for i in line_list if i is not '']
                try:
                    tablet_dict[tuple(schema_line_list[0:4])] = schema_line_list[4:]
                except Exception, e:
                    infoLogger.error(e)
        return tablet_dict

    def showtable(self, endpoint):
        rs = self.run_client(endpoint, 'showtable', 'ns_client')
        return self.parse_table(rs)


    @staticmethod
    def get_table_meta(nodepath, tid, pid):
        table_meta = {}
        with open('{}/db/{}_{}/table_meta.txt'.format(nodepath, tid, pid)) as f:
            for l in f:
                k = l.split(":")[0]
                v = l[:-1].split(":")[1].strip()
                if k in table_meta:
                    v += '|' + table_meta[k]
                table_meta[k] = v
        return table_meta

    def clear_ns_table(self, endpoint):
        table_dict = self.showtable(endpoint)
        tname_tids = table_dict.keys()
        tnames = set([i[0] for i in tname_tids])
        for tname in tnames:
            self.ns_drop(endpoint, tname)

    def cp_db(self, from_node, to_node, tid, pid):
        utils.exe_shell('cp -r {from_node}/db/{tid}_{pid} {to_node}/db/'.format(
            from_node=from_node, tid=tid, pid=pid, to_node=to_node))

    def put_large_datas(self, data_count, thread_count, data='testvalue' * 200):
        count = data_count

        def put():
            for i in range(0, count):
                self.put(self.leader, self.tid, self.pid, 'testkey', self.now() - i, data)
        threads = []
        for _ in range(0, thread_count):
            threads.append(threading.Thread(
                target=put, args=()))
        for t in threads:
            t.start()
        for t in threads:
            t.join()

    def get_ns_leader(self):
        return utils.exe_shell('cat {}/ns_leader'.format(self.testpath))

    def find_new_tb_leader(self, tname, tid, pid):
        line_count = utils.exe_shell('cat {}/info.log|wc -l'.format(self.ns_leader_path))
        cmd = "grep -n {} {}/info.log -m 1".format(tname, self.ns_leader_path)
        op_start_line = utils.exe_shell(cmd + "|awk -F ':' '{print $1}'")
        cmd1 = "tail -n {} {}/info.log|grep \"name\[{}\] tid\[{}\] pid\[{}\] offset\[\"".format(
            int(line_count) - int(op_start_line),
            self.ns_leader_path, tname, tid, pid) + \
              "|awk -F 'new leader is\\\\[' '{print $2}'" \
              "|awk -F '\\\\]. name\\\\[tname' '{print $1}'" \
              "|tail -n 1"
        new_leader = utils.exe_shell(cmd1)
        self.new_tb_leader = new_leader
        return new_leader

    @staticmethod
    def update_conf(nodepath, conf_item, conf_value, role='client'):
        conf_file = ''
        if role == 'client':
            conf_file = 'rtidb.flags'
        elif role == 'ns_client':
            conf_file = 'nameserver.flags'
        utils.exe_shell("sed -i '/{}/d' {}/conf/{}".format(conf_item, nodepath, conf_file))
        if conf_value is not None:
            utils.exe_shell("sed -i '1i--{}={}' {}/conf/{}".format(conf_item, conf_value, nodepath, conf_file))<|MERGE_RESOLUTION|>--- conflicted
+++ resolved
@@ -173,10 +173,6 @@
             return self.run_client(endpoint, 'sscan {} {} {} {} {}'.format(
                 tid, pid, ' '.join(value_key), ts_from, ts_to))
 
-<<<<<<< HEAD
-    def get(self, endpoint, tid, pid, pk, ts):
-        return self.run_client(endpoint, 'get {} {} {} {}'.format(tid, pid, pk, ts))
-=======
     def get(self, endpoint, tid, pid, vk, ts):
         """
 
@@ -195,7 +191,6 @@
         else:
             return self.run_client(endpoint, 'get {} {} {} {}'.format(
                     tid, pid, vk, ts))
->>>>>>> 4eddf21e
 
     def drop(self, endpoint, tid, pid):
         return self.run_client(endpoint, 'drop {} {}'.format(tid, pid))
