# -*- coding: utf-8 -*-
import sys
import os
import shlex
import subprocess
import time
sys.path.append(os.getenv('testpath'))
import libs.conf as conf
from libs.utils import exe_shell
from libs.logger import infoLogger


class NsCluster(object):
    def __init__(self, zk_endpoint, *endpoints):
        self.endpoints = endpoints
        self.zk_endpoint = zk_endpoint
        self.zk_path = os.getenv('zkpath')
        self.test_path = os.getenv('testpath')
        self.ns_edp_path = {endpoints[i]: self.test_path + '/ns{}'.format(i + 1) for i in range(len(endpoints))}
        self.leader = ''
        self.leaderpath = ''


    def start_zk(self):
        exe_shell("echo 1 >> {}/data/myid".format(self.zk_path))
        port = self.zk_endpoint.split(':')[-1]
        zoo_cfg = '{}/conf/zoo.cfg'.format(self.zk_path)
        exe_shell("echo tickTime=2000 > {}".format(zoo_cfg))
        exe_shell("echo initLimit=10 >> {}".format(zoo_cfg))
        exe_shell("echo syncLimit=5 >> {}".format(zoo_cfg))
        exe_shell("echo dataDir={}/data >> {}".format(self.zk_path, zoo_cfg))
        exe_shell("echo clientPort={} >> {}".format(port, zoo_cfg))
<<<<<<< HEAD
        exe_shell("echo server.1=127.0.0.1:2888:2890 >> {}".format(zoo_cfg))
=======
        # exe_shell("echo server.1=127.0.0.1:2888:2890 >> {}".format(zoo_cfg))
>>>>>>> e2a270e3
        # exe_shell("echo server.2=172.27.2.252:2888:2890 >> {}".format(zoo_cfg))
        # exe_shell("echo server.3=172.27.128.37:2888:2890 >> {}".format(zoo_cfg))
        exe_shell("sh {}/bin/zkServer.sh start".format(self.zk_path))
        time.sleep(3)


    def stop_zk(self):
        port = conf.zk_endpoint.split(':')[-1]
        exe_shell("lsof -i:" + port + "|awk '{print $2}'|xargs kill")
        exe_shell("sh {}/bin/zkServer.sh stop".format(os.getenv('zkpath')))
        time.sleep(2)


    def clear_zk(self):
        exe_shell('rm -rf {}/data'.format(os.getenv('zkpath')))


    def start(self, *endpoints):
        nsconfpath = os.getenv('nsconfpath')
        i = 0
        for ep in endpoints:
            i += 1
            ns_path = self.ns_edp_path[ep]
            nameserver_flags = '{}/conf/nameserver.flags'.format(ns_path)
            exe_shell('mkdir -p {}/conf'.format(ns_path))
            exe_shell('> {}'.format(nameserver_flags))
            exe_shell("echo '--log_level={}' >> {}".format(conf.rtidb_log_info, nameserver_flags))
            exe_shell("echo '--endpoint='{} >> {}".format(ep, nameserver_flags))
            exe_shell("echo '--role=nameserver' >> {}".format(nameserver_flags))
            exe_shell("echo '--zk_cluster='{} >> {}".format(self.zk_endpoint, nameserver_flags))
            exe_shell("echo '--zk_root_path=/onebox' >> {}".format(nameserver_flags))
            exe_shell("echo '--auto_failover=true' >> {}".format(nameserver_flags))
            exe_shell("echo '--auto_recover_table=true' >> {}".format(nameserver_flags))
            exe_shell("echo '--get_task_status_interval=1' >> {}".format(nameserver_flags))
            exe_shell("echo '--name_server_task_pool_size=10' >> {}".format(nameserver_flags))
            exe_shell("echo '--tablet_startup_wait_time=3000' >> {}".format(nameserver_flags))
            exe_shell("echo '--zk_keep_alive_check_interval=500000' >> {}".format(nameserver_flags))
            cmd = '{}/rtidb --flagfile={}'.format(self.test_path, nameserver_flags)
            infoLogger.info('start rtidb: {}'.format(cmd))
            args = shlex.split(cmd)
            started = []
            for _ in range(5):
                rs = exe_shell('lsof -i:{}|grep -v "PID"'.format(ep.split(':')[1]))
                if 'rtidb' not in rs:
                    time.sleep(2)
                    subprocess.Popen(args,stdout=open('{}/info.log'.format(ns_path), 'w'),
                                     stderr=open('{}/warning.log'.format(ns_path), 'w'))
                else:
                    started.append(True)
                    break
        return started


    def get_ns_leader(self):
        locks = exe_shell("echo \"ls /onebox/leader\"|sh {}/bin/zkCli.sh -server {}"
                          "|tail -n 2".format(self.zk_path, self.zk_endpoint))
        if locks:
            nodes = locks.split('\n')[0][1:-1].split(',')
            nodex = [int(node.strip()[-10:]) for node in nodes]
        nodex.sort()
        node = str(nodex[0])
        node_leader = 'lock_request0000000000'[:-len(node)] + node
        output = exe_shell("echo \"get /onebox/leader/{}\""
                              "|sh {}/bin/zkCli.sh -server {}"
                              "|tail -n 2".format(node_leader, self.zk_path, self.zk_endpoint))
        ns_leader = output.split('\n')[-2]
        self.ns_leader = ns_leader
        exe_shell('echo "{}" > {}/ns_leader'.format(ns_leader, self.test_path))
        exe_shell('echo "{}" >> {}/ns_leader'.format(self.ns_edp_path[ns_leader], self.test_path))


    def kill(self, *endpoints):
        infoLogger.info(endpoints)
        port = ''
        for ep in endpoints:
            infoLogger.info(ep)
            port += ep.split(':')[1] + ' '
        infoLogger.info(port)
        cmd = "for i in {};".format(port) + " do lsof -i:${i}|grep -v 'PID'|awk '{print $2}'|xargs kill;done"
        exe_shell(cmd)
        time.sleep(1)


    def clear_ns(self):
        exe_shell('rm -rf {}/ns*'.format(os.getenv('testpath')))<|MERGE_RESOLUTION|>--- conflicted
+++ resolved
@@ -30,11 +30,7 @@
         exe_shell("echo syncLimit=5 >> {}".format(zoo_cfg))
         exe_shell("echo dataDir={}/data >> {}".format(self.zk_path, zoo_cfg))
         exe_shell("echo clientPort={} >> {}".format(port, zoo_cfg))
-<<<<<<< HEAD
         exe_shell("echo server.1=127.0.0.1:2888:2890 >> {}".format(zoo_cfg))
-=======
-        # exe_shell("echo server.1=127.0.0.1:2888:2890 >> {}".format(zoo_cfg))
->>>>>>> e2a270e3
         # exe_shell("echo server.2=172.27.2.252:2888:2890 >> {}".format(zoo_cfg))
         # exe_shell("echo server.3=172.27.128.37:2888:2890 >> {}".format(zoo_cfg))
         exe_shell("sh {}/bin/zkServer.sh start".format(self.zk_path))
@@ -60,7 +56,7 @@
             ns_path = self.ns_edp_path[ep]
             nameserver_flags = '{}/conf/nameserver.flags'.format(ns_path)
             exe_shell('mkdir -p {}/conf'.format(ns_path))
-            exe_shell('> {}'.format(nameserver_flags))
+            exe_shell('touch {}'.format(nameserver_flags))
             exe_shell("echo '--log_level={}' >> {}".format(conf.rtidb_log_info, nameserver_flags))
             exe_shell("echo '--endpoint='{} >> {}".format(ep, nameserver_flags))
             exe_shell("echo '--role=nameserver' >> {}".format(nameserver_flags))
