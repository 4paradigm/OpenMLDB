# -*- coding: utf-8 -*-
import conf as conf
from logger import infoLogger
import commands
import copy
import os

def exe_shell(cmd):
    infoLogger.debug(cmd)
    retcode, output = commands.getstatusoutput(cmd)
    infoLogger.debug(output)
    return output


def do_read(file_name):
    l = []
    try:
        f = open(file_name, 'r')
        l = f.readlines()
    except IOError, (errno, strerror):
        infoLogger.error("I/O error(%s): %s" % (errno, strerror))
    except ValueError:
        infoLogger.error("Could not convert data to an integer.")
    except:
        infoLogger.error("Unexpected error:", sys.exc_info()[0])
    finally:
        try:
            f.close()
        except:
            infoLogger.error(traceback.print_exc())
    return l


def read(file_name):
    strs = ""
    l = do_read(file_name)
    for s in l:
        strs = strs + s
    return strs


def write(strs, file_name, patt):
    rst = False
    try:
        f = open(file_name, patt)
        f.write(strs)
        rst = True
    except IOError, (errno, strerror):
        infoLogger.error("I/O error(%s): %s" % (errno, strerror))
    except ValueError:
        infoLogger.error("Could not convert data to an integer.")
    except:
        infoLogger.error("Unexpected error:", sys.exc_info()[0])
    finally:
        try:
            f.close()
        except:
            infoLogger.error(traceback.print_exc())
    return rst


def gen_table_metadata(name, ttl_type, ttl, seg_cnt, *table_partitions):
    metadata = []
    # "storage_mode": "kSSD"
    basic_info_schema = ('name', 'ttl_type', 'ttl', 'seg_cnt')
    basic_info = zip(basic_info_schema, (name, ttl_type, ttl, seg_cnt))
    metadata.append([(i[0], i[1]) for i in basic_info if i[1] is not None])
    if table_partitions[0] is not None:
        for tp in table_partitions:
            ele_schema = conf.table_meta_ele[tp[0]]
            if tp is not None:
                ele_info = zip(ele_schema, tp[1:])
                infoLogger.info(ele_info)
                metadata.append((tp[0], [(i[0], i[1]) for i in ele_info if i[1] is not None]))
            else:
                metadata.append({})
    return metadata

def gen_table_metadata_ssd(name, ttl_type, ttl, seg_cnt,storage_mode, *table_partitions):
    metadata = []
    # "storage_mode": "kSSD"
    basic_info_schema = ('name', 'ttl_type', 'ttl', 'seg_cnt','storage_mode')
<<<<<<< HEAD
    basic_info = zip(basic_info_schema, (name, ttl_type, ttl, seg_cnt,storage_mode))
=======
    basic_info = zip(basic_info_schema, (name, ttl_type, ttl, seg_cnt,"\""+storage_mode+"\""))
>>>>>>> 30e49b90
    # print("===========")
    # print(basic_info)
    metadata.append([(i[0], i[1]) for i in basic_info if i[1] is not None])
    if table_partitions[0] is not None:
        for tp in table_partitions:
            ele_schema = conf.table_meta_ele[tp[0]]
            if tp is not None:
                ele_info = zip(ele_schema, tp[1:])
                infoLogger.info(ele_info)
                metadata.append((tp[0], [(i[0], i[1]) for i in ele_info if i[1] is not None]))
            else:
                metadata.append({})
    # print("...>>>>>>>")
    # print(metadata)
    return metadata

def gen_table_metadata_file(metadata, filepath):
    s = ''
    # print("AAAAAAAAAA")
    # print(metadata[0])
    for basic in metadata[0]:
        # print("BBBBBB")
        # print(basic)
        s += '{}:{}\n'.format(basic[0], basic[1])
    for tp in metadata[1:]:
        s += tp[0] + ' {\n'
        for i in tp[1]:
            s += '{}:{}\n'.format(i[0], i[1])
        s += '}\n'
    write(s, filepath, 'w')
    infoLogger.info(read(filepath))

def gen_table_meta_file(meta, filepath):
    s = ''
    for key, value in meta.items():
        if isinstance(value, str):
            s += key + ": \"" + value + "\"\n"
        elif isinstance(value, int):
            s += key + ": " + str(value) + "\n"
        elif isinstance(value, list):
            for item in value:
                s += key + " {\n"
                for k, v in item.items():
                    if isinstance(v, str):
                        if v == "true" or v == "false":
                            s += "  " + k + ": " + v + "\n"
                        else:
                            s += "  " + k + ": \"" + v + "\"\n"
                    elif isinstance(v, int):
                        s += "  " + k + ": " + str(v) + "\n"
                    elif isinstance(v, list):
                        for value in v:
                            s += "  " + k + ": \"" + str(value) + "\"\n"
                s += "}\n"

    write(s, filepath, 'w')
    infoLogger.info(read(filepath))

def same_list(l1, l2):
    l2 = copy.deepcopy(l2)
    if len(l1) != len(l2):
        return False
    for i in l1:
        if i in l2:
            l2.remove(i)
    return l2 == []


def in_list(l1, l2):
    l1 = copy.deepcopy(l1)
    if len(l1) > len(l2):
        return False
    for i in l2:
        if i in l1:
            l1.remove(i)
    return l1 == []<|MERGE_RESOLUTION|>--- conflicted
+++ resolved
@@ -80,11 +80,7 @@
     metadata = []
     # "storage_mode": "kSSD"
     basic_info_schema = ('name', 'ttl_type', 'ttl', 'seg_cnt','storage_mode')
-<<<<<<< HEAD
-    basic_info = zip(basic_info_schema, (name, ttl_type, ttl, seg_cnt,storage_mode))
-=======
     basic_info = zip(basic_info_schema, (name, ttl_type, ttl, seg_cnt,"\""+storage_mode+"\""))
->>>>>>> 30e49b90
     # print("===========")
     # print(basic_info)
     metadata.append([(i[0], i[1]) for i in basic_info if i[1] is not None])
