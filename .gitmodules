[submodule "cmake-modules"]
	path = cmake-modules
	url = https://github.com/bilke/cmake-modules.git
<<<<<<< HEAD
[submodule "contrib/rapidjson"]
	path = contrib/rapidjson
	url = https://github.com/Tencent/rapidjson.git
=======
[submodule "glog"]
	path = contrib/glog
	url = https://github.com/google/glog
[submodule "gflags"]
	path = contrib/gflags
	url = https://github.com/gflags/gflags
>>>>>>> 56ff3109
<|MERGE_RESOLUTION|>--- conflicted
+++ resolved
@@ -1,15 +1,12 @@
 [submodule "cmake-modules"]
 	path = cmake-modules
 	url = https://github.com/bilke/cmake-modules.git
-<<<<<<< HEAD
-[submodule "contrib/rapidjson"]
-	path = contrib/rapidjson
-	url = https://github.com/Tencent/rapidjson.git
-=======
 [submodule "glog"]
 	path = contrib/glog
 	url = https://github.com/google/glog
 [submodule "gflags"]
 	path = contrib/gflags
 	url = https://github.com/gflags/gflags
->>>>>>> 56ff3109
+[submodule "contrib/rapidjson"]
+	path = contrib/rapidjson
+	url = https://github.com/Tencent/rapidjson.git