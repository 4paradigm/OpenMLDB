--- conflicted
+++ resolved
@@ -24,25 +24,6 @@
             - build/src/sdk/libsql_jsdk.so
             - build/sql_pysdk/dist/
 
-<<<<<<< HEAD
-# mac_build:
-#     variables:
-#         CICD_RUNNER_TAG: "rtidb_mac"
-#     tags:
-#         - rtidb_mac
-#     stage: build
-#     script:
-#         - bash steps/simple_compile_mac.sh
-#         - mv build/bin/rtidb build/bin/rtidb_mac
-#     artifacts:
-#         expire_in: 4h
-#         paths:
-#             - build/bin/rtidb_mac
-#             - build/src/sdk/libsql_jsdk.dylib
-#             - build/sql_pysdk/dist/
-
-=======
->>>>>>> e1eab6ac
 style_check:
     stage: build
     script:
@@ -55,10 +36,6 @@
   stage: test
   before_script:
       - mkdir /rambuild
-<<<<<<< HEAD
-    #   - mount -t tmpfs -o size=3G tmpfs /rambuild
-=======
->>>>>>> e1eab6ac
   script:
       - ln -sf /depends/thirdparty thirdparty
       - ln -sf /depends/thirdsrc thirdsrc
