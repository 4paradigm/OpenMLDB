--- conflicted
+++ resolved
@@ -4,61 +4,61 @@
 variables:
   GIT_SUBMODULE_STRATEGY: recursive
 stages:
-#  - precheck
+  - precheck
   - build
-#  - daily
+  - daily
   - quick
   - manual
-#  - deploy
-#
-#style_check:
-#  stage: precheck
-#  except:
-#    variables:
-#      - $ENV_BUILD == "daily"
-#  script:
-#    - source /root/.bashrc && bash tools/style_check.sh
-#  artifacts:
-#    reports:
-#      junit:
-#        - ./reports/style.xml
-#
-#rdma-build:
-#  image: develop-registry.4pd.io/centos6_gcc7_fesql_rdma:0.0.12
-#  stage: build
-#  except:
-#    variables:
-#      - $ENV_BUILD == "daily"
-#  script:
-#    - source /root/.bashrc && sh tools/install_fesql.sh
-#    - ln -sf /depends/thirdparty thirdparty
-#    - ln -sf /depends/thirdsrc thirdsrc
-#    - source /root/.bashrc && RDMA=1 bash steps/simple_compile.sh
-#    - mv build/bin/rtidb build/bin/rtidb_rdma
-#  artifacts:
-#    expire_in: 4h
-#    paths:
-#      - build/bin/rtidb_rdma
-#  when: manual
-#
-#fpga-build:
-#  image: develop-registry.4pd.io/centos6_gcc7_fesql_fpga:0.0.12
-#  stage: build
-#  tags:
-#    - fpga
-#  except:
-#    variables:
-#      - $ENV_BUILD == "daily"
-#  script:
-#    - source /root/.bashrc && sh tools/install_fesql.sh
-#    - ln -sf /depends/thirdparty thirdparty
-#    - ln -sf /depends/thirdsrc thirdsrc
-#    - source /root/.bashrc && bash steps/simple_compile_fpga.sh
-#  artifacts:
-#    expire_in: 4h
-#    paths:
-#      - build/bin
-#  when: manual
+  - deploy
+
+style_check:
+  stage: precheck
+  except:
+    variables:
+      - $ENV_BUILD == "daily"
+  script:
+    - source /root/.bashrc && bash tools/style_check.sh
+  artifacts:
+    reports:
+      junit:
+        - ./reports/style.xml
+
+rdma-build:
+  image: develop-registry.4pd.io/centos6_gcc7_fesql_rdma:0.0.12
+  stage: build
+  except:
+    variables:
+      - $ENV_BUILD == "daily"
+  script:
+    - source /root/.bashrc && sh tools/install_fesql.sh
+    - ln -sf /depends/thirdparty thirdparty
+    - ln -sf /depends/thirdsrc thirdsrc
+    - source /root/.bashrc && RDMA=1 bash steps/simple_compile.sh
+    - mv build/bin/rtidb build/bin/rtidb_rdma
+  artifacts:
+    expire_in: 4h
+    paths:
+      - build/bin/rtidb_rdma
+  when: manual
+
+fpga-build:
+  image: develop-registry.4pd.io/centos6_gcc7_fesql_fpga:0.0.12
+  stage: build
+  tags:
+    - fpga
+  except:
+    variables:
+      - $ENV_BUILD == "daily"
+  script:
+    - source /root/.bashrc && sh tools/install_fesql.sh
+    - ln -sf /depends/thirdparty thirdparty
+    - ln -sf /depends/thirdsrc thirdsrc
+    - source /root/.bashrc && bash steps/simple_compile_fpga.sh
+  artifacts:
+    expire_in: 4h
+    paths:
+      - build/bin
+  when: manual
 
 build:
   stage: build
@@ -78,28 +78,6 @@
       - build/sql_pysdk/dist/*.whl
       - build/python/dist/*.whl
 
-<<<<<<< HEAD
-## mac_build:
-##   variables:
-##     CICD_RUNNER_TAG: "rtidb_mac"
-##   tags:
-##     - rtidb_mac
-##   stage: build
-##   script:
-##     - bash steps/simple_compile_mac.sh
-##     - mv build/bin/rtidb build/bin/rtidb_mac
-##   artifacts:
-##     expire_in: 4h
-##     paths:
-##       - build/bin/rtidb_mac
-##       - build/src/sdk/libsql_jsdk.dylib
-##       - build/sql_pysdk/dist/*.whl
-##   only:
-##     variables:
-##       - $ENV_BUILD == "daily"
-#
-#fpga_c++_ut:
-=======
 daily_build:
   stage: build
   script:
@@ -161,70 +139,21 @@
   when: manual
 
 #fpga_java_ut:
->>>>>>> 2533972f
 #  image: develop-registry.4pd.io/centos6_gcc7_fesql_fpga:0.0.12
 #  tags:
 #    - fpga
-#  stage: manual
-#  script:
-#    - source /root/.bashrc && sh tools/install_fesql.sh
-#    - ln -sf /depends/thirdparty thirdparty
-#    - ln -sf /depends/thirdsrc thirdsrc
-#    - source /root/.bashrc && bash steps/fpga_compile.sh
-#    - source /root/.bashrc && LD_LIBRARY_PATH=/depends/thirdparty/lib:$LD_LIBRARY_PATH bash steps/ut.sh
-#  artifacts:
-#    reports:
-#      junit:
-#        - reports/*.xml
-#  dependencies:
-#    - build
+#  stage: test
 #  except:
 #    variables:
 #      - $ENV_BUILD == "daily"
-#  when: manual
-#
-##fpga_java_ut:
-##  image: develop-registry.4pd.io/centos6_gcc7_fesql_fpga:0.0.12
-##  tags:
-##    - fpga
-##  stage: test
-##  except:
-##    variables:
-##      - $ENV_BUILD == "daily"
-##  before_script:
-##    - mkdir /rambuild
-##    - mount -t tmpfs -o size=3G tmpfs /rambuild
-##  script:
-##    - ln -sf /depends/thirdparty thirdparty
-##    - ln -sf /depends/thirdsrc thirdsrc
-##    - source /root/.bashrc && sh tools/install_fesql.sh
-##    - source /root/.bashrc && bash steps/simple_compile_fpga.sh
-##    - source /root/.bashrc && LD_LIBRARY_PATH=/depends/thirdparty/lib:$LD_LIBRARY_PATH bash steps/java_ut.sh
-##  after_script:
-##    - tar czvf $CI_COMMIT_SHA rtidb-auto-test-java/target/allure-results
-##    - bash steps/upload-nexus.sh $CI_COMMIT_SHA
-##    - curl -s "http://auto.4paradigm.com/job/rtidb-test-report/buildWithParameters?token=gitlab&allure_path=rtidb-auto-test-java/target/allure-results&pkg=$CI_COMMIT_SHA&buildname=$CI_PIPELINE_ID"-"$CI_JOB_ID"
-##    - bash steps/get-report-url.sh rtidb-test-report $CI_PIPELINE_ID"-"$CI_JOB_ID
-##  artifacts:
-##    reports:
-##      junit:
-##        - java/target/surefire-reports/junitreports/TEST-*.xml
-##        - java/target/surefire-reports/TEST-*.xml
-##        - java/target/failsafe-reports/junitreports/TEST-*.xml
-##        - java/target/failsafe-reports/TEST-*.xml
-#
-#java_ut:
-#  stage: quick
-#  except:
-#    variables:
-#      - $ENV_BUILD == "daily"
-#
 #  before_script:
 #    - mkdir /rambuild
 #    - mount -t tmpfs -o size=3G tmpfs /rambuild
 #  script:
 #    - ln -sf /depends/thirdparty thirdparty
 #    - ln -sf /depends/thirdsrc thirdsrc
+#    - source /root/.bashrc && sh tools/install_fesql.sh
+#    - source /root/.bashrc && bash steps/simple_compile_fpga.sh
 #    - source /root/.bashrc && LD_LIBRARY_PATH=/depends/thirdparty/lib:$LD_LIBRARY_PATH bash steps/java_ut.sh
 #  after_script:
 #    - tar czvf $CI_COMMIT_SHA rtidb-auto-test-java/target/allure-results
@@ -238,8 +167,34 @@
 #        - java/target/surefire-reports/TEST-*.xml
 #        - java/target/failsafe-reports/junitreports/TEST-*.xml
 #        - java/target/failsafe-reports/TEST-*.xml
-#  dependencies:
-#    - build
+
+java_ut:
+  stage: quick
+  except:
+    variables:
+      - $ENV_BUILD == "daily"
+
+  before_script:
+    - mkdir /rambuild
+    - mount -t tmpfs -o size=3G tmpfs /rambuild
+  script:
+    - ln -sf /depends/thirdparty thirdparty
+    - ln -sf /depends/thirdsrc thirdsrc
+    - source /root/.bashrc && LD_LIBRARY_PATH=/depends/thirdparty/lib:$LD_LIBRARY_PATH bash steps/java_ut.sh
+  after_script:
+    - tar czvf $CI_COMMIT_SHA rtidb-auto-test-java/target/allure-results
+    - bash steps/upload-nexus.sh $CI_COMMIT_SHA
+    - curl -s "http://auto.4paradigm.com/job/rtidb-test-report/buildWithParameters?token=gitlab&allure_path=rtidb-auto-test-java/target/allure-results&pkg=$CI_COMMIT_SHA&buildname=$CI_PIPELINE_ID"-"$CI_JOB_ID"
+    - bash steps/get-report-url.sh rtidb-test-report $CI_PIPELINE_ID"-"$CI_JOB_ID
+  artifacts:
+    reports:
+      junit:
+        - java/target/surefire-reports/junitreports/TEST-*.xml
+        - java/target/surefire-reports/TEST-*.xml
+        - java/target/failsafe-reports/junitreports/TEST-*.xml
+        - java/target/failsafe-reports/TEST-*.xml
+  dependencies:
+    - build
 
 fesql_auto_test_level_0:
   stage: quick
@@ -336,104 +291,104 @@
       - $ENV_BUILD == "daily"
   when: manual
 
-#auto_test:
-#  stage: manual
-#  except:
-#    variables:
-#      - $ENV_BUILD == "daily"
-#  before_script:
-#    - mkdir /rambuild
-#    - mount -t tmpfs -o size=5G tmpfs /rambuild
-#  script:
-#    - ln -sf /depends/thirdparty thirdparty
-#    - ln -sf /depends/thirdsrc thirdsrc
-#    - source /root/.bashrc && bash steps/auto_test.sh steps/rtidb_integration_test.properties
-#  after_script:
-#    - tar czvf $CI_COMMIT_SHA rtidb-auto-test-java/target/allure-results
-#    - bash steps/upload-nexus.sh $CI_COMMIT_SHA
-#    - curl -s "http://auto.4paradigm.com/job/rtidb-test-report/buildWithParameters?token=gitlab&allure_path=rtidb-auto-test-java/target/allure-results&pkg=$CI_COMMIT_SHA&buildname=$CI_PIPELINE_ID"-"$CI_JOB_ID"
-#    - bash steps/get-report-url.sh rtidb-test-report $CI_PIPELINE_ID"-"$CI_JOB_ID
-#  artifacts:
-#    reports:
-#      junit:
-#        - rtidb-auto-test-java/target/surefire-reports/junitreports/TEST-*.xml
-#        - rtidb-auto-test-java/target/surefire-reports/TEST-*.xml
-#        - rtidb-auto-test-java/target/failsafe-reports/junitreports/TEST-*.xml
-#        - rtidb-auto-test-java/target/failsafe-reports/TEST-*.xml
-#  except:
-#    variables:
-#      - $ENV_BUILD == "daily"
-#  dependencies:
-#    - build
-#  when: manual
-#
-#auto_test_add_index_column:
-#  stage: manual
-#  except:
-#    variables:
-#      - $ENV_BUILD == "daily"
-#  before_script:
-#    - mkdir /rambuild
-#    - mount -t tmpfs -o size=5G tmpfs /rambuild
-#  script:
-#    - ln -sf /depends/thirdparty thirdparty
-#    - ln -sf /depends/thirdsrc thirdsrc
-#    - source /root/.bashrc && bash steps/auto_test.sh steps/rtidb_integration_test_1620.properties
-#  after_script:
-#    - tar czvf $CI_COMMIT_SHA rtidb-auto-test-java/target/allure-results
-#    - bash steps/upload-nexus.sh $CI_COMMIT_SHA
-#    - curl -s "http://auto.4paradigm.com/job/rtidb-test-report/buildWithParameters?token=gitlab&allure_path=rtidb-auto-test-java/target/allure-results&pkg=$CI_COMMIT_SHA&buildname=$CI_PIPELINE_ID"-"$CI_JOB_ID"
-#    - bash steps/get-report-url.sh rtidb-test-report $CI_PIPELINE_ID"-"$CI_JOB_ID
-#  artifacts:
-#    reports:
-#      junit:
-#        - rtidb-auto-test-java/target/surefire-reports/junitreports/TEST-*.xml
-#        - rtidb-auto-test-java/target/surefire-reports/TEST-*.xml
-#        - rtidb-auto-test-java/target/failsafe-reports/junitreports/TEST-*.xml
-#        - rtidb-auto-test-java/target/failsafe-reports/TEST-*.xml
-#  except:
-#    variables:
-#      - $ENV_BUILD == "daily"
-#  dependencies:
-#    - build
-#  when: manual
-#
-#c++_ut:
-#  stage: quick
-#  script:
-#    - source /root/.bashrc && sh tools/install_fesql.sh
-#    - ln -sf /depends/thirdparty thirdparty
-#    - ln -sf /depends/thirdsrc thirdsrc
-#    - source /root/.bashrc && bash steps/compile.sh
-#    - source /root/.bashrc && LD_LIBRARY_PATH=/depends/thirdparty/lib:$LD_LIBRARY_PATH bash steps/ut.sh
-#  artifacts:
-#    reports:
-#      junit:
-#        - reports/*.xml
-#  dependencies:
-#    - build
-#  except:
-#    variables:
-#      - $ENV_BUILD == "daily"
-#
-#py3_ut:
-#  stage: quick
-#  before_script:
-#    - mkdir /rambuild
-#    - mount -t tmpfs -o size=3G tmpfs /rambuild
-#  script:
-#    - ln -sf /depends/thirdparty thirdparty
-#    - ln -sf /depends/thirdsrc thirdsrc
-#    - source /root/.bashrc && LD_LIBRARY_PATH=/depends/thirdparty/lib:$LD_LIBRARY_PATH bash steps/run_py3_ut.sh
-#  artifacts:
-#    reports:
-#      junit:
-#        - ./python/test/*xml
-#  dependencies:
-#    - build
-#  except:
-#    variables:
-#      - $ENV_BUILD == "daily"
+auto_test:
+  stage: manual
+  except:
+    variables:
+      - $ENV_BUILD == "daily"
+  before_script:
+    - mkdir /rambuild
+    - mount -t tmpfs -o size=5G tmpfs /rambuild
+  script:
+    - ln -sf /depends/thirdparty thirdparty
+    - ln -sf /depends/thirdsrc thirdsrc
+    - source /root/.bashrc && bash steps/auto_test.sh steps/rtidb_integration_test.properties
+  after_script:
+    - tar czvf $CI_COMMIT_SHA rtidb-auto-test-java/target/allure-results
+    - bash steps/upload-nexus.sh $CI_COMMIT_SHA
+    - curl -s "http://auto.4paradigm.com/job/rtidb-test-report/buildWithParameters?token=gitlab&allure_path=rtidb-auto-test-java/target/allure-results&pkg=$CI_COMMIT_SHA&buildname=$CI_PIPELINE_ID"-"$CI_JOB_ID"
+    - bash steps/get-report-url.sh rtidb-test-report $CI_PIPELINE_ID"-"$CI_JOB_ID
+  artifacts:
+    reports:
+      junit:
+        - rtidb-auto-test-java/target/surefire-reports/junitreports/TEST-*.xml
+        - rtidb-auto-test-java/target/surefire-reports/TEST-*.xml
+        - rtidb-auto-test-java/target/failsafe-reports/junitreports/TEST-*.xml
+        - rtidb-auto-test-java/target/failsafe-reports/TEST-*.xml
+  except:
+    variables:
+      - $ENV_BUILD == "daily"
+  dependencies:
+    - build
+  when: manual
+
+auto_test_add_index_column:
+  stage: manual
+  except:
+    variables:
+      - $ENV_BUILD == "daily"
+  before_script:
+    - mkdir /rambuild
+    - mount -t tmpfs -o size=5G tmpfs /rambuild
+  script:
+    - ln -sf /depends/thirdparty thirdparty
+    - ln -sf /depends/thirdsrc thirdsrc
+    - source /root/.bashrc && bash steps/auto_test.sh steps/rtidb_integration_test_1620.properties
+  after_script:
+    - tar czvf $CI_COMMIT_SHA rtidb-auto-test-java/target/allure-results
+    - bash steps/upload-nexus.sh $CI_COMMIT_SHA
+    - curl -s "http://auto.4paradigm.com/job/rtidb-test-report/buildWithParameters?token=gitlab&allure_path=rtidb-auto-test-java/target/allure-results&pkg=$CI_COMMIT_SHA&buildname=$CI_PIPELINE_ID"-"$CI_JOB_ID"
+    - bash steps/get-report-url.sh rtidb-test-report $CI_PIPELINE_ID"-"$CI_JOB_ID
+  artifacts:
+    reports:
+      junit:
+        - rtidb-auto-test-java/target/surefire-reports/junitreports/TEST-*.xml
+        - rtidb-auto-test-java/target/surefire-reports/TEST-*.xml
+        - rtidb-auto-test-java/target/failsafe-reports/junitreports/TEST-*.xml
+        - rtidb-auto-test-java/target/failsafe-reports/TEST-*.xml
+  except:
+    variables:
+      - $ENV_BUILD == "daily"
+  dependencies:
+    - build
+  when: manual
+
+c++_ut:
+  stage: quick
+  script:
+    - source /root/.bashrc && sh tools/install_fesql.sh
+    - ln -sf /depends/thirdparty thirdparty
+    - ln -sf /depends/thirdsrc thirdsrc
+    - source /root/.bashrc && bash steps/compile.sh
+    - source /root/.bashrc && LD_LIBRARY_PATH=/depends/thirdparty/lib:$LD_LIBRARY_PATH bash steps/ut.sh
+  artifacts:
+    reports:
+      junit:
+        - reports/*.xml
+  dependencies:
+    - build
+  except:
+    variables:
+      - $ENV_BUILD == "daily"
+
+py3_ut:
+  stage: quick
+  before_script:
+    - mkdir /rambuild
+    - mount -t tmpfs -o size=3G tmpfs /rambuild
+  script:
+    - ln -sf /depends/thirdparty thirdparty
+    - ln -sf /depends/thirdsrc thirdsrc
+    - source /root/.bashrc && LD_LIBRARY_PATH=/depends/thirdparty/lib:$LD_LIBRARY_PATH bash steps/run_py3_ut.sh
+  artifacts:
+    reports:
+      junit:
+        - ./python/test/*xml
+  dependencies:
+    - build
+  except:
+    variables:
+      - $ENV_BUILD == "daily"
 
 fesql_auto_test_python:
   stage: manual
@@ -475,220 +430,6 @@
     - build
   when: manual
 
-<<<<<<< HEAD
-#tablet_one_demension:
-#  stage: manual
-#  before_script:
-#    - mkdir /rambuild
-#    - mount -t tmpfs -o size=3G tmpfs /rambuild
-#  script:
-#    - ln -sf /depends/thirdparty thirdparty
-#    - ln -sf /depends/thirdsrc thirdsrc
-#    - sed -i 's/log_level\ =\ debug/log_level\ =\ info/g' test-common/integrationtest/conf/test.conf
-#    - source /root/.bashrc && source /opt/rh/python27/enable && sh steps/integration_test_on_ramdir.sh 0 "test" "ns_client"
-#    - cp -r /rambuild/rtidb/test-output/integrationtest/test-reports ./
-#  artifacts:
-#    reports:
-#      junit:
-#        - ./test-reports/*
-#  dependencies:
-#    - build
-#  except:
-#    variables:
-#      - $ENV_BUILD == "daily"
-#  when: manual
-#
-#tablet_multi_demension:
-#  stage: quick
-#  before_script:
-#    - mkdir /rambuild
-#    - mount -t tmpfs -o size=3G tmpfs /rambuild
-#  script:
-#    - ln -sf /depends/thirdparty thirdparty
-#    - ln -sf /depends/thirdsrc thirdsrc
-#    - sed -i 's/log_level\ =\ debug/log_level\ =\ info/g' test-common/integrationtest/conf/test.conf
-#    - source /root/.bashrc && source /opt/rh/python27/enable && sh steps/integration_test_on_ramdir.sh 1 "test" "ns_client"
-#    - cp -r /rambuild/rtidb/test-output/integrationtest/test-reports ./
-#  artifacts:
-#    reports:
-#      junit:
-#        - ./test-reports/*
-#  dependencies:
-#    - build
-#  except:
-#    variables:
-#      - $ENV_BUILD == "daily"
-#
-#ns_one_demension:
-#  stage: manual
-#  before_script:
-#    - mkdir /rambuild
-#    - mount -t tmpfs -o size=3G tmpfs /rambuild
-#  script:
-#    - ln -sf /depends/thirdparty thirdparty
-#    - ln -sf /depends/thirdsrc thirdsrc
-#    - sed -i 's/log_level\ =\ debug/log_level\ =\ info/g' test-common/integrationtest/conf/test.conf
-#    - source /root/.bashrc && source /opt/rh/python27/enable && sh steps/integration_test_on_ramdir.sh 0 "ns_client" "disk"
-#    - cp -r /rambuild/rtidb/test-output/integrationtest/test-reports ./
-#  artifacts:
-#    reports:
-#      junit:
-#        - ./test-reports/*
-#  dependencies:
-#    - build
-#  except:
-#    variables:
-#      - $ENV_BUILD == "daily"
-#  when: manual
-#
-#ns_multi_demension:
-#  stage: quick
-#  before_script:
-#    - mkdir /rambuild
-#    - mount -t tmpfs -o size=3G tmpfs /rambuild
-#  script:
-#    - ln -sf /depends/thirdparty thirdparty
-#    - ln -sf /depends/thirdsrc thirdsrc
-#    - source /root/.bashrc && source /opt/rh/python27/enable && sh steps/integration_test_on_ramdir.sh 1 "ns_client" "disk"
-#    - cp -r /rambuild/rtidb/test-output/integrationtest/test-reports ./
-#  artifacts:
-#    reports:
-#      junit:
-#        - ./test-reports/*
-#  dependencies:
-#    - build
-#  except:
-#    variables:
-#      - $ENV_BUILD == "daily"
-#
-#disk_table:
-#  stage: manual
-#  before_script:
-#    - mkdir /rambuild
-#    - mount -t tmpfs -o size=3G tmpfs /rambuild
-#  script:
-#    - ln -sf /depends/thirdparty thirdparty
-#    - ln -sf /depends/thirdsrc thirdsrc
-#    - sed -i 's/log_level\ =\ debug/log_level\ =\ info/g' test-common/integrationtest/conf/test.conf
-#    - source /root/.bashrc && source /opt/rh/python27/enable && sh steps/integration_test_on_ramdir.sh 0 "disk"
-#    - cp -r /rambuild/rtidb/test-output/integrationtest/test-reports ./
-#  artifacts:
-#    reports:
-#      junit:
-#        - ./test-reports/*
-#  dependencies:
-#    - build
-#  except:
-#    variables:
-#      - $ENV_BUILD == "daily"
-#  when: manual
-#
-#deploy-fedb:
-#  stage: daily
-#  script:
-#    - ln -sf /depends/thirdparty thirdparty
-#    - ln -sf /depends/thirdsrc thirdsrc
-#    - source /root/.bashrc && bash steps/deploy_package_fedb.sh
-#  dependencies:
-#    # - mac_build
-#    - build
-#  only:
-#    variables:
-#      - $ENV_BUILD == "daily"
-#
-#deploy-fedb-fpga:
-#  image: develop-registry.4pd.io/centos6_gcc7_fesql_fpga:0.0.12
-#  tags:
-#    - fpga
-#  stage: daily
-#  script:
-#    - ln -sf /depends/thirdparty thirdparty
-#    - ln -sf /depends/thirdsrc thirdsrc
-#    - source /root/.bashrc && sh tools/install_fesql.sh
-#    - source /root/.bashrc && bash steps/simple_compile_fpga.sh
-#    - source /root/.bashrc && bash steps/package_and_upload_fedb_fpga.sh
-#  only:
-#    variables:
-#      - $ENV_BUILD == "daily"
-#
-##TODO(kongquan) python support enable rdma switch
-#deploy-fedb-rdma:
-#  image: develop-registry.4pd.io/centos6_gcc7_fesql_rdma:0.0.12
-#  stage: deploy
-#  script:
-#    - ln -sf /depends/thirdparty thirdparty
-#    - ln -sf /depends/thirdsrc thirdsrc
-#    - source /root/.bashrc && sh tools/install_fesql.sh
-#    - source /root/.bashrc && bash steps/simple_compile_fpga.sh
-#    - source /root/.bashrc && bash steps/package_and_upload_fedb_rdma.sh
-#  dependencies:
-#    - rdma-build
-#  only:
-#    variables:
-#      - $ENV_BUILD == "daily"
-#
-#deploy-package:
-#  stage: deploy
-#  script:
-#    - source /root/.bashrc && sh tools/install_fesql.sh
-#    - ln -sf /depends/thirdparty thirdparty
-#    - ln -sf /depends/thirdsrc thirdsrc
-#    - source /root/.bashrc && bash steps/deploy_package.sh
-#  only:
-#    - tags
-#  except:
-#    variables:
-#      - $ENV_BUILD == "daily"
-#  dependencies: []
-#
-#docker-image:
-#  stage: deploy
-#  script:
-#    - source /root/.bashrc && sh tools/install_fesql.sh
-#    - ln -sf /depends/thirdparty thirdparty
-#    - ln -sf /depends/thirdsrc thirdsrc
-#    - sh docker/copy_file.sh
-#    - make blob_proxy
-#    - bash docker/push_meta.sh
-#  only:
-#    - tags
-#    - develop
-#    - release/*
-#    - feat/335-fix-blob-proxy-startup-script-in-docker
-#  except:
-#    variables:
-#      - $ENV_BUILD == "daily"
-#  dependencies:
-#    - build
-#
-#fesql_auto_gen_case:
-#  stage: manual
-#  before_script:
-#    - mkdir /rambuild
-#    - mount -t tmpfs -o size=3G tmpfs /rambuild
-#  script:
-#    - ln -sf /depends/thirdparty thirdparty
-#    - ln -sf /depends/thirdsrc thirdsrc
-#    - source /root/.bashrc && LD_LIBRARY_PATH=/depends/thirdparty/lib:$LD_LIBRARY_PATH bash steps/fesql_auto_gen_test_by_rtidb.sh
-#  after_script:
-#    - tar czf $CI_COMMIT_SHA  src/sdk/java/fesql-auto-test-java/target/allure-results
-#    - bash steps/upload-nexus.sh $CI_COMMIT_SHA
-#    - curl -s "http://auto.4paradigm.com/job/fesql-test-report/buildWithParameters?token=gitlab&pkg=$CI_COMMIT_SHA&allure_path=src/sdk/java/feql-auto-test-java/target/allure-results&buildname=$CI_PIPELINE_ID"-"$CI_JOB_ID"
-#    - bash steps/get-report-url.sh rtidb-test-report $CI_PIPELINE_ID"-"$CI_JOB_ID
-#  artifacts:
-#    reports:
-#      junit:
-#        - src/sdk/java/fesql-auto-test-java/target/surefire-reports/junitreports/TEST-*.xml
-#        - src/sdk/java/fesql-auto-test-java/target/surefire-reports/TEST-*.xml
-#        - src/sdk/java/fesql-auto-test-java/target/failsafe-reports/junitreports/TEST-*.xml
-#        - src/sdk/java/fesql-auto-test-java/target/failsafe-reports/TEST-*.xml
-#  except:
-#    variables:
-#      - $ENV_BUILD == "daily"
-#  dependencies:
-#    - build
-#  when: manual
-=======
 tablet_one_demension:
   stage: manual
   before_script:
@@ -900,5 +641,4 @@
       - $ENV_BUILD == "daily"
   dependencies:
     - build
-  when: manual
->>>>>>> 2533972f
+  when: manual