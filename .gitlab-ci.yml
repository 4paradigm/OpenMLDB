--- conflicted
+++ resolved
@@ -23,25 +23,6 @@
       junit:
         - ./reports/style.xml
 
-<<<<<<< HEAD
-#fpga-build:
-#  image: develop-registry.4pd.io/centos6_gcc7_fesql_fpga:0.0.12
-#  stage: build
-#  tags:
-#    - fpga
-#  except:
-#    variables:
-#      - $ENV_BUILD == "daily"
-#  script:
-#    - source /root/.bashrc && sh tools/install_fesql.sh
-#    - ln -sf /depends/thirdparty thirdparty
-#    - ln -sf /depends/thirdsrc thirdsrc
-#    - source /root/.bashrc && bash steps/simple_compile_fpga.sh
-#  artifacts:
-#    expire_in: 4h
-#    paths:
-#      - build/bin
-=======
 rdma-build:
   image: develop-registry.4pd.io/centos6_gcc7_fesql_rdma:0.0.12
   stage: build
@@ -78,7 +59,6 @@
     paths:
       - build/bin
   when: manual
->>>>>>> f61accfa
 
 build:
   stage: build
@@ -110,29 +90,6 @@
 #      - build/bin/rtidb_mac
 #      - build/src/sdk/libsql_jsdk.dylib
 #      - build/sql_pysdk/dist/*.whl
-<<<<<<< HEAD
-#
-#fpga_c++_ut:
-#  image: develop-registry.4pd.io/centos6_gcc7_fesql_fpga:0.0.12
-#  tags:
-#    - fpga
-#  stage: test
-#  script:
-#    - source /root/.bashrc && sh tools/install_fesql.sh
-#    - ln -sf /depends/thirdparty thirdparty
-#    - ln -sf /depends/thirdsrc thirdsrc
-#    - source /root/.bashrc && bash steps/fpga_compile.sh
-#    - source /root/.bashrc && LD_LIBRARY_PATH=/depends/thirdparty/lib:$LD_LIBRARY_PATH bash steps/ut.sh
-#  artifacts:
-#    reports:
-#      junit:
-#        - reports/*.xml
-#  dependencies:
-#    - build
-#  except:
-#    variables:
-#      - $ENV_BUILD == "daily"
-=======
 
 fpga_c++_ut:
   image: develop-registry.4pd.io/centos6_gcc7_fesql_fpga:0.0.12
@@ -155,7 +112,6 @@
     variables:
       - $ENV_BUILD == "daily"
   when: manual
->>>>>>> f61accfa
 
 #fpga_java_ut:
 #  image: develop-registry.4pd.io/centos6_gcc7_fesql_fpga:0.0.12
@@ -187,328 +143,18 @@
 #        - java/target/failsafe-reports/junitreports/TEST-*.xml
 #        - java/target/failsafe-reports/TEST-*.xml
 
-<<<<<<< HEAD
-#java_ut:
-#  stage: test
-#  except:
-#    variables:
-#      - $ENV_BUILD == "daily"
-#
-#  before_script:
-#    - mkdir /rambuild
-#    - mount -t tmpfs -o size=3G tmpfs /rambuild
-#  script:
-#    - ln -sf /depends/thirdparty thirdparty
-#    - ln -sf /depends/thirdsrc thirdsrc
-#    - source /root/.bashrc && LD_LIBRARY_PATH=/depends/thirdparty/lib:$LD_LIBRARY_PATH bash steps/java_ut.sh
-#  after_script:
-#    - tar czvf $CI_COMMIT_SHA rtidb-auto-test-java/target/allure-results
-#    - bash steps/upload-nexus.sh $CI_COMMIT_SHA
-#    - curl -s "http://auto.4paradigm.com/job/rtidb-test-report/buildWithParameters?token=gitlab&allure_path=rtidb-auto-test-java/target/allure-results&pkg=$CI_COMMIT_SHA&buildname=$CI_PIPELINE_ID"-"$CI_JOB_ID"
-#    - bash steps/get-report-url.sh rtidb-test-report $CI_PIPELINE_ID"-"$CI_JOB_ID
-#  artifacts:
-#    reports:
-#      junit:
-#        - java/target/surefire-reports/junitreports/TEST-*.xml
-#        - java/target/surefire-reports/TEST-*.xml
-#        - java/target/failsafe-reports/junitreports/TEST-*.xml
-#        - java/target/failsafe-reports/TEST-*.xml
-#
-#fesql_auto_test:
-#  stage: test
-#  before_script:
-#    - mkdir /rambuild
-#    - mount -t tmpfs -o size=3G tmpfs /rambuild
-#  script:
-#    - ln -sf /depends/thirdparty thirdparty
-#    - ln -sf /depends/thirdsrc thirdsrc
-#    - source /root/.bashrc && LD_LIBRARY_PATH=/depends/thirdparty/lib:$LD_LIBRARY_PATH bash steps/fesql_auto_test.sh
-#  after_script:
-#    - tar czvf $CI_COMMIT_SHA  src/sdk/java/fesql-auto-test-java/target/allure-results
-#    - bash steps/upload-nexus.sh $CI_COMMIT_SHA
-#    - curl -s "http://auto.4paradigm.com/job/fesql-test-report/buildWithParameters?token=gitlab&pkg=$CI_COMMIT_SHA&allure_path=src/sdk/java/feql-auto-test-java/target/allure-results&buildname=$CI_PIPELINE_ID"-"$CI_JOB_ID"
-#    - bash steps/get-report-url.sh rtidb-test-report $CI_PIPELINE_ID"-"$CI_JOB_ID
-#  artifacts:
-#    reports:
-#      junit:
-#        - src/sdk/java/fesql-auto-test-java/target/surefire-reports/junitreports/TEST-*.xml
-#        - src/sdk/java/fesql-auto-test-java/target/surefire-reports/TEST-*.xml
-#        - src/sdk/java/fesql-auto-test-java/target/failsafe-reports/junitreports/TEST-*.xml
-#        - src/sdk/java/fesql-auto-test-java/target/failsafe-reports/TEST-*.xml
-#  except:
-#    variables:
-#      - $ENV_BUILD == "daily"
-#  dependencies:
-#    - build
-#
-#auto_test:
-#  stage: test
-#  except:
-#    variables:
-#      - $ENV_BUILD == "daily"
-#  before_script:
-#    - mkdir /rambuild
-#    - mount -t tmpfs -o size=5G tmpfs /rambuild
-#  script:
-#    - ln -sf /depends/thirdparty thirdparty
-#    - ln -sf /depends/thirdsrc thirdsrc
-#    - source /root/.bashrc && bash steps/auto_test.sh
-#  after_script:
-#    - tar czvf $CI_COMMIT_SHA rtidb-auto-test-java/target/allure-results
-#    - bash steps/upload-nexus.sh $CI_COMMIT_SHA
-#    - curl -s "http://auto.4paradigm.com/job/rtidb-test-report/buildWithParameters?token=gitlab&allure_path=rtidb-auto-test-java/target/allure-results&pkg=$CI_COMMIT_SHA&buildname=$CI_PIPELINE_ID"-"$CI_JOB_ID"
-#    - bash steps/get-report-url.sh rtidb-test-report $CI_PIPELINE_ID"-"$CI_JOB_ID
-#  artifacts:
-#    reports:
-#      junit:
-#        - rtidb-auto-test-java/target/surefire-reports/junitreports/TEST-*.xml
-#        - rtidb-auto-test-java/target/surefire-reports/TEST-*.xml
-#        - rtidb-auto-test-java/target/failsafe-reports/junitreports/TEST-*.xml
-#        - rtidb-auto-test-java/target/failsafe-reports/TEST-*.xml
-#  except:
-#    variables:
-#      - $ENV_BUILD == "daily"
-#  dependencies:
-#    - build
-#
-#c++_ut:
-#  stage: test
-#  script:
-#    - source /root/.bashrc && sh tools/install_fesql.sh
-#    - ln -sf /depends/thirdparty thirdparty
-#    - ln -sf /depends/thirdsrc thirdsrc
-#    - source /root/.bashrc && bash steps/compile.sh
-#    - source /root/.bashrc && LD_LIBRARY_PATH=/depends/thirdparty/lib:$LD_LIBRARY_PATH bash steps/ut.sh
-#  artifacts:
-#    reports:
-#      junit:
-#        - reports/*.xml
-#  dependencies:
-#    - build
-#  except:
-#    variables:
-#      - $ENV_BUILD == "daily"
-#
-#py3_ut:
-#  stage: test
-#  before_script:
-#    - mkdir /rambuild
-#    - mount -t tmpfs -o size=3G tmpfs /rambuild
-#  script:
-#    - ln -sf /depends/thirdparty thirdparty
-#    - ln -sf /depends/thirdsrc thirdsrc
-#    - source /root/.bashrc && LD_LIBRARY_PATH=/depends/thirdparty/lib:$LD_LIBRARY_PATH bash steps/run_py3_ut.sh
-#  artifacts:
-#    reports:
-#      junit:
-#        - ./python/test/*xml
-#  dependencies:
-#    - build
-#  except:
-#    variables:
-#      - $ENV_BUILD == "daily"
-#
-#tablet_one_demension:
-#  stage: ts_integration_test
-#  before_script:
-#    - mkdir /rambuild
-#    - mount -t tmpfs -o size=3G tmpfs /rambuild
-#  script:
-#    - ln -sf /depends/thirdparty thirdparty
-#    - ln -sf /depends/thirdsrc thirdsrc
-#    - sed -i 's/log_level\ =\ debug/log_level\ =\ info/g' test-common/integrationtest/conf/test.conf
-#    - source /root/.bashrc && source /opt/rh/python27/enable && sh steps/integration_test_on_ramdir.sh 0 "test" "ns_client"
-#    - cp -r /rambuild/rtidb/test-output/integrationtest/test-reports ./
-#  artifacts:
-#    reports:
-#      junit:
-#        - ./test-reports/*
-#  dependencies:
-#    - build
-#  except:
-#    variables:
-#      - $ENV_BUILD == "daily"
-#
-#tablet_multi_demension:
-#  stage: ts_integration_test
-#  before_script:
-#    - mkdir /rambuild
-#    - mount -t tmpfs -o size=3G tmpfs /rambuild
-#  script:
-#    - ln -sf /depends/thirdparty thirdparty
-#    - ln -sf /depends/thirdsrc thirdsrc
-#    - sed -i 's/log_level\ =\ debug/log_level\ =\ info/g' test-common/integrationtest/conf/test.conf
-#    - source /root/.bashrc && source /opt/rh/python27/enable && sh steps/integration_test_on_ramdir.sh 1 "test" "ns_client"
-#    - cp -r /rambuild/rtidb/test-output/integrationtest/test-reports ./
-#  artifacts:
-#    reports:
-#      junit:
-#        - ./test-reports/*
-#  dependencies:
-#    - build
-#  except:
-#    variables:
-#      - $ENV_BUILD == "daily"
-#
-#ns_one_demension:
-#  stage: ns_integration_test
-#  before_script:
-#    - mkdir /rambuild
-#    - mount -t tmpfs -o size=3G tmpfs /rambuild
-#  script:
-#    - ln -sf /depends/thirdparty thirdparty
-#    - ln -sf /depends/thirdsrc thirdsrc
-#    - sed -i 's/log_level\ =\ debug/log_level\ =\ info/g' test-common/integrationtest/conf/test.conf
-#    - source /root/.bashrc && source /opt/rh/python27/enable && sh steps/integration_test_on_ramdir.sh 0 "ns_client" "disk"
-#    - cp -r /rambuild/rtidb/test-output/integrationtest/test-reports ./
-#  artifacts:
-#    reports:
-#      junit:
-#        - ./test-reports/*
-#  dependencies:
-#    - build
-#  except:
-#    variables:
-#      - $ENV_BUILD == "daily"
-#
-#ns_multi_demension:
-#  stage: ns_integration_test
-#  before_script:
-#    - mkdir /rambuild
-#    - mount -t tmpfs -o size=3G tmpfs /rambuild
-#  script:
-#    - ln -sf /depends/thirdparty thirdparty
-#    - ln -sf /depends/thirdsrc thirdsrc
-#    - sed -i 's/log_level\ =\ debug/log_level\ =\ info/g' test-common/integrationtest/conf/test.conf
-#    - source /root/.bashrc && source /opt/rh/python27/enable && sh steps/integration_test_on_ramdir.sh 1 "ns_client" "disk"
-#    - cp -r /rambuild/rtidb/test-output/integrationtest/test-reports ./
-#  artifacts:
-#    reports:
-#      junit:
-#        - ./test-reports/*
-#  dependencies:
-#    - build
-#  except:
-#    variables:
-#      - $ENV_BUILD == "daily"
-#
-#disk_table:
-#  stage: ns_integration_test
-#  before_script:
-#    - mkdir /rambuild
-#    - mount -t tmpfs -o size=3G tmpfs /rambuild
-#  script:
-#    - ln -sf /depends/thirdparty thirdparty
-#    - ln -sf /depends/thirdsrc thirdsrc
-#    - sed -i 's/log_level\ =\ debug/log_level\ =\ info/g' test-common/integrationtest/conf/test.conf
-#    - source /root/.bashrc && source /opt/rh/python27/enable && sh steps/integration_test_on_ramdir.sh 0 "disk"
-#    - cp -r /rambuild/rtidb/test-output/integrationtest/test-reports ./
-#  artifacts:
-#    reports:
-#      junit:
-#        - ./test-reports/*
-#  dependencies:
-#    - build
-#  except:
-#    variables:
-#      - $ENV_BUILD == "daily"
-#
-#deploy-fedb:
-#  stage: daily
-#  script:
-#    - ln -sf /depends/thirdparty thirdparty
-#    - ln -sf /depends/thirdsrc thirdsrc
-#    - source /root/.bashrc && bash steps/deploy_package_fedb.sh
-#  only:
-#    variables:
-#      - $ENV_BUILD == "daily"
-#
-#deploy-fedb-fpga:
-#  image: develop-registry.4pd.io/centos6_gcc7_fesql_fpga:0.0.12
-#  tags:
-#    - fpga
-#  stage: daily
-#  script:
-#    - ln -sf /depends/thirdparty thirdparty
-#    - ln -sf /depends/thirdsrc thirdsrc
-#    - source /root/.bashrc && sh tools/install_fesql.sh
-#    - source /root/.bashrc && bash steps/simple_compile_fpga.sh
-#    - source /root/.bashrc && bash steps/package_and_upload_fedb_fpga.sh
-#  only:
-#    variables:
-#      - $ENV_BUILD == "daily"
-#
-#deploy-package:
-#  stage: deploy
-#  script:
-#    - source /root/.bashrc && sh tools/install_fesql.sh
-#    - ln -sf /depends/thirdparty thirdparty
-#    - ln -sf /depends/thirdsrc thirdsrc
-#    - source /root/.bashrc && bash steps/deploy_package.sh
-#  only:
-#    - tags
-#  except:
-#    variables:
-#      - $ENV_BUILD == "daily"
-#  dependencies: []
-#
-#docker-image:
-#  stage: deploy
-#  script:
-#    - source /root/.bashrc && sh tools/install_fesql.sh
-#    - ln -sf /depends/thirdparty thirdparty
-#    - ln -sf /depends/thirdsrc thirdsrc
-#    - sh steps/simple_compile.sh
-#    - sh docker/copy_file.sh
-#    - make blob_proxy
-#    - bash docker/push_meta.sh
-#  only:
-#    - tags
-#    - develop
-#    - release/*
-#    - feat/push-nexus-meta
-#  except:
-#    variables:
-#      - $ENV_BUILD == "daily"
-#  dependencies: []
-#
-#fesql_auto_test_python:
-#  stage: test
-#  before_script:
-#    - mkdir /rambuild
-#    - mount -t tmpfs -o size=3G tmpfs /rambuild
-#  script:
-#    - ln -sf /depends/thirdparty thirdparty
-#    - ln -sf /depends/thirdsrc thirdsrc
-#    - source /root/.bashrc && LD_LIBRARY_PATH=/depends/thirdparty/lib:$LD_LIBRARY_PATH bash steps/fesql_auto_test_python.sh
-#  artifacts:
-#    reports:
-#      junit:
-#        - src/sdk/python/fesql-auto-test-python/report/TEST-test_*.xml
-#  except:
-#    variables:
-#      - $ENV_BUILD == "daily"
-#  dependencies:
-#    - build
-fesql_auto_gen_case:
-  stage: test
-=======
 java_ut:
   stage: quick
   except:
     variables:
       - $ENV_BUILD == "daily"
 
->>>>>>> f61accfa
-  before_script:
-    - mkdir /rambuild
-    - mount -t tmpfs -o size=3G tmpfs /rambuild
-  script:
-    - ln -sf /depends/thirdparty thirdparty
-    - ln -sf /depends/thirdsrc thirdsrc
-<<<<<<< HEAD
-    - source /root/.bashrc && LD_LIBRARY_PATH=/depends/thirdparty/lib:$LD_LIBRARY_PATH bash steps/fesql_auto_gen_test.sh
-=======
+  before_script:
+    - mkdir /rambuild
+    - mount -t tmpfs -o size=3G tmpfs /rambuild
+  script:
+    - ln -sf /depends/thirdparty thirdparty
+    - ln -sf /depends/thirdsrc thirdsrc
     - source /root/.bashrc && LD_LIBRARY_PATH=/depends/thirdparty/lib:$LD_LIBRARY_PATH bash steps/java_ut.sh
   after_script:
     - tar czvf $CI_COMMIT_SHA rtidb-auto-test-java/target/allure-results
@@ -849,7 +495,6 @@
     - develop
     - release/*
     - feat/335-fix-blob-proxy-startup-script-in-docker
->>>>>>> f61accfa
   except:
     variables:
       - $ENV_BUILD == "daily"
