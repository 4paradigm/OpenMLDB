image: develop-registry.4pd.io/centos6_gcc7_fesql:0.0.12
services:
  - docker:dind
variables:
  GIT_SUBMODULE_STRATEGY: recursive
stages:
  - precheck
  - build
  - daily
  - test
  - ts_integration_test
  - ns_integration_test
  - deploy

style_check:
  stage: precheck
  script:
    - source /root/.bashrc && bash tools/style_check.sh
  artifacts:
    reports:
      junit:
        - ./reports/style.xml
build:
  stage: build
  script:
    - source /root/.bashrc && sh tools/install_fesql.sh
    - ln -sf /depends/thirdparty thirdparty
    - ln -sf /depends/thirdsrc thirdsrc
    - source /root/.bashrc && bash steps/simple_compile.sh
  artifacts:
    expire_in: 4h
    paths:
      - build/bin/rtidb
      - build/src/sdk/libsql_jsdk.so
      - build/sql_pysdk/dist/*.whl

mac_build:
  variables:
    CICD_RUNNER_TAG: "rtidb_mac"
  tags:
    - rtidb_mac
  stage: build
  script:
    - bash steps/simple_compile_mac.sh
    - mv build/bin/rtidb build/bin/rtidb_mac
  artifacts:
    expire_in: 4h
    paths:
      - build/bin/rtidb_mac
      - build/src/sdk/libsql_jsdk.dylib
      - build/sql_pysdk/dist/*.whl

java_ut:
  stage: test
  except:
    variables:
      - $ENV_BUILD == "daily"

  before_script:
    - mkdir /rambuild
    - mount -t tmpfs -o size=3G tmpfs /rambuild
  script:
    - ln -sf /depends/thirdparty thirdparty
    - ln -sf /depends/thirdsrc thirdsrc
    - source /root/.bashrc && LD_LIBRARY_PATH=/depends/thirdparty/lib:$LD_LIBRARY_PATH bash steps/java_ut.sh
  after_script:
    - tar czvf $CI_COMMIT_SHA rtidb-auto-test-java/target/allure-results
    - bash steps/upload-nexus.sh $CI_COMMIT_SHA
    - curl -s "http://auto.4paradigm.com/job/rtidb-test-report/buildWithParameters?token=gitlab&allure_path=rtidb-auto-test-java/target/allure-results&pkg=$CI_COMMIT_SHA&buildname=$CI_PIPELINE_ID"-"$CI_JOB_ID"
    - bash steps/get-report-url.sh rtidb-test-report $CI_PIPELINE_ID"-"$CI_JOB_ID
  artifacts:
    reports:
      junit:
        - java/target/surefire-reports/junitreports/TEST-*.xml
        - java/target/surefire-reports/TEST-*.xml
        - java/target/failsafe-reports/junitreports/TEST-*.xml
        - java/target/failsafe-reports/TEST-*.xml

fesql_auto_test:
  stage: test
  before_script:
    - mkdir /rambuild
    - mount -t tmpfs -o size=3G tmpfs /rambuild
  script:
    - ln -sf /depends/thirdparty thirdparty
    - ln -sf /depends/thirdsrc thirdsrc
    - source /root/.bashrc && bash steps/fesql_auto_test.sh
  after_script:
    - tar czvf $CI_COMMIT_SHA  src/sdk/java/fesql-auto-test-java/target/allure-results
    - bash steps/upload-nexus.sh $CI_COMMIT_SHA
    - curl -s "http://auto.4paradigm.com/job/fesql-test-report/buildWithParameters?token=gitlab&pkg=$CI_COMMIT_SHA&allure_path=src/sdk/java/feql-auto-test-java/target/allure-results&buildname=$CI_PIPELINE_ID"-"$CI_JOB_ID"
    - bash steps/get-report-url.sh rtidb-test-report $CI_PIPELINE_ID"-"$CI_JOB_ID
  artifacts:
    reports:
      junit:
        - src/sdk/java/fesql-auto-test-java/target/surefire-reports/junitreports/TEST-*.xml
        - src/sdk/java/fesql-auto-test-java/target/surefire-reports/TEST-*.xml
        - src/sdk/java/fesql-auto-test-java/target/failsafe-reports/junitreports/TEST-*.xml
<<<<<<< HEAD
        - src/sdk/java/fesql-auto-test-java/target/failsafe-reports/TEST-*.xml
=======
        - src/sdk/java/fesql-auto-test-java/rtidb-auto-test-java/target/failsafe-reports/TEST-*.xml
>>>>>>> ad0055e5
  except:
    variables:
      - $ENV_BUILD == "daily"
  dependencies:
    - build


auto_test:
  stage: test
  except:
    variables:
      - $ENV_BUILD == "daily"
  before_script:
    - mkdir /rambuild
    - mount -t tmpfs -o size=5G tmpfs /rambuild
  script:
    - ln -sf /depends/thirdparty thirdparty
    - ln -sf /depends/thirdsrc thirdsrc
    - source /root/.bashrc && bash steps/auto_test.sh
  after_script:
    - tar czvf $CI_COMMIT_SHA rtidb-auto-test-java/target/allure-results
    - bash steps/upload-nexus.sh $CI_COMMIT_SHA
    - curl -s "http://auto.4paradigm.com/job/rtidb-test-report/buildWithParameters?token=gitlab&allure_path=rtidb-auto-test-java/target/allure-results&pkg=$CI_COMMIT_SHA&buildname=$CI_PIPELINE_ID"-"$CI_JOB_ID"
    - bash steps/get-report-url.sh rtidb-test-report $CI_PIPELINE_ID"-"$CI_JOB_ID
  artifacts:
    reports:
      junit:
        - rtidb-auto-test-java/target/surefire-reports/junitreports/TEST-*.xml
        - rtidb-auto-test-java/target/surefire-reports/TEST-*.xml
        - rtidb-auto-test-java/target/failsafe-reports/junitreports/TEST-*.xml
        - rtidb-auto-test-java/target/failsafe-reports/TEST-*.xml
  except:
    variables:
      - $ENV_BUILD == "daily"
  dependencies:
    - build

c++_ut:
  stage: test
  script:
    - source /root/.bashrc && sh tools/install_fesql.sh
    - ln -sf /depends/thirdparty thirdparty
    - ln -sf /depends/thirdsrc thirdsrc
    - source /root/.bashrc && bash steps/compile.sh
    - source /root/.bashrc && LD_LIBRARY_PATH=/depends/thirdparty/lib:$LD_LIBRARY_PATH bash steps/ut.sh
  artifacts:
    reports:
      junit:
        - reports/*.xml
  dependencies:
    - build
  except:
    variables:
      - $ENV_BUILD == "daily"

py3_ut:
  stage: test
  before_script:
    - mkdir /rambuild
    - mount -t tmpfs -o size=3G tmpfs /rambuild
  script:
    - ln -sf /depends/thirdparty thirdparty
    - ln -sf /depends/thirdsrc thirdsrc
    - source /root/.bashrc && LD_LIBRARY_PATH=/depends/thirdparty/lib:$LD_LIBRARY_PATH bash steps/run_py3_ut.sh
  artifacts:
    reports:
      junit:
        - ./python/test/*xml
  dependencies:
    - build
  except:
    variables:
      - $ENV_BUILD == "daily"

tablet_one_demension:
  stage: ts_integration_test
  before_script:
    - mkdir /rambuild
    - mount -t tmpfs -o size=3G tmpfs /rambuild
  script:
    - ln -sf /depends/thirdparty thirdparty
    - ln -sf /depends/thirdsrc thirdsrc
    - rm -rf ./test-output/integrationtest/test-reports/
    - sed -i 's/log_level\ =\ debug/log_level\ =\ info/g' test-common/integrationtest/conf/test.conf
    - source /root/.bashrc && source /opt/rh/python27/enable && sh steps/integration_test_on_ramdir.sh 0 "test" "ns_client"
  artifacts:
    reports:
      junit:
        - ./test-output/integrationtest/test-reports/*
  dependencies:
    - build
  except:
    variables:
      - $ENV_BUILD == "daily"

tablet_multi_demension:
  stage: ts_integration_test
  before_script:
    - mkdir /rambuild
    - mount -t tmpfs -o size=3G tmpfs /rambuild
  script:
    - ln -sf /depends/thirdparty thirdparty
    - ln -sf /depends/thirdsrc thirdsrc
    - rm -rf ./test-output/integrationtest/test-reports/
    - sed -i 's/log_level\ =\ debug/log_level\ =\ info/g' test-common/integrationtest/conf/test.conf
    - source /root/.bashrc && source /opt/rh/python27/enable && sh steps/integration_test_on_ramdir.sh 1 "test" "ns_client"
  artifacts:
    reports:
      junit:
        - ./test-output/integrationtest/test-reports/*
  dependencies:
    - build
  except:
    variables:
      - $ENV_BUILD == "daily"

ns_one_demension:
  stage: ns_integration_test
  before_script:
    - mkdir /rambuild
    - mount -t tmpfs -o size=3G tmpfs /rambuild
  script:
    - ln -sf /depends/thirdparty thirdparty
    - ln -sf /depends/thirdsrc thirdsrc
    - rm -rf ./test-output/integrationtest/test-reports/
    - sed -i 's/log_level\ =\ debug/log_level\ =\ info/g' test-common/integrationtest/conf/test.conf
    - source /root/.bashrc && source /opt/rh/python27/enable && sh steps/integration_test_on_ramdir.sh 0 "ns_client" "disk"
  artifacts:
    reports:
      junit:
        - ./test-output/integrationtest/test-reports/*
  dependencies:
    - build
  except:
    variables:
      - $ENV_BUILD == "daily"

ns_multi_demension:
  stage: ns_integration_test
  before_script:
    - mkdir /rambuild
    - mount -t tmpfs -o size=3G tmpfs /rambuild
  script:
    - ln -sf /depends/thirdparty thirdparty
    - ln -sf /depends/thirdsrc thirdsrc
    - rm -rf ./test-output/integrationtest/test-reports/
    - sed -i 's/log_level\ =\ debug/log_level\ =\ info/g' test-common/integrationtest/conf/test.conf
    - source /root/.bashrc && source /opt/rh/python27/enable && sh steps/integration_test_on_ramdir.sh 1 "ns_client" "disk"
  artifacts:
    reports:
      junit:
        - ./test-output/integrationtest/test-reports/*
  dependencies:
    - build
  except:
    variables:
      - $ENV_BUILD == "daily"
    
disk_table:
  stage: ns_integration_test
  before_script:
    - mkdir /rambuild
    - mount -t tmpfs -o size=3G tmpfs /rambuild
  script:
    - ln -sf /depends/thirdparty thirdparty
    - ln -sf /depends/thirdsrc thirdsrc
    - rm -rf ./test-output/integrationtest/test-reports/
    - sed -i 's/log_level\ =\ debug/log_level\ =\ info/g' test-common/integrationtest/conf/test.conf
    - source /root/.bashrc && source /opt/rh/python27/enable && sh steps/integration_test_on_ramdir.sh 0 "disk"
  artifacts:
    reports:
      junit:
        - ./test-output/integrationtest/test-reports/*
  dependencies:
    - build
  except:
    variables:
      - $ENV_BUILD == "daily"

deploy-fedb:
  stage: daily
  script:
    - ln -sf /depends/thirdparty thirdparty
    - ln -sf /depends/thirdsrc thirdsrc
    - source /root/.bashrc && bash steps/deploy_package_fedb.sh
  only:
    variables:
      - $ENV_BUILD == "daily"

deploy-package:
  stage: deploy
  script:
    - ln -sf /depends/thirdparty thirdparty
    - ln -sf /depends/thirdsrc thirdsrc
    - source /root/.bashrc && bash steps/deploy_package.sh
  only:
    - tags
  except:
    variables:
      - $ENV_BUILD == "daily"
  dependencies: []

docker-image:
  stage: deploy
  script:
    - source /root/.bashrc && sh tools/install_fesql.sh
    - ln -sf /depends/thirdparty thirdparty
    - ln -sf /depends/thirdsrc thirdsrc
    - sh steps/simple_compile.sh
    - sh docker/copy_file.sh
    - make blob_proxy
    - bash docker/push_meta.sh
  only:
    - tags
    - develop
    - release/*
    - feat/push-nexus-meta
  except:
    variables:
      - $ENV_BUILD == "daily"
  dependencies: []<|MERGE_RESOLUTION|>--- conflicted
+++ resolved
@@ -96,11 +96,7 @@
         - src/sdk/java/fesql-auto-test-java/target/surefire-reports/junitreports/TEST-*.xml
         - src/sdk/java/fesql-auto-test-java/target/surefire-reports/TEST-*.xml
         - src/sdk/java/fesql-auto-test-java/target/failsafe-reports/junitreports/TEST-*.xml
-<<<<<<< HEAD
         - src/sdk/java/fesql-auto-test-java/target/failsafe-reports/TEST-*.xml
-=======
-        - src/sdk/java/fesql-auto-test-java/rtidb-auto-test-java/target/failsafe-reports/TEST-*.xml
->>>>>>> ad0055e5
   except:
     variables:
       - $ENV_BUILD == "daily"
