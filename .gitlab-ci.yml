--- conflicted
+++ resolved
@@ -134,14 +134,13 @@
                 - rtidb-auto-test/target/surefire-reports/TEST-*.xml
                 - rtidb-auto-test/target/failsafe-reports/junitreports/TEST-*.xml
                 - rtidb-auto-test/target/failsafe-reports/TEST-*.xml
-<<<<<<< HEAD
     after_script:
         - tar czvf $CI_COMMIT_SHA  auto-test-rtidb/target/allure-results
         - bash steps/upload-nexus.sh $CI_COMMIT_SHA
         - curl -s "http://auto.4paradigm.com/job/rtidb-test-report/buildWithParameters?token=gitlab&pkg=$CI_COMMIT_SHA&buildname=$CI_PIPELINE_ID"-"$CI_JOB_ID"
         - bash steps/get-report-url.sh rtidb-test-report $CI_PIPELINE_ID"-"$CI_JOB_ID
 
-=======
+
 
 deploy-package:
     stage: deploy
@@ -149,4 +148,3 @@
         - ln -sf /usr/workdir/thirdparty thirdparty
         - ln -sf /usr/workdir/thirdsrc thirdsrc
         - source /root/.bashrc && bash steps/deploy_package.sh
->>>>>>> ed7a9a46
