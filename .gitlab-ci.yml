image: develop-registry.4pd.io/centos6_gcc7_build_env:0.1.0
<<<<<<< HEAD
=======
variables:
    GIT_SUBMODULE_STRATEGY: recursive
>>>>>>> b2a271af
stages:
    - build
    - ut
    - it-tablet
    - it-ns
    - deploy

build:
    stage: build
    script:
<<<<<<< HEAD
=======
        - source /root/.bashrc && sh tools/install_fesql.sh
>>>>>>> b2a271af
        - ln -sf /depends/thirdparty thirdparty
        - ln -sf /depends/thirdsrc thirdsrc
        - source /root/.bashrc && bash steps/compile.sh
    artifacts:
        expire_in: 2h
        paths:
            - build/bin/rtidb

style_check:
    stage: build
    script:
        - source /root/.bashrc && bash tools/style_check.sh
    artifacts:
        reports:
            junit:
                - reports/*.xml

cpp_ut:
    stage: ut
    script:
<<<<<<< HEAD
=======
        - source /root/.bashrc && sh tools/install_fesql.sh
>>>>>>> b2a271af
        - ln -sf /depends/thirdparty thirdparty
        - ln -sf /depends/thirdsrc thirdsrc
        - source /root/.bashrc && bash steps/compile.sh
        - source /root/.bashrc && LD_LIBRARY_PATH=/depends/thirdparty/lib:$LD_LIBRARY_PATH bash steps/ut.sh
    artifacts:
        reports:
            junit:
                - reports/*.xml
java_ut:
    stage: ut
    script:
<<<<<<< HEAD
=======
        - source /root/.bashrc && sh tools/install_fesql.sh
>>>>>>> b2a271af
        - ln -sf /depends/thirdparty thirdparty
        - ln -sf /depends/thirdsrc thirdsrc
        - source /root/.bashrc && LD_LIBRARY_PATH=/depends/thirdparty/lib:$LD_LIBRARY_PATH bash steps/java_ut.sh
    artifacts:
        reports:
            junit:
                - java/target/surefire-reports/junitreports/TEST-*.xml
                - java/target/surefire-reports/TEST-*.xml
                - java/target/failsafe-reports/junitreports/TEST-*.xml
                - java/target/failsafe-reports/TEST-*.xml

tablet_one_demension:
    stage: it-tablet
    script:
        - ln -sf /depends/thirdparty thirdparty
        - ln -sf /depends/thirdsrc thirdsrc
        - rm -rf ./test-output/integrationtest/test-reports/
        - sed -i 's/log_level\ =\ debug/log_level\ =\ info/g' test-common/integrationtest/conf/test.conf
        - source /root/.bashrc && source /opt/rh/python27/enable && sh steps/integration_test.sh 0 "test" "ns_client"
    artifacts:
        reports:
            junit:
                - ./test-output/integrationtest/test-reports/*.xml

tablet_multi_demension:
    stage: it-tablet
    script:
        - ln -sf /depends/thirdparty thirdparty
        - ln -sf /depends/thirdsrc thirdsrc
        - rm -rf ./test-output/integrationtest/test-reports/
        - sed -i 's/log_level\ =\ debug/log_level\ =\ info/g' test-common/integrationtest/conf/test.conf
        - source /root/.bashrc && source /opt/rh/python27/enable && sh steps/integration_test.sh 1 "test" "ns_client"
    artifacts:
        reports:
            junit:
                - ./test-output/integrationtest/test-reports/*.xml

ns_one_demension:
    stage: it-ns
    script:
        - ln -sf /depends/thirdparty thirdparty
        - ln -sf /depends/thirdsrc thirdsrc
        - rm -rf ./test-output/integrationtest/test-reports/
        - sed -i 's/log_level\ =\ debug/log_level\ =\ info/g' test-common/integrationtest/conf/test.conf
        - source /root/.bashrc && source /opt/rh/python27/enable && sh steps/integration_test.sh 0 "ns_client" "disk"
    artifacts:
        reports:
            junit:
                - ./test-output/integrationtest/test-reports/*.xml

ns_multi_demension:
    stage: it-ns
    script:
        - ln -sf /depends/thirdparty thirdparty
        - ln -sf /depends/thirdsrc thirdsrc
        - rm -rf ./test-output/integrationtest/test-reports/
        - sed -i 's/log_level\ =\ debug/log_level\ =\ info/g' test-common/integrationtest/conf/test.conf
        - source /root/.bashrc && source /opt/rh/python27/enable && sh steps/integration_test.sh 1 "ns_client" "disk"
    artifacts:
        reports:
            junit:
                - ./test-output/integrationtest/test-reports/*.xml

disk_table:
    stage: it-ns
    script:
        - ln -sf /depends/thirdparty thirdparty
        - ln -sf /depends/thirdsrc thirdsrc
        - rm -rf ./test-output/integrationtest/test-reports/
        - sed -i 's/log_level\ =\ debug/log_level\ =\ info/g' test-common/integrationtest/conf/test.conf
        - source /root/.bashrc && source /opt/rh/python27/enable && sh steps/integration_test.sh 0 "disk"
    artifacts:
        reports:
            junit:
                - ./test-output/integrationtest/test-reports/*.xml

disktable-java:
    stage: ut
    script:
        - ln -sf /depends/thirdparty thirdparty
        - ln -sf /depends/thirdsrc thirdsrc
        - source /root/.bashrc && bash steps/auto_test.sh
    artifacts:
        reports:
            junit:
                - rtidb-auto-test/target/surefire-reports/junitreports/TEST-*.xml
                - rtidb-auto-test/target/surefire-reports/TEST-*.xml
                - rtidb-auto-test/target/failsafe-reports/junitreports/TEST-*.xml
                - rtidb-auto-test/target/failsafe-reports/TEST-*.xml

deploy-package:
    stage: deploy
    script:
        - ln -sf /depends/thirdparty thirdparty
        - ln -sf /depends/thirdsrc thirdsrc
        - source /root/.bashrc && bash steps/deploy_package.sh
    only:
        - tags<|MERGE_RESOLUTION|>--- conflicted
+++ resolved
@@ -1,9 +1,6 @@
 image: develop-registry.4pd.io/centos6_gcc7_build_env:0.1.0
-<<<<<<< HEAD
-=======
 variables:
     GIT_SUBMODULE_STRATEGY: recursive
->>>>>>> b2a271af
 stages:
     - build
     - ut
@@ -14,10 +11,7 @@
 build:
     stage: build
     script:
-<<<<<<< HEAD
-=======
         - source /root/.bashrc && sh tools/install_fesql.sh
->>>>>>> b2a271af
         - ln -sf /depends/thirdparty thirdparty
         - ln -sf /depends/thirdsrc thirdsrc
         - source /root/.bashrc && bash steps/compile.sh
@@ -38,10 +32,7 @@
 cpp_ut:
     stage: ut
     script:
-<<<<<<< HEAD
-=======
         - source /root/.bashrc && sh tools/install_fesql.sh
->>>>>>> b2a271af
         - ln -sf /depends/thirdparty thirdparty
         - ln -sf /depends/thirdsrc thirdsrc
         - source /root/.bashrc && bash steps/compile.sh
@@ -53,10 +44,7 @@
 java_ut:
     stage: ut
     script:
-<<<<<<< HEAD
-=======
         - source /root/.bashrc && sh tools/install_fesql.sh
->>>>>>> b2a271af
         - ln -sf /depends/thirdparty thirdparty
         - ln -sf /depends/thirdsrc thirdsrc
         - source /root/.bashrc && LD_LIBRARY_PATH=/depends/thirdparty/lib:$LD_LIBRARY_PATH bash steps/java_ut.sh
