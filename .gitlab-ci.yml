image: develop-registry.4pd.io/centos6_gcc7_build_env:0.4.0
services:
    - docker:dind
variables:
    GIT_SUBMODULE_STRATEGY: recursive
stages:
    - build
    - test
    - ts_integration_test
    - ns_integration_test
    - deploy

build:
    stage: build
    script:
        - source /root/.bashrc && sh tools/install_fesql.sh
        - ln -sf /depends/thirdparty thirdparty
        - ln -sf /depends/thirdsrc thirdsrc
        - source /root/.bashrc && bash steps/simple_compile.sh
    artifacts:
        expire_in: 2h
        paths:
            - build/bin/rtidb
    except:
        - /^*pz-fpga*$/

style_check:
    stage: build
    script:
        - source /root/.bashrc && bash tools/style_check.sh
    artifacts:
        reports:
            junit:
                - ./style.xml


java_ut:
<<<<<<< HEAD
    stage: test
    before_script:
        - mkdir /rambuild
        - mount -t tmpfs -o size=3G tmpfs /rambuild
    script:
        - ln -sf /depends/thirdparty thirdparty
        - ln -sf /depends/thirdsrc thirdsrc
        - source /root/.bashrc && LD_LIBRARY_PATH=/depends/thirdparty/lib:$LD_LIBRARY_PATH bash steps/java_ut.sh
        - source /root/.bashrc && bash steps/auto_test.sh
    artifacts:
        reports:
            junit:
                - java/target/surefire-reports/junitreports/TEST-*.xml
                - java/target/surefire-reports/TEST-*.xml
                - java/target/failsafe-reports/junitreports/TEST-*.xml
                - java/target/failsafe-reports/TEST-*.xml
                - rtidb-auto-test/target/surefire-reports/junitreports/TEST-*.xml
                - rtidb-auto-test/target/surefire-reports/TEST-*.xml
                - rtidb-auto-test/target/failsafe-reports/junitreports/TEST-*.xml
                - rtidb-auto-test/target/failsafe-reports/TEST-*.xml
    except:
        - /^*pz-fpga*$/
=======
  stage: test
  before_script:
      - mkdir /rambuild
      - mount -t tmpfs -o size=3G tmpfs /rambuild
  script:
      - ln -sf /depends/thirdparty thirdparty
      - ln -sf /depends/thirdsrc thirdsrc
      - source /root/.bashrc && LD_LIBRARY_PATH=/depends/thirdparty/lib:$LD_LIBRARY_PATH bash steps/java_ut.sh
      - source /root/.bashrc && bash steps/auto_test.sh
  after_script:
      - tar czvf $CI_COMMIT_SHA  auto-test-rtidb/target/allure-results
      - bash steps/upload-nexus.sh $CI_COMMIT_SHA
      - curl -s "http://auto.4paradigm.com/job/rtidb-test-report/buildWithParameters?token=gitlab&pkg=$CI_COMMIT_SHA&buildname=$CI_PIPELINE_ID"-"$CI_JOB_ID"
      - bash steps/get-report-url.sh rtidb-test-report $CI_PIPELINE_ID"-"$CI_JOB_ID
  artifacts:
      reports:
          junit:
              - java/target/surefire-reports/junitreports/TEST-*.xml
              - java/target/surefire-reports/TEST-*.xml
              - java/target/failsafe-reports/junitreports/TEST-*.xml
              - java/target/failsafe-reports/TEST-*.xml
              - rtidb-auto-test/target/surefire-reports/junitreports/TEST-*.xml
              - rtidb-auto-test/target/surefire-reports/TEST-*.xml
              - rtidb-auto-test/target/failsafe-reports/junitreports/TEST-*.xml
              - rtidb-auto-test/target/failsafe-reports/TEST-*.xml
>>>>>>> 119a27e8
c++_ut:
    stage: test
    script:
      - source /root/.bashrc && sh tools/install_fesql.sh
      - ln -sf /depends/thirdparty thirdparty
      - ln -sf /depends/thirdsrc thirdsrc
      - source /root/.bashrc && bash steps/compile.sh
      - source /root/.bashrc && LD_LIBRARY_PATH=/depends/thirdparty/lib:$LD_LIBRARY_PATH bash steps/ut.sh
    artifacts:
      reports:
          junit:
              - reports/*.xml
    except:
        - /^*pz-fpga*$/

tablet_one_demension:
    stage: ts_integration_test
    before_script:
        - mkdir /rambuild
        - mount -t tmpfs -o size=3G tmpfs /rambuild
    script:
        - ln -sf /depends/thirdparty thirdparty
        - ln -sf /depends/thirdsrc thirdsrc
        - rm -rf ./test-output/integrationtest/test-reports/
        - sed -i 's/log_level\ =\ debug/log_level\ =\ info/g' test-common/integrationtest/conf/test.conf
        - source /root/.bashrc && source /opt/rh/python27/enable && sh steps/integration_test_on_ramdir.sh 0 "test" "ns_client"
    artifacts:
        reports:
            junit:
                - ./test-output/integrationtest/test-reports/*.xml
    except:
        - /^*pz-fpga*$/

tablet_multi_demension:
    stage: ts_integration_test
    before_script:
        - mkdir /rambuild
        - mount -t tmpfs -o size=3G tmpfs /rambuild
    script:
        - ln -sf /depends/thirdparty thirdparty
        - ln -sf /depends/thirdsrc thirdsrc
        - rm -rf ./test-output/integrationtest/test-reports/
        - sed -i 's/log_level\ =\ debug/log_level\ =\ info/g' test-common/integrationtest/conf/test.conf
        - source /root/.bashrc && source /opt/rh/python27/enable && sh steps/integration_test_on_ramdir.sh 1 "test" "ns_client"
    artifacts:
        reports:
            junit:
                - ./test-output/integrationtest/test-reports/*.xml
    except:
        - /^*pz-fpga*$/

ns_one_demension:
    stage: ns_integration_test
    before_script:
        - mkdir /rambuild
        - mount -t tmpfs -o size=3G tmpfs /rambuild
    script:
        - ln -sf /depends/thirdparty thirdparty
        - ln -sf /depends/thirdsrc thirdsrc
        - rm -rf ./test-output/integrationtest/test-reports/
        - sed -i 's/log_level\ =\ debug/log_level\ =\ info/g' test-common/integrationtest/conf/test.conf
        - source /root/.bashrc && source /opt/rh/python27/enable && sh steps/integration_test_on_ramdir.sh 0 "ns_client" "disk"
    artifacts:
        reports:
            junit:
                - ./test-output/integrationtest/test-reports/*.xml
    except:
        - /^*pz-fpga*$/

ns_multi_demension:
    stage: ns_integration_test
    before_script:
        - mkdir /rambuild
        - mount -t tmpfs -o size=3G tmpfs /rambuild
    script:
        - ln -sf /depends/thirdparty thirdparty
        - ln -sf /depends/thirdsrc thirdsrc
        - rm -rf ./test-output/integrationtest/test-reports/
        - sed -i 's/log_level\ =\ debug/log_level\ =\ info/g' test-common/integrationtest/conf/test.conf
        - source /root/.bashrc && source /opt/rh/python27/enable && sh steps/integration_test_on_ramdir.sh 1 "ns_client" "disk"
    artifacts:
        reports:
            junit:
                - ./test-output/integrationtest/test-reports/*.xml
    except:
        - /^*pz-fpga*$/

disk_table:
    stage: ns_integration_test
    before_script:
        - mkdir /rambuild
        - mount -t tmpfs -o size=3G tmpfs /rambuild
    script:
        - ln -sf /depends/thirdparty thirdparty
        - ln -sf /depends/thirdsrc thirdsrc
        - rm -rf ./test-output/integrationtest/test-reports/
        - sed -i 's/log_level\ =\ debug/log_level\ =\ info/g' test-common/integrationtest/conf/test.conf
        - source /root/.bashrc && source /opt/rh/python27/enable && sh steps/integration_test_on_ramdir.sh 0 "disk"
    artifacts:
        reports:
            junit:
                - ./test-output/integrationtest/test-reports/*.xml
    except:
        - /^*pz-fpga*$/

deploy-package:
    stage: deploy
    script:
        - ln -sf /depends/thirdparty thirdparty
        - ln -sf /depends/thirdsrc thirdsrc
        - source /root/.bashrc && bash steps/deploy_package.sh
    only:
        - tags
    except:
        - /^*pz-fpga*$/
        
build_rtidb_pz:
    image: develop-registry.4pd.io/centos6_gcc7_build_env:0.4.0-glibc-2.17
    stage: build
    script:
        - source /root/.bashrc && sh tools/install_fesql.sh
        - ln -sf /depends/thirdparty thirdparty
        - ln -sf /depends/thirdsrc thirdsrc
        - bash steps/get_pz_fpga_deps.sh
        - sed -i 's/\"Enable pz compression for ssd tables\"\ OFF/\"Enable pz compression for ssd tables\"\ ON/g' CMakeLists.txt
        - echo '\n#--file_compression=pz\n' >> release/conf/tablet.flags
        - source /root/.bashrc && bash steps/simple_compile.sh
        - mkdir TitanSE-rtidb && cp release/* TitanSE-rtidb/ -rf && cp tools TitanSE-rtidb/ -rf && cp build/bin/rtidb TitanSE-rtidb/bin/
        - mkdir TitanSE-rtidb/lib && cp thirdparty/lib/*.so* TitanSE-rtidb/lib/ -L
        - tar zcf TitanSE-rtidb-${CI_COMMIT_SHA:0:8}.tar.gz TitanSE-rtidb
        - curl -T TitanSE-rtidb-${CI_COMMIT_SHA:0:8}.tar.gz ftp://172.27.12.154/pub/team_hpc/pz_rtidb/
    artifacts:
        expire_in: 2h
        paths:
            - build/bin/rtidb
    only:
        - /^*pz-fpga*$/

java_ut_pz:
    image: develop-registry.4pd.io/centos6_gcc7_build_env:0.4.0-glibc-2.17
    stage: test
    before_script:
        - mkdir /rambuild
        - mount -t tmpfs -o size=3G tmpfs /rambuild
    script:
        - ln -sf /depends/thirdparty thirdparty
        - ln -sf /depends/thirdsrc thirdsrc
        - bash steps/get_pz_fpga_deps.sh
        - sed -i 's/\"Enable pz compression for ssd tables\"\ OFF/\"Enable pz compression for ssd tables\"\ ON/g' CMakeLists.txt
        - echo '\n#--file_compression=pz\n' >> release/conf/tablet.flags
        - source /root/.bashrc && LD_LIBRARY_PATH=/depends/thirdparty/lib:$LD_LIBRARY_PATH bash steps/java_ut.sh
        - source /root/.bashrc && bash steps/auto_test.sh
    artifacts:
        reports:
            junit:
                - java/target/surefire-reports/junitreports/TEST-*.xml
                - java/target/surefire-reports/TEST-*.xml
                - java/target/failsafe-reports/junitreports/TEST-*.xml
                - java/target/failsafe-reports/TEST-*.xml
                - rtidb-auto-test/target/surefire-reports/junitreports/TEST-*.xml
                - rtidb-auto-test/target/surefire-reports/TEST-*.xml
                - rtidb-auto-test/target/failsafe-reports/junitreports/TEST-*.xml
                - rtidb-auto-test/target/failsafe-reports/TEST-*.xml
    only:
        - /^*pz-fpga*$/
c++_ut_pz:
    image: develop-registry.4pd.io/centos6_gcc7_build_env:0.4.0-glibc-2.17
    stage: test
    script:
        - source /root/.bashrc && sh tools/install_fesql.sh
        - ln -sf /depends/thirdparty thirdparty
        - ln -sf /depends/thirdsrc thirdsrc
        - bash steps/get_pz_fpga_deps.sh
        - sed -i 's/\"Enable pz compression for ssd tables\"\ OFF/\"Enable pz compression for ssd tables\"\ ON/g' CMakeLists.txt
        - echo '\n#--file_compression=pz\n' >> release/conf/tablet.flags
        - source /root/.bashrc && bash steps/compile.sh
        - source /root/.bashrc && LD_LIBRARY_PATH=/depends/thirdparty/lib:$LD_LIBRARY_PATH bash steps/ut.sh
    artifacts:
      reports:
          junit:
              - reports/*.xml
    only:
        - /^*pz-fpga*$/
tablet_one_demension_pz:
    image: develop-registry.4pd.io/centos6_gcc7_build_env:0.4.0-glibc-2.17
    stage: ts_integration_test
    before_script:
        - mkdir /rambuild
        - mount -t tmpfs -o size=3G tmpfs /rambuild
    script:
        - ln -sf /depends/thirdparty thirdparty
        - ln -sf /depends/thirdsrc thirdsrc
        - rm -rf ./test-output/integrationtest/test-reports/
        - bash steps/get_pz_fpga_deps.sh
        - sed -i 's/\"Enable pz compression for ssd tables\"\ OFF/\"Enable pz compression for ssd tables\"\ ON/g' CMakeLists.txt
        - sed -i 's/log_level\ =\ debug/log_level\ =\ info/g' test-common/integrationtest/conf/test.conf
        - source /root/.bashrc && source /opt/rh/python27/enable && sh steps/integration_test_on_ramdir.sh 0 "test" "ns_client"
    artifacts:
        reports:
            junit:
                - ./test-output/integrationtest/test-reports/*.xml
    only:
        - /^*pz-fpga*$/

tablet_multi_demension_pz:
    image: develop-registry.4pd.io/centos6_gcc7_build_env:0.4.0-glibc-2.17
    stage: ts_integration_test
    before_script:
        - mkdir /rambuild
        - mount -t tmpfs -o size=3G tmpfs /rambuild
    script:
        - ln -sf /depends/thirdparty thirdparty
        - ln -sf /depends/thirdsrc thirdsrc
        - rm -rf ./test-output/integrationtest/test-reports/
        - bash steps/get_pz_fpga_deps.sh
        - sed -i 's/\"Enable pz compression for ssd tables\"\ OFF/\"Enable pz compression for ssd tables\"\ ON/g' CMakeLists.txt
        - sed -i 's/log_level\ =\ debug/log_level\ =\ info/g' test-common/integrationtest/conf/test.conf
        - source /root/.bashrc && source /opt/rh/python27/enable && sh steps/integration_test_on_ramdir.sh 1 "test" "ns_client"
    artifacts:
        reports:
            junit:
                - ./test-output/integrationtest/test-reports/*.xml
    only:
        - /^*pz-fpga*$/

ns_one_demension_pz:
    image: develop-registry.4pd.io/centos6_gcc7_build_env:0.4.0-glibc-2.17
    stage: ns_integration_test
    before_script:
        - mkdir /rambuild
        - mount -t tmpfs -o size=3G tmpfs /rambuild
    script:
        - ln -sf /depends/thirdparty thirdparty
        - ln -sf /depends/thirdsrc thirdsrc
        - rm -rf ./test-output/integrationtest/test-reports/
        - bash steps/get_pz_fpga_deps.sh
        - sed -i 's/\"Enable pz compression for ssd tables\"\ OFF/\"Enable pz compression for ssd tables\"\ ON/g' CMakeLists.txt
        - sed -i 's/log_level\ =\ debug/log_level\ =\ info/g' test-common/integrationtest/conf/test.conf
        - source /root/.bashrc && source /opt/rh/python27/enable && sh steps/integration_test_on_ramdir.sh 0 "ns_client" "disk"
    artifacts:
        reports:
            junit:
                - ./test-output/integrationtest/test-reports/*.xml
    only:
        - /^*pz-fpga*$/

ns_multi_demension_pz:
    image: develop-registry.4pd.io/centos6_gcc7_build_env:0.4.0-glibc-2.17
    stage: ns_integration_test
    before_script:
        - mkdir /rambuild
        - mount -t tmpfs -o size=3G tmpfs /rambuild
    script:
        - ln -sf /depends/thirdparty thirdparty
        - ln -sf /depends/thirdsrc thirdsrc
        - rm -rf ./test-output/integrationtest/test-reports/
        - bash steps/get_pz_fpga_deps.sh
        - sed -i 's/\"Enable pz compression for ssd tables\"\ OFF/\"Enable pz compression for ssd tables\"\ ON/g' CMakeLists.txt
        - sed -i 's/log_level\ =\ debug/log_level\ =\ info/g' test-common/integrationtest/conf/test.conf
        - source /root/.bashrc && source /opt/rh/python27/enable && sh steps/integration_test_on_ramdir.sh 1 "ns_client" "disk"
    artifacts:
        reports:
            junit:
                - ./test-output/integrationtest/test-reports/*.xml
    only:
        - /^*pz-fpga*$/

disk_table_pz:
    image: develop-registry.4pd.io/centos6_gcc7_build_env:0.4.0-glibc-2.17
    stage: ns_integration_test
    before_script:
        - mkdir /rambuild
        - mount -t tmpfs -o size=3G tmpfs /rambuild
    script:
        - ln -sf /depends/thirdparty thirdparty
        - ln -sf /depends/thirdsrc thirdsrc
        - rm -rf ./test-output/integrationtest/test-reports/
        - bash steps/get_pz_fpga_deps.sh
        - sed -i 's/\"Enable pz compression for ssd tables\"\ OFF/\"Enable pz compression for ssd tables\"\ ON/g' CMakeLists.txt
        - sed -i 's/log_level\ =\ debug/log_level\ =\ info/g' test-common/integrationtest/conf/test.conf
        - source /root/.bashrc && source /opt/rh/python27/enable && sh steps/integration_test_on_ramdir.sh 0 "disk"
    artifacts:
        reports:
            junit:
                - ./test-output/integrationtest/test-reports/*.xml
    only:
        - /^*pz-fpga*$/<|MERGE_RESOLUTION|>--- conflicted
+++ resolved
@@ -35,30 +35,6 @@
 
 
 java_ut:
-<<<<<<< HEAD
-    stage: test
-    before_script:
-        - mkdir /rambuild
-        - mount -t tmpfs -o size=3G tmpfs /rambuild
-    script:
-        - ln -sf /depends/thirdparty thirdparty
-        - ln -sf /depends/thirdsrc thirdsrc
-        - source /root/.bashrc && LD_LIBRARY_PATH=/depends/thirdparty/lib:$LD_LIBRARY_PATH bash steps/java_ut.sh
-        - source /root/.bashrc && bash steps/auto_test.sh
-    artifacts:
-        reports:
-            junit:
-                - java/target/surefire-reports/junitreports/TEST-*.xml
-                - java/target/surefire-reports/TEST-*.xml
-                - java/target/failsafe-reports/junitreports/TEST-*.xml
-                - java/target/failsafe-reports/TEST-*.xml
-                - rtidb-auto-test/target/surefire-reports/junitreports/TEST-*.xml
-                - rtidb-auto-test/target/surefire-reports/TEST-*.xml
-                - rtidb-auto-test/target/failsafe-reports/junitreports/TEST-*.xml
-                - rtidb-auto-test/target/failsafe-reports/TEST-*.xml
-    except:
-        - /^*pz-fpga*$/
-=======
   stage: test
   before_script:
       - mkdir /rambuild
@@ -84,7 +60,8 @@
               - rtidb-auto-test/target/surefire-reports/TEST-*.xml
               - rtidb-auto-test/target/failsafe-reports/junitreports/TEST-*.xml
               - rtidb-auto-test/target/failsafe-reports/TEST-*.xml
->>>>>>> 119a27e8
+  except:
+      - /^*pz-fpga*$/
 c++_ut:
     stage: test
     script:
@@ -232,11 +209,13 @@
     script:
         - ln -sf /depends/thirdparty thirdparty
         - ln -sf /depends/thirdsrc thirdsrc
-        - bash steps/get_pz_fpga_deps.sh
-        - sed -i 's/\"Enable pz compression for ssd tables\"\ OFF/\"Enable pz compression for ssd tables\"\ ON/g' CMakeLists.txt
-        - echo '\n#--file_compression=pz\n' >> release/conf/tablet.flags
         - source /root/.bashrc && LD_LIBRARY_PATH=/depends/thirdparty/lib:$LD_LIBRARY_PATH bash steps/java_ut.sh
         - source /root/.bashrc && bash steps/auto_test.sh
+    after_script:
+        - tar czvf $CI_COMMIT_SHA  auto-test-rtidb/target/allure-results
+        - bash steps/upload-nexus.sh $CI_COMMIT_SHA
+        - curl -s "http://auto.4paradigm.com/job/rtidb-test-report/buildWithParameters?token=gitlab&pkg=$CI_COMMIT_SHA&buildname=$CI_PIPELINE_ID"-"$CI_JOB_ID"
+        - bash steps/get-report-url.sh rtidb-test-report $CI_PIPELINE_ID"-"$CI_JOB_ID
     artifacts:
         reports:
             junit:
