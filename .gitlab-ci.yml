image: develop-registry.4pd.io/centos6_gcc7_fesql:0.0.12
services:
  - docker:dind
variables:
  GIT_SUBMODULE_STRATEGY: recursive
stages:
  - precheck
  - build
  - daily
  - test
  - ts_integration_test
  - ns_integration_test
  - deploy

style_check:
  stage: precheck
  except:
    variables:
      - $ENV_BUILD == "daily"
  script:
    - source /root/.bashrc && bash tools/style_check.sh
  artifacts:
    reports:
      junit:
        - ./reports/style.xml

rdma-build:
  image: develop-registry.4pd.io/centos6_gcc7_fesql_rdma:0.0.12
  stage: build
  except:
    variables:
      - $ENV_BUILD == "daily"
  script:
    - source /root/.bashrc && sh tools/install_fesql.sh
    - ln -sf /depends/thirdparty thirdparty
    - ln -sf /depends/thirdsrc thirdsrc
    - source /root/.bashrc && RDMA=1 bash steps/simple_compile.sh
    - mv build/bin/rtidb build/bin/rtidb_rdma
  artifacts:
    expire_in: 4h
    paths:
      - build/bin/rtidb_rdma

fpga-build:
  image: develop-registry.4pd.io/centos6_gcc7_fesql_fpga:0.0.12
  stage: build
  tags:
    - fpga
  except:
    variables:
      - $ENV_BUILD == "daily"
  script:
    - source /root/.bashrc && sh tools/install_fesql.sh
    - ln -sf /depends/thirdparty thirdparty
    - ln -sf /depends/thirdsrc thirdsrc
    - source /root/.bashrc && bash steps/simple_compile_fpga.sh
  artifacts:
    expire_in: 4h
    paths:
      - build/bin

build:
  stage: build
  script:
    - source /root/.bashrc && sh tools/install_fesql.sh
    - ln -sf /depends/thirdparty thirdparty
    - ln -sf /depends/thirdsrc thirdsrc
    - source /root/.bashrc && bash steps/simple_compile.sh
  artifacts:
    expire_in: 4h
    paths:
      - build/bin/rtidb
      - build/src/sdk/libsql_jsdk.so
      - build/sql_pysdk/dist/*.whl
      - build/python/dist/*.whl

#mac_build:
#  variables:
#    CICD_RUNNER_TAG: "rtidb_mac"
#  tags:
#    - rtidb_mac
#  stage: build
#  script:
#    - bash steps/simple_compile_mac.sh
#    - mv build/bin/rtidb build/bin/rtidb_mac
#  artifacts:
#    expire_in: 4h
#    paths:
#      - build/bin/rtidb_mac
#      - build/src/sdk/libsql_jsdk.dylib
#      - build/sql_pysdk/dist/*.whl

fpga_c++_ut:
  image: develop-registry.4pd.io/centos6_gcc7_fesql_fpga:0.0.12
  tags:
    - fpga
  stage: test
  script:
    - source /root/.bashrc && sh tools/install_fesql.sh
    - ln -sf /depends/thirdparty thirdparty
    - ln -sf /depends/thirdsrc thirdsrc
    - source /root/.bashrc && bash steps/fpga_compile.sh
    - source /root/.bashrc && LD_LIBRARY_PATH=/depends/thirdparty/lib:$LD_LIBRARY_PATH bash steps/ut.sh
  artifacts:
    reports:
      junit:
        - reports/*.xml
  dependencies:
    - build
  except:
    variables:
      - $ENV_BUILD == "daily"

#fpga_java_ut:
#  image: develop-registry.4pd.io/centos6_gcc7_fesql_fpga:0.0.12
#  tags:
#    - fpga
#  stage: test
#  except:
#    variables:
#      - $ENV_BUILD == "daily"
#  before_script:
#    - mkdir /rambuild
#    - mount -t tmpfs -o size=3G tmpfs /rambuild
#  script:
#    - ln -sf /depends/thirdparty thirdparty
#    - ln -sf /depends/thirdsrc thirdsrc
#    - source /root/.bashrc && sh tools/install_fesql.sh
#    - source /root/.bashrc && bash steps/simple_compile_fpga.sh
#    - source /root/.bashrc && LD_LIBRARY_PATH=/depends/thirdparty/lib:$LD_LIBRARY_PATH bash steps/java_ut.sh
#  after_script:
#    - tar czvf $CI_COMMIT_SHA rtidb-auto-test-java/target/allure-results
#    - bash steps/upload-nexus.sh $CI_COMMIT_SHA
#    - curl -s "http://auto.4paradigm.com/job/rtidb-test-report/buildWithParameters?token=gitlab&allure_path=rtidb-auto-test-java/target/allure-results&pkg=$CI_COMMIT_SHA&buildname=$CI_PIPELINE_ID"-"$CI_JOB_ID"
#    - bash steps/get-report-url.sh rtidb-test-report $CI_PIPELINE_ID"-"$CI_JOB_ID
#  artifacts:
#    reports:
#      junit:
#        - java/target/surefire-reports/junitreports/TEST-*.xml
#        - java/target/surefire-reports/TEST-*.xml
#        - java/target/failsafe-reports/junitreports/TEST-*.xml
#        - java/target/failsafe-reports/TEST-*.xml

java_ut:
  stage: test
  except:
    variables:
      - $ENV_BUILD == "daily"

  before_script:
    - mkdir /rambuild
    - mount -t tmpfs -o size=3G tmpfs /rambuild
  script:
    - ln -sf /depends/thirdparty thirdparty
    - ln -sf /depends/thirdsrc thirdsrc
    - source /root/.bashrc && LD_LIBRARY_PATH=/depends/thirdparty/lib:$LD_LIBRARY_PATH bash steps/java_ut.sh
  after_script:
    - tar czvf $CI_COMMIT_SHA rtidb-auto-test-java/target/allure-results
    - bash steps/upload-nexus.sh $CI_COMMIT_SHA
    - curl -s "http://auto.4paradigm.com/job/rtidb-test-report/buildWithParameters?token=gitlab&allure_path=rtidb-auto-test-java/target/allure-results&pkg=$CI_COMMIT_SHA&buildname=$CI_PIPELINE_ID"-"$CI_JOB_ID"
    - bash steps/get-report-url.sh rtidb-test-report $CI_PIPELINE_ID"-"$CI_JOB_ID
  artifacts:
    reports:
      junit:
        - java/target/surefire-reports/junitreports/TEST-*.xml
        - java/target/surefire-reports/TEST-*.xml
        - java/target/failsafe-reports/junitreports/TEST-*.xml
        - java/target/failsafe-reports/TEST-*.xml
  dependencies:
    - build

fesql_auto_test:
  stage: test
  before_script:
    - mkdir /rambuild
    - mount -t tmpfs -o size=3G tmpfs /rambuild
  script:
    - ln -sf /depends/thirdparty thirdparty
    - ln -sf /depends/thirdsrc thirdsrc
    - source /root/.bashrc && LD_LIBRARY_PATH=/depends/thirdparty/lib:$LD_LIBRARY_PATH bash steps/fesql_auto_test.sh
  after_script:
    - tar czvf $CI_COMMIT_SHA  src/sdk/java/fesql-auto-test-java/target/allure-results
    - bash steps/upload-nexus.sh $CI_COMMIT_SHA
    - curl -s "http://auto.4paradigm.com/job/fesql-test-report/buildWithParameters?token=gitlab&pkg=$CI_COMMIT_SHA&allure_path=src/sdk/java/feql-auto-test-java/target/allure-results&buildname=$CI_PIPELINE_ID"-"$CI_JOB_ID"
    - bash steps/get-report-url.sh rtidb-test-report $CI_PIPELINE_ID"-"$CI_JOB_ID
  artifacts:
    reports:
      junit:
        - src/sdk/java/fesql-auto-test-java/target/surefire-reports/junitreports/TEST-*.xml
        - src/sdk/java/fesql-auto-test-java/target/surefire-reports/TEST-*.xml
        - src/sdk/java/fesql-auto-test-java/target/failsafe-reports/junitreports/TEST-*.xml
        - src/sdk/java/fesql-auto-test-java/target/failsafe-reports/TEST-*.xml
  except:
    variables:
      - $ENV_BUILD == "daily"
  dependencies:
    - build

auto_test:
  stage: test
  except:
    variables:
      - $ENV_BUILD == "daily"
  before_script:
    - mkdir /rambuild
    - mount -t tmpfs -o size=5G tmpfs /rambuild
  script:
    - ln -sf /depends/thirdparty thirdparty
    - ln -sf /depends/thirdsrc thirdsrc
    - source /root/.bashrc && bash steps/auto_test.sh
  after_script:
    - tar czvf $CI_COMMIT_SHA rtidb-auto-test-java/target/allure-results
    - bash steps/upload-nexus.sh $CI_COMMIT_SHA
    - curl -s "http://auto.4paradigm.com/job/rtidb-test-report/buildWithParameters?token=gitlab&allure_path=rtidb-auto-test-java/target/allure-results&pkg=$CI_COMMIT_SHA&buildname=$CI_PIPELINE_ID"-"$CI_JOB_ID"
    - bash steps/get-report-url.sh rtidb-test-report $CI_PIPELINE_ID"-"$CI_JOB_ID
  artifacts:
    reports:
      junit:
        - rtidb-auto-test-java/target/surefire-reports/junitreports/TEST-*.xml
        - rtidb-auto-test-java/target/surefire-reports/TEST-*.xml
        - rtidb-auto-test-java/target/failsafe-reports/junitreports/TEST-*.xml
        - rtidb-auto-test-java/target/failsafe-reports/TEST-*.xml
  except:
    variables:
      - $ENV_BUILD == "daily"
  dependencies:
    - build

c++_ut:
  stage: test
  script:
    - source /root/.bashrc && sh tools/install_fesql.sh
    - ln -sf /depends/thirdparty thirdparty
    - ln -sf /depends/thirdsrc thirdsrc
    - source /root/.bashrc && bash steps/compile.sh
    - source /root/.bashrc && LD_LIBRARY_PATH=/depends/thirdparty/lib:$LD_LIBRARY_PATH bash steps/ut.sh
  artifacts:
    reports:
      junit:
        - reports/*.xml
  dependencies:
    - build
  except:
    variables:
      - $ENV_BUILD == "daily"

py3_ut:
  stage: test
  before_script:
    - mkdir /rambuild
    - mount -t tmpfs -o size=3G tmpfs /rambuild
  script:
    - ln -sf /depends/thirdparty thirdparty
    - ln -sf /depends/thirdsrc thirdsrc
    - source /root/.bashrc && LD_LIBRARY_PATH=/depends/thirdparty/lib:$LD_LIBRARY_PATH bash steps/run_py3_ut.sh
  artifacts:
    reports:
      junit:
        - ./python/test/*xml
  dependencies:
    - build
  except:
    variables:
      - $ENV_BUILD == "daily"

fesql_auto_test_python:
  stage: test
  before_script:
    - mkdir /rambuild
    - mount -t tmpfs -o size=3G tmpfs /rambuild
  script:
    - ln -sf /depends/thirdparty thirdparty
    - ln -sf /depends/thirdsrc thirdsrc
    - source /root/.bashrc && LD_LIBRARY_PATH=/depends/thirdparty/lib:$LD_LIBRARY_PATH bash steps/fesql_auto_test_python.sh
  artifacts:
    reports:
      junit:
        - src/sdk/python/fesql-auto-test-python/report/TEST-test_*.xml
  except:
    variables:
      - $ENV_BUILD == "daily"
  dependencies:
    - build

tablet_one_demension:
  stage: ts_integration_test
  before_script:
    - mkdir /rambuild
    - mount -t tmpfs -o size=3G tmpfs /rambuild
  script:
    - ln -sf /depends/thirdparty thirdparty
    - ln -sf /depends/thirdsrc thirdsrc
    - sed -i 's/log_level\ =\ debug/log_level\ =\ info/g' test-common/integrationtest/conf/test.conf
    - source /root/.bashrc && source /opt/rh/python27/enable && sh steps/integration_test_on_ramdir.sh 0 "test" "ns_client"
    - cp -r /rambuild/rtidb/test-output/integrationtest/test-reports ./
  artifacts:
    reports:
      junit:
        - ./test-reports/*
  dependencies:
    - build
  except:
    variables:
      - $ENV_BUILD == "daily"

tablet_multi_demension:
  stage: ts_integration_test
  before_script:
    - mkdir /rambuild
    - mount -t tmpfs -o size=3G tmpfs /rambuild
  script:
    - ln -sf /depends/thirdparty thirdparty
    - ln -sf /depends/thirdsrc thirdsrc
    - sed -i 's/log_level\ =\ debug/log_level\ =\ info/g' test-common/integrationtest/conf/test.conf
    - source /root/.bashrc && source /opt/rh/python27/enable && sh steps/integration_test_on_ramdir.sh 1 "test" "ns_client"
    - cp -r /rambuild/rtidb/test-output/integrationtest/test-reports ./
  artifacts:
    reports:
      junit:
        - ./test-reports/*
  dependencies:
    - build
  except:
    variables:
      - $ENV_BUILD == "daily"

ns_one_demension:
  stage: ns_integration_test
  before_script:
    - mkdir /rambuild
    - mount -t tmpfs -o size=3G tmpfs /rambuild
  script:
    - ln -sf /depends/thirdparty thirdparty
    - ln -sf /depends/thirdsrc thirdsrc
    - sed -i 's/log_level\ =\ debug/log_level\ =\ info/g' test-common/integrationtest/conf/test.conf
    - source /root/.bashrc && source /opt/rh/python27/enable && sh steps/integration_test_on_ramdir.sh 0 "ns_client" "disk"
    - cp -r /rambuild/rtidb/test-output/integrationtest/test-reports ./
  artifacts:
    reports:
      junit:
        - ./test-reports/*
  dependencies:
    - build
  except:
    variables:
      - $ENV_BUILD == "daily"

ns_multi_demension:
  stage: ns_integration_test
  before_script:
    - mkdir /rambuild
    - mount -t tmpfs -o size=3G tmpfs /rambuild
  script:
    - ln -sf /depends/thirdparty thirdparty
    - ln -sf /depends/thirdsrc thirdsrc
    - sed -i 's/log_level\ =\ debug/log_level\ =\ info/g' test-common/integrationtest/conf/test.conf
    - source /root/.bashrc && source /opt/rh/python27/enable && sh steps/integration_test_on_ramdir.sh 1 "ns_client" "disk"
    - cp -r /rambuild/rtidb/test-output/integrationtest/test-reports ./
  artifacts:
    reports:
      junit:
        - ./test-reports/*
  dependencies:
    - build
  except:
    variables:
      - $ENV_BUILD == "daily"

disk_table:
  stage: ns_integration_test
  before_script:
    - mkdir /rambuild
    - mount -t tmpfs -o size=3G tmpfs /rambuild
  script:
    - ln -sf /depends/thirdparty thirdparty
    - ln -sf /depends/thirdsrc thirdsrc
    - sed -i 's/log_level\ =\ debug/log_level\ =\ info/g' test-common/integrationtest/conf/test.conf
    - source /root/.bashrc && source /opt/rh/python27/enable && sh steps/integration_test_on_ramdir.sh 0 "disk"
    - cp -r /rambuild/rtidb/test-output/integrationtest/test-reports ./
  artifacts:
    reports:
      junit:
        - ./test-reports/*
  dependencies:
    - build
  except:
    variables:
      - $ENV_BUILD == "daily"

deploy-fedb:
  stage: daily
  script:
    - ln -sf /depends/thirdparty thirdparty
    - ln -sf /depends/thirdsrc thirdsrc
    - source /root/.bashrc && bash steps/deploy_package_fedb.sh
  only:
    variables:
      - $ENV_BUILD == "daily"

deploy-fedb-fpga:
  image: develop-registry.4pd.io/centos6_gcc7_fesql_fpga:0.0.12
  tags:
    - fpga
  stage: daily
  script:
    - ln -sf /depends/thirdparty thirdparty
    - ln -sf /depends/thirdsrc thirdsrc
    - source /root/.bashrc && sh tools/install_fesql.sh
    - source /root/.bashrc && bash steps/simple_compile_fpga.sh
    - source /root/.bashrc && bash steps/package_and_upload_fedb_fpga.sh
  only:
    variables:
      - $ENV_BUILD == "daily"

#TODO(kongquan) python support enable rdma switch
deploy-fedb-rdma:
  image: develop-registry.4pd.io/centos6_gcc7_fesql_rdma:0.0.12
  stage: deploy
  script:
    - ln -sf /depends/thirdparty thirdparty
    - ln -sf /depends/thirdsrc thirdsrc
    - source /root/.bashrc && sh tools/install_fesql.sh
    - source /root/.bashrc && bash steps/simple_compile_fpga.sh
    - source /root/.bashrc && bash steps/package_and_upload_fedb_rdma.sh
  dependencies:
    - rdma-build

deploy-package:
  stage: deploy
  script:
    - source /root/.bashrc && sh tools/install_fesql.sh
    - ln -sf /depends/thirdparty thirdparty
    - ln -sf /depends/thirdsrc thirdsrc
    - source /root/.bashrc && bash steps/deploy_package.sh
  only:
    - tags
  except:
    variables:
      - $ENV_BUILD == "daily"
  dependencies: []

docker-image:
  stage: deploy
  script:
    - source /root/.bashrc && sh tools/install_fesql.sh
    - ln -sf /depends/thirdparty thirdparty
    - ln -sf /depends/thirdsrc thirdsrc
    - sh docker/copy_file.sh
    - make blob_proxy
    - bash docker/push_meta.sh
  only:
    - tags
    - develop
    - release/*
    - feat/335-fix-blob-proxy-startup-script-in-docker
  except:
    variables:
      - $ENV_BUILD == "daily"
<<<<<<< HEAD
  dependencies: []
=======
  dependencies: []
  dependencies:
    - build

fesql_auto_test_python:
  stage: test
  before_script:
    - mkdir /rambuild
    - mount -t tmpfs -o size=3G tmpfs /rambuild
  script:
    - ln -sf /depends/thirdparty thirdparty
    - ln -sf /depends/thirdsrc thirdsrc
    - source /root/.bashrc && LD_LIBRARY_PATH=/depends/thirdparty/lib:$LD_LIBRARY_PATH bash steps/fesql_auto_test_python.sh
  artifacts:
    reports:
      junit:
        - src/sdk/python/fesql-auto-test-python/report/TEST-test_*.xml
  except:
    variables:
      - $ENV_BUILD == "daily"
  dependencies:
    - build
>>>>>>> 5071a98e
<|MERGE_RESOLUTION|>--- conflicted
+++ resolved
@@ -456,29 +456,5 @@
   except:
     variables:
       - $ENV_BUILD == "daily"
-<<<<<<< HEAD
-  dependencies: []
-=======
-  dependencies: []
-  dependencies:
-    - build
-
-fesql_auto_test_python:
-  stage: test
-  before_script:
-    - mkdir /rambuild
-    - mount -t tmpfs -o size=3G tmpfs /rambuild
-  script:
-    - ln -sf /depends/thirdparty thirdparty
-    - ln -sf /depends/thirdsrc thirdsrc
-    - source /root/.bashrc && LD_LIBRARY_PATH=/depends/thirdparty/lib:$LD_LIBRARY_PATH bash steps/fesql_auto_test_python.sh
-  artifacts:
-    reports:
-      junit:
-        - src/sdk/python/fesql-auto-test-python/report/TEST-test_*.xml
-  except:
-    variables:
-      - $ENV_BUILD == "daily"
-  dependencies:
-    - build
->>>>>>> 5071a98e
+  dependencies:
+    - build