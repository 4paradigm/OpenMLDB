<<<<<<< HEAD
image: develop-registry.4pd.io/centos6_gcc7_build_env:0.1.0
=======
image: develop-registry.4pd.io/centos6_gcc7_build_env:0.4.0
services:
    - docker:dind
>>>>>>> 99dd87a6
variables:
    GIT_SUBMODULE_STRATEGY: recursive
stages:
    - build
    - test
    - ts_integration_test
    - ns_integration_test
    - deploy

build:
    stage: build
    script:
        - source /root/.bashrc && sh tools/install_fesql.sh
        - ln -sf /depends/thirdparty thirdparty
        - ln -sf /depends/thirdsrc thirdsrc
<<<<<<< HEAD
        - source /root/.bashrc && bash steps/compile.sh
=======
        - source /root/.bashrc && bash steps/simple_compile.sh
>>>>>>> 99dd87a6
    artifacts:
        expire_in: 2h
        paths:
            - build/bin/rtidb

style_check:
    stage: build
    script:
        - source /root/.bashrc && bash tools/style_check.sh
    artifacts:
        reports:
            junit:
                - reports/*.xml

<<<<<<< HEAD
cpp_ut:
    stage: ut
    script:
        - source /root/.bashrc && sh tools/install_fesql.sh
        - ln -sf /depends/thirdparty thirdparty
        - ln -sf /depends/thirdsrc thirdsrc
        - source /root/.bashrc && bash steps/compile.sh
        - source /root/.bashrc && LD_LIBRARY_PATH=/depends/thirdparty/lib:$LD_LIBRARY_PATH bash steps/ut.sh
    artifacts:
        reports:
            junit:
                - reports/*.xml
java_ut:
    stage: ut
    script:
        - source /root/.bashrc && sh tools/install_fesql.sh
        - ln -sf /depends/thirdparty thirdparty
        - ln -sf /depends/thirdsrc thirdsrc
        - source /root/.bashrc && LD_LIBRARY_PATH=/depends/thirdparty/lib:$LD_LIBRARY_PATH bash steps/java_ut.sh
    artifacts:
        reports:
            junit:
                - java/target/surefire-reports/junitreports/TEST-*.xml
                - java/target/surefire-reports/TEST-*.xml
                - java/target/failsafe-reports/junitreports/TEST-*.xml
                - java/target/failsafe-reports/TEST-*.xml
=======
java_ut:
  stage: test
  before_script:
      - mkdir /rambuild
      - mount -t tmpfs -o size=3G tmpfs /rambuild
  script:
      - ln -sf /depends/thirdparty thirdparty
      - ln -sf /depends/thirdsrc thirdsrc
      - source /root/.bashrc && LD_LIBRARY_PATH=/depends/thirdparty/lib:$LD_LIBRARY_PATH bash steps/java_ut.sh
      - source /root/.bashrc && bash steps/auto_test.sh
  artifacts:
      reports:
          junit:
              - java/target/surefire-reports/junitreports/TEST-*.xml
              - java/target/surefire-reports/TEST-*.xml
              - java/target/failsafe-reports/junitreports/TEST-*.xml
              - java/target/failsafe-reports/TEST-*.xml
              - rtidb-auto-test/target/surefire-reports/junitreports/TEST-*.xml
              - rtidb-auto-test/target/surefire-reports/TEST-*.xml
              - rtidb-auto-test/target/failsafe-reports/junitreports/TEST-*.xml
              - rtidb-auto-test/target/failsafe-reports/TEST-*.xml
c++_ut:
  stage: test
  script:
      - source /root/.bashrc && sh tools/install_fesql.sh
      - ln -sf /depends/thirdparty thirdparty
      - ln -sf /depends/thirdsrc thirdsrc
      - source /root/.bashrc && bash steps/compile.sh
      - source /root/.bashrc && LD_LIBRARY_PATH=/depends/thirdparty/lib:$LD_LIBRARY_PATH bash steps/ut.sh
  artifacts:
      reports:
          junit:
              - reports/*.xml
>>>>>>> 99dd87a6

tablet_one_demension:
    stage: ts_integration_test
    before_script:
        - mkdir /rambuild
        - mount -t tmpfs -o size=3G tmpfs /rambuild
    script:
        - ln -sf /depends/thirdparty thirdparty
        - ln -sf /depends/thirdsrc thirdsrc
        - rm -rf ./test-output/integrationtest/test-reports/
        - sed -i 's/log_level\ =\ debug/log_level\ =\ info/g' test-common/integrationtest/conf/test.conf
<<<<<<< HEAD
        - source /root/.bashrc && source /opt/rh/python27/enable && sh steps/integration_test.sh 0 "test" "ns_client"
=======
        - source /root/.bashrc && source /opt/rh/python27/enable && sh steps/integration_test_on_ramdir.sh 0 "test" "ns_client"
>>>>>>> 99dd87a6
    artifacts:
        reports:
            junit:
                - ./test-output/integrationtest/test-reports/*.xml

tablet_multi_demension:
    stage: ts_integration_test
    before_script:
        - mkdir /rambuild
        - mount -t tmpfs -o size=3G tmpfs /rambuild
    script:
        - ln -sf /depends/thirdparty thirdparty
        - ln -sf /depends/thirdsrc thirdsrc
        - rm -rf ./test-output/integrationtest/test-reports/
        - sed -i 's/log_level\ =\ debug/log_level\ =\ info/g' test-common/integrationtest/conf/test.conf
<<<<<<< HEAD
        - source /root/.bashrc && source /opt/rh/python27/enable && sh steps/integration_test.sh 1 "test" "ns_client"
=======
        - source /root/.bashrc && source /opt/rh/python27/enable && sh steps/integration_test_on_ramdir.sh 1 "test" "ns_client"
>>>>>>> 99dd87a6
    artifacts:
        reports:
            junit:
                - ./test-output/integrationtest/test-reports/*.xml

ns_one_demension:
    stage: ns_integration_test
    before_script:
        - mkdir /rambuild
        - mount -t tmpfs -o size=3G tmpfs /rambuild
    script:
        - ln -sf /depends/thirdparty thirdparty
        - ln -sf /depends/thirdsrc thirdsrc
        - rm -rf ./test-output/integrationtest/test-reports/
        - sed -i 's/log_level\ =\ debug/log_level\ =\ info/g' test-common/integrationtest/conf/test.conf
<<<<<<< HEAD
        - source /root/.bashrc && source /opt/rh/python27/enable && sh steps/integration_test.sh 0 "ns_client" "disk"
=======
        - source /root/.bashrc && source /opt/rh/python27/enable && sh steps/integration_test_on_ramdir.sh 0 "ns_client" "disk"
>>>>>>> 99dd87a6
    artifacts:
        reports:
            junit:
                - ./test-output/integrationtest/test-reports/*.xml

ns_multi_demension:
    stage: ns_integration_test
    before_script:
        - mkdir /rambuild
        - mount -t tmpfs -o size=3G tmpfs /rambuild
    script:
        - ln -sf /depends/thirdparty thirdparty
        - ln -sf /depends/thirdsrc thirdsrc
        - rm -rf ./test-output/integrationtest/test-reports/
        - sed -i 's/log_level\ =\ debug/log_level\ =\ info/g' test-common/integrationtest/conf/test.conf
<<<<<<< HEAD
        - source /root/.bashrc && source /opt/rh/python27/enable && sh steps/integration_test.sh 1 "ns_client" "disk"
=======
        - source /root/.bashrc && source /opt/rh/python27/enable && sh steps/integration_test_on_ramdir.sh 1 "ns_client" "disk"
>>>>>>> 99dd87a6
    artifacts:
        reports:
            junit:
                - ./test-output/integrationtest/test-reports/*.xml

disk_table:
    stage: ns_integration_test
    before_script:
        - mkdir /rambuild
        - mount -t tmpfs -o size=3G tmpfs /rambuild
    script:
        - ln -sf /depends/thirdparty thirdparty
        - ln -sf /depends/thirdsrc thirdsrc
        - rm -rf ./test-output/integrationtest/test-reports/
        - sed -i 's/log_level\ =\ debug/log_level\ =\ info/g' test-common/integrationtest/conf/test.conf
<<<<<<< HEAD
        - source /root/.bashrc && source /opt/rh/python27/enable && sh steps/integration_test.sh 0 "disk"
=======
        - source /root/.bashrc && source /opt/rh/python27/enable && sh steps/integration_test_on_ramdir.sh 0 "disk"
>>>>>>> 99dd87a6
    artifacts:
        reports:
            junit:
                - ./test-output/integrationtest/test-reports/*.xml

<<<<<<< HEAD
disktable-java:
    stage: ut
    script:
        - ln -sf /depends/thirdparty thirdparty
        - ln -sf /depends/thirdsrc thirdsrc
        - source /root/.bashrc && bash steps/auto_test.sh
    artifacts:
        reports:
            junit:
                - rtidb-auto-test/target/surefire-reports/junitreports/TEST-*.xml
                - rtidb-auto-test/target/surefire-reports/TEST-*.xml
                - rtidb-auto-test/target/failsafe-reports/junitreports/TEST-*.xml
                - rtidb-auto-test/target/failsafe-reports/TEST-*.xml

=======
>>>>>>> 99dd87a6
deploy-package:
    stage: deploy
    script:
        - ln -sf /depends/thirdparty thirdparty
        - ln -sf /depends/thirdsrc thirdsrc
        - source /root/.bashrc && bash steps/deploy_package.sh
    only:
        - tags<|MERGE_RESOLUTION|>--- conflicted
+++ resolved
@@ -1,10 +1,6 @@
-<<<<<<< HEAD
-image: develop-registry.4pd.io/centos6_gcc7_build_env:0.1.0
-=======
 image: develop-registry.4pd.io/centos6_gcc7_build_env:0.4.0
 services:
     - docker:dind
->>>>>>> 99dd87a6
 variables:
     GIT_SUBMODULE_STRATEGY: recursive
 stages:
@@ -20,11 +16,7 @@
         - source /root/.bashrc && sh tools/install_fesql.sh
         - ln -sf /depends/thirdparty thirdparty
         - ln -sf /depends/thirdsrc thirdsrc
-<<<<<<< HEAD
-        - source /root/.bashrc && bash steps/compile.sh
-=======
         - source /root/.bashrc && bash steps/simple_compile.sh
->>>>>>> 99dd87a6
     artifacts:
         expire_in: 2h
         paths:
@@ -39,34 +31,6 @@
             junit:
                 - reports/*.xml
 
-<<<<<<< HEAD
-cpp_ut:
-    stage: ut
-    script:
-        - source /root/.bashrc && sh tools/install_fesql.sh
-        - ln -sf /depends/thirdparty thirdparty
-        - ln -sf /depends/thirdsrc thirdsrc
-        - source /root/.bashrc && bash steps/compile.sh
-        - source /root/.bashrc && LD_LIBRARY_PATH=/depends/thirdparty/lib:$LD_LIBRARY_PATH bash steps/ut.sh
-    artifacts:
-        reports:
-            junit:
-                - reports/*.xml
-java_ut:
-    stage: ut
-    script:
-        - source /root/.bashrc && sh tools/install_fesql.sh
-        - ln -sf /depends/thirdparty thirdparty
-        - ln -sf /depends/thirdsrc thirdsrc
-        - source /root/.bashrc && LD_LIBRARY_PATH=/depends/thirdparty/lib:$LD_LIBRARY_PATH bash steps/java_ut.sh
-    artifacts:
-        reports:
-            junit:
-                - java/target/surefire-reports/junitreports/TEST-*.xml
-                - java/target/surefire-reports/TEST-*.xml
-                - java/target/failsafe-reports/junitreports/TEST-*.xml
-                - java/target/failsafe-reports/TEST-*.xml
-=======
 java_ut:
   stage: test
   before_script:
@@ -100,7 +64,6 @@
       reports:
           junit:
               - reports/*.xml
->>>>>>> 99dd87a6
 
 tablet_one_demension:
     stage: ts_integration_test
@@ -112,11 +75,7 @@
         - ln -sf /depends/thirdsrc thirdsrc
         - rm -rf ./test-output/integrationtest/test-reports/
         - sed -i 's/log_level\ =\ debug/log_level\ =\ info/g' test-common/integrationtest/conf/test.conf
-<<<<<<< HEAD
-        - source /root/.bashrc && source /opt/rh/python27/enable && sh steps/integration_test.sh 0 "test" "ns_client"
-=======
         - source /root/.bashrc && source /opt/rh/python27/enable && sh steps/integration_test_on_ramdir.sh 0 "test" "ns_client"
->>>>>>> 99dd87a6
     artifacts:
         reports:
             junit:
@@ -132,11 +91,7 @@
         - ln -sf /depends/thirdsrc thirdsrc
         - rm -rf ./test-output/integrationtest/test-reports/
         - sed -i 's/log_level\ =\ debug/log_level\ =\ info/g' test-common/integrationtest/conf/test.conf
-<<<<<<< HEAD
-        - source /root/.bashrc && source /opt/rh/python27/enable && sh steps/integration_test.sh 1 "test" "ns_client"
-=======
         - source /root/.bashrc && source /opt/rh/python27/enable && sh steps/integration_test_on_ramdir.sh 1 "test" "ns_client"
->>>>>>> 99dd87a6
     artifacts:
         reports:
             junit:
@@ -152,11 +107,7 @@
         - ln -sf /depends/thirdsrc thirdsrc
         - rm -rf ./test-output/integrationtest/test-reports/
         - sed -i 's/log_level\ =\ debug/log_level\ =\ info/g' test-common/integrationtest/conf/test.conf
-<<<<<<< HEAD
-        - source /root/.bashrc && source /opt/rh/python27/enable && sh steps/integration_test.sh 0 "ns_client" "disk"
-=======
         - source /root/.bashrc && source /opt/rh/python27/enable && sh steps/integration_test_on_ramdir.sh 0 "ns_client" "disk"
->>>>>>> 99dd87a6
     artifacts:
         reports:
             junit:
@@ -172,11 +123,7 @@
         - ln -sf /depends/thirdsrc thirdsrc
         - rm -rf ./test-output/integrationtest/test-reports/
         - sed -i 's/log_level\ =\ debug/log_level\ =\ info/g' test-common/integrationtest/conf/test.conf
-<<<<<<< HEAD
-        - source /root/.bashrc && source /opt/rh/python27/enable && sh steps/integration_test.sh 1 "ns_client" "disk"
-=======
         - source /root/.bashrc && source /opt/rh/python27/enable && sh steps/integration_test_on_ramdir.sh 1 "ns_client" "disk"
->>>>>>> 99dd87a6
     artifacts:
         reports:
             junit:
@@ -192,33 +139,12 @@
         - ln -sf /depends/thirdsrc thirdsrc
         - rm -rf ./test-output/integrationtest/test-reports/
         - sed -i 's/log_level\ =\ debug/log_level\ =\ info/g' test-common/integrationtest/conf/test.conf
-<<<<<<< HEAD
-        - source /root/.bashrc && source /opt/rh/python27/enable && sh steps/integration_test.sh 0 "disk"
-=======
         - source /root/.bashrc && source /opt/rh/python27/enable && sh steps/integration_test_on_ramdir.sh 0 "disk"
->>>>>>> 99dd87a6
     artifacts:
         reports:
             junit:
                 - ./test-output/integrationtest/test-reports/*.xml
 
-<<<<<<< HEAD
-disktable-java:
-    stage: ut
-    script:
-        - ln -sf /depends/thirdparty thirdparty
-        - ln -sf /depends/thirdsrc thirdsrc
-        - source /root/.bashrc && bash steps/auto_test.sh
-    artifacts:
-        reports:
-            junit:
-                - rtidb-auto-test/target/surefire-reports/junitreports/TEST-*.xml
-                - rtidb-auto-test/target/surefire-reports/TEST-*.xml
-                - rtidb-auto-test/target/failsafe-reports/junitreports/TEST-*.xml
-                - rtidb-auto-test/target/failsafe-reports/TEST-*.xml
-
-=======
->>>>>>> 99dd87a6
 deploy-package:
     stage: deploy
     script:
