image: develop-registry.4pd.io/centos6_gcc7_rtidb_build:0.0.7
stages:
    - build
<<<<<<< HEAD
#    - ut
    - it
=======
    - ut
    - it-tablet
    - it-ns
>>>>>>> 61977520

build_rtidb_and_case:
    stage: build
    script:
        - ln -sf /usr/workdir/thirdparty thirdparty
        - ln -sf /usr/workdir/thirdsrc thirdsrc
        - source /root/.bashrc && bash steps/compile.sh
    artifacts:
        expire_in: 2h
        paths:
            - build/bin/rtidb

<<<<<<< HEAD
#cpp_ut:
#    stage: ut
#    script:
#        - ln -sf /usr/workdir/thirdparty thirdparty
#        - ln -sf /usr/workdir/thirdsrc thirdsrc
#        - source /root/.bashrc && bash steps/compile.sh
#        - source /root/.bashrc && LD_LIBRARY_PATH=/usr/workdir/thirdparty/lib:$LD_LIBRARY_PATH bash steps/ut.sh
#    artifacts:
#        reports:
#            junit:
#                - reports/*.xml
#java_ut:
#    stage: ut
#    script:
#        - ln -sf /usr/workdir/thirdparty thirdparty
#        - ln -sf /usr/workdir/thirdsrc thirdsrc
#        - source /root/.bashrc && LD_LIBRARY_PATH=/usr/workdir/thirdparty/lib:$LD_LIBRARY_PATH bash steps/java_ut.sh
#    artifacts:
#        reports:
#            junit:
#                - java/target/surefire-reports/junitreports/TEST-*.xml
#                - java/target/surefire-reports/TEST-*.xml
#                - java/target/failsafe-reports/junitreports/TEST-*.xml
#                - java/target/failsafe-reports/TEST-*.xml
#
#tablet_one_demension:
#    stage: it
#    script:
#        - ln -sf /usr/workdir/thirdparty thirdparty
#        - ln -sf /usr/workdir/thirdsrc thirdsrc
#        - rm -rf ./test-output/integrationtest/test-reports/
#        - sed -i 's/log_level\ =\ debug/log_level\ =\ info/g' test-common/integrationtest/conf/test.conf
#        - source /root/.bashrc && LD_LIBRARY_PATH=/usr/workdir/thirdparty/lib:$LD_LIBRARY_PATH
#        - sh steps/integration_test.sh 0 "test" "ns_client"
#    artifacts:
#        reports:
#            junit:
#                - ./test-output/integrationtest/test-reports/*.xml
#
#tablet_multi_demension:
#    stage: it
#    script:
#        - ln -sf /usr/workdir/thirdparty thirdparty
#        - ln -sf /usr/workdir/thirdsrc thirdsrc
#        - rm -rf ./test-output/integrationtest/test-reports/
#        - sed -i 's/log_level\ =\ debug/log_level\ =\ info/g' test-common/integrationtest/conf/test.conf
#        - source /root/.bashrc && LD_LIBRARY_PATH=/usr/workdir/thirdparty/lib:$LD_LIBRARY_PATH
#        - sh steps/integration_test.sh 1 "test" "ns_client"
#    artifacts:
#        reports:
#            junit:
#                - ./test-output/integrationtest/test-reports/*.xml
#
#ns_one_demension:
#    stage: it
#    script:
#        - ln -sf /usr/workdir/thirdparty thirdparty
#        - ln -sf /usr/workdir/thirdsrc thirdsrc
#        - rm -rf ./test-output/integrationtest/test-reports/
#        - sed -i 's/log_level\ =\ debug/log_level\ =\ info/g' test-common/integrationtest/conf/test.conf
#        - source /root/.bashrc && LD_LIBRARY_PATH=/usr/workdir/thirdparty/lib:$LD_LIBRARY_PATH
#        - bash steps/integration_test.sh 0 "ns_client"
#    artifacts:
#        reports:
#            junit:
#                - ./test-output/integrationtest/test-reports/*.xml
#
#ns_multi_demension:
#    stage: it
#    script:
#        - ln -sf /usr/workdir/thirdparty thirdparty
#        - ln -sf /usr/workdir/thirdsrc thirdsrc
#        - rm -rf ./test-output/integrationtest/test-reports/
#        - sed -i 's/log_level\ =\ debug/log_level\ =\ info/g' test-common/integrationtest/conf/test.conf
#        - source /root/.bashrc && LD_LIBRARY_PATH=/usr/workdir/thirdparty/lib:$LD_LIBRARY_PATH
#        - bash steps/integration_test.sh 1 "ns_client"
#    artifacts:
#        reports:
#            junit:
#                - ./test-output/integrationtest/test-reports/*.xml
=======
cpp_ut:
    stage: ut
    script:
        - ln -sf /usr/workdir/thirdparty thirdparty
        - ln -sf /usr/workdir/thirdsrc thirdsrc
        - source /root/.bashrc && bash steps/compile.sh
        - source /root/.bashrc && LD_LIBRARY_PATH=/usr/workdir/thirdparty/lib:$LD_LIBRARY_PATH bash steps/ut.sh
    artifacts:
        reports:
            junit:
                - reports/*.xml
java_ut:
    stage: ut
    script:
        - ln -sf /usr/workdir/thirdparty thirdparty
        - ln -sf /usr/workdir/thirdsrc thirdsrc
        - source /root/.bashrc && LD_LIBRARY_PATH=/usr/workdir/thirdparty/lib:$LD_LIBRARY_PATH bash steps/java_ut.sh
    artifacts:
        reports:
            junit:
                - java/target/surefire-reports/junitreports/TEST-*.xml
                - java/target/surefire-reports/TEST-*.xml
                - java/target/failsafe-reports/junitreports/TEST-*.xml
                - java/target/failsafe-reports/TEST-*.xml

tablet_one_demension:
    stage: it-tablet
    script:
        - ln -sf /usr/workdir/thirdparty thirdparty
        - ln -sf /usr/workdir/thirdsrc thirdsrc
        - rm -rf ./test-output/integrationtest/test-reports/
        - sed -i 's/log_level\ =\ debug/log_level\ =\ info/g' test-common/integrationtest/conf/test.conf
        - source /root/.bashrc && LD_LIBRARY_PATH=/usr/workdir/thirdparty/lib:$LD_LIBRARY_PATH
        - sh steps/integration_test.sh 0 "test" "ns_client"
    artifacts:
        reports:
            junit:
                - ./test-output/integrationtest/test-reports/*.xml

tablet_multi_demension:
    stage: it-tablet
    script:
        - ln -sf /usr/workdir/thirdparty thirdparty
        - ln -sf /usr/workdir/thirdsrc thirdsrc
        - rm -rf ./test-output/integrationtest/test-reports/
        - sed -i 's/log_level\ =\ debug/log_level\ =\ info/g' test-common/integrationtest/conf/test.conf
        - source /root/.bashrc && LD_LIBRARY_PATH=/usr/workdir/thirdparty/lib:$LD_LIBRARY_PATH
        - sh steps/integration_test.sh 1 "test" "ns_client"
    artifacts:
        reports:
            junit:
                - ./test-output/integrationtest/test-reports/*.xml

ns_one_demension:
    stage: it-ns
    script:
        - ln -sf /usr/workdir/thirdparty thirdparty
        - ln -sf /usr/workdir/thirdsrc thirdsrc
        - rm -rf ./test-output/integrationtest/test-reports/
        - sed -i 's/log_level\ =\ debug/log_level\ =\ info/g' test-common/integrationtest/conf/test.conf
        - source /root/.bashrc && LD_LIBRARY_PATH=/usr/workdir/thirdparty/lib:$LD_LIBRARY_PATH
        - bash steps/integration_test.sh 0 "ns_client"
    artifacts:
        reports:
            junit:
                - ./test-output/integrationtest/test-reports/*.xml

ns_multi_demension:
    stage: it-ns
    script:
        - ln -sf /usr/workdir/thirdparty thirdparty
        - ln -sf /usr/workdir/thirdsrc thirdsrc
        - rm -rf ./test-output/integrationtest/test-reports/
        - sed -i 's/log_level\ =\ debug/log_level\ =\ info/g' test-common/integrationtest/conf/test.conf
        - source /root/.bashrc && LD_LIBRARY_PATH=/usr/workdir/thirdparty/lib:$LD_LIBRARY_PATH
        - bash steps/integration_test.sh 1 "ns_client"
    artifacts:
        reports:
            junit:
                - ./test-output/integrationtest/test-reports/*.xml
>>>>>>> 61977520

multi-storage:
    stage: it-ns
    script:
        - ln -sf /usr/workdir/thirdparty thirdparty
        - ln -sf /usr/workdir/thirdsrc thirdsrc
        - source /root/.bashrc && bash steps/auto_test.sh
    artifacts:
        reports:
            junit:
                - rtidb-auto-test/target/surefire-reports/junitreports/TEST-*.xml
                - rtidb-auto-test/target/surefire-reports/TEST-*.xml
                - rtidb-auto-test/target/failsafe-reports/junitreports/TEST-*.xml
                - rtidb-auto-test/target/failsafe-reports/TEST-*.xml<|MERGE_RESOLUTION|>--- conflicted
+++ resolved
@@ -1,14 +1,9 @@
 image: develop-registry.4pd.io/centos6_gcc7_rtidb_build:0.0.7
 stages:
     - build
-<<<<<<< HEAD
-#    - ut
-    - it
-=======
     - ut
     - it-tablet
     - it-ns
->>>>>>> 61977520
 
 build_rtidb_and_case:
     stage: build
@@ -21,88 +16,6 @@
         paths:
             - build/bin/rtidb
 
-<<<<<<< HEAD
-#cpp_ut:
-#    stage: ut
-#    script:
-#        - ln -sf /usr/workdir/thirdparty thirdparty
-#        - ln -sf /usr/workdir/thirdsrc thirdsrc
-#        - source /root/.bashrc && bash steps/compile.sh
-#        - source /root/.bashrc && LD_LIBRARY_PATH=/usr/workdir/thirdparty/lib:$LD_LIBRARY_PATH bash steps/ut.sh
-#    artifacts:
-#        reports:
-#            junit:
-#                - reports/*.xml
-#java_ut:
-#    stage: ut
-#    script:
-#        - ln -sf /usr/workdir/thirdparty thirdparty
-#        - ln -sf /usr/workdir/thirdsrc thirdsrc
-#        - source /root/.bashrc && LD_LIBRARY_PATH=/usr/workdir/thirdparty/lib:$LD_LIBRARY_PATH bash steps/java_ut.sh
-#    artifacts:
-#        reports:
-#            junit:
-#                - java/target/surefire-reports/junitreports/TEST-*.xml
-#                - java/target/surefire-reports/TEST-*.xml
-#                - java/target/failsafe-reports/junitreports/TEST-*.xml
-#                - java/target/failsafe-reports/TEST-*.xml
-#
-#tablet_one_demension:
-#    stage: it
-#    script:
-#        - ln -sf /usr/workdir/thirdparty thirdparty
-#        - ln -sf /usr/workdir/thirdsrc thirdsrc
-#        - rm -rf ./test-output/integrationtest/test-reports/
-#        - sed -i 's/log_level\ =\ debug/log_level\ =\ info/g' test-common/integrationtest/conf/test.conf
-#        - source /root/.bashrc && LD_LIBRARY_PATH=/usr/workdir/thirdparty/lib:$LD_LIBRARY_PATH
-#        - sh steps/integration_test.sh 0 "test" "ns_client"
-#    artifacts:
-#        reports:
-#            junit:
-#                - ./test-output/integrationtest/test-reports/*.xml
-#
-#tablet_multi_demension:
-#    stage: it
-#    script:
-#        - ln -sf /usr/workdir/thirdparty thirdparty
-#        - ln -sf /usr/workdir/thirdsrc thirdsrc
-#        - rm -rf ./test-output/integrationtest/test-reports/
-#        - sed -i 's/log_level\ =\ debug/log_level\ =\ info/g' test-common/integrationtest/conf/test.conf
-#        - source /root/.bashrc && LD_LIBRARY_PATH=/usr/workdir/thirdparty/lib:$LD_LIBRARY_PATH
-#        - sh steps/integration_test.sh 1 "test" "ns_client"
-#    artifacts:
-#        reports:
-#            junit:
-#                - ./test-output/integrationtest/test-reports/*.xml
-#
-#ns_one_demension:
-#    stage: it
-#    script:
-#        - ln -sf /usr/workdir/thirdparty thirdparty
-#        - ln -sf /usr/workdir/thirdsrc thirdsrc
-#        - rm -rf ./test-output/integrationtest/test-reports/
-#        - sed -i 's/log_level\ =\ debug/log_level\ =\ info/g' test-common/integrationtest/conf/test.conf
-#        - source /root/.bashrc && LD_LIBRARY_PATH=/usr/workdir/thirdparty/lib:$LD_LIBRARY_PATH
-#        - bash steps/integration_test.sh 0 "ns_client"
-#    artifacts:
-#        reports:
-#            junit:
-#                - ./test-output/integrationtest/test-reports/*.xml
-#
-#ns_multi_demension:
-#    stage: it
-#    script:
-#        - ln -sf /usr/workdir/thirdparty thirdparty
-#        - ln -sf /usr/workdir/thirdsrc thirdsrc
-#        - rm -rf ./test-output/integrationtest/test-reports/
-#        - sed -i 's/log_level\ =\ debug/log_level\ =\ info/g' test-common/integrationtest/conf/test.conf
-#        - source /root/.bashrc && LD_LIBRARY_PATH=/usr/workdir/thirdparty/lib:$LD_LIBRARY_PATH
-#        - bash steps/integration_test.sh 1 "ns_client"
-#    artifacts:
-#        reports:
-#            junit:
-#                - ./test-output/integrationtest/test-reports/*.xml
-=======
 cpp_ut:
     stage: ut
     script:
@@ -183,7 +96,6 @@
         reports:
             junit:
                 - ./test-output/integrationtest/test-reports/*.xml
->>>>>>> 61977520
 
 multi-storage:
     stage: it-ns
