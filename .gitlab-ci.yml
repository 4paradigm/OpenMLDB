image: develop-registry.4pd.io/centos6_gcc7_fesql:0.0.12
services:
  - docker.4pd.io/docker:dind
variables:
  GIT_SUBMODULE_STRATEGY: recursive
stages:
  - precheck
  - build
  - daily
  - quick
  - slow
  - deploy

style_check:
  stage: precheck
  except:
    variables:
      - $ENV_BUILD == "daily"
  script:
    - source /root/.bashrc && bash tools/style_check.sh
  artifacts:
    reports:
      junit:
        - ./reports/style.xml

<<<<<<< HEAD
rdma-build:
  image: develop-registry.4pd.io/centos6_gcc7_fesql_rdma:0.0.12
  stage: build
  except:
    variables:
      - $ENV_BUILD == "daily"
  script:
    - source /root/.bashrc && sh tools/install_fesql.sh
    - ln -sf /depends/thirdparty thirdparty
    - ln -sf /depends/thirdsrc thirdsrc
    - source /root/.bashrc && RDMA=1 bash steps/simple_compile.sh
    - mv build/bin/rtidb build/bin/rtidb_rdma
  artifacts:
    expire_in: 4h
    paths:
      - build/bin/rtidb_rdma
  when: manual

=======
>>>>>>> 0bb79a25
build:
  stage: build
  script:
    - source /root/.bashrc && sh tools/install_fesql.sh
    - ln -sf /depends/thirdparty thirdparty
    - ln -sf /depends/thirdsrc thirdsrc
    - source /root/.bashrc && bash steps/simple_compile.sh
  except:
    variables:
      - $ENV_BUILD == "daily"
  artifacts:
    expire_in: 4h
    paths:
      - build/bin/rtidb
      - build/bin/sql_sdk_test
      - build/bin/sql_cluster_test
      - build/bin/tablet_engine_test
      - build/src/sdk/libsql_jsdk.so
      - build/sql_pysdk/dist/*.whl
      - build/python/dist/*.whl

daily_build:
  stage: build
  script:
    - source /root/.bashrc && sh steps/checkout_fesql_branch.sh $FESQL_BRANCH
    - source /root/.bashrc && sh tools/install_fesql.sh
    - ln -sf /depends/thirdparty thirdparty
    - ln -sf /depends/thirdsrc thirdsrc
    - source /root/.bashrc && bash steps/simple_compile.sh
  artifacts:
    expire_in: 4h
    paths:
      - build/bin/rtidb
      - build/src/sdk/libsql_jsdk.so
      - build/sql_pysdk/dist/*.whl
      - build/python/dist/*.whl
  only:
    variables:
      - $ENV_BUILD == "daily"

# mac_build:
#   variables:
#     CICD_RUNNER_TAG: "rtidb_mac"
#   tags:
#     - rtidb_mac
#   stage: build
#   script:
#     - bash steps/simple_compile_mac.sh
#     - mv build/bin/rtidb build/bin/rtidb_mac
#   artifacts:
#     expire_in: 4h
#     paths:
#       - build/bin/rtidb_mac
#       - build/src/sdk/libsql_jsdk.dylib
#       - build/sql_pysdk/dist/*.whl
#   only:
#     variables:
#       - $ENV_BUILD == "daily"

<<<<<<< HEAD

=======
>>>>>>> 0bb79a25
fesql_auto_test_level_0:
  stage: quick
  before_script:
    - mkdir /rambuild
    - mount -t tmpfs -o size=3G tmpfs /rambuild
  script:
    - ln -sf /depends/thirdparty thirdparty
    - ln -sf /depends/thirdsrc thirdsrc
    - source /root/.bashrc && LD_LIBRARY_PATH=/depends/thirdparty/lib:$LD_LIBRARY_PATH bash steps/fesql_auto_test.sh "0"
  after_script:
    - tar czf $CI_COMMIT_SHA  src/sdk/java/fesql-auto-test-java/target/allure-results
    - bash steps/upload-nexus.sh $CI_COMMIT_SHA
    - curl -s "http://auto.4paradigm.com/job/fesql-test-report/buildWithParameters?token=gitlab&pkg=$CI_COMMIT_SHA&allure_path=src/sdk/java/feql-auto-test-java/target/allure-results&buildname=$CI_PIPELINE_ID"-"$CI_JOB_ID"
    - bash steps/get-report-url.sh rtidb-test-report $CI_PIPELINE_ID"-"$CI_JOB_ID
  artifacts:
    reports:
      junit:
        - src/sdk/java/fesql-auto-test-java/target/surefire-reports/junitreports/TEST-*.xml
        - src/sdk/java/fesql-auto-test-java/target/surefire-reports/TEST-*.xml
        - src/sdk/java/fesql-auto-test-java/target/failsafe-reports/junitreports/TEST-*.xml
        - src/sdk/java/fesql-auto-test-java/target/failsafe-reports/TEST-*.xml
  except:
    variables:
      - $ENV_BUILD == "daily"
  dependencies:
    - build

fesql_auto_test_level_cluster_0:
  stage: quick
  before_script:
    - mkdir /rambuild
    - mount -t tmpfs -o size=3G tmpfs /rambuild
  script:
    - ln -sf /depends/thirdparty thirdparty
    - ln -sf /depends/thirdsrc thirdsrc
    - source /root/.bashrc && LD_LIBRARY_PATH=/depends/thirdparty/lib:$LD_LIBRARY_PATH bash steps/fesql_auto_test_cluster.sh "0"
  after_script:
    - tar czf $CI_COMMIT_SHA  src/sdk/java/fesql-auto-test-java/target/allure-results
    - bash steps/upload-nexus.sh $CI_COMMIT_SHA
    - curl -s "http://auto.4paradigm.com/job/fesql-test-report/buildWithParameters?token=gitlab&pkg=$CI_COMMIT_SHA&allure_path=src/sdk/java/feql-auto-test-java/target/allure-results&buildname=$CI_PIPELINE_ID"-"$CI_JOB_ID"
    - bash steps/get-report-url.sh rtidb-test-report $CI_PIPELINE_ID"-"$CI_JOB_ID
  artifacts:
    reports:
      junit:
        - src/sdk/java/fesql-auto-test-java/target/surefire-reports/junitreports/TEST-*.xml
        - src/sdk/java/fesql-auto-test-java/target/surefire-reports/TEST-*.xml
        - src/sdk/java/fesql-auto-test-java/target/failsafe-reports/junitreports/TEST-*.xml
        - src/sdk/java/fesql-auto-test-java/target/failsafe-reports/TEST-*.xml
  except:
    variables:
      - $ENV_BUILD == "daily"
  dependencies:
    - build

fesql_sdk_c++_tablet_engine_test_level_0:
  stage: quick
  script:
    - ln -sf /depends/thirdparty thirdparty
    - ln -sf /depends/thirdsrc thirdsrc
    - source /root/.bashrc && LD_LIBRARY_PATH=/depends/thirdparty/lib:$LD_LIBRARY_PATH bash steps/fesql_c_ut.sh 0 tablet_engine_test
  artifacts:
    reports:
      junit:
        - reports/*.xml
  dependencies:
    - build
  except:
    variables:
      - $ENV_BUILD == "daily"

fesql_sdk_c++_sql_cluster_test_level_0:
  stage: quick
  script:
    - ln -sf /depends/thirdparty thirdparty
    - ln -sf /depends/thirdsrc thirdsrc
    - source /root/.bashrc && LD_LIBRARY_PATH=/depends/thirdparty/lib:$LD_LIBRARY_PATH bash steps/fesql_c_ut.sh 0 sql_cluster_test
  artifacts:
    reports:
      junit:
        - reports/*.xml
  dependencies:
    - build
  except:
    variables:
      - $ENV_BUILD == "daily"

fesql_sdk_c++_sql_sdk_test_level_0:
  stage: quick
  script:
    - ln -sf /depends/thirdparty thirdparty
    - ln -sf /depends/thirdsrc thirdsrc
    - source /root/.bashrc && LD_LIBRARY_PATH=/depends/thirdparty/lib:$LD_LIBRARY_PATH bash steps/fesql_c_ut.sh 0 sql_sdk_test
  artifacts:
    reports:
      junit:
        - reports/*.xml
  dependencies:
    - build
  except:
    variables:
      - $ENV_BUILD == "daily"

fesql_auto_test_level_1+:
  stage: slow
  before_script:
    - mkdir /rambuild
    - mount -t tmpfs -o size=3G tmpfs /rambuild
  script:
    - ln -sf /depends/thirdparty thirdparty
    - ln -sf /depends/thirdsrc thirdsrc
    - source /root/.bashrc && LD_LIBRARY_PATH=/depends/thirdparty/lib:$LD_LIBRARY_PATH bash steps/fesql_auto_test.sh "1,2,3,4,5"
  after_script:
    - tar czf $CI_COMMIT_SHA  src/sdk/java/fesql-auto-test-java/target/allure-results
    - bash steps/upload-nexus.sh $CI_COMMIT_SHA
    - curl -s "http://auto.4paradigm.com/job/fesql-test-report/buildWithParameters?token=gitlab&pkg=$CI_COMMIT_SHA&allure_path=src/sdk/java/feql-auto-test-java/target/allure-results&buildname=$CI_PIPELINE_ID"-"$CI_JOB_ID"
    - bash steps/get-report-url.sh rtidb-test-report $CI_PIPELINE_ID"-"$CI_JOB_ID
  artifacts:
    reports:
      junit:
        - src/sdk/java/fesql-auto-test-java/target/surefire-reports/junitreports/TEST-*.xml
        - src/sdk/java/fesql-auto-test-java/target/surefire-reports/TEST-*.xml
        - src/sdk/java/fesql-auto-test-java/target/failsafe-reports/junitreports/TEST-*.xml
        - src/sdk/java/fesql-auto-test-java/target/failsafe-reports/TEST-*.xml
  except:
    variables:
      - $ENV_BUILD == "daily"
  dependencies:
    - build

fesql_auto_test_level_cluster_1+:
  stage: slow
  before_script:
    - mkdir /rambuild
    - mount -t tmpfs -o size=3G tmpfs /rambuild
  script:
    - ln -sf /depends/thirdparty thirdparty
    - ln -sf /depends/thirdsrc thirdsrc
    - source /root/.bashrc && LD_LIBRARY_PATH=/depends/thirdparty/lib:$LD_LIBRARY_PATH bash steps/fesql_auto_test_cluster.sh "1,2,3,4,5"
  after_script:
    - tar czf $CI_COMMIT_SHA  src/sdk/java/fesql-auto-test-java/target/allure-results
    - bash steps/upload-nexus.sh $CI_COMMIT_SHA
    - curl -s "http://auto.4paradigm.com/job/fesql-test-report/buildWithParameters?token=gitlab&pkg=$CI_COMMIT_SHA&allure_path=src/sdk/java/feql-auto-test-java/target/allure-results&buildname=$CI_PIPELINE_ID"-"$CI_JOB_ID"
    - bash steps/get-report-url.sh rtidb-test-report $CI_PIPELINE_ID"-"$CI_JOB_ID
  artifacts:
    reports:
      junit:
        - src/sdk/java/fesql-auto-test-java/target/surefire-reports/junitreports/TEST-*.xml
        - src/sdk/java/fesql-auto-test-java/target/surefire-reports/TEST-*.xml
        - src/sdk/java/fesql-auto-test-java/target/failsafe-reports/junitreports/TEST-*.xml
        - src/sdk/java/fesql-auto-test-java/target/failsafe-reports/TEST-*.xml
  except:
    variables:
      - $ENV_BUILD == "daily"
  dependencies:
    - build

fesql_sdk_c++_level_1+:
  stage: slow
  script:
    - ln -sf /depends/thirdparty thirdparty
    - ln -sf /depends/thirdsrc thirdsrc
    - source /root/.bashrc && LD_LIBRARY_PATH=/depends/thirdparty/lib:$LD_LIBRARY_PATH bash steps/fesql_c_ut.sh "1,2,3,4,5"
  artifacts:
    reports:
      junit:
        - reports/*.xml
  dependencies:
    - build
  except:
    variables:
      - $ENV_BUILD == "daily"
<<<<<<< HEAD
  when: manual
=======
>>>>>>> 0bb79a25

c++_ut:
  stage: quick
  script:
    - source /root/.bashrc && sh tools/install_fesql.sh
    - ln -sf /depends/thirdparty thirdparty
    - ln -sf /depends/thirdsrc thirdsrc
    - source /root/.bashrc && bash steps/compile.sh
    - source /root/.bashrc && LD_LIBRARY_PATH=/depends/thirdparty/lib:$LD_LIBRARY_PATH bash steps/ut.sh
  artifacts:
    reports:
      junit:
        - reports/*.xml
  dependencies:
    - build
  except:
    variables:
      - $ENV_BUILD == "daily"

fesql_auto_test_python:
  stage: slow
  before_script:
    - mkdir /rambuild
    - mount -t tmpfs -o size=3G tmpfs /rambuild
  script:
    - ln -sf /depends/thirdparty thirdparty
    - ln -sf /depends/thirdsrc thirdsrc
    - source /root/.bashrc && LD_LIBRARY_PATH=/depends/thirdparty/lib:$LD_LIBRARY_PATH bash steps/fesql_auto_test_python.sh
  artifacts:
    reports:
      junit:
        - src/sdk/python/fesql-auto-test-python/report/TEST-test_*.xml
  except:
    variables:
      - $ENV_BUILD == "daily"
  dependencies:
    - build

fesql_test_python:
  stage: slow
  before_script:
    - mkdir /rambuild
    - mount -t tmpfs -o size=3G tmpfs /rambuild
  script:
    - ln -sf /depends/thirdparty thirdparty
    - ln -sf /depends/thirdsrc thirdsrc
    - source /root/.bashrc && LD_LIBRARY_PATH=/depends/thirdparty/lib:$LD_LIBRARY_PATH bash steps/fesql_test_python.sh
  artifacts:
    reports:
      junit:
        - src/sdk/python/sqlalchemy-test/*xml
  except:
    variables:
      - $ENV_BUILD == "daily"
  dependencies:
    - build

tablet_one_demension:
  stage: slow
  before_script:
    - mkdir /rambuild
    - mount -t tmpfs -o size=3G tmpfs /rambuild
  script:
    - ln -sf /depends/thirdparty thirdparty
    - ln -sf /depends/thirdsrc thirdsrc
    - sed -i 's/log_level\ =\ debug/log_level\ =\ info/g' test-common/integrationtest/conf/test.conf
    - source /root/.bashrc && source /opt/rh/python27/enable && sh steps/integration_test_on_ramdir.sh 0 "test" "ns_client"
    - cp -r /rambuild/rtidb/test-output/integrationtest/test-reports ./
  artifacts:
    reports:
      junit:
        - ./test-reports/*
  dependencies:
    - build
  except:
    variables:
      - $ENV_BUILD == "daily"

tablet_multi_demension:
  stage: quick
  before_script:
    - mkdir /rambuild
    - mount -t tmpfs -o size=3G tmpfs /rambuild
  script:
    - ln -sf /depends/thirdparty thirdparty
    - ln -sf /depends/thirdsrc thirdsrc
    - sed -i 's/log_level\ =\ debug/log_level\ =\ info/g' test-common/integrationtest/conf/test.conf
    - source /root/.bashrc && source /opt/rh/python27/enable && sh steps/integration_test_on_ramdir.sh 1 "test" "ns_client"
    - cp -r /rambuild/rtidb/test-output/integrationtest/test-reports ./
  artifacts:
    reports:
      junit:
        - ./test-reports/*
  dependencies:
    - build
  except:
    variables:
      - $ENV_BUILD == "daily"

ns_one_demension:
  stage: slow
  before_script:
    - mkdir /rambuild
    - mount -t tmpfs -o size=3G tmpfs /rambuild
  script:
    - ln -sf /depends/thirdparty thirdparty
    - ln -sf /depends/thirdsrc thirdsrc
    - sed -i 's/log_level\ =\ debug/log_level\ =\ info/g' test-common/integrationtest/conf/test.conf
    - source /root/.bashrc && source /opt/rh/python27/enable && sh steps/integration_test_on_ramdir.sh 0 "ns_client" "disk"
    - cp -r /rambuild/rtidb/test-output/integrationtest/test-reports ./
  artifacts:
    reports:
      junit:
        - ./test-reports/*
  dependencies:
    - build
  except:
    variables:
      - $ENV_BUILD == "daily"

ns_multi_demension:
  stage: quick
  before_script:
    - mkdir /rambuild
    - mount -t tmpfs -o size=3G tmpfs /rambuild
  script:
    - ln -sf /depends/thirdparty thirdparty
    - ln -sf /depends/thirdsrc thirdsrc
    - source /root/.bashrc && source /opt/rh/python27/enable && sh steps/integration_test_on_ramdir.sh 1 "ns_client" "disk"
    - cp -r /rambuild/rtidb/test-output/integrationtest/test-reports ./
  artifacts:
    reports:
      junit:
        - ./test-reports/*
  dependencies:
    - build
  except:
    variables:
      - $ENV_BUILD == "daily"

deploy-fedb:
  stage: daily
  script:
    - ln -sf /depends/thirdparty thirdparty
    - ln -sf /depends/thirdsrc thirdsrc
    - source /root/.bashrc && bash steps/deploy_package_fedb.sh
  dependencies:
    # - mac_build
    - daily_build
  only:
    variables:
      - $ENV_BUILD == "daily"

<<<<<<< HEAD

#TODO(kongquan) python support enable rdma switch
deploy-fedb-rdma:
  image: develop-registry.4pd.io/centos6_gcc7_fesql_rdma:0.0.12
  stage: deploy
  script:
    - ln -sf /depends/thirdparty thirdparty
    - ln -sf /depends/thirdsrc thirdsrc
    - source /root/.bashrc && sh tools/install_fesql.sh
    - source /root/.bashrc && bash steps/package_and_upload_fedb_rdma.sh
  dependencies:
    - rdma-build
  only:
    variables:
      - $ENV_BUILD == "daily"

=======
>>>>>>> 0bb79a25
deploy-package:
  stage: deploy
  script:
    - source /root/.bashrc && sh tools/install_fesql.sh
    - ln -sf /depends/thirdparty thirdparty
    - ln -sf /depends/thirdsrc thirdsrc
    - source /root/.bashrc && bash steps/deploy_package.sh
  only:
    - tags
  except:
    variables:
      - $ENV_BUILD == "daily"
  dependencies: []

docker-image:
  stage: deploy
  script:
    - source /root/.bashrc && sh tools/install_fesql.sh
    - ln -sf /depends/thirdparty thirdparty
    - ln -sf /depends/thirdsrc thirdsrc
    - sh docker/copy_file.sh
    - make blob_proxy
    - bash docker/push_meta.sh
  only:
    - tags
    - develop
    - release/*
    - feat/335-fix-blob-proxy-startup-script-in-docker
  except:
    variables:
      - $ENV_BUILD == "daily"
  dependencies:
    - build

fesql_auto_gen_case:
  stage: slow
  before_script:
    - mkdir /rambuild
    - mount -t tmpfs -o size=3G tmpfs /rambuild
  script:
    - ln -sf /depends/thirdparty thirdparty
    - ln -sf /depends/thirdsrc thirdsrc
    - source /root/.bashrc && LD_LIBRARY_PATH=/depends/thirdparty/lib:$LD_LIBRARY_PATH bash steps/fesql_auto_gen_test_by_rtidb.sh
  after_script:
    - tar czf $CI_COMMIT_SHA  src/sdk/java/fesql-auto-test-java/target/allure-results
    - bash steps/upload-nexus.sh $CI_COMMIT_SHA
    - curl -s "http://auto.4paradigm.com/job/fesql-test-report/buildWithParameters?token=gitlab&pkg=$CI_COMMIT_SHA&allure_path=src/sdk/java/feql-auto-test-java/target/allure-results&buildname=$CI_PIPELINE_ID"-"$CI_JOB_ID"
    - bash steps/get-report-url.sh rtidb-test-report $CI_PIPELINE_ID"-"$CI_JOB_ID
  artifacts:
    reports:
      junit:
        - src/sdk/java/fesql-auto-test-java/target/surefire-reports/junitreports/TEST-*.xml
        - src/sdk/java/fesql-auto-test-java/target/surefire-reports/TEST-*.xml
        - src/sdk/java/fesql-auto-test-java/target/failsafe-reports/junitreports/TEST-*.xml
        - src/sdk/java/fesql-auto-test-java/target/failsafe-reports/TEST-*.xml
  except:
    variables:
      - $ENV_BUILD == "daily"
  dependencies:
    - build
  when: manual<|MERGE_RESOLUTION|>--- conflicted
+++ resolved
@@ -23,27 +23,6 @@
       junit:
         - ./reports/style.xml
 
-<<<<<<< HEAD
-rdma-build:
-  image: develop-registry.4pd.io/centos6_gcc7_fesql_rdma:0.0.12
-  stage: build
-  except:
-    variables:
-      - $ENV_BUILD == "daily"
-  script:
-    - source /root/.bashrc && sh tools/install_fesql.sh
-    - ln -sf /depends/thirdparty thirdparty
-    - ln -sf /depends/thirdsrc thirdsrc
-    - source /root/.bashrc && RDMA=1 bash steps/simple_compile.sh
-    - mv build/bin/rtidb build/bin/rtidb_rdma
-  artifacts:
-    expire_in: 4h
-    paths:
-      - build/bin/rtidb_rdma
-  when: manual
-
-=======
->>>>>>> 0bb79a25
 build:
   stage: build
   script:
@@ -103,10 +82,6 @@
 #     variables:
 #       - $ENV_BUILD == "daily"
 
-<<<<<<< HEAD
-
-=======
->>>>>>> 0bb79a25
 fesql_auto_test_level_0:
   stage: quick
   before_script:
@@ -278,10 +253,6 @@
   except:
     variables:
       - $ENV_BUILD == "daily"
-<<<<<<< HEAD
-  when: manual
-=======
->>>>>>> 0bb79a25
 
 c++_ut:
   stage: quick
@@ -435,25 +406,6 @@
     variables:
       - $ENV_BUILD == "daily"
 
-<<<<<<< HEAD
-
-#TODO(kongquan) python support enable rdma switch
-deploy-fedb-rdma:
-  image: develop-registry.4pd.io/centos6_gcc7_fesql_rdma:0.0.12
-  stage: deploy
-  script:
-    - ln -sf /depends/thirdparty thirdparty
-    - ln -sf /depends/thirdsrc thirdsrc
-    - source /root/.bashrc && sh tools/install_fesql.sh
-    - source /root/.bashrc && bash steps/package_and_upload_fedb_rdma.sh
-  dependencies:
-    - rdma-build
-  only:
-    variables:
-      - $ENV_BUILD == "daily"
-
-=======
->>>>>>> 0bb79a25
 deploy-package:
   stage: deploy
   script:
