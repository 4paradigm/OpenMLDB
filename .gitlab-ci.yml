image: develop-registry.4pd.io/centos6_gcc7_build_env:0.5.1
services:
    - docker:dind
variables:
    GIT_SUBMODULE_STRATEGY: recursive
stages:
    - build
    - test
    - ts_integration_test
    - ns_integration_test
    - deploy

build:
    stage: build
    script:
        - source /root/.bashrc && sh tools/install_fesql.sh
        - ln -sf /depends/thirdparty thirdparty
        - ln -sf /depends/thirdsrc thirdsrc
        - source /root/.bashrc && bash steps/simple_compile.sh
    artifacts:
        expire_in: 4h
        paths:
            - build/bin/rtidb
            - build/src/sdk/libsql_jsdk.so
            - build/sql_pysdk/dist/

style_check:
    stage: build
    script:
        - source /root/.bashrc && bash tools/style_check.sh
    artifacts:
        reports:
            junit:
<<<<<<< HEAD
                - ./reports/style.xml
=======
                - ./style.xml

>>>>>>> 191043d4
java_ut:
  stage: test
  before_script:
      - mkdir /rambuild
      - mount -t tmpfs -o size=3G tmpfs /rambuild
  script:
      - ln -sf /depends/thirdparty thirdparty
      - ln -sf /depends/thirdsrc thirdsrc
      - source /root/.bashrc && LD_LIBRARY_PATH=/depends/thirdparty/lib:$LD_LIBRARY_PATH bash steps/java_ut.sh
      - source /root/.bashrc && bash steps/auto_test.sh
  after_script:
      - tar czvf $CI_COMMIT_SHA rtidb-auto-test-java/target/allure-results
      - bash steps/upload-nexus.sh $CI_COMMIT_SHA
      - curl -s "http://auto.4paradigm.com/job/rtidb-test-report/buildWithParameters?token=gitlab&allure_path=rtidb-auto-test-java/target/allure-results&pkg=$CI_COMMIT_SHA&buildname=$CI_PIPELINE_ID"-"$CI_JOB_ID"
      - bash steps/get-report-url.sh rtidb-test-report $CI_PIPELINE_ID"-"$CI_JOB_ID
  artifacts:
      reports:
          junit:
              - java/target/surefire-reports/junitreports/TEST-*.xml
              - java/target/surefire-reports/TEST-*.xml
              - java/target/failsafe-reports/junitreports/TEST-*.xml
              - java/target/failsafe-reports/TEST-*.xml
              - rtidb-auto-test/target/surefire-reports/junitreports/TEST-*.xml
              - rtidb-auto-test/target/surefire-reports/TEST-*.xml
              - rtidb-auto-test/target/failsafe-reports/junitreports/TEST-*.xml
              - rtidb-auto-test/target/failsafe-reports/TEST-*.xml

auto_test:
  stage: test
  before_script:
      - mkdir /rambuild
      - mount -t tmpfs -o size=3G tmpfs /rambuild
  script:
      - ln -sf /depends/thirdparty thirdparty
      - ln -sf /depends/thirdsrc thirdsrc
      - source /root/.bashrc && bash steps/auto_test.sh
  after_script:
      - tar czvf $CI_COMMIT_SHA rtidb-auto-test-java/target/allure-results
      - bash steps/upload-nexus.sh $CI_COMMIT_SHA
      - curl -s "http://auto.4paradigm.com/job/rtidb-test-report/buildWithParameters?token=gitlab&allure_path=rtidb-auto-test-java/target/allure-results&pkg=$CI_COMMIT_SHA&buildname=$CI_PIPELINE_ID"-"$CI_JOB_ID"
      - bash steps/get-report-url.sh rtidb-test-report $CI_PIPELINE_ID"-"$CI_JOB_ID
  artifacts:
      reports:
          junit:
              - java/target/surefire-reports/junitreports/TEST-*.xml
              - java/target/surefire-reports/TEST-*.xml
              - java/target/failsafe-reports/junitreports/TEST-*.xml
              - java/target/failsafe-reports/TEST-*.xml
              - rtidb-auto-test/target/surefire-reports/junitreports/TEST-*.xml
              - rtidb-auto-test/target/surefire-reports/TEST-*.xml
              - rtidb-auto-test/target/failsafe-reports/junitreports/TEST-*.xml
              - rtidb-auto-test/target/failsafe-reports/TEST-*.xml
c++_ut:
  stage: test
  script:
      - source /root/.bashrc && sh tools/install_fesql.sh
      - ln -sf /depends/thirdparty thirdparty
      - ln -sf /depends/thirdsrc thirdsrc
      - source /root/.bashrc && bash steps/compile.sh
      - source /root/.bashrc && LD_LIBRARY_PATH=/depends/thirdparty/lib:$LD_LIBRARY_PATH bash steps/ut.sh
  artifacts:
      reports:
          junit:
              - reports/*.xml

py3_ut:
  stage: test
  before_script:
    - mkdir /rambuild
    - mount -t tmpfs -o size=3G tmpfs /rambuild
  script:
    - ln -sf /depends/thirdparty thirdparty
    - ln -sf /depends/thirdsrc thirdsrc
    - source /root/.bashrc && LD_LIBRARY_PATH=/depends/thirdparty/lib:$LD_LIBRARY_PATH bash steps/run_py3_ut.sh
  artifacts:
    reports:
      junit:
        - ./python/test/*xml


tablet_one_demension:
    stage: ts_integration_test
    before_script:
        - mkdir /rambuild
        - mount -t tmpfs -o size=3G tmpfs /rambuild
    script:
        - ln -sf /depends/thirdparty thirdparty
        - ln -sf /depends/thirdsrc thirdsrc
        - rm -rf ./test-output/integrationtest/test-reports/
        - sed -i 's/log_level\ =\ debug/log_level\ =\ info/g' test-common/integrationtest/conf/test.conf
        - source /root/.bashrc && source /opt/rh/python27/enable && sh steps/integration_test_on_ramdir.sh 0 "test" "ns_client"
    artifacts:
        reports:
            junit:
                - ./test-output/integrationtest/test-reports/*.xml

tablet_multi_demension:
    stage: ts_integration_test
    before_script:
        - mkdir /rambuild
        - mount -t tmpfs -o size=3G tmpfs /rambuild
    script:
        - ln -sf /depends/thirdparty thirdparty
        - ln -sf /depends/thirdsrc thirdsrc
        - rm -rf ./test-output/integrationtest/test-reports/
        - sed -i 's/log_level\ =\ debug/log_level\ =\ info/g' test-common/integrationtest/conf/test.conf
        - source /root/.bashrc && source /opt/rh/python27/enable && sh steps/integration_test_on_ramdir.sh 1 "test" "ns_client"
    artifacts:
        reports:
            junit:
                - ./test-output/integrationtest/test-reports/*.xml

ns_one_demension:
    stage: ns_integration_test
    before_script:
        - mkdir /rambuild
        - mount -t tmpfs -o size=3G tmpfs /rambuild
    script:
        - ln -sf /depends/thirdparty thirdparty
        - ln -sf /depends/thirdsrc thirdsrc
        - rm -rf ./test-output/integrationtest/test-reports/
        - sed -i 's/log_level\ =\ debug/log_level\ =\ info/g' test-common/integrationtest/conf/test.conf
        - source /root/.bashrc && source /opt/rh/python27/enable && sh steps/integration_test_on_ramdir.sh 0 "ns_client" "disk"
    artifacts:
        reports:
            junit:
                - ./test-output/integrationtest/test-reports/*.xml

ns_multi_demension:
    stage: ns_integration_test
    before_script:
        - mkdir /rambuild
        - mount -t tmpfs -o size=3G tmpfs /rambuild
    script:
        - ln -sf /depends/thirdparty thirdparty
        - ln -sf /depends/thirdsrc thirdsrc
        - rm -rf ./test-output/integrationtest/test-reports/
        - sed -i 's/log_level\ =\ debug/log_level\ =\ info/g' test-common/integrationtest/conf/test.conf
        - source /root/.bashrc && source /opt/rh/python27/enable && sh steps/integration_test_on_ramdir.sh 1 "ns_client" "disk"
    artifacts:
        reports:
            junit:
                - ./test-output/integrationtest/test-reports/*.xml

disk_table:
    stage: ns_integration_test
    before_script:
        - mkdir /rambuild
        - mount -t tmpfs -o size=3G tmpfs /rambuild
    script:
        - ln -sf /depends/thirdparty thirdparty
        - ln -sf /depends/thirdsrc thirdsrc
        - rm -rf ./test-output/integrationtest/test-reports/
        - sed -i 's/log_level\ =\ debug/log_level\ =\ info/g' test-common/integrationtest/conf/test.conf
        - source /root/.bashrc && source /opt/rh/python27/enable && sh steps/integration_test_on_ramdir.sh 0 "disk"
    artifacts:
        reports:
            junit:
                - ./test-output/integrationtest/test-reports/*.xml

deploy-package:
    stage: deploy
    script:
        - ln -sf /depends/thirdparty thirdparty
        - ln -sf /depends/thirdsrc thirdsrc
        - source /root/.bashrc && bash steps/deploy_package.sh
    only:
        - tags

docker-image:
    stage: deploy
    script:
        - source /root/.bashrc && sh tools/install_fesql.sh
        - ln -sf /depends/thirdparty thirdparty
        - ln -sf /depends/thirdsrc thirdsrc
        - sh steps/simple_compile.sh
        - sh docker/copy_file.sh
        - make blob_proxy
        - bash docker/push_meta.sh
    only:
        - tags
        - develop
        - release/*
        - feat/push-nexus-meta<|MERGE_RESOLUTION|>--- conflicted
+++ resolved
@@ -31,12 +31,7 @@
     artifacts:
         reports:
             junit:
-<<<<<<< HEAD
                 - ./reports/style.xml
-=======
-                - ./style.xml
-
->>>>>>> 191043d4
 java_ut:
   stage: test
   before_script:
