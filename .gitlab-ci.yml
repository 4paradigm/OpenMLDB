image: develop-registry.4pd.io/centos6_gcc7_build_env:0.5.0
services:
    - docker:dind
variables:
    GIT_SUBMODULE_STRATEGY: recursive
stages:
    - build
    - test
    - ts_integration_test
    - ns_integration_test
    - deploy
    - make_docker

build:
    stage: build
    script:
        - source /root/.bashrc && sh tools/install_fesql.sh
        - ln -sf /depends/thirdparty thirdparty
        - ln -sf /depends/thirdsrc thirdsrc
        - source /root/.bashrc && bash steps/simple_compile.sh
    artifacts:
        expire_in: 2h
        paths:
            - build/bin/rtidb

style_check:
    stage: build
    script:
        - source /root/.bashrc && bash tools/style_check.sh
    artifacts:
        reports:
            junit:
                - ./style.xml


java_ut:
  stage: test
  before_script:
      - mkdir /rambuild
<<<<<<< HEAD
      - mount -t tmpfs -o size=3G tmpfs /rambuild
=======
      #- mount -t tmpfs -o size=3G tmpfs /rambuild
>>>>>>> 1c3b4132
  script:
      - ln -sf /depends/thirdparty thirdparty
      - ln -sf /depends/thirdsrc thirdsrc
      - source /root/.bashrc && LD_LIBRARY_PATH=/depends/thirdparty/lib:$LD_LIBRARY_PATH bash steps/java_ut.sh
      - source /root/.bashrc && bash steps/auto_test.sh
  after_script:
      - tar czvf $CI_COMMIT_SHA  auto-test-rtidb/target/allure-results
      - bash steps/upload-nexus.sh $CI_COMMIT_SHA
      - curl -s "http://auto.4paradigm.com/job/rtidb-test-report/buildWithParameters?token=gitlab&pkg=$CI_COMMIT_SHA&buildname=$CI_PIPELINE_ID"-"$CI_JOB_ID"
      - bash steps/get-report-url.sh rtidb-test-report $CI_PIPELINE_ID"-"$CI_JOB_ID
  artifacts:
      reports:
          junit:
              - java/target/surefire-reports/junitreports/TEST-*.xml
              - java/target/surefire-reports/TEST-*.xml
              - java/target/failsafe-reports/junitreports/TEST-*.xml
              - java/target/failsafe-reports/TEST-*.xml
              - rtidb-auto-test/target/surefire-reports/junitreports/TEST-*.xml
              - rtidb-auto-test/target/surefire-reports/TEST-*.xml
              - rtidb-auto-test/target/failsafe-reports/junitreports/TEST-*.xml
              - rtidb-auto-test/target/failsafe-reports/TEST-*.xml
c++_ut:
  stage: test
  script:
      - source /root/.bashrc && sh tools/install_fesql.sh
      - ln -sf /depends/thirdparty thirdparty
      - ln -sf /depends/thirdsrc thirdsrc
      - source /root/.bashrc && bash steps/compile.sh
      - source /root/.bashrc && LD_LIBRARY_PATH=/depends/thirdparty/lib:$LD_LIBRARY_PATH bash steps/ut.sh
  artifacts:
      reports:
          junit:
              - reports/*.xml

py3_ut:
  stage: test
  before_script:
    - mkdir /rambuild
    - mount -t tmpfs -o size=3G tmpfs /rambuild
  script:
    - ln -sf /depends/thirdparty thirdparty
    - ln -sf /depends/thirdsrc thirdsrc
    - source /root/.bashrc && LD_LIBRARY_PATH=/depends/thirdparty/lib:$LD_LIBRARY_PATH bash steps/run_py3_ut.sh
  artifacts:
    reports:
      junit:
        - ./python/test/*xml


tablet_one_demension:
    stage: ts_integration_test
    before_script:
        - mkdir /rambuild
        - mount -t tmpfs -o size=3G tmpfs /rambuild
    script:
        - ln -sf /depends/thirdparty thirdparty
        - ln -sf /depends/thirdsrc thirdsrc
        - rm -rf ./test-output/integrationtest/test-reports/
        - sed -i 's/log_level\ =\ debug/log_level\ =\ info/g' test-common/integrationtest/conf/test.conf
        - source /root/.bashrc && source /opt/rh/python27/enable && sh steps/integration_test_on_ramdir.sh 0 "test" "ns_client"
    artifacts:
        reports:
            junit:
                - ./test-output/integrationtest/test-reports/*.xml

tablet_multi_demension:
    stage: ts_integration_test
    before_script:
        - mkdir /rambuild
        - mount -t tmpfs -o size=3G tmpfs /rambuild
    script:
        - ln -sf /depends/thirdparty thirdparty
        - ln -sf /depends/thirdsrc thirdsrc
        - rm -rf ./test-output/integrationtest/test-reports/
        - sed -i 's/log_level\ =\ debug/log_level\ =\ info/g' test-common/integrationtest/conf/test.conf
        - source /root/.bashrc && source /opt/rh/python27/enable && sh steps/integration_test_on_ramdir.sh 1 "test" "ns_client"
    artifacts:
        reports:
            junit:
                - ./test-output/integrationtest/test-reports/*.xml

ns_one_demension:
    stage: ns_integration_test
    before_script:
        - mkdir /rambuild
        - mount -t tmpfs -o size=3G tmpfs /rambuild
    script:
        - ln -sf /depends/thirdparty thirdparty
        - ln -sf /depends/thirdsrc thirdsrc
        - rm -rf ./test-output/integrationtest/test-reports/
        - sed -i 's/log_level\ =\ debug/log_level\ =\ info/g' test-common/integrationtest/conf/test.conf
        - source /root/.bashrc && source /opt/rh/python27/enable && sh steps/integration_test_on_ramdir.sh 0 "ns_client" "disk"
    artifacts:
        reports:
            junit:
                - ./test-output/integrationtest/test-reports/*.xml

ns_multi_demension:
    stage: ns_integration_test
    before_script:
        - mkdir /rambuild
        - mount -t tmpfs -o size=3G tmpfs /rambuild
    script:
        - ln -sf /depends/thirdparty thirdparty
        - ln -sf /depends/thirdsrc thirdsrc
        - rm -rf ./test-output/integrationtest/test-reports/
        - sed -i 's/log_level\ =\ debug/log_level\ =\ info/g' test-common/integrationtest/conf/test.conf
        - source /root/.bashrc && source /opt/rh/python27/enable && sh steps/integration_test_on_ramdir.sh 1 "ns_client" "disk"
    artifacts:
        reports:
            junit:
                - ./test-output/integrationtest/test-reports/*.xml

disk_table:
    stage: ns_integration_test
    before_script:
        - mkdir /rambuild
        - mount -t tmpfs -o size=3G tmpfs /rambuild
    script:
        - ln -sf /depends/thirdparty thirdparty
        - ln -sf /depends/thirdsrc thirdsrc
        - rm -rf ./test-output/integrationtest/test-reports/
        - sed -i 's/log_level\ =\ debug/log_level\ =\ info/g' test-common/integrationtest/conf/test.conf
        - source /root/.bashrc && source /opt/rh/python27/enable && sh steps/integration_test_on_ramdir.sh 0 "disk"
    artifacts:
        reports:
            junit:
                - ./test-output/integrationtest/test-reports/*.xml

deploy-package:
    stage: deploy
    script:
        - ln -sf /depends/thirdparty thirdparty
        - ln -sf /depends/thirdsrc thirdsrc
        - source /root/.bashrc && bash steps/deploy_package.sh
    only:
        - tags
docker-image:
    stage: make_docker
    script:
        - source /root/.bashrc && sh tools/install_fesql.sh
        - ln -sf /depends/thirdparty thirdparty
        - ln -sf /depends/thirdsrc thirdsrc
        - sh steps/compile.sh
        - sh docker/copy_file.sh
        - make blob_proxy
        - cd docker && bash push_meta.sh
    only:
        - tags
        - develop
        - feat/deploy-k8s-blob-proxy
        - release/*<|MERGE_RESOLUTION|>--- conflicted
+++ resolved
@@ -37,11 +37,7 @@
   stage: test
   before_script:
       - mkdir /rambuild
-<<<<<<< HEAD
       - mount -t tmpfs -o size=3G tmpfs /rambuild
-=======
-      #- mount -t tmpfs -o size=3G tmpfs /rambuild
->>>>>>> 1c3b4132
   script:
       - ln -sf /depends/thirdparty thirdparty
       - ln -sf /depends/thirdsrc thirdsrc
