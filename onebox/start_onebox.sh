--- conflicted
+++ resolved
@@ -23,11 +23,8 @@
                    --recycle_bin_root_path=recycle_bin1 \
                    --endpoint=127.0.0.1:9521 --role=tablet \
                    --zk_cluster=127.0.0.1:6181\
-<<<<<<< HEAD
                    --binlog_notify_on_put=true\
-=======
                    --zk_keep_alive_check_interval=100000000\
->>>>>>> 3d8cf212
                    --zk_root_path=/onebox > tablet1.log 2>&1 &
 test -d tablet2-binlogs && rm -rf tablet2-binlogs
 test -d recycle_bin2 && rm -rf recycle_bin2
