--- conflicted
+++ resolved
@@ -5,38 +5,32 @@
 # first start zookeeper
 
 # start tablet0
-<<<<<<< HEAD
 ../build/bin/rtidb --db_root_path=/tmp/tablet3-binlogs \
-                   --endpoint=192.168.33.10:9520 --role=tablet \
-                   --zk_cluster=192.168.33.10:12181\
-=======
-../build/bin/rtidb --db_root_path=/tmp/tablet0-binlogs \
                    --endpoint=127.0.0.1:9520 --role=tablet \
                    --zk_cluster=127.0.0.1:12181\
->>>>>>> 53edb7fb
                    --zk_root_path=/onebox > tablet0.log 2>&1 &
 
 # start tablet1
 ../build/bin/rtidb --db_root_path=/tmp/tablet1-binlogs \
-                   --endpoint=192.168.33.10:9521 --role=tablet \
-                   --zk_cluster=192.168.33.10:12181\
+                   --endpoint=127.0.0.1:9521 --role=tablet \
+                   --zk_cluster=127.0.0.1:12181\
                    --zk_root_path=/onebox > tablet1.log 2>&1 &
 
 # start tablet2
 ../build/bin/rtidb --db_root_path=/tmp/tablet2-binlogs \
-                   --endpoint=192.168.33.10:9522 --role=tablet \
-                   --zk_cluster=192.168.33.10:12181\
+                   --endpoint=127.0.0.1:9522 --role=tablet \
+                   --zk_cluster=127.0.0.1:12181\
                    --zk_root_path=/onebox > tablet2.log 2>&1 &
 
 
 # start ns1 
-../build/bin/rtidb --endpoint=192.168.33.10:9622 --role=nameserver \
-                   --zk_cluster=192.168.33.10:12181\
+../build/bin/rtidb --endpoint=127.0.0.1:9622 --role=nameserver \
+                   --zk_cluster=127.0.0.1:12181\
                    --zk_root_path=/onebox > ns1.log 2>&1 &
 
 # start ns2 
-../build/bin/rtidb --endpoint=192.168.33.10:9623 --role=nameserver \
-                   --zk_cluster=192.168.33.10:12181\
+../build/bin/rtidb --endpoint=127.0.0.1:9623 --role=nameserver \
+                   --zk_cluster=127.0.0.1:12181\
                    --zk_root_path=/onebox > ns2.log 2>&1 &
 
 sleep 3
