--- conflicted
+++ resolved
@@ -84,14 +84,7 @@
 endif ()
 if (CMAKE_SYSTEM_NAME STREQUAL "Linux")
     set(OS_LIB ${CMAKE_THREAD_LIBS_INIT} rt)
-<<<<<<< HEAD
-    set(BRPC_LIBS brpc protobuf glog gflags unwind lzma ssl crypto leveldb z snappy dl pthread bz2 zstd ${OS_LIB})
-    if (PZFPGA_ENABLE) 
-        link_directories(${PROJECT_SOURCE_DIR}/thirdparty/aclrte-linux64/lib)
-    endif()
-=======
     set(BRPC_LIBS brpc protobuf glog gflags unwind lzma ssl crypto leveldb z snappy dl pthread ${OS_LIB})
->>>>>>> b883b3e6
 elseif (CMAKE_SYSTEM_NAME STREQUAL "Darwin")
     set(OS_LIB 
             ${CMAKE_THREAD_LIBS_INIT}
