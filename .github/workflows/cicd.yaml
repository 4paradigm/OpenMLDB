--- conflicted
+++ resolved
@@ -26,15 +26,9 @@
           bash steps/init_env.sh
           mkdir -p build
           source /root/.bashrc && cd build && cmake -DSQL_PYSDK_ENABLE=OFF -DSQL_JAVASDK_ENABLE=OFF -DTESTING_ENABLE=ON .. && make -j$(nproc) && cd ../
-<<<<<<< HEAD
           rm -rf thirdparty
 
-      - name: Pack OpenMLDB
-=======
-          rm -rf /depends/thirdparty/*
-
       - name: pack OpenMLDB
->>>>>>> eecc31d0
         if: ${{ github.event_name == 'push' }}
         run: |
           VERSION="snapshot"
@@ -62,15 +56,6 @@
           name: linux-ut-result-cpp-${{ github.sha }}
           path: |
             reports/*.xml
-<<<<<<< HEAD
-=======
-
-      - name: cleanup
-        if: always()
-        run: |
-          source /etc/profile.d/enable-rh.sh
-          git clean -dfx
->>>>>>> eecc31d0
 
   sql_sdk_test:
     runs-on: ubuntu-latest
