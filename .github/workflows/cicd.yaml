--- conflicted
+++ resolved
@@ -57,13 +57,6 @@
           name: linux-ut-result-cpp-${{ github.sha }}
           path: |
             reports/*.xml
-<<<<<<< HEAD
-      - name: cleanup
-        if: always()
-        run: |
-          git clean -dfx
-=======
->>>>>>> 5adfd268
 
   sql_sdk_test:
     runs-on: ubuntu-latest
@@ -86,13 +79,6 @@
           name: linux-ut-result-cpp-sdk-${{ github.sha }}
           path: |
             reports/*.xml
-<<<<<<< HEAD
-      - name: cleanup
-        if: always()
-        run: |
-          git clean -dfx
-=======
->>>>>>> 5adfd268
 
   sql_cluster_test:
     runs-on: ubuntu-latest
@@ -125,7 +111,7 @@
 
       - name: build jsdk and package
         run: |
-          bash steps/init_env.sh
+          bash steps/init_env.sh ${{ env.HYBRIDSE_SOURCE }}
           mkdir -p build
           source /root/.bashrc && cd build && cmake -DSQL_PYSDK_ENABLE=OFF -DSQL_JAVASDK_ENABLE=ON -DTESTING_ENABLE=OFF .. && make -j$(nproc) sql_javasdk_package openmldb && cd ../
 
@@ -155,14 +141,11 @@
       - uses: actions/checkout@v1
       - name: build pysdk and sqlalchemy
         run: |
-          bash steps/init_env.sh
+          bash steps/init_env.sh ${{ env.HYBRIDSE_SOURCE }}
           mkdir -p build
           source /root/.bashrc && cd build && cmake -DSQL_PYSDK_ENABLE=ON -DSQL_JAVASDK_ENABLE=OFF -DTESTING_ENABLE=OFF .. && make -j$(nproc) sqlalchemy_openmldb openmldb && cd ../
       - name: test sqlalchemy
         run: |
-<<<<<<< HEAD
-          git clean -dfx
-=======
           python3 -m easy_install nose sqlalchemy pip
           bash steps/fesql_test_python.sh
       - name: upload python ut results
@@ -179,7 +162,6 @@
           path: |
             build/python/dist/openmldb*.whl
           name: python-artifacts
->>>>>>> 5adfd268
 
   publish-test-results:
     runs-on: ubuntu-latest
@@ -249,7 +231,7 @@
 
       - name: upload to maven
         run: |
-          bash steps/init_env.sh
+          bash steps/init_env.sh ${{ env.HYBRIDSE_SOURCE }}
           VERSION=$(echo "${{ github.ref }}" | sed -e 's,.*/\(.*\),\1,')
           VERSION=$(echo $VERSION | sed -e 's/^v//')
           sh steps/package_openmldb_javasdk.sh $VERSION
