--- conflicted
+++ resolved
@@ -19,13 +19,10 @@
       image: ghcr.io/4paradigm/hybridsql:0.4.0
     env:
       OS: linux
-<<<<<<< HEAD
       SQL_PYSDK_ENABLE: OFF
       SQL_JAVASDK_ENABLE: OFF
       TESTING_ENABLE: ON
-=======
       NPROC: 4
->>>>>>> 35823dbb
     steps:
       - uses: actions/checkout@v2
 
