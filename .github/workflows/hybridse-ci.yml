--- conflicted
+++ resolved
@@ -28,22 +28,6 @@
         with:
           submodules: true
 
-      - uses: actions/setup-java@v2
-        with:
-          distribution: 'adopt'
-          java-version: '8'
-          server-id: ossrh
-          server-username: MAVEN_USERNAME
-          server-password: MAVEN_TOKEN
-          gpg-passphrase: GPG_PASSPHRASE # env variable for GPG private key passphrase
-
-      - name: Import GPG key
-        if: ${{ github.event_name == 'push' }}
-        id: import_gpg
-        uses: crazy-max/ghaction-import-gpg@v3
-        with:
-          gpg-private-key: ${{ secrets.GPG_PRIVATE_KEY }}
-
       - name: Build Core
         run: |
           make hybridse-build
@@ -60,65 +44,6 @@
           path: |
             ${{ env.HYBRIDSE_PATH }}/build/*.xml
 
-<<<<<<< HEAD
-      - name: Create Archive
-        if: ${{ github.event_name == 'push' }}
-        working-directory: ${{ env.HYBRIDSE_PATH }}
-        run: |
-          if [[ "${{ github.ref }}" == "refs/tags/hybridse-v"* ]]; then
-            VERSION=$(echo "${{ github.ref }}" | sed -e 's,.*/\(.*\),\1,')
-            VERSION=$(echo $VERSION | sed -e 's/^hybridse-v//')
-            HYBRIDSE_VERSION=$VERSION ./tools/hybridse_deploy.sh
-          else
-            ./tools/hybridse_deploy.sh
-          fi
-
-      - name: Upload Artifacts
-        if: ${{ github.event_name == 'push' }}
-        uses: actions/upload-artifact@v2
-        with:
-          path: ${{ env.HYBRIDSE_PATH }}/hybridse-*-${{ env.OS }}-${{ env.ARCH }}.tar.gz
-          name: release-artifacts
-=======
-      - name: Java SDK Test
-        working-directory: ${{ env.HYBRIDSE_PATH }}/java
-        run: |
-          mvn -U clean compile test
-
-      - name: Upload Java UT Results
-        if: always()
-        uses: actions/upload-artifact@v2
-        with:
-          name: linux-ut-result-java-${{ github.sha }}
-          path: |
-            ${{ env.HYBRIDSE_PATH }}/java/hybridse-sdk/target/**/TEST-*.xml
-
-      - name: Upload jsdk
-        if: ${{ github.event_name == 'push' }}
-        uses: actions/upload-artifact@v2
-        with:
-          path: ${{ env.HYBRIDSE_PATH }}/build/src/sdk/libhybridse*.so
-          name: lib-artifacts
-
-      - name: Prepare Maven Release Deploy
-        if: startsWith(github.ref, 'refs/tags/hybridse-v')
-        run: |
-          VERSION=$(echo "${{ github.ref }}" | sed -e 's,.*/\(.*\),\1,')
-          VERSION=$(echo $VERSION | sed -e 's/^hybridse-v//')
-          .${{ env.HYBRIDSE_PATH }}/java/prepare_release.sh $VERSION
-
-      - name: Publish Java Library
-        if: ${{ github.event_name == 'push' }}
-        working-directory: ${{ env.HYBRIDSE_PATH }}/java
-        run: |
-          mvn --batch-mode deploy
-        env:
-          MAVEN_OPTS: -Duser.home=/github/home
-          MAVEN_USERNAME: ${{ secrets.OSSRH_USERNAME }}
-          MAVEN_TOKEN: ${{ secrets.OSSRH_TOKEN }}
-          GPG_PASSPHRASE: ${{ secrets.GPG_PASSPHRASE }}
->>>>>>> 16b426bc
-
   macos-build:
     name: Build in MacOS
     runs-on: macos-latest
@@ -128,22 +53,6 @@
       NPROC: 3
     steps:
       - uses: actions/checkout@v2
-
-      - uses: actions/setup-java@v2
-        with:
-          distribution: 'adopt'
-          java-version: '8'
-          server-id: ossrh
-          server-username: MAVEN_USERNAME
-          server-password: MAVEN_TOKEN
-          gpg-passphrase: GPG_PASSPHRASE # env variable for GPG private key passphrase
-
-      - name: Import GPG key
-        if: ${{ github.event_name == 'push' }}
-        id: import_gpg
-        uses: crazy-max/ghaction-import-gpg@v3
-        with:
-          gpg-private-key: ${{ secrets.GPG_PRIVATE_KEY }}
 
       - name: Install dependencies
         run: |
@@ -164,148 +73,6 @@
           name: macos-ut-result-cpp-${{ github.sha }}
           path: |
             ${{ env.HYBRIDSE_PATH }}/build/*.xml
-
-<<<<<<< HEAD
-      - name: Create Archive
-        if: ${{ github.event_name == 'push' }}
-        working-directory: ${{ env.HYBRIDSE_PATH }}
-        run: |
-          if [[ "${{ github.ref }}" == "refs/tags/hybridse-v"* ]]; then
-            VERSION=$(echo "${{ github.ref }}" | sed -e 's,.*/\(.*\),\1,')
-            VERSION=$(echo $VERSION | sed -e 's/^hybridse-v//')
-            HYBRIDSE_VERSION=$VERSION ./tools/hybridse_deploy.sh
-          else
-            ./tools/hybridse_deploy.sh
-          fi
-
-      - name: Upload Artifacts
-        if: ${{ github.event_name == 'push' }}
-        uses: actions/upload-artifact@v2
-        with:
-          path: ${{ env.HYBRIDSE_PATH }}/hybridse-*-${{ env.OS }}-${{ env.ARCH }}.tar.gz
-          name: release-artifacts
-
-  release:
-    runs-on: ubuntu-latest
-    needs: ["linux-build", "macos-build"]
-    if: >
-      success() && startsWith(github.ref, 'refs/tags/hybridse-v')
-    steps:
-      - name: Download Release Artifacts
-        uses: actions/download-artifact@v2
-        with:
-          name: release-artifacts
-
-      - name: Release
-        if: ${{ startsWith(github.ref, 'refs/tags/hybridse-v') }}
-        uses: softprops/action-gh-release@v1
-        with:
-          files: |
-            hybridse-*.tar.gz
-        env:
-          GITHUB_TOKEN: ${{ secrets.GITHUB_TOKEN }}
-=======
-      - name: Java SDK Test
-        working-directory: ${{ env.HYBRIDSE_PATH }}/java
-        run: |
-          mvn -U clean compile test
-
-      - name: Upload Java UT Results
-        if: always()
-        uses: actions/upload-artifact@v2
-        with:
-          name: macos-ut-result-java-${{ github.sha }}
-          path: |
-            ${{ env.HYBRIDSE_PATH }}/java/hybridse-sdk/target/**/TEST-*.xml
-
-      - name: Upload jsdk
-        if: ${{ github.event_name == 'push' }}
-        uses: actions/upload-artifact@v2
-        with:
-          path: ${{ env.HYBRIDSE_PATH }}/build/src/sdk/libhybridse*.dylib
-          name: lib-artifacts
-
-      - name: Prepare Maven Release Deploy
-        if: startsWith(github.ref, 'refs/tags/hybridse-v')
-        run: |
-          VERSION=$(echo "${{ github.ref }}" | sed -e 's,.*/\(.*\),\1,')
-          VERSION=$(echo $VERSION | sed -e 's/^hybridse-v//')
-          ./${{ env.HYBRIDSE_PATH }}/java/prepare_release.sh $VERSION
-
-      - name: Publish Java Library
-        if: ${{ github.event_name == 'push' }}
-        working-directory: ${{ env.HYBRIDSE_PATH }}/java
-        run: |
-          mvn --batch-mode -P macos clean install
-          mvn --batch-mode -P macos -pl hybridse-native deploy
-          mvn --batch-mode -P macos -pl hybridse-sdk deploy
-        env:
-          MAVEN_USERNAME: ${{ secrets.OSSRH_USERNAME }}
-          MAVEN_TOKEN: ${{ secrets.OSSRH_TOKEN }}
-          GPG_PASSPHRASE: ${{ secrets.GPG_PASSPHRASE }}
-
-  java-allinone-deploy:
-    runs-on: ubuntu-latest
-    container:
-      image: ghcr.io/4paradigm/hybridsql:0.4.0
-    needs: ["macos-build", "linux-build"]
-    if: >
-      success() && github.event_name == 'push'
-    steps:
-      - uses: actions/checkout@v2
-        with:
-          submodules: true
-
-      - name: Download Lib Artifacts
-        uses: actions/download-artifact@v2
-        with:
-          name: lib-artifacts
-          path: ${{ env.HYBRIDSE_PATH }}
-
-      - uses: actions/setup-java@v2
-        with:
-          distribution: 'adopt'
-          java-version: '8'
-          server-id: ossrh
-          server-username: MAVEN_USERNAME
-          server-password: MAVEN_TOKEN
-          gpg-passphrase: GPG_PASSPHRASE # env variable for GPG private key passphrase
-
-      - name: Import GPG key
-        if: ${{ github.event_name == 'push' }}
-        id: import_gpg
-        uses: crazy-max/ghaction-import-gpg@v3
-        with:
-          gpg-private-key: ${{ secrets.GPG_PRIVATE_KEY }}
-
-      - name: Build proto library
-        run: |
-          make hybridse_proto
-
-      - name: Copy Dylib
-        run: |
-          cp libhybridse_*.dylib ${{ env.HYBRIDSE_PATH }}/java/hybridse-native/src/main/resources/
-          cp libhybridse_*.so ${{ env.HYBRIDSE_PATH }}/java/hybridse-native/src/main/resources/
-
-      - name: Prepare Maven Release Deploy
-        if: startsWith(github.ref, 'refs/tags/hybridse-v')
-        run: |
-          VERSION=$(echo "${{ github.ref }}" | sed -e 's,.*/\(.*\),\1,')
-          VERSION=$(echo $VERSION | sed -e 's/^hybridse-v//')
-          .${{ env.HYBRIDSE_PATH }}/java/prepare_release.sh $VERSION
-
-      - name: Publish Java Library
-        working-directory: ${{ env.HYBRIDSE_PATH }}/java
-        run: |
-          mvn --batch-mode -P allinone clean install
-          mvn --batch-mode -P allinone -pl hybridse-native deploy
-          mvn --batch-mode -P allinone -pl hybridse-sdk deploy
-        env:
-          MAVEN_OPTS: -Duser.home=/github/home
-          MAVEN_USERNAME: ${{ secrets.OSSRH_USERNAME }}
-          MAVEN_TOKEN: ${{ secrets.OSSRH_TOKEN }}
-          GPG_PASSPHRASE: ${{ secrets.GPG_PASSPHRASE }}
->>>>>>> 16b426bc
 
   publish-test-results:
     runs-on: ubuntu-latest
