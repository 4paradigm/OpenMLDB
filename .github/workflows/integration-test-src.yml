--- conflicted
+++ resolved
@@ -23,15 +23,9 @@
       - uses: actions/checkout@v2
       - name: build jsdk and package
         run: |
-<<<<<<< HEAD
           make configure CMAKE_INSTALL_PREFIX=openmldb-linux
           make SQL_JAVASDK_ENABLE=ON && make SQL_JAVASDK_ENABLE=ON install
           tar -zcvf openmldb-linux.tar.gz openmldb-linux
-=======
-          make thirdparty
-          mkdir -p build
-          source /root/.bashrc && cd build && cmake -DSQL_PYSDK_ENABLE=OFF -DSQL_JAVASDK_ENABLE=ON -DTESTING_ENABLE=OFF .. && make -j$(nproc) sql_javasdk_package openmldb && cd ../
->>>>>>> 1e643c58
       - name: test
         run: source /root/.bashrc && bash test/steps/openmldb-sdk-test-java.sh -b SRC -c test_all.xml -d standalone -l "0"
       - name: TEST Results
@@ -53,14 +47,8 @@
       - uses: actions/checkout@v2
       - name: build jsdk and package
         run: |
-<<<<<<< HEAD
           make configure
           make SQL_JAVASDK_ENABLE=ON && make SQL_JAVASDK_ENABLE=ON build
-=======
-          make thirdparty
-          mkdir -p build
-          source /root/.bashrc && cd build && cmake -DSQL_PYSDK_ENABLE=OFF -DSQL_JAVASDK_ENABLE=ON -DTESTING_ENABLE=OFF .. && make -j$(nproc) sql_javasdk_package openmldb && cd ../
->>>>>>> 1e643c58
       - name: test
         run: source /root/.bashrc && bash test/steps/openmldb-sdk-test-java.sh -b SRC -c test_all.xml -d standalone -l "1,2,3,4,5"
       - name: TEST Results
@@ -82,14 +70,8 @@
       - uses: actions/checkout@v2
       - name: build jsdk and package
         run: |
-<<<<<<< HEAD
           make configure
           make SQL_JAVASDK_ENABLE=ON && make SQL_JAVASDK_ENABLE=ON build
-=======
-          make thirdparty
-          mkdir -p build
-          source /root/.bashrc && cd build && cmake -DSQL_PYSDK_ENABLE=OFF -DSQL_JAVASDK_ENABLE=ON -DTESTING_ENABLE=OFF .. && make -j$(nproc) sql_javasdk_package openmldb && cd ../
->>>>>>> 1e643c58
       - name: test
         run: source /root/.bashrc && bash test/steps/openmldb-sdk-test-java.sh -b SRC -c test_all.xml -d cluster -l "0"
       - name: TEST Results
@@ -111,14 +93,8 @@
       - uses: actions/checkout@v2
       - name: build jsdk and package
         run: |
-<<<<<<< HEAD
           make configure
           make SQL_JAVASDK_ENABLE=ON && make SQL_JAVASDK_ENABLE=ON build
-=======
-          make thirdparty
-          mkdir -p build
-          source /root/.bashrc && cd build && cmake -DSQL_PYSDK_ENABLE=OFF -DSQL_JAVASDK_ENABLE=ON -DTESTING_ENABLE=OFF .. && make -j$(nproc) sql_javasdk_package openmldb && cd ../
->>>>>>> 1e643c58
       - name: test
         run: source /root/.bashrc && bash test/steps/openmldb-sdk-test-java.sh -b SRC -c test_all.xml -d cluster -l "1,2,3,4,5"
       - name: TEST Results
