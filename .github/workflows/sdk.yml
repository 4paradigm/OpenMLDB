# This workflow runs SDK related jobs for OpenMLDB
name: SDK

on:
  push:
    branches:
      - main
    paths-ignore:
      - "docs/**"
      - "demo/**"
      - "docker/**"
      - "image/**"
      - "release/**"
      - "tools/**"
      - "*.md"
    tags:
      - v*
  pull_request:
    paths-ignore:
      - "docs/**"
      - "demo/**"
      - "docker/**"
      - "image/**"
      - "release/**"
      - "tools/**"
      - "*.md"
  workflow_dispatch:

env:
  GIT_SUBMODULE_STRATEGY: recursive
  NPROC: 2 # default Parallel build number for GitHub's Linux runner
  EXAMPLES_ENABLE: OFF # turn off hybridse's example code
  HYBRIDSE_TESTING_ENABLE: OFF # turn off hybridse's test code

jobs:
  java-sdk:
    runs-on: ubuntu-latest
    container:
      image: ghcr.io/4paradigm/hybridsql:latest
    env:
      SQL_JAVASDK_ENABLE: ON
      OPENMLDB_BUILD_TARGET: "cp_native_so openmldb"
      MAVEN_OPTS: -Duser.home=/github/home
      SPARK_HOME: /tmp/spark/
    steps:
      - uses: actions/checkout@v2

      - uses: actions/setup-java@v2
        with:
          distribution: "adopt"
          java-version: "8"
          server-id: ossrh
          server-username: MAVEN_USERNAME
          server-password: MAVEN_TOKEN
          gpg-passphrase: GPG_PASSPHRASE # env variable for GPG private key passphrase

      - name: Import GPG key
        id: import_gpg
        if: github.event_name == 'push'
        uses: crazy-max/ghaction-import-gpg@v4
        with:
          gpg_private_key: ${{ secrets.GPG_PRIVATE_KEY }}

      - name: Cache local Maven repository
        uses: actions/cache@v2
        with:
          path: ~/.m2/repository
          key: ${{ runner.os }}-maven-${{ hashFiles('java/**/pom.xml') }}
          restore-keys: |
            ${{ runner.os }}-maven-

      - name: prepare release
        if: github.event_name == 'push'
        run: |
          VERSION=$(echo "${{ github.ref }}" | sed -e 's,.*/\(.*\),\1,')
          VERSION=${VERSION#v}
          ./java/prepare_release.sh "$VERSION"

      - name: build jsdk
        run: |
          make build

      - name: upload linux library
        if: github.event_name == 'push'
        uses: actions/upload-artifact@v2
        with:
          name: shared-library-${{ github.sha }}
          path: |
            java/openmldb-native/src/main/resources/libsql_jsdk.so
            java/hybridse-native/src/main/resources/libhybridse_jsdk_core.so

      - name: start services
        run: |
          sh steps/ut_zookeeper.sh start
          sh steps/download_openmldb_spark.sh $SPARK_HOME
          cd onebox && sh start_onebox.sh && sh start_onebox.sh standalone && cd - || exit

      - name: run java modules smoke test
        working-directory: java
        run: |
          ./mvnw --batch-mode test

      - name: upload java ut results
        if: always()
        uses: actions/upload-artifact@v2
        with:
          name: linux-ut-result-java-${{ github.sha }}
          path: |
            java/*/target/**/TEST-*.xml

      - name: deploy
        if: github.event_name == 'push'
        working-directory: java
        run: |
          ./mvnw --batch-mode deploy -DskipTests=true -Dscalatest.skip=true
        env:
          MAVEN_OPTS: -Duser.home=/github/home
          MAVEN_USERNAME: ${{ secrets.OSSRH_USERNAME }}
          MAVEN_TOKEN: ${{ secrets.OSSRH_TOKEN }}
          GPG_PASSPHRASE: ${{ secrets.GPG_PASSPHRASE }}

      - name: maven coverage
        working-directory: java
        run: |
          ./mvnw --batch-mode prepare-package
          ./mvnw --batch-mode scoverage:report

      - name: upload maven coverage
        uses: codecov/codecov-action@v3
        with:
          files: java/**/target/site/jacoco/jacoco.xml,java/**/target/scoverage.xml
          name: coverage-java
          fail_ci_if_error: true
          verbose: true

      - name: stop services
        run: |
          cd onebox && ./stop_all.sh && cd - || exit
          sh steps/ut_zookeeper.sh stop

  java-sdk-mac:
    # mac job for java sdk. steps are almost same with job 'java-sdk'
    # except mvn deploy won't target all modules, just hybridse-native & openmldb-native
    # the job only run on tag push or manual workflow dispatch due to no test runs
    runs-on: macos-latest
    needs:
      - java-sdk
    if: github.event_name == 'push'
    env:
      SQL_JAVASDK_ENABLE: ON
      OPENMLDB_BUILD_TARGET: "cp_native_so openmldb"
      NPROC: 3
    steps:
      - uses: actions/checkout@v3

      - name: Cache local Maven repository
        uses: actions/cache@v3
        with:
          path: ~/.m2/repository
          key: ${{ runner.os }}-maven-${{ hashFiles('java/**/pom.xml') }}
          restore-keys: |
            ${{ runner.os }}-maven-

      - name: Cache thirdparty
        uses: actions/cache@v3
        with:
          path: |
            .deps/
            thirdsrc
          key: ${{ runner.os }}-thirdparty-${{ hashFiles('third-party/**/CMakeLists.txt', 'third-party/**/*.cmake', 'third-party/**/*.sh') }}

      - name: prepare release
        if: github.event_name == 'push'
        run: |
          VERSION=$(echo "${{ github.ref }}" | sed -e 's,.*/\(.*\),\1,')
          VERSION=${VERSION#v}
          VARIANT_TYPE=macos ./java/prepare_release.sh "$VERSION"

      - uses: actions/setup-java@v2
        with:
          distribution: "adopt"
          java-version: "8"
          server-id: ossrh
          server-username: MAVEN_USERNAME
          server-password: MAVEN_TOKEN
          gpg-passphrase: GPG_PASSPHRASE # env variable for GPG private key passphrase

      - name: Import GPG key
        id: import_gpg
        uses: crazy-max/ghaction-import-gpg@v4
        with:
          gpg_private_key: ${{ secrets.GPG_PRIVATE_KEY }}

      - name: build jsdk
        run: |
          make build

      - name: mvn deploy
        working-directory: java
        run: |
          # by convention only native submodule has variant release
          # so it is a bit tricky to compile and deploy that
          # firstly run `maven install` install things locally
          # then selectly `mvn deploy` for hybridse-native & openmldb-native
          ./mvnw --batch-mode clean install -DskipTests=true -Dscalatest.skip=true
          ./mvnw --batch-mode -pl hybridse-native,openmldb-native deploy
        env:
          MAVEN_USERNAME: ${{ secrets.OSSRH_USERNAME }}
          MAVEN_TOKEN: ${{ secrets.OSSRH_TOKEN }}
          GPG_PASSPHRASE: ${{ secrets.GPG_PASSPHRASE }}

      - name: download shared libraries
        uses: actions/download-artifact@v2
        with:
          name: shared-library-${{ github.sha }}
          path: java

      - name: prepare deploy allinone
        run: |
          VERSION=$(echo "${{ github.ref }}" | sed -e 's,.*/\(.*\),\1,')
          VERSION=${VERSION#v}
          VARIANT_TYPE=allinone ./java/prepare_release.sh "$VERSION"

      - name: mvn deploy allinone
        working-directory: java
        run: |
          # by convention only native submodule has variant release
          # so it is a bit tricky to compile and deploy that
          # firstly run `maven install` install things locally
          # then selectly `mvn deploy` for hybridse-native & openmldb-native
          ./mvnw --batch-mode clean install -DskipTests=true -Dscalatest.skip=true
          ./mvnw --batch-mode -pl hybridse-native,openmldb-native deploy
        env:
          MAVEN_USERNAME: ${{ secrets.OSSRH_USERNAME }}
          MAVEN_TOKEN: ${{ secrets.OSSRH_TOKEN }}
          GPG_PASSPHRASE: ${{ secrets.GPG_PASSPHRASE }}

  python-sdk:
    runs-on: ubuntu-latest
    container:
      image: ghcr.io/4paradigm/hybridsql:latest
    env:
      SQL_PYSDK_ENABLE: ON
      OPENMLDB_BUILD_TARGET: "cp_python_sdk_so openmldb"
    steps:
      - uses: actions/checkout@v2

      - name: prepare release
        if: ${{ startsWith(github.ref, 'refs/tags/v') }}
        run: |
          VERSION=$(echo "${{ github.ref }}" | sed -e 's,.*/\(.*\),\1,')
          VERSION=${VERSION#v}
          bash steps/prepare_release.sh "$VERSION"

      - name: build pysdk and sqlalchemy
        run: |
          make build

      - name: prepare python deps
        run: |
          python3 -m easy_install pip
          pip install setuptools wheel twine
          yum install -y net-tools

      - name: test sqlalchemy and generate coverage report
        run: |
          bash steps/test_python.sh

      - name: upload python ut results
        if: always()
        uses: actions/upload-artifact@v2
        with:
          name: linux-ut-result-python-${{ github.sha }}
          path: |
            python/openmldb_sdk/openmldb/tests/pytest.xml

      - name: upload python coverage to codecov
        uses: codecov/codecov-action@v3
        with:
          name: coverage-python
          files: python/openmldb_sdk/tests/coverage.xml
          fail_ci_if_error: true
          verbose: true

      - name: upload to pypi
        if: >
          github.repository == '4paradigm/OpenMLDB' && startsWith(github.ref, 'refs/tags/v')
        run: |
          cp python/openmldb_sdk/dist/openmldb*.whl .
          cp python/openmldb_tool/dist/openmldb*.whl .
          twine upload openmldb*.whl
        env:
          TWINE_USERNAME: ${{ secrets.PYPI_USERNAME }}
          TWINE_PASSWORD: ${{ secrets.PYPI_PASSWORD }}

  python-sdk-mac:
    runs-on: macos-12
    if: github.event_name == 'push'
    env:
      SQL_PYSDK_ENABLE: ON
      OPENMLDB_BUILD_TARGET: "cp_python_sdk_so openmldb"
    steps:
      - uses: actions/checkout@v3

      - name: prepare release
        if: ${{ startsWith(github.ref, 'refs/tags/v') }}
        run: |
          VERSION=$(echo "${{ github.ref }}" | sed -e 's,.*/\(.*\),\1,')
          VERSION=${VERSION#v}
          bash steps/prepare_release.sh "$VERSION"

      - name: build pysdk and sqlalchemy
        run: |
          make build

      - name: prepare python deps
        run: |
          curl https://bootstrap.pypa.io/get-pip.py -o get-pip.py
          python3 get-pip.py
          pip install setuptools wheel twine

      - name: test sqlalchemy
        run: |
          bash steps/test_python.sh

      - name: upload python ut results
        if: always()
        uses: actions/upload-artifact@v2
        with:
          name: mac-ut-result-python-${{ github.sha }}
          path: |
            python/openmldb_sdk/openmldb/tests/pytest.xml

      - name: upload to pypi
        if: >
          github.repository == '4paradigm/OpenMLDB' && startsWith(github.ref, 'refs/tags/v')
        run: |
          cp python/openmldb_sdk/dist/openmldb*.whl .
          cp python/openmldb_tool/dist/openmldb*.whl .
          twine upload openmldb-*.whl
        env:
          TWINE_USERNAME: ${{ secrets.PYPI_USERNAME }}
          TWINE_PASSWORD: ${{ secrets.PYPI_PASSWORD }}

  go-sdk:
<<<<<<< HEAD
    runs-on: ubuntu-latest
    container:
      image: ghcr.io/4paradigm/hybridsql:latest
    env:
      OPENMLDB_BUILD_TARGET: "openmldb"
    steps:
      - uses: actions/checkout@v2

      - uses: actions/setup-go@v3
        with:
          go-version: 1.18

      - name: build openmldb
        run: make build install

      - name: start server
        run: ./openmldb/bin/start-standalone.sh

      - name: init test database
        env:
          OPENMLDB_NS_HOST: 127.0.0.1
          OPENMLDB_NS_PORT: 6527
        run: |
          echo "CREATE DATABASE test_db;" | ./openmldb/bin/openmldb --host=$OPENMLDB_NS_HOST --port=$OPENMLDB_NS_PORT

      - name: go test
        env:
          OPENMLDB_APISERVER_HOST: 127.0.0.1
          OPENMLDB_APISERVER_PORT: 8080
        working-directory: go
        run: go test ./... -race -covermode=atomic -coverprofile=coverage.out

      - name: Upload coverage to Codecov
        uses: codecov/codecov-action@v3
        with:
          name: coverage-go
          files: go/coverage.out
          fail_ci_if_error: true
          verbose: true

      - name: stop server
        run: ./openmldb/bin/stop-standalone.sh

  publish-test-results:
    runs-on: ubuntu-latest
    needs: ["java-sdk", "python-sdk", "go-sdk"]
=======
    runs-on: ubuntu-latest
    container:
      image: ghcr.io/4paradigm/hybridsql:latest
    env:
      OPENMLDB_BUILD_TARGET: "openmldb"
    steps:
      - uses: actions/checkout@v2

      - uses: actions/setup-go@v3
        with:
          go-version: 1.18

      - name: build openmldb
        run: make build install

      - name: start server
        run: ./openmldb/bin/start-standalone.sh
>>>>>>> 0032d92d

      - name: init test database
        env:
          OPENMLDB_NS_HOST: 127.0.0.1
          OPENMLDB_NS_PORT: 6527
        run: |
          echo "CREATE DATABASE test_db;" | ./openmldb/bin/openmldb --host=$OPENMLDB_NS_HOST --port=$OPENMLDB_NS_PORT

      - name: go test
        env:
          OPENMLDB_APISERVER_HOST: 127.0.0.1
          OPENMLDB_APISERVER_PORT: 8080
        working-directory: go
        run: go test ./... -race -covermode=atomic -coverprofile=coverage.out

      - name: Upload coverage to Codecov
        uses: codecov/codecov-action@v3
        with:
          name: coverage-go
          files: go/coverage.out
          fail_ci_if_error: true
          verbose: true

      - name: stop server
        run: ./openmldb/bin/stop-standalone.sh

  publish-test-results:
    needs: ["java-sdk", "python-sdk", "go-sdk"]
    # the action will only run on 4paradigm/OpenMLDB's context, not for fork repo or dependabot
    if: >
      always() && github.event_name == 'push' || (
      github.event.pull_request.head.repo.full_name == github.repository &&
      github.event.sender.login != 'dependabot[bot]' )
    name: Publish SDK Test Results
    uses: ./.github/workflows/publish-test-results-action.yml
    with:
      files: |
        linux-ut-result-*/**/*.xml
        mac-ut-result-*/**/*.xml
      check_name: SDK Test Report
      comment_title: SDK Test Report<|MERGE_RESOLUTION|>--- conflicted
+++ resolved
@@ -343,7 +343,6 @@
           TWINE_PASSWORD: ${{ secrets.PYPI_PASSWORD }}
 
   go-sdk:
-<<<<<<< HEAD
     runs-on: ubuntu-latest
     container:
       image: ghcr.io/4paradigm/hybridsql:latest
@@ -361,54 +360,6 @@
 
       - name: start server
         run: ./openmldb/bin/start-standalone.sh
-
-      - name: init test database
-        env:
-          OPENMLDB_NS_HOST: 127.0.0.1
-          OPENMLDB_NS_PORT: 6527
-        run: |
-          echo "CREATE DATABASE test_db;" | ./openmldb/bin/openmldb --host=$OPENMLDB_NS_HOST --port=$OPENMLDB_NS_PORT
-
-      - name: go test
-        env:
-          OPENMLDB_APISERVER_HOST: 127.0.0.1
-          OPENMLDB_APISERVER_PORT: 8080
-        working-directory: go
-        run: go test ./... -race -covermode=atomic -coverprofile=coverage.out
-
-      - name: Upload coverage to Codecov
-        uses: codecov/codecov-action@v3
-        with:
-          name: coverage-go
-          files: go/coverage.out
-          fail_ci_if_error: true
-          verbose: true
-
-      - name: stop server
-        run: ./openmldb/bin/stop-standalone.sh
-
-  publish-test-results:
-    runs-on: ubuntu-latest
-    needs: ["java-sdk", "python-sdk", "go-sdk"]
-=======
-    runs-on: ubuntu-latest
-    container:
-      image: ghcr.io/4paradigm/hybridsql:latest
-    env:
-      OPENMLDB_BUILD_TARGET: "openmldb"
-    steps:
-      - uses: actions/checkout@v2
-
-      - uses: actions/setup-go@v3
-        with:
-          go-version: 1.18
-
-      - name: build openmldb
-        run: make build install
-
-      - name: start server
-        run: ./openmldb/bin/start-standalone.sh
->>>>>>> 0032d92d
 
       - name: init test database
         env:
