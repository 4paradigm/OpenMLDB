<?xml version="1.0" encoding="utf-8" ?>
<!DOCTYPE suite SYSTEM "http://testng.org/testng-1.0.dtd">
<suite name="openmldb-test" parallel="false" thread-count="2">
    <test name="openmldb-tmp-test">
        <parameter name="env" value="qa"/>
        <parameter name="version" value="tmp"/>
<<<<<<< HEAD
        <packages>
            <package name="com._4paradigm.openmldb.java_sdk_test.cluster.sql_test"/>
        </packages>
<!--        <classes>-->
<!--            <class name="com._4paradigm.openmldb.java_sdk_test.cluster.out_in.OutInTest">-->
<!--                <methods>-->
<!--                    <include name="testOutIn" />-->
<!--                </methods>-->
<!--            </class>-->
<!--        </classes>-->
=======
<!--        <packages>-->
<!--            <package name="com._4paradigm.openmldb.java_sdk_test.cluster.sql_test"/>-->
<!--        </packages>-->
        <classes>
            <class name="com._4paradigm.openmldb.java_sdk_test.cluster.out_in.OutInTest">
<!--                <methods>-->
<!--                    <include name="testOutIn" />-->
<!--                </methods>-->
            </class>
        </classes>
>>>>>>> 0032d92d
    </test>
</suite><|MERGE_RESOLUTION|>--- conflicted
+++ resolved
@@ -4,18 +4,6 @@
     <test name="openmldb-tmp-test">
         <parameter name="env" value="qa"/>
         <parameter name="version" value="tmp"/>
-<<<<<<< HEAD
-        <packages>
-            <package name="com._4paradigm.openmldb.java_sdk_test.cluster.sql_test"/>
-        </packages>
-<!--        <classes>-->
-<!--            <class name="com._4paradigm.openmldb.java_sdk_test.cluster.out_in.OutInTest">-->
-<!--                <methods>-->
-<!--                    <include name="testOutIn" />-->
-<!--                </methods>-->
-<!--            </class>-->
-<!--        </classes>-->
-=======
 <!--        <packages>-->
 <!--            <package name="com._4paradigm.openmldb.java_sdk_test.cluster.sql_test"/>-->
 <!--        </packages>-->
@@ -26,6 +14,5 @@
 <!--                </methods>-->
             </class>
         </classes>
->>>>>>> 0032d92d
     </test>
 </suite>