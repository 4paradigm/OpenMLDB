/*
 * Copyright 2021 4Paradigm
 *
 * Licensed under the Apache License, Version 2.0 (the "License");
 * you may not use this file except in compliance with the License.
 * You may obtain a copy of the License at
 *
 *   http://www.apache.org/licenses/LICENSE-2.0
 *
 * Unless required by applicable law or agreed to in writing, software
 * distributed under the License is distributed on an "AS IS" BASIS,
 * WITHOUT WARRANTIES OR CONDITIONS OF ANY KIND, either express or implied.
 * See the License for the specific language governing permissions and
 * limitations under the License.
 */

package com._4paradigm.openmldb.java_sdk_test.cluster.sql_test;

import com._4paradigm.openmldb.java_sdk_test.common.OpenMLDBTest;
import com._4paradigm.openmldb.java_sdk_test.executor.ExecutorFactory;
import com._4paradigm.openmldb.test_common.model.SQLCase;
import com._4paradigm.openmldb.test_common.model.SQLCaseType;
import com._4paradigm.openmldb.test_common.provider.Yaml;
import io.qameta.allure.Feature;
import io.qameta.allure.Story;
import lombok.extern.slf4j.Slf4j;
import org.testng.annotations.Test;

/**
 * @author zhaowei
 * @date 2020/6/11 2:53 PM
 */
@Slf4j
@Feature("DDL")
public class DDLTest extends OpenMLDBTest {
    @Test(dataProvider = "getCase")
    @Yaml(filePaths = "integration_test/ddl/test_create.yaml")
    @Story("create")
    public void testCreate(SQLCase testCase){
        ExecutorFactory.build(executor,testCase, SQLCaseType.kDDL).run();
    }

    @Yaml(filePaths = "integration_test/ddl/test_create.yaml")
    @Story("create")
    @Test(dataProvider = "getCase",enabled = false)
    public void testCreateByCli(SQLCase testCase){
        ExecutorFactory.build(testCase, SQLCaseType.kClusterCLI).run();
    }

    @Test(dataProvider = "getCase")
    @Yaml(filePaths = "integration_test/ddl/test_ttl.yaml")
    @Story("ttl")
    public void testTTL(SQLCase testCase){
        ExecutorFactory.build(executor,testCase, SQLCaseType.kDDL).run();
    }
    @Test(dataProvider = "getCase",enabled = false)
    @Yaml(filePaths = "integration_test/ddl/test_ttl.yaml")
    @Story("ttl")
    public void testTTLByCli(SQLCase testCase){
        ExecutorFactory.build(testCase, SQLCaseType.kClusterCLI).run();
    }
    @Test(dataProvider = "getCase")
    @Yaml(filePaths = "integration_test/ddl/test_create_index.yaml")
    @Story("create_index")
    public void testCreateIndex(SQLCase testCase){
        ExecutorFactory.build(executor,testCase, SQLCaseType.kDDL).run();
    }
    @Test(dataProvider = "getCase",enabled = false)
    @Yaml(filePaths = "integration_test/ddl/test_create_index.yaml")
    @Story("create_index")
    public void testCreateIndexByCli(SQLCase testCase){
        ExecutorFactory.build(testCase, SQLCaseType.kClusterCLI).run();
    }

    @Test(dataProvider = "getCase")
    @Yaml(filePaths = "integration_test/ddl/test_options.yaml")
    @Story("options")
    public void testOptions(SQLCase testCase){
        ExecutorFactory.build(executor,testCase, SQLCaseType.kDDL).run();
    }

    @Test(dataProvider = "getCase",enabled = false)
    @Yaml(filePaths = "integration_test/ddl/test_options.yaml")
    @Story("options")
    public void testOptionsByCli(SQLCase testCase){
        ExecutorFactory.build(testCase, SQLCaseType.kClusterCLI).run();
    }

    @Test(dataProvider = "getCase")
    @Yaml(filePaths = "integration_test/ddl/test_create_no_index.yaml")
    @Story("create_no_index")
    public void testCreateNoIndex(SQLCase testCase){
        ExecutorFactory.build(executor,testCase, SQLCaseType.kDDL).run();
    }

    @Test(dataProvider = "getCase",enabled = false)
    @Yaml(filePaths = "integration_test/ddl/test_create_no_index.yaml")
    @Story("create_no_index")
    public void testCreateNoIndexByCli(SQLCase testCase){
        ExecutorFactory.build(testCase, SQLCaseType.kClusterCLI).run();
    }
    @Test(dataProvider = "getCase")
    @Yaml(filePaths = "integration_test/ddl/test_delete_index.yaml")
<<<<<<< HEAD
    @Story("create_index")
=======
    @Story("delete_index")
>>>>>>> d7cde9f9
    public void testDeleteIndex(SQLCase testCase){
        ExecutorFactory.build(executor,testCase, SQLCaseType.kDDL).run();
    }
    @Test(dataProvider = "getCase",enabled = false)
    @Yaml(filePaths = "integration_test/ddl/test_delete_index.yaml")
<<<<<<< HEAD
    @Story("create_index")
=======
    @Story("delete_index")
>>>>>>> d7cde9f9
    public void testDeleteIndexByCli(SQLCase testCase){
        ExecutorFactory.build(testCase, SQLCaseType.kClusterCLI).run();
    }
    @Test(dataProvider = "getCase")
    @Yaml(filePaths = "integration_test/ddl/test_execute_mode.yaml")
<<<<<<< HEAD
    @Story("create_index")
=======
    @Story("execute_mode")
>>>>>>> d7cde9f9
    public void testExecuteMode(SQLCase testCase){
        ExecutorFactory.build(executor,testCase, SQLCaseType.kDDL).run();
    }
    @Test(dataProvider = "getCase",enabled = false)
    @Yaml(filePaths = "integration_test/ddl/test_execute_mode.yaml")
<<<<<<< HEAD
    @Story("create_index")
=======
    @Story("execute_mode")
>>>>>>> d7cde9f9
    public void testExecuteModeByCli(SQLCase testCase){
        ExecutorFactory.build(testCase, SQLCaseType.kClusterCLI).run();
    }
}<|MERGE_RESOLUTION|>--- conflicted
+++ resolved
@@ -101,41 +101,25 @@
     }
     @Test(dataProvider = "getCase")
     @Yaml(filePaths = "integration_test/ddl/test_delete_index.yaml")
-<<<<<<< HEAD
-    @Story("create_index")
-=======
     @Story("delete_index")
->>>>>>> d7cde9f9
     public void testDeleteIndex(SQLCase testCase){
         ExecutorFactory.build(executor,testCase, SQLCaseType.kDDL).run();
     }
     @Test(dataProvider = "getCase",enabled = false)
     @Yaml(filePaths = "integration_test/ddl/test_delete_index.yaml")
-<<<<<<< HEAD
-    @Story("create_index")
-=======
     @Story("delete_index")
->>>>>>> d7cde9f9
     public void testDeleteIndexByCli(SQLCase testCase){
         ExecutorFactory.build(testCase, SQLCaseType.kClusterCLI).run();
     }
     @Test(dataProvider = "getCase")
     @Yaml(filePaths = "integration_test/ddl/test_execute_mode.yaml")
-<<<<<<< HEAD
-    @Story("create_index")
-=======
     @Story("execute_mode")
->>>>>>> d7cde9f9
     public void testExecuteMode(SQLCase testCase){
         ExecutorFactory.build(executor,testCase, SQLCaseType.kDDL).run();
     }
     @Test(dataProvider = "getCase",enabled = false)
     @Yaml(filePaths = "integration_test/ddl/test_execute_mode.yaml")
-<<<<<<< HEAD
-    @Story("create_index")
-=======
     @Story("execute_mode")
->>>>>>> d7cde9f9
     public void testExecuteModeByCli(SQLCase testCase){
         ExecutorFactory.build(testCase, SQLCaseType.kClusterCLI).run();
     }
