--- conflicted
+++ resolved
@@ -96,10 +96,6 @@
         <dependency>
             <groupId>org.testng</groupId>
             <artifactId>testng</artifactId>
-<<<<<<< HEAD
-            <!-- tobedev -->
-=======
->>>>>>> b23fb006
             <version>6.14.3</version>
         </dependency>
         <dependency>
