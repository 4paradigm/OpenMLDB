<?xml version="1.0" encoding="utf-8" ?>
<!DOCTYPE suite SYSTEM "http://testng.org/testng-1.0.dtd">
<suite name="openMLDB-deploy" parallel="false" thread-count="2">
    <test name="deploy-tmp2">
<<<<<<< HEAD
<!--        <parameter name="openMLDBPath" value="/home/zhaowei01/tmp/deploy/openmldb"/>-->
=======
<!--        <parameter name="openMLDBPath" value="/home/zhaowei01/tmp/openmldb"/>-->
>>>>>>> 3ebcc7bb
        <parameter name="version" value="tmp2"/>
        <classes>
            <class name="com._4paradigm.qa.openmldb_deploy.test.TmpDeploy">
                <methods>
                    <include name="testCluster" />
                </methods>
            </class>
        </classes>
    </test>
</suite><|MERGE_RESOLUTION|>--- conflicted
+++ resolved
@@ -2,11 +2,7 @@
 <!DOCTYPE suite SYSTEM "http://testng.org/testng-1.0.dtd">
 <suite name="openMLDB-deploy" parallel="false" thread-count="2">
     <test name="deploy-tmp2">
-<<<<<<< HEAD
-<!--        <parameter name="openMLDBPath" value="/home/zhaowei01/tmp/deploy/openmldb"/>-->
-=======
 <!--        <parameter name="openMLDBPath" value="/home/zhaowei01/tmp/openmldb"/>-->
->>>>>>> 3ebcc7bb
         <parameter name="version" value="tmp2"/>
         <classes>
             <class name="com._4paradigm.qa.openmldb_deploy.test.TmpDeploy">
