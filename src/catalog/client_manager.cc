/*
 * client_manager.cc
 * Copyright (C) 4paradigm.com
 *
 * Licensed under the Apache License, Version 2.0 (the "License");
 * you may not use this file except in compliance with the License.
 * You may obtain a copy of the License at
 *
 *    http://www.apache.org/licenses/LICENSE-2.0
 *
 * Unless required by applicable law or agreed to in writing, software
 * distributed under the License is distributed on an "AS IS" BASIS,
 * WITHOUT WARRANTIES OR CONDITIONS OF ANY KIND, either express or implied.
 * See the License for the specific language governing permissions and
 * limitations under the License.
 */

#include "catalog/client_manager.h"

#include <utility>

#include "codec/fe_schema_codec.h"
#include "codec/sql_rpc_row_codec.h"

DECLARE_int32(request_timeout_ms);

namespace rtidb {
namespace catalog {

TabletRowHandler::TabletRowHandler(const std::string& db, rtidb::RpcCallback<rtidb::api::QueryResponse>* callback)
    : db_(db), name_(), status_(::fesql::base::Status::Running()), row_(), callback_(callback) {
    callback_->Ref();
}

TabletRowHandler::TabletRowHandler(::fesql::base::Status status)
    : db_(), name_(), status_(status), row_(), callback_(nullptr) {}

TabletRowHandler::~TabletRowHandler() {
    if (callback_ != nullptr) {
        callback_->UnRef();
    }
}

const ::fesql::codec::Row& TabletRowHandler::GetValue() {
    if (!status_.isRunning() || !callback_) {
        return row_;
    }
    auto cntl = callback_->GetController();
    auto response = callback_->GetResponse();
    if (!cntl || !response) {
        status_.code = fesql::common::kRpcError;
        return row_;
    }
    DLOG(INFO) << "TabletRowHandler get value by brpc join";
    brpc::Join(cntl->call_id());
    if (cntl->Failed()) {
        status_ = ::fesql::base::Status(::fesql::common::kRpcError, "request error. " + cntl->ErrorText());
        return row_;
    }
    if (cntl->response_attachment().size() <= codec::HEADER_LENGTH) {
        status_.code = fesql::common::kSchemaCodecError;
        status_.msg = "response content decode fail";
        return row_;
    }
    uint32_t tmp_size = 0;
<<<<<<< HEAD
    cntl->response_attachment().copy_to(reinterpret_cast<void*>(&tmp_size), codec::SIZE_LENGTH, codec::VERSION_LENGTH);
    int8_t* out_buf = reinterpret_cast<int8_t*>(malloc(tmp_size));
    cntl->response_attachment().copy_to(out_buf, tmp_size);
    row_ = fesql::codec::Row(fesql::base::RefCountedSlice::CreateManaged(out_buf, tmp_size));
=======
    row_ = fesql::codec::Row();
    if (!codec::DecodeRpcRow(cntl->response_attachment(), 0, response->byte_size(),
                             response->row_slices(), &row_)) {
        status_.code = fesql::common::kRpcError;
        status_.msg = "response content decode fail";
        return row_;
    }
>>>>>>> 210d7301
    status_.code = ::fesql::common::kOk;
    return row_;
}

AsyncTableHandler::AsyncTableHandler(rtidb::RpcCallback<rtidb::api::SQLBatchRequestQueryResponse>* callback)
    : fesql::vm::MemTableHandler("", "", nullptr),
      status_(::fesql::base::Status::Running()),
      callback_(callback) {
    callback_->Ref();
}

std::unique_ptr<fesql::vm::RowIterator> AsyncTableHandler::GetIterator() {
    if (status_.isRunning()) {
        SyncRpcResponse();
    }
    if (status_.isOK()) {
        return fesql::vm::MemTableHandler::GetIterator();
    }

    return std::unique_ptr<fesql::vm::RowIterator>();
}
fesql::vm::RowIterator* AsyncTableHandler::GetRawIterator() {
    if (status_.isRunning()) {
        SyncRpcResponse();
    }
    if (status_.isOK()) {
        return fesql::vm::MemTableHandler::GetRawIterator();
    }
    return nullptr;
}
void AsyncTableHandler::SyncRpcResponse() {
    auto cntl = callback_->GetController();
    auto response = callback_->GetResponse();
    if (!cntl || !response) {
        status_.code = fesql::common::kRpcError;
        status_.msg = "rpc controller or response is null";
        LOG(WARNING) << status_.msg;
        return;
    }
    DLOG(INFO) << "AsyncTableHandler sync data brpc join";
    brpc::Join(cntl->call_id());
    if (cntl->Failed()) {
        status_ = ::fesql::base::Status(::fesql::common::kRpcError, "request error. " + cntl->ErrorText());
        LOG(WARNING) << status_.msg;
        return;
    }
    if (response->code() != 0) {
        status_ = ::fesql::base::Status(::fesql::common::kResponseError, "request error. " + response->msg());
        LOG(WARNING) << status_.msg;
        return;
    }
    int32_t position = 0;
    for (auto row_size : response->row_sizes()) {
        if (row_size < 0) {
            LOG(WARNING) << "illegal row size field";
            status_ = ::fesql::base::Status(::fesql::common::kResponseError, "illegal row size field.");
            LOG(WARNING) << status_.msg;
            return;
        }
        int8_t* out_buf = reinterpret_cast<int8_t*>(malloc(row_size));
        cntl->response_attachment().copy_to(out_buf, row_size, position);
        AddRow(fesql::codec::Row(fesql::base::RefCountedSlice::CreateManaged(out_buf, row_size)));
        position += row_size;
    }
    status_ = fesql::base::Status::OK();
    return;
}

AsyncTablesHandler::AsyncTablesHandler()
    : fesql::vm::MemTableHandler("", "", nullptr),
      status_(::fesql::base::Status::Running()),
      rows_cnt_(0),
      posinfos_(),
      handlers_() {}


std::unique_ptr<fesql::vm::RowIterator> AsyncTablesHandler::GetIterator() {
    if (status_.isRunning()) {
        SyncAllTableHandlers();
    }
    if (status_.isOK()) {
        return fesql::vm::MemTableHandler::GetIterator();
    }
    return std::unique_ptr<fesql::vm::RowIterator>();
}
fesql::vm::RowIterator* AsyncTablesHandler::GetRawIterator() {
    if (status_.isRunning()) {
        SyncAllTableHandlers();
    }
    if (status_.isOK()) {
        return fesql::vm::MemTableHandler::GetRawIterator();
    }
    return nullptr;
}
bool AsyncTablesHandler::SyncAllTableHandlers() {
    DLOG(INFO) << "SyncAllTableHandlers rows_cnt_ " << rows_cnt_;
    Resize(rows_cnt_);
    for (size_t handler_idx = 0; handler_idx < handlers_.size(); handler_idx++) {
        auto& handler = handlers_[handler_idx];
        auto iter = handler->GetIterator();
        if (!handler->GetStatus().isOK()) {
            status_.msg = "fail to sync table handler " + std::to_string(handler_idx) + ": " + handler->GetStatus().msg;
            status_.code = handler->GetStatus().code;
            return false;
        }
        if (!iter) {
            status_.msg = "fail to sync table hander: iter is null";
            status_.code = fesql::common::kResponseError;
            return false;
        }
        auto& posinfo = posinfos_[handler_idx];
        if (handler->GetCount() != posinfos_[handler_idx].size()) {
            status_.msg = "fail to sync table hander: unexpected rows cnt";
            status_.code = fesql::common::kResponseError;
            return false;
        }
        size_t pos_idx = 0;
        iter->SeekToFirst();
        while (iter->Valid()) {
            SetRow(posinfo[pos_idx], iter->GetValue());
            iter->Next();
            pos_idx++;
        }
    }
    status_ = fesql::base::Status::OK();
    DLOG(INFO) << "SyncAllTableHandlers OK";
    return true;
}

std::shared_ptr<::fesql::vm::RowHandler> TabletAccessor::SubQuery(uint32_t task_id, const std::string& db,
                                                                  const std::string& sql,
                                                                  const ::fesql::codec::Row& row,
                                                                  const bool is_procedure, const bool is_debug) {
    DLOG(INFO) << "SubQuery taskid: " << task_id << " is_procedure=" << is_procedure;
    auto client = GetClient();
    if (!client) {
        return std::make_shared<TabletRowHandler>(
            ::fesql::base::Status(::fesql::common::kRpcError, "get client failed"));
    }
    ::rtidb::api::QueryRequest request;
    if (is_procedure) {
        request.set_sp_name(sql);
    } else {
        request.set_sql(sql);
    }
    request.set_db(db);
    request.set_is_batch(false);
    request.set_task_id(task_id);
    request.set_is_debug(is_debug);
    request.set_is_procedure(is_procedure);
    auto cntl = std::make_shared<brpc::Controller>();
    if (!row.empty()) {
        auto& io_buf = cntl->request_attachment();
        size_t row_size;
        if (!codec::EncodeRpcRow(row, &io_buf, &row_size)) {
            return std::make_shared<TabletRowHandler>(
                ::fesql::base::Status(::fesql::common::kRpcError, "encode row failed"));
        }
        request.set_row_size(row_size);
        request.set_row_slices(row.GetRowPtrCnt());
    }
    auto response = std::make_shared<::rtidb::api::QueryResponse>();
    cntl->set_timeout_ms(FLAGS_request_timeout_ms);
    auto callback = new rtidb::RpcCallback<rtidb::api::QueryResponse>(response, cntl);
    auto row_handler = std::make_shared<TabletRowHandler>(db, callback);
    if (!client->SubQuery(request, callback)) {
        return std::make_shared<TabletRowHandler>(
            ::fesql::base::Status(::fesql::common::kRpcError, "send request failed"));
    }
    return row_handler;
}

std::shared_ptr<::fesql::vm::TableHandler> TabletAccessor::SubQuery(uint32_t task_id, const std::string& db,
                                                                    const std::string& sql,
                                                                    const std::vector<::fesql::codec::Row>& row,
                                                                    const bool is_procedure, const bool is_debug) {
    DLOG(INFO) << "SubQuery batch request, taskid=" << task_id << ", is_procedure=" << is_procedure;
    auto client = GetClient();
    if (!client) {
        return std::make_shared<fesql::vm::ErrorTableHandler>(::fesql::common::kRpcError, "get client failed");
    }
    ::rtidb::api::SQLBatchRequestQueryRequest request;
    if (is_procedure) {
        request.set_sp_name(sql);
    } else {
        request.set_sql(sql);
    }
    request.set_is_procedure(is_procedure);
    request.set_db(db);
    request.set_task_id(task_id);
    request.set_is_debug(is_debug);
    // TODO(chenjing): handler non common and common rows
    for (auto iter = row.cbegin(); iter != row.cend(); iter++) {
        request.add_non_common_rows(iter->buf(), iter->size());
    }
    auto cntl = std::make_shared<brpc::Controller>();
    auto response = std::make_shared<::rtidb::api::SQLBatchRequestQueryResponse>();
    cntl->set_timeout_ms(FLAGS_request_timeout_ms);
    auto callback = new rtidb::RpcCallback<rtidb::api::SQLBatchRequestQueryResponse>(response, cntl);
    auto async_table_handler = std::make_shared<AsyncTableHandler>(callback);
    if (!client->SubBatchRequestQuery(request, callback)) {
        LOG(WARNING) << "fail to query tablet";
        return std::make_shared<::fesql::vm::ErrorTableHandler>(::fesql::common::kRpcError,
                                                                "fail to batch request query");
    }
    return async_table_handler;
}
std::shared_ptr<fesql::vm::RowHandler> TabletsAccessor::SubQuery(uint32_t task_id, const std::string& db,
                                                                 const std::string& sql, const fesql::codec::Row& row,
                                                                 const bool is_procedure, const bool is_debug) {
    return std::make_shared<::fesql::vm::ErrorRowHandler>(::fesql::common::kRpcError,
                                                          "TabletsAccessor Unsupport SubQuery with request");
}
std::shared_ptr<fesql::vm::TableHandler> TabletsAccessor::SubQuery(uint32_t task_id, const std::string& db,
                                                                   const std::string& sql,
                                                                   const std::vector<fesql::codec::Row>& rows,
                                                                   const bool is_procedure, const bool is_debug) {
    auto tables_handler = std::make_shared<AsyncTablesHandler>();
    std::vector<std::vector<fesql::vm::Row>> accessors_rows(accessors_.size());
    for (size_t idx = 0; idx < rows.size(); idx++) {
        accessors_rows[assign_accessor_idxs_[idx]].push_back(rows[idx]);
    }
    for (size_t idx = 0; idx < accessors_.size(); idx++) {
        tables_handler->AddAsyncRpcHandler(
            accessors_[idx]->SubQuery(task_id, db, sql, accessors_rows[idx], is_procedure, is_debug), posinfos_[idx]);
    }
    return tables_handler;
}
PartitionClientManager::PartitionClientManager(uint32_t pid, const std::shared_ptr<TabletAccessor>& leader,
                                               const std::vector<std::shared_ptr<TabletAccessor>>& followers)
    : pid_(pid), leader_(leader), followers_(followers), rand_(0xdeadbeef) {}

std::shared_ptr<TabletAccessor> PartitionClientManager::GetFollower() {
    if (!followers_.empty()) {
        uint32_t it = rand_.Next() % followers_.size();
        return followers_[it];
    }
    return std::shared_ptr<TabletAccessor>();
}

TableClientManager::TableClientManager(const TablePartitions& partitions, const ClientManager& client_manager) {
    for (const auto& table_partition : partitions) {
        uint32_t pid = table_partition.pid();
        if (pid > partition_managers_.size()) {
            continue;
        }
        std::shared_ptr<TabletAccessor> leader;
        std::vector<std::shared_ptr<TabletAccessor>> follower;
        for (const auto& meta : table_partition.partition_meta()) {
            if (meta.is_alive()) {
                auto client = client_manager.GetTablet(meta.endpoint());
                if (!client) {
                    continue;
                }
                if (meta.is_leader()) {
                    leader = client;
                } else {
                    follower.push_back(client);
                }
            }
        }
        partition_managers_.push_back(std::make_shared<PartitionClientManager>(pid, leader, follower));
    }
}

TableClientManager::TableClientManager(const ::rtidb::storage::TableSt& table_st, const ClientManager& client_manager) {
    for (const auto& partition_st : *(table_st.GetPartitions())) {
        uint32_t pid = partition_st.GetPid();
        if (pid > partition_managers_.size()) {
            continue;
        }
        std::shared_ptr<TabletAccessor> leader = client_manager.GetTablet(partition_st.GetLeader());
        std::vector<std::shared_ptr<TabletAccessor>> follower;
        for (const auto& endpoint : partition_st.GetFollower()) {
            auto client = client_manager.GetTablet(endpoint);
            if (client) {
                follower.push_back(client);
            }
        }
        partition_managers_.push_back(std::make_shared<PartitionClientManager>(pid, leader, follower));
    }
}

bool TableClientManager::UpdatePartitionClientManager(const ::rtidb::storage::PartitionSt& partition,
                                                      const ClientManager& client_manager) {
    uint32_t pid = partition.GetPid();
    if (pid > partition_managers_.size()) {
        return false;
    }
    auto leader = client_manager.GetTablet(partition.GetLeader());
    if (!leader) {
        return false;
    }
    std::vector<std::shared_ptr<TabletAccessor>> followers;
    for (const auto& endpoint : partition.GetFollower()) {
        auto client = client_manager.GetTablet(endpoint);
        if (!client) {
            return false;
        }
        followers.push_back(client);
    }
    auto partition_manager = std::make_shared<PartitionClientManager>(pid, leader, followers);
    std::atomic_store_explicit(&partition_managers_[pid], partition_manager, std::memory_order_relaxed);
    return true;
}

std::shared_ptr<TabletAccessor> ClientManager::GetTablet(const std::string& name) const {
    std::lock_guard<::rtidb::base::SpinMutex> lock(mu_);
    auto it = clients_.find(name);
    if (it == clients_.end()) {
        return std::shared_ptr<TabletAccessor>();
    }
    return it->second;
}

std::shared_ptr<TabletAccessor> ClientManager::GetTablet() const {
    std::lock_guard<::rtidb::base::SpinMutex> lock(mu_);
    if (clients_.empty()) {
        return std::shared_ptr<TabletAccessor>();
    }
    uint32_t seq = rand_.Uniform(clients_.size());
    uint32_t cnt = 0;
    for (const auto& kv : clients_) {
        if (cnt == seq) {
            return kv.second;
        }
        cnt++;
    }
    return std::shared_ptr<TabletAccessor>();
}

bool ClientManager::UpdateClient(const std::map<std::string, std::string>& endpoint_map) {
    if (endpoint_map.empty()) {
        DLOG(INFO) << "endpoint_map is empty";
        return true;
    }
    std::lock_guard<::rtidb::base::SpinMutex> lock(mu_);
    for (const auto& kv : endpoint_map) {
        auto it = real_endpoint_map_.find(kv.first);
        if (it == real_endpoint_map_.end()) {
            auto wrapper = std::make_shared<TabletAccessor>(kv.first);
            if (!wrapper->UpdateClient(kv.second)) {
                LOG(WARNING) << "add client failed. name " << kv.first << ", endpoint " << kv.second;
                continue;
            }
            LOG(INFO) << "add client. name " << kv.first << ", endpoint " << kv.second;
            clients_.emplace(kv.first, wrapper);
            real_endpoint_map_.emplace(kv.first, kv.second);
            continue;
        }
        if (it->second != kv.second) {
            auto client_it = clients_.find(kv.first);
            LOG(INFO) << "update client " << kv.first << "from " << it->second << " to " << kv.second;
            if (!client_it->second->UpdateClient(kv.second)) {
                LOG(WARNING) << "update client failed. name " << kv.first << ", endpoint " << kv.second;
                continue;
            }
            it->second = kv.second;
        }
    }
    return true;
}

bool ClientManager::UpdateClient(
    const std::map<std::string, std::shared_ptr<::rtidb::client::TabletClient>>& tablet_clients) {
    std::lock_guard<::rtidb::base::SpinMutex> lock(mu_);
    for (const auto& kv : tablet_clients) {
        auto it = real_endpoint_map_.find(kv.first);
        if (it == real_endpoint_map_.end()) {
            auto wrapper = std::make_shared<TabletAccessor>(kv.first, kv.second);
            DLOG(INFO) << "add client. name " << kv.first << ", endpoint " << kv.second->GetRealEndpoint();
            clients_.emplace(kv.first, wrapper);
            real_endpoint_map_.emplace(kv.first, kv.second->GetRealEndpoint());
            continue;
        }
        if (it->second != kv.second->GetRealEndpoint()) {
            auto client_it = clients_.find(kv.first);
            LOG(INFO) << "update client " << kv.first << " from " << it->second << " to "
                      << kv.second->GetRealEndpoint();
            if (!client_it->second->UpdateClient(kv.second)) {
                LOG(WARNING) << "update client failed. name " << kv.first << ", endpoint "
                             << kv.second->GetRealEndpoint();
                continue;
            }
            it->second = kv.second->GetRealEndpoint();
        }
    }
    return true;
}

}  // namespace catalog
}  // namespace rtidb<|MERGE_RESOLUTION|>--- conflicted
+++ resolved
@@ -63,12 +63,6 @@
         return row_;
     }
     uint32_t tmp_size = 0;
-<<<<<<< HEAD
-    cntl->response_attachment().copy_to(reinterpret_cast<void*>(&tmp_size), codec::SIZE_LENGTH, codec::VERSION_LENGTH);
-    int8_t* out_buf = reinterpret_cast<int8_t*>(malloc(tmp_size));
-    cntl->response_attachment().copy_to(out_buf, tmp_size);
-    row_ = fesql::codec::Row(fesql::base::RefCountedSlice::CreateManaged(out_buf, tmp_size));
-=======
     row_ = fesql::codec::Row();
     if (!codec::DecodeRpcRow(cntl->response_attachment(), 0, response->byte_size(),
                              response->row_slices(), &row_)) {
@@ -76,7 +70,6 @@
         status_.msg = "response content decode fail";
         return row_;
     }
->>>>>>> 210d7301
     status_.code = ::fesql::common::kOk;
     return row_;
 }
