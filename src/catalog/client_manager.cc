--- conflicted
+++ resolved
@@ -244,12 +244,9 @@
 
 std::shared_ptr<::fesql::vm::TableHandler> TabletAccessor::SubQuery(uint32_t task_id, const std::string& db,
                                                                     const std::string& sql,
-<<<<<<< HEAD
-                                                                    const std::vector<::fesql::codec::Row>& row,
+                                                                    const std::set<size_t>& common_column_indices,
+                                                                    const std::vector<::fesql::codec::Row>& rows,
                                                                     const bool request_is_common,
-=======
-                                                                    const std::vector<::fesql::codec::Row>& rows,
->>>>>>> 8e6a59b5
                                                                     const bool is_procedure, const bool is_debug) {
     DLOG(INFO) << "SubQuery batch request, taskid=" << task_id << ", is_procedure=" << is_procedure;
     auto client = GetClient();
@@ -269,9 +266,10 @@
     request.set_db(db);
     request.set_task_id(task_id);
     request.set_is_debug(is_debug);
-    bool common_slice_empty = false;
-
-    if (common_slice_empty) {
+    for (size_t idx : common_column_indices) {
+        request.add_common_column_indices(idx);
+    }
+    if (request_is_common) {
         if (rows.empty()) {
             request.set_common_slices(0);
         } else {
@@ -313,6 +311,7 @@
 }
 std::shared_ptr<fesql::vm::TableHandler> TabletsAccessor::SubQuery(uint32_t task_id, const std::string& db,
                                                                    const std::string& sql,
+                                                                   const std::set<size_t>& common_column_indices,
                                                                    const std::vector<fesql::codec::Row>& rows,
                                                                    const bool request_is_common,
                                                                    const bool is_procedure, const bool is_debug) {
@@ -323,7 +322,7 @@
     }
     for (size_t idx = 0; idx < accessors_.size(); idx++) {
         tables_handler->AddAsyncRpcHandler(
-            accessors_[idx]->SubQuery(task_id, db, sql, accessors_rows[idx], is_procedure, is_debug), posinfos_[idx]);
+            accessors_[idx]->SubQuery(task_id, db, sql, common_column_indices, accessors_rows[idx], request_is_common, is_procedure, is_debug), posinfos_[idx]);
     }
     return tables_handler;
 }
