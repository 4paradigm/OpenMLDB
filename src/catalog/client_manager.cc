/*
 * client_manager.cc
 * Copyright (C) 4paradigm.com
 *
 * Licensed under the Apache License, Version 2.0 (the "License");
 * you may not use this file except in compliance with the License.
 * You may obtain a copy of the License at
 *
 *    http://www.apache.org/licenses/LICENSE-2.0
 *
 * Unless required by applicable law or agreed to in writing, software
 * distributed under the License is distributed on an "AS IS" BASIS,
 * WITHOUT WARRANTIES OR CONDITIONS OF ANY KIND, either express or implied.
 * See the License for the specific language governing permissions and
 * limitations under the License.
 */

#include "catalog/client_manager.h"
#include <utility>
#include "codec/fe_schema_codec.h"

DECLARE_int32(request_timeout_ms);

namespace rtidb {
namespace catalog {

TabletRowHandler::TabletRowHandler(const std::string& db, rtidb::RpcCallback<rtidb::api::QueryResponse>* callback)
    : db_(db),
      name_(),
      status_(::fesql::base::Status::Running()),
      row_(),
      callback_(callback) {
    callback_->Ref();
}

TabletRowHandler::TabletRowHandler(::fesql::base::Status status)
    : db_(), name_(), status_(status), row_(), callback_(nullptr) {}

TabletRowHandler::~TabletRowHandler() {
    if (callback_ != nullptr) {
        callback_->UnRef();
    }
}

const ::fesql::codec::Row& TabletRowHandler::GetValue() {
    if (!status_.isRunning() || !callback_) {
        return row_;
    }
    auto cntl = callback_->GetController();
    auto response = callback_->GetResponse();
    if (!cntl || !response) {
        status_.code = fesql::common::kRpcError;
        return row_;
    }
    DLOG(INFO) << "TabletRowHandler get value by brpc join";
<<<<<<< HEAD
    brpc::Join(cntl->call_id());
    if (cntl->Failed()) {
        status_ = ::fesql::base::Status(::fesql::common::kRpcError, "request error. " + cntl->ErrorText());
=======
    // TODO(denglong) timeout handle
    brpc::Join(cntl_->call_id());
    if (cntl_->Failed()) {
        status_ = ::fesql::base::Status(::fesql::common::kRpcError, "request error. " + cntl_->ErrorText());
>>>>>>> 1c365a5a
        return row_;
    }
    if (cntl->response_attachment().size() <= codec::HEADER_LENGTH) {
        status_.code = fesql::common::kSchemaCodecError;
        status_.msg = "response content decode fail";
        return row_;
    }
    uint32_t tmp_size = 0;
    cntl->response_attachment().copy_to(reinterpret_cast<void*>(&tmp_size), codec::SIZE_LENGTH,
                 codec::VERSION_LENGTH);
    int8_t* out_buf = reinterpret_cast<int8_t*>(malloc(tmp_size));
    cntl->response_attachment().copy_to(out_buf, tmp_size);
    row_ = fesql::codec::Row(fesql::base::RefCountedSlice::CreateManaged(out_buf, tmp_size));
    status_.code = ::fesql::common::kOk;
    return row_;
}

AsyncTableHandler::AsyncTableHandler(std::unique_ptr<brpc::Controller> cntl,
                                     std::unique_ptr<::rtidb::api::SQLBatchRequestQueryResponse> response)
    : fesql::vm::MemTableHandler("", "", nullptr),
      status_(::fesql::base::Status::Running()),
      cntl_(std::move(cntl)),
      response_(std::move(response)) {}

std::unique_ptr<fesql::vm::RowIterator> AsyncTableHandler::GetIterator() {
    if (status_.isRunning()) {
        SyncRpcResponse();
    }
    if (status_.isOK()) {
        return fesql::vm::MemTableHandler::GetIterator();
    }

    return std::unique_ptr<fesql::vm::RowIterator>();
}
fesql::vm::RowIterator* AsyncTableHandler::GetRawIterator() {
    if (status_.isRunning()) {
        SyncRpcResponse();
    }
    if (status_.isOK()) {
        return fesql::vm::MemTableHandler::GetRawIterator();
    }
    return nullptr;
}
void AsyncTableHandler::SyncRpcResponse() {
    if (!cntl_ || !response_) {
        status_.code = fesql::common::kRpcError;
        status_.msg = "rpc controller or response is null";
        LOG(WARNING) << status_.msg;
        return;
    }
    DLOG(INFO) << "AsyncTableHandler sync data brpc join";
    // TODO(denglong) timeout handle
    brpc::Join(cntl_->call_id());
    if (cntl_->Failed()) {
        status_ = ::fesql::base::Status(::fesql::common::kRpcError, "request error. " + cntl_->ErrorText());
        LOG(WARNING) << status_.msg;
        return;
    }
    int32_t position = 0;
    for (auto row_size : response_->row_sizes()) {
        if (row_size < 0) {
            LOG(WARNING) << "illegal row size field";
            status_ = ::fesql::base::Status(::fesql::common::kResponseError, "illegal row size field.");
            LOG(WARNING) << status_.msg;
            return;
        }
        int8_t* out_buf = reinterpret_cast<int8_t*>(malloc(row_size));
        cntl_->response_attachment().copy_to(out_buf, row_size, position);
        AddRow(fesql::codec::Row(fesql::base::RefCountedSlice::CreateManaged(out_buf, row_size)));
        position += row_size;
    }
    return;
}

AsyncTablesHandler::AsyncTablesHandler()
    : fesql::vm::MemTableHandler("", "", nullptr),
      status_(::fesql::base::Status::Running()),
      rows_cnt_(0),
      posinfos_(),
      handlers_() {}

std::unique_ptr<fesql::vm::RowIterator> AsyncTablesHandler::GetIterator() {
    if (status_.isRunning()) {
        SyncAllTableHandlers();
    }
    if (status_.isOK()) {
        return fesql::vm::MemTableHandler::GetIterator();
    }
    return std::unique_ptr<fesql::vm::RowIterator>();
}
fesql::vm::RowIterator* AsyncTablesHandler::GetRawIterator() {
    if (status_.isRunning()) {
        SyncAllTableHandlers();
    }
    if (status_.isOK()) {
        return fesql::vm::MemTableHandler::GetRawIterator();
    }
    return nullptr;
}
bool AsyncTablesHandler::SyncAllTableHandlers() {
    DLOG(INFO) << "SyncAllTableHandlers";
    Reserve(rows_cnt_);
    for(size_t handler_idx = 0; handler_idx < handlers_.size(); handler_idx++) {
        auto& handler = handlers_[handler_idx];
        auto iter = handler->GetIterator();
        if (!handler->GetStatus().isOK()) {
            status_.msg = "fail to sync table handler " + std::to_string(handler_idx) + ": " + handler->GetStatus().msg;
            status_.code = handler->GetStatus().code;
            return false;
        }
        if (!iter) {
            status_.msg = "fail to sync table hander: iter is null";
            status_.code = fesql::common::kResponseError;
            return false;
        }
        auto& posinfo = posinfos_[handler_idx];
        if (handler->GetCount() != posinfos_[handler_idx].size()) {
            status_.msg = "fail to sync table hander: unexpected rows cnt";
            status_.code = fesql::common::kResponseError;
            return false;
        }
        size_t pos_idx = 0;
        iter->SeekToFirst();
        while(iter->Valid()) {
            SetRow(posinfo[pos_idx], iter->GetValue());
            iter->Next();
            pos_idx++;
        }
    }
    DLOG(INFO) << "SyncAllTableHandlers OK";
    return true;
}

std::shared_ptr<::fesql::vm::RowHandler> TabletAccessor::SubQuery(uint32_t task_id, const std::string& db,
                                                                  const std::string& sql,
                                                                  const ::fesql::codec::Row& row,
                                                                  const bool is_procedure,
                                                                  const bool is_debug) {
    DLOG(INFO) << "SubQuery taskid: " << task_id << " is_procedure=" << is_procedure;
    auto client = GetClient();
    if (!client) {
        return std::make_shared<TabletRowHandler>(
            ::fesql::base::Status(::fesql::common::kRpcError, "get client failed"));
    }
    ::rtidb::api::QueryRequest request;
    if (is_procedure) {
        request.set_sp_name(sql);
    } else {
        request.set_sql(sql);
    }
    request.set_db(db);
    request.set_is_batch(false);
    request.set_task_id(task_id);
    request.set_is_debug(is_debug);
    request.set_is_procedure(is_procedure);
    if (!row.empty()) {
        std::string* input_row = request.mutable_input_row();
        input_row->assign(reinterpret_cast<const char*>(row.buf()), row.size());
    }
<<<<<<< HEAD
    auto cntl = std::make_shared<brpc::Controller>();
    auto response = std::make_shared<::rtidb::api::QueryResponse>();
    cntl->set_timeout_ms(FLAGS_request_timeout_ms);
    auto callback = new rtidb::RpcCallback<rtidb::api::QueryResponse>(response, cntl);
    auto row_handler = std::make_shared<TabletRowHandler>(db, callback);
    if (!client->SubQuery(request, callback)) {
=======
    auto client = GetClient();
    if (!client) {
        return std::make_shared<TabletRowHandler>(
            ::fesql::base::Status(::fesql::common::kRpcError, "get client failed"));
    }
    std::unique_ptr<brpc::Controller> cntl(new brpc::Controller);
    std::unique_ptr<::rtidb::api::QueryResponse> response(new ::rtidb::api::QueryResponse);
    if (!client->SubQuery(request, cntl.get(), response.get())) {
>>>>>>> 1c365a5a
        return std::make_shared<TabletRowHandler>(
            ::fesql::base::Status(::fesql::common::kRpcError, "send request failed"));
    }
    return row_handler;
}

std::shared_ptr<::fesql::vm::TableHandler> TabletAccessor::SubQuery(uint32_t task_id, const std::string& db,
<<<<<<< HEAD
                                                                  const std::string& sql,
                                                                  const std::vector<::fesql::codec::Row>& row,
                                                                  const bool is_procedure,
                                                                  const bool is_debug) {
    return std::shared_ptr<::fesql::vm::TableHandler>();
}
=======
                                                                    const std::string& sql,
                                                                    std::shared_ptr<::fesql::vm::TableHandler> table,
                                                                    const bool is_debug) {
    DLOG(INFO) << "SubQuery batch request, taskid: " << task_id;
    ::rtidb::api::SQLBatchRequestQueryRequest request;
    request.set_sql(sql);
    request.set_db(db);
    request.set_task_id(task_id);
    request.set_is_debug(is_debug);
    auto iter = table->GetIterator();
    if (!iter) {
        return std::make_shared<::fesql::vm::ErrorTableHandler>(::fesql::common::kBadRequest,
                                                                "batch request table is null");
    }
    iter->SeekToFirst();
    while (iter->Valid()) {
        request.add_non_common_rows(iter->GetValue().ToString());
        iter->Next();
    }
    auto client = GetClient();
    if (!client) {
        return std::make_shared<::fesql::vm::ErrorTableHandler>(::fesql::common::kRpcError, "get client failed");
    }
    std::unique_ptr<brpc::Controller> cntl(new brpc::Controller);
    std::unique_ptr<::rtidb::api::SQLBatchRequestQueryResponse> response(
        new ::rtidb::api::SQLBatchRequestQueryResponse);
    bool ok = client->SubBatchRequestQuery(request, cntl.get(), response.get());
    if (!ok || response->code() != ::rtidb::base::kOk) {
        LOG(WARNING) << "fail to query tablet";
        return std::make_shared<::fesql::vm::ErrorTableHandler>(::fesql::common::kRpcError,
                                                                "fail to batch request query");
    }
>>>>>>> 1c365a5a

    return std::make_shared<AsyncTableHandler>(std::move(cntl), std::move(response));
}
std::shared_ptr<fesql::vm::RowHandler> TabletsAccessor::SubQuery(uint32_t task_id, const std::string& db,
                                                                 const std::string& sql, const fesql::codec::Row& row,
                                                                 const bool is_debug) {
    return std::make_shared<::fesql::vm::ErrorRowHandler>(::fesql::common::kRpcError,
                                                            "Unsupport SubQuery");
}
std::shared_ptr<fesql::vm::TableHandler> TabletsAccessor::SubQuery(uint32_t task_id, const std::string& db,
                                                                   const std::string& sql,
                                                                   const std::shared_ptr<fesql::vm::TableHandler> table,
                                                                   const bool is_debug) {
    auto tables_handler = std::make_shared<AsyncTablesHandler>();
    std::vector<std::shared_ptr<fesql::vm::MemTableHandler>> sub_tables;
    for (size_t idx = 0; idx < accessors_.size(); idx++) {
        sub_tables.push_back(std::make_shared<fesql::vm::MemTableHandler>());
    }
    auto iter = table->GetIterator();
    iter->SeekToFirst();
    size_t row_idx = 0;
    while (iter->Valid()) {
        size_t handler_idx = assign_accessor_idxs_[row_idx];
        sub_tables[handler_idx]->AddRow(iter->GetValue());
        iter->Next();
        row_idx++;
    }
    for (size_t idx = 0; idx < accessors_.size(); idx++) {
        tables_handler->AddAsyncRpcHandler(accessors_[idx]->SubQuery(task_id, db, sql, sub_tables[idx], is_debug),
                                           posinfos_[idx]);
    }
    return tables_handler;
}
PartitionClientManager::PartitionClientManager(uint32_t pid, const std::shared_ptr<TabletAccessor>& leader,
                                               const std::vector<std::shared_ptr<TabletAccessor>>& followers)
    : pid_(pid), leader_(leader), followers_(followers), rand_(0xdeadbeef) {}

std::shared_ptr<TabletAccessor> PartitionClientManager::GetFollower() {
    if (!followers_.empty()) {
        uint32_t it = rand_.Next() % followers_.size();
        return followers_[it];
    }
    return std::shared_ptr<TabletAccessor>();
}

TableClientManager::TableClientManager(const TablePartitions& partitions, const ClientManager& client_manager) {
    for (const auto& table_partition : partitions) {
        uint32_t pid = table_partition.pid();
        if (pid > partition_managers_.size()) {
            continue;
        }
        std::shared_ptr<TabletAccessor> leader;
        std::vector<std::shared_ptr<TabletAccessor>> follower;
        for (const auto& meta : table_partition.partition_meta()) {
            if (meta.is_alive()) {
                auto client = client_manager.GetTablet(meta.endpoint());
                if (!client) {
                    continue;
                }
                if (meta.is_leader()) {
                    leader = client;
                } else {
                    follower.push_back(client);
                }
            }
        }
        partition_managers_.push_back(std::make_shared<PartitionClientManager>(pid, leader, follower));
    }
}

TableClientManager::TableClientManager(const ::rtidb::storage::TableSt& table_st, const ClientManager& client_manager) {
    for (const auto& partition_st : *(table_st.GetPartitions())) {
        uint32_t pid = partition_st.GetPid();
        if (pid > partition_managers_.size()) {
            continue;
        }
        std::shared_ptr<TabletAccessor> leader = client_manager.GetTablet(partition_st.GetLeader());
        std::vector<std::shared_ptr<TabletAccessor>> follower;
        for (const auto& endpoint : partition_st.GetFollower()) {
            auto client = client_manager.GetTablet(endpoint);
            if (client) {
                follower.push_back(client);
            }
        }
        partition_managers_.push_back(std::make_shared<PartitionClientManager>(pid, leader, follower));
    }
}

bool TableClientManager::UpdatePartitionClientManager(const ::rtidb::storage::PartitionSt& partition,
                                                      const ClientManager& client_manager) {
    uint32_t pid = partition.GetPid();
    if (pid > partition_managers_.size()) {
        return false;
    }
    auto leader = client_manager.GetTablet(partition.GetLeader());
    if (!leader) {
        return false;
    }
    std::vector<std::shared_ptr<TabletAccessor>> followers;
    for (const auto& endpoint : partition.GetFollower()) {
        auto client = client_manager.GetTablet(endpoint);
        if (!client) {
            return false;
        }
        followers.push_back(client);
    }
    auto partition_manager = std::make_shared<PartitionClientManager>(pid, leader, followers);
    std::atomic_store_explicit(&partition_managers_[pid], partition_manager, std::memory_order_relaxed);
    return true;
}

std::shared_ptr<TabletAccessor> ClientManager::GetTablet(const std::string& name) const {
    std::lock_guard<::rtidb::base::SpinMutex> lock(mu_);
    auto it = clients_.find(name);
    if (it == clients_.end()) {
        return std::shared_ptr<TabletAccessor>();
    }
    return it->second;
}

std::shared_ptr<TabletAccessor> ClientManager::GetTablet() const {
    std::lock_guard<::rtidb::base::SpinMutex> lock(mu_);
    if (clients_.empty()) {
        return std::shared_ptr<TabletAccessor>();
    }
    uint32_t seq = rand_.Uniform(clients_.size());
    uint32_t cnt = 0;
    for (const auto& kv : clients_) {
        if (cnt == seq) {
            return kv.second;
        }
        cnt++;
    }
    return std::shared_ptr<TabletAccessor>();
}

bool ClientManager::UpdateClient(const std::map<std::string, std::string>& endpoint_map) {
    if (endpoint_map.empty()) {
        DLOG(INFO) << "endpoint_map is empty";
        return true;
    }
    std::lock_guard<::rtidb::base::SpinMutex> lock(mu_);
    for (const auto& kv : endpoint_map) {
        auto it = real_endpoint_map_.find(kv.first);
        if (it == real_endpoint_map_.end()) {
            auto wrapper = std::make_shared<TabletAccessor>(kv.first);
            if (!wrapper->UpdateClient(kv.second)) {
                LOG(WARNING) << "add client failed. name " << kv.first << ", endpoint " << kv.second;
                continue;
            }
            LOG(INFO) << "add client. name " << kv.first << ", endpoint " << kv.second;
            clients_.emplace(kv.first, wrapper);
            real_endpoint_map_.emplace(kv.first, kv.second);
            continue;
        }
        if (it->second != kv.second) {
            auto client_it = clients_.find(kv.first);
            LOG(INFO) << "update client " << kv.first << "from " << it->second << " to " << kv.second;
            if (!client_it->second->UpdateClient(kv.second)) {
                LOG(WARNING) << "update client failed. name " << kv.first << ", endpoint " << kv.second;
                continue;
            }
            it->second = kv.second;
        }
    }
    return true;
}

bool ClientManager::UpdateClient(
    const std::map<std::string, std::shared_ptr<::rtidb::client::TabletClient>>& tablet_clients) {
    std::lock_guard<::rtidb::base::SpinMutex> lock(mu_);
    for (const auto& kv : tablet_clients) {
        auto it = real_endpoint_map_.find(kv.first);
        if (it == real_endpoint_map_.end()) {
            auto wrapper = std::make_shared<TabletAccessor>(kv.first, kv.second);
            DLOG(INFO) << "add client. name " << kv.first << ", endpoint " << kv.second->GetRealEndpoint();
            clients_.emplace(kv.first, wrapper);
            real_endpoint_map_.emplace(kv.first, kv.second->GetRealEndpoint());
            continue;
        }
        if (it->second != kv.second->GetRealEndpoint()) {
            auto client_it = clients_.find(kv.first);
            LOG(INFO) << "update client " << kv.first << " from " << it->second << " to "
                      << kv.second->GetRealEndpoint();
            if (!client_it->second->UpdateClient(kv.second)) {
                LOG(WARNING) << "update client failed. name " << kv.first << ", endpoint "
                             << kv.second->GetRealEndpoint();
                continue;
            }
            it->second = kv.second->GetRealEndpoint();
        }
    }
    return true;
}

}  // namespace catalog
}  // namespace rtidb<|MERGE_RESOLUTION|>--- conflicted
+++ resolved
@@ -16,7 +16,9 @@
  */
 
 #include "catalog/client_manager.h"
+
 #include <utility>
+
 #include "codec/fe_schema_codec.h"
 
 DECLARE_int32(request_timeout_ms);
@@ -25,11 +27,7 @@
 namespace catalog {
 
 TabletRowHandler::TabletRowHandler(const std::string& db, rtidb::RpcCallback<rtidb::api::QueryResponse>* callback)
-    : db_(db),
-      name_(),
-      status_(::fesql::base::Status::Running()),
-      row_(),
-      callback_(callback) {
+    : db_(db), name_(), status_(::fesql::base::Status::Running()), row_(), callback_(callback) {
     callback_->Ref();
 }
 
@@ -53,16 +51,9 @@
         return row_;
     }
     DLOG(INFO) << "TabletRowHandler get value by brpc join";
-<<<<<<< HEAD
     brpc::Join(cntl->call_id());
     if (cntl->Failed()) {
         status_ = ::fesql::base::Status(::fesql::common::kRpcError, "request error. " + cntl->ErrorText());
-=======
-    // TODO(denglong) timeout handle
-    brpc::Join(cntl_->call_id());
-    if (cntl_->Failed()) {
-        status_ = ::fesql::base::Status(::fesql::common::kRpcError, "request error. " + cntl_->ErrorText());
->>>>>>> 1c365a5a
         return row_;
     }
     if (cntl->response_attachment().size() <= codec::HEADER_LENGTH) {
@@ -71,8 +62,7 @@
         return row_;
     }
     uint32_t tmp_size = 0;
-    cntl->response_attachment().copy_to(reinterpret_cast<void*>(&tmp_size), codec::SIZE_LENGTH,
-                 codec::VERSION_LENGTH);
+    cntl->response_attachment().copy_to(reinterpret_cast<void*>(&tmp_size), codec::SIZE_LENGTH, codec::VERSION_LENGTH);
     int8_t* out_buf = reinterpret_cast<int8_t*>(malloc(tmp_size));
     cntl->response_attachment().copy_to(out_buf, tmp_size);
     row_ = fesql::codec::Row(fesql::base::RefCountedSlice::CreateManaged(out_buf, tmp_size));
@@ -80,12 +70,12 @@
     return row_;
 }
 
-AsyncTableHandler::AsyncTableHandler(std::unique_ptr<brpc::Controller> cntl,
-                                     std::unique_ptr<::rtidb::api::SQLBatchRequestQueryResponse> response)
+AsyncTableHandler::AsyncTableHandler(rtidb::RpcCallback<rtidb::api::SQLBatchRequestQueryResponse>* callback)
     : fesql::vm::MemTableHandler("", "", nullptr),
       status_(::fesql::base::Status::Running()),
-      cntl_(std::move(cntl)),
-      response_(std::move(response)) {}
+      callback_(callback) {
+    callback_->Ref();
+}
 
 std::unique_ptr<fesql::vm::RowIterator> AsyncTableHandler::GetIterator() {
     if (status_.isRunning()) {
@@ -107,22 +97,28 @@
     return nullptr;
 }
 void AsyncTableHandler::SyncRpcResponse() {
-    if (!cntl_ || !response_) {
+    auto cntl = callback_->GetController();
+    auto response = callback_->GetResponse();
+    if (!cntl || !response) {
         status_.code = fesql::common::kRpcError;
         status_.msg = "rpc controller or response is null";
         LOG(WARNING) << status_.msg;
         return;
     }
     DLOG(INFO) << "AsyncTableHandler sync data brpc join";
-    // TODO(denglong) timeout handle
-    brpc::Join(cntl_->call_id());
-    if (cntl_->Failed()) {
-        status_ = ::fesql::base::Status(::fesql::common::kRpcError, "request error. " + cntl_->ErrorText());
+    brpc::Join(cntl->call_id());
+    if (cntl->Failed()) {
+        status_ = ::fesql::base::Status(::fesql::common::kRpcError, "request error. " + cntl->ErrorText());
         LOG(WARNING) << status_.msg;
         return;
     }
+    if (response->code() != 0) {
+        status_ = ::fesql::base::Status(::fesql::common::kResponseError, "request error. " + response->msg());
+        LOG(WARNING) << status_.msg;
+        return;
+    }
     int32_t position = 0;
-    for (auto row_size : response_->row_sizes()) {
+    for (auto row_size : response->row_sizes()) {
         if (row_size < 0) {
             LOG(WARNING) << "illegal row size field";
             status_ = ::fesql::base::Status(::fesql::common::kResponseError, "illegal row size field.");
@@ -130,10 +126,11 @@
             return;
         }
         int8_t* out_buf = reinterpret_cast<int8_t*>(malloc(row_size));
-        cntl_->response_attachment().copy_to(out_buf, row_size, position);
+        cntl->response_attachment().copy_to(out_buf, row_size, position);
         AddRow(fesql::codec::Row(fesql::base::RefCountedSlice::CreateManaged(out_buf, row_size)));
         position += row_size;
     }
+    status_ = fesql::base::Status::OK();
     return;
 }
 
@@ -163,9 +160,9 @@
     return nullptr;
 }
 bool AsyncTablesHandler::SyncAllTableHandlers() {
-    DLOG(INFO) << "SyncAllTableHandlers";
-    Reserve(rows_cnt_);
-    for(size_t handler_idx = 0; handler_idx < handlers_.size(); handler_idx++) {
+    DLOG(INFO) << "SyncAllTableHandlers rows_cnt_ " << rows_cnt_;
+    Resize(rows_cnt_);
+    for (size_t handler_idx = 0; handler_idx < handlers_.size(); handler_idx++) {
         auto& handler = handlers_[handler_idx];
         auto iter = handler->GetIterator();
         if (!handler->GetStatus().isOK()) {
@@ -186,12 +183,13 @@
         }
         size_t pos_idx = 0;
         iter->SeekToFirst();
-        while(iter->Valid()) {
+        while (iter->Valid()) {
             SetRow(posinfo[pos_idx], iter->GetValue());
             iter->Next();
             pos_idx++;
         }
     }
+    status_ = fesql::base::Status::OK();
     DLOG(INFO) << "SyncAllTableHandlers OK";
     return true;
 }
@@ -199,8 +197,7 @@
 std::shared_ptr<::fesql::vm::RowHandler> TabletAccessor::SubQuery(uint32_t task_id, const std::string& db,
                                                                   const std::string& sql,
                                                                   const ::fesql::codec::Row& row,
-                                                                  const bool is_procedure,
-                                                                  const bool is_debug) {
+                                                                  const bool is_procedure, const bool is_debug) {
     DLOG(INFO) << "SubQuery taskid: " << task_id << " is_procedure=" << is_procedure;
     auto client = GetClient();
     if (!client) {
@@ -222,102 +219,68 @@
         std::string* input_row = request.mutable_input_row();
         input_row->assign(reinterpret_cast<const char*>(row.buf()), row.size());
     }
-<<<<<<< HEAD
     auto cntl = std::make_shared<brpc::Controller>();
     auto response = std::make_shared<::rtidb::api::QueryResponse>();
     cntl->set_timeout_ms(FLAGS_request_timeout_ms);
     auto callback = new rtidb::RpcCallback<rtidb::api::QueryResponse>(response, cntl);
     auto row_handler = std::make_shared<TabletRowHandler>(db, callback);
     if (!client->SubQuery(request, callback)) {
-=======
+        return std::make_shared<TabletRowHandler>(
+            ::fesql::base::Status(::fesql::common::kRpcError, "send request failed"));
+    }
+    return row_handler;
+}
+
+std::shared_ptr<::fesql::vm::TableHandler> TabletAccessor::SubQuery(uint32_t task_id, const std::string& db,
+                                                                    const std::string& sql,
+                                                                    const std::vector<::fesql::codec::Row>& row,
+                                                                    const bool is_procedure, const bool is_debug) {
+    DLOG(INFO) << "SubQuery batch request, taskid: " << task_id << " is_procedure=" << is_procedure;
     auto client = GetClient();
     if (!client) {
-        return std::make_shared<TabletRowHandler>(
-            ::fesql::base::Status(::fesql::common::kRpcError, "get client failed"));
-    }
-    std::unique_ptr<brpc::Controller> cntl(new brpc::Controller);
-    std::unique_ptr<::rtidb::api::QueryResponse> response(new ::rtidb::api::QueryResponse);
-    if (!client->SubQuery(request, cntl.get(), response.get())) {
->>>>>>> 1c365a5a
-        return std::make_shared<TabletRowHandler>(
-            ::fesql::base::Status(::fesql::common::kRpcError, "send request failed"));
-    }
-    return row_handler;
-}
-
-std::shared_ptr<::fesql::vm::TableHandler> TabletAccessor::SubQuery(uint32_t task_id, const std::string& db,
-<<<<<<< HEAD
-                                                                  const std::string& sql,
-                                                                  const std::vector<::fesql::codec::Row>& row,
-                                                                  const bool is_procedure,
-                                                                  const bool is_debug) {
-    return std::shared_ptr<::fesql::vm::TableHandler>();
-}
-=======
-                                                                    const std::string& sql,
-                                                                    std::shared_ptr<::fesql::vm::TableHandler> table,
-                                                                    const bool is_debug) {
-    DLOG(INFO) << "SubQuery batch request, taskid: " << task_id;
+        return std::make_shared<fesql::vm::ErrorTableHandler>(::fesql::common::kRpcError, "get client failed");
+    }
     ::rtidb::api::SQLBatchRequestQueryRequest request;
     request.set_sql(sql);
     request.set_db(db);
     request.set_task_id(task_id);
     request.set_is_debug(is_debug);
-    auto iter = table->GetIterator();
-    if (!iter) {
-        return std::make_shared<::fesql::vm::ErrorTableHandler>(::fesql::common::kBadRequest,
-                                                                "batch request table is null");
-    }
-    iter->SeekToFirst();
-    while (iter->Valid()) {
-        request.add_non_common_rows(iter->GetValue().ToString());
-        iter->Next();
-    }
-    auto client = GetClient();
-    if (!client) {
-        return std::make_shared<::fesql::vm::ErrorTableHandler>(::fesql::common::kRpcError, "get client failed");
-    }
-    std::unique_ptr<brpc::Controller> cntl(new brpc::Controller);
-    std::unique_ptr<::rtidb::api::SQLBatchRequestQueryResponse> response(
-        new ::rtidb::api::SQLBatchRequestQueryResponse);
-    bool ok = client->SubBatchRequestQuery(request, cntl.get(), response.get());
-    if (!ok || response->code() != ::rtidb::base::kOk) {
+    // TODO(chenjing): handler non common and common rows
+    for (auto iter = row.cbegin(); iter != row.cend(); iter++) {
+        request.add_non_common_rows(iter->ToString());
+    }
+    auto cntl = std::make_shared<brpc::Controller>();
+    auto response = std::make_shared<::rtidb::api::SQLBatchRequestQueryResponse>();
+    cntl->set_timeout_ms(FLAGS_request_timeout_ms);
+    auto callback = new rtidb::RpcCallback<rtidb::api::SQLBatchRequestQueryResponse>(response, cntl);
+    auto async_table_handler = std::make_shared<AsyncTableHandler>(callback);
+    if (!client->SubBatchRequestQuery(request, callback)) {
         LOG(WARNING) << "fail to query tablet";
         return std::make_shared<::fesql::vm::ErrorTableHandler>(::fesql::common::kRpcError,
                                                                 "fail to batch request query");
     }
->>>>>>> 1c365a5a
-
-    return std::make_shared<AsyncTableHandler>(std::move(cntl), std::move(response));
+    return async_table_handler;
 }
 std::shared_ptr<fesql::vm::RowHandler> TabletsAccessor::SubQuery(uint32_t task_id, const std::string& db,
                                                                  const std::string& sql, const fesql::codec::Row& row,
-                                                                 const bool is_debug) {
-    return std::make_shared<::fesql::vm::ErrorRowHandler>(::fesql::common::kRpcError,
-                                                            "Unsupport SubQuery");
+                                                                 const bool is_procedure, const bool is_debug) {
+    return std::make_shared<::fesql::vm::ErrorRowHandler>(::fesql::common::kRpcError, "Unsupport SubQuery");
 }
 std::shared_ptr<fesql::vm::TableHandler> TabletsAccessor::SubQuery(uint32_t task_id, const std::string& db,
                                                                    const std::string& sql,
-                                                                   const std::shared_ptr<fesql::vm::TableHandler> table,
-                                                                   const bool is_debug) {
+                                                                   const std::vector<fesql::codec::Row>& rows,
+                                                                   const bool is_procedure, const bool is_debug) {
     auto tables_handler = std::make_shared<AsyncTablesHandler>();
-    std::vector<std::shared_ptr<fesql::vm::MemTableHandler>> sub_tables;
+    std::vector<std::vector<fesql::vm::Row>> accessors_rows(accessors_.size());
+    for (size_t idx = 0; idx < rows.size(); idx++) {
+        accessors_rows[assign_accessor_idxs_[idx]].push_back(rows[idx]);
+    }
     for (size_t idx = 0; idx < accessors_.size(); idx++) {
-        sub_tables.push_back(std::make_shared<fesql::vm::MemTableHandler>());
-    }
-    auto iter = table->GetIterator();
-    iter->SeekToFirst();
-    size_t row_idx = 0;
-    while (iter->Valid()) {
-        size_t handler_idx = assign_accessor_idxs_[row_idx];
-        sub_tables[handler_idx]->AddRow(iter->GetValue());
-        iter->Next();
-        row_idx++;
-    }
-    for (size_t idx = 0; idx < accessors_.size(); idx++) {
-        tables_handler->AddAsyncRpcHandler(accessors_[idx]->SubQuery(task_id, db, sql, sub_tables[idx], is_debug),
-                                           posinfos_[idx]);
-    }
+        DLOG(INFO) << "AddAsyncRpcHandler posinfos_[idx].size()" << posinfos_[idx].size();
+        tables_handler->AddAsyncRpcHandler(
+            accessors_[idx]->SubQuery(task_id, db, sql, accessors_rows[idx], is_procedure, is_debug), posinfos_[idx]);
+    }
+    DLOG(INFO) << "row cnt " << rows_cnt_;
     return tables_handler;
 }
 PartitionClientManager::PartitionClientManager(uint32_t pid, const std::shared_ptr<TabletAccessor>& leader,
