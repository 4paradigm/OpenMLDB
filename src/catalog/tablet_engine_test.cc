/*
 * tablet_engine_test.cc
 * Copyright (C) 4paradigm.com 2020 wangtaize <wangtaize@4paradigm.com>
 *
 * Licensed under the Apache License, Version 2.0 (the "License");
 * you may not use this file except in compliance with the License.
 * You may obtain a copy of the License at
 *
 *    http://www.apache.org/licenses/LICENSE-2.0
 *
 * Unless required by applicable law or agreed to in writing, software
 * distributed under the License is distributed on an "AS IS" BASIS,
 * WITHOUT WARRANTIES OR CONDITIONS OF ANY KIND, either express or implied.
 * See the License for the specific language governing permissions and
 * limitations under the License.
 */

#include <vector>

#include "base/fe_status.h"
#include "base/texttable.h"
#include "case/sql_case.h"
#include "catalog/schema_adapter.h"
#include "catalog/tablet_catalog.h"
#include "codec/fe_row_codec.h"
#include "codec/sdk_codec.h"
#include "gtest/gtest.h"
#include "gtest/internal/gtest-param-util.h"
#include "proto/fe_common.pb.h"
#include "storage/fe_table.h"
#include "storage/mem_table.h"
#include "storage/table.h"
#include "vm/engine.h"
#define MAX_DEBUG_LINES_CNT 20
#define MAX_DEBUG_COLUMN_CNT 20
namespace rtidb {
namespace catalog {

class TabletEngineTest
    : public ::testing::TestWithParam<fesql::sqlcase::SQLCase> {
 public:
    TabletEngineTest() {}
    virtual ~TabletEngineTest() {}
};

struct TestArgs {
    std::shared_ptr<::rtidb::storage::Table> table;
    ::rtidb::api::TableMeta meta;
    std::string row;
    std::string idx_name;
    std::string pk;
    uint64_t ts;
};

std::string FindRtidbDirPath(const std::string dirname) {
    boost::filesystem::path current_path(boost::filesystem::current_path());
    boost::filesystem::path fesql_path;

    if (current_path.filename() == dirname) {
        return current_path.string();
    }
    while (current_path.has_parent_path()) {
        current_path = current_path.parent_path();
        if (current_path.filename().string() == dirname) {
            break;
        }
    }
    if (current_path.filename().string() == dirname) {
        LOG(INFO) << "Dir Path is : " << current_path.string() << std::endl;
        return current_path.string();
    }
    return std::string();
}
std::vector<fesql::sqlcase::SQLCase> InitCases(std::string yaml_path);
void CheckSchema(const fesql::vm::Schema &schema,
                 const fesql::vm::Schema &exp_schema);
void CheckRows(const fesql::vm::Schema &schema,
               const std::vector<fesql::codec::Row> &rows,
               const std::vector<fesql::codec::Row> &exp_rows);
void PrintRows(const fesql::vm::Schema &schema,
               const std::vector<fesql::codec::Row> &rows);
void PrintSchema(const fesql::vm::Schema &schema);
void StoreData(::fesql::storage::Table *table,
               const std::vector<fesql::codec::Row> &rows);

void InitCases(std::string yaml_path,
               std::vector<fesql::sqlcase::SQLCase> &cases);  // NOLINT

void InitCases(std::string yaml_path,
               std::vector<fesql::sqlcase::SQLCase> &cases) {  // NOLINT
    if (!fesql::sqlcase::SQLCase::CreateSQLCasesFromYaml(
            FindRtidbDirPath("rtidb") + "/fesql", yaml_path, cases)) {
        FAIL();
    }
}
std::vector<fesql::sqlcase::SQLCase> InitCases(std::string yaml_path) {
    std::vector<fesql::sqlcase::SQLCase> cases;
    InitCases(yaml_path, cases);
    return cases;
}

void CheckSchema(const fesql::vm::Schema &schema,
                 const fesql::vm::Schema &exp_schema) {
    LOG(INFO) << "expect schema:\n";
    PrintSchema(exp_schema);
    LOG(INFO) << "real schema:\n";
    PrintSchema(schema);
    ASSERT_EQ(schema.size(), exp_schema.size());
    for (int i = 0; i < schema.size(); i++) {
        ASSERT_EQ(schema.Get(i).name(), exp_schema.Get(i).name());
        ASSERT_EQ(schema.Get(i).type(), exp_schema.Get(i).type());
    }
}

void PrintSchema(const fesql::vm::Schema &schema) {
    std::ostringstream oss;
    fesql::codec::RowView row_view(schema);
    ::fesql::base::TextTable t('-', '|', '+');
    // Add ColumnName
    for (int i = 0; i < schema.size(); i++) {
        t.add(schema.Get(i).name());
        if (t.current_columns_size() >= MAX_DEBUG_COLUMN_CNT) {
            t.add("...");
            break;
        }
    }
    // Add ColumnType
    t.endOfRow();
    for (int i = 0; i < schema.size(); i++) {
        t.add(fesql::sqlcase::SQLCase::TypeString(schema.Get(i).type()));
        if (t.current_columns_size() >= MAX_DEBUG_COLUMN_CNT) {
            t.add("...");
            break;
        }
    }
    t.endOfRow();
    oss << t << std::endl;
    LOG(INFO) << "\n" << oss.str() << "\n";
}
void PrintRows(const fesql::vm::Schema &schema,
               const std::vector<fesql::codec::Row> &rows) {
    std::ostringstream oss;
    fesql::codec::RowView row_view(schema);
    ::fesql::base::TextTable t('-', '|', '+');
    // Add Header
    for (int i = 0; i < schema.size(); i++) {
        t.add(schema.Get(i).name());
        if (t.current_columns_size() >= MAX_DEBUG_COLUMN_CNT) {
            t.add("...");
            break;
        }
    }
    t.endOfRow();
    if (rows.empty()) {
        t.add("Empty set");
        t.endOfRow();
        return;
    }

    for (auto row : rows) {
        row_view.Reset(row.buf());
        for (int idx = 0; idx < schema.size(); idx++) {
            std::string str = row_view.GetAsString(idx);
            t.add(str);
            if (t.current_columns_size() >= MAX_DEBUG_COLUMN_CNT) {
                t.add("...");
                break;
            }
        }
        t.endOfRow();
        if (t.rows().size() >= MAX_DEBUG_LINES_CNT) {
            break;
        }
    }
    oss << t << std::endl;
    LOG(INFO) << "\n" << oss.str() << "\n";
}

const std::vector<fesql::codec::Row> SortRows(
    const fesql::vm::Schema &schema, const std::vector<fesql::codec::Row> &rows,
    const std::string &order_col) {
    DLOG(INFO) << "sort rows start";
    fesql::codec::RowView row_view(schema);
    int idx = -1;
    for (int i = 0; i < schema.size(); i++) {
        if (schema.Get(i).name() == order_col) {
            idx = i;
            break;
        }
    }
    if (-1 == idx) {
        return rows;
    }

    if (schema.Get(idx).type() == fesql::type::kVarchar) {
        std::vector<std::pair<std::string, fesql::codec::Row>> sort_rows;
        for (auto row : rows) {
            row_view.Reset(row.buf());
            row_view.GetAsString(idx);
            sort_rows.push_back(std::make_pair(row_view.GetAsString(idx), row));
        }
        std::sort(sort_rows.begin(), sort_rows.end(),
                  [](std::pair<std::string, fesql::codec::Row> &a,
                     std::pair<std::string, fesql::codec::Row> &b) {
                      return a.first < b.first;
                  });
        std::vector<fesql::codec::Row> output_rows;
        for (auto row : sort_rows) {
            output_rows.push_back(row.second);
        }
        DLOG(INFO) << "sort rows done!";
        return output_rows;
    } else {
        std::vector<std::pair<int64_t, fesql::codec::Row>> sort_rows;
        for (auto row : rows) {
            row_view.Reset(row.buf());
            row_view.GetAsString(idx);
            sort_rows.push_back(std::make_pair(
                boost::lexical_cast<int64_t>(row_view.GetAsString(idx)), row));
        }
        std::sort(sort_rows.begin(), sort_rows.end(),
                  [](std::pair<int64_t, fesql::codec::Row> &a,
                     std::pair<int64_t, fesql::codec::Row> &b) {
                      return a.first < b.first;
                  });
        std::vector<fesql::codec::Row> output_rows;
        for (auto row : sort_rows) {
            output_rows.push_back(row.second);
        }
        DLOG(INFO) << "sort rows done!";
        return output_rows;
    }
}
void CheckRows(const fesql::vm::Schema &schema,
               const std::vector<fesql::codec::Row> &rows,
               const std::vector<fesql::codec::Row> &exp_rows) {
    LOG(INFO) << "expect result:\n";
    PrintRows(schema, exp_rows);
    LOG(INFO) << "real result:\n";
    PrintRows(schema, rows);
    ASSERT_EQ(rows.size(), exp_rows.size());
    fesql::codec::RowView row_view(schema);
    fesql::codec::RowView row_view_exp(schema);
    for (size_t row_index = 0; row_index < rows.size(); row_index++) {
        row_view.Reset(rows[row_index].buf());
        row_view_exp.Reset(exp_rows[row_index].buf());
        for (int i = 0; i < schema.size(); i++) {
            if (row_view_exp.IsNULL(i)) {
                ASSERT_TRUE(row_view.IsNULL(i)) << " At " << i;
                continue;
            }
            switch (schema.Get(i).type()) {
                case fesql::type::kInt32: {
                    ASSERT_EQ(row_view.GetInt32Unsafe(i),
                              row_view_exp.GetInt32Unsafe(i))
                        << " At " << i;
                    break;
                }
                case fesql::type::kInt64: {
                    ASSERT_EQ(row_view.GetInt64Unsafe(i),
                              row_view_exp.GetInt64Unsafe(i))
                        << " At " << i;
                    break;
                }
                case fesql::type::kInt16: {
                    ASSERT_EQ(row_view.GetInt16Unsafe(i),
                              row_view_exp.GetInt16Unsafe(i))
                        << " At " << i;
                    break;
                }
                case fesql::type::kFloat: {
                    ASSERT_FLOAT_EQ(row_view.GetFloatUnsafe(i),
                                    row_view_exp.GetFloatUnsafe(i))
                        << " At " << i;
                    break;
                }
                case fesql::type::kDouble: {
                    ASSERT_DOUBLE_EQ(row_view.GetDoubleUnsafe(i),
                                     row_view_exp.GetDoubleUnsafe(i))
                        << " At " << i;
                    break;
                }
                case fesql::type::kVarchar: {
                    ASSERT_EQ(row_view.GetStringUnsafe(i),
                              row_view_exp.GetStringUnsafe(i))
                        << " At " << i;
                    break;
                }
                case fesql::type::kDate: {
                    ASSERT_EQ(row_view.GetDateUnsafe(i),
                              row_view_exp.GetDateUnsafe(i))
                        << " At " << i;
                    break;
                }
                case fesql::type::kTimestamp: {
                    ASSERT_EQ(row_view.GetTimestampUnsafe(i),
                              row_view_exp.GetTimestampUnsafe(i))
                        << " At " << i;
                    break;
                }
                case fesql::type::kBool: {
                    ASSERT_EQ(row_view.GetBoolUnsafe(i),
                              row_view_exp.GetBoolUnsafe(i))
                        << " At " << i;
                    break;
                }
                default: {
                    FAIL() << "Invalid Column Type";
                    break;
                }
            }
        }
    }
}
void StoreData(std::shared_ptr<TestArgs> args,
               std::shared_ptr<fesql::storage::Table> sql_table,
               const std::vector<fesql::codec::Row> &rows) {
    auto meta = args->meta;
    auto table = args->table;
    ASSERT_TRUE(sql_table->Init());
    ASSERT_TRUE(table->Init());
    rtidb::codec::SDKCodec sdk_codec(meta);
    LOG(INFO) << "store data start: rows size " << rows.size()
              << ", index size: " << sql_table->GetIndexMap().size();
    fesql::codec::RowView row_view(sql_table->GetTableDef().columns());
    int column_size = sql_table->GetTableDef().columns_size();
    for (auto row : rows) {
        std::map<uint32_t, rtidb::codec::Dimension> dimensions;
        std::vector<uint64_t> ts_dimensions;
        std::vector<std::string> raw_data;
        row_view.Reset(row.buf());
        for (int i = 0; i < column_size; i++) {
            raw_data.push_back(row_view.GetAsString(i));
        }
        ASSERT_EQ(0, sdk_codec.EncodeDimension(raw_data, 1, &dimensions));
        ASSERT_EQ(0, sdk_codec.EncodeTsDimension(raw_data, &ts_dimensions));

        rtidb::storage::Dimensions dims;
        rtidb::storage::TSDimensions ts_dims;

        auto iter = dimensions.find(0);
        for (auto dimension : iter->second) {
            auto dim = dims.Add();
            dim->set_key(dimension.first);
            dim->set_idx(dimension.second);
        }
        for (size_t i = 0; i < ts_dimensions.size(); i++) {
            auto ts_dim = ts_dims.Add();
            ts_dim->set_ts(ts_dimensions[i]);
            ts_dim->set_idx(i);
        }
        bool ok = table->Put(dims, ts_dims, row.ToString());
        ASSERT_TRUE(ok);
    }
    LOG(INFO) << "store data done!";
}
std::shared_ptr<TestArgs> PrepareTableWithTableDef(
    const fesql::type::TableDef &table_def, const uint32_t tid) {
    std::shared_ptr<TestArgs> args = std::shared_ptr<TestArgs>(new TestArgs());
    args->meta.set_name(table_def.name());
    args->meta.set_tid(tid);
    args->meta.set_pid(0);
    args->meta.set_seg_cnt(8);
    args->meta.set_mode(::rtidb::api::TableMode::kTableLeader);
    args->meta.set_ttl_type(api::TTLType::kAbsoluteTime);
    args->meta.set_ttl(0);

    RtiDBIndex *index = args->meta.mutable_column_key();
    RtiDBSchema *schema = args->meta.mutable_column_desc();
    if (!SchemaAdapter::ConvertSchemaAndIndex(
            table_def.columns(), table_def.indexes(), schema, index)) {
        return std::shared_ptr<TestArgs>();
    }

    args->table = std::shared_ptr<::rtidb::storage::MemTable>(
        new ::rtidb::storage::MemTable(args->meta));
    args->table->Init();
    return args;
}
void BatchModeCheck(fesql::sqlcase::SQLCase &sql_case) {  // NOLINT
    int32_t input_cnt = sql_case.CountInputs();

    std::shared_ptr<TabletCatalog> catalog(new TabletCatalog());
    ASSERT_TRUE(catalog->Init());

    // Init catalog
    std::map<std::string, std::pair<std::shared_ptr<TestArgs>,
                                    std::shared_ptr<::fesql::storage::Table>>>
        name_table_map;
    for (int32_t i = 0; i < input_cnt; i++) {
        fesql::type::TableDef table_def;
        sql_case.ExtractInputTableDef(table_def, i);
        LOG(INFO) << "input " << i << " index size "
                  << table_def.indexes().size();
        std::shared_ptr<::fesql::storage::Table> sql_table(
            new ::fesql::storage::Table(i + 1, 1, table_def));

        auto args = PrepareTableWithTableDef(table_def, i + 1);
        if (!args) {
            FAIL() << "fail to prepare table";
        }
        std::shared_ptr<TabletTableHandler> handler(
            new TabletTableHandler(args->meta, sql_case.db(), args->table));
        ASSERT_TRUE(handler->Init());
        ASSERT_TRUE(catalog->AddTable(handler));
        name_table_map.insert(
            std::make_pair(table_def.name(), std::make_pair(args, sql_table)));
    }

    // Init engine and run session
    std::string sql_str = sql_case.sql_str();
    for (int j = 0; j < input_cnt; ++j) {
        std::string placeholder = "{" + std::to_string(j) + "}";
        std::string tname = sql_case.inputs()[j].name_.empty()
                                ? ("t" + std::to_string(j))
                                : sql_case.inputs()[j].name_;
        boost::replace_all(sql_str, placeholder, tname);
    }
    std::cout << sql_str << std::endl;

    fesql::base::Status get_status;
    fesql::vm::Engine engine(catalog);
    fesql::vm::BatchRunSession session;
    session.EnableDebug();
    bool ok = engine.Get(sql_str, sql_case.db(), session, get_status);
    ASSERT_TRUE(ok);
    std::cout << "RUN IN MODE BATCH";
    fesql::vm::Schema schema;
    schema = session.GetSchema();
    PrintSchema(schema);
    std::ostringstream oss;
    session.GetPhysicalPlan()->Print(oss, "");
    LOG(INFO) << "physical plan:\n" << oss.str() << std::endl;

    if (!sql_case.batch_plan().empty()) {
        ASSERT_EQ(oss.str(), sql_case.batch_plan());
    }

    std::ostringstream runner_oss;
    session.GetRunner()->Print(runner_oss, "");
    LOG(INFO) << "runner plan:\n" << runner_oss.str() << std::endl;
    std::vector<fesql::codec::Row> request_data;
    for (int32_t i = 0; i < input_cnt; i++) {
        auto input = sql_case.inputs()[i];
        std::vector<fesql::codec::Row> rows;
        sql_case.ExtractInputData(rows, i);
        if (!rows.empty()) {
            StoreData(name_table_map[input.name_].first,
                      name_table_map[input.name_].second, rows);
        } else {
            LOG(INFO) << "rows empty";
        }
    }

    // Check Output Schema
    std::vector<fesql::codec::Row> case_output_data;
    fesql::type::TableDef case_output_table;
    ASSERT_TRUE(sql_case.ExtractOutputData(case_output_data));
    ASSERT_TRUE(sql_case.ExtractOutputSchema(case_output_table));
    CheckSchema(schema, case_output_table.columns());

    // Check Output Data
    std::vector<fesql::codec::Row> output;
    ASSERT_EQ(0, session.Run(output));
    CheckRows(schema, SortRows(schema, output, sql_case.expect().order_),
              case_output_data);
}

void RequestModeCheck(fesql::sqlcase::SQLCase &sql_case) {  // NOLINT
    int32_t input_cnt = sql_case.CountInputs();

    std::shared_ptr<TabletCatalog> catalog(new TabletCatalog());
    ASSERT_TRUE(catalog->Init());

    // Init catalog
    std::map<std::string, std::pair<std::shared_ptr<TestArgs>,
                                    std::shared_ptr<::fesql::storage::Table>>>
        name_table_map;
    for (int32_t i = 0; i < input_cnt; i++) {
        fesql::type::TableDef table_def;
        sql_case.ExtractInputTableDef(table_def, i);
        LOG(INFO) << "input " << i << " index size "
                  << table_def.indexes().size();
        std::shared_ptr<::fesql::storage::Table> sql_table(
            new ::fesql::storage::Table(i + 1, 1, table_def));

        auto args = PrepareTableWithTableDef(table_def, i + 1);
        if (!args) {
            FAIL() << "fail to prepare table";
        }
        std::shared_ptr<TabletTableHandler> handler(
            new TabletTableHandler(args->meta, sql_case.db(), args->table));
        ASSERT_TRUE(handler->Init());
        ASSERT_TRUE(catalog->AddTable(handler));
        name_table_map.insert(
            std::make_pair(table_def.name(), std::make_pair(args, sql_table)));
    }

    // Init engine and run session
    std::string sql_str = sql_case.sql_str();
    for (int j = 0; j < input_cnt; ++j) {
        std::string placeholder = "{" + std::to_string(j) + "}";
        std::string tname = sql_case.inputs()[j].name_.empty()
                                ? ("t" + std::to_string(j))
                                : sql_case.inputs()[j].name_;
        boost::replace_all(sql_str, placeholder, tname);
    }
    std::cout << sql_str << std::endl;
    fesql::base::Status get_status;
    fesql::vm::Engine engine(catalog);
    fesql::vm::RequestRunSession session;
    session.EnableDebug();
    bool ok = engine.Get(sql_str, sql_case.db(), session, get_status);
    ASSERT_TRUE(ok);
    std::cout << "RUN IN MODE BATCH";
    fesql::vm::Schema schema;
    schema = session.GetSchema();
    PrintSchema(schema);
    std::ostringstream oss;
    session.GetPhysicalPlan()->Print(oss, "");
    LOG(INFO) << "physical plan:\n" << oss.str() << std::endl;

    if (!sql_case.request_plan().empty()) {
        ASSERT_EQ(oss.str(), sql_case.request_plan());
    }

    std::ostringstream runner_oss;
    session.GetRunner()->Print(runner_oss, "");
    LOG(INFO) << "runner plan:\n" << runner_oss.str() << std::endl;
    std::vector<fesql::codec::Row> request_data;
    const std::string &request_name = session.GetRequestName();
    for (int32_t i = 0; i < input_cnt; i++) {
        auto input = sql_case.inputs()[i];
        if (input.name_ == request_name) {
            ASSERT_TRUE(sql_case.ExtractInputData(request_data, i));
            continue;
        }
        std::vector<fesql::codec::Row> rows;
        sql_case.ExtractInputData(rows, i);
        if (!rows.empty()) {
            StoreData(name_table_map[input.name_].first,
                      name_table_map[input.name_].second, rows);
        } else {
            LOG(INFO) << "rows empty";
        }
    }

    // Check Output Schema
    std::vector<fesql::codec::Row> case_output_data;
    fesql::type::TableDef case_output_table;
    ASSERT_TRUE(sql_case.ExtractOutputData(case_output_data));
    ASSERT_TRUE(sql_case.ExtractOutputSchema(case_output_table));
    CheckSchema(schema, case_output_table.columns());

    // Check Output Data
    DLOG(INFO) << "RUN IN MODE REQUEST";
    std::vector<fesql::codec::Row> output;

    auto request_table = name_table_map[request_name].first->table;
    auto request_sql_table = name_table_map[request_name].second;
    ASSERT_TRUE(request_table->Init());
    ASSERT_TRUE(request_sql_table->Init());
    for (auto in_row : request_data) {
        fesql::codec::Row out_row;
        int ret = session.Run(in_row, &out_row);
        ASSERT_EQ(0, ret);
        LOG(INFO) << "store request row into db"
                  << ", index size: "
                  << request_sql_table->GetIndexMap().size();
        for (auto iter = request_sql_table->GetIndexMap().cbegin();
             iter != request_sql_table->GetIndexMap().cend(); iter++) {
            std::string key;
            int64_t time = 1;
            ASSERT_TRUE(request_sql_table->DecodeKeysAndTs(
                iter->second, reinterpret_cast<char *>(in_row.buf()),
                in_row.size(), key, &time));
            LOG(INFO) << "store row for key: " << key << "ts: " << time;
            bool ok = request_table->Put(key, time,
                                         reinterpret_cast<char *>(in_row.buf()),
                                         in_row.size());
            ASSERT_TRUE(ok);
        }
        output.push_back(out_row);
    }
    CheckRows(schema, SortRows(schema, output, sql_case.expect().order_),
              case_output_data);
}

<<<<<<< HEAD
// INSTANTIATE_TEST_CASE_P(
//    EngineBugQuery, TabletEngineTest,
//    testing::ValuesIn(InitCases("/cases/query/bug_query.yaml")));
=======
>>>>>>> 1f7213fc
INSTANTIATE_TEST_CASE_P(
    EngineSimpleQuery, TabletEngineTest,
    testing::ValuesIn(InitCases("cases/query/simple_query.yaml")));
INSTANTIATE_TEST_CASE_P(
    EngineUdfQuery, TabletEngineTest,
    testing::ValuesIn(InitCases("cases/query/udf_query.yaml")));
INSTANTIATE_TEST_CASE_P(
    EngineUdafQuery, TabletEngineTest,
    testing::ValuesIn(InitCases("cases/query/udaf_query.yaml")));
INSTANTIATE_TEST_CASE_P(
    EngineExtreamQuery, TabletEngineTest,
    testing::ValuesIn(InitCases("cases/query/extream_query.yaml")));

INSTANTIATE_TEST_CASE_P(
    EngineLastJoinQuery, TabletEngineTest,
    testing::ValuesIn(InitCases("cases/query/last_join_query.yaml")));

INSTANTIATE_TEST_CASE_P(
    EngineLastJoinWindowQuery, TabletEngineTest,
    testing::ValuesIn(InitCases("cases/query/last_join_window_query.yaml")));

INSTANTIATE_TEST_CASE_P(
    EngineRequestLastJoinWindowQuery, TabletEngineTest,
    testing::ValuesIn(InitCases("cases/query/last_join_window_query.yaml")));

INSTANTIATE_TEST_CASE_P(
    EngineWindowQuery, TabletEngineTest,
    testing::ValuesIn(InitCases("cases/query/window_query.yaml")));

INSTANTIATE_TEST_CASE_P(
    EngineWindowWithUnionQuery, TabletEngineTest,
    testing::ValuesIn(InitCases("cases/query/window_with_union_query.yaml")));

INSTANTIATE_TEST_CASE_P(
    EngineBatchGroupQuery, TabletEngineTest,
    testing::ValuesIn(InitCases("cases/query/group_query.yaml")));

TEST_P(TabletEngineTest, batch_query_test) {
    ParamType sql_case = GetParam();
    std::cout << "desc: " << sql_case.desc();
    if (!boost::contains(sql_case.mode(), "rtidb-unsupport") &&
        !boost::contains(sql_case.mode(), "batch-unsupport")) {
        BatchModeCheck(sql_case);
    }
}
TEST_P(TabletEngineTest, request_query_test) {
    ParamType sql_case = GetParam();
    std::cout << "desc: " << sql_case.desc();
    if (!boost::contains(sql_case.mode(), "rtidb-unsupport") &&
        !boost::contains(sql_case.mode(), "request-unsupport")) {
        RequestModeCheck(sql_case);
    }
}

}  // namespace catalog
}  // namespace rtidb

int main(int argc, char **argv) {
    ::testing::InitGoogleTest(&argc, argv);
    ::fesql::vm::Engine::InitializeGlobalLLVM();
    return RUN_ALL_TESTS();
}<|MERGE_RESOLUTION|>--- conflicted
+++ resolved
@@ -586,12 +586,6 @@
               case_output_data);
 }
 
-<<<<<<< HEAD
-// INSTANTIATE_TEST_CASE_P(
-//    EngineBugQuery, TabletEngineTest,
-//    testing::ValuesIn(InitCases("/cases/query/bug_query.yaml")));
-=======
->>>>>>> 1f7213fc
 INSTANTIATE_TEST_CASE_P(
     EngineSimpleQuery, TabletEngineTest,
     testing::ValuesIn(InitCases("cases/query/simple_query.yaml")));
