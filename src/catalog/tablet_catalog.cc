--- conflicted
+++ resolved
@@ -503,11 +503,7 @@
                 return false;
             }
             db_it->second.emplace(table_name, handler);
-<<<<<<< HEAD
-            LOG(INFO) << "add table " << table_name << "to db " << db_name << " tid " << table_info.tid();
-=======
             LOG(INFO) << "add table " << table_name << " to db " << db_name << " tid " << table_info.tid();
->>>>>>> 72f752bd
         }
         if (bool updated = false; !handler->Update(table_info, client_manager_, &updated)) {
             return false;
