--- conflicted
+++ resolved
@@ -141,9 +141,6 @@
     return iter->Valid() ? iter->GetValue() : ::fesql::codec::Row();
 }
 
-<<<<<<< HEAD
-::fesql::codec::RowIterator* TabletTableHandler::GetIterator(int8_t* addr) const { return NULL; }
-=======
 ::fesql::codec::RowIterator* TabletTableHandler::GetRawIterator() const {
     auto tables = std::atomic_load_explicit(&tables_, std::memory_order_relaxed);
     if (!tables->empty()) {
@@ -151,7 +148,6 @@
     }
     return nullptr;
 }
->>>>>>> 0180813f
 
 const uint64_t TabletTableHandler::GetCount() {
     auto iter = GetIterator();
