--- conflicted
+++ resolved
@@ -303,9 +303,6 @@
 
 bool TabletCatalog::IndexSupport() { return true; }
 
-<<<<<<< HEAD
-void TabletCatalog::RefreshTable(const std::vector<::rtidb::nameserver::TableInfo>& table_info_vec, uint64_t version) {
-=======
 bool TabletCatalog::AddProcedure(const std::string& db, const std::string& sp_name,
         const std::string& sql) {
     std::lock_guard<::rtidb::base::SpinMutex> spin_lock(mu_);
@@ -335,8 +332,7 @@
     return true;
 }
 
-void TabletCatalog::RefreshTable(const std::vector<::rtidb::nameserver::TableInfo>& table_info_vec) {
->>>>>>> feb542b4
+void TabletCatalog::RefreshTable(const std::vector<::rtidb::nameserver::TableInfo>& table_info_vec, uint64_t version) {
     std::map<std::string, std::set<std::string>> table_map;
     for (const auto& table_info : table_info_vec) {
         const std::string& db_name = table_info.db();
