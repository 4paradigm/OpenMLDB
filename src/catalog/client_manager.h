--- conflicted
+++ resolved
@@ -59,8 +59,7 @@
 };
 class AsyncTableHandler : public ::fesql::vm::MemTableHandler {
  public:
-    AsyncTableHandler(std::unique_ptr<brpc::Controller> cntl,
-                      std::unique_ptr<::rtidb::api::SQLBatchRequestQueryResponse> response);
+    AsyncTableHandler(rtidb::RpcCallback<rtidb::api::SQLBatchRequestQueryResponse>* callback);
     ~AsyncTableHandler() {}
     std::unique_ptr<fesql::vm::RowIterator> GetIterator();
     fesql::vm::RowIterator* GetRawIterator();
@@ -75,9 +74,7 @@
  private:
     void SyncRpcResponse();
     fesql::base::Status status_;
-    size_t rpc_size_;
-    std::unique_ptr<brpc::Controller> cntl_;
-    std::unique_ptr<::rtidb::api::SQLBatchRequestQueryResponse> response_;
+    rtidb::RpcCallback<rtidb::api::SQLBatchRequestQueryResponse>* callback_;
 };
 class AsyncTablesHandler : public ::fesql::vm::MemTableHandler {
  public:
@@ -87,7 +84,7 @@
                             std::vector<size_t>& pos_info) {
         handlers_.push_back(handler);
         posinfos_.push_back(pos_info);
-        rows_cnt_ += posinfos_.size();
+        rows_cnt_ += pos_info.size();
     }
     std::unique_ptr<fesql::vm::RowIterator> GetIterator();
     fesql::vm::RowIterator* GetRawIterator();
@@ -138,14 +135,9 @@
                                                       const bool is_debug) override;
 
     std::shared_ptr<::fesql::vm::TableHandler> SubQuery(uint32_t task_id, const std::string& db, const std::string& sql,
-<<<<<<< HEAD
                                                       const std::vector<::fesql::codec::Row>& row,
                                                       const bool is_procedure,
                                                       const bool is_debug) override;
-=======
-                                                        const std::shared_ptr<::fesql::vm::TableHandler> table,
-                                                        const bool is_debug) override;
->>>>>>> 1c365a5a
     const std::string& GetName() const { return name_; }
  private:
     std::string name_;
@@ -157,11 +149,11 @@
     ~TabletsAccessor() {}
     void AddTabletAccessor(std::shared_ptr<TabletAccessor> accessor) {
         auto iter = name_idx_map_.find(accessor->GetName());
-        if (iter != name_idx_map_.cend()) {
-            name_idx_map_.insert(std::make_pair(accessor->GetName(), accessors_.size()));
+        if (iter == name_idx_map_.cend()) {
             accessors_.push_back(accessor);
-            posinfos_.push_back(std::vector<size_t>(rows_cnt_));
-            assign_accessor_idxs_.push_back(iter->second);
+            name_idx_map_.insert(std::make_pair(accessor->GetName(), accessors_.size()-1));
+            posinfos_.push_back(std::vector<size_t>({rows_cnt_}));
+            assign_accessor_idxs_.push_back(accessors_.size()-1);
         } else {
             posinfos_[iter->second].push_back(rows_cnt_);
             assign_accessor_idxs_.push_back(iter->second);
@@ -169,10 +161,11 @@
         rows_cnt_++;
     }
     std::shared_ptr<fesql::vm::RowHandler> SubQuery(uint32_t task_id, const std::string& db, const std::string& sql,
-                                                    const fesql::codec::Row& row, const bool is_debug) override;
+                                                    const fesql::codec::Row& row, const bool is_procedure,
+                                                    const bool is_debug) override;
     std::shared_ptr<fesql::vm::TableHandler> SubQuery(uint32_t task_id, const std::string& db, const std::string& sql,
-                                                      const std::shared_ptr<fesql::vm::TableHandler> table,
-                                                      const bool is_debug);
+                                                      const std::vector<fesql::codec::Row>& rows,
+                                                      const bool is_procedure, const bool is_debug);
 
  private:
     size_t rows_cnt_;
