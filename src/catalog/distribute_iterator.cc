/*
 * Copyright 2021 4Paradigm
 *
 * Licensed under the Apache License, Version 2.0 (the "License");
 * you may not use this file except in compliance with the License.
 * You may obtain a copy of the License at
 *
 *   http://www.apache.org/licenses/LICENSE-2.0
 *
 * Unless required by applicable law or agreed to in writing, software
 * distributed under the License is distributed on an "AS IS" BASIS,
 * WITHOUT WARRANTIES OR CONDITIONS OF ANY KIND, either express or implied.
 * See the License for the specific language governing permissions and
 * limitations under the License.
 */

#include "catalog/distribute_iterator.h"
#include "gflags/gflags.h"

DECLARE_uint32(traverse_cnt_limit);
DECLARE_uint32(max_traverse_cnt);

namespace openmldb {
namespace catalog {

constexpr uint32_t INVALID_PID = UINT32_MAX;

FullTableIterator::FullTableIterator(uint32_t tid, std::shared_ptr<Tables> tables,
        const std::map<uint32_t, std::shared_ptr<::openmldb::client::TabletClient>>& tablet_clients)
    : tid_(tid), tables_(tables), tablet_clients_(tablet_clients), in_local_(true), cur_pid_(INVALID_PID),
    it_(), kv_it_(), key_(0), last_ts_(0), last_pk_(), value_() {
}

void FullTableIterator::SeekToFirst() {
    Reset();
    Next();
}

bool FullTableIterator::Valid() const {
    return (cnt_ <= FLAGS_max_traverse_cnt) && ((it_ && it_->Valid()) || (kv_it_ && kv_it_->Valid()));
}

void FullTableIterator::Next() {
    // reset the buffered value
    ResetValue();
    cnt_++;
    if (cnt_ > FLAGS_max_traverse_cnt) {
        DEBUGLOG("FullTableIterator exceed the max_traverse_cnt, tid %u, cnt %u, max_traverse_cnt %u", cnt_,
                 FLAGS_max_traverse_cnt, tid_);
        return;
    }

    if (NextFromLocal()) {
        return;
    }
    NextFromRemote();
}

void FullTableIterator::Reset() {
    it_.reset();
    kv_it_.reset();
    cur_pid_ = INVALID_PID;
    in_local_ = true;
    ResetValue();
    cnt_ = 0;
}

void FullTableIterator::EndLocal() {
    in_local_ = false;
    cur_pid_ = INVALID_PID;
    it_.reset();
}

bool FullTableIterator::NextFromLocal() {
    if (!in_local_ || !tables_ || tables_->empty()) {
        return false;
    }
    if (it_) {
        it_->Next();
        if (it_->Valid()) {
            key_ = it_->GetKey();
            return true;
        }
    }
    it_.reset();
    auto iter = tables_->begin();
    if (cur_pid_ == INVALID_PID) {
        cur_pid_ = iter->first;
    } else {
        iter = tables_->find(cur_pid_);;
        if (iter == tables_->end()) {
            EndLocal();
            return false;
        }
        iter++;
    }
    do {
        if (iter == tables_->end()) {
            EndLocal();
            return false;
        }
        cur_pid_ = iter->first;
        it_.reset(iter->second->NewTraverseIterator(0));
        it_->SeekToFirst();
        if (it_->Valid()) {
            break;
        }
        iter++;
    } while (true);
    if (it_ && it_->Valid()) {
        key_ = it_->GetKey();
        return true;
    }
    EndLocal();
    return false;
}

bool FullTableIterator::NextFromRemote() {
    if (tablet_clients_.empty()) {
        return false;
    }
    if (kv_it_) {
        kv_it_->Next();
        if (kv_it_->Valid()) {
            key_ = kv_it_->GetKey();
            return true;
        }
    }
    auto iter = tablet_clients_.begin();
    if (cur_pid_ == INVALID_PID) {
        cur_pid_ = iter->first;
    } else {
        iter = tablet_clients_.find(cur_pid_);
    }
    do {
        if (iter == tablet_clients_.end()) {
            return false;
        }
        cur_pid_ = iter->first;
        uint32_t count = 0;
        if (kv_it_) {
            if (!kv_it_->IsFinish()) {
                kv_it_ = iter->second->Traverse(tid_, cur_pid_, "", last_pk_, last_ts_,
                            FLAGS_traverse_cnt_limit, false, kv_it_->GetTSPos(), count);
                DLOG(INFO) << "pid " << cur_pid_ << " last pk " << last_pk_ <<
                    " key " << last_ts_ << " ts_pos " << kv_it_->GetTSPos() << " count " << count;
            } else {
                iter++;
                kv_it_.reset();
                continue;
            }
        } else {
            kv_it_ = iter->second->Traverse(tid_, cur_pid_, "", "", 0, FLAGS_traverse_cnt_limit, false, 0, count);
            DLOG(INFO) << "count " << count;
        }
        if (kv_it_ && kv_it_->Valid()) {
            last_pk_ = kv_it_->GetLastPK();
            last_ts_ = kv_it_->GetLastTS();
            response_vec_.emplace_back(kv_it_->GetResponse());
            key_ = kv_it_->GetKey();
            break;
        }
        iter++;
        kv_it_.reset();
    } while (true);
    return true;
}

const ::hybridse::codec::Row& FullTableIterator::GetValue() {
    if (ValidValue()) {
        return value_;
    }

    valid_value_ = true;
    if (it_ && it_->Valid()) {
        value_ = ::hybridse::codec::Row(
            ::hybridse::base::RefCountedSlice::Create(it_->GetValue().data(), it_->GetValue().size()));
        return value_;
    } else {
        auto slice_row = kv_it_->GetValue();
        size_t sz = slice_row.size();
        int8_t* copyed_row_data = new int8_t[sz];
        memcpy(copyed_row_data, slice_row.data(), sz);
        auto shared_slice = ::hybridse::base::RefCountedSlice::CreateManaged(copyed_row_data, sz);
        value_.Reset(shared_slice);
        return value_;
    }
}

DistributeWindowIterator::DistributeWindowIterator(uint32_t tid, uint32_t pid_num, std::shared_ptr<Tables> tables,
        uint32_t index, const std::string& index_name,
        const std::map<uint32_t, std::shared_ptr<::openmldb::client::TabletClient>>& tablet_clients)
    : tid_(tid), pid_num_(pid_num), tables_(tables), tablet_clients_(tablet_clients),
    index_(index), index_name_(index_name),
    cur_pid_(0), it_(), kv_it_() {}

void DistributeWindowIterator::Reset() {
    it_.reset();
    kv_it_.reset();
    cur_pid_ = INVALID_PID;
}

// seek to the pos where key = `key` on success
// if the key is not exist, iterator will be invalid
void DistributeWindowIterator::Seek(const std::string& key) {
    Reset();
    DLOG(INFO) << "seek to key " << key;
    const auto& stat = SeekByKey(key);
    if (stat.pid == INVALID_PID) {
        DLOG(INFO) << "no pos found for key " << key;
        return;
    }
    if (stat.it != nullptr) {
        it_.reset(stat.it);
    } else if (stat.kv_it != nullptr) {
        response_vec_.push_back(stat.kv_it->GetResponse());
        kv_it_ = stat.kv_it;
    } else {
        DLOG(INFO) << "no pos found for key " << key;
        return;
    }
    cur_pid_ = stat.pid;
}

DistributeWindowIterator::ItStat DistributeWindowIterator::SeekToFirstRemote() const {
    for (const auto& kv : tablet_clients_) {
        uint32_t count = 0;
        auto it = kv.second->Traverse(tid_, kv.first, index_name_, "", 0, FLAGS_traverse_cnt_limit, false, 0, count);
        if (it && it->Valid()) {
            DLOG(INFO) << "first pos in remote: pid=" << kv.first;
            return {kv.first, nullptr, it};
        }
    }
    return {INVALID_PID, nullptr, {}};
}

void DistributeWindowIterator::SeekToFirst() {
    DLOG(INFO) << "seek to first";
    Reset();
    if (!tables_) {
        return;
    }
    for (const auto& kv : *tables_) {
        auto it = kv.second->NewWindowIterator(index_);
        if (it != nullptr) {
            it->SeekToFirst();
            if (it->Valid()) {
                DLOG(INFO) << "first pos in local: pid=" << kv.first;
                it_.reset(it);
                cur_pid_ = kv.first;
                return;
            }
            delete it;
        }
    }
    const auto& stat = SeekToFirstRemote();
    if (stat.kv_it) {
        response_vec_.push_back(stat.kv_it->GetResponse());
        kv_it_ = stat.kv_it;
        cur_pid_ = stat.pid;
        return;
    }
    DLOG(INFO) << "empty window iterator";
}

DistributeWindowIterator::ItStat DistributeWindowIterator::SeekByKey(const std::string& key) const {
    if (!tables_ || pid_num_ <= 0) {
        return {INVALID_PID, nullptr, {}};
    }

    uint32_t pid = static_cast<uint32_t>(::openmldb::base::hash64(key) % pid_num_);

    DLOG(INFO) << "seeking to key " << key << ". cur_pid " << pid;
    auto iter = tables_->find(pid);
    if (iter != tables_->end()) {
        auto it = iter->second->NewWindowIterator(index_);
        if (it != nullptr) {
            it->Seek(key);
            if (it->Valid()) {
                return {pid, it, {}};
            }
            delete it;
        }
    }
    DLOG(INFO) << "seeking to key " << key << " from remote. cur_pid " << pid;
    auto client_iter = tablet_clients_.find(pid);
    if (client_iter != tablet_clients_.end()) {
        std::string msg;
        auto it = client_iter->second->Scan(tid_, pid, key, index_name_, 0, 0, FLAGS_traverse_cnt_limit, msg);
        if (it != nullptr && it->Valid()) {
            return {pid, {}, it};
        }
    }

    return {INVALID_PID, nullptr, {}};
}

void DistributeWindowIterator::Next() {
    if (it_ && it_->Valid()) {
        it_->Next();
        if (it_->Valid()) {
            return;
        } else {
            auto iter = tables_->find(cur_pid_);
            if (iter == tables_->end()) {
                return;
            }
            for (iter++; iter != tables_->end(); iter++) {
                it_.reset(iter->second->NewWindowIterator(index_));
                it_->SeekToFirst();
                if (it_->Valid()) {
                    cur_pid_ = iter->first;
                    return;
                }
            }
        }
    }
    if (kv_it_ && kv_it_->Valid()) {
        std::string cur_pk = kv_it_->GetPK();
        auto traverse_it = std::dynamic_pointer_cast<openmldb::base::TraverseKvIterator>(kv_it_);
        uint64_t last_ts = 0;
        uint32_t ts_pos = 1;
        if (traverse_it) {
            traverse_it->NextPK();
            if (traverse_it->Valid()) {
                return;
            }
            last_ts = traverse_it->GetLastTS();
            ts_pos = traverse_it->GetTSPos();
        }
        auto iter = tablet_clients_.find(cur_pid_);
        if (iter == tablet_clients_.end()) {
            return;
        }
        uint32_t count = 0;
<<<<<<< HEAD
        kv_it_ =
            iter->second->Traverse(tid_, cur_pid_, index_name_, cur_pk, last_ts, FLAGS_traverse_cnt_limit, true, count);
=======
        kv_it_ = iter->second->Traverse(tid_, cur_pid_, "", cur_pk, last_ts,
                FLAGS_traverse_cnt_limit, true, ts_pos, count);
>>>>>>> 2c0340c4
        DLOG(INFO) << "pid " << cur_pid_ << " last pk " << cur_pk << " key " << last_ts << " count " << count;
        if (kv_it_ && kv_it_->Valid()) {
            response_vec_.emplace_back(kv_it_->GetResponse());
            return;
        }
        do {
            iter++;
            if (iter == tablet_clients_.end()) {
                return;
            }
            cur_pid_ = iter->first;
            uint32_t count = 0;
<<<<<<< HEAD
            kv_it_ = iter->second->Traverse(tid_, cur_pid_, index_name_, "", 0, FLAGS_traverse_cnt_limit, false, count);
=======
            kv_it_ = iter->second->Traverse(tid_, cur_pid_, "", "", 0, FLAGS_traverse_cnt_limit, false, 0, count);
>>>>>>> 2c0340c4
            DLOG(INFO) << "count " << count;
            if (kv_it_ && kv_it_->Valid()) {
                response_vec_.emplace_back(kv_it_->GetResponse());
                break;
            }
            kv_it_.reset();
        } while (true);
    } else {
        const auto& stat = SeekToFirstRemote();
        if (stat.kv_it) {
            response_vec_.push_back(stat.kv_it->GetResponse());
            kv_it_ = stat.kv_it;
            cur_pid_ = stat.pid;
            return;
        }
    }
}

bool DistributeWindowIterator::Valid() {
    return (it_ && it_->Valid()) || (kv_it_ && kv_it_->Valid());
}

std::unique_ptr<::hybridse::codec::RowIterator> DistributeWindowIterator::GetValue() {
    return std::unique_ptr<::hybridse::codec::RowIterator>(GetRawValue());
}

::hybridse::codec::RowIterator* DistributeWindowIterator::GetRawValue() {
    if (it_ && it_->Valid()) {
        return it_->GetRawValue();
    }
    auto traverse_it = std::dynamic_pointer_cast<openmldb::base::TraverseKvIterator>(kv_it_);
    if (traverse_it) {
        auto response = std::dynamic_pointer_cast<::openmldb::api::TraverseResponse>(traverse_it->GetResponse());
        auto new_traverse_it = std::make_shared<openmldb::base::TraverseKvIterator>(response);
        new_traverse_it->Seek(traverse_it->GetPK());
        return new RemoteWindowIterator(tid_, cur_pid_, index_name_, new_traverse_it, tablet_clients_[cur_pid_]);
    } else {
        auto response = std::dynamic_pointer_cast<::openmldb::api::ScanResponse>(kv_it_->GetResponse());
        auto scan_it = std::make_shared<openmldb::base::ScanKvIterator>(kv_it_->GetPK(), response);
        return new RemoteWindowIterator(tid_, cur_pid_, index_name_, scan_it, tablet_clients_[cur_pid_]);
    }
}

const ::hybridse::codec::Row DistributeWindowIterator::GetKey() {
    if (it_ && it_->Valid()) {
        return it_->GetKey();
    }
    return hybridse::codec::Row(hybridse::base::RefCountedSlice::Create(kv_it_->GetPK().data(),
                kv_it_->GetPK().size()));
}

const ::hybridse::codec::Row& RemoteWindowIterator::GetValue() {
    if (ValidValue()) {
        return row_;
    }

    auto slice_row = kv_it_->GetValue();
    size_t sz = slice_row.size();
    // for distributed environment, slice_row's data probably become invalid when the DistributeWindowIterator
    // iterator goes out of scope. so copy action occurred here
    int8_t* copyed_row_data = new int8_t[sz];
    memcpy(copyed_row_data, slice_row.data(), sz);
    auto shared_slice = ::hybridse::base::RefCountedSlice::CreateManaged(copyed_row_data, sz);
    row_.Reset(shared_slice);
    DLOG(INFO) << "get value  pk " << pk_ << " ts_key " << kv_it_->GetKey() << " ts " << ts_;
    valid_value_ = true;
    return row_;
}

RemoteWindowIterator::RemoteWindowIterator(uint32_t tid, uint32_t pid, const std::string& index_name,
        const std::shared_ptr<::openmldb::base::KvIterator>& kv_it,
        const std::shared_ptr<openmldb::client::TabletClient>& client)
    : tid_(tid), pid_(pid), index_name_(index_name), kv_it_(kv_it), tablet_client_(client),
        is_traverse_data_(false), ts_(0), ts_cnt_(0) {
    if (kv_it_ && kv_it_->Valid()) {
        pk_ = kv_it_->GetPK();
        ts_ = kv_it_->GetKey();
        ts_cnt_ = 1;
        response_vec_.emplace_back(kv_it_->GetResponse());
        auto traverse_it = std::dynamic_pointer_cast<openmldb::base::TraverseKvIterator>(kv_it);
        if (traverse_it) {
            is_traverse_data_ = true;
        }
    }
}

bool RemoteWindowIterator::Valid() const {
    if (!kv_it_ || !kv_it_->Valid()) {
        return false;
    }
    if (is_traverse_data_ && kv_it_->GetPK() != pk_) {
        return false;
    }
    DLOG(INFO) << "RemoteWindowIterator Valid pk " << pk_ << " ts " << kv_it_->GetKey();
    return true;
}

void RemoteWindowIterator::SetTs() {
    if (kv_it_->GetKey() == ts_) {
        ts_cnt_++;
    } else {
        ts_ = kv_it_->GetKey();
        ts_cnt_ = 1;
    }
}

void RemoteWindowIterator::ScanRemote(uint64_t key, uint32_t ts_cnt) {
    std::string msg;
    kv_it_ = tablet_client_->Scan(tid_, pid_, pk_, index_name_, key, 0,
                FLAGS_traverse_cnt_limit, ts_cnt, msg);
    DLOG(INFO) << "scan key " << pk_ << " ts " << key << " from remote. tid "
        << tid_ << " pid " << pid_ << " ts_cnt " << ts_cnt;
    if (kv_it_ && kv_it_->Valid()) {
        response_vec_.emplace_back(kv_it_->GetResponse());
        SetTs();
    }
}

void RemoteWindowIterator::Seek(const uint64_t& key) {
    ResetValue();

    DLOG(INFO) << "RemoteWindowIterator seek " << key;
    if (!kv_it_) {
        return;
    }
    while (kv_it_->Valid() && kv_it_->GetKey() > key) {
        if (is_traverse_data_ && kv_it_->GetPK() != pk_) {
            break;
        }
        kv_it_->Next();
    }
    if (kv_it_->Valid()) {
        ts_ = kv_it_->GetKey();
    } else if (!kv_it_->IsFinish()) {
        ScanRemote(key, 0);
    }
    ts_cnt_ = 1;
}

void RemoteWindowIterator::Next() {
    ResetValue();

    kv_it_->Next();
    if (kv_it_->Valid()) {
        if (is_traverse_data_ && kv_it_->GetPK() != pk_) {
            kv_it_.reset();
            return;
        }
        SetTs();
    } else if (!kv_it_->IsFinish()) {
        ScanRemote(ts_, ts_cnt_);
    }
}

}  // namespace catalog
}  // namespace openmldb<|MERGE_RESOLUTION|>--- conflicted
+++ resolved
@@ -333,13 +333,8 @@
             return;
         }
         uint32_t count = 0;
-<<<<<<< HEAD
-        kv_it_ =
-            iter->second->Traverse(tid_, cur_pid_, index_name_, cur_pk, last_ts, FLAGS_traverse_cnt_limit, true, count);
-=======
-        kv_it_ = iter->second->Traverse(tid_, cur_pid_, "", cur_pk, last_ts,
+        kv_it_ = iter->second->Traverse(tid_, cur_pid_, index_name_, cur_pk, last_ts,
                 FLAGS_traverse_cnt_limit, true, ts_pos, count);
->>>>>>> 2c0340c4
         DLOG(INFO) << "pid " << cur_pid_ << " last pk " << cur_pk << " key " << last_ts << " count " << count;
         if (kv_it_ && kv_it_->Valid()) {
             response_vec_.emplace_back(kv_it_->GetResponse());
@@ -352,11 +347,7 @@
             }
             cur_pid_ = iter->first;
             uint32_t count = 0;
-<<<<<<< HEAD
-            kv_it_ = iter->second->Traverse(tid_, cur_pid_, index_name_, "", 0, FLAGS_traverse_cnt_limit, false, count);
-=======
-            kv_it_ = iter->second->Traverse(tid_, cur_pid_, "", "", 0, FLAGS_traverse_cnt_limit, false, 0, count);
->>>>>>> 2c0340c4
+            kv_it_ = iter->second->Traverse(tid_, cur_pid_, index_name_, "", 0, FLAGS_traverse_cnt_limit, false, 0, count);
             DLOG(INFO) << "count " << count;
             if (kv_it_ && kv_it_->Valid()) {
                 response_vec_.emplace_back(kv_it_->GetResponse());
