/*
 * Copyright 2021 4Paradigm
 *
 * Licensed under the Apache License, Version 2.0 (the "License");
 * you may not use this file except in compliance with the License.
 * You may obtain a copy of the License at
 *
 *   http://www.apache.org/licenses/LICENSE-2.0
 *
 * Unless required by applicable law or agreed to in writing, software
 * distributed under the License is distributed on an "AS IS" BASIS,
 * WITHOUT WARRANTIES OR CONDITIONS OF ANY KIND, either express or implied.
 * See the License for the specific language governing permissions and
 * limitations under the License.
 */

#include "catalog/distribute_iterator.h"

#include <string>
#include <vector>
#include <utility>

#include "client/tablet_client.h"
#include "codec/sdk_codec.h"
#include "common/timer.h"
#include "gtest/gtest.h"
#include "storage/mem_table.h"
#include "storage/table.h"
#include "tablet/tablet_impl.h"
#include "test/util.h"
#include "rpc/rpc_client.h"

DECLARE_string(db_root_path);
DECLARE_uint32(traverse_cnt_limit);
DECLARE_uint32(max_traverse_cnt);
DECLARE_uint32(max_traverse_pk_cnt);

namespace openmldb {
namespace catalog {

using ::openmldb::codec::SchemaCodec;

class DistributeIteratorTest : public ::testing::Test {};

::openmldb::api::TableMeta CreateTableMeta(uint32_t tid, uint32_t pid) {
    ::openmldb::api::TableMeta table_meta;
    table_meta.set_db("db1");
    table_meta.set_name("table1");
    table_meta.set_tid(tid);
    table_meta.set_pid(pid);
    table_meta.set_mode(::openmldb::api::TableMode::kTableLeader);
    table_meta.set_format_version(1);
    codec::SchemaCodec::SetColumnDesc(table_meta.add_column_desc(), "card", ::openmldb::type::kString);
    codec::SchemaCodec::SetColumnDesc(table_meta.add_column_desc(), "mcc", ::openmldb::type::kString);
    codec::SchemaCodec::SetColumnDesc(table_meta.add_column_desc(), "ts", ::openmldb::type::kBigInt);
    codec::SchemaCodec::SetIndex(table_meta.add_column_key(), "card", "card", "ts",
            ::openmldb::type::kAbsoluteTime, 0, 0);
    codec::SchemaCodec::SetIndex(table_meta.add_column_key(), "mcc", "mcc", "ts",
                                 ::openmldb::type::kAbsoluteTime, 0, 0);
    return table_meta;
}

std::shared_ptr<openmldb::storage::Table> CreateTable(uint32_t tid, uint32_t pid) {
    auto table = std::make_shared<openmldb::storage::MemTable>(CreateTableMeta(tid, pid));
    table->Init();
    return table;
}

void PutKey(const std::string& key, std::shared_ptr<openmldb::storage::Table> table,
        int cnt = 10, int same_ts_cnt = 1) {
    uint64_t now = ::baidu::common::timer::get_micros() / 1000;
    codec::SDKCodec codec(*(table->GetTableMeta()));
    for (int j = 0; j < cnt; j++) {
        uint64_t ts = 1 + j;
        for (int k = 0; k < same_ts_cnt; k++) {
            std::vector<std::string> row = {key , "mcc", std::to_string(ts)};
            ::openmldb::api::PutRequest request;
            ::openmldb::api::Dimension* dim = request.add_dimensions();
            dim->set_idx(0);
            dim->set_key(key);
            std::string value;
            ASSERT_EQ(0, codec.EncodeRow(row, &value));
            table->Put(0, value, request.dimensions());
        }
    }
}

void PutKey(const std::string& key, const ::openmldb::api::TableMeta& table_meta,
        std::shared_ptr<openmldb::client::TabletClient> client, int cnt = 10, int same_ts_cnt = 1) {
    uint64_t now = ::baidu::common::timer::get_micros() / 1000;
    codec::SDKCodec codec(table_meta);
    for (int j = 0; j < cnt; j++) {
        uint64_t ts = 1 + j;
        for (int k = 0; k < same_ts_cnt; k++) {
            std::vector<std::string> row = {key , "mcc", std::to_string(ts)};
            std::string value;
            ASSERT_EQ(0, codec.EncodeRow(row, &value));
            std::vector<std::pair<std::string, uint32_t>> dimensions = {{key, 0}};
            client->Put(table_meta.tid(), table_meta.pid(), 0, value, dimensions);
        }
    }
}

void PutData(std::shared_ptr<openmldb::storage::Table> table) {
    for (int i = 0; i < 5; i++) {
        std::string key = "card" + std::to_string(table->GetPid()) + "|" + std::to_string(i);
        PutKey(key, table);
    }
}

void PutData(const ::openmldb::api::TableMeta& table_meta,
        std::shared_ptr<openmldb::client::TabletClient> client) {
    for (int i = 0; i < 5; i++) {
        std::string key = "card" + std::to_string(table_meta.pid()) + "|" + std::to_string(i);
        PutKey(key, table_meta, client);
    }
}

TEST_F(DistributeIteratorTest, AllInMemory) {
    uint32_t tid = 1;
    auto tables = std::make_shared<Tables>();
    auto table1 = CreateTable(1, 1);
    auto table2 = CreateTable(1, 3);
    tables->emplace(1, table1);
    tables->emplace(3, table2);
    FullTableIterator it(tid, tables, {});
    it.SeekToFirst();
    ASSERT_FALSE(it.Valid());
    PutData((*tables)[1]);
    it.SeekToFirst();
    int count = 0;
    while (it.Valid()) {
        count++;
        it.Next();
    }
    ASSERT_EQ(count, 50);
    PutData((*tables)[3]);
    it.SeekToFirst();
    count = 0;
    while (it.Valid()) {
        count++;
        it.Next();
    }
    ASSERT_EQ(count, 100);
}

TEST_F(DistributeIteratorTest, Empty) {
    uint32_t tid = 2;
    FullTableIterator it(tid, {}, {});
    it.SeekToFirst();
    ASSERT_FALSE(it.Valid());
}

TEST_F(DistributeIteratorTest, AllInRemote) {
    uint32_t tid = 3;
    FLAGS_db_root_path = "/tmp/" + ::openmldb::test::GenRand();
    std::vector<std::string> endpoints = {"127.0.0.1:9230", "127.0.0.1:9231"};
    brpc::Server tablet1;
    ASSERT_TRUE(::openmldb::test::StartTablet(endpoints[0], &tablet1));
    brpc::Server tablet2;
    ASSERT_TRUE(::openmldb::test::StartTablet(endpoints[1], &tablet2));
    auto client1 = std::make_shared<openmldb::client::TabletClient>(endpoints[0], endpoints[0]);
    ASSERT_EQ(client1->Init(), 0);
    auto client2 = std::make_shared<openmldb::client::TabletClient>(endpoints[1], endpoints[1]);
    ASSERT_EQ(client2->Init(), 0);
    std::vector<::openmldb::api::TableMeta> metas = {CreateTableMeta(tid, 1), CreateTableMeta(tid, 4)};
    ASSERT_TRUE(client1->CreateTable(metas[0]));
    ASSERT_TRUE(client2->CreateTable(metas[1]));
    std::map<uint32_t, std::shared_ptr<openmldb::client::TabletClient>> tablet_clients = {{1, client1}, {4, client2}};
    FullTableIterator it(tid, {}, tablet_clients);
    it.SeekToFirst();
    ASSERT_FALSE(it.Valid());
    PutData(metas[0], client1);
    it.SeekToFirst();
    int count = 0;
    while (it.Valid()) {
        count++;
        it.Next();
    }
    ASSERT_EQ(count, 50);
    PutData(metas[1], client2);
    it.SeekToFirst();
    count = 0;
    while (it.Valid()) {
        count++;
        it.Next();
    }
    ASSERT_EQ(count, 100);
}

TEST_F(DistributeIteratorTest, Hybrid) {
    uint32_t tid = 3;
    FLAGS_db_root_path = "/tmp/" + ::openmldb::test::GenRand();
    auto tables = std::make_shared<Tables>();
    auto table1 = CreateTable(tid, 3);
    auto table2 = CreateTable(tid, 7);
    tables->emplace(3, table1);
    tables->emplace(7, table2);
    std::vector<std::string> endpoints = {"127.0.0.1:9230", "127.0.0.1:9231"};
    brpc::Server tablet1;
    ASSERT_TRUE(::openmldb::test::StartTablet(endpoints[0], &tablet1));
    brpc::Server tablet2;
    ASSERT_TRUE(::openmldb::test::StartTablet(endpoints[1], &tablet2));
    auto client1 = std::make_shared<openmldb::client::TabletClient>(endpoints[0], endpoints[0]);
    ASSERT_EQ(client1->Init(), 0);
    auto client2 = std::make_shared<openmldb::client::TabletClient>(endpoints[1], endpoints[1]);
    ASSERT_EQ(client2->Init(), 0);
    std::vector<::openmldb::api::TableMeta> metas = {CreateTableMeta(tid, 1), CreateTableMeta(tid, 4)};
    ASSERT_TRUE(client1->CreateTable(metas[0]));
    ASSERT_TRUE(client2->CreateTable(metas[1]));
    std::map<uint32_t, std::shared_ptr<openmldb::client::TabletClient>> tablet_clients = {{1, client1}, {4, client2}};
    FullTableIterator it(tid, tables, tablet_clients);
    it.SeekToFirst();
    ASSERT_FALSE(it.Valid());
    PutData(metas[0], client1);
    it.SeekToFirst();
    int count = 0;
    while (it.Valid()) {
        count++;
        it.Next();
    }
    ASSERT_EQ(count, 50);
    PutData(metas[1], client2);
    PutData((*tables)[3]);
    PutData((*tables)[7]);
    it.SeekToFirst();
    count = 0;
    while (it.Valid()) {
        count++;
        // multiple calls to GetKey/GetValue will get the same and valid result
        auto key = it.GetKey();
        auto buf = it.GetValue().buf();
        auto size = it.GetValue().size();
        codec::RowView row_view(*table1->GetSchema(), buf, size);
        std::string col1, col2;
        int64_t col3;
        row_view.GetStrValue(0, &col1);
        row_view.GetStrValue(1, &col2);
        row_view.GetInt64(2, &col3);
        DLOG(INFO) << "row " << count << ": " << col1 << "," << col2 << ", " << col3;
        ASSERT_EQ(col1.substr(0, 4), "card");
        ASSERT_EQ(col2, "mcc");
        ASSERT_TRUE(col3 > 0 && col3 <= 10);
        it.Next();
    }
    ASSERT_EQ(count, 200);
}

TEST_F(DistributeIteratorTest, FullTableTraverseLimit) {
    uint32_t old_limit = FLAGS_max_traverse_cnt;
    FLAGS_max_traverse_cnt = 100;
    uint32_t tid = 3;
    FLAGS_db_root_path = "/tmp/" + ::openmldb::test::GenRand();
    auto tables = std::make_shared<Tables>();
    auto table1 = CreateTable(tid, 3);
    auto table2 = CreateTable(tid, 7);
    tables->emplace(3, table1);
    tables->emplace(7, table2);
    std::vector<std::string> endpoints = {"127.0.0.1:9230", "127.0.0.1:9231"};
    brpc::Server tablet1;
    ASSERT_TRUE(::openmldb::test::StartTablet(endpoints[0], &tablet1));
    brpc::Server tablet2;
    ASSERT_TRUE(::openmldb::test::StartTablet(endpoints[1], &tablet2));
    auto client1 = std::make_shared<openmldb::client::TabletClient>(endpoints[0], endpoints[0]);
    ASSERT_EQ(client1->Init(), 0);
    auto client2 = std::make_shared<openmldb::client::TabletClient>(endpoints[1], endpoints[1]);
    ASSERT_EQ(client2->Init(), 0);
    std::vector<::openmldb::api::TableMeta> metas = {CreateTableMeta(tid, 1), CreateTableMeta(tid, 4)};
    ASSERT_TRUE(client1->CreateTable(metas[0]));
    ASSERT_TRUE(client2->CreateTable(metas[1]));
    std::map<uint32_t, std::shared_ptr<openmldb::client::TabletClient>> tablet_clients = {{1, client1}, {4, client2}};
    FullTableIterator it(tid, tables, tablet_clients);
    it.SeekToFirst();
    ASSERT_FALSE(it.Valid());
    PutData(metas[0], client1);
    it.SeekToFirst();
    int count = 0;
    while (it.Valid()) {
        count++;
        it.Next();
    }
    ASSERT_EQ(count, 50);
    PutData(metas[1], client2);
    PutData((*tables)[3]);
    PutData((*tables)[7]);
    it.SeekToFirst();
    count = 0;
    while (it.Valid()) {
        count++;
        // multiple calls to GetKey/GetValue will get the same and valid result
        auto key = it.GetKey();
        auto buf = it.GetValue().buf();
        auto size = it.GetValue().size();
        codec::RowView row_view(*table1->GetSchema(), buf, size);
        std::string col1, col2;
        int64_t col3;
        row_view.GetStrValue(0, &col1);
        row_view.GetStrValue(1, &col2);
        row_view.GetInt64(2, &col3);
        DLOG(INFO) << "row " << count << ": " << col1 << "," << col2 << ", " << col3;
        ASSERT_EQ(col1.substr(0, 4), "card");
        ASSERT_EQ(col2, "mcc");
        ASSERT_TRUE(col3 > 0 && col3 <= 10);
        it.Next();
    }
    ASSERT_EQ(count, 100);
    FLAGS_max_traverse_cnt = old_limit;
}

TEST_F(DistributeIteratorTest, TraverseLimitSingle) {
    uint32_t old_limit = FLAGS_traverse_cnt_limit;
    FLAGS_traverse_cnt_limit = 3;
    uint32_t tid = 3;
    FLAGS_db_root_path = "/tmp/" + ::openmldb::test::GenRand();
    brpc::Server tablet1;
    std::vector<std::string> endpoints = {"127.0.0.1:9230", "127.0.0.1:9231"};
    ASSERT_TRUE(::openmldb::test::StartTablet(endpoints[0], &tablet1));
    auto client1 = std::make_shared<openmldb::client::TabletClient>(endpoints[0], endpoints[0]);
    ASSERT_EQ(client1->Init(), 0);
    std::vector<::openmldb::api::TableMeta> metas = {CreateTableMeta(tid, 0)};
    ASSERT_TRUE(client1->CreateTable(metas[0]));
    std::map<uint32_t, std::shared_ptr<openmldb::client::TabletClient>> tablet_clients = {{0, client1}};
    for (int i = 0; i < 10; i++) {
        std::string key = "card" + std::to_string(i);
        PutKey(key, metas[0], tablet_clients[0]);
    }
    FullTableIterator it(tid, {}, tablet_clients);
    it.SeekToFirst();
    int count = 0;
    while (it.Valid()) {
        count++;
        it.Next();
    }
    ASSERT_EQ(count, 100);
    FLAGS_traverse_cnt_limit = old_limit;
}

TEST_F(DistributeIteratorTest, TraverseLimit) {
    uint32_t old_limit = FLAGS_traverse_cnt_limit;
    FLAGS_traverse_cnt_limit = 100;
    uint32_t tid = 3;
    FLAGS_db_root_path = "/tmp/" + ::openmldb::test::GenRand();
    auto tables = std::make_shared<Tables>();
    auto table1 = CreateTable(tid, 0);
    auto table2 = CreateTable(tid, 2);
    tables->emplace(0, table1);
    tables->emplace(2, table2);
    std::vector<std::string> endpoints = {"127.0.0.1:9230", "127.0.0.1:9231"};
    brpc::Server tablet1;
    ASSERT_TRUE(::openmldb::test::StartTablet(endpoints[0], &tablet1));
    brpc::Server tablet2;
    ASSERT_TRUE(::openmldb::test::StartTablet(endpoints[1], &tablet2));
    auto client1 = std::make_shared<openmldb::client::TabletClient>(endpoints[0], endpoints[0]);
    ASSERT_EQ(client1->Init(), 0);
    auto client2 = std::make_shared<openmldb::client::TabletClient>(endpoints[1], endpoints[1]);
    ASSERT_EQ(client2->Init(), 0);
    std::vector<::openmldb::api::TableMeta> metas = {CreateTableMeta(tid, 1), CreateTableMeta(tid, 3)};
    ASSERT_TRUE(client1->CreateTable(metas[0]));
    ASSERT_TRUE(client2->CreateTable(metas[1]));
    std::map<uint32_t, std::shared_ptr<openmldb::client::TabletClient>> tablet_clients = {{1, client1}, {3, client2}};
    std::map<uint32_t, uint32_t> cout_map = {{0, 0}, {1, 0}, {2, 0}, {3, 0}};
    for (int i = 0; i < 100; i++) {
        std::string key = "card" + std::to_string(i);
        uint32_t pid = static_cast<uint32_t>(::openmldb::base::hash64(key)) % 4;
        cout_map[pid]++;
        if (pid % 2 == 0) {
            PutKey(key, (*tables)[pid]);
        } else {
            PutKey(key, metas[pid == 1 ? 0 : 1], tablet_clients[pid]);
        }
    }
    FullTableIterator it(tid, tables, tablet_clients);
    it.SeekToFirst();
    int count = 0;
    while (it.Valid()) {
        count++;
        it.Next();
    }
    ASSERT_EQ(count, 1000);
    FLAGS_traverse_cnt_limit = old_limit;
}

TEST_F(DistributeIteratorTest, WindowIterator) {
    uint32_t tid = 3;
    FLAGS_db_root_path = "/tmp/" + ::openmldb::test::GenRand();
    auto tables = std::make_shared<Tables>();
    auto table1 = CreateTable(tid, 0);
    auto table2 = CreateTable(tid, 2);
    tables->emplace(0, table1);
    tables->emplace(2, table2);
    std::vector<std::string> endpoints = {"127.0.0.1:9230", "127.0.0.1:9231"};
    brpc::Server tablet1;
    ASSERT_TRUE(::openmldb::test::StartTablet(endpoints[0], &tablet1));
    brpc::Server tablet2;
    ASSERT_TRUE(::openmldb::test::StartTablet(endpoints[1], &tablet2));
    auto client1 = std::make_shared<openmldb::client::TabletClient>(endpoints[0], endpoints[0]);
    ASSERT_EQ(client1->Init(), 0);
    auto client2 = std::make_shared<openmldb::client::TabletClient>(endpoints[1], endpoints[1]);
    ASSERT_EQ(client2->Init(), 0);
    std::vector<::openmldb::api::TableMeta> metas = {CreateTableMeta(tid, 1), CreateTableMeta(tid, 3)};
    ASSERT_TRUE(client1->CreateTable(metas[0]));
    ASSERT_TRUE(client2->CreateTable(metas[1]));
    std::map<uint32_t, std::shared_ptr<openmldb::client::TabletClient>> tablet_clients = {{1, client1}, {3, client2}};
    for (int i = 0; i < 20; i++) {
        std::string key = "card" + std::to_string(i);
        uint32_t pid = static_cast<uint32_t>(::openmldb::base::hash64(key)) % 4;
        if (pid % 2 == 0) {
            PutKey(key, (*tables)[pid]);
        } else {
            PutKey(key, metas[pid == 1 ? 0 : 1], tablet_clients[pid]);
        }
    }
    DistributeWindowIterator w_it(tid, 4, tables, 0, "card", tablet_clients);
    for (int i = 0; i < 20; i++) {
        std::string key = "card" + std::to_string(i);
        w_it.Seek(key);
        ASSERT_TRUE(w_it.Valid());
        ASSERT_EQ(w_it.GetKey().ToString(), key);
        auto it = w_it.GetValue();
        it->SeekToFirst();
        int count = 0;
        while (it->Valid()) {
            count++;
            it->Next();
        }
        ASSERT_EQ(count, 10);
    }
    int count = 0;
    w_it.SeekToFirst();
    while (w_it.Valid()) {
        count++;
        w_it.Next();
    }
    ASSERT_EQ(count, 20);
    w_it.Seek("card11");
    count = 0;
    while (w_it.Valid()) {
        count++;
        w_it.Next();
    }
    ASSERT_EQ(count, 17);
    w_it.Seek("card15");
    count = 0;
    while (w_it.Valid()) {
        count++;
        w_it.Next();
    }
    ASSERT_EQ(count, 10);
}

TEST_F(DistributeIteratorTest, RemoteIterator) {
    uint32_t old_limit = FLAGS_traverse_cnt_limit;
    FLAGS_traverse_cnt_limit = 7;
    uint32_t tid = 3;
    auto tables = std::make_shared<Tables>();
    FLAGS_db_root_path = "/tmp/" + ::openmldb::test::GenRand();
    std::vector<std::string> endpoints = {"127.0.0.1:9230"};
    brpc::Server tablet1;
    ASSERT_TRUE(::openmldb::test::StartTablet(endpoints[0], &tablet1));
    auto client1 = std::make_shared<openmldb::client::TabletClient>(endpoints[0], endpoints[0]);
    ASSERT_EQ(client1->Init(), 0);
    std::vector<::openmldb::api::TableMeta> metas = {CreateTableMeta(tid, 0)};
    ASSERT_TRUE(client1->CreateTable(metas[0]));
    std::map<uint32_t, std::shared_ptr<openmldb::client::TabletClient>> tablet_clients = {{0, client1}};
    codec::SDKCodec codec(metas[0]);
    int64_t now = 1999;
    std::string key = "card0";
    for (int j = 0; j < 1000; j++) {
        std::vector<std::string> row = {key , "mcc", std::to_string(now)};
        std::string value;
        ASSERT_EQ(0, codec.EncodeRow(row, &value));
        std::vector<std::pair<std::string, uint32_t>> dimensions = {{key, 0}};
        client1->Put(tid, 0, 0, value, dimensions);
    }
    for (int j = 1000; j < 2000; j++) {
        std::vector<std::string> row = {key , "mcc", std::to_string(now - j)};
        std::string value;
        ASSERT_EQ(0, codec.EncodeRow(row, &value));
        std::vector<std::pair<std::string, uint32_t>> dimensions = {{key, 0}};
        client1->Put(tid, 0, 0, value, dimensions);
    }
    DistributeWindowIterator w_it(tid, 1, tables, 0, "card", tablet_clients);
    w_it.Seek(key);
    ASSERT_TRUE(w_it.Valid());
    ASSERT_EQ(w_it.GetKey().ToString(), key);
    auto it = w_it.GetValue();
    it->SeekToFirst();
    int count = 0;
    while (it->Valid()) {
        count++;

        // multiple calls to GetKey/GetValue will get the same and valid result
        auto key = it->GetKey();
        auto buf = it->GetValue().buf();
        auto size = it->GetValue().size();
        codec::RowView row_view(metas[0].column_desc(), buf, size);
        std::string col1, col2;
        int64_t col3;
        row_view.GetStrValue(0, &col1);
        row_view.GetStrValue(1, &col2);
        row_view.GetInt64(2, &col3);
        DLOG(INFO) << "row " << count << ": " << col1 << "," << col2 << ", " << col3;
        ASSERT_EQ(col1.substr(0, 4), "card");
        ASSERT_EQ(col2, "mcc");
        ASSERT_TRUE(col3 > now - 2000 && col3 <= now);

        it->Next();
    }
    ASSERT_EQ(count, 2000);

    DistributeWindowIterator w_it2(tid, 1, tables, 0, "card", tablet_clients);
    w_it2.Seek(key);
    ASSERT_TRUE(w_it2.Valid());
    ASSERT_EQ(w_it2.GetKey().ToString(), key);
    it = w_it2.GetValue();
    it->Seek(now - 1500);
    ASSERT_TRUE(it->Valid());
    ASSERT_EQ(it->GetKey(), now - 1500);
    count = 0;
    while (it->Valid()) {
        ASSERT_EQ(now - 1500 - count, it->GetKey());
        count++;
        it->Next();
    }
    ASSERT_EQ(count, 500);
    FLAGS_traverse_cnt_limit = old_limit;
}

TEST_F(DistributeIteratorTest, RemoteIteratorSecondIndex) {
    uint32_t old_limit = FLAGS_traverse_cnt_limit;
    FLAGS_traverse_cnt_limit = 7;
    uint32_t tid = 3;
    auto tables = std::make_shared<Tables>();
    FLAGS_db_root_path = "/tmp/" + ::openmldb::test::GenRand();
    std::vector<std::string> endpoints = {"127.0.0.1:9230"};
    brpc::Server tablet1;
    ASSERT_TRUE(::openmldb::test::StartTablet(endpoints[0], &tablet1));
    auto client1 = std::make_shared<openmldb::client::TabletClient>(endpoints[0], endpoints[0]);
    ASSERT_EQ(client1->Init(), 0);
    std::vector<::openmldb::api::TableMeta> metas = {CreateTableMeta(tid, 0)};
    ASSERT_TRUE(client1->CreateTable(metas[0]));
    std::map<uint32_t, std::shared_ptr<openmldb::client::TabletClient>> tablet_clients = {{0, client1}};
    codec::SDKCodec codec(metas[0]);
    uint64_t now = ::baidu::common::timer::get_micros() / 1000;
    std::string key = "mcc0";
    for (int j = 0; j < 1000; j++) {
        std::vector<std::string> row = {"card0" , key, std::to_string(now - j)};
        std::string value;
        ASSERT_EQ(0, codec.EncodeRow(row, &value));
        std::vector<std::pair<std::string, uint32_t>> dimensions = {{"card0", 0}, {key, 1}};
        client1->Put(tid, 0, 0, value, dimensions);
    }
    key = "mcc1";
    for (int j = 1000; j < 2000; j++) {
        std::vector<std::string> row = {"card0" , key, std::to_string(now - j)};
        std::string value;
        ASSERT_EQ(0, codec.EncodeRow(row, &value));
        std::vector<std::pair<std::string, uint32_t>> dimensions = {{"card0", 0}, {key, 1}};
        client1->Put(tid, 0, 0, value, dimensions);
    }
    DistributeWindowIterator w_it(tid, 1, tables, 0, "mcc", tablet_clients);
    w_it.Seek(key);
    ASSERT_TRUE(w_it.Valid());
    ASSERT_EQ(w_it.GetKey().ToString(), key);
    auto it = w_it.GetValue();
    it->SeekToFirst();
    int count = 0;
    while (it->Valid()) {
        // multiple calls to GetKey/GetValue will get the same and valid result
        auto ts = it->GetKey();
        ASSERT_EQ(now - 1000 - count, ts);
        auto buf = it->GetValue().buf();
        auto size = it->GetValue().size();
        codec::RowView row_view(metas[0].column_desc(), buf, size);
        std::string col1, col2;
        int64_t col3;
        row_view.GetStrValue(0, &col1);
        row_view.GetStrValue(1, &col2);
        row_view.GetInt64(2, &col3);
        DLOG(INFO) << "row " << count << ": " << col1 << "," << col2 << ", " << col3;
        ASSERT_EQ(col1, "card0");
        ASSERT_EQ(col2, key);
        ASSERT_EQ(col3, ts);

        count++;
        it->Next();
    }
    ASSERT_EQ(count, 1000);

    DistributeWindowIterator w_it2(tid, 1, tables, 0, "mcc", tablet_clients);
    key = "mcc0";
    w_it2.Seek(key);
    ASSERT_TRUE(w_it2.Valid());
    ASSERT_EQ(w_it2.GetKey().ToString(), key);
    it = w_it2.GetValue();
    it->Seek(now);
    ASSERT_TRUE(it->Valid());
    ASSERT_EQ(it->GetKey(), now);
    count = 0;
    while (it->Valid()) {
        // multiple calls to GetKey/GetValue will get the same and valid result
        auto ts = it->GetKey();
        ASSERT_EQ(now - count, ts);
        auto buf = it->GetValue().buf();
        auto size = it->GetValue().size();
        codec::RowView row_view(metas[0].column_desc(), buf, size);
        std::string col1, col2;
        int64_t col3;
        row_view.GetStrValue(0, &col1);
        row_view.GetStrValue(1, &col2);
        row_view.GetInt64(2, &col3);
        DLOG(INFO) << "row " << count << ": " << col1 << "," << col2 << ", " << col3;
        ASSERT_EQ(col1, "card0");
        ASSERT_EQ(col2, key);
        ASSERT_EQ(col3, it->GetKey());

        count++;
        it->Next();
    }
    ASSERT_EQ(count, 1000);

    DistributeWindowIterator w_it3(tid, 1, tables, 0, "mcc", tablet_clients);
    key = "mcc0";
    w_it3.SeekToFirst();
    ASSERT_TRUE(w_it3.Valid());
    ASSERT_EQ(w_it3.GetKey().ToString(), key);

    count = 0;
    while (w_it3.Valid()) {
        it = w_it3.GetValue();
        it->SeekToFirst();
        ASSERT_TRUE(it->Valid());
        while (it->Valid()) {
            auto ts = it->GetKey();
            ASSERT_TRUE(now - 2000 < ts && ts <= now);
            auto buf = it->GetValue().buf();
            auto size = it->GetValue().size();
            codec::RowView row_view(metas[0].column_desc(), buf, size);
            std::string col1, col2;
            int64_t col3;
            row_view.GetStrValue(0, &col1);
            row_view.GetStrValue(1, &col2);
            row_view.GetInt64(2, &col3);
            DLOG(INFO) << "row " << count << ": " << col1 << "," << col2 << ", " << col3;
            ASSERT_EQ(col1, "card0");
            ASSERT_EQ(col2.substr(0, 3), "mcc");
            ASSERT_EQ(col3, ts);

            count++;
            it->Next();
        }
        w_it3.Next();
    }
    ASSERT_EQ(count, 2000);
    FLAGS_traverse_cnt_limit = old_limit;
}

TEST_F(DistributeIteratorTest, MoreTsCnt) {
    uint32_t old_limit = FLAGS_traverse_cnt_limit;
    FLAGS_traverse_cnt_limit = 7;
    uint32_t tid = 3;
    FLAGS_db_root_path = "/tmp/" + ::openmldb::test::GenRand();
    auto tables = std::make_shared<Tables>();
    auto table1 = CreateTable(tid, 0);
    auto table2 = CreateTable(tid, 2);
    tables->emplace(0, table1);
    tables->emplace(2, table2);
    std::vector<std::string> endpoints = {"127.0.0.1:9230", "127.0.0.1:9231"};
    brpc::Server tablet1;
    ASSERT_TRUE(::openmldb::test::StartTablet(endpoints[0], &tablet1));
    brpc::Server tablet2;
    ASSERT_TRUE(::openmldb::test::StartTablet(endpoints[1], &tablet2));
    auto client1 = std::make_shared<openmldb::client::TabletClient>(endpoints[0], endpoints[0]);
    ASSERT_EQ(client1->Init(), 0);
    auto client2 = std::make_shared<openmldb::client::TabletClient>(endpoints[1], endpoints[1]);
    ASSERT_EQ(client2->Init(), 0);
    std::vector<::openmldb::api::TableMeta> metas = {CreateTableMeta(tid, 1), CreateTableMeta(tid, 3)};
    ASSERT_TRUE(client1->CreateTable(metas[0]));
    ASSERT_TRUE(client2->CreateTable(metas[1]));
    std::map<uint32_t, std::shared_ptr<openmldb::client::TabletClient>> tablet_clients = {{1, client1}, {3, client2}};
    std::map<uint32_t, uint32_t> cout_map = {{0, 0}, {1, 0}, {2, 0}, {3, 0}};
    for (int i = 0; i < 50; i++) {
        std::string key = "card" + std::to_string(i);
        uint32_t pid = static_cast<uint32_t>(::openmldb::base::hash64(key)) % 4;
        cout_map[pid]++;
        if (pid % 2 == 0) {
            PutKey(key, (*tables)[pid], 100);
        } else {
            PutKey(key, metas[pid == 1 ? 0 : 1], tablet_clients[pid], 100);
        }
    }
    DistributeWindowIterator it(tid, 4, tables, 0, "card", tablet_clients);
    it.SeekToFirst();
    int count = 0;
    while (it.Valid()) {
        auto row_it = it.GetValue();
        int row_cnt = 0;
        while (row_it->Valid()) {
            row_cnt++;
            row_it->Next();
        }
        ASSERT_EQ(row_cnt, 100);
        count++;
        it.Next();
    }
    ASSERT_EQ(count, 50);
    it.Seek("card26");
    count = 0;
    while (it.Valid()) {
        auto row_it = it.GetValue();
        int row_cnt = 0;
        while (row_it->Valid()) {
            row_cnt++;
            row_it->Next();
        }
        ASSERT_EQ(row_cnt, 100);
        count++;
        it.Next();
    }
    ASSERT_EQ(count, 44);
    it.Seek("card44");
    count = 0;
    while (it.Valid()) {
        auto row_it = it.GetValue();
        int row_cnt = 0;
        while (row_it->Valid()) {
            row_cnt++;
            row_it->Next();
        }
        ASSERT_EQ(row_cnt, 100);
        count++;
        it.Next();
    }
    ASSERT_EQ(count, 13);
    FLAGS_traverse_cnt_limit = old_limit;
}

TEST_F(DistributeIteratorTest, TraverseSameTs) {
    uint32_t old_limit = FLAGS_traverse_cnt_limit;
    FLAGS_traverse_cnt_limit = 7;
    uint32_t tid = 3;
    FLAGS_db_root_path = "/tmp/" + ::openmldb::test::GenRand();
    auto tables = std::make_shared<Tables>();
    auto table1 = CreateTable(tid, 0);
    auto table2 = CreateTable(tid, 2);
    tables->emplace(0, table1);
    tables->emplace(2, table2);
    std::vector<std::string> endpoints = {"127.0.0.1:9230", "127.0.0.1:9231"};
    brpc::Server tablet1;
    ASSERT_TRUE(::openmldb::test::StartTablet(endpoints[0], &tablet1));
    brpc::Server tablet2;
    ASSERT_TRUE(::openmldb::test::StartTablet(endpoints[1], &tablet2));
    auto client1 = std::make_shared<openmldb::client::TabletClient>(endpoints[0], endpoints[0]);
    ASSERT_EQ(client1->Init(), 0);
    auto client2 = std::make_shared<openmldb::client::TabletClient>(endpoints[1], endpoints[1]);
    ASSERT_EQ(client2->Init(), 0);
    std::vector<::openmldb::api::TableMeta> metas = {CreateTableMeta(tid, 1), CreateTableMeta(tid, 3)};
    ASSERT_TRUE(client1->CreateTable(metas[0]));
    ASSERT_TRUE(client2->CreateTable(metas[1]));
    std::map<uint32_t, std::shared_ptr<openmldb::client::TabletClient>> tablet_clients = {{1, client1}, {3, client2}};
    std::map<uint32_t, uint32_t> cout_map = {{0, 0}, {1, 0}, {2, 0}, {3, 0}};
    for (int i = 0; i < 20; i++) {
        std::string key = "card" + std::to_string(i);
        uint32_t pid = static_cast<uint32_t>(::openmldb::base::hash64(key)) % 4;
        cout_map[pid]++;
        if (pid % 2 == 0) {
            PutKey(key, (*tables)[pid], 2, 50);
        } else {
            PutKey(key, metas[pid == 1 ? 0 : 1], tablet_clients[pid], 2, 50);
        }
    }
    FullTableIterator it(tid, tables, tablet_clients);
    it.SeekToFirst();
    int count = 0;
    while (it.Valid()) {
        count++;
        it.Next();
    }
    ASSERT_EQ(count, 2000);
    FLAGS_traverse_cnt_limit = old_limit;
}

<<<<<<< HEAD
TEST_F(DistributeIteratorTest, WindowIteratorLimit) {
    uint32_t old_max_pk_cnt = FLAGS_max_traverse_cnt;
=======
TEST_F(DistributeIteratorTest, IteratorZero) {
    uint32_t old_limit = FLAGS_traverse_cnt_limit;
    FLAGS_traverse_cnt_limit = 7;
>>>>>>> 109d8223
    uint32_t tid = 3;
    FLAGS_db_root_path = "/tmp/" + ::openmldb::test::GenRand();
    auto tables = std::make_shared<Tables>();
    auto table1 = CreateTable(tid, 0);
    auto table2 = CreateTable(tid, 2);
    tables->emplace(0, table1);
    tables->emplace(2, table2);
    std::vector<std::string> endpoints = {"127.0.0.1:9230", "127.0.0.1:9231"};
    brpc::Server tablet1;
    ASSERT_TRUE(::openmldb::test::StartTablet(endpoints[0], &tablet1));
    brpc::Server tablet2;
    ASSERT_TRUE(::openmldb::test::StartTablet(endpoints[1], &tablet2));
    auto client1 = std::make_shared<openmldb::client::TabletClient>(endpoints[0], endpoints[0]);
    ASSERT_EQ(client1->Init(), 0);
    auto client2 = std::make_shared<openmldb::client::TabletClient>(endpoints[1], endpoints[1]);
    ASSERT_EQ(client2->Init(), 0);
    std::vector<::openmldb::api::TableMeta> metas = {CreateTableMeta(tid, 1), CreateTableMeta(tid, 3)};
    ASSERT_TRUE(client1->CreateTable(metas[0]));
    ASSERT_TRUE(client2->CreateTable(metas[1]));
    std::map<uint32_t, std::shared_ptr<openmldb::client::TabletClient>> tablet_clients = {{1, client1}, {3, client2}};
<<<<<<< HEAD
    for (int i = 0; i < 20; i++) {
        std::string key = "card" + std::to_string(i);
        uint32_t pid = static_cast<uint32_t>(::openmldb::base::hash64(key)) % 4;
        if (pid % 2 == 0) {
            PutKey(key, (*tables)[pid]);
        } else {
            PutKey(key, metas[pid == 1 ? 0 : 1], tablet_clients[pid]);
        }
    }

    FLAGS_max_traverse_cnt = 10;
    {
        DistributeWindowIterator w_it(tid, 4, tables, 0, "card", tablet_clients);
        for (int i = 0; i < 20; i++) {
            std::string key = "card" + std::to_string(i);
            w_it.Seek(key);
            ASSERT_TRUE(w_it.Valid());
            ASSERT_EQ(w_it.GetKey().ToString(), key);
            auto it = w_it.GetValue();
            it->SeekToFirst();
            int count = 0;
            while (it->Valid()) {
                count++;
                it->Next();
            }
            ASSERT_EQ(count, 10);
        }
        int count = 0;
        w_it.SeekToFirst();
        while (w_it.Valid()) {
            count++;
            w_it.Next();
        }
        ASSERT_EQ(count, FLAGS_max_traverse_cnt);
        w_it.Seek("card11");
        count = 0;
        while (w_it.Valid()) {
            count++;
            w_it.Next();
        }
        ASSERT_EQ(count, FLAGS_max_traverse_cnt);
        w_it.Seek("card15");
        count = 0;
        while (w_it.Valid()) {
            count++;
            w_it.Next();
        }
        ASSERT_EQ(count, FLAGS_max_traverse_cnt);
    }

    FLAGS_max_traverse_cnt = 20;
    {
        DistributeWindowIterator w_it(tid, 4, tables, 0, "card", tablet_clients);
        for (int i = 0; i < 20; i++) {
            std::string key = "card" + std::to_string(i);
            w_it.Seek(key);
            ASSERT_TRUE(w_it.Valid());
            ASSERT_EQ(w_it.GetKey().ToString(), key);
            auto it = w_it.GetValue();
            it->SeekToFirst();
            int count = 0;
            while (it->Valid()) {
                count++;
                it->Next();
            }
            ASSERT_EQ(count, 10);
        }
        int count = 0;
        w_it.SeekToFirst();
        while (w_it.Valid()) {
            count++;
            w_it.Next();
        }
        ASSERT_EQ(count, FLAGS_max_traverse_cnt);
        w_it.Seek("card11");
        count = 0;
        while (w_it.Valid()) {
            count++;
            w_it.Next();
        }
        ASSERT_EQ(count, 17);
        w_it.Seek("card15");
        count = 0;
        while (w_it.Valid()) {
            count++;
            w_it.Next();
        }
        ASSERT_EQ(count, 10);
    }

    FLAGS_max_traverse_cnt = old_max_pk_cnt;
}

=======
    std::map<uint32_t, uint32_t> cout_map = {{0, 0}, {1, 0}, {2, 0}, {3, 0}};
    int expect = 0;
    int key_cnt = 50;
    for (int i = 0; i < key_cnt; i++) {
        std::string key = "card" + std::to_string(i);
        uint32_t pid = static_cast<uint32_t>(::openmldb::base::hash64(key)) % 4;
        DLOG(INFO) << "key " << key << " pid " << pid;
        cout_map[pid]++;
        uint64_t now = ::baidu::common::timer::get_micros() / 1000;
        if (pid % 2 == 0) {
            codec::SDKCodec codec(*((*tables)[pid]->GetTableMeta()));
            for (int j = 0; j < 20; j++) {
                uint64_t ts = now - j * (60 * 1000);
                if (j % 2 == 0) {
                    ts = 0;
                }
                std::vector<std::string> row = {key , "mcc", std::to_string(ts)};
                ::openmldb::api::PutRequest request;
                ::openmldb::api::Dimension* dim = request.add_dimensions();
                dim->set_idx(0);
                dim->set_key(key);
                std::string value;
                ASSERT_EQ(0, codec.EncodeRow(row, &value));
                (*tables)[pid]->Put(0, value, request.dimensions());
                expect++;
            }
        } else {
            auto& table_meta = metas[pid == 1 ? 0 : 1];
            codec::SDKCodec codec(table_meta);
            for (int j = 0; j < 20; j++) {
                uint64_t ts = now - j * (60 * 1000);
                if (j % 2 == 0) {
                    ts = 0;
                }
                std::vector<std::string> row = {key , "mcc", std::to_string(ts)};
                std::string value;
                ASSERT_EQ(0, codec.EncodeRow(row, &value));
                std::vector<std::pair<std::string, uint32_t>> dimensions = {{key, 0}};
                tablet_clients[pid]->Put(table_meta.tid(), table_meta.pid(), 0, value, dimensions);
                expect++;
            }
        }
    }
    FullTableIterator it(tid, tables, tablet_clients);
    it.SeekToFirst();
    int count = 0;
    while (it.Valid()) {
        count++;
        it.Next();
    }
    ASSERT_EQ(count, expect);

    DistributeWindowIterator wit(tid, 4, tables, 0, "card", tablet_clients);
    wit.SeekToFirst();
    count = 0;
    while (wit.Valid()) {
        auto row_it = wit.GetValue();
        int row_cnt = 0;
        while (row_it->Valid()) {
            row_cnt++;
            row_it->Next();
        }
        ASSERT_EQ(row_cnt, 20);
        count++;
        wit.Next();
    }
    ASSERT_EQ(count, key_cnt);
    for (int i = 0; i < key_cnt; i++) {
        std::string key = "card" + std::to_string(i);
        wit.Seek(key);
        ASSERT_TRUE(wit.Valid());
        auto row_it = wit.GetValue();
        int row_cnt = 0;
        while (row_it->Valid()) {
            row_cnt++;
            row_it->Next();
        }
        ASSERT_EQ(row_cnt, 20);
    }
    FLAGS_traverse_cnt_limit = old_limit;
}
>>>>>>> 109d8223

}  // namespace catalog
}  // namespace openmldb

int main(int argc, char **argv) {
    ::testing::InitGoogleTest(&argc, argv);
    return RUN_ALL_TESTS();
}<|MERGE_RESOLUTION|>--- conflicted
+++ resolved
@@ -780,14 +780,8 @@
     FLAGS_traverse_cnt_limit = old_limit;
 }
 
-<<<<<<< HEAD
 TEST_F(DistributeIteratorTest, WindowIteratorLimit) {
     uint32_t old_max_pk_cnt = FLAGS_max_traverse_cnt;
-=======
-TEST_F(DistributeIteratorTest, IteratorZero) {
-    uint32_t old_limit = FLAGS_traverse_cnt_limit;
-    FLAGS_traverse_cnt_limit = 7;
->>>>>>> 109d8223
     uint32_t tid = 3;
     FLAGS_db_root_path = "/tmp/" + ::openmldb::test::GenRand();
     auto tables = std::make_shared<Tables>();
@@ -808,7 +802,6 @@
     ASSERT_TRUE(client1->CreateTable(metas[0]));
     ASSERT_TRUE(client2->CreateTable(metas[1]));
     std::map<uint32_t, std::shared_ptr<openmldb::client::TabletClient>> tablet_clients = {{1, client1}, {3, client2}};
-<<<<<<< HEAD
     for (int i = 0; i < 20; i++) {
         std::string key = "card" + std::to_string(i);
         uint32_t pid = static_cast<uint32_t>(::openmldb::base::hash64(key)) % 4;
@@ -902,7 +895,29 @@
     FLAGS_max_traverse_cnt = old_max_pk_cnt;
 }
 
-=======
+TEST_F(DistributeIteratorTest, IteratorZero) {
+    uint32_t old_limit = FLAGS_traverse_cnt_limit;
+    FLAGS_traverse_cnt_limit = 7;
+    uint32_t tid = 3;
+    FLAGS_db_root_path = "/tmp/" + ::openmldb::test::GenRand();
+    auto tables = std::make_shared<Tables>();
+    auto table1 = CreateTable(tid, 0);
+    auto table2 = CreateTable(tid, 2);
+    tables->emplace(0, table1);
+    tables->emplace(2, table2);
+    std::vector<std::string> endpoints = {"127.0.0.1:9230", "127.0.0.1:9231"};
+    brpc::Server tablet1;
+    ASSERT_TRUE(::openmldb::test::StartTablet(endpoints[0], &tablet1));
+    brpc::Server tablet2;
+    ASSERT_TRUE(::openmldb::test::StartTablet(endpoints[1], &tablet2));
+    auto client1 = std::make_shared<openmldb::client::TabletClient>(endpoints[0], endpoints[0]);
+    ASSERT_EQ(client1->Init(), 0);
+    auto client2 = std::make_shared<openmldb::client::TabletClient>(endpoints[1], endpoints[1]);
+    ASSERT_EQ(client2->Init(), 0);
+    std::vector<::openmldb::api::TableMeta> metas = {CreateTableMeta(tid, 1), CreateTableMeta(tid, 3)};
+    ASSERT_TRUE(client1->CreateTable(metas[0]));
+    ASSERT_TRUE(client2->CreateTable(metas[1]));
+    std::map<uint32_t, std::shared_ptr<openmldb::client::TabletClient>> tablet_clients = {{1, client1}, {3, client2}};
     std::map<uint32_t, uint32_t> cout_map = {{0, 0}, {1, 0}, {2, 0}, {3, 0}};
     int expect = 0;
     int key_cnt = 50;
@@ -984,7 +999,6 @@
     }
     FLAGS_traverse_cnt_limit = old_limit;
 }
->>>>>>> 109d8223
 
 }  // namespace catalog
 }  // namespace openmldb
