--- conflicted
+++ resolved
@@ -556,7 +556,6 @@
     FLAGS_traverse_cnt_limit = old_limit;
 }
 
-<<<<<<< HEAD
 TEST_F(DistributeIteratorTest, IteratorZero) {
     uint32_t old_limit = FLAGS_traverse_cnt_limit;
     FLAGS_traverse_cnt_limit = 7;
@@ -604,10 +603,9 @@
                 std::string value;
                 ASSERT_EQ(0, codec.EncodeRow(row, &value));
                 (*tables)[pid]->Put(0, value, request.dimensions());
-                expect ++;
+                expect++;
             }
         } else {
-            //PutKey(key, metas[pid == 1 ? 0 : 1], tablet_clients[pid], 100);
             auto& table_meta = metas[pid == 1 ? 0 : 1];
             codec::SDKCodec codec(table_meta);
             for (int j = 0; j < 20; j++) {
@@ -620,7 +618,7 @@
                 ASSERT_EQ(0, codec.EncodeRow(row, &value));
                 std::vector<std::pair<std::string, uint32_t>> dimensions = {{key, 0}};
                 tablet_clients[pid]->Put(table_meta.tid(), table_meta.pid(), 0, value, dimensions);
-                expect ++;
+                expect++;
             }
         }
     }
@@ -662,8 +660,6 @@
     }
     FLAGS_traverse_cnt_limit = old_limit;
 }
-=======
->>>>>>> b3999378
 
 }  // namespace catalog
 }  // namespace openmldb
