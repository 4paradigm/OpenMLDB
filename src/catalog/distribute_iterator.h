/*
 * Copyright 2021 4Paradigm
 *
 * Licensed under the Apache License, Version 2.0 (the "License");
 * you may not use this file except in compliance with the License.
 * You may obtain a copy of the License at
 *
 *   http://www.apache.org/licenses/LICENSE-2.0
 *
 * Unless required by applicable law or agreed to in writing, software
 * distributed under the License is distributed on an "AS IS" BASIS,
 * WITHOUT WARRANTIES OR CONDITIONS OF ANY KIND, either express or implied.
 * See the License for the specific language governing permissions and
 * limitations under the License.
 */

#ifndef SRC_CATALOG_DISTRIBUTE_ITERATOR_H_
#define SRC_CATALOG_DISTRIBUTE_ITERATOR_H_

#include <map>
#include <memory>
#include <string>
#include <vector>

#include "base/hash.h"
#include "base/kv_iterator.h"
#include "client/tablet_client.h"
#include "storage/table.h"
#include "vm/catalog.h"

namespace openmldb {
namespace catalog {

using Tables = std::map<uint32_t, std::shared_ptr<::openmldb::storage::Table>>;

class FullTableIterator : public ::hybridse::codec::ConstIterator<uint64_t, ::hybridse::codec::Row> {
 public:
    FullTableIterator(uint32_t tid, std::shared_ptr<Tables> tables,
            const std::map<uint32_t, std::shared_ptr<::openmldb::client::TabletClient>>& tablet_clients);
    void Seek(const uint64_t& ts) override {
        LOG(ERROR) << "Unsupport Seek in FullTableIterator";
    }

    void SeekToFirst() override;
    bool Valid() const override;
    void Next() override;
    const ::hybridse::codec::Row& GetValue() override;
    bool IsSeekable() const override { return true; }
    // the key maybe the row num
    const uint64_t& GetKey() const override { return key_; }

 private:
    bool NextFromLocal();
    bool NextFromRemote();
    void Reset();
    void EndLocal();

 private:
    uint32_t tid_;
    std::shared_ptr<Tables> tables_;
    std::map<uint32_t, std::shared_ptr<openmldb::client::TabletClient>> tablet_clients_;
    bool in_local_;
    uint32_t cur_pid_;
    std::unique_ptr<::openmldb::storage::TableIterator> it_;
    std::shared_ptr<::openmldb::base::TraverseKvIterator> kv_it_;
    uint64_t key_;
    uint64_t last_ts_;
    std::string last_pk_;
    ::hybridse::codec::Row value_;
    std::vector<std::shared_ptr<::google::protobuf::Message>> response_vec_;
};

class RemoteWindowIterator : public ::hybridse::vm::RowIterator {
 public:
<<<<<<< HEAD
    RemoteWindowIterator(uint32_t tid, uint32_t pid, const std::string& index_name,
            const std::shared_ptr<::openmldb::base::KvIterator>& kv_it,
            const std::shared_ptr<openmldb::client::TabletClient>& client);

    bool Valid() const override;

    void Next() override;

    const uint64_t& GetKey() const override { return ts_; }

    const ::hybridse::codec::Row& GetValue() override {
        auto slice_row = kv_it_->GetValue();
        row_.Reset(reinterpret_cast<const int8_t*>(slice_row.data()), slice_row.size());
        return row_;
    }
    void Seek(const uint64_t& key) override;

    void SeekToFirst() override {
        DLOG(INFO) << "RemoteWindowIterator SeekToFirst";
=======
    RemoteWindowIterator(std::shared_ptr<::openmldb::base::KvIterator> kv_it,
            std::shared_ptr<::google::protobuf::Message> response)
        : kv_it_(kv_it), response_(response) {
        if (kv_it_->Valid()) {
            pk_ = kv_it_->GetPK();
        }
    }
    bool Valid() const override {
        if (kv_it_->Valid() && pk_ == kv_it_->GetPK()) {
            DLOG(INFO) << "RemoteWindowIterator Valid pk " << pk_ << " ts " << kv_it_->GetKey();
            return true;
        }
        return false;
    }
    void Next() override {
        kv_it_->Next();
    }
    const uint64_t& GetKey() const override {
        ts_ = kv_it_->GetKey();
        return ts_;
    }

    const ::hybridse::codec::Row& GetValue() override;

    // seek to the first element whose key is less or equal to `key`
    // or to the end if not found
    void Seek(const uint64_t& key) override {
        // key is ordered descending
        while (kv_it_->Valid() && kv_it_->GetKey() > key && kv_it_->GetPK() == pk_) {
            kv_it_->Next();
        }
>>>>>>> 411a3a2b
    }
    bool IsSeekable() const override { return true; }

 private:
    void SetTs();
    void ScanRemote(uint64_t key, uint32_t ts_cnt);

 private:
    uint32_t tid_;
    uint32_t pid_;
    std::string index_name_;
    std::shared_ptr<::openmldb::base::KvIterator> kv_it_;
    std::vector<std::shared_ptr<::google::protobuf::Message>> response_vec_;
    std::shared_ptr<openmldb::client::TabletClient> tablet_client_;
    ::hybridse::codec::Row row_;
    bool is_traverse_data_;
    std::string pk_;
    mutable uint64_t ts_;
    uint32_t ts_cnt_;
};

class DistributeWindowIterator : public ::hybridse::codec::WindowIterator {
 public:
    DistributeWindowIterator(uint32_t tid, uint32_t pid_num, std::shared_ptr<Tables> tables,
            uint32_t index, const std::string& index_name,
            const std::map<uint32_t, std::shared_ptr<::openmldb::client::TabletClient>>& tablet_clients);
    void Seek(const std::string& key) override;
    void SeekToFirst() override;
    void Next() override;
    bool Valid() override;
    std::unique_ptr<::hybridse::codec::RowIterator> GetValue() override;
    ::hybridse::codec::RowIterator* GetRawValue() override;
    const ::hybridse::codec::Row GetKey() override;

 private:
    void Reset();

 private:
    uint32_t tid_;
    uint32_t pid_num_;
    std::shared_ptr<Tables> tables_;
    std::map<uint32_t, std::shared_ptr<openmldb::client::TabletClient>> tablet_clients_;
    uint32_t index_;
    std::string index_name_;
    uint32_t cur_pid_;
    std::unique_ptr<::hybridse::codec::WindowIterator> it_;
    std::shared_ptr<::openmldb::base::KvIterator> kv_it_;
    std::vector<std::shared_ptr<::google::protobuf::Message>> response_vec_;
};

}  // namespace catalog
}  // namespace openmldb
#endif  // SRC_CATALOG_DISTRIBUTE_ITERATOR_H_<|MERGE_RESOLUTION|>--- conflicted
+++ resolved
@@ -72,7 +72,6 @@
 
 class RemoteWindowIterator : public ::hybridse::vm::RowIterator {
  public:
-<<<<<<< HEAD
     RemoteWindowIterator(uint32_t tid, uint32_t pid, const std::string& index_name,
             const std::shared_ptr<::openmldb::base::KvIterator>& kv_it,
             const std::shared_ptr<openmldb::client::TabletClient>& client);
@@ -83,48 +82,14 @@
 
     const uint64_t& GetKey() const override { return ts_; }
 
-    const ::hybridse::codec::Row& GetValue() override {
-        auto slice_row = kv_it_->GetValue();
-        row_.Reset(reinterpret_cast<const int8_t*>(slice_row.data()), slice_row.size());
-        return row_;
-    }
+    const ::hybridse::codec::Row& GetValue() override;
+
+    // seek to the first element whose key is less or equal to `key`
+    // or to the end if not found
     void Seek(const uint64_t& key) override;
 
     void SeekToFirst() override {
         DLOG(INFO) << "RemoteWindowIterator SeekToFirst";
-=======
-    RemoteWindowIterator(std::shared_ptr<::openmldb::base::KvIterator> kv_it,
-            std::shared_ptr<::google::protobuf::Message> response)
-        : kv_it_(kv_it), response_(response) {
-        if (kv_it_->Valid()) {
-            pk_ = kv_it_->GetPK();
-        }
-    }
-    bool Valid() const override {
-        if (kv_it_->Valid() && pk_ == kv_it_->GetPK()) {
-            DLOG(INFO) << "RemoteWindowIterator Valid pk " << pk_ << " ts " << kv_it_->GetKey();
-            return true;
-        }
-        return false;
-    }
-    void Next() override {
-        kv_it_->Next();
-    }
-    const uint64_t& GetKey() const override {
-        ts_ = kv_it_->GetKey();
-        return ts_;
-    }
-
-    const ::hybridse::codec::Row& GetValue() override;
-
-    // seek to the first element whose key is less or equal to `key`
-    // or to the end if not found
-    void Seek(const uint64_t& key) override {
-        // key is ordered descending
-        while (kv_it_->Valid() && kv_it_->GetKey() > key && kv_it_->GetPK() == pk_) {
-            kv_it_->Next();
-        }
->>>>>>> 411a3a2b
     }
     bool IsSeekable() const override { return true; }
 
