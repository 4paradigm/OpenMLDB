--- conflicted
+++ resolved
@@ -253,15 +253,13 @@
 
     bool DeleteDB(const std::string &db);
 
-<<<<<<< HEAD
     void RefreshTable(const std::vector<::rtidb::nameserver::TableInfo> &table_info_vec, uint64_t version);
-=======
+
     bool AddProcedure(const std::string& db, const std::string& sp_name,
             const std::string& sql);
 
     bool DropProcedure(const std::string& db, const std::string& sp_name);
     void RefreshTable(const std::vector<::rtidb::nameserver::TableInfo> &table_info_vec);
->>>>>>> feb542b4
 
     bool UpdateClient(const std::map<std::string, std::string> &real_ep_map);
 
