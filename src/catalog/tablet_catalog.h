/*
 * tablet_catalog.h
 * Copyright (C) 4paradigm.com 2020 wangtaize <wangtaize@4paradigm.com>
 *
 * Licensed under the Apache License, Version 2.0 (the "License");
 * you may not use this file except in compliance with the License.
 * You may obtain a copy of the License at
 *
 *    http://www.apache.org/licenses/LICENSE-2.0
 *
 * Unless required by applicable law or agreed to in writing, software
 * distributed under the License is distributed on an "AS IS" BASIS,
 * WITHOUT WARRANTIES OR CONDITIONS OF ANY KIND, either express or implied.
 * See the License for the specific language governing permissions and
 * limitations under the License.
 */

#ifndef SRC_CATALOG_TABLET_CATALOG_H_
#define SRC_CATALOG_TABLET_CATALOG_H_

#include <map>
#include <memory>
#include <string>
#include <utility>
<<<<<<< HEAD
=======
#include <vector>
>>>>>>> 750986e2

#include "base/spinlock.h"
#include "catalog/client_manager.h"
#include "catalog/distribute_iterator.h"
#include "client/tablet_client.h"
#include "codec/row.h"
#include "storage/table.h"
#include "storage/schema.h"
#include "vm/catalog.h"

namespace rtidb {
namespace catalog {

class TabletPartitionHandler;
class TabletTableHandler;
class TabletSegmentHandler;

class TabletSegmentHandler : public ::fesql::vm::TableHandler {
 public:
    TabletSegmentHandler(std::shared_ptr<::fesql::vm::PartitionHandler> partition_handler, const std::string &key)
        : TableHandler(), partition_handler_(partition_handler), key_(key) {}

    ~TabletSegmentHandler() {}

    const ::fesql::vm::Schema *GetSchema() override { return partition_handler_->GetSchema(); }

    const std::string &GetName() override { return partition_handler_->GetName(); }

    const std::string &GetDatabase() override { return partition_handler_->GetDatabase(); }

    const ::fesql::vm::Types &GetTypes() override { return partition_handler_->GetTypes(); }

    const ::fesql::vm::IndexHint &GetIndex() override { return partition_handler_->GetIndex(); }

    const ::fesql::vm::OrderType GetOrderType() const override { return partition_handler_->GetOrderType(); }

    std::unique_ptr<::fesql::vm::RowIterator> GetIterator() const override {
        auto iter = partition_handler_->GetWindowIterator();
        if (iter) {
            DLOG(INFO) << "seek to pk " << key_;
            iter->Seek(key_);
            if (iter->Valid() && 0 == iter->GetKey().compare(fesql::codec::Row(key_))) {
                return std::move(iter->GetValue());
            } else {
                return std::unique_ptr<::fesql::vm::RowIterator>();
            }
        }
        return std::unique_ptr<::fesql::vm::RowIterator>();
    }

    ::fesql::vm::RowIterator *GetRawIterator() const override {
        auto iter = partition_handler_->GetWindowIterator();
        if (iter) {
            DLOG(INFO) << "seek to pk " << key_;
            iter->Seek(key_);
            if (iter->Valid() && 0 == iter->GetKey().compare(fesql::codec::Row(key_))) {
                return iter->GetRawValue();
            } else {
                return nullptr;
            }
        }
        return nullptr;
    }

    std::unique_ptr<::fesql::vm::WindowIterator> GetWindowIterator(const std::string &idx_name) override {
        return std::unique_ptr<::fesql::vm::WindowIterator>();
    }

    const uint64_t GetCount() override {
        auto iter = GetIterator();
        if (!iter) return 0;
        uint64_t cnt = 0;
        while (iter->Valid()) {
            cnt++;
            iter->Next();
        }
        return cnt;
    }

    ::fesql::vm::Row At(uint64_t pos) override {
        auto iter = GetIterator();
        if (!iter) return ::fesql::vm::Row();
        while (pos-- > 0 && iter->Valid()) {
            iter->Next();
        }
        return iter->Valid() ? iter->GetValue() : ::fesql::vm::Row();
    }
    const std::string GetHandlerTypeName() override { return "TabletSegmentHandler"; }

 private:
    std::shared_ptr<::fesql::vm::PartitionHandler> partition_handler_;
    std::string key_;
};

class TabletPartitionHandler : public ::fesql::vm::PartitionHandler,
                               public std::enable_shared_from_this<fesql::vm::PartitionHandler> {
 public:
    TabletPartitionHandler(std::shared_ptr<::fesql::vm::TableHandler> table_hander, const std::string &index_name)
        : PartitionHandler(), table_handler_(table_hander), index_name_(index_name) {}

    ~TabletPartitionHandler() {}

    const ::fesql::vm::OrderType GetOrderType() const override { return ::fesql::vm::OrderType::kDescOrder; }

    const ::fesql::vm::Schema *GetSchema() override { return table_handler_->GetSchema(); }

    const std::string &GetName() override { return table_handler_->GetName(); }

    const std::string &GetDatabase() override { return table_handler_->GetDatabase(); }

    const ::fesql::vm::Types &GetTypes() override { return table_handler_->GetTypes(); }

    const ::fesql::vm::IndexHint &GetIndex() override { return table_handler_->GetIndex(); }

    std::unique_ptr<::fesql::vm::WindowIterator> GetWindowIterator() override {
        DLOG(INFO) << "get window it with name " << index_name_;
        return table_handler_->GetWindowIterator(index_name_);
    }

    const uint64_t GetCount() override {
        auto iter = GetWindowIterator();
        if (!iter) return 0;
        uint64_t cnt = 0;
        iter->SeekToFirst();
        while (iter->Valid()) {
            cnt++;
            iter->Next();
        }
        return cnt;
    }

<<<<<<< HEAD
    std::shared_ptr<::fesql::vm::TableHandler> GetSegment(const std::string &key) override {
        return std::make_shared<TabletSegmentHandler>(shared_from_this(), key);
=======
    std::shared_ptr<::fesql::vm::TableHandler> GetSegment(
        std::shared_ptr<::fesql::vm::PartitionHandler> partition_hander, const std::string &key) override {
        return std::make_shared<TabletSegmentHandler>(partition_hander, key);
>>>>>>> 750986e2
    }
    const std::string GetHandlerTypeName() override { return "TabletPartitionHandler"; }

 private:
    std::shared_ptr<::fesql::vm::TableHandler> table_handler_;
    std::string index_name_;
};

class TabletTableHandler : public ::fesql::vm::TableHandler,
                           public std::enable_shared_from_this<fesql::vm::TableHandler> {
 public:
    explicit TabletTableHandler(const ::rtidb::api::TableMeta &meta);

    explicit TabletTableHandler(const ::rtidb::nameserver::TableInfo &meta);

    bool Init(const ClientManager& client_manager);

    const ::fesql::vm::Schema *GetSchema() override { return &schema_; }

    const std::string &GetName() override { return table_st_.GetName(); }

    const std::string &GetDatabase() override { return table_st_.GetDB(); }

    const ::fesql::vm::Types &GetTypes() override { return types_; }

    const ::fesql::vm::IndexHint &GetIndex() override { return index_hint_; }

    const ::fesql::codec::Row Get(int32_t pos);

    std::unique_ptr<::fesql::codec::RowIterator> GetIterator() const override;

    ::fesql::codec::RowIterator *GetRawIterator() const override;

    std::unique_ptr<::fesql::codec::WindowIterator> GetWindowIterator(const std::string &idx_name) override;

    const uint64_t GetCount() override;

    ::fesql::codec::Row At(uint64_t pos) override;

<<<<<<< HEAD
    std::shared_ptr<::fesql::vm::PartitionHandler> GetPartition(const std::string &index_name) override;

    const std::string GetHandlerTypeName() override { return "TabletTableHandler"; }

    inline int32_t GetTid() { return meta_.tid(); }
=======
    std::shared_ptr<::fesql::vm::PartitionHandler> GetPartition(std::shared_ptr<::fesql::vm::TableHandler> table_hander,
                                                                const std::string &index_name) const override;

    const std::string GetHandlerTypeName() override { return "TabletTableHandler"; }

    inline int32_t GetTid() { return table_st_.GetTid(); }
>>>>>>> 750986e2

    void AddTable(std::shared_ptr<::rtidb::storage::Table> table);

    int DeleteTable(uint32_t pid);

    void Update(const ::rtidb::nameserver::TableInfo &meta, const ClientManager &client_manager);

    bool GetTablets(const std::string &index_name, const std::string &pk,
                    std::vector<std::shared_ptr<::rtidb::client::TabletClient>> *clients);

 private:
    inline int32_t GetColumnIndex(const std::string &column) {
        auto it = types_.find(column);
        if (it != types_.end()) {
            return it->second.idx;
        }
        return -1;
    }

 private:
    ::fesql::vm::Schema schema_;
    ::rtidb::storage::TableSt table_st_;
    std::shared_ptr<Tables> tables_;
    ::fesql::vm::Types types_;
    ::fesql::vm::IndexList index_list_;
    ::fesql::vm::IndexHint index_hint_;
    std::shared_ptr<TableClientManager> table_client_manager_;
};

typedef std::map<std::string, std::map<std::string, std::shared_ptr<TabletTableHandler>>> TabletTables;
typedef std::map<std::string, std::shared_ptr<::fesql::type::Database>> TabletDB;

class TabletCatalog : public ::fesql::vm::Catalog {
 public:
    TabletCatalog();

    ~TabletCatalog();

    bool Init();

    bool AddDB(const ::fesql::type::Database &db);

    bool AddTable(const ::rtidb::api::TableMeta &meta, std::shared_ptr<::rtidb::storage::Table> table);

    std::shared_ptr<::fesql::type::Database> GetDatabase(const std::string &db) override;

    std::shared_ptr<::fesql::vm::TableHandler> GetTable(const std::string &db, const std::string &table_name) override;

    bool IndexSupport() override;

    bool DeleteTable(const std::string &db, const std::string &table_name, uint32_t pid);

    bool DeleteDB(const std::string &db);

    void RefreshTable(const std::vector<::rtidb::nameserver::TableInfo> &table_info_vec);

    bool UpdateClient(const std::map<std::string, std::string> &real_ep_map);

 private:
    ::rtidb::base::SpinMutex mu_;
    TabletTables tables_;
    TabletDB db_;
    ClientManager client_manager_;
};

}  // namespace catalog
}  // namespace rtidb
#endif  // SRC_CATALOG_TABLET_CATALOG_H_<|MERGE_RESOLUTION|>--- conflicted
+++ resolved
@@ -22,11 +22,7 @@
 #include <memory>
 #include <string>
 #include <utility>
-<<<<<<< HEAD
-=======
 #include <vector>
->>>>>>> 750986e2
-
 #include "base/spinlock.h"
 #include "catalog/client_manager.h"
 #include "catalog/distribute_iterator.h"
@@ -157,14 +153,8 @@
         return cnt;
     }
 
-<<<<<<< HEAD
     std::shared_ptr<::fesql::vm::TableHandler> GetSegment(const std::string &key) override {
         return std::make_shared<TabletSegmentHandler>(shared_from_this(), key);
-=======
-    std::shared_ptr<::fesql::vm::TableHandler> GetSegment(
-        std::shared_ptr<::fesql::vm::PartitionHandler> partition_hander, const std::string &key) override {
-        return std::make_shared<TabletSegmentHandler>(partition_hander, key);
->>>>>>> 750986e2
     }
     const std::string GetHandlerTypeName() override { return "TabletPartitionHandler"; }
 
@@ -204,20 +194,10 @@
 
     ::fesql::codec::Row At(uint64_t pos) override;
 
-<<<<<<< HEAD
     std::shared_ptr<::fesql::vm::PartitionHandler> GetPartition(const std::string &index_name) override;
-
     const std::string GetHandlerTypeName() override { return "TabletTableHandler"; }
 
-    inline int32_t GetTid() { return meta_.tid(); }
-=======
-    std::shared_ptr<::fesql::vm::PartitionHandler> GetPartition(std::shared_ptr<::fesql::vm::TableHandler> table_hander,
-                                                                const std::string &index_name) const override;
-
-    const std::string GetHandlerTypeName() override { return "TabletTableHandler"; }
-
     inline int32_t GetTid() { return table_st_.GetTid(); }
->>>>>>> 750986e2
 
     void AddTable(std::shared_ptr<::rtidb::storage::Table> table);
 
