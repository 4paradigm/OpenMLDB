/*
 * tablet_catalog.h
 * Copyright (C) 4paradigm.com 2020 wangtaize <wangtaize@4paradigm.com>
 *
 * Licensed under the Apache License, Version 2.0 (the "License");
 * you may not use this file except in compliance with the License.
 * You may obtain a copy of the License at
 *
 *    http://www.apache.org/licenses/LICENSE-2.0
 *
 * Unless required by applicable law or agreed to in writing, software
 * distributed under the License is distributed on an "AS IS" BASIS,
 * WITHOUT WARRANTIES OR CONDITIONS OF ANY KIND, either express or implied.
 * See the License for the specific language governing permissions and
 * limitations under the License.
 */

#ifndef SRC_CATALOG_TABLET_CATALOG_H_
#define SRC_CATALOG_TABLET_CATALOG_H_

#include <map>
#include <memory>
#include <string>
#include <utility>

#include "base/spinlock.h"
#include "codec/row.h"
#include "storage/table.h"
#include "vm/catalog.h"

namespace rtidb {
namespace catalog {

class TabletPartitionHandler;
class TabletTableHandler;
class TabletSegmentHandler;

class TabletSegmentHandler : public ::fesql::vm::TableHandler {
 public:
    TabletSegmentHandler(
        std::shared_ptr<::fesql::vm::PartitionHandler> partition_handler,
        const std::string &key)
        : TableHandler(), partition_handler_(partition_handler), key_(key) {}

    ~TabletSegmentHandler() {}

    inline const ::fesql::vm::Schema *GetSchema() {
        return partition_handler_->GetSchema();
    }

    inline const std::string &GetName() {
        return partition_handler_->GetName();
    }

    inline const std::string &GetDatabase() {
        return partition_handler_->GetDatabase();
    }

    inline const ::fesql::vm::Types &GetTypes() {
        return partition_handler_->GetTypes();
    }

    inline const ::fesql::vm::IndexHint &GetIndex() {
        return partition_handler_->GetIndex();
    }

    const ::fesql::vm::OrderType GetOrderType() const override {
        return partition_handler_->GetOrderType();
    }

    inline std::unique_ptr<::fesql::vm::RowIterator> GetIterator() const {
        auto iter = partition_handler_->GetWindowIterator();
        if (iter) {
            DLOG(INFO) << "seek to pk " << key_;
            iter->Seek(key_);
            if (iter->Valid() &&
                0 == iter->GetKey().compare(fesql::codec::Row(key_))) {
                return std::move(iter->GetValue());
            } else {
                return std::unique_ptr<::fesql::vm::RowIterator>();
            }
        }
        return std::unique_ptr<::fesql::vm::RowIterator>();
    }
    ::fesql::vm::RowIterator *GetIterator(int8_t *addr) const override {
        LOG(WARNING) << "can't get iterator with given address";
        return nullptr;
    }
    inline std::unique_ptr<::fesql::vm::WindowIterator> GetWindowIterator(
        const std::string &idx_name) {
        return std::unique_ptr<::fesql::vm::WindowIterator>();
    }
    virtual const uint64_t GetCount() {
        auto iter = GetIterator();
        if (!iter) return 0;
        uint64_t cnt = 0;
        while (iter->Valid()) {
            cnt++;
            iter->Next();
        }
        return cnt;
    }
    ::fesql::vm::Row At(uint64_t pos) override {
        auto iter = GetIterator();
        if (!iter) return ::fesql::vm::Row();
        while (pos-- > 0 && iter->Valid()) {
            iter->Next();
        }
        return iter->Valid() ? iter->GetValue() : ::fesql::vm::Row();
    }
    const std::string GetHandlerTypeName() override {
        return "TabletSegmentHandler";
    }

 private:
    std::shared_ptr<::fesql::vm::PartitionHandler> partition_handler_;
    std::string key_;
};

class TabletPartitionHandler : public ::fesql::vm::PartitionHandler {
 public:
    TabletPartitionHandler(
        std::shared_ptr<::fesql::vm::TableHandler> table_hander,
        const std::string &index_name)
        : PartitionHandler(),
          table_handler_(table_hander),
          index_name_(index_name) {}

    ~TabletPartitionHandler() {}

    const ::fesql::vm::OrderType GetOrderType() const {
        return ::fesql::vm::OrderType::kDescOrder;
    }

    inline const ::fesql::vm::Schema *GetSchema() {
        return table_handler_->GetSchema();
    }

    inline const std::string &GetName() { return table_handler_->GetName(); }

    inline const std::string &GetDatabase() {
        return table_handler_->GetDatabase();
    }

    inline const ::fesql::vm::Types &GetTypes() {
        return table_handler_->GetTypes();
    }

    inline const ::fesql::vm::IndexHint &GetIndex() { return index_hint_; }

    std::unique_ptr<::fesql::vm::WindowIterator> GetWindowIterator() override {
        DLOG(INFO) << "get window it with name " << index_name_;
        return table_handler_->GetWindowIterator(index_name_);
    }

    const uint64_t GetCount() override {
        auto iter = GetWindowIterator();
        if (!iter) return 0;
        uint64_t cnt = 0;
        iter->SeekToFirst();
        while (iter->Valid()) {
            cnt++;
            iter->Next();
        }
        return cnt;
    }
    virtual std::shared_ptr<::fesql::vm::TableHandler> GetSegment(
        std::shared_ptr<::fesql::vm::PartitionHandler> partition_hander,
        const std::string &key) {
        return std::shared_ptr<TabletSegmentHandler>(
            new TabletSegmentHandler(partition_hander, key));
    }
    const std::string GetHandlerTypeName() override {
        return "TabletPartitionHandler";
    }

 private:
    std::shared_ptr<::fesql::vm::TableHandler> table_handler_;
    std::string index_name_;
    ::fesql::vm::IndexHint index_hint_;
};

class TabletTableHandler : public ::fesql::vm::TableHandler {
 public:
    TabletTableHandler(const ::rtidb::api::TableMeta &meta,
                       const std::string &db,
                       std::shared_ptr<::rtidb::storage::Table> table);

    ~TabletTableHandler();

    bool Init();

    inline const ::fesql::vm::Schema *GetSchema() { return &schema_; }

    inline const std::string &GetName() { return name_; }

    inline const std::string &GetDatabase() { return db_; }

    inline const ::fesql::vm::Types &GetTypes() { return types_; }

    inline const ::fesql::vm::IndexHint &GetIndex() { return index_hint_; }

    const ::fesql::codec::Row Get(int32_t pos);

    inline std::shared_ptr<storage::Table> GetTable() { return table_; }

    std::unique_ptr<::fesql::codec::RowIterator> GetIterator() const;

    ::fesql::codec::RowIterator *GetIterator(int8_t *addr) const override;

    std::unique_ptr<::fesql::codec::WindowIterator> GetWindowIterator(
        const std::string &idx_name);

    virtual const uint64_t GetCount();

    ::fesql::codec::Row At(uint64_t pos) override;

    virtual std::shared_ptr<::fesql::vm::PartitionHandler> GetPartition(
        std::shared_ptr<::fesql::vm::TableHandler> table_hander,
        const std::string &index_name) const {
        if (!table_hander) {
            LOG(WARNING) << "fail to get partition for tablet table handler: "
                            "table handler is null";
            return std::shared_ptr<::fesql::vm::PartitionHandler>();
        }
        if (table_hander->GetIndex().find(index_name) ==
            table_hander->GetIndex().cend()) {
            LOG(WARNING)
                << "fail to get partition for tablet table handler, index name "
                << index_name;
            return std::shared_ptr<::fesql::vm::PartitionHandler>();
        }
        return std::shared_ptr<TabletPartitionHandler>(
            new TabletPartitionHandler(table_hander, index_name));
    }

    const std::string GetHandlerTypeName() override {
        return "TabletTableHandler";
    }

    inline int32_t GetTid() {
        return meta_.tid();
    }

 private:
    inline int32_t GetColumnIndex(const std::string &column) {
        auto it = types_.find(column);
        if (it != types_.end()) {
            return it->second.idx;
        }
        return -1;
    }

 private:
    ::rtidb::api::TableMeta meta_;
    ::fesql::vm::Schema schema_;
    std::string name_;
    std::string db_;
    std::shared_ptr<::rtidb::storage::Table> table_;
    ::fesql::vm::Types types_;
    ::fesql::vm::IndexList index_list_;
    ::fesql::vm::IndexHint index_hint_;
};

typedef std::map<std::string,
                 std::map<std::string, std::shared_ptr<TabletTableHandler>>>
    TabletTables;
typedef std::map<std::string, std::shared_ptr<::fesql::type::Database>>
    TabletDB;

class TabletCatalog : public ::fesql::vm::Catalog {
 public:
    TabletCatalog();

    ~TabletCatalog();

    bool Init();

    bool AddDB(const ::fesql::type::Database &db);

    bool AddTable(std::shared_ptr<TabletTableHandler> table);

    std::shared_ptr<::fesql::type::Database> GetDatabase(const std::string &db);

    std::shared_ptr<::fesql::vm::TableHandler> GetTable(
<<<<<<< HEAD
        const std::string& db, const std::string& table_name);

=======
        const std::string &db, const std::string &table_name);
>>>>>>> f27a9679
    bool IndexSupport() override;

    bool DeleteTable(const std::string& db, const std::string& table_name);

    bool DeleteDB(const std::string& db);

 private:
    ::rtidb::base::SpinMutex mu_;
    TabletTables tables_;
    TabletDB db_;
};

}  // namespace catalog
}  // namespace rtidb
#endif  // SRC_CATALOG_TABLET_CATALOG_H_<|MERGE_RESOLUTION|>--- conflicted
+++ resolved
@@ -283,17 +283,13 @@
     std::shared_ptr<::fesql::type::Database> GetDatabase(const std::string &db);
 
     std::shared_ptr<::fesql::vm::TableHandler> GetTable(
-<<<<<<< HEAD
-        const std::string& db, const std::string& table_name);
-
-=======
         const std::string &db, const std::string &table_name);
->>>>>>> f27a9679
+
     bool IndexSupport() override;
 
-    bool DeleteTable(const std::string& db, const std::string& table_name);
-
-    bool DeleteDB(const std::string& db);
+    bool DeleteTable(const std::string &db, const std::string &table_name);
+
+    bool DeleteDB(const std::string &db);
 
  private:
     ::rtidb::base::SpinMutex mu_;
