--- conflicted
+++ resolved
@@ -15,46 +15,26 @@
         cls.engine = fesql_test.getEngine()
         cls.connection = cls.engine.connect()
 
-<<<<<<< HEAD
-    @idata(fesql_test.getCases(tool.getCasePath('/integration/v1/select/test_select_sample.yaml')))
+    def testEmpty(self):
+        print('testEmpty')
+
+    @idata(fesql_test.getCases(tool.getCasePath('/integration/v1/select/test_select_sample.yaml'), 'testSampleSelect'))
     def testSampleSelect(self, *testCases):
         executor.fesql_executor.build(self.connection,testCases[0]).run()
 
-    @idata(fesql_test.getCases(tool.getCasePath('/integration/v1/expression/test_arithmetic.yaml')))
+    @idata(fesql_test.getCases(tool.getCasePath('/integration/v1/expression/test_arithmetic.yamll'), 'testExpression'))
     def testExpression(self, *testCases):
         executor.fesql_executor.build(self.connection,testCases[0]).run()
 
-    @idata(fesql_test.getCases(tool.getCasePath('/integration/v1/function/test_udaf_function.yaml')))
+    @idata(fesql_test.getCases(tool.getCasePath('/integration/v1/function/test_udaf_function.yaml'), 'testUDAFFunction'))
     def testUDAFFunction(self, *testCases):
         executor.fesql_executor.build(self.connection,testCases[0]).run()
 
-    @idata(fesql_test.getCases(tool.getCasePath('/integration/v1/function/test_udf_function.yaml')))
+    @idata(fesql_test.getCases(tool.getCasePath('/integration/v1/function/test_udf_function.yaml'), 'testUDFFunction'))
     def testUDFFunction(self, *testCases):
         executor.fesql_executor.build(self.connection,testCases[0]).run()
 
-    @idata(fesql_test.getCases(tool.getCasePath('/integration/v1/select/test_sub_select.yaml')))
-=======
-    def testEmpty(self):
-        print('testEmpty')
-
-    @idata(fesql_test.getCases(tool.getCasePath('/integration/v1/test_select_sample.yaml'), 'testSampleSelect'))
-    def testSampleSelect(self, *testCases):
-        executor.fesql_executor.build(self.connection,testCases[0]).run()
-
-    @idata(fesql_test.getCases(tool.getCasePath('/integration/v1/test_expression.yaml'), 'testExpression'))
-    def testExpression(self, *testCases):
-        executor.fesql_executor.build(self.connection,testCases[0]).run()
-
-    @idata(fesql_test.getCases(tool.getCasePath('/integration/v1/test_udaf_function.yaml'), 'testUDAFFunction'))
-    def testUDAFFunction(self, *testCases):
-        executor.fesql_executor.build(self.connection,testCases[0]).run()
-
-    @idata(fesql_test.getCases(tool.getCasePath('/integration/v1/test_udf_function.yaml'), 'testUDFFunction'))
-    def testUDFFunction(self, *testCases):
-        executor.fesql_executor.build(self.connection,testCases[0]).run()
-
-    @idata(fesql_test.getCases(tool.getCasePath('/integration/v1/test_sub_select.yaml'), 'testSubSelect'))
->>>>>>> 86728034
+    @idata(fesql_test.getCases(tool.getCasePath('/integration/v1/select/test_sub_select.yaml'), 'testSubSelect'))
     def testSubSelect(self, *testCases):
         executor.fesql_executor.build(self.connection,testCases[0]).run()
 
