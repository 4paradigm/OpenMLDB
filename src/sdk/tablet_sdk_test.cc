/*
 * tablet_sdk_test.cc
 * Copyright (C) 4paradigm.com 2019 wangtaize <wangtaize@4paradigm.com>
 *
 * Licensed under the Apache License, Version 2.0 (the "License");
 * you may not use this file except in compliance with the License.
 * You may obtain a copy of the License at
 *
 *    http://www.apache.org/licenses/LICENSE-2.0
 *
 * Unless required by applicable law or agreed to in writing, software
 * distributed under the License is distributed on an "AS IS" BASIS,
 * WITHOUT WARRANTIES OR CONDITIONS OF ANY KIND, either express or implied.
 * See the License for the specific language governing permissions and
 * limitations under the License.
 */

#include "sdk/tablet_sdk.h"
#include <unistd.h>
#include "base/strings.h"
#include "brpc/server.h"
#include "dbms/dbms_server_impl.h"
#include "gflags/gflags.h"
#include "gtest/gtest.h"
#include "llvm/Support/InitLLVM.h"
#include "llvm/Support/TargetSelect.h"
#include "sdk/dbms_sdk.h"
#include "tablet/tablet_internal_sdk.h"
#include "tablet/tablet_server_impl.h"

DECLARE_bool(enable_keep_alive);
using namespace llvm;       // NOLINT
using namespace llvm::orc;  // NOLINT

namespace fesql {
namespace sdk {
class MockClosure : public ::google::protobuf::Closure {
 public:
    MockClosure() {}
    ~MockClosure() {}
    void Run() {}
};

enum EngineRunMode { RUN, RUNBATCH, RUNONE };
class TabletSdkTest : public ::testing::TestWithParam<EngineRunMode> {
 public:
    TabletSdkTest()
        : base_tablet_port_(8300),
          base_dbms_port_(9500),
          tablet_server_(),
          tablet_(NULL),
          dbms_server_(),
          dbms_(NULL) {}
    ~TabletSdkTest() {}

    void SetUp() {
        brpc::ServerOptions options;
        tablet_ = new tablet::TabletServerImpl();
        tablet_->Init();
        tablet_server_.AddService(tablet_, brpc::SERVER_DOESNT_OWN_SERVICE);
        tablet_server_.Start(base_tablet_port_, &options);

        dbms_ = new ::fesql::dbms::DBMSServerImpl();
        dbms_server_.AddService(dbms_, brpc::SERVER_DOESNT_OWN_SERVICE);
        dbms_server_.Start(base_dbms_port_, &options);
        {
            std::string tablet_endpoint =
                "127.0.0.1:" + std::to_string(base_tablet_port_);
            MockClosure closure;
            dbms::KeepAliveRequest request;
            request.set_endpoint(tablet_endpoint);
            dbms::KeepAliveResponse response;
            dbms_->KeepAlive(NULL, &request, &response, &closure);
        }
    }

    void TearDown() {
        tablet_server_.Stop(10);
        dbms_server_.Stop(10);
        delete tablet_;
        delete dbms_;
    }

 protected:
    int base_tablet_port_;
    int base_dbms_port_;
    brpc::Server tablet_server_;
    tablet::TabletServerImpl* tablet_;
    brpc::Server dbms_server_;
    dbms::DBMSServerImpl* dbms_;
};

INSTANTIATE_TEST_CASE_P(TabletRUNAndBatchMode, TabletSdkTest,
                        testing::Values(RUNBATCH));

TEST_P(TabletSdkTest, test_normal) {
    tablet::TabletInternalSDK interal_sdk("127.0.0.1:" +
                                          std::to_string(base_tablet_port_));
    bool ok = interal_sdk.Init();
    ASSERT_TRUE(ok);
    tablet::CreateTableRequest req;
    req.set_tid(1);
    req.add_pids(0);
    req.set_db("db1");
    type::TableDef* table_def = req.mutable_table();
    table_def->set_catalog("db1");
    table_def->set_name("t1");
    {
        ::fesql::type::ColumnDef* column = table_def->add_columns();
        column->set_type(::fesql::type::kInt32);
        column->set_name("col1");
    }
    {
        ::fesql::type::ColumnDef* column = table_def->add_columns();
        column->set_type(::fesql::type::kInt16);
        column->set_name("col2");
    }
    {
        ::fesql::type::ColumnDef* column = table_def->add_columns();
        column->set_type(::fesql::type::kFloat);
        column->set_name("col3");
    }
    {
        ::fesql::type::ColumnDef* column = table_def->add_columns();
        column->set_type(::fesql::type::kDouble);
        column->set_name("col4");
    }
    {
        ::fesql::type::ColumnDef* column = table_def->add_columns();
        column->set_type(::fesql::type::kInt64);
        column->set_name("col5");
    }
    ::fesql::type::IndexDef* index = table_def->add_indexes();
    index->set_name("idx1");
    index->add_first_keys("col1");
    index->set_second_key("col5");
    common::Status status;
    interal_sdk.CreateTable(&req, status);
    ASSERT_EQ(status.code(), common::kOk);
    std::shared_ptr<TabletSdk> sdk =
        CreateTabletSdk("127.0.0.1:" + std::to_string(base_tablet_port_));
    if (sdk) {
        ASSERT_TRUE(true);
    } else {
        ASSERT_FALSE(true);
    }

    std::string sql = "insert into t1 values(1, 2, 3.1, 4.1,5);";
    std::string db = "db1";
    ::fesql::sdk::Status insert_status;
    sdk->Insert(db, sql, &insert_status);
    ASSERT_EQ(0, static_cast<int>(insert_status.code));
    {
        std::string sql =
            "select col1, col2, col3, col4, col5 from t1 limit 1;";
        sdk::Status query_status;
        std::shared_ptr<ResultSet> rs = sdk->Query(db, sql, &query_status);
        if (rs) {
<<<<<<< HEAD
            const Schema& schema = rs->GetSchema();
            ASSERT_EQ(5, schema.GetColumnCnt());
            ASSERT_EQ("col1", schema.GetColumnName(0));
            ASSERT_EQ("col2", schema.GetColumnName(1));
            ASSERT_EQ("col3", schema.GetColumnName(2));
            ASSERT_EQ("col4", schema.GetColumnName(3));
            ASSERT_EQ("col5", schema.GetColumnName(4));

            ASSERT_EQ(kTypeInt32, schema.GetColumnType(0));
            ASSERT_EQ(kTypeInt16, schema.GetColumnType(1));
            ASSERT_EQ(kTypeFloat, schema.GetColumnType(2));
            ASSERT_EQ(kTypeDouble, schema.GetColumnType(3));
            ASSERT_EQ(kTypeInt64, schema.GetColumnType(4));

            ASSERT_EQ(1, rs->Size());
            ASSERT_TRUE(rs->Next());
=======
            ASSERT_EQ(5u, rs->GetColumnCnt());
            ASSERT_EQ("col1", rs->GetColumnName(0));
            ASSERT_EQ("col2", rs->GetColumnName(1));
            ASSERT_EQ("col3", rs->GetColumnName(2));
            ASSERT_EQ("col4", rs->GetColumnName(3));
            ASSERT_EQ("col5", rs->GetColumnName(4));
            ASSERT_EQ(1u, rs->GetRowCnt());
            std::unique_ptr<ResultSetIterator> it = rs->Iterator();
            ASSERT_TRUE(it->HasNext());
            it->Next();
>>>>>>> 6d13541a
            {
                int32_t val = 0;
                ASSERT_TRUE(rs->GetInt32(0, &val));
                ASSERT_EQ(val, 1);
            }
            {
                int16_t val = 0;
<<<<<<< HEAD
                ASSERT_TRUE(rs->GetInt16(1, &val));
                ASSERT_EQ(val, 2u);
=======
                ASSERT_TRUE(it->GetInt16(1, &val));
                ASSERT_EQ(val, 2);
>>>>>>> 6d13541a
            }
            {
                int64_t val = 0;
                ASSERT_TRUE(rs->GetInt64(4, &val));
                ASSERT_EQ(val, 5L);
            }
            {
                double val = 0;
                ASSERT_TRUE(rs->GetDouble(3, &val));
                ASSERT_EQ(val, 4.1);
            }
            {
                float val = 0;
                ASSERT_TRUE(rs->GetFloat(2, &val));
                ASSERT_EQ(val, 3.1f);
            }
        } else {
            ASSERT_TRUE(false);
        }
    }

    {
        sdk::Status query_status;
        std::string sql = "select col1, col5 from t1 limit 1;";
        std::shared_ptr<ResultSet> rs = sdk->Query(db, sql, &query_status);
        if (rs) {
<<<<<<< HEAD
            const Schema& schema = rs->GetSchema();
            ASSERT_EQ(2u, schema.GetColumnCnt());
            ASSERT_EQ("col1", schema.GetColumnName(0));
            ASSERT_EQ("col5", schema.GetColumnName(1));
            ASSERT_EQ(1, rs->Size());
            ASSERT_TRUE(rs->Next());
=======
            ASSERT_EQ(2u, rs->GetColumnCnt());
            ASSERT_EQ("col1", rs->GetColumnName(0));
            ASSERT_EQ("col5", rs->GetColumnName(1));
            ASSERT_EQ(1u, rs->GetRowCnt());
            std::unique_ptr<ResultSetIterator> it = rs->Iterator();
            ASSERT_TRUE(it->HasNext());
            it->Next();
>>>>>>> 6d13541a
            {
                int32_t val = 0;
                ASSERT_TRUE(rs->GetInt32(0, &val));
                ASSERT_EQ(val, 1);
            }
            {
                int64_t val = 0;
                ASSERT_TRUE(rs->GetInt64(1, &val));
                ASSERT_EQ(val, 5L);
            }
        } else {
            ASSERT_TRUE(false);
        }
    }
}

TEST_P(TabletSdkTest, test_create_and_query) {
    usleep(4000 * 1000);
    ParamType mode = GetParam();
    const std::string endpoint = "127.0.0.1:" + std::to_string(base_dbms_port_);
    std::shared_ptr<::fesql::sdk::DBMSSdk> dbms_sdk =
        ::fesql::sdk::CreateDBMSSdk(endpoint);
    // create database db1
    {
        fesql::sdk::Status status;
        std::string name = "db_1";
        dbms_sdk->CreateDatabase(name, &status);
        ASSERT_EQ(0, static_cast<int>(status.code));
    }

    {
        // create table db1
        std::string sql =
            "create table t1(\n"
            "    column1 int NOT NULL,\n"
            "    column2 double NOT NULL,\n"
            "    column3 float NOT NULL,\n"
            "    column4 bigint NOT NULL,\n"
            "    column5 int NOT NULL\n,"
            "    index(key=column1, ts=column5)\n"
            ");";

        std::string name = "db_1";
        fesql::sdk::Status status;
        dbms_sdk->ExecuteQuery(name, sql, &status);
        ASSERT_EQ(0, static_cast<int>(status.code));
    }

    std::shared_ptr<TabletSdk> sdk =
        CreateTabletSdk("127.0.0.1:" + std::to_string(base_tablet_port_));
    if (sdk) {
        ASSERT_TRUE(true);
    } else {
        ASSERT_FALSE(true);
    }

    ::fesql::sdk::Status insert_status;
    sdk->Insert("db_1", "insert into t1 values(1, 2.2, 3.3, 4, 5);",
                &insert_status);
    ASSERT_EQ(0, static_cast<int>(insert_status.code));
    {
        sdk::Status query_status;
        std::string db = "db_1";
        std::string sql = "select column1, column2 from t1 limit 1;";
        std::shared_ptr<ResultSet> rs = sdk->Query(db, sql, &query_status);
        if (rs) {
            const Schema& schema = rs->GetSchema();
            ASSERT_EQ(2u, schema.GetColumnCnt());
            ASSERT_EQ("column1", schema.GetColumnName(0));
            ASSERT_EQ("column2", schema.GetColumnName(1));
            ASSERT_TRUE(rs->Next());
            {
                int32_t val = 0;
                ASSERT_TRUE(rs->GetInt32(0, &val));
                ASSERT_EQ(val, 1);
            }
            {
                double val = 0;
                ASSERT_TRUE(rs->GetDouble(1, &val));
                ASSERT_EQ(val, 2.2);
            }
        } else {
            ASSERT_TRUE(false);
        }
    }

    {
        sdk::Status query_status;
        std::string db = "db_1";
        std::string sql =
            "%%fun\ndef test(a:i32,b:i32):i32\n    c=a+b\n    d=c+1\n    "
            "return d\nend\n%%sql\nSELECT column1, column2, "
            "test(column1,column5) as f1, column1 + column5 as f2 FROM t1 "
            "limit 10;";
        std::shared_ptr<ResultSet> rs = sdk->Query(db, sql, &query_status);
        if (rs) {
            const Schema& schema = rs->GetSchema();
            ASSERT_EQ(4u, schema.GetColumnCnt());
            ASSERT_EQ("column1", schema.GetColumnName(0));
            ASSERT_EQ("column2", schema.GetColumnName(1));
            ASSERT_EQ("f1", schema.GetColumnName(2));
            ASSERT_EQ("f2", schema.GetColumnName(3));
            ASSERT_TRUE(rs->Next());
            {
                int32_t val = 0;
                ASSERT_TRUE(rs->GetInt32(0, &val));
                ASSERT_EQ(val, 1);
            }
            {
                double val = 0;
                ASSERT_TRUE(rs->GetDouble(1, &val));
                ASSERT_EQ(val, 2.2);
            }
            {
                int val = 0;
                ASSERT_TRUE(rs->GetInt32(2, &val));
                ASSERT_EQ(val, 7);
            }
            {
                int val = 0;
                ASSERT_TRUE(rs->GetInt32(3, &val));
                ASSERT_EQ(val, 6);
            }
        } else {
            ASSERT_TRUE(false);
        }
    }

    {
        sdk::Status query_status;
        std::string db = "db_1";
        std::string sql =
            "select column1, column2, column3, column4, column5 from t1 limit "
            "1;";
        std::shared_ptr<ResultSet> rs = sdk->Query(db, sql, &query_status);
        if (rs) {
            const Schema& schema = rs->GetSchema();
            ASSERT_EQ(5, schema.GetColumnCnt());
            ASSERT_EQ("column1", schema.GetColumnName(0));
            ASSERT_EQ("column2", schema.GetColumnName(1));
            ASSERT_EQ("column3", schema.GetColumnName(2));
            ASSERT_EQ("column4", schema.GetColumnName(3));
            ASSERT_EQ("column5", schema.GetColumnName(4));
            ASSERT_TRUE(rs->Next());
            {
                int32_t val = 0;
                ASSERT_TRUE(rs->GetInt32(0, &val));
                ASSERT_EQ(val, 1);
            }
            {
                double val = 0;
                ASSERT_TRUE(rs->GetDouble(1, &val));
                ASSERT_EQ(val, 2.2);
            }
            {
                float val = 0;
                ASSERT_TRUE(rs->GetFloat(2, &val));
                ASSERT_EQ(val, 3.3f);
            }
            {
                int64_t val = 0;
                ASSERT_TRUE(rs->GetInt64(3, &val));
                ASSERT_EQ(val, 4L);
            }
            {
                int val = 0;
                ASSERT_TRUE(rs->GetInt32(4, &val));
                ASSERT_EQ(val, 5);
            }
        } else {
            ASSERT_TRUE(false);
        }
    }
}

TEST_P(TabletSdkTest, test_udf_query) {
    usleep(2000 * 1000);
    ParamType mode = GetParam();
    const std::string endpoint = "127.0.0.1:" + std::to_string(base_dbms_port_);
    std::shared_ptr<::fesql::sdk::DBMSSdk> dbms_sdk =
        ::fesql::sdk::CreateDBMSSdk(endpoint);
    std::string name = "db_2";
    // create database db1
    {
        fesql::sdk::Status status;
        dbms_sdk->CreateDatabase(name, &status);
        ASSERT_EQ(0, static_cast<int>(status.code));
    }

    {
        fesql::sdk::Status status;
        // create table db1
        std::string sql =
            "create table t1(\n"
            "    column1 int NOT NULL,\n"
            "    column2 int NOT NULL,\n"
            "    column3 float NOT NULL,\n"
            "    column4 bigint NOT NULL,\n"
            "    column5 int NOT NULL,\n"
            "    column6 string,\n"
            "    index(key=column1, ts=column5)\n"
            ");";
        dbms_sdk->ExecuteQuery(name, sql, &status);
        ASSERT_EQ(0, static_cast<int>(status.code));
    }

    std::shared_ptr<TabletSdk> sdk =
        CreateTabletSdk("127.0.0.1:" + std::to_string(base_tablet_port_));
    if (sdk) {
        ASSERT_TRUE(true);
    } else {
        ASSERT_FALSE(true);
    }

    ::fesql::sdk::Status insert_status;
    sdk->Insert(name, "insert into t1 values(1, 2, 3.3, 4, 5, \"hello\");",
                &insert_status);
    if (0 != insert_status.code) {
        std::cout << insert_status.msg << std::endl;
    }
    ASSERT_EQ(0, static_cast<int>(insert_status.code));
    {
        sdk::Status query_status;
        std::string sql =
            "select column1, column2, column3, column4, column5, column6 from "
            "t1 limit "
            "1;";
        std::shared_ptr<ResultSet> rs = sdk->Query(name, sql, &query_status);
        if (rs) {
            const Schema& schema = rs->GetSchema();
            ASSERT_EQ(6u, schema.GetColumnCnt());
            ASSERT_EQ("column1", schema.GetColumnName(0));
            ASSERT_EQ("column2", schema.GetColumnName(1));
            ASSERT_EQ("column3", schema.GetColumnName(2));
            ASSERT_EQ("column4", schema.GetColumnName(3));
            ASSERT_EQ("column5", schema.GetColumnName(4));
            ASSERT_EQ("column6", schema.GetColumnName(5));
            ASSERT_TRUE(rs->Next());
            {
                int32_t val = 0;
                ASSERT_TRUE(rs->GetInt32(0, &val));
                ASSERT_EQ(val, 1);
            }
            {
                int32_t val = 0;
                ASSERT_TRUE(rs->GetInt32(1, &val));
                ASSERT_EQ(val, 2);
            }
            {
                float val = 0;
                ASSERT_TRUE(rs->GetFloat(2, &val));
                ASSERT_EQ(val, 3.3f);
            }
            {
                int64_t val = 0;
                ASSERT_TRUE(rs->GetInt64(3, &val));
                ASSERT_EQ(val, 4L);
            }
            {
                int val = 0;
                ASSERT_TRUE(rs->GetInt32(4, &val));
                ASSERT_EQ(val, 5);
            }
            {
                char* val = NULL;
                uint32_t size = 0;
<<<<<<< HEAD
                ASSERT_TRUE(rs->GetString(5, &val, &size));
                ASSERT_EQ(size, 5);
=======
                ASSERT_TRUE(it->GetString(5, &val, &size));
                ASSERT_EQ(size, 5u);
>>>>>>> 6d13541a
                std::string str(val, 5);
                ASSERT_EQ(str, "hello");
            }
        } else {
            ASSERT_TRUE(false);
        }
    }
    {
        sdk::Status query_status;
        std::string sql =
            "%%fun\ndef test(a:i32,b:i32):i32\n    c=a+b\n    d=c+1\n    "
            "return d\nend\n%%sql\nSELECT column1, column2, "
            "test(column1,column5) as f1 FROM t1 limit 10;";
        std::shared_ptr<ResultSet> rs = sdk->Query(name, sql, &query_status);
        if (rs) {
            const Schema& schema = rs->GetSchema();
            ASSERT_EQ(3u, schema.GetColumnCnt());
            ASSERT_EQ("column1", schema.GetColumnName(0));
            ASSERT_EQ("column2", schema.GetColumnName(1));
            ASSERT_TRUE(rs->Next());
            {
                int32_t val = 0;
                ASSERT_TRUE(rs->GetInt32(0, &val));
                ASSERT_EQ(val, 1);
            }
            {
                int val = 0;
                ASSERT_TRUE(rs->GetInt32(1, &val));
                ASSERT_EQ(val, 2);
            }
            {
                int val = 0;
                ASSERT_TRUE(rs->GetInt32(2, &val));
                ASSERT_EQ(val, 7);
            }
        } else {
            ASSERT_TRUE(false);
        }
    }
}

TEST_F(TabletSdkTest, test_window_udf_query) {
    usleep(4000 * 1000);
    const std::string endpoint = "127.0.0.1:" + std::to_string(base_dbms_port_);
    std::shared_ptr<::fesql::sdk::DBMSSdk> dbms_sdk =
        ::fesql::sdk::CreateDBMSSdk(endpoint);
    std::string name = "db_3";
    // create database db1
    {
        fesql::sdk::Status status;
        dbms_sdk->CreateDatabase(name, &status);
        ASSERT_EQ(0, static_cast<int>(status.code));
    }

    {
        // create table db1
        std::string sql =
            "create table t1(\n"
            "    column1 int NOT NULL,\n"
            "    column2 int NOT NULL,\n"
            "    column3 float NOT NULL,\n"
            "    column4 bigint NOT NULL,\n"
            "    column5 int NOT NULL,\n"
            "    column6 string,\n"
            "    index(key=column1, ts=column4)\n"
            ");";
        fesql::sdk::Status status;
        dbms_sdk->ExecuteQuery(name, sql, &status);
        ASSERT_EQ(0, static_cast<int>(status.code));
    }

    std::shared_ptr<TabletSdk> sdk =
        CreateTabletSdk("127.0.0.1:" + std::to_string(base_tablet_port_));
    if (sdk) {
        ASSERT_TRUE(true);
    } else {
        ASSERT_FALSE(true);
    }

    ::fesql::sdk::Status insert_status;
    {
        sdk->Insert(name,
                    "insert into t1 values(1, 2, 3.3, 1000, 5, \"hello\");",
                    &insert_status);
        ASSERT_EQ(0, insert_status.code);
    }
    {
        sdk->Insert(name,
                    "insert into t1 values(1, 3, 4.4, 2000, 6, \"world\");",
                    &insert_status);
        ASSERT_EQ(0, insert_status.code);
    }
    {
        sdk->Insert(name,
                    "insert into t1 values(11, 4, 5.5, 3000, 7, \"string1\");",
                    &insert_status);
        ASSERT_EQ(0, insert_status.code);
    }
    {
        sdk->Insert(name,
                    "insert into t1 values(11, 5, 6.6, 4000, 8, \"string2\");",
                    &insert_status);
        ASSERT_EQ(0, insert_status.code);
    }
    {
        sdk->Insert(name,
                    "insert into t1 values(11, 6, 7.7, 5000, 9, \"string3\");",
                    &insert_status);
        ASSERT_EQ(0, insert_status.code);
    }

    {
        sdk::Status query_status;
        std::string sql =
            "select "
            "sum(column1) OVER w1 as w1_col1_sum, "
            "sum(column2) OVER w1 as w1_col2_sum, "
            "sum(column3) OVER w1 as w1_col3_sum, "
            "sum(column4) OVER w1 as w1_col4_sum, "
            "sum(column5) OVER w1 as w1_col5_sum "
            "FROM t1 WINDOW w1 AS (PARTITION BY column1 ORDER BY column4 ROWS "
            "BETWEEN 3000"
            "PRECEDING AND CURRENT ROW) limit 10;";
        std::shared_ptr<ResultSet> rs = sdk->Query(name, sql, &query_status);
        if (rs) {
            const Schema& schema = rs->GetSchema();
            ASSERT_EQ(5, schema.GetColumnCnt());
            ASSERT_EQ("w1_col1_sum", schema.GetColumnName(0));
            ASSERT_EQ("w1_col2_sum", schema.GetColumnName(1));
            ASSERT_EQ("w1_col3_sum", schema.GetColumnName(2));
            ASSERT_EQ("w1_col4_sum", schema.GetColumnName(3));
            ASSERT_EQ("w1_col5_sum", schema.GetColumnName(4));

            ASSERT_EQ(kTypeInt32, schema.GetColumnType(0));
            ASSERT_EQ(kTypeInt32, schema.GetColumnType(1));
            ASSERT_EQ(kTypeFloat, schema.GetColumnType(2));
            ASSERT_EQ(kTypeInt64, schema.GetColumnType(3));
            ASSERT_EQ(kTypeInt32, schema.GetColumnType(4));

            ASSERT_EQ(5, rs->Size());
            ASSERT_TRUE(rs->Next());
            {
                int32_t val = 0;
                ASSERT_TRUE(rs->GetInt32(0, &val));
                ASSERT_EQ(val, 11);
            }

            {
                int32_t val = 0;
                ASSERT_TRUE(rs->GetInt32(1, &val));
                ASSERT_EQ(val, 4);
            }
            {
                int32_t val = 0;
                ASSERT_TRUE(rs->GetInt32(4, &val));
                ASSERT_EQ(val, 7);
            }
            {
                int64_t val = 0;
                ASSERT_TRUE(rs->GetInt64(3, &val));
                ASSERT_EQ(val, 3000);
            }
            ASSERT_TRUE(rs->Next());
            {
                int32_t val = 0;
                ASSERT_TRUE(rs->GetInt32(0, &val));
                ASSERT_EQ(val, 11 + 11);
            }

            {
                int32_t val = 0;
                ASSERT_TRUE(rs->GetInt32(1, &val));
                ASSERT_EQ(val, 4 + 5);
            }
            ASSERT_TRUE(rs->Next());
            {
                int32_t val = 0;
                ASSERT_TRUE(rs->GetInt32(0, &val));
                ASSERT_EQ(val, 11 + 11 + 11);
            }
            {
                int32_t val = 0;
                ASSERT_TRUE(rs->GetInt32(1, &val));
                ASSERT_EQ(val, 4 + 5 + 6);
            }
            {
                float val = 0;
                ASSERT_TRUE(rs->GetFloat(2, &val));
                ASSERT_EQ(val, 5.5f + 6.6f + 7.7f);
            }
            {
                int64_t val = 0;
                ASSERT_TRUE(rs->GetInt64(3, &val));
                ASSERT_EQ(val, 3000L + 4000L + 5000L);
            }
            {
                int val = 0;
                ASSERT_TRUE(rs->GetInt32(4, &val));
                ASSERT_EQ(val, 7 + 8 + 9);
            }
            ASSERT_TRUE(rs->Next());
            {
                int32_t val = 0;
                ASSERT_TRUE(rs->GetInt32(0, &val));
                ASSERT_EQ(val, 1);
            }
            {
                int32_t val = 0;
                ASSERT_TRUE(rs->GetInt32(1, &val));
                ASSERT_EQ(val, 2);
            }
            {
                float val = 0;
                ASSERT_TRUE(rs->GetFloat(2, &val));
                ASSERT_EQ(val, 3.3f);
            }
            {
                int64_t val = 0;
                ASSERT_TRUE(rs->GetInt64(3, &val));
                ASSERT_EQ(val, 1000L);
            }
            {
                int val = 0;
                ASSERT_TRUE(rs->GetInt32(4, &val));
                ASSERT_EQ(val, 5);
            }
            ASSERT_TRUE(rs->Next());
            {
                int32_t val = 0;
                ASSERT_TRUE(rs->GetInt32(0, &val));
                ASSERT_EQ(val, 1 + 1);
            }
            {
                int32_t val = 0;
                ASSERT_TRUE(rs->GetInt32(1, &val));
                ASSERT_EQ(val, 2 + 3);
            }
            {
                float val = 0;
                ASSERT_TRUE(rs->GetFloat(2, &val));
                ASSERT_EQ(val, 3.3f + 4.4f);
            }
            {
                int64_t val = 0;
                ASSERT_TRUE(rs->GetInt64(3, &val));
                ASSERT_EQ(val, 1000L + 2000L);
            }
            {
                int val = 0;
                ASSERT_TRUE(rs->GetInt32(4, &val));
                ASSERT_EQ(val, 5 + 6);
            }
        } else {
            ASSERT_TRUE(false);
        }
    }
}

TEST_F(TabletSdkTest, test_window_udf_batch_query) {
    usleep(4000 * 1000);
    const std::string endpoint = "127.0.0.1:" + std::to_string(base_dbms_port_);
    std::shared_ptr<::fesql::sdk::DBMSSdk> dbms_sdk =
        ::fesql::sdk::CreateDBMSSdk(endpoint);
    std::string name = "db_4";
    // create database db1
    {
        fesql::sdk::Status status;
        dbms_sdk->CreateDatabase(name, &status);
        ASSERT_EQ(0, static_cast<int>(status.code));
    }

    {
        // create table db1
        std::string sql =
            "create table t1(\n"
            "    column1 int NOT NULL,\n"
            "    column2 int NOT NULL,\n"
            "    column3 float NOT NULL,\n"
            "    column4 bigint NOT NULL,\n"
            "    column5 int NOT NULL,\n"
            "    column6 string,\n"
            "    index(key=column1, ts=column4)\n"
            ");";
        fesql::sdk::Status status;
        dbms_sdk->ExecuteQuery(name, sql, &status);
        ASSERT_EQ(0, static_cast<int>(status.code));
    }

    std::shared_ptr<TabletSdk> sdk =
        CreateTabletSdk("127.0.0.1:" + std::to_string(base_tablet_port_));
    if (sdk) {
        ASSERT_TRUE(true);
    } else {
        ASSERT_FALSE(true);
    }

    ::fesql::sdk::Status insert_status;
    {
        sdk->Insert(name,
                    "insert into t1 values(1, 2, 3.3, 1000, 5, \"hello\");",
                    &insert_status);
        ASSERT_EQ(0, static_cast<int>(insert_status.code));
    }
    {
        sdk->Insert(name,
                    "insert into t1 values(1, 3, 4.4, 2000, 6, \"world\");",
                    &insert_status);
        ASSERT_EQ(0, static_cast<int>(insert_status.code));
    }
    {
        sdk->Insert(name,
                    "insert into t1 values(11, 4, 5.5, 3000, 7, \"string1\");",
                    &insert_status);
        ASSERT_EQ(0, static_cast<int>(insert_status.code));
    }
    {
        sdk->Insert(name,
                    "insert into t1 values(11, 5, 6.6, 4000, 8, \"string2\");",
                    &insert_status);
        ASSERT_EQ(0, static_cast<int>(insert_status.code));
    }
    {
        sdk->Insert(name,
                    "insert into t1 values(11, 6, 7.7, 5000, 9, \"string3\");",
                    &insert_status);
        ASSERT_EQ(0, static_cast<int>(insert_status.code));
    }

    {
        sdk::Status query_status;
        std::string sql =
            "select "
            "sum(column1) OVER w1 as w1_col1_sum, "
            "sum(column2) OVER w1 as w1_col2_sum, "
            "sum(column3) OVER w1 as w1_col3_sum, "
            "sum(column4) OVER w1 as w1_col4_sum, "
            "sum(column5) OVER w1 as w1_col5_sum "
            "FROM t1 WINDOW w1 AS (PARTITION BY column1 ORDER BY column4 ROWS "
            "BETWEEN 3000"
            "PRECEDING AND CURRENT ROW) limit 10;";
        std::shared_ptr<ResultSet> rs = sdk->Query(name, sql, &query_status);
        if (rs) {
            const Schema& schema = rs->GetSchema();
            ASSERT_EQ(5u, schema.GetColumnCnt());
            ASSERT_EQ("w1_col1_sum", schema.GetColumnName(0));
            ASSERT_EQ("w1_col2_sum", schema.GetColumnName(1));
            ASSERT_EQ("w1_col3_sum", schema.GetColumnName(2));
            ASSERT_EQ("w1_col4_sum", schema.GetColumnName(3));
            ASSERT_EQ("w1_col5_sum", schema.GetColumnName(4));

            ASSERT_EQ(5, rs->Size());
            ASSERT_TRUE(rs->Next());
            {
                int32_t val = 0;
                ASSERT_TRUE(rs->GetInt32(0, &val));
                ASSERT_EQ(val, 11);
            }

            {
                int32_t val = 0;
                ASSERT_TRUE(rs->GetInt32(1, &val));
                ASSERT_EQ(val, 4);
            }

            ASSERT_TRUE(rs->Next());
            {
                int32_t val = 0;
                ASSERT_TRUE(rs->GetInt32(0, &val));
                ASSERT_EQ(val, 11 + 11);
            }

            {
                int32_t val = 0;
                ASSERT_TRUE(rs->GetInt32(1, &val));
                ASSERT_EQ(val, 4 + 5);
            }

            ASSERT_TRUE(rs->Next());
            {
                int32_t val = 0;
                ASSERT_TRUE(rs->GetInt32(0, &val));
                ASSERT_EQ(val, 11 + 11 + 11);
            }
            {
                int32_t val = 0;
                ASSERT_TRUE(rs->GetInt32(1, &val));
                ASSERT_EQ(val, 4 + 5 + 6);
            }

            ASSERT_TRUE(rs->Next());
            {
                int32_t val = 0;
                ASSERT_TRUE(rs->GetInt32(0, &val));
                ASSERT_EQ(val, 1);
            }
            {
                int32_t val = 0;
                ASSERT_TRUE(rs->GetInt32(1, &val));
                ASSERT_EQ(val, 2);
            }
            {
                float val = 0;
                ASSERT_TRUE(rs->GetFloat(2, &val));
                ASSERT_EQ(val, 3.3f);
            }
            {
                int64_t val = 0;
                ASSERT_TRUE(rs->GetInt64(3, &val));
                ASSERT_EQ(val, 1000L);
            }
            {
                int val = 0;
                ASSERT_TRUE(rs->GetInt32(4, &val));
                ASSERT_EQ(val, 5);
            }

            ASSERT_TRUE(rs->Next());
            {
                int32_t val = 0;
                ASSERT_TRUE(rs->GetInt32(0, &val));
                ASSERT_EQ(val, 1 + 1);
            }
            {
                int32_t val = 0;
                ASSERT_TRUE(rs->GetInt32(1, &val));
                ASSERT_EQ(val, 2 + 3);
            }
            {
                float val = 0;
                ASSERT_TRUE(rs->GetFloat(2, &val));
                ASSERT_EQ(val, 3.3f + 4.4f);
            }
            {
                int64_t val = 0;
                ASSERT_TRUE(rs->GetInt64(3, &val));
                ASSERT_EQ(val, 1000L + 2000L);
            }
            {
                int val = 0;
                ASSERT_TRUE(rs->GetInt32(4, &val));
                ASSERT_EQ(val, 5 + 6);
            }

        } else {
            ASSERT_TRUE(false);
        }
    }
}

TEST_F(TabletSdkTest, test_window_udf_no_partition_query) {
    usleep(4000 * 1000);
    const std::string endpoint = "127.0.0.1:" + std::to_string(base_dbms_port_);
    std::shared_ptr<::fesql::sdk::DBMSSdk> dbms_sdk =
        ::fesql::sdk::CreateDBMSSdk(endpoint);
    std::string name = "db_5";

    // create database db1
    {
        fesql::sdk::Status status;
        dbms_sdk->CreateDatabase(name, &status);
        ASSERT_EQ(0, static_cast<int>(status.code));
    }

    {
        // create table db1
        std::string sql =
            "create table t1(\n"
            "    column1 int NOT NULL,\n"
            "    column2 int NOT NULL,\n"
            "    column3 float NOT NULL,\n"
            "    column4 bigint NOT NULL,\n"
            "    column5 int NOT NULL,\n"
            "    column6 string,\n"
            "    index(key=column1, ts=column4)\n"
            ");";
        fesql::sdk::Status status;
        dbms_sdk->ExecuteQuery(name, sql, &status);
        ASSERT_EQ(0, static_cast<int>(status.code));
    }

    std::shared_ptr<TabletSdk> sdk =
        CreateTabletSdk("127.0.0.1:" + std::to_string(base_tablet_port_));
    if (sdk) {
        ASSERT_TRUE(true);
    } else {
        ASSERT_FALSE(true);
    }

    ::fesql::sdk::Status insert_status;
    {
        sdk->Insert(name,
                    "insert into t1 values(1, 2, 3.3, 1000, 5, \"hello\");",
                    &insert_status);
        ASSERT_EQ(0, static_cast<int>(insert_status.code));
    }
    {
        sdk->Insert(name,
                    "insert into t1 values(1, 3, 4.4, 2000, 6, \"world\");",
                    &insert_status);
        ASSERT_EQ(0, static_cast<int>(insert_status.code));
    }
    {
        sdk->Insert(name,
                    "insert into t1 values(1, 4, 5.5, 3000, 7, \"string1\");",
                    &insert_status);
        ASSERT_EQ(0, static_cast<int>(insert_status.code));
    }
    {
        sdk->Insert(name,
                    "insert into t1 values(1, 5, 6.6, 4000, 8, \"string2\");",
                    &insert_status);
        ASSERT_EQ(0, static_cast<int>(insert_status.code));
    }
    {
        sdk->Insert(name,
                    "insert into t1 values(1, 6, 7.7, 5000, 9, \"string3\");",
                    &insert_status);
        ASSERT_EQ(0, static_cast<int>(insert_status.code));
    }

    {
        sdk::Status query_status;
        std::string sql =
            "select "
            "sum(column1) OVER w1 as w1_col1_sum, "
            "sum(column2) OVER w1 as w1_col2_sum, "
            "sum(column3) OVER w1 as w1_col3_sum, "
            "sum(column4) OVER w1 as w1_col4_sum, "
            "sum(column5) OVER w1 as w1_col5_sum "
            "FROM t1 WINDOW w1 AS (PARTITION BY column1 ORDER BY column4 ROWS "
            "BETWEEN 3s "
            "PRECEDING AND CURRENT ROW) limit 10;";
        std::shared_ptr<ResultSet> rs = sdk->Query(name, sql, &query_status);
        if (rs) {
            const Schema& schema = rs->GetSchema();
            ASSERT_EQ(5u, schema.GetColumnCnt());
            ASSERT_EQ("w1_col1_sum", schema.GetColumnName(0));
            ASSERT_EQ("w1_col2_sum", schema.GetColumnName(1));
            ASSERT_EQ("w1_col3_sum", schema.GetColumnName(2));
            ASSERT_EQ("w1_col4_sum", schema.GetColumnName(3));
            ASSERT_EQ("w1_col5_sum", schema.GetColumnName(4));

            ASSERT_EQ(5, rs->Size());
            ASSERT_TRUE(rs->Next());
            {
                int32_t val = 0;
                ASSERT_TRUE(rs->GetInt32(0, &val));
                ASSERT_EQ(val, 1);
            }
            {
                int32_t val = 0;
                ASSERT_TRUE(rs->GetInt32(1, &val));
                ASSERT_EQ(val, 2);
            }
            {
                float val = 0;
                ASSERT_TRUE(rs->GetFloat(2, &val));
                ASSERT_EQ(val, 3.3f);
            }
            {
                int64_t val = 0;
                ASSERT_TRUE(rs->GetInt64(3, &val));
                ASSERT_EQ(val, 1000L);
            }
            {
                int val = 0;
                ASSERT_TRUE(rs->GetInt32(4, &val));
                ASSERT_EQ(val, 5);
            }

            ASSERT_TRUE(rs->Next());
            {
                int32_t val = 0;
                ASSERT_TRUE(rs->GetInt32(0, &val));
                ASSERT_EQ(val, 1 + 1);
            }
            {
                int32_t val = 0;
                ASSERT_TRUE(rs->GetInt32(1, &val));
                ASSERT_EQ(val, 2 + 3);
            }
            {
                float val = 0;
                ASSERT_TRUE(rs->GetFloat(2, &val));
                ASSERT_EQ(val, 3.3f + 4.4f);
            }
            {
                int64_t val = 0;
                ASSERT_TRUE(rs->GetInt64(3, &val));
                ASSERT_EQ(val, 1000L + 2000L);
            }
            {
                int val = 0;
                ASSERT_TRUE(rs->GetInt32(4, &val));
                ASSERT_EQ(val, 5 + 6);
            }

            ASSERT_TRUE(rs->Next());
            {
                int32_t val = 0;
                ASSERT_TRUE(rs->GetInt32(0, &val));
                ASSERT_EQ(val, 1 + 1 + 1);
            }
            {
                int32_t val = 0;
                ASSERT_TRUE(rs->GetInt32(1, &val));
                ASSERT_EQ(val, 2 + 3 + 4);
            }
            {
                float val = 0;
                ASSERT_TRUE(rs->GetFloat(2, &val));
                ASSERT_EQ(val, 3.3f + 4.4f + 5.5f);
            }
            {
                int64_t val = 0;
                ASSERT_TRUE(rs->GetInt64(3, &val));
                ASSERT_EQ(val, 1000L + 2000L + 3000L);
            }
            {
                int val = 0;
                ASSERT_TRUE(rs->GetInt32(4, &val));
                ASSERT_EQ(val, 5 + 6 + 7);
            }

            ASSERT_TRUE(rs->Next());
            {
                int32_t val = 0;
                ASSERT_TRUE(rs->GetInt32(0, &val));
                ASSERT_EQ(val, 1 + 1 + 1);
            }
            {
                int32_t val = 0;
                ASSERT_TRUE(rs->GetInt32(1, &val));
                ASSERT_EQ(val, 3 + 4 + 5);
            }
            {
                float val = 0;
                ASSERT_TRUE(rs->GetFloat(2, &val));
                ASSERT_EQ(val, 4.4f + 5.5f + 6.6f);
            }
            {
                int64_t val = 0;
                ASSERT_TRUE(rs->GetInt64(3, &val));
                ASSERT_EQ(val, 2000L + 3000L + 4000L);
            }
            {
                int val = 0;
                ASSERT_TRUE(rs->GetInt32(4, &val));
                ASSERT_EQ(val, 6 + 7 + 8);
            }

            ASSERT_TRUE(rs->Next());
            {
                int32_t val = 0;
                ASSERT_TRUE(rs->GetInt32(0, &val));
                ASSERT_EQ(val, 1 + 1 + 1);
            }
            {
                int32_t val = 0;
                ASSERT_TRUE(rs->GetInt32(1, &val));
                ASSERT_EQ(val, 4 + 5 + 6);
            }
            {
                float val = 0;
                ASSERT_TRUE(rs->GetFloat(2, &val));
                ASSERT_EQ(val, 5.5f + 6.6f + 7.7f);
            }
            {
                int64_t val = 0;
                ASSERT_TRUE(rs->GetInt64(3, &val));
                ASSERT_EQ(val, 3000L + 4000L + 5000L);
            }
            {
                int val = 0;
                ASSERT_TRUE(rs->GetInt32(4, &val));
                ASSERT_EQ(val, 7 + 8 + 9);
            }
        } else {
            ASSERT_TRUE(false);
        }
    }
}

TEST_F(TabletSdkTest, test_window_udf_no_partition_batch_query) {
    usleep(4000 * 1000);
    const std::string endpoint = "127.0.0.1:" + std::to_string(base_dbms_port_);
    std::shared_ptr<::fesql::sdk::DBMSSdk> dbms_sdk =
        ::fesql::sdk::CreateDBMSSdk(endpoint);
    // create database db1
    std::string name = "db_6";
    {
        fesql::sdk::Status status;
        dbms_sdk->CreateDatabase(name, &status);
        ASSERT_EQ(0, static_cast<int>(status.code));
    }

    {
        // create table db1
        std::string sql =
            "create table t1(\n"
            "    column1 int NOT NULL,\n"
            "    column2 int NOT NULL,\n"
            "    column3 float NOT NULL,\n"
            "    column4 bigint NOT NULL,\n"
            "    column5 int NOT NULL,\n"
            "    column6 string,\n"
            "    index(key=column1, ts=column4)\n"
            ");";
        fesql::sdk::Status status;
        dbms_sdk->ExecuteQuery(name, sql, &status);
        ASSERT_EQ(0, static_cast<int>(status.code));
    }

    std::shared_ptr<TabletSdk> sdk =
        CreateTabletSdk("127.0.0.1:" + std::to_string(base_tablet_port_));
    if (sdk) {
        ASSERT_TRUE(true);
    } else {
        ASSERT_FALSE(true);
    }

    ::fesql::sdk::Status insert_status;
    {
        sdk->Insert(name,
                    "insert into t1 values(1, 2, 3.3, 1000, 5, \"hello\");",
                    &insert_status);

        ASSERT_EQ(0, static_cast<int>(insert_status.code));
    }
    {
        sdk->Insert(name,
                    "insert into t1 values(1, 3, 4.4, 2000, 6, \"world\");",
                    &insert_status);
        ASSERT_EQ(0, static_cast<int>(insert_status.code));
    }
    {
        sdk->Insert(name,
                    "insert into t1 values(1, 4, 5.5, 3000, 7, \"string1\");",
                    &insert_status);
        ASSERT_EQ(0, static_cast<int>(insert_status.code));
    }
    {
        sdk->Insert(name,
                    "insert into t1 values(1, 5, 6.6, 4000, 8, \"string2\");",
                    &insert_status);
        ASSERT_EQ(0, static_cast<int>(insert_status.code));
    }
    {
        sdk->Insert(name,
                    "insert into t1 values(1, 6, 7.7, 5000, 9, \"string3\");",
                    &insert_status);
        ASSERT_EQ(0, static_cast<int>(insert_status.code));
    }

    {
        sdk::Status query_status;
        std::string sql =
            "select "
            "sum(column1) OVER w1 as w1_col1_sum, "
            "sum(column2) OVER w1 as w1_col2_sum, "
            "sum(column3) OVER w1 as w1_col3_sum, "
            "sum(column4) OVER w1 as w1_col4_sum, "
            "sum(column5) OVER w1 as w1_col5_sum "
            "FROM t1 WINDOW w1 AS (PARTITION BY column1 ORDER BY column4 ROWS "
            "BETWEEN 3s "
            "PRECEDING AND CURRENT ROW) limit 10;";
        std::shared_ptr<ResultSet> rs = sdk->Query(name, sql, &query_status);
        if (rs) {
            const Schema& schema = rs->GetSchema();
            ASSERT_EQ(5, schema.GetColumnCnt());
            ASSERT_EQ("w1_col1_sum", schema.GetColumnName(0));
            ASSERT_EQ("w1_col2_sum", schema.GetColumnName(1));
            ASSERT_EQ("w1_col3_sum", schema.GetColumnName(2));
            ASSERT_EQ("w1_col4_sum", schema.GetColumnName(3));
            ASSERT_EQ("w1_col5_sum", schema.GetColumnName(4));

            ASSERT_EQ(5, rs->Size());
            ASSERT_TRUE(rs->Next());
            {
                int32_t val = 0;
                ASSERT_TRUE(rs->GetInt32(0, &val));
                ASSERT_EQ(val, 1);
            }
            {
                int32_t val = 0;
                ASSERT_TRUE(rs->GetInt32(1, &val));
                ASSERT_EQ(val, 2);
            }
            {
                float val = 0;
                ASSERT_TRUE(rs->GetFloat(2, &val));
                ASSERT_EQ(val, 3.3f);
            }
            {
                int64_t val = 0;
                ASSERT_TRUE(rs->GetInt64(3, &val));
                ASSERT_EQ(val, 1000L);
            }
            {
                int val = 0;
                ASSERT_TRUE(rs->GetInt32(4, &val));
                ASSERT_EQ(val, 5);
            }

            ASSERT_TRUE(rs->Next());
            {
                int32_t val = 0;
                ASSERT_TRUE(rs->GetInt32(0, &val));
                ASSERT_EQ(val, 1 + 1);
            }
            {
                int32_t val = 0;
                ASSERT_TRUE(rs->GetInt32(1, &val));
                ASSERT_EQ(val, 2 + 3);
            }
            {
                float val = 0;
                ASSERT_TRUE(rs->GetFloat(2, &val));
                ASSERT_EQ(val, 3.3f + 4.4f);
            }
            {
                int64_t val = 0;
                ASSERT_TRUE(rs->GetInt64(3, &val));
                ASSERT_EQ(val, 1000L + 2000L);
            }
            {
                int val = 0;
                ASSERT_TRUE(rs->GetInt32(4, &val));
                ASSERT_EQ(val, 5 + 6);
            }

            ASSERT_TRUE(rs->Next());
            {
                int32_t val = 0;
                ASSERT_TRUE(rs->GetInt32(0, &val));
                ASSERT_EQ(val, 1 + 1 + 1);
            }
            {
                int32_t val = 0;
                ASSERT_TRUE(rs->GetInt32(1, &val));
                ASSERT_EQ(val, 2 + 3 + 4);
            }
            {
                float val = 0;
                ASSERT_TRUE(rs->GetFloat(2, &val));
                ASSERT_EQ(val, 3.3f + 4.4f + 5.5f);
            }
            {
                int64_t val = 0;
                ASSERT_TRUE(rs->GetInt64(3, &val));
                ASSERT_EQ(val, 1000L + 2000L + 3000L);
            }
            {
                int val = 0;
                ASSERT_TRUE(rs->GetInt32(4, &val));
                ASSERT_EQ(val, 5 + 6 + 7);
            }

            ASSERT_TRUE(rs->Next());
            {
                int32_t val = 0;
                ASSERT_TRUE(rs->GetInt32(0, &val));
                ASSERT_EQ(val, 1 + 1 + 1);
            }
            {
                int32_t val = 0;
                ASSERT_TRUE(rs->GetInt32(1, &val));
                ASSERT_EQ(val, 3 + 4 + 5);
            }
            {
                float val = 0;
                ASSERT_TRUE(rs->GetFloat(2, &val));
                ASSERT_EQ(val, 4.4f + 5.5f + 6.6f);
            }
            {
                int64_t val = 0;
                ASSERT_TRUE(rs->GetInt64(3, &val));
                ASSERT_EQ(val, 2000L + 3000L + 4000L);
            }
            {
                int val = 0;
                ASSERT_TRUE(rs->GetInt32(4, &val));
                ASSERT_EQ(val, 6 + 7 + 8);
            }

            ASSERT_TRUE(rs->Next());
            {
                int32_t val = 0;
                ASSERT_TRUE(rs->GetInt32(0, &val));
                ASSERT_EQ(val, 1 + 1 + 1);
            }
            {
                int32_t val = 0;
                ASSERT_TRUE(rs->GetInt32(1, &val));
                ASSERT_EQ(val, 4 + 5 + 6);
            }
            {
                float val = 0;
                ASSERT_TRUE(rs->GetFloat(2, &val));
                ASSERT_EQ(val, 5.5f + 6.6f + 7.7f);
            }
            {
                int64_t val = 0;
                ASSERT_TRUE(rs->GetInt64(3, &val));
                ASSERT_EQ(val, 3000L + 4000L + 5000L);
            }
            {
                int val = 0;
                ASSERT_TRUE(rs->GetInt32(4, &val));
                ASSERT_EQ(val, 7 + 8 + 9);
            }
        } else {
            ASSERT_TRUE(false);
        }
    }
}

}  // namespace sdk
}  // namespace fesql

int main(int argc, char** argv) {
    ::testing::InitGoogleTest(&argc, argv);
    InitLLVM X(argc, argv);
    InitializeNativeTarget();
    InitializeNativeTargetAsmPrinter();
    ::google::ParseCommandLineFlags(&argc, &argv, true);
    FLAGS_enable_keep_alive = false;
    return RUN_ALL_TESTS();
}<|MERGE_RESOLUTION|>--- conflicted
+++ resolved
@@ -156,7 +156,6 @@
         sdk::Status query_status;
         std::shared_ptr<ResultSet> rs = sdk->Query(db, sql, &query_status);
         if (rs) {
-<<<<<<< HEAD
             const Schema& schema = rs->GetSchema();
             ASSERT_EQ(5, schema.GetColumnCnt());
             ASSERT_EQ("col1", schema.GetColumnName(0));
@@ -173,18 +172,6 @@
 
             ASSERT_EQ(1, rs->Size());
             ASSERT_TRUE(rs->Next());
-=======
-            ASSERT_EQ(5u, rs->GetColumnCnt());
-            ASSERT_EQ("col1", rs->GetColumnName(0));
-            ASSERT_EQ("col2", rs->GetColumnName(1));
-            ASSERT_EQ("col3", rs->GetColumnName(2));
-            ASSERT_EQ("col4", rs->GetColumnName(3));
-            ASSERT_EQ("col5", rs->GetColumnName(4));
-            ASSERT_EQ(1u, rs->GetRowCnt());
-            std::unique_ptr<ResultSetIterator> it = rs->Iterator();
-            ASSERT_TRUE(it->HasNext());
-            it->Next();
->>>>>>> 6d13541a
             {
                 int32_t val = 0;
                 ASSERT_TRUE(rs->GetInt32(0, &val));
@@ -192,13 +179,8 @@
             }
             {
                 int16_t val = 0;
-<<<<<<< HEAD
                 ASSERT_TRUE(rs->GetInt16(1, &val));
-                ASSERT_EQ(val, 2u);
-=======
-                ASSERT_TRUE(it->GetInt16(1, &val));
                 ASSERT_EQ(val, 2);
->>>>>>> 6d13541a
             }
             {
                 int64_t val = 0;
@@ -225,22 +207,12 @@
         std::string sql = "select col1, col5 from t1 limit 1;";
         std::shared_ptr<ResultSet> rs = sdk->Query(db, sql, &query_status);
         if (rs) {
-<<<<<<< HEAD
             const Schema& schema = rs->GetSchema();
-            ASSERT_EQ(2u, schema.GetColumnCnt());
+            ASSERT_EQ(2, schema.GetColumnCnt());
             ASSERT_EQ("col1", schema.GetColumnName(0));
             ASSERT_EQ("col5", schema.GetColumnName(1));
             ASSERT_EQ(1, rs->Size());
             ASSERT_TRUE(rs->Next());
-=======
-            ASSERT_EQ(2u, rs->GetColumnCnt());
-            ASSERT_EQ("col1", rs->GetColumnName(0));
-            ASSERT_EQ("col5", rs->GetColumnName(1));
-            ASSERT_EQ(1u, rs->GetRowCnt());
-            std::unique_ptr<ResultSetIterator> it = rs->Iterator();
-            ASSERT_TRUE(it->HasNext());
-            it->Next();
->>>>>>> 6d13541a
             {
                 int32_t val = 0;
                 ASSERT_TRUE(rs->GetInt32(0, &val));
@@ -507,13 +479,8 @@
             {
                 char* val = NULL;
                 uint32_t size = 0;
-<<<<<<< HEAD
                 ASSERT_TRUE(rs->GetString(5, &val, &size));
-                ASSERT_EQ(size, 5);
-=======
-                ASSERT_TRUE(it->GetString(5, &val, &size));
                 ASSERT_EQ(size, 5u);
->>>>>>> 6d13541a
                 std::string str(val, 5);
                 ASSERT_EQ(str, "hello");
             }
