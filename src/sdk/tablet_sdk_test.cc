--- conflicted
+++ resolved
@@ -115,7 +115,6 @@
         ASSERT_EQ(2u, rs->GetColumnCnt());
         ASSERT_EQ("col1", rs->GetColumnName(0));
         ASSERT_EQ("col2", rs->GetColumnName(1));
-<<<<<<< HEAD
         ASSERT_EQ(1, rs->GetRowCnt());
         std::unique_ptr<ResultSetIterator> it = rs->Iterator();
         ASSERT_TRUE(it->HasNext());
@@ -130,9 +129,6 @@
             ASSERT_TRUE(it->GetInt16(1, &val));
             ASSERT_EQ(val, 2);
         }
-=======
-        ASSERT_EQ(0u, rs->GetRowCnt());
->>>>>>> e6e96409
     }
 }
 
