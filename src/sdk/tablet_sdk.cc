--- conflicted
+++ resolved
@@ -311,29 +311,9 @@
         case node::kPlanTypeInsert: {
             node::InsertPlanNode* insert_plan =
                 dynamic_cast<node::InsertPlanNode*>(plan);
-<<<<<<< HEAD
             tablet::InsertRequest request;
             BuildInsertRequest(insert_plan, db, &request, status);
             if (status->code != 0) {
-=======
-            const node::InsertStmt* insert_stmt = insert_plan->GetInsertNode();
-            if (nullptr == insert_stmt) {
-                status.code = common::kNullPointer;
-                status.msg = "fail to execute insert statement with null node";
-                return;
-            }
-            Insert insert;
-            insert.db = db;
-            insert.table = insert_stmt->table_name_;
-            insert.columns = insert_stmt->columns_;
-
-            type::TableDef schema;
-            if (false == GetSchema(insert.db, insert.table, schema, status)) {
-                if (0 == status.code) {
-                    status.code = -1;
-                    status.msg = "Table Not Exist";
-                }
->>>>>>> 6d13541a
                 return;
             }
             Insert(request, status);
