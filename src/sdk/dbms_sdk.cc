/*
 * dbms_sdk.cc
 * Copyright (C) 4paradigm.com 2019 wangtaize <wangtaize@4paradigm.com>
 *
 * Licensed under the Apache License, Version 2.0 (the "License");
 * you may not use this file except in compliance with the License.
 * You may obtain a copy of the License at
 *
 *    http://www.apache.org/licenses/LICENSE-2.0
 *
 * Unless required by applicable law or agreed to in writing, software
 * distributed under the License is distributed on an "AS IS" BASIS,
 * WITHOUT WARRANTIES OR CONDITIONS OF ANY KIND, either express or implied.
 * See the License for the specific language governing permissions and
 * limitations under the License.
 */

#include "sdk/dbms_sdk.h"
#include <iostream>
#include <memory>
<<<<<<< HEAD
#include <utility>
#include "analyser/analyser.h"
=======
#include "plan/planner.h"
>>>>>>> 6d13541a
#include "brpc/channel.h"
#include "node/node_manager.h"
#include "parser/parser.h"
#include "plan/planner.h"
#include "proto/dbms.pb.h"
#include "sdk/result_set_impl.h"
#include "sdk/tablet_sdk.h"

namespace fesql {
namespace sdk {

class DBMSSdkImpl : public DBMSSdk {
 public:
    explicit DBMSSdkImpl(const std::string &endpoint);
    ~DBMSSdkImpl();
    bool Init();

    void CreateDatabase(const std::string &catalog, sdk::Status *status);

    std::shared_ptr<TableSet> GetTables(const std::string &catalog,
                                        sdk::Status *status);

    std::vector<std::string> GetDatabases(sdk::Status *status);

    std::shared_ptr<ResultSet> ExecuteQuery(const std::string &catalog,
                                            const std::string &sql,
                                            sdk::Status *status);

 private:
    bool InitTabletSdk();

 private:
    ::brpc::Channel *channel_;
    std::string endpoint_;
    std::shared_ptr<TabletSdk> tablet_sdk_;
};

DBMSSdkImpl::DBMSSdkImpl(const std::string &endpoint)
    : channel_(NULL), endpoint_(endpoint), tablet_sdk_() {}

DBMSSdkImpl::~DBMSSdkImpl() { delete channel_; }

bool DBMSSdkImpl::Init() {
    channel_ = new ::brpc::Channel();
    brpc::ChannelOptions options;
    int ret = channel_->Init(endpoint_.c_str(), &options);
    if (ret != 0) {
        return false;
    }
    return InitTabletSdk();
}

bool DBMSSdkImpl::InitTabletSdk() {
    ::fesql::dbms::DBMSServer_Stub stub(channel_);
    ::fesql::dbms::GetTabletRequest request;
    ::fesql::dbms::GetTabletResponse response;
    brpc::Controller cntl;
    stub.GetTablet(&cntl, &request, &response, NULL);
    if (cntl.Failed()) {
        return false;
    }
    if (response.endpoints_size() <= 0) {
        return false;
    }
    tablet_sdk_ = CreateTabletSdk(response.endpoints().Get(0));
    if (tablet_sdk_) return true;
    return false;
}

std::shared_ptr<TableSet> DBMSSdkImpl::GetTables(const std::string &catalog,
                                                 sdk::Status *status) {
    if (status == NULL) {
        return std::shared_ptr<TableSetImpl>();
    }
    ::fesql::dbms::DBMSServer_Stub stub(channel_);
    ::fesql::dbms::GetTablesRequest request;
    ::fesql::dbms::GetTablesResponse response;
    brpc::Controller cntl;
    request.set_db_name(catalog);
    stub.GetTables(&cntl, &request, &response, NULL);
    if (cntl.Failed()) {
        status->code = common::kRpcError;
        status->msg = "fail to call remote";
        return std::shared_ptr<TableSetImpl>();
    } else {
        std::shared_ptr<TableSetImpl> table_set(
            new TableSetImpl(response.tables()));
        status->code = response.status().code();
        status->msg = response.status().msg();
        return table_set;
    }
}

std::vector<std::string> DBMSSdkImpl::GetDatabases(sdk::Status *status) {
    if (status == NULL) {
        return std::vector<std::string>();
    }
    ::fesql::dbms::DBMSServer_Stub stub(channel_);
    ::fesql::dbms::GetDatabasesRequest request;
    ::fesql::dbms::GetDatabasesResponse response;
    std::vector<std::string> names;
    brpc::Controller cntl;
    stub.GetDatabases(&cntl, &request, &response, NULL);
    if (cntl.Failed()) {
        status->code = common::kRpcError;
        status->msg = "fail to call remote";
    } else {
        for (auto name : response.names()) {
            names.push_back(name);
        }
        status->code = response.status().code();
        status->msg = response.status().msg();
    }
    return names;
}

std::shared_ptr<ResultSet> DBMSSdkImpl::ExecuteQuery(const std::string &catalog,
                                                     const std::string &sql,
                                                     sdk::Status *status) {
    std::shared_ptr<ResultSetImpl> empty;
    node::NodeManager node_manager;
    parser::FeSQLParser parser;
    plan::SimplePlanner planner(&node_manager);
    DLOG(INFO) << "start to execute script from dbms:\n" << sql;

    base::Status sql_status;
    node::NodePointVector parser_trees;
    parser.parse(sql, parser_trees, &node_manager, sql_status);
    if (0 != sql_status.code) {
        LOG(WARNING) << sql_status.msg;
        status->code = sql_status.code;
        status->msg = sql_status.msg;
        return empty;
    }
<<<<<<< HEAD

    /*node::NodePointVector query_trees;
    analyser.Analyse(parser_trees, query_trees, sql_status);
    if (0 != sql_status.code) {
        status->code = sql_status.code;
        status->msg = sql_status.msg;
        LOG(WARNING) << status->msg;
        return empty;
    }*/

=======
>>>>>>> 6d13541a
    node::PlanNodeList plan_trees;
    planner.CreatePlanTree(parser_trees, plan_trees, sql_status);

    if (0 != sql_status.code) {
        status->code = sql_status.code;
        status->msg = sql_status.msg;
        LOG(WARNING) << status->msg;
        return empty;
    }

    node::PlanNode *plan = plan_trees[0];

    if (nullptr == plan) {
        status->msg = "fail to execute plan : plan null";
        status->code = common::kPlanError;
        LOG(WARNING) << status->msg;
        return empty;
    }

    switch (plan->GetType()) {
        case node::kPlanTypeSelect: {
            return tablet_sdk_->Query(catalog, sql, status);
        }
        case node::kPlanTypeInsert: {
            tablet_sdk_->Insert(catalog, sql, status);
            return empty;
        }
        case node::kPlanTypeCreate: {
            node::CreatePlanNode *create =
                dynamic_cast<node::CreatePlanNode *>(plan);
            ::fesql::dbms::DBMSServer_Stub stub(channel_);
            ::fesql::dbms::AddTableRequest add_table_request;
            ::fesql::dbms::AddTableResponse response;
            add_table_request.set_db_name(catalog);
            ::fesql::type::TableDef *table = add_table_request.mutable_table();
            table->set_catalog(catalog);
            plan::TransformTableDef(create->GetTableName(),
                                    create->GetColumnDescList(), table,
                                    sql_status);
            if (0 != sql_status.code) {
                status->code = sql_status.code;
                status->msg = sql_status.msg;
                LOG(WARNING) << status->msg;
                return empty;
            }
            brpc::Controller cntl;
            stub.AddTable(&cntl, &add_table_request, &response, NULL);
            if (cntl.Failed()) {
                status->code = -1;
                status->msg = "fail to call remote";
            } else {
                status->code = response.status().code();
                status->msg = response.status().msg();
            }
            return empty;
        }

        default: {
            status->msg = "fail to execute script with unSuppurt type" +
                          node::NameOfPlanNodeType(plan->GetType());
            status->code = fesql::common::kUnSupport;
            return empty;
        }
    }
}
void DBMSSdkImpl::CreateDatabase(const std::string &catalog,
                                 sdk::Status *status) {
    if (status == NULL) return;
    ::fesql::dbms::DBMSServer_Stub stub(channel_);
    ::fesql::dbms::AddDatabaseRequest request;
    request.set_name(catalog);
    ::fesql::dbms::AddDatabaseResponse response;
    brpc::Controller cntl;
    stub.AddDatabase(&cntl, &request, &response, NULL);
    if (cntl.Failed()) {
        status->code = -1;
        status->msg = "fail to call remote";
    } else {
        status->code = response.status().code();
        status->msg = response.status().msg();
    }
}

std::shared_ptr<DBMSSdk> CreateDBMSSdk(const std::string &endpoint) {
    DBMSSdkImpl *sdk_impl = new DBMSSdkImpl(endpoint);
    if (sdk_impl->Init()) {
        return std::shared_ptr<DBMSSdkImpl>(sdk_impl);
    }
    LOG(WARNING) << "fail to create dbms client with endpoint " << endpoint;
    return std::shared_ptr<DBMSSdk>();
}

}  // namespace sdk
}  // namespace fesql<|MERGE_RESOLUTION|>--- conflicted
+++ resolved
@@ -18,16 +18,11 @@
 #include "sdk/dbms_sdk.h"
 #include <iostream>
 #include <memory>
-<<<<<<< HEAD
 #include <utility>
-#include "analyser/analyser.h"
-=======
 #include "plan/planner.h"
->>>>>>> 6d13541a
 #include "brpc/channel.h"
 #include "node/node_manager.h"
 #include "parser/parser.h"
-#include "plan/planner.h"
 #include "proto/dbms.pb.h"
 #include "sdk/result_set_impl.h"
 #include "sdk/tablet_sdk.h"
@@ -158,27 +153,14 @@
         status->msg = sql_status.msg;
         return empty;
     }
-<<<<<<< HEAD
-
-    /*node::NodePointVector query_trees;
-    analyser.Analyse(parser_trees, query_trees, sql_status);
+    node::PlanNodeList plan_trees;
+    planner.CreatePlanTree(parser_trees, plan_trees, sql_status);
+
     if (0 != sql_status.code) {
         status->code = sql_status.code;
         status->msg = sql_status.msg;
         LOG(WARNING) << status->msg;
         return empty;
-    }*/
-
-=======
->>>>>>> 6d13541a
-    node::PlanNodeList plan_trees;
-    planner.CreatePlanTree(parser_trees, plan_trees, sql_status);
-
-    if (0 != sql_status.code) {
-        status->code = sql_status.code;
-        status->msg = sql_status.msg;
-        LOG(WARNING) << status->msg;
-        return empty;
     }
 
     node::PlanNode *plan = plan_trees[0];
@@ -191,7 +173,7 @@
     }
 
     switch (plan->GetType()) {
-        case node::kPlanTypeSelect: {
+        case node::kPlanTypeQuery: {
             return tablet_sdk_->Query(catalog, sql, status);
         }
         case node::kPlanTypeInsert: {
@@ -232,6 +214,7 @@
             status->msg = "fail to execute script with unSuppurt type" +
                           node::NameOfPlanNodeType(plan->GetType());
             status->code = fesql::common::kUnSupport;
+            LOG(WARNING) << status->msg;
             return empty;
         }
     }
