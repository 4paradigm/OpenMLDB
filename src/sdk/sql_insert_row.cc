--- conflicted
+++ resolved
@@ -23,7 +23,6 @@
 #include <unordered_map>
 
 #include "base/fe_strings.h"
-#include "codec/fe_row_codec.h"
 #include "glog/logging.h"
 
 namespace rtidb {
@@ -90,25 +89,8 @@
     return true;
 }
 
-<<<<<<< HEAD
-bool SQLInsertRow::PackDimension(const std::string& val) {
-    bool is_key = false;
-    for (const auto& kv : index_map_) {
-        for (const auto& v : kv.second) {
-            if (v == rb_.GetAppendPos()) {
-                is_key = true;
-                break;
-            }
-        }
-    }
-    if (is_key) {
-        raw_dimensions_.insert(std::make_pair(rb_.GetAppendPos(), val));
-    }
-    return is_key;
-=======
 void SQLInsertRow::PackDimension(const std::string& val) {
     raw_dimensions_[rb_.GetAppendPos()] = val;
->>>>>>> ec0113ce
 }
 
 bool SQLInsertRow::PackTs(uint64_t ts) {
@@ -238,13 +220,7 @@
 }
 
 bool SQLInsertRow::AppendString(const std::string& val) {
-<<<<<<< HEAD
-    if (val.empty()) {
-        PackDimension(fesql::codec::EMPTY_STRING);
-    } else {
-=======
-    if (IsDimension()) {
->>>>>>> ec0113ce
+    if (IsDimension()) {
         PackDimension(val);
     }
     if (rb_.AppendString(val.c_str(), val.size())) {
@@ -254,19 +230,12 @@
 }
 
 bool SQLInsertRow::AppendString(const char* val, uint32_t length) {
-<<<<<<< HEAD
-    if (0 == length) {
-        PackDimension(fesql::codec::EMPTY_STRING);
-    } else {
-        PackDimension(std::string(val, length));
-=======
     if (IsDimension()) {
         if (0 == length) {
             PackDimension(fesql::codec::EMPTY_STRING);
         } else {
             PackDimension(std::string(val, length));
         }
->>>>>>> ec0113ce
     }
     if (rb_.AppendString(val, length)) {
         return MakeDefault();
@@ -289,14 +258,9 @@
 }
 
 bool SQLInsertRow::AppendNULL() {
-<<<<<<< HEAD
-    PackDimension(fesql::codec::NONETOKEN);
-    // todo: deal with null
-=======
     if (IsDimension()) {
         PackDimension(fesql::codec::NONETOKEN);
     }
->>>>>>> ec0113ce
     if (rb_.AppendNULL()) {
         return MakeDefault();
     }
