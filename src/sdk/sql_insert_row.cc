--- conflicted
+++ resolved
@@ -60,11 +60,7 @@
             ts_set_.insert(idx);
         } else if (table_info_->column_desc_v1(idx).add_ts_idx()) {
             index_map_[index_cnt++].push_back(idx);
-<<<<<<< HEAD
-            raw_dimensions_[idx] = "";
-=======
             raw_dimensions_[idx] = fesql::codec::NONETOKEN;
->>>>>>> 1f23bd51
         }
         column_name_map.insert(
             std::make_pair(table_info_->column_desc_v1(idx).name(), idx));
@@ -75,12 +71,8 @@
         for (int idx = 0; idx < table_info_->column_key_size(); ++idx) {
             for (const auto& column : table_info_->column_key(idx).col_name()) {
                 index_map_[idx].push_back(column_name_map[column]);
-<<<<<<< HEAD
-                raw_dimensions_[column_name_map[column]] = "";
-=======
                 raw_dimensions_[column_name_map[column]] =
                     fesql::codec::NONETOKEN;
->>>>>>> 1f23bd51
             }
         }
     }
@@ -230,15 +222,11 @@
 
 bool SQLInsertRow::AppendString(const std::string& val) {
     if (IsDimension()) {
-<<<<<<< HEAD
         if (val.empty()) {
             PackDimension(fesql::codec::EMPTY_STRING);
         } else {
             PackDimension(val);
         }
-=======
-        PackDimension(val);
->>>>>>> 1f23bd51
     }
     if (rb_.AppendString(val.c_str(), val.size())) {
         return MakeDefault();
