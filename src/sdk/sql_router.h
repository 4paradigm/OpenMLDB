/*
 * Copyright 2021 4Paradigm
 *
 * Licensed under the Apache License, Version 2.0 (the "License");
 * you may not use this file except in compliance with the License.
 * You may obtain a copy of the License at
 *
 *   http://www.apache.org/licenses/LICENSE-2.0
 *
 * Unless required by applicable law or agreed to in writing, software
 * distributed under the License is distributed on an "AS IS" BASIS,
 * WITHOUT WARRANTIES OR CONDITIONS OF ANY KIND, either express or implied.
 * See the License for the specific language governing permissions and
 * limitations under the License.
 */

#ifndef SRC_SDK_SQL_ROUTER_H_
#define SRC_SDK_SQL_ROUTER_H_

#include <base/status.h>
#include <proto/taskmanager.pb.h>

#include <map>
#include <memory>
#include <string>
#include <utility>
#include <vector>

#include "sdk/base.h"
#include "sdk/options.h"
#include "sdk/result_set.h"
#include "sdk/sql_delete_row.h"
#include "sdk/sql_insert_row.h"
#include "sdk/sql_request_row.h"
#include "sdk/table_reader.h"
#include "vm/catalog.h"

namespace openmldb {
namespace sdk {

typedef char* ByteArrayPtr;
<<<<<<< HEAD

struct BasicRouterOptions {
    virtual ~BasicRouterOptions() = default;
    bool enable_debug = false;
    uint32_t max_sql_cache_size = 50;
    // == gflag `request_timeout` default value(no gflags here cuz swig)
    uint32_t request_timeout = 60000;
    // default 0(INFO), INFO, WARNING, ERROR, and FATAL are 0, 1, 2, and 3
    int glog_level = 0;
    // empty means to stderr
    std::string glog_dir = "";
};

struct SQLRouterOptions : BasicRouterOptions {
    std::string zk_cluster;
    std::string zk_path;
    uint32_t zk_session_timeout = 2000;
    std::string spark_conf_path;
    uint32_t zk_log_level = 3;  // PY/JAVA SDK default info log
    std::string zk_log_file;
    std::string zk_auth_schema = "digest";
    std::string zk_cert;
};

struct StandaloneOptions : BasicRouterOptions {
    std::string host;
    uint32_t port;
};
=======
>>>>>>> d12babd9

class ExplainInfo {
 public:
    ExplainInfo() {}
    virtual ~ExplainInfo() {}
    virtual const ::hybridse::sdk::Schema& GetInputSchema() = 0;
    virtual const ::hybridse::sdk::Schema& GetOutputSchema() = 0;
    virtual const std::string& GetLogicalPlan() = 0;
    virtual const std::string& GetPhysicalPlan() = 0;
    virtual const std::string& GetIR() = 0;
    virtual const std::string& GetRequestName() = 0;
    virtual const std::string& GetRequestDbName() = 0;
};

struct DAGNode {
    DAGNode(absl::string_view name, absl::string_view sql) : name(name), sql(sql) {}
    DAGNode(absl::string_view name, absl::string_view sql, const std::vector<std::shared_ptr<DAGNode>>& producers)
        : name(name), sql(sql), producers(producers) {}

    std::string name;
    std::string sql;
    std::vector<std::shared_ptr<DAGNode>> producers;

    bool operator==(const DAGNode& op) const noexcept;

    std::string DebugString() const;

    friend std::ostream& operator<<(std::ostream& os, const DAGNode& obj);
};

class QueryFuture {
 public:
    QueryFuture() {}
    virtual ~QueryFuture() {}

    virtual std::shared_ptr<hybridse::sdk::ResultSet> GetResultSet(hybridse::sdk::Status* status) = 0;
    virtual bool IsDone() const = 0;
};

class SQLRouter {
 public:
    SQLRouter() {}
    virtual ~SQLRouter() {}

    virtual bool ShowDB(std::vector<std::string>* dbs, hybridse::sdk::Status* status) = 0;

    virtual std::vector<std::string> GetAllTables() = 0;

    virtual bool CreateDB(const std::string& db, hybridse::sdk::Status* status) = 0;

    virtual bool DropDB(const std::string& db, hybridse::sdk::Status* status) = 0;

    virtual bool ExecuteDDL(const std::string& db, const std::string& sql, hybridse::sdk::Status* status) = 0;

    virtual bool ExecuteInsert(const std::string& db, const std::string& sql, hybridse::sdk::Status* status) = 0;

    virtual bool ExecuteInsert(const std::string& db, const std::string& sql,
                               std::shared_ptr<openmldb::sdk::SQLInsertRow> row, hybridse::sdk::Status* status) = 0;

    virtual bool ExecuteInsert(const std::string& db, const std::string& sql,
                               std::shared_ptr<openmldb::sdk::SQLInsertRows> row, hybridse::sdk::Status* status) = 0;

    virtual bool ExecuteInsert(const std::string& db, const std::string& name, int tid, int partition_num,
                hybridse::sdk::ByteArrayPtr dimension, int dimension_len,
<<<<<<< HEAD
                hybridse::sdk::ByteArrayPtr value, int len, hybridse::sdk::Status* status) = 0;
=======
                hybridse::sdk::ByteArrayPtr value, int len, bool put_if_absent, hybridse::sdk::Status* status) = 0;
>>>>>>> d12babd9

    virtual bool ExecuteDelete(std::shared_ptr<openmldb::sdk::SQLDeleteRow> row, hybridse::sdk::Status* status) = 0;

    virtual std::shared_ptr<openmldb::sdk::TableReader> GetTableReader() = 0;

    virtual std::shared_ptr<ExplainInfo> Explain(const std::string& db, const std::string& sql,
                                                 ::hybridse::sdk::Status* status) = 0;

    virtual std::shared_ptr<openmldb::sdk::SQLRequestRow> GetRequestRow(const std::string& db, const std::string& sql,
                                                                        hybridse::sdk::Status* status) = 0;
    virtual std::shared_ptr<openmldb::sdk::SQLRequestRow> GetRequestRowByProcedure(const std::string& db,
                                                                                   const std::string& sp_name,
                                                                                   ::hybridse::sdk::Status* status) = 0;

    virtual std::shared_ptr<openmldb::sdk::SQLInsertRow> GetInsertRow(const std::string& db, const std::string& sql,
                                                                      ::hybridse::sdk::Status* status) = 0;

    virtual std::shared_ptr<openmldb::sdk::SQLInsertRows> GetInsertRows(const std::string& db, const std::string& sql,
                                                                        ::hybridse::sdk::Status* status) = 0;

    virtual std::shared_ptr<openmldb::sdk::SQLDeleteRow> GetDeleteRow(const std::string& db, const std::string& sql,
                                                                      ::hybridse::sdk::Status* status) = 0;

    virtual std::shared_ptr<hybridse::sdk::ResultSet> ExecuteSQLRequest(
        const std::string& db, const std::string& sql, std::shared_ptr<openmldb::sdk::SQLRequestRow> row,
        hybridse::sdk::Status* status) = 0;

    virtual std::shared_ptr<hybridse::sdk::ResultSet> ExecuteSQL(const std::string& db, const std::string& sql,
                                                                 hybridse::sdk::Status* status) = 0;

    virtual std::shared_ptr<hybridse::sdk::ResultSet> ExecuteSQL(const std::string& sql,
                                                                 hybridse::sdk::Status* status) = 0;

    virtual std::shared_ptr<hybridse::sdk::ResultSet> ExecuteSQL(const std::string& db, const std::string& sql,
                                                                 bool is_online_mode, bool is_sync_job,
                                                                 int offline_job_timeout,
                                                                 hybridse::sdk::Status* status) = 0;

    virtual std::shared_ptr<hybridse::sdk::ResultSet> ExecuteSQL(
        const std::string& db, const std::string& sql, std::shared_ptr<openmldb::sdk::SQLRequestRow> parameter,
        bool is_online_mode, bool is_sync_job, int offline_job_timeout, hybridse::sdk::Status* status) = 0;

    virtual std::shared_ptr<hybridse::sdk::ResultSet> ExecuteSQLParameterized(
        const std::string& db, const std::string& sql, std::shared_ptr<openmldb::sdk::SQLRequestRow> parameter,
        hybridse::sdk::Status* status) = 0;

    virtual std::shared_ptr<hybridse::sdk::ResultSet> ExecuteSQLBatchRequest(
        const std::string& db, const std::string& sql, std::shared_ptr<openmldb::sdk::SQLRequestRowBatch> row_batch,
        ::hybridse::sdk::Status* status) = 0;

    virtual bool RefreshCatalog() = 0;

    virtual std::shared_ptr<hybridse::sdk::ResultSet> CallProcedure(const std::string& db, const std::string& sp_name,
                                                                    std::shared_ptr<openmldb::sdk::SQLRequestRow> row,
                                                                    hybridse::sdk::Status* status) = 0;

    virtual std::shared_ptr<hybridse::sdk::ResultSet> CallProcedure(const std::string& db, const std::string& sp_name,
            hybridse::sdk::ByteArrayPtr buf, int len, const std::string& router_col,
            hybridse::sdk::Status* status) = 0;

    virtual std::shared_ptr<hybridse::sdk::ResultSet> CallSQLBatchRequestProcedure(
        const std::string& db, const std::string& sp_name, std::shared_ptr<openmldb::sdk::SQLRequestRowBatch> row_batch,
        hybridse::sdk::Status* status) = 0;

    virtual std::shared_ptr<hybridse::sdk::ResultSet> CallSQLBatchRequestProcedure(
        const std::string& db, const std::string& sp_name, hybridse::sdk::ByteArrayPtr meta, int meta_len,
        hybridse::sdk::ByteArrayPtr buf, int len,
        hybridse::sdk::Status* status) = 0;

    virtual std::shared_ptr<hybridse::sdk::ProcedureInfo> ShowProcedure(const std::string& db,
                                                                        const std::string& sp_name,
                                                                        hybridse::sdk::Status* status) = 0;

    virtual std::shared_ptr<openmldb::sdk::QueryFuture> CallProcedure(const std::string& db, const std::string& sp_name,
                                                                      int64_t timeout_ms,
                                                                      std::shared_ptr<openmldb::sdk::SQLRequestRow> row,
                                                                      hybridse::sdk::Status* status) = 0;

    virtual std::shared_ptr<openmldb::sdk::QueryFuture> CallProcedure(const std::string& db, const std::string& sp_name,
            int64_t timeout_ms, hybridse::sdk::ByteArrayPtr buf, int len,
            const std::string& router_col, hybridse::sdk::Status* status) = 0;

    virtual std::shared_ptr<openmldb::sdk::QueryFuture> CallSQLBatchRequestProcedure(
        const std::string& db, const std::string& sp_name, int64_t timeout_ms,
        std::shared_ptr<openmldb::sdk::SQLRequestRowBatch> row_batch, hybridse::sdk::Status* status) = 0;

    virtual std::shared_ptr<openmldb::sdk::QueryFuture> CallSQLBatchRequestProcedure(
        const std::string& db, const std::string& sp_name, int64_t timeout_ms,
        hybridse::sdk::ByteArrayPtr meta, int meta_len,
        hybridse::sdk::ByteArrayPtr buf, int len,
        hybridse::sdk::Status* status) = 0;

    virtual std::shared_ptr<hybridse::sdk::Schema> GetTableSchema(const std::string& db,
                                                                  const std::string& table_name) = 0;

    virtual std::vector<std::string> GetTableNames(const std::string& db) = 0;

    virtual ::openmldb::nameserver::TableInfo GetTableInfo(const std::string& db, const std::string& table) = 0;

    virtual bool UpdateOfflineTableInfo(const ::openmldb::nameserver::TableInfo& info) = 0;

    virtual ::openmldb::base::Status ShowJobs(const bool only_unfinished,
                                              std::vector<::openmldb::taskmanager::JobInfo>* job_infos) = 0;

    virtual ::openmldb::base::Status ShowJob(const int id, ::openmldb::taskmanager::JobInfo* job_info) = 0;

    virtual ::openmldb::base::Status StopJob(const int id, ::openmldb::taskmanager::JobInfo* job_info) = 0;

    virtual std::shared_ptr<hybridse::sdk::ResultSet> ExecuteOfflineQuery(const std::string& db, const std::string& sql,
                                                                          bool is_sync_job, int job_timeout,
                                                                          ::hybridse::sdk::Status* status) = 0;

    virtual std::string GetJobLog(int id, hybridse::sdk::Status* status) = 0;

    virtual bool NotifyTableChange() = 0;

    virtual bool IsOnlineMode() = 0;

    virtual std::string GetDatabase() = 0;

    // parse SQL query into DAG representation
    //
    // Optional CONFIG clause from SQL query statement is skipped in output DAG
    std::shared_ptr<DAGNode> SQLToDAG(const std::string& query, hybridse::sdk::Status* status);
};

std::shared_ptr<SQLRouter> NewClusterSQLRouter(const SQLRouterOptions& options);

std::shared_ptr<SQLRouter> NewStandaloneSQLRouter(const StandaloneOptions& options);

/*
 * return ddl statements
 * schemas example:
 * {
 *  "table1" : [
 *      {
 *          "col1": "kTypeString"
 *      }
 *      {
 *          "col2": "kTypeInt64"
 *      }
 *  ],
 *  "table2": [
 *      {
 *          "col1": "kTypeString"
 *      },
 *      {
 *          "col2": "kTypeInt64"
 *      }
 *  ]
 * }
 *
 * enum ColumnType: hybridse::sdk::DataType
 *
 * return:
 *      [
 *          "CREATE TABLE IF NOT EXISTS table1(
 *              col1 string,
 *              col2 bigint,
 *              index(key=col1, ttl=60)
 *          )",
 *          "CREATE TABLE IF NOT EXISTS table2(
 *              col1 string,
 *              col2 bigint,
 *              index(key=col1, ttl=60)
 *          )"
 *      ]
 */
// TODO(hw): support multi db
// All types should be convertible in swig, so we use vector&pair, not map
std::vector<std::string> GenDDL(
    const std::string& sql,
    const std::vector<std::pair<std::string, std::vector<std::pair<std::string, hybridse::sdk::DataType>>>>& schemas);

// support multi db, input schema: vector<db, vector<table, vector<column, type>>>
// if using db is empty, use the first db in schemas
std::shared_ptr<hybridse::sdk::Schema> GenOutputSchema(
    const std::string& sql, const std::string& db,
    const std::vector<
        std::pair<std::string,
                  std::vector<std::pair<std::string, std::vector<std::pair<std::string, hybridse::sdk::DataType>>>>>>&
        schemas);

std::vector<std::string> ValidateSQLInBatch(
    const std::string& sql, const std::string& db,
    const std::vector<
        std::pair<std::string,
                  std::vector<std::pair<std::string, std::vector<std::pair<std::string, hybridse::sdk::DataType>>>>>>&
        schemas);

std::vector<std::string> ValidateSQLInRequest(
    const std::string& sql, const std::string& db,
    const std::vector<
        std::pair<std::string,
                  std::vector<std::pair<std::string, std::vector<std::pair<std::string, hybridse::sdk::DataType>>>>>>&
        schemas);

// vector[0] is the main db.table
std::vector<std::pair<std::string, std::string>> GetDependentTables(
    const std::string& sql, const std::string& db,
    const std::vector<
        std::pair<std::string,
                  std::vector<std::pair<std::string, std::vector<std::pair<std::string, hybridse::sdk::DataType>>>>>>&
        schemas);

}  // namespace sdk
}  // namespace openmldb
#endif  // SRC_SDK_SQL_ROUTER_H_<|MERGE_RESOLUTION|>--- conflicted
+++ resolved
@@ -39,37 +39,6 @@
 namespace sdk {
 
 typedef char* ByteArrayPtr;
-<<<<<<< HEAD
-
-struct BasicRouterOptions {
-    virtual ~BasicRouterOptions() = default;
-    bool enable_debug = false;
-    uint32_t max_sql_cache_size = 50;
-    // == gflag `request_timeout` default value(no gflags here cuz swig)
-    uint32_t request_timeout = 60000;
-    // default 0(INFO), INFO, WARNING, ERROR, and FATAL are 0, 1, 2, and 3
-    int glog_level = 0;
-    // empty means to stderr
-    std::string glog_dir = "";
-};
-
-struct SQLRouterOptions : BasicRouterOptions {
-    std::string zk_cluster;
-    std::string zk_path;
-    uint32_t zk_session_timeout = 2000;
-    std::string spark_conf_path;
-    uint32_t zk_log_level = 3;  // PY/JAVA SDK default info log
-    std::string zk_log_file;
-    std::string zk_auth_schema = "digest";
-    std::string zk_cert;
-};
-
-struct StandaloneOptions : BasicRouterOptions {
-    std::string host;
-    uint32_t port;
-};
-=======
->>>>>>> d12babd9
 
 class ExplainInfo {
  public:
@@ -134,11 +103,7 @@
 
     virtual bool ExecuteInsert(const std::string& db, const std::string& name, int tid, int partition_num,
                 hybridse::sdk::ByteArrayPtr dimension, int dimension_len,
-<<<<<<< HEAD
-                hybridse::sdk::ByteArrayPtr value, int len, hybridse::sdk::Status* status) = 0;
-=======
                 hybridse::sdk::ByteArrayPtr value, int len, bool put_if_absent, hybridse::sdk::Status* status) = 0;
->>>>>>> d12babd9
 
     virtual bool ExecuteDelete(std::shared_ptr<openmldb::sdk::SQLDeleteRow> row, hybridse::sdk::Status* status) = 0;
 
