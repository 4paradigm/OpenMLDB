/*
 * Copyright 2021 4Paradigm
 *
 * Licensed under the Apache License, Version 2.0 (the "License");
 * you may not use this file except in compliance with the License.
 * You may obtain a copy of the License at
 *
 *   http://www.apache.org/licenses/LICENSE-2.0
 *
 * Unless required by applicable law or agreed to in writing, software
 * distributed under the License is distributed on an "AS IS" BASIS,
 * WITHOUT WARRANTIES OR CONDITIONS OF ANY KIND, either express or implied.
 * See the License for the specific language governing permissions and
 * limitations under the License.
 */

#include "sdk/node_adapter.h"

#include <algorithm>
#include <map>
#include <set>
#include <string>
#include <utility>
#include <vector>

#include "base/ddl_parser.h"
#include "codec/schema_codec.h"
#include "plan/plan_api.h"

namespace openmldb::sdk {

using hybridse::plan::PlanAPI;

bool NodeAdapter::TransformToTableDef(::hybridse::node::CreatePlanNode* create_node, bool allow_empty_col_index,
                                      ::openmldb::nameserver::TableInfo* table, hybridse::base::Status* status) {
    if (create_node == nullptr || table == nullptr || status == nullptr) return false;
    std::string table_name = create_node->GetTableName();
    const hybridse::node::NodePointVector& column_desc_list = create_node->GetColumnDescList();
    const hybridse::node::NodePointVector& distribution_list = create_node->GetDistributionList();
    std::set<std::string> index_names;
    std::map<std::string, ::openmldb::common::ColumnDesc*> column_names;
    table->set_name(table_name);
    // todo: change default setting
    int replica_num = create_node->GetReplicaNum();
    if (replica_num <= 0) {
        status->msg = "CREATE common: replica_num should be bigger than 0";
        status->code = hybridse::common::kUnsupportSql;
        return false;
    }
    table->set_replica_num(static_cast<uint32_t>(replica_num));
    int partition_num = create_node->GetPartitionNum();
    if (partition_num <= 0) {
        status->msg = "CREATE common: partition_num should be greater than 0";
        status->code = hybridse::common::kUnsupportSql;
        return false;
    }
    table->set_partition_num(create_node->GetPartitionNum());
    table->set_format_version(1);
    int no_ts_cnt = 0;
    bool has_generate_index = false;
    for (auto column_desc : column_desc_list) {
        switch (column_desc->GetType()) {
            case hybridse::node::kColumnDesc: {
                auto* column_def = dynamic_cast<hybridse::node::ColumnDefNode*>(column_desc);
                ::openmldb::common::ColumnDesc* add_column_desc = table->add_column_desc();
                if (column_names.find(add_column_desc->name()) != column_names.end()) {
                    status->msg = "CREATE common: COLUMN NAME " + column_def->GetColumnName() + " duplicate";
                    status->code = hybridse::common::kUnsupportSql;
                    return false;
                }
                add_column_desc->set_name(column_def->GetColumnName());
                add_column_desc->set_not_null(column_def->GetIsNotNull());
                column_names.insert(std::make_pair(column_def->GetColumnName(), add_column_desc));
                switch (column_def->GetColumnType()) {
                    case hybridse::node::kBool:
                        add_column_desc->set_data_type(openmldb::type::DataType::kBool);
                        break;
                    case hybridse::node::kInt16:
                        add_column_desc->set_data_type(openmldb::type::DataType::kSmallInt);
                        break;
                    case hybridse::node::kInt32:
                        add_column_desc->set_data_type(openmldb::type::DataType::kInt);
                        break;
                    case hybridse::node::kInt64:
                        add_column_desc->set_data_type(openmldb::type::DataType::kBigInt);
                        break;
                    case hybridse::node::kFloat:
                        add_column_desc->set_data_type(openmldb::type::DataType::kFloat);
                        break;
                    case hybridse::node::kDouble:
                        add_column_desc->set_data_type(openmldb::type::DataType::kDouble);
                        break;
                    case hybridse::node::kTimestamp:
                        add_column_desc->set_data_type(openmldb::type::DataType::kTimestamp);
                        break;
                    case hybridse::node::kVarchar:
                        add_column_desc->set_data_type(openmldb::type::DataType::kVarchar);
                        break;
                    case hybridse::node::kDate:
                        add_column_desc->set_data_type(openmldb::type::DataType::kDate);
                        break;
                    default: {
                        status->msg = "CREATE common: column type " +
                                      hybridse::node::DataTypeName(column_def->GetColumnType()) + " is not supported";
                        status->code = hybridse::common::kUnsupportSql;
                        return false;
                    }
                }
                auto default_val = column_def->GetDefaultValue();
                if (default_val) {
                    if (default_val->GetExprType() != hybridse::node::kExprPrimary) {
                        status->msg = "CREATE common: default value expression not supported";
                        status->code = hybridse::common::kTypeError;
                        return false;
                    }
                    auto val = TransformDataType(*dynamic_cast<hybridse::node::ConstNode*>(default_val),
                                                 column_desc->data_type());
                    if (!val) {
                        status->msg = "CREATE common: default value type mismatch";
                        status->code = hybridse::common::kTypeError;
                        return false;
                    }
                    column_desc->set_default_value(DataToString(*val));
                }
                break;
            }

            case hybridse::node::kColumnIndex: {
                auto* column_index = dynamic_cast<hybridse::node::ColumnIndexNode*>(column_desc);
                std::string index_name = column_index->GetName();
                // index in `create table` won't set name
                DCHECK(index_name.empty());
                index_name = PlanAPI::GenerateName("INDEX", table->column_key_size());
                if (index_names.find(index_name) != index_names.end()) {
                    status->msg = "CREATE common: INDEX NAME " + index_name + " duplicate";
                    status->code = hybridse::common::kUnsupportSql;
                    return false;
                }
                ::openmldb::common::ColumnKey* index = table->add_column_key();
                if (column_index->GetKey().empty()) {
                    if (allow_empty_col_index && !has_generate_index && !column_index->GetTs().empty()) {
                        const auto& ts_name = column_index->GetTs();
                        for (const auto& kv : column_names) {
                            if (kv.first != ts_name && kv.second->data_type() != openmldb::type::DataType::kFloat &&
                                kv.second->data_type() != openmldb::type::DataType::kDouble) {
                                index->add_col_name(kv.first);
                                has_generate_index = true;
                                break;
                            }
                        }
                        if (!has_generate_index) {
                            status->msg = "CREATE common: can not found index col";
                            status->code = hybridse::common::kUnsupportSql;
                            return false;
                        }
                    } else {
                        status->msg = "CREATE common: INDEX KEY empty";
                        status->code = hybridse::common::kUnsupportSql;
                        return false;
                    }
                }
                index_names.insert(index_name);
                column_index->SetName(index_name);
                if (!TransformToColumnKey(column_index, column_names, index, status)) {
                    return false;
                }
                if (column_index->GetTs().empty()) {
                    no_ts_cnt++;
                }
                break;
            }

            default: {
                status->msg = "can not support " + hybridse::node::NameOfSqlNodeType(column_desc->GetType()) +
                              " when CREATE TABLE";
                status->code = hybridse::common::kUnsupportSql;
                return false;
            }
        }
    }
    if (no_ts_cnt > 0 && no_ts_cnt != table->column_key_size()) {
        status->msg = "CREATE common: need to set ts col";
        status->code = hybridse::common::kUnsupportSql;
        return false;
    }
    if (!distribution_list.empty()) {
        if (replica_num != static_cast<int32_t>(distribution_list.size())) {
            status->msg =
                "CREATE common: "
                "replica_num should equal to partition meta size";
            status->code = hybridse::common::kUnsupportSql;
            return false;
        }
        ::openmldb::nameserver::TablePartition* table_partition = table->add_table_partition();
        table_partition->set_pid(0);
        std::vector<std::string> ep_vec;
        for (auto partition_meta : distribution_list) {
            switch (partition_meta->GetType()) {
                case hybridse::node::kPartitionMeta: {
                    auto* p_meta_node = dynamic_cast<hybridse::node::PartitionMetaNode*>(partition_meta);
                    const std::string& ep = p_meta_node->GetEndpoint();
                    if (std::find(ep_vec.begin(), ep_vec.end(), ep) != ep_vec.end()) {
                        status->msg =
                            "CREATE common: "
                            "partition meta endpoint duplicate";
                        status->code = hybridse::common::kUnsupportSql;
                        return false;
                    }
                    ep_vec.push_back(ep);
                    ::openmldb::nameserver::PartitionMeta* meta = table_partition->add_partition_meta();
                    meta->set_endpoint(ep);
                    if (p_meta_node->GetRoleType() == hybridse::node::kLeader) {
                        meta->set_is_leader(true);
                    } else if (p_meta_node->GetRoleType() == hybridse::node::kFollower) {
                        meta->set_is_leader(false);
                    } else {
                        status->msg = "CREATE common: role_type " +
                                      hybridse::node::RoleTypeName(p_meta_node->GetRoleType()) + " not support";
                        status->code = hybridse::common::kUnsupportSql;
                        return false;
                    }
                    break;
                }
                default: {
                    status->msg = "can not support " + hybridse::node::NameOfSqlNodeType(partition_meta->GetType()) +
                                  " when CREATE TABLE 2";
                    status->code = hybridse::common::kUnsupportSql;
                    return false;
                }
            }
        }
    }
    return true;
}

// If column_names is not empty, check the column key names
bool NodeAdapter::TransformToColumnKey(hybridse::node::ColumnIndexNode* column_index,
                                       const std::map<std::string, ::openmldb::common::ColumnDesc*>& column_names,
                                       common::ColumnKey* index, hybridse::base::Status* status) {
    if (column_index == nullptr) {
        return false;
    }

    std::stringstream ss;
    column_index->Print(ss, "");
    DLOG(INFO) << ss.str();
    index->set_index_name(column_index->GetName());

    for (const auto& key : column_index->GetKey()) {
        index->add_col_name(key);
    }
    // if no column_names, skip check
    if (!column_names.empty()) {
        for (const auto& col : index->col_name()) {
            if (column_names.find(col) == column_names.end()) {
                status->msg = "column " + col + " does not exist";
                status->code = hybridse::common::kUnsupportSql;
                return false;
            }
        }
    }
    ::openmldb::common::TTLSt* ttl_st = index->mutable_ttl();
    if (!column_index->ttl_type().empty()) {
        std::string ttl_type = column_index->ttl_type();
        std::transform(ttl_type.begin(), ttl_type.end(), ttl_type.begin(), ::tolower);
        openmldb::type::TTLType type;
        if (!::openmldb::codec::SchemaCodec::TTLTypeParse(ttl_type, &type)) {
            status->msg = "CREATE common: ttl_type " + column_index->ttl_type() + " not support";
            status->code = hybridse::common::kUnsupportSql;
            return false;
        }
        ttl_st->set_ttl_type(type);
    } else {
        ttl_st->set_ttl_type(openmldb::type::kAbsoluteTime);
    }
    if (ttl_st->ttl_type() == openmldb::type::kAbsoluteTime) {
        if (column_index->GetAbsTTL() == -1 || column_index->GetLatTTL() != -2) {
            status->msg = "CREATE common: abs ttl format error or set lat ttl";
            status->code = hybridse::common::kUnsupportSql;
            return false;
        }
        if (column_index->GetAbsTTL() == -2) {
            ttl_st->set_abs_ttl(0);
        } else {
            // set abs_ttl to 0, it means no gc
            // otherwise, convert it(ms) to minutes, >= 1 min
            ttl_st->set_abs_ttl(base::AbsTTLConvert(column_index->GetAbsTTL(), true));
        }
    } else if (ttl_st->ttl_type() == openmldb::type::kLatestTime) {
        if (column_index->GetLatTTL() == -1 || column_index->GetAbsTTL() != -2) {
            status->msg = "CREATE common: lat ttl format error";
            status->code = hybridse::common::kUnsupportSql;
            return false;
        }
        if (column_index->GetLatTTL() == -2) {
            ttl_st->set_lat_ttl(0);
        } else {
            // latest 0 also means no gc
            ttl_st->set_lat_ttl(base::LatTTLConvert(column_index->GetLatTTL(), true));
        }
    } else {
        if (column_index->GetAbsTTL() == -1) {
            status->msg = "CREATE common: abs ttl format error for " + type::TTLType_Name(ttl_st->ttl_type());
            status->code = hybridse::common::kUnsupportSql;
            return false;
        }
        if (column_index->GetAbsTTL() == -2) {
            ttl_st->set_abs_ttl(0);
        } else {
            ttl_st->set_abs_ttl(base::AbsTTLConvert(column_index->GetAbsTTL(), true));
        }
        if (column_index->GetLatTTL() == -1) {
            status->msg = "CREATE common: lat ttl format error for " + type::TTLType_Name(ttl_st->ttl_type());
            status->code = hybridse::common::kUnsupportSql;
            return false;
        }
        if (column_index->GetLatTTL() == -2) {
            ttl_st->set_lat_ttl(0);
        } else {
            ttl_st->set_lat_ttl(base::LatTTLConvert(column_index->GetLatTTL(), true));
        }
    }
    if (!column_index->GetTs().empty()) {
        // if no column_names, skip check
        if (!column_names.empty()) {
            auto it = column_names.find(column_index->GetTs());
            if (it == column_names.end()) {
                status->msg = "CREATE common: TS NAME " + column_index->GetTs() + " not exists";
                status->code = hybridse::common::kUnsupportSql;
                return false;
            }
        }
        index->set_ts_name(column_index->GetTs());
    }
    return true;
}

<<<<<<< HEAD
std::shared_ptr<hybridse::node::ConstNode> NodeAdapter::TransformDataType(const hybridse::node::ConstNode& node,
                                                                          openmldb::type::DataType column_type) {
    hybridse::node::DataType node_type = node.GetDataType();
    switch (column_type) {
        case openmldb::type::kBool:
            if (node_type == hybridse::node::kInt32) {
                return std::make_shared<hybridse::node::ConstNode>(node.GetBool());
            } else if (node_type == hybridse::node::kBool) {
                return std::make_shared<hybridse::node::ConstNode>(node);
            }
            break;
        case openmldb::type::kSmallInt:
            if (node_type == hybridse::node::kInt16) {
                return std::make_shared<hybridse::node::ConstNode>(node);
            } else if (node_type == hybridse::node::kInt32) {
                return std::make_shared<hybridse::node::ConstNode>(node.GetAsInt16());
            }
            break;
        case openmldb::type::kInt:
            if (node_type == hybridse::node::kInt16) {
                return std::make_shared<hybridse::node::ConstNode>(node.GetAsInt32());
            } else if (node_type == hybridse::node::kInt32) {
                return std::make_shared<hybridse::node::ConstNode>(node);
            } else if (node_type == hybridse::node::kInt64) {
                return std::make_shared<hybridse::node::ConstNode>(node.GetAsInt32());
            }
            break;
        case openmldb::type::kBigInt:
            if (node_type == hybridse::node::kInt16 || node_type == hybridse::node::kInt32) {
                return std::make_shared<hybridse::node::ConstNode>(node.GetAsInt64());
            } else if (node_type == hybridse::node::kInt64) {
                return std::make_shared<hybridse::node::ConstNode>(node);
            }
            break;
        case openmldb::type::kFloat:
            if (node_type == hybridse::node::kDouble || node_type == hybridse::node::kInt32 ||
                node_type == hybridse::node::kInt16) {
                return std::make_shared<hybridse::node::ConstNode>(node.GetAsFloat());
            } else if (node_type == hybridse::node::kFloat) {
                return std::make_shared<hybridse::node::ConstNode>(node);
            }
            break;
        case openmldb::type::kDouble:
            if (node_type == hybridse::node::kFloat || node_type == hybridse::node::kInt32 ||
                node_type == hybridse::node::kInt16) {
                return std::make_shared<hybridse::node::ConstNode>(node.GetAsDouble());
            } else if (node_type == hybridse::node::kDouble) {
                return std::make_shared<hybridse::node::ConstNode>(node);
            }
            break;
        case openmldb::type::kDate:
            if (node_type == hybridse::node::kVarchar) {
                int32_t year;
                int32_t month;
                int32_t day;
                if (node.GetAsDate(&year, &month, &day)) {
                    if (year < 1900 || year > 9999) break;
                    if (month < 1 || month > 12) break;
                    if (day < 1 || day > 31) break;
                    int32_t date = (year - 1900) << 16;
                    date = date | ((month - 1) << 8);
                    date = date | day;
                    return std::make_shared<hybridse::node::ConstNode>(date);
                }
                break;
            } else if (node_type == hybridse::node::kDate) {
                return std::make_shared<hybridse::node::ConstNode>(node);
            }
            break;
        case openmldb::type::kTimestamp:
            if (node_type == hybridse::node::kInt16 || node_type == hybridse::node::kInt32 ||
                node_type == hybridse::node::kTimestamp) {
                return std::make_shared<hybridse::node::ConstNode>(node.GetAsInt64());
            } else if (node_type == hybridse::node::kInt64) {
                return std::make_shared<hybridse::node::ConstNode>(node);
            }
            break;
        case openmldb::type::kVarchar:
        case openmldb::type::kString:
            if (node_type == hybridse::node::kVarchar) {
                return std::make_shared<hybridse::node::ConstNode>(node);
            }
            break;
        default:
            return std::shared_ptr<hybridse::node::ConstNode>();
    }
    return std::shared_ptr<hybridse::node::ConstNode>();
}

std::string NodeAdapter::DataToString(const hybridse::node::ConstNode& node) {
    switch (node.GetDataType()) {
        case hybridse::node::kInt16:
        case hybridse::node::kInt32:
        case hybridse::node::kInt64:
        case hybridse::node::kFloat:
        case hybridse::node::kDouble:
        case hybridse::node::kVarchar:
            return node.GetAsString();
        case hybridse::node::kBool:
            return std::to_string(node.GetBool());
        case hybridse::node::kDate:
            return std::to_string(node.GetInt());
        case hybridse::node::kTimestamp:
            return std::to_string(node.GetLong());
        default:
            return "";
    }
}

std::shared_ptr<hybridse::node::ConstNode> NodeAdapter::StringToData(const std::string& str,
                                                                     openmldb::type::DataType data_type) {
    try {
        switch (data_type) {
            case type::kBool:
                return std::make_shared<hybridse::node::ConstNode>(boost::lexical_cast<bool>(str));
            case type::kSmallInt:
                return std::make_shared<hybridse::node::ConstNode>(boost::lexical_cast<int16_t>(str));
            case type::kInt:
            case type::kDate:
                return std::make_shared<hybridse::node::ConstNode>(boost::lexical_cast<int32_t>(str));
            case type::kBigInt:
            case type::kTimestamp:
                return std::make_shared<hybridse::node::ConstNode>(boost::lexical_cast<int64_t>(str));
            case type::kFloat:
                return std::make_shared<hybridse::node::ConstNode>(boost::lexical_cast<float>(str));
            case type::kDouble:
                return std::make_shared<hybridse::node::ConstNode>(boost::lexical_cast<double>(str));
            case type::kVarchar:
            case type::kString:
                return std::make_shared<hybridse::node::ConstNode>(str);
            default:
                return std::shared_ptr<hybridse::node::ConstNode>();
        }
    } catch (std::exception const& e) {
        return std::shared_ptr<hybridse::node::ConstNode>();
    }
    return std::shared_ptr<hybridse::node::ConstNode>();
}

}  // namespace sdk
}  // namespace openmldb
=======
}  // namespace openmldb::sdk
>>>>>>> dceabad2
<|MERGE_RESOLUTION|>--- conflicted
+++ resolved
@@ -335,7 +335,6 @@
     return true;
 }
 
-<<<<<<< HEAD
 std::shared_ptr<hybridse::node::ConstNode> NodeAdapter::TransformDataType(const hybridse::node::ConstNode& node,
                                                                           openmldb::type::DataType column_type) {
     hybridse::node::DataType node_type = node.GetDataType();
@@ -475,8 +474,4 @@
     return std::shared_ptr<hybridse::node::ConstNode>();
 }
 
-}  // namespace sdk
-}  // namespace openmldb
-=======
-}  // namespace openmldb::sdk
->>>>>>> dceabad2
+}  // namespace openmldb::sdk