--- conflicted
+++ resolved
@@ -193,10 +193,6 @@
             PERMISSIONS OWNER_WRITE OWNER_READ GROUP_READ WORLD_READ)
 endif()
 
-<<<<<<< HEAD
-
-=======
->>>>>>> 907413f5
 # c++ sdk
 if (APPLE)
     message(STATUS "skip c++ sdk build on macos")
