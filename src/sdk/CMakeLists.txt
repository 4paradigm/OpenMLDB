--- conflicted
+++ resolved
@@ -1,7 +1,6 @@
 include_directories(${INCLUDE_DIRECTORIES}
         ${PROJECT_SOURCE_DIR}/src
         ${PROJECT_BINARY_DIR}/src)
-
 
 add_library(fesql_sdk STATIC base_impl.cc dbms_sdk.cc tablet_sdk.cc result_set_impl.cc)
 target_link_libraries(fesql_sdk fesql_parser fesql_planner fesql_node fesql_codec fesql_proto brpc ${g_libs} protobuf leveldb ${OS_LIB} z snappy ssl crypto dl)
@@ -45,11 +44,7 @@
         OUTPUT_DIR ${CMAKE_BINARY_DIR}/python/fesql/
         SOURCES fesql_interface.i)
 target_include_directories(fesql_pysdk PRIVATE ${PYTHON_INCLUDE_DIRS})
-<<<<<<< HEAD
-target_link_libraries(fesql_pysdk PRIVATE fesql_sdk fesql_vm fesql_codegen fesql_udf fesql_base ${llvm_libs} ${COMMON_LIBS})
-=======
 target_link_libraries(fesql_pysdk PRIVATE fesql_sdk fesql_vm ${vm_deps_libs} fesql_simple_catalog fesql_codegen fesql_udf ${llvm_libs} ${COMMON_LIBS})
->>>>>>> 5481363b
 
 
 set_property(SOURCE fesql_interface.i PROPERTY COMPILE_OPTIONS -package com._4paradigm)
@@ -59,15 +54,6 @@
         OUTPUT_DIR ${PROJECT_SOURCE_DIR}/java/fesql-native/src/main/java/com/_4paradigm/
         SOURCES fesql_interface.i)
 target_include_directories(fesql_jsdk PRIVATE ${JNI_INCLUDE_DIRS})
-<<<<<<< HEAD
-target_link_libraries(fesql_jsdk PRIVATE fesql_sdk fesql_vm fesql_codegen fesql_udf fesql_base ${llvm_libs} ${COMMON_LIBS})
-if (APPLE)
-    set_target_properties(fesql_pysdk PROPERTIES
-            SUFFIX ".so")
-    set_property(TARGET fesql_pysdk APPEND PROPERTY
-            LINK_FLAGS "-flat_namespace -undefined suppress")
-endif ()
-=======
 target_link_libraries(fesql_jsdk PRIVATE fesql_sdk fesql_vm ${vm_deps_libs} fesql_simple_catalog fesql_codegen fesql_udf ${llvm_libs} ${COMMON_LIBS})
 
 if(APPLE)
@@ -78,7 +64,6 @@
   set_property(TARGET fesql_pysdk APPEND PROPERTY
     LINK_FLAGS "-flat_namespace -undefined suppress")
 endif()
->>>>>>> 5481363b
 
 
 #######################
@@ -88,93 +73,93 @@
 # i.e. inside a add_custom_command()
 # This command will depend on TARGET(s) in cmake generator expression
 add_custom_command(OUTPUT
-        python/setup.py
-        COMMAND ${CMAKE_COMMAND} -E echo "from setuptools import find_packages, setup" > setup.py
-        COMMAND ${CMAKE_COMMAND} -E echo "from setuptools.dist import Distribution" >> setup.py
-        COMMAND ${CMAKE_COMMAND} -E echo "" >> setup.py
-        COMMAND ${CMAKE_COMMAND} -E echo "class BinaryDistribution(Distribution):" >> setup.py
-        COMMAND ${CMAKE_COMMAND} -E echo "  def is_pure(self):" >> setup.py
-        COMMAND ${CMAKE_COMMAND} -E echo "    return False" >> setup.py
-        COMMAND ${CMAKE_COMMAND} -E echo "  def has_ext_modules(self):" >> setup.py
-        COMMAND ${CMAKE_COMMAND} -E echo "    return True" >> setup.py
-        COMMAND ${CMAKE_COMMAND} -E echo "" >> setup.py
-        COMMAND ${CMAKE_COMMAND} -E echo "from setuptools.command.install import install" >> setup.py
-        COMMAND ${CMAKE_COMMAND} -E echo "class InstallPlatlib(install):" >> setup.py
-        COMMAND ${CMAKE_COMMAND} -E echo "    def finalize_options(self):" >> setup.py
-        COMMAND ${CMAKE_COMMAND} -E echo "        install.finalize_options(self)" >> setup.py
-        COMMAND ${CMAKE_COMMAND} -E echo "        self.install_lib=self.install_platlib" >> setup.py
-        COMMAND ${CMAKE_COMMAND} -E echo "" >> setup.py
-        COMMAND ${CMAKE_COMMAND} -E echo "setup(" >> setup.py
-        COMMAND ${CMAKE_COMMAND} -E echo "  name='${PROJECT_NAME}'," >> setup.py
-        COMMAND ${CMAKE_COMMAND} -E echo "  version='${FESQL_VERSION_MAJOR}.${FESQL_VERSION_MEDIUM}.${FESQL_VERSION_MINOR}.${FESQL_VERSION_BUG}'," >> setup.py
-        COMMAND ${CMAKE_COMMAND} -E echo "  author='4pd'," >> setup.py
-        COMMAND ${CMAKE_COMMAND} -E echo "  url='4paradigm.com'," >> setup.py
-        COMMAND ${CMAKE_COMMAND} -E echo "  distclass=BinaryDistribution," >> setup.py
-        COMMAND ${CMAKE_COMMAND} -E echo "  cmdclass={'install': InstallPlatlib}," >> setup.py
-        COMMAND ${CMAKE_COMMAND} -E echo "  packages=find_packages()," >> setup.py
-        COMMAND ${CMAKE_COMMAND} -E echo "  package_data={" >> setup.py
-        COMMAND ${CMAKE_COMMAND} -E echo "  'fesql':['$<TARGET_FILE_NAME:fesql_pysdk>']," >> setup.py
-        COMMAND ${CMAKE_COMMAND} -E echo "  }," >> setup.py
-        COMMAND ${CMAKE_COMMAND} -E echo "  include_package_data=True," >> setup.py
-        COMMAND ${CMAKE_COMMAND} -E echo "  classifiers=[" >> setup.py
-        COMMAND ${CMAKE_COMMAND} -E echo "  'Operating System :: POSIX :: Linux'," >> setup.py
-        COMMAND ${CMAKE_COMMAND} -E echo "  'Operating System :: MacOS :: MacOS X'," >> setup.py
-        COMMAND ${CMAKE_COMMAND} -E echo "  'Programming Language :: Python'," >> setup.py
-        COMMAND ${CMAKE_COMMAND} -E echo "  'Programming Language :: C++'" >> setup.py
-        COMMAND ${CMAKE_COMMAND} -E echo "  ]," >> setup.py
-        COMMAND ${CMAKE_COMMAND} -E echo ")" >> setup.py
-        COMMENT "Generate setup.py at build time (to use generator expression)"
-        WORKING_DIRECTORY ${CMAKE_BINARY_DIR}/python
-        VERBATIM)
+	python/setup.py
+	COMMAND ${CMAKE_COMMAND} -E echo "from setuptools import find_packages, setup" > setup.py
+	COMMAND ${CMAKE_COMMAND} -E echo "from setuptools.dist import Distribution" >> setup.py
+	COMMAND ${CMAKE_COMMAND} -E echo "" >> setup.py
+	COMMAND ${CMAKE_COMMAND} -E echo "class BinaryDistribution(Distribution):" >> setup.py
+	COMMAND ${CMAKE_COMMAND} -E echo "  def is_pure(self):" >> setup.py
+	COMMAND ${CMAKE_COMMAND} -E echo "    return False" >> setup.py
+	COMMAND ${CMAKE_COMMAND} -E echo "  def has_ext_modules(self):" >> setup.py
+	COMMAND ${CMAKE_COMMAND} -E echo "    return True" >> setup.py
+	COMMAND ${CMAKE_COMMAND} -E echo "" >> setup.py
+	COMMAND ${CMAKE_COMMAND} -E echo "from setuptools.command.install import install" >> setup.py
+	COMMAND ${CMAKE_COMMAND} -E echo "class InstallPlatlib(install):" >> setup.py
+	COMMAND ${CMAKE_COMMAND} -E echo "    def finalize_options(self):" >> setup.py
+	COMMAND ${CMAKE_COMMAND} -E echo "        install.finalize_options(self)" >> setup.py
+	COMMAND ${CMAKE_COMMAND} -E echo "        self.install_lib=self.install_platlib" >> setup.py
+	COMMAND ${CMAKE_COMMAND} -E echo "" >> setup.py
+	COMMAND ${CMAKE_COMMAND} -E echo "setup(" >> setup.py
+	COMMAND ${CMAKE_COMMAND} -E echo "  name='${PROJECT_NAME}'," >> setup.py
+    COMMAND ${CMAKE_COMMAND} -E echo "  version='${FESQL_VERSION_MAJOR}.${FESQL_VERSION_MEDIUM}.${FESQL_VERSION_MINOR}.${FESQL_VERSION_BUG}'," >> setup.py
+	COMMAND ${CMAKE_COMMAND} -E echo "  author='4pd'," >> setup.py
+	COMMAND ${CMAKE_COMMAND} -E echo "  url='4paradigm.com'," >> setup.py
+	COMMAND ${CMAKE_COMMAND} -E echo "  distclass=BinaryDistribution," >> setup.py
+	COMMAND ${CMAKE_COMMAND} -E echo "  cmdclass={'install': InstallPlatlib}," >> setup.py
+    COMMAND ${CMAKE_COMMAND} -E echo "  packages=find_packages()," >> setup.py
+	COMMAND ${CMAKE_COMMAND} -E echo "  package_data={" >> setup.py
+	COMMAND ${CMAKE_COMMAND} -E echo "  'fesql':['$<TARGET_FILE_NAME:fesql_pysdk>']," >> setup.py
+	COMMAND ${CMAKE_COMMAND} -E echo "  }," >> setup.py
+	COMMAND ${CMAKE_COMMAND} -E echo "  include_package_data=True," >> setup.py
+	COMMAND ${CMAKE_COMMAND} -E echo "  classifiers=[" >> setup.py
+	COMMAND ${CMAKE_COMMAND} -E echo "  'Operating System :: POSIX :: Linux'," >> setup.py
+	COMMAND ${CMAKE_COMMAND} -E echo "  'Operating System :: MacOS :: MacOS X'," >> setup.py
+	COMMAND ${CMAKE_COMMAND} -E echo "  'Programming Language :: Python'," >> setup.py
+	COMMAND ${CMAKE_COMMAND} -E echo "  'Programming Language :: C++'" >> setup.py
+	COMMAND ${CMAKE_COMMAND} -E echo "  ]," >> setup.py
+	COMMAND ${CMAKE_COMMAND} -E echo ")" >> setup.py
+	COMMENT "Generate setup.py at build time (to use generator expression)"
+    WORKING_DIRECTORY ${CMAKE_BINARY_DIR}/python
+	VERBATIM)
 
 # Find if python module MODULE_NAME is available,
 # if not install it to the Python user install directory.
 function(search_python_module MODULE_NAME)
-    execute_process(
-            COMMAND ${PYTHON_EXECUTABLE} -c "import ${MODULE_NAME}; print(${MODULE_NAME}.__version__)"
-            RESULT_VARIABLE _RESULT
-            OUTPUT_VARIABLE MODULE_VERSION
-            ERROR_QUIET
-            OUTPUT_STRIP_TRAILING_WHITESPACE
-    )
-    if (${_RESULT} STREQUAL "0")
-        message(STATUS "Found python module: ${MODULE_NAME} (found version \"${MODULE_VERSION}\")")
-    else ()
-        message(WARNING "Can't find python module \"${MODULE_NAME}\", user install it using pip...")
-        execute_process(
-                COMMAND ${PYTHON_EXECUTABLE} -m pip install --upgrade --user ${MODULE_NAME}
-                OUTPUT_STRIP_TRAILING_WHITESPACE
-        )
-    endif ()
+	execute_process(
+		COMMAND ${PYTHON_EXECUTABLE} -c "import ${MODULE_NAME}; print(${MODULE_NAME}.__version__)"
+		RESULT_VARIABLE _RESULT
+		OUTPUT_VARIABLE MODULE_VERSION
+		ERROR_QUIET
+		OUTPUT_STRIP_TRAILING_WHITESPACE
+		)
+	if(${_RESULT} STREQUAL "0")
+		message(STATUS "Found python module: ${MODULE_NAME} (found version \"${MODULE_VERSION}\")")
+	else()
+		message(WARNING "Can't find python module \"${MODULE_NAME}\", user install it using pip...")
+		execute_process(
+			COMMAND ${PYTHON_EXECUTABLE} -m pip install --upgrade --user ${MODULE_NAME}
+			OUTPUT_STRIP_TRAILING_WHITESPACE
+			)
+	endif()
 endfunction()
 # Look for required python modules
 search_python_module(setuptools)
 search_python_module(wheel)
 
 add_custom_target(python_package ALL
-        DEPENDS python/setup.py
-        COMMAND ${CMAKE_COMMAND} -E make_directory fesql
-        COMMAND ${CMAKE_COMMAND} -E remove_directory dist
-        COMMAND ${CMAKE_COMMAND} -E copy ${PROJECT_SOURCE_DIR}/python/__init__.py.in fesql/__init__.py
-        COMMAND ${CMAKE_COMMAND} -E copy $<TARGET_FILE:fesql_pysdk> fesql/
-        COMMAND ${PYTHON_EXECUTABLE} setup.py bdist_wheel
-        BYPRODUCTS
-        python/${PROJECT_NAME}
-        python/build
-        python/dist
-        python/${PROJECT_NAME}.egg-info
-        WORKING_DIRECTORY ${CMAKE_BINARY_DIR}/python
-        )
+	DEPENDS python/setup.py
+	COMMAND ${CMAKE_COMMAND} -E make_directory fesql
+	COMMAND ${CMAKE_COMMAND} -E remove_directory dist
+    COMMAND ${CMAKE_COMMAND} -E copy ${PROJECT_SOURCE_DIR}/python/__init__.py.in fesql/__init__.py
+    COMMAND ${CMAKE_COMMAND} -E copy $<TARGET_FILE:fesql_pysdk> fesql/
+	COMMAND ${PYTHON_EXECUTABLE} setup.py bdist_wheel
+	BYPRODUCTS
+	  python/${PROJECT_NAME}
+	  python/build
+	  python/dist
+	  python/${PROJECT_NAME}.egg-info
+      WORKING_DIRECTORY ${CMAKE_BINARY_DIR}/python
+	)
 
 add_custom_command(OUTPUT
-        cp_java_native_so
-        COMMAND ${CMAKE_COMMAND} -E copy $<TARGET_FILE:fesql_jsdk> ${PROJECT_SOURCE_DIR}/java/fesql-native/src/main/resources/)
+    cp_java_native_so
+    COMMAND ${CMAKE_COMMAND} -E copy $<TARGET_FILE:fesql_jsdk> ${PROJECT_SOURCE_DIR}/java/fesql-native/src/main/resources/)
 
 add_custom_target(java_package ALL
-        DEPENDS
-        ${java_libs}
-        cp_java_native_so
-        COMMAND ${MAVEN_EXECUTABLE} package
-        WORKING_DIRECTORY ${PROJECT_SOURCE_DIR}/java
-        )
+  DEPENDS
+    ${java_libs}
+    cp_java_native_so
+    COMMAND ${MAVEN_EXECUTABLE} package
+    WORKING_DIRECTORY ${PROJECT_SOURCE_DIR}/java
+  )
 add_dependencies(java_package fesql_proto_java)