--- conflicted
+++ resolved
@@ -293,30 +293,6 @@
         else()
             find_library(RET_V ${X})
         endif()
-<<<<<<< HEAD
-    endforeach()
-    set(${all_libs} "${${all_libs}};${lib_name}" PARENT_SCOPE)
-endfunction(get_link_libraries_by_target)
-
-# ${ABSL_LIBS} and ${LLVM_LIBS} need to recursively look up
-# We need absl::statusor, but it's not mentioned
-list(APPEND ABSL_AND_LLVM ${ABSL_LIBS} ${LLVM_LIBS})
-foreach(X IN LISTS ABSL_AND_LLVM)
-    get_link_libraries_by_target(${X} ABSL_LLVM_LIBS)
-endforeach()
-# Because the value of ABSL_LLVM_LIBS is changed by "ABSL_LLVM_LIBS=ABSL_LLVM_LIBS+lib_name" in recursion, and ABSL_LLVM_LIBS starts as null.
-# So there is a null value at the beginning of the final A. Remove null values here.
-list(REMOVE_ITEM ABSL_LLVM_LIBS "")
-
-# Find path of libraries in ${ABSL_LLVM_LIBS}
-foreach(X  IN LISTS ABSL_LLVM_LIBS)
-    get_target_property(type ${X} TYPE)
-    if (${type} STREQUAL "INTERFACE_LIBRARY")
-        continue()
-    endif()
-    get_property(_loc TARGET ${X} PROPERTY LOCATION)
-    list(APPEND ABSL_LLVM_PATH ${_loc})
-=======
     else()
         # if target has no location, handle it before call this function
         get_target_property(RET_V ${X} LOCATION)
@@ -338,7 +314,6 @@
 foreach(X IN LISTS CXXSDK_TGTS)
     # build-in libraries are targets without location, add lib path(TARGET_FILE in file can get location)
     list(APPEND CXXSDK_LIBS $<TARGET_FILE:${X}>)
->>>>>>> d5647d1a
 endforeach()
 
 # CXXSDK_THIRDPARTY_LIBS save all required libraries path
