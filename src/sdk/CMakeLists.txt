add_library(rtidb_sdk STATIC
<<<<<<< HEAD
    table_reader_impl.cc sql_router.cc
    cluster_sdk.cc sql_cluster_router.cc 
    result_set_base.cc
    result_set_sql.cc 
    batch_request_result_set_sql.cc
    sql_request_row.cc sql_insert_row.cc)
=======
	cluster_sdk.cc sql_cluster_router.cc sql_router.cc
    result_set_sql.cc batch_request_result_set_sql.cc
    sql_request_row.cc sql_insert_row.cc mini_cluster_bm.cc)
>>>>>>> e88660db
set(FESQL_CASE_LIBS base_test fesql_core yaml-cpp boost_filesystem)

add_executable(cluster_sdk_test cluster_sdk_test.cc)
target_link_libraries(cluster_sdk_test gtest ${BIN_LIBS})

add_executable(sql_router_test sql_router_test.cc)
target_link_libraries(sql_router_test gtest ${BIN_LIBS})

add_executable(sql_sdk_test sql_sdk_test.cc)
target_link_libraries(sql_sdk_test gtest ${BIN_LIBS} ${FESQL_CASE_LIBS})

add_executable(sql_cluster_test sql_cluster_test.cc)
target_link_libraries(sql_cluster_test gtest ${BIN_LIBS} ${FESQL_CASE_LIBS})

add_executable(sql_request_row_test sql_request_row_test.cc)
target_link_libraries(sql_request_row_test gtest ${BIN_LIBS})

set(SDK_LIBS rtidb_sdk rtidb_catalog client zk_client rtidb_flags rtidb_codec rtidb_proto base fesql_sdk zookeeper_mt ${VM_LIBS} ${LLVM_LIBS} ${BRPC_LIBS})
add_executable(mini_cluster_bm mini_cluster_bm.cc mini_cluster_microbenchmark.cc)
target_link_libraries(mini_cluster_bm benchmark_main benchmark gtest ${BIN_LIBS} ${FESQL_CASE_LIBS})

add_executable(mini_cluster_bm_request_batch mini_cluster_bm_request_batch.cc mini_cluster_bm.cc)
target_link_libraries(mini_cluster_bm_request_batch benchmark_main benchmark gtest ${BIN_LIBS} ${FESQL_CASE_LIBS})

add_executable(mini_cluster_bm_request mini_cluster_bm_request.cc mini_cluster_bm.cc)
target_link_libraries(mini_cluster_bm_request benchmark_main benchmark gtest ${BIN_LIBS} ${FESQL_CASE_LIBS})

if(SQL_PYSDK_ENABLE)
	find_package(Python3 COMPONENTS Interpreter Development)
	set_property(SOURCE sql_router_sdk.i PROPERTY CPLUSPLUS ON)
	if (APPLE)
		set_property(SOURCE sql_router_sdk.i PROPERTY COMPILE_OPTIONS -python)
	else ()
		set_property(SOURCE sql_router_sdk.i PROPERTY COMPILE_OPTIONS -py3)
	endif ()
	set(UseSWIG_TARGET_NAME_PREFERENCE STANDARD)
	swig_add_library(sql_router_sdk
			TYPE SHARED
			LANGUAGE python
			OUTPUT_DIR ${CMAKE_BINARY_DIR}/sql_pysdk/fedb
			SOURCES sql_router_sdk.i)
	target_include_directories(sql_router_sdk PRIVATE ${Python3_INCLUDE_DIRS})
	target_link_libraries(sql_router_sdk ${SDK_LIBS})
    if(APPLE)
      set_target_properties(sql_router_sdk PROPERTIES
               SUFFIX ".so")
      set_property(TARGET sql_router_sdk APPEND PROPERTY
        LINK_FLAGS "-flat_namespace -undefined suppress")
        add_custom_command(OUTPUT
		setup.py
		COMMAND ${CMAKE_COMMAND} -E echo "from setuptools import find_packages, setup" > setup.py
		COMMAND ${CMAKE_COMMAND} -E echo "from setuptools.dist import Distribution" >> setup.py
		COMMAND ${CMAKE_COMMAND} -E echo "" >> setup.py
		COMMAND ${CMAKE_COMMAND} -E echo "class BinaryDistribution(Distribution):" >> setup.py
		COMMAND ${CMAKE_COMMAND} -E echo "  def is_pure(self):" >> setup.py
		COMMAND ${CMAKE_COMMAND} -E echo "    return False" >> setup.py
		COMMAND ${CMAKE_COMMAND} -E echo "  def has_ext_modules(self):" >> setup.py
		COMMAND ${CMAKE_COMMAND} -E echo "    return True" >> setup.py
		COMMAND ${CMAKE_COMMAND} -E echo "" >> setup.py
		COMMAND ${CMAKE_COMMAND} -E echo "from setuptools.command.install import install" >> setup.py
		COMMAND ${CMAKE_COMMAND} -E echo "class InstallPlatlib(install):" >> setup.py
		COMMAND ${CMAKE_COMMAND} -E echo "    def finalize_options(self):" >> setup.py
		COMMAND ${CMAKE_COMMAND} -E echo "        install.finalize_options(self)" >> setup.py
		COMMAND ${CMAKE_COMMAND} -E echo "        self.install_lib=self.install_platlib" >> setup.py
		COMMAND ${CMAKE_COMMAND} -E echo "" >> setup.py
		COMMAND ${CMAKE_COMMAND} -E echo "setup(" >> setup.py
        COMMAND ${CMAKE_COMMAND} -E echo "  name='fedb'," >> setup.py
		COMMAND ${CMAKE_COMMAND} -E echo "  version='${RTIDB_VERSION_MAJOR}.${RTIDB_VERSION_MEDIUM}.${RTIDB_VERSION_MINOR}.${RTIDB_VERSION_BUG}'," >> setup.py
		COMMAND ${CMAKE_COMMAND} -E echo "  author='4pd'," >> setup.py
		COMMAND ${CMAKE_COMMAND} -E echo "  url='4paradigm.com'," >> setup.py
		COMMAND ${CMAKE_COMMAND} -E echo "  distclass=BinaryDistribution," >> setup.py
		COMMAND ${CMAKE_COMMAND} -E echo "  cmdclass={'install': InstallPlatlib}," >> setup.py
		COMMAND ${CMAKE_COMMAND} -E echo "  packages=find_packages()," >> setup.py
		COMMAND ${CMAKE_COMMAND} -E echo "  package_data={" >> setup.py
		COMMAND ${CMAKE_COMMAND} -E echo "  'fedb':['$<TARGET_FILE_NAME:sql_router_sdk>']," >> setup.py
		COMMAND ${CMAKE_COMMAND} -E echo "  }," >> setup.py
		COMMAND ${CMAKE_COMMAND} -E echo "  include_package_data=True," >> setup.py
		COMMAND ${CMAKE_COMMAND} -E echo "  classifiers=[" >> setup.py
        COMMAND ${CMAKE_COMMAND} -E echo "  'Operating System :: MacOS'," >> setup.py
		COMMAND ${CMAKE_COMMAND} -E echo "  'Programming Language :: Python'" >> setup.py
		COMMAND ${CMAKE_COMMAND} -E echo "  ]," >> setup.py
		COMMAND ${CMAKE_COMMAND} -E echo ")" >> setup.py
		COMMENT "Generate setup.py at build time (to use generator expression)"
		WORKING_DIRECTORY ${CMAKE_BINARY_DIR}/sql_pysdk
		VERBATIM)
    else()
        add_custom_command(OUTPUT
		setup.py
		COMMAND ${CMAKE_COMMAND} -E echo "from setuptools import find_packages, setup" > setup.py
		COMMAND ${CMAKE_COMMAND} -E echo "from setuptools.dist import Distribution" >> setup.py
		COMMAND ${CMAKE_COMMAND} -E echo "" >> setup.py
		COMMAND ${CMAKE_COMMAND} -E echo "class BinaryDistribution(Distribution):" >> setup.py
		COMMAND ${CMAKE_COMMAND} -E echo "  def is_pure(self):" >> setup.py
		COMMAND ${CMAKE_COMMAND} -E echo "    return False" >> setup.py
		COMMAND ${CMAKE_COMMAND} -E echo "  def has_ext_modules(self):" >> setup.py
		COMMAND ${CMAKE_COMMAND} -E echo "    return True" >> setup.py
		COMMAND ${CMAKE_COMMAND} -E echo "" >> setup.py
		COMMAND ${CMAKE_COMMAND} -E echo "from setuptools.command.install import install" >> setup.py
		COMMAND ${CMAKE_COMMAND} -E echo "class InstallPlatlib(install):" >> setup.py
		COMMAND ${CMAKE_COMMAND} -E echo "    def finalize_options(self):" >> setup.py
		COMMAND ${CMAKE_COMMAND} -E echo "        install.finalize_options(self)" >> setup.py
		COMMAND ${CMAKE_COMMAND} -E echo "        self.install_lib=self.install_platlib" >> setup.py
		COMMAND ${CMAKE_COMMAND} -E echo "" >> setup.py
		COMMAND ${CMAKE_COMMAND} -E echo "setup(" >> setup.py
        COMMAND ${CMAKE_COMMAND} -E echo "  name='fedb'," >> setup.py
		COMMAND ${CMAKE_COMMAND} -E echo "  version='${RTIDB_VERSION_MAJOR}.${RTIDB_VERSION_MEDIUM}.${RTIDB_VERSION_MINOR}.${RTIDB_VERSION_BUG}'," >> setup.py
		COMMAND ${CMAKE_COMMAND} -E echo "  author='4pd'," >> setup.py
		COMMAND ${CMAKE_COMMAND} -E echo "  url='4paradigm.com'," >> setup.py
		COMMAND ${CMAKE_COMMAND} -E echo "  distclass=BinaryDistribution," >> setup.py
		COMMAND ${CMAKE_COMMAND} -E echo "  cmdclass={'install': InstallPlatlib}," >> setup.py
		COMMAND ${CMAKE_COMMAND} -E echo "  packages=find_packages()," >> setup.py
		COMMAND ${CMAKE_COMMAND} -E echo "  package_data={" >> setup.py
		COMMAND ${CMAKE_COMMAND} -E echo "  'fedb':['$<TARGET_FILE_NAME:sql_router_sdk>']," >> setup.py
		COMMAND ${CMAKE_COMMAND} -E echo "  }," >> setup.py
		COMMAND ${CMAKE_COMMAND} -E echo "  include_package_data=True," >> setup.py
		COMMAND ${CMAKE_COMMAND} -E echo "  classifiers=[" >> setup.py
		COMMAND ${CMAKE_COMMAND} -E echo "  'Operating System :: POSIX :: Linux'," >> setup.py
		COMMAND ${CMAKE_COMMAND} -E echo "  'Programming Language :: Python'" >> setup.py
		COMMAND ${CMAKE_COMMAND} -E echo "  ]," >> setup.py
		COMMAND ${CMAKE_COMMAND} -E echo ")" >> setup.py
		COMMENT "Generate setup.py at build time (to use generator expression)"
		WORKING_DIRECTORY ${CMAKE_BINARY_DIR}/sql_pysdk
		VERBATIM)
    endif()

	# Find if python module MODULE_NAME is available,
	# if not install it to the Python user install directory.
	function(search_python_module MODULE_NAME)
		execute_process(
			COMMAND ${Python3_EXECUTABLE} -c "import ${MODULE_NAME}; print(${MODULE_NAME}.__version__)"
			RESULT_VARIABLE _RESULT
			OUTPUT_VARIABLE MODULE_VERSION
			ERROR_QUIET
			OUTPUT_STRIP_TRAILING_WHITESPACE
			)
		if(${_RESULT} STREQUAL "0")
			message(STATUS "Found python module: ${MODULE_NAME} (found version \"${MODULE_VERSION}\")")
		else()
			message(WARNING "Can't find python module \"${MODULE_NAME}\", user install it using pip...")
			execute_process(
				COMMAND ${Python3_EXECUTABLE} -m pip install --upgrade --user ${MODULE_NAME}
				OUTPUT_STRIP_TRAILING_WHITESPACE
				)
		endif()
	endfunction()
	# Look for required python modules
	search_python_module(setuptools)
	search_python_module(wheel)

	add_custom_target(sql_pysdk_package ALL
		DEPENDS setup.py
        COMMAND ${CMAKE_COMMAND} -E remove_directory dist
		COMMAND ${CMAKE_COMMAND} -E copy ${PROJECT_SOURCE_DIR}/src/sdk/python/fedb/__init__.py fedb/__init__.py
		COMMAND ${CMAKE_COMMAND} -E copy ${PROJECT_SOURCE_DIR}/src/sdk/python/fedb/driver.py fedb/driver.py
		COMMAND ${CMAKE_COMMAND} -E copy $<TARGET_FILE:sql_router_sdk> ${CMAKE_BINARY_DIR}/sql_pysdk/fedb
		COMMAND ${Python3_EXECUTABLE} setup.py bdist_wheel
		BYPRODUCTS
		  python/fedb
          python/build
          python/dist
		  python/fedb.egg-info
		WORKING_DIRECTORY ${CMAKE_BINARY_DIR}/sql_pysdk
    )

    add_custom_target(sqlalchemy_fedb DEPENDS sql_router_sdk
        COMMAND ${CMAKE_COMMAND} -E copy ${PROJECT_SOURCE_DIR}/src/sdk/python/sqlalchemy-fedb/sqlalchemy_fedb/__init__.py ${CMAKE_BINARY_DIR}/python/sqlalchemy_fedb/__init__.py
        COMMAND ${CMAKE_COMMAND} -E copy ${PROJECT_SOURCE_DIR}/src/sdk/python/sqlalchemy-fedb/sqlalchemy_fedb/safedb.py ${CMAKE_BINARY_DIR}/python/sqlalchemy_fedb/safedb.py
        COMMAND ${CMAKE_COMMAND} -E copy ${PROJECT_SOURCE_DIR}/src/sdk/python/sqlalchemy-fedb/sqlalchemy_fedb/fedbapi/_fedbapi.py ${CMAKE_BINARY_DIR}/python/sqlalchemy_fedb/fedbapi/_fedbapi.py
        COMMAND ${CMAKE_COMMAND} -E copy ${PROJECT_SOURCE_DIR}/src/sdk/python/sqlalchemy-fedb/sqlalchemy_fedb/fedbapi/__init__.py ${CMAKE_BINARY_DIR}/python/sqlalchemy_fedb/fedbapi/__init__.py
        COMMAND ${CMAKE_COMMAND} -E copy ${PROJECT_SOURCE_DIR}/src/sdk/python/fedb/driver.py ${CMAKE_BINARY_DIR}/python/sqlalchemy_fedb/fedbapi/driver.py
        COMMAND ${CMAKE_COMMAND} -E copy $<TARGET_FILE:sql_router_sdk> ${CMAKE_BINARY_DIR}/python/sqlalchemy_fedb/fedbapi
        COMMAND ${CMAKE_COMMAND} -E copy  ${CMAKE_BINARY_DIR}/sql_pysdk/fedb/sql_router_sdk.py ${CMAKE_BINARY_DIR}/python/sqlalchemy_fedb/fedbapi
        COMMAND ${CMAKE_COMMAND} -E copy ${PROJECT_SOURCE_DIR}/src/sdk/python/sqlalchemy-fedb/setup.py ${CMAKE_BINARY_DIR}/python/
        COMMAND ${CMAKE_COMMAND} -E remove_directory dist
        COMMAND cd ${CMAKE_BINARY_DIR}/python/ && ${Python3_EXECUTABLE} setup.py bdist_wheel
        BYPRODUCTS
          python/sqlalchemy-fedb
          python/build
          python/dist
          python/sqlalchemy-fedb.egg-info
    )
endif()

if(SQL_JAVASDK_ENABLE)
	set(JAVA_HOME ${PROJECT_SOURCE_DIR}/thirdparty/jdk1.8.0_141)
	find_package(Java COMPONENTS Development REQUIRED)
	message(STATUS "Found Java: ${Java_JAVA_EXECUTABLE} (found version \"${Java_VERSION_STRING}\")")
	find_package(JNI REQUIRED)
	message(STATUS "Found JNI: ${JNI_FOUND}")
	# Find maven
	find_program(MAVEN_EXECUTABLE mvn)
	set_property(SOURCE sql_router_sdk.i PROPERTY COMPILE_OPTIONS -package com._4paradigm.sql)
	swig_add_library(sql_jsdk
			TYPE SHARED
			LANGUAGE java
            OUTPUT_DIR ${PROJECT_SOURCE_DIR}/src/sdk/java/sql-native/src/main/java/com/_4paradigm/sql/
			SOURCES sql_router_sdk.i)
	target_include_directories(sql_jsdk PRIVATE ${JNI_INCLUDE_DIRS})
	target_compile_options(sql_jsdk PRIVATE -w)
    target_link_libraries(sql_jsdk PRIVATE ${SDK_LIBS} boost_filesystem)

	if(APPLE)
	  set_target_properties(sql_jsdk PROPERTIES
			   SUFFIX ".dylib")
	  set_property(TARGET sql_jsdk APPEND PROPERTY
		LINK_FLAGS "-flat_namespace -undefined suppress")
	endif()

    add_custom_command(OUTPUT
          cp_sql_resource
          COMMAND ${CMAKE_COMMAND} -E make_directory ${PROJECT_SOURCE_DIR}/src/sdk/java/sql-native/src/main/resources
          COMMAND ${CMAKE_COMMAND} -E copy $<TARGET_FILE:sql_jsdk> ${PROJECT_SOURCE_DIR}/src/sdk/java/sql-native/src/main/resources/)
	add_custom_target(sql_javasdk_package ALL
	  DEPENDS
        sql_jsdk
        cp_sql_resource
		COMMAND ${MAVEN_EXECUTABLE} package -DskipTests=true -Dscalatest.skip=true
        WORKING_DIRECTORY ${PROJECT_SOURCE_DIR}/src/sdk/java
	)
endif()<|MERGE_RESOLUTION|>--- conflicted
+++ resolved
@@ -1,16 +1,11 @@
 add_library(rtidb_sdk STATIC
-<<<<<<< HEAD
     table_reader_impl.cc sql_router.cc
     cluster_sdk.cc sql_cluster_router.cc 
     result_set_base.cc
     result_set_sql.cc 
     batch_request_result_set_sql.cc
     sql_request_row.cc sql_insert_row.cc)
-=======
-	cluster_sdk.cc sql_cluster_router.cc sql_router.cc
-    result_set_sql.cc batch_request_result_set_sql.cc
-    sql_request_row.cc sql_insert_row.cc mini_cluster_bm.cc)
->>>>>>> e88660db
+
 set(FESQL_CASE_LIBS base_test fesql_core yaml-cpp boost_filesystem)
 
 add_executable(cluster_sdk_test cluster_sdk_test.cc)
