--- conflicted
+++ resolved
@@ -1,5 +1,4 @@
 add_library(rtidb_sdk STATIC
-<<<<<<< HEAD
     table_reader_impl.cc sql_router.cc
     cluster_sdk.cc sql_cluster_router.cc 
     result_set_base.cc
@@ -9,12 +8,6 @@
 
 add_library(mini_cluster_bm_common STATIC 
 mini_cluster_bm.cc sql_sdk_test.cc)
-
-=======
-	cluster_sdk.cc sql_cluster_router.cc sql_router.cc
-    result_set_sql.cc batch_request_result_set_sql.cc
-    sql_request_row.cc sql_insert_row.cc)
->>>>>>> a710e126
 set(FESQL_CASE_LIBS base_test fesql_core yaml-cpp boost_filesystem)
 
 add_executable(cluster_sdk_test cluster_sdk_test.cc)
