/*
 * mini_cluster_microbenchmark.cc
 * Copyright (C) 4paradigm.com 2020 wangtaize <wangtaize@4paradigm.com>
 *
 * Licensed under the Apache License, Version 2.0 (the "License");
 * you may not use this file except in compliance with the License.
 * You may obtain a copy of the License at
 *
 *    http://www.apache.org/licenses/LICENSE-2.0
 *
 * Unless required by applicable law or agreed to in writing, software
 * distributed under the License is distributed on an "AS IS" BASIS,
 * WITHOUT WARRANTIES OR CONDITIONS OF ANY KIND, either express or implied.
 * See the License for the specific language governing permissions and
 * limitations under the License.
 */

#include "benchmark/benchmark.h"
#include "catalog/schema_adapter.h"
#include "codec/fe_row_codec.h"
#include "sdk/base.h"
#include "sdk/mini_cluster.h"
#include "sdk/sql_router.h"
#include "vm/catalog.h"

typedef ::google::protobuf::RepeatedPtrField<::rtidb::common::ColumnDesc>
    RtiDBSchema;
typedef ::google::protobuf::RepeatedPtrField<::rtidb::common::ColumnKey>
    RtiDBIndex;
inline std::string GenRand() {
    return std::to_string(rand() % 10000000 + 1);  // NOLINT
}

static void BM_SimpleQueryFunction(benchmark::State& state) {  // NOLINT
    ::rtidb::sdk::MiniCluster mc(6181);
    mc.SetUp();
    ::rtidb::nameserver::TableInfo table_info;
    table_info.set_format_version(1);
    std::string name = "test" + GenRand();
    std::string db = "db" + GenRand();
    auto ns_client = mc.GetNsClient();
    std::string error;
    bool ok = ns_client->CreateDatabase(db, error);
    table_info.set_name(name);
    table_info.set_db(db);
    table_info.set_partition_num(1);
    RtiDBSchema* schema = table_info.mutable_column_desc_v1();
    auto col1 = schema->Add();
    col1->set_name("col1");
    col1->set_data_type(::rtidb::type::kVarchar);
    col1->set_type("string");
    auto col2 = schema->Add();
    col2->set_name("col2");
    col2->set_data_type(::rtidb::type::kBigInt);
    col2->set_type("int64");
    col2->set_is_ts_col(true);
    auto col3 = schema->Add();
    col3->set_name("col3");
    col3->set_data_type(::rtidb::type::kBigInt);
    col3->set_type("int64");
    col3->set_is_ts_col(false);
    auto col4 = schema->Add();
    col4->set_name("col4");
    col4->set_data_type(::rtidb::type::kBigInt);
    col4->set_type("int64");
    col4->set_is_ts_col(false);
    auto col5 = schema->Add();
    col5->set_name("col5");
    col5->set_data_type(::rtidb::type::kBigInt);
    col5->set_type("int64");
    col5->set_is_ts_col(false);

    RtiDBIndex* index = table_info.mutable_column_key();
    auto key1 = index->Add();
    key1->set_index_name("index0");
    key1->add_col_name("col1");
    key1->add_ts_name("col2");
    ok = ns_client->CreateTable(table_info, error);

    ::fesql::vm::Schema fe_schema;
    ::rtidb::catalog::SchemaAdapter::ConvertSchema(table_info.column_desc_v1(),
                                                   &fe_schema);
    ::fesql::codec::RowBuilder rb(fe_schema);
    std::string pk = "pk1";
    uint64_t ts = 1589780888000l;
    uint32_t size = rb.CalTotalLength(pk.size());
    std::string value;
    value.resize(size);
    rb.SetBuffer(reinterpret_cast<int8_t*>(&(value[0])), size);
    rb.AppendString(pk.c_str(), pk.size());
    rb.AppendInt64(ts);
    rb.AppendInt64(ts);
    rb.AppendInt64(ts);
    rb.AppendInt64(ts);
    ::rtidb::sdk::ClusterOptions option;
    option.zk_cluster = mc.GetZkCluster();
    option.zk_path = mc.GetZkPath();
    ::rtidb::sdk::ClusterSDK sdk(option);
    sdk.Init();
    std::vector<std::shared_ptr<::rtidb::client::TabletClient>> tablet;
    ok = sdk.GetTabletByTable(db, name, &tablet);
    if (!ok || tablet.size() <= 0) return;
    uint32_t tid = sdk.GetTableId(db, name);
    {
        for (int32_t i = 0; i < 1000; i++)
            ok = tablet[0]->Put(tid, 0, pk, ts + i, value, 1);
    }
    std::string sql =
        "select col1, col2 + 1, col3, col4, col5 from " + name + " ;";
    ::fesql::sdk::Status status;
    ::rtidb::sdk::SQLRouterOptions sql_opt;
    sql_opt.zk_cluster = mc.GetZkCluster();
    sql_opt.zk_path = mc.GetZkPath();
    auto router = NewClusterSQLRouter(sql_opt);
    if (!router) return;
    for (auto _ : state) {
        benchmark::DoNotOptimize(router->ExecuteSQL(db, sql, &status));
    }
    mc.Close();
}

static void GenerateInsertSQLSample(uint32_t size, std::string name,
                                    std::vector<std::string>* sample) {
    uint64_t time = 1589780888000l;
    for (int i = 0; i < size; ++i) {
        std::string insert_sql =
            "insert into " + name + " values('hello'," +
            std::to_string(time + i) + "," + std::to_string(i) + "," +
            std::to_string(2.7 + i) + "," + std::to_string(3.14 + i) + ");";
        sample->push_back(insert_sql);
    }
}

static void BM_SimpleInsertFunction(benchmark::State& state) {  // NOLINT
    ::rtidb::sdk::MiniCluster mc(6181);
    mc.SetUp();
<<<<<<< HEAD
=======
    sleep(5);
>>>>>>> 1f23bd51
    ::rtidb::sdk::SQLRouterOptions sql_opt;
    sql_opt.zk_cluster = mc.GetZkCluster();
    sql_opt.zk_path = mc.GetZkPath();
    auto router = NewClusterSQLRouter(sql_opt);
<<<<<<< HEAD
=======
    if (router == nullptr) {
        std::cout << "fail to init sql cluster router" << std::endl;
        return;
    }
>>>>>>> 1f23bd51
    std::string name = "test" + GenRand();
    std::string db = "db" + GenRand();
    ::fesql::sdk::Status status;
    router->CreateDB(db, &status);
    std::string create = "create table " + name +
                         "(col1 string, col2 bigint, col3 int, col4 float, "
                         "col5 double, index(key=col1, ts=col2));";
    router->ExecuteDDL(db, create, &status);
<<<<<<< HEAD
=======
    if (status.msg != "ok") {
        std::cout << "fail to create table" << std::endl;
        return;
    }
    sleep(2);
>>>>>>> 1f23bd51
    router->RefreshCatalog();
    std::vector<std::string> sample;
    GenerateInsertSQLSample(state.range(0), name, &sample);
    for (auto _ : state) {
        for (int i = 0; i < sample.size(); ++i) {
            benchmark::DoNotOptimize(
                router->ExecuteInsert(db, sample[i], &status));
        }
    }
    mc.Close();
}

static void BM_InsertPlaceHolderFunction(benchmark::State& state) {  // NOLINT
    ::rtidb::sdk::MiniCluster mc(6181);
    mc.SetUp();
<<<<<<< HEAD
=======
    sleep(5);
>>>>>>> 1f23bd51
    ::rtidb::sdk::SQLRouterOptions sql_opt;
    sql_opt.zk_cluster = mc.GetZkCluster();
    sql_opt.zk_path = mc.GetZkPath();
    auto router = NewClusterSQLRouter(sql_opt);
<<<<<<< HEAD
=======
    if (router == nullptr) {
        std::cout << "fail to init sql cluster router" << std::endl;
        return;
    }
>>>>>>> 1f23bd51
    std::string name = "test" + GenRand();
    std::string db = "db" + GenRand();
    ::fesql::sdk::Status status;
    router->CreateDB(db, &status);
    std::string create = "create table " + name +
                         "(col1 string, col2 bigint, col3 int, col4 float, "
                         "col5 double, index(key=col1, ts=col2));";
    router->ExecuteDDL(db, create, &status);
<<<<<<< HEAD
=======
    if (status.msg != "ok") {
        std::cout << "fail to create table" << std::endl;
        return;
    }
    sleep(2);
>>>>>>> 1f23bd51
    router->RefreshCatalog();
    uint64_t time = 1589780888000l;
    for (auto _ : state) {
        std::string insert = "insert into " + name + " values(?, ?, ?, ?, ?);";
        for (int i = 0; i < state.range(0); ++i) {
            std::shared_ptr<::rtidb::sdk::SQLInsertRow> row =
                router->GetInsertRow(db, insert, &status);
<<<<<<< HEAD
            row->Init(5);
            row->AppendString("hello");
            row->AppendInt64(i + time);
            row->AppendInt32(i);
            row->AppendFloat(3.14 + i);
            row->AppendDouble(2.7 + i);
            benchmark::DoNotOptimize(
                router->ExecuteInsert(db, insert, row, &status));
=======
            if (row != nullptr) {
                row->Init(5);
                row->AppendString("hello");
                row->AppendInt64(i + time);
                row->AppendInt32(i);
                row->AppendFloat(3.14 + i);
                row->AppendDouble(2.7 + i);
                benchmark::DoNotOptimize(
                    router->ExecuteInsert(db, insert, row, &status));
            } else {
                std::cout << "get insert row failed" << std::endl;
            }
>>>>>>> 1f23bd51
        }
    }
    mc.Close();
}

static void BM_InsertPlaceHolderBatchFunction(
    benchmark::State& state) {  // NOLINT
    ::rtidb::sdk::MiniCluster mc(6181);
    mc.SetUp();
<<<<<<< HEAD
=======
    sleep(5);
>>>>>>> 1f23bd51
    ::rtidb::sdk::SQLRouterOptions sql_opt;
    sql_opt.zk_cluster = mc.GetZkCluster();
    sql_opt.zk_path = mc.GetZkPath();
    auto router = NewClusterSQLRouter(sql_opt);
<<<<<<< HEAD
=======
    if (router == nullptr) {
        std::cout << "fail to init sql cluster router" << std::endl;
        return;
    }
>>>>>>> 1f23bd51
    std::string name = "test" + GenRand();
    std::string db = "db" + GenRand();
    ::fesql::sdk::Status status;
    router->CreateDB(db, &status);
    std::string create = "create table " + name +
                         "(col1 string, col2 bigint, col3 int, col4 float, "
                         "col5 double, index(key=col1, ts=col2));";
    router->ExecuteDDL(db, create, &status);
<<<<<<< HEAD
=======
    if (status.msg != "ok") {
        std::cout << "fail to create table" << std::endl;
        return;
    }
    sleep(2);
>>>>>>> 1f23bd51
    router->RefreshCatalog();
    uint64_t time = 1589780888000l;
    for (auto _ : state) {
        std::string insert = "insert into " + name + " values(?, ?, ?, ?, ?);";
        std::shared_ptr<::rtidb::sdk::SQLInsertRows> rows =
            router->GetInsertRows(db, insert, &status);
<<<<<<< HEAD
        for (int i = 0; i < state.range(0); ++i) {
            std::shared_ptr<::rtidb::sdk::SQLInsertRow> row = rows->NewRow();
            row->Init(5);
            row->AppendString("hello");
            row->AppendInt64(i + time);
            row->AppendInt32(i);
            row->AppendFloat(3.14 + i);
            row->AppendDouble(2.7 + i);
        }
        benchmark::DoNotOptimize(
            router->ExecuteInsert(db, insert, rows, &status));
=======
        if (rows != nullptr) {
            for (int i = 0; i < state.range(0); ++i) {
                std::shared_ptr<::rtidb::sdk::SQLInsertRow> row =
                    rows->NewRow();
                row->Init(5);
                row->AppendString("hello");
                row->AppendInt64(i + time);
                row->AppendInt32(i);
                row->AppendFloat(3.14 + i);
                row->AppendDouble(2.7 + i);
            }
            benchmark::DoNotOptimize(
                router->ExecuteInsert(db, insert, rows, &status));
        } else {
            std::cout << "get insert row failed" << std::endl;
        }
>>>>>>> 1f23bd51
    }
    mc.Close();
}

BENCHMARK(BM_SimpleQueryFunction);

BENCHMARK(BM_SimpleInsertFunction)
    ->Args({10})
    ->Args({100})
    ->Args({1000})
    ->Args({10000});

BENCHMARK(BM_InsertPlaceHolderFunction)
    ->Args({10})
    ->Args({100})
    ->Args({1000})
    ->Args({10000});

BENCHMARK(BM_InsertPlaceHolderBatchFunction)
    ->Args({10})
    ->Args({100})
    ->Args({1000})
    ->Args({10000});

BENCHMARK_MAIN();<|MERGE_RESOLUTION|>--- conflicted
+++ resolved
@@ -134,21 +134,15 @@
 static void BM_SimpleInsertFunction(benchmark::State& state) {  // NOLINT
     ::rtidb::sdk::MiniCluster mc(6181);
     mc.SetUp();
-<<<<<<< HEAD
-=======
     sleep(5);
->>>>>>> 1f23bd51
-    ::rtidb::sdk::SQLRouterOptions sql_opt;
-    sql_opt.zk_cluster = mc.GetZkCluster();
-    sql_opt.zk_path = mc.GetZkPath();
-    auto router = NewClusterSQLRouter(sql_opt);
-<<<<<<< HEAD
-=======
+    ::rtidb::sdk::SQLRouterOptions sql_opt;
+    sql_opt.zk_cluster = mc.GetZkCluster();
+    sql_opt.zk_path = mc.GetZkPath();
+    auto router = NewClusterSQLRouter(sql_opt);
     if (router == nullptr) {
         std::cout << "fail to init sql cluster router" << std::endl;
         return;
     }
->>>>>>> 1f23bd51
     std::string name = "test" + GenRand();
     std::string db = "db" + GenRand();
     ::fesql::sdk::Status status;
@@ -157,14 +151,11 @@
                          "(col1 string, col2 bigint, col3 int, col4 float, "
                          "col5 double, index(key=col1, ts=col2));";
     router->ExecuteDDL(db, create, &status);
-<<<<<<< HEAD
-=======
     if (status.msg != "ok") {
         std::cout << "fail to create table" << std::endl;
         return;
     }
     sleep(2);
->>>>>>> 1f23bd51
     router->RefreshCatalog();
     std::vector<std::string> sample;
     GenerateInsertSQLSample(state.range(0), name, &sample);
@@ -180,21 +171,15 @@
 static void BM_InsertPlaceHolderFunction(benchmark::State& state) {  // NOLINT
     ::rtidb::sdk::MiniCluster mc(6181);
     mc.SetUp();
-<<<<<<< HEAD
-=======
     sleep(5);
->>>>>>> 1f23bd51
-    ::rtidb::sdk::SQLRouterOptions sql_opt;
-    sql_opt.zk_cluster = mc.GetZkCluster();
-    sql_opt.zk_path = mc.GetZkPath();
-    auto router = NewClusterSQLRouter(sql_opt);
-<<<<<<< HEAD
-=======
+    ::rtidb::sdk::SQLRouterOptions sql_opt;
+    sql_opt.zk_cluster = mc.GetZkCluster();
+    sql_opt.zk_path = mc.GetZkPath();
+    auto router = NewClusterSQLRouter(sql_opt);
     if (router == nullptr) {
         std::cout << "fail to init sql cluster router" << std::endl;
         return;
     }
->>>>>>> 1f23bd51
     std::string name = "test" + GenRand();
     std::string db = "db" + GenRand();
     ::fesql::sdk::Status status;
@@ -203,14 +188,11 @@
                          "(col1 string, col2 bigint, col3 int, col4 float, "
                          "col5 double, index(key=col1, ts=col2));";
     router->ExecuteDDL(db, create, &status);
-<<<<<<< HEAD
-=======
     if (status.msg != "ok") {
         std::cout << "fail to create table" << std::endl;
         return;
     }
     sleep(2);
->>>>>>> 1f23bd51
     router->RefreshCatalog();
     uint64_t time = 1589780888000l;
     for (auto _ : state) {
@@ -218,16 +200,6 @@
         for (int i = 0; i < state.range(0); ++i) {
             std::shared_ptr<::rtidb::sdk::SQLInsertRow> row =
                 router->GetInsertRow(db, insert, &status);
-<<<<<<< HEAD
-            row->Init(5);
-            row->AppendString("hello");
-            row->AppendInt64(i + time);
-            row->AppendInt32(i);
-            row->AppendFloat(3.14 + i);
-            row->AppendDouble(2.7 + i);
-            benchmark::DoNotOptimize(
-                router->ExecuteInsert(db, insert, row, &status));
-=======
             if (row != nullptr) {
                 row->Init(5);
                 row->AppendString("hello");
@@ -240,7 +212,6 @@
             } else {
                 std::cout << "get insert row failed" << std::endl;
             }
->>>>>>> 1f23bd51
         }
     }
     mc.Close();
@@ -250,21 +221,15 @@
     benchmark::State& state) {  // NOLINT
     ::rtidb::sdk::MiniCluster mc(6181);
     mc.SetUp();
-<<<<<<< HEAD
-=======
     sleep(5);
->>>>>>> 1f23bd51
-    ::rtidb::sdk::SQLRouterOptions sql_opt;
-    sql_opt.zk_cluster = mc.GetZkCluster();
-    sql_opt.zk_path = mc.GetZkPath();
-    auto router = NewClusterSQLRouter(sql_opt);
-<<<<<<< HEAD
-=======
+    ::rtidb::sdk::SQLRouterOptions sql_opt;
+    sql_opt.zk_cluster = mc.GetZkCluster();
+    sql_opt.zk_path = mc.GetZkPath();
+    auto router = NewClusterSQLRouter(sql_opt);
     if (router == nullptr) {
         std::cout << "fail to init sql cluster router" << std::endl;
         return;
     }
->>>>>>> 1f23bd51
     std::string name = "test" + GenRand();
     std::string db = "db" + GenRand();
     ::fesql::sdk::Status status;
@@ -273,33 +238,17 @@
                          "(col1 string, col2 bigint, col3 int, col4 float, "
                          "col5 double, index(key=col1, ts=col2));";
     router->ExecuteDDL(db, create, &status);
-<<<<<<< HEAD
-=======
     if (status.msg != "ok") {
         std::cout << "fail to create table" << std::endl;
         return;
     }
     sleep(2);
->>>>>>> 1f23bd51
     router->RefreshCatalog();
     uint64_t time = 1589780888000l;
     for (auto _ : state) {
         std::string insert = "insert into " + name + " values(?, ?, ?, ?, ?);";
         std::shared_ptr<::rtidb::sdk::SQLInsertRows> rows =
             router->GetInsertRows(db, insert, &status);
-<<<<<<< HEAD
-        for (int i = 0; i < state.range(0); ++i) {
-            std::shared_ptr<::rtidb::sdk::SQLInsertRow> row = rows->NewRow();
-            row->Init(5);
-            row->AppendString("hello");
-            row->AppendInt64(i + time);
-            row->AppendInt32(i);
-            row->AppendFloat(3.14 + i);
-            row->AppendDouble(2.7 + i);
-        }
-        benchmark::DoNotOptimize(
-            router->ExecuteInsert(db, insert, rows, &status));
-=======
         if (rows != nullptr) {
             for (int i = 0; i < state.range(0); ++i) {
                 std::shared_ptr<::rtidb::sdk::SQLInsertRow> row =
@@ -316,7 +265,6 @@
         } else {
             std::cout << "get insert row failed" << std::endl;
         }
->>>>>>> 1f23bd51
     }
     mc.Close();
 }
