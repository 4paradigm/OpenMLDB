/*
 * Copyright 2021 4Paradigm
 *
 * Licensed under the Apache License, Version 2.0 (the "License");
 * you may not use this file except in compliance with the License.
 * You may obtain a copy of the License at
 *
 *   http://www.apache.org/licenses/LICENSE-2.0
 *
 * Unless required by applicable law or agreed to in writing, software
 * distributed under the License is distributed on an "AS IS" BASIS,
 * WITHOUT WARRANTIES OR CONDITIONS OF ANY KIND, either express or implied.
 * See the License for the specific language governing permissions and
 * limitations under the License.
 */

#ifndef SRC_SDK_SQL_CLUSTER_ROUTER_H_
#define SRC_SDK_SQL_CLUSTER_ROUTER_H_

#include <map>
#include <memory>
#include <set>
#include <string>
#include <utility>
#include <vector>

#include "base/random.h"
#include "base/spinlock.h"
#include "boost/compute/detail/lru_cache.hpp"
#include "catalog/schema_adapter.h"
#include "client/tablet_client.h"
#include "sdk/cluster_sdk.h"
#include "sdk/sql_router.h"
#include "sdk/table_reader_impl.h"

namespace openmldb {
namespace sdk {

typedef ::google::protobuf::RepeatedPtrField<::openmldb::common::ColumnDesc> RtidbSchema;

static std::shared_ptr<::hybridse::sdk::Schema> ConvertToSchema(
    std::shared_ptr<::openmldb::nameserver::TableInfo> table_info) {
    ::hybridse::vm::Schema schema;
    for (const auto& column_desc : table_info->column_desc()) {
        ::hybridse::type::ColumnDef* column_def = schema.Add();
        column_def->set_name(column_desc.name());
        column_def->set_is_not_null(column_desc.not_null());
        column_def->set_type(openmldb::codec::SchemaCodec::ConvertType(column_desc.data_type()));
    }
    return std::make_shared<::hybridse::sdk::SchemaImpl>(schema);
}

struct SQLCache {
    SQLCache(std::shared_ptr<::openmldb::nameserver::TableInfo> table_info, DefaultValueMap default_map,
             uint32_t str_length)
        : table_info(table_info), default_map(default_map), column_schema(), str_length(str_length) {
        column_schema = openmldb::sdk::ConvertToSchema(table_info);
    }

    SQLCache(std::shared_ptr<::hybridse::sdk::Schema> column_schema, const ::hybridse::vm::Router& input_router)
        : table_info(), default_map(), column_schema(column_schema), str_length(0), router(input_router) {}

    std::shared_ptr<::openmldb::nameserver::TableInfo> table_info;
    DefaultValueMap default_map;
    std::shared_ptr<::hybridse::sdk::Schema> column_schema;
    uint32_t str_length;
    ::hybridse::vm::Router router;
};

class SQLClusterRouter : public SQLRouter {
 public:
    explicit SQLClusterRouter(const SQLRouterOptions& options);
    explicit SQLClusterRouter(ClusterSDK* sdk);

    ~SQLClusterRouter();

    bool Init();

    bool CreateDB(const std::string& db, hybridse::sdk::Status* status) override;

    bool DropDB(const std::string& db, hybridse::sdk::Status* status) override;

    bool ShowDB(std::vector<std::string>* dbs, hybridse::sdk::Status* status) override;

    bool ExecuteDDL(const std::string& db, const std::string& sql, hybridse::sdk::Status* status) override;

    bool ExecuteInsert(const std::string& db, const std::string& sql, ::hybridse::sdk::Status* status) override;

    bool ExecuteInsert(const std::string& db, const std::string& sql, std::shared_ptr<SQLInsertRow> row,
                       hybridse::sdk::Status* status) override;

    bool ExecuteInsert(const std::string& db, const std::string& sql, std::shared_ptr<SQLInsertRows> rows,
                       hybridse::sdk::Status* status) override;

    std::shared_ptr<TableReader> GetTableReader();
    std::shared_ptr<ExplainInfo> Explain(const std::string& db, const std::string& sql,
                                         ::hybridse::sdk::Status* status) override;

    std::shared_ptr<SQLRequestRow> GetRequestRow(const std::string& db, const std::string& sql,
                                                 ::hybridse::sdk::Status* status) override;

    std::shared_ptr<SQLRequestRow> GetRequestRowByProcedure(const std::string& db, const std::string& sp_name,
                                                            ::hybridse::sdk::Status* status) override;

    std::shared_ptr<SQLInsertRow> GetInsertRow(const std::string& db, const std::string& sql,
                                               ::hybridse::sdk::Status* status) override;

    std::shared_ptr<SQLInsertRows> GetInsertRows(const std::string& db, const std::string& sql,
                                                 ::hybridse::sdk::Status* status) override;

    std::shared_ptr<hybridse::sdk::ResultSet> ExecuteSQL(const std::string& db, const std::string& sql,
                                                         std::shared_ptr<SQLRequestRow> row,
                                                         hybridse::sdk::Status* status) override;

    std::shared_ptr<hybridse::sdk::ResultSet> ExecuteSQL(const std::string& db, const std::string& sql,
                                                         ::hybridse::sdk::Status* status) override;

    std::shared_ptr<hybridse::sdk::ResultSet> ExecuteSQLBatchRequest(const std::string& db, const std::string& sql,
                                                                     std::shared_ptr<SQLRequestRowBatch> row_batch,
                                                                     ::hybridse::sdk::Status* status) override;

    bool RefreshCatalog() override;

    std::shared_ptr<hybridse::sdk::ResultSet> CallProcedure(const std::string& db, const std::string& sp_name,
                                                            std::shared_ptr<SQLRequestRow> row,
                                                            hybridse::sdk::Status* status) override;

    std::shared_ptr<hybridse::sdk::ResultSet> CallSQLBatchRequestProcedure(
        const std::string& db, const std::string& sp_name, std::shared_ptr<SQLRequestRowBatch> row_batch,
        hybridse::sdk::Status* status) override;

    std::shared_ptr<hybridse::sdk::ProcedureInfo> ShowProcedure(const std::string& db, const std::string& sp_name,
                                                                hybridse::sdk::Status* status) override;

    std::shared_ptr<hybridse::sdk::ProcedureInfo> ShowProcedure(const std::string& db, const std::string& sp_name,
                                                                std::string* msg);

    std::vector<std::shared_ptr<hybridse::sdk::ProcedureInfo>> ShowProcedure(std::string* msg);

    std::shared_ptr<openmldb::sdk::QueryFuture> CallProcedure(const std::string& db, const std::string& sp_name,
                                                              int64_t timeout_ms, std::shared_ptr<SQLRequestRow> row,
                                                              hybridse::sdk::Status* status);

    std::shared_ptr<openmldb::sdk::QueryFuture> CallSQLBatchRequestProcedure(
        const std::string& db, const std::string& sp_name, int64_t timeout_ms,
        std::shared_ptr<SQLRequestRowBatch> row_batch, hybridse::sdk::Status* status);

    std::shared_ptr<::openmldb::client::TabletClient> GetTabletClient(const std::string& db, const std::string& sql,
                                                                      const std::shared_ptr<SQLRequestRow>& row);

 private:
    void GetTables(::hybridse::vm::PhysicalOpNode* node, std::set<std::string>* tables);

    bool PutRow(uint32_t tid, const std::shared_ptr<SQLInsertRow>& row,
                const std::vector<std::shared_ptr<::openmldb::catalog::TabletAccessor>>& tablets,
                ::hybridse::sdk::Status* status);

    bool IsConstQuery(::hybridse::vm::PhysicalOpNode* node);
    std::shared_ptr<SQLCache> GetCache(const std::string& db, const std::string& sql);

    void SetCache(const std::string& db, const std::string& sql, std::shared_ptr<SQLCache> router_cache);

    bool GetSQLPlan(const std::string& sql, ::hybridse::node::NodeManager* nm, ::hybridse::node::PlanNodeList* plan);

    bool GetInsertInfo(const std::string& db, const std::string& sql, ::hybridse::sdk::Status* status,
                       std::shared_ptr<::openmldb::nameserver::TableInfo>* table_info, DefaultValueMap* default_map,
                       uint32_t* str_length);

    std::shared_ptr<hybridse::node::ConstNode> GetDefaultMapValue(const hybridse::node::ConstNode& node,
                                                                  openmldb::type::DataType column_type);

    DefaultValueMap GetDefaultMap(std::shared_ptr<::openmldb::nameserver::TableInfo> table_info,
                                  const std::map<uint32_t, uint32_t>& column_map, ::hybridse::node::ExprListNode* row,
                                  uint32_t* str_length);

<<<<<<< HEAD
    bool HandleSQLCreateProcedure(hybridse::node::CreateProcedurePlanNode* plan,
            const std::string& db, const std::string& sql,
            std::shared_ptr<::fedb::client::NsClient> ns_ptr,
            hybridse::node::NodeManager* node_manager, std::string* msg);
=======
    bool HandleSQLCreateProcedure(const hybridse::node::NodePointVector& parser_trees, const std::string& db,
                                  const std::string& sql, std::shared_ptr<::openmldb::client::NsClient> ns_ptr,
                                  hybridse::node::NodeManager* node_manager, std::string* msg);
>>>>>>> d0e56328

    inline bool CheckParameter(const RtidbSchema& parameter, const RtidbSchema& input_schema);

    inline bool CheckSQLSyntax(const std::string& sql);

    std::shared_ptr<openmldb::client::TabletClient> GetTablet(const std::string& db, const std::string& sp_name,
                                                              hybridse::sdk::Status* status);

 private:
    SQLRouterOptions options_;
    ClusterSDK* cluster_sdk_;
    std::map<std::string, boost::compute::detail::lru_cache<std::string, std::shared_ptr<SQLCache>>> input_lru_cache_;
    ::openmldb::base::SpinMutex mu_;
    ::openmldb::base::Random rand_;
};

}  // namespace sdk
}  // namespace openmldb
#endif  // SRC_SDK_SQL_CLUSTER_ROUTER_H_<|MERGE_RESOLUTION|>--- conflicted
+++ resolved
@@ -173,16 +173,10 @@
                                   const std::map<uint32_t, uint32_t>& column_map, ::hybridse::node::ExprListNode* row,
                                   uint32_t* str_length);
 
-<<<<<<< HEAD
     bool HandleSQLCreateProcedure(hybridse::node::CreateProcedurePlanNode* plan,
             const std::string& db, const std::string& sql,
             std::shared_ptr<::fedb::client::NsClient> ns_ptr,
             hybridse::node::NodeManager* node_manager, std::string* msg);
-=======
-    bool HandleSQLCreateProcedure(const hybridse::node::NodePointVector& parser_trees, const std::string& db,
-                                  const std::string& sql, std::shared_ptr<::openmldb::client::NsClient> ns_ptr,
-                                  hybridse::node::NodeManager* node_manager, std::string* msg);
->>>>>>> d0e56328
 
     inline bool CheckParameter(const RtidbSchema& parameter, const RtidbSchema& input_schema);
 
