/*
 * Copyright 2021 4Paradigm
 *
 * Licensed under the Apache License, Version 2.0 (the "License");
 * you may not use this file except in compliance with the License.
 * You may obtain a copy of the License at
 *
 *   http://www.apache.org/licenses/LICENSE-2.0
 *
 * Unless required by applicable law or agreed to in writing, software
 * distributed under the License is distributed on an "AS IS" BASIS,
 * WITHOUT WARRANTIES OR CONDITIONS OF ANY KIND, either express or implied.
 * See the License for the specific language governing permissions and
 * limitations under the License.
 */

#ifndef SRC_SDK_SQL_CLUSTER_ROUTER_H_
#define SRC_SDK_SQL_CLUSTER_ROUTER_H_

#include <map>
#include <memory>
#include <set>
#include <string>
#include <unordered_map>
#include <unordered_set>
#include <utility>
#include <vector>

#include "base/ddl_parser.h"
#include "base/lru_cache.h"
#include "base/random.h"
#include "base/spinlock.h"
#include "client/tablet_client.h"
#include "nameserver/system_table.h"
#include "sdk/db_sdk.h"
#include "sdk/file_option_parser.h"
#include "sdk/sql_cache.h"
#include "sdk/sql_router.h"
#include "sdk/table_reader_impl.h"

namespace openmldb::sdk {

typedef ::google::protobuf::RepeatedPtrField<::openmldb::common::ColumnDesc> PBSchema;

constexpr const char* FORMAT_STRING_KEY = "!%$FORMAT_STRING_KEY";

using TableInfoMap = std::map<std::string, std::map<std::string, ::openmldb::nameserver::TableInfo>>;

class SQLClusterRouter : public SQLRouter {
 public:
    using TableStatusMap =
        std::unordered_map<uint32_t,
                           std::unordered_map<uint32_t, std::unordered_map<std::string, openmldb::api::TableStatus>>>;

    explicit SQLClusterRouter(const SQLRouterOptions& options);
    explicit SQLClusterRouter(const StandaloneOptions& options);
    explicit SQLClusterRouter(DBSDK* sdk);

    ~SQLClusterRouter() override;

    bool Init();

    bool CreateDB(const std::string& db, hybridse::sdk::Status* status) override;

    bool DropDB(const std::string& db, hybridse::sdk::Status* status) override;

    bool DropTable(const std::string& db, const std::string& table, hybridse::sdk::Status* status);

    bool ShowDB(std::vector<std::string>* dbs, hybridse::sdk::Status* status) override;

    std::vector<std::string> GetAllTables() override;

    bool ExecuteDDL(const std::string& db, const std::string& sql, hybridse::sdk::Status* status) override;

    bool ExecuteInsert(const std::string& db, const std::string& sql, ::hybridse::sdk::Status* status) override;

    bool ExecuteInsert(const std::string& db, const std::string& sql, std::shared_ptr<SQLInsertRow> row,
                       hybridse::sdk::Status* status) override;

    bool ExecuteInsert(const std::string& db, const std::string& sql, std::shared_ptr<SQLInsertRows> rows,
                       hybridse::sdk::Status* status) override;

    bool ExecuteDelete(std::shared_ptr<SQLDeleteRow> row, hybridse::sdk::Status* status) override;

    std::shared_ptr<TableReader> GetTableReader() override;

    std::shared_ptr<ExplainInfo> Explain(const std::string& db, const std::string& sql,
                                         ::hybridse::sdk::Status* status) override;

    std::shared_ptr<SQLRequestRow> GetRequestRow(const std::string& db, const std::string& sql,
                                                 ::hybridse::sdk::Status* status) override;
    std::shared_ptr<SQLRequestRow> GetRequestRowByProcedure(const std::string& db, const std::string& sp_name,
                                                            ::hybridse::sdk::Status* status) override;

    std::shared_ptr<SQLInsertRow> GetInsertRow(const std::string& db, const std::string& sql,
                                               ::hybridse::sdk::Status* status) override;

    std::shared_ptr<SQLInsertRows> GetInsertRows(const std::string& db, const std::string& sql,
                                                 ::hybridse::sdk::Status* status) override;

    std::shared_ptr<SQLDeleteRow> GetDeleteRow(const std::string& db, const std::string& sql,
                                               ::hybridse::sdk::Status* status) override;

    std::shared_ptr<hybridse::sdk::ResultSet> ExecuteSQLRequest(const std::string& db, const std::string& sql,
                                                                std::shared_ptr<SQLRequestRow> row,
                                                                hybridse::sdk::Status* status) override;

    std::shared_ptr<hybridse::sdk::ResultSet> ExecuteSQL(const std::string& sql,
                                                         ::hybridse::sdk::Status* status) override;

    // Execute batch SQL, if offline job, get config from session variables and user-friendly timeout
    std::shared_ptr<hybridse::sdk::ResultSet> ExecuteSQL(const std::string& db, const std::string& sql,
                                                         ::hybridse::sdk::Status* status) override;

    // The raw API for execute batch SQL, offline_job_timeout can be set when execute offline sync job
    std::shared_ptr<hybridse::sdk::ResultSet> ExecuteSQL(const std::string& db, const std::string& sql,
                                                         bool is_online_mode, bool is_sync_job, int offline_job_timeout,
                                                         hybridse::sdk::Status* status) override;

    std::shared_ptr<hybridse::sdk::ResultSet> ExecuteSQL(const std::string& db, const std::string& sql,
                                                         std::shared_ptr<SQLRequestRow> parameter, bool is_online_mode,
                                                         bool is_sync_job, int offline_job_timeout,
                                                         hybridse::sdk::Status* status) override;
    /// Execute batch SQL with parameter row
    std::shared_ptr<hybridse::sdk::ResultSet> ExecuteSQLParameterized(const std::string& db, const std::string& sql,
                                                                      std::shared_ptr<SQLRequestRow> parameter,
                                                                      ::hybridse::sdk::Status* status) override;

    std::shared_ptr<hybridse::sdk::ResultSet> ExecuteSQLBatchRequest(const std::string& db, const std::string& sql,
                                                                     std::shared_ptr<SQLRequestRowBatch> row_batch,
                                                                     ::hybridse::sdk::Status* status) override;

    /// utility functions to query registered components in the current DBMS
    //
    /// \param status result status, will set status.code to error if error happens
    /// \return ResultSet of components of that type, or empty ResultSet if error happend
    std::shared_ptr<hybridse::sdk::ResultSet> ExecuteShowNameServers(hybridse::sdk::Status* status);

    std::shared_ptr<hybridse::sdk::ResultSet> ExecuteShowTablets(hybridse::sdk::Status* status);

    std::shared_ptr<hybridse::sdk::ResultSet> ExecuteShowTaskManagers(hybridse::sdk::Status* status);

    std::shared_ptr<hybridse::sdk::ResultSet> ExecuteShowApiServers(hybridse::sdk::Status* status);

    bool RefreshCatalog() override;

    std::shared_ptr<hybridse::sdk::ResultSet> CallProcedure(const std::string& db, const std::string& sp_name,
                                                            std::shared_ptr<SQLRequestRow> row,
                                                            hybridse::sdk::Status* status) override;

    std::shared_ptr<hybridse::sdk::ResultSet> CallSQLBatchRequestProcedure(
        const std::string& db, const std::string& sp_name, std::shared_ptr<SQLRequestRowBatch> row_batch,
        hybridse::sdk::Status* status) override;

    std::shared_ptr<hybridse::sdk::ProcedureInfo> ShowProcedure(const std::string& db, const std::string& sp_name,
                                                                hybridse::sdk::Status* status) override;

    std::shared_ptr<hybridse::sdk::ProcedureInfo> ShowProcedure(const std::string& db, const std::string& sp_name,
                                                                std::string* msg);

    std::vector<std::shared_ptr<hybridse::sdk::ProcedureInfo>> ShowProcedure(std::string* msg);

    std::shared_ptr<openmldb::sdk::QueryFuture> CallProcedure(const std::string& db, const std::string& sp_name,
                                                              int64_t timeout_ms, std::shared_ptr<SQLRequestRow> row,
                                                              hybridse::sdk::Status* status) override;

    std::shared_ptr<openmldb::sdk::QueryFuture> CallSQLBatchRequestProcedure(
        const std::string& db, const std::string& sp_name, int64_t timeout_ms,
        std::shared_ptr<SQLRequestRowBatch> row_batch, hybridse::sdk::Status* status) override;

    std::shared_ptr<::openmldb::client::TabletClient> GetTabletClient(const std::string& db, const std::string& sql,
                                                                      ::hybridse::vm::EngineMode engine_mode,
                                                                      const std::shared_ptr<SQLRequestRow>& row,
                                                                      hybridse::sdk::Status* status);
    std::shared_ptr<::openmldb::client::TabletClient> GetTabletClient(
        const std::string& db, const std::string& sql, ::hybridse::vm::EngineMode engine_mode,
        const std::shared_ptr<SQLRequestRow>& row, const std::shared_ptr<SQLRequestRow>& parameter_row,
        hybridse::sdk::Status* status);

    std::shared_ptr<SQLCache> GetSQLCache(const std::string& db, const std::string& sql,
                                          ::hybridse::vm::EngineMode engine_mode,
                                          const std::shared_ptr<SQLRequestRow>& parameter_row,
                                          hybridse::sdk::Status* status);

    std::shared_ptr<::openmldb::client::TabletClient> GetTabletClientForBatchQuery(
        const std::string& db, const std::string& sql, const std::shared_ptr<SQLRequestRow>& parameter_row,
        hybridse::sdk::Status* status);

    std::shared_ptr<hybridse::sdk::Schema> GetTableSchema(const std::string& db,
                                                          const std::string& table_name) override;

    base::Status HandleSQLCreateProcedure(hybridse::node::CreateProcedurePlanNode* plan, const std::string& db,
                                          const std::string& sql, std::shared_ptr<::openmldb::client::NsClient> ns_ptr);

    base::Status HandleSQLCreateTable(hybridse::node::CreatePlanNode* create_node, const std::string& db,
                                      std::shared_ptr<::openmldb::client::NsClient> ns_ptr);

    base::Status HandleSQLCreateTable(hybridse::node::CreatePlanNode* create_node, const std::string& db,
                                      std::shared_ptr<::openmldb::client::NsClient> ns_ptr, const std::string& sql);

    std::shared_ptr<hybridse::sdk::ResultSet> HandleSQLCmd(const hybridse::node::CmdPlanNode* cmd_node,
                                                           const std::string& db, ::hybridse::sdk::Status* status);

    std::vector<std::string> GetTableNames(const std::string& db) override;

    ::openmldb::nameserver::TableInfo GetTableInfo(const std::string& db, const std::string& table) override;

    bool UpdateOfflineTableInfo(const ::openmldb::nameserver::TableInfo& info) override;

    ::openmldb::base::Status ShowJobs(bool only_unfinished,
                                      std::vector<::openmldb::taskmanager::JobInfo>* job_infos) override;

    ::openmldb::base::Status ShowJob(int id, ::openmldb::taskmanager::JobInfo* job_info) override;

    ::openmldb::base::Status StopJob(int id, ::openmldb::taskmanager::JobInfo* job_info) override;

    std::shared_ptr<hybridse::sdk::ResultSet> ExecuteOfflineQuery(const std::string& db, const std::string& sql,
                                                                  bool is_sync_job, int job_timeout,
                                                                  ::hybridse::sdk::Status* status) override;

    ::openmldb::base::Status ImportOnlineData(const std::string& sql, const std::map<std::string, std::string>& config,
                                              const std::string& default_db, bool sync_job, int job_timeout,
                                              ::openmldb::taskmanager::JobInfo* job_info);

    ::openmldb::base::Status ImportOfflineData(const std::string& sql, const std::map<std::string, std::string>& config,
                                               const std::string& default_db, bool sync_job, int job_timeout,
                                               ::openmldb::taskmanager::JobInfo* job_info);

    ::openmldb::base::Status ExportOfflineData(const std::string& sql, const std::map<std::string, std::string>& config,
                                               const std::string& default_db, bool sync_job, int job_timeout,
                                               ::openmldb::taskmanager::JobInfo* job_info);

    ::openmldb::base::Status CreatePreAggrTable(const std::string& aggr_db, const std::string& aggr_table,
                                                const ::openmldb::base::LongWindowInfo& window_info,
                                                const ::openmldb::nameserver::TableInfo& base_table_info,
                                                std::shared_ptr<::openmldb::client::NsClient> ns_ptr);

    std::string GetJobLog(int id, hybridse::sdk::Status* status) override;

    bool NotifyTableChange() override;

    bool IsOnlineMode() override;
    bool IsEnableTrace();

    std::string GetDatabase() override;
    void SetDatabase(const std::string& db);
    void SetInteractive(bool value);

    void ReadSparkConfFromFile(std::string conf_file, std::map<std::string, std::string>* config);

    std::shared_ptr<BasicRouterOptions> GetRouterOptions() { return options_; }

 private:
    bool IsSyncJob();
    // get job timeout from the session variables, we will use the timeout when sending requests to the taskmanager
    int GetJobTimeout();

    ::openmldb::base::Status ExecuteOfflineQueryAsync(const std::string& sql,
                                                      const std::map<std::string, std::string>& config,
                                                      const std::string& default_db, int job_timeout,
                                                      ::openmldb::taskmanager::JobInfo* job_info);

    ::openmldb::base::Status ExecuteOfflineQueryGetOutput(const std::string& sql,
                                                          const std::map<std::string, std::string>& config,
                                                          const std::string& default_db, int job_timeout,
                                                          std::string* output);

    void GetTables(::hybridse::vm::PhysicalOpNode* node, std::set<std::string>* tables);

    bool PutRow(uint32_t tid, const std::shared_ptr<SQLInsertRow>& row,
                const std::vector<std::shared_ptr<::openmldb::catalog::TabletAccessor>>& tablets,
                ::hybridse::sdk::Status* status);

    bool IsConstQuery(::hybridse::vm::PhysicalOpNode* node);
    std::shared_ptr<SQLCache> GetCache(const std::string& db, const std::string& sql,
                                       hybridse::vm::EngineMode engine_mode);

    void SetCache(const std::string& db, const std::string& sql, hybridse::vm::EngineMode engine_mode,
                  const std::shared_ptr<SQLCache>& router_cache);

    bool GetSQLPlan(const std::string& sql, ::hybridse::node::NodeManager* nm, ::hybridse::node::PlanNodeList* plan);

    bool GetInsertInfo(const std::string& db, const std::string& sql, ::hybridse::sdk::Status* status,
                       std::shared_ptr<::openmldb::nameserver::TableInfo>* table_info, DefaultValueMap* default_map,
                       uint32_t* str_length, std::vector<uint32_t>* stmt_column_idx_in_table);
    bool GetMultiRowInsertInfo(const std::string& db, const std::string& sql, ::hybridse::sdk::Status* status,
                               std::shared_ptr<::openmldb::nameserver::TableInfo>* table_info,
                               std::vector<DefaultValueMap>* default_maps, std::vector<uint32_t>* str_lengths);

    DefaultValueMap GetDefaultMap(const std::shared_ptr<::openmldb::nameserver::TableInfo>& table_info,
                                  const std::map<uint32_t, uint32_t>& column_map, ::hybridse::node::ExprListNode* row,
                                  uint32_t* str_length);

    inline bool CheckParameter(const PBSchema& parameter, const PBSchema& input_schema);

    inline bool CheckSQLSyntax(const std::string& sql);

    std::shared_ptr<openmldb::client::TabletClient> GetTablet(const std::string& db, const std::string& sp_name,
                                                              hybridse::sdk::Status* status);

    bool ExtractDBTypes(const std::shared_ptr<hybridse::sdk::Schema>& schema,
                        std::vector<openmldb::type::DataType>* parameter_types);

    ::hybridse::sdk::Status SetVariable(hybridse::node::SetPlanNode* node);

    ::hybridse::sdk::Status ParseNamesFromArgs(const std::string& db, const std::vector<std::string>& args,
                                               std::string* db_name, std::string* sp_name);

    bool CheckAnswerIfInteractive(const std::string& drop_type, const std::string& name);

    ::openmldb::base::Status SaveResultSet(const std::string& file_path,
                                           const std::shared_ptr<hybridse::node::OptionsMap>& options_map,
                                           ::hybridse::sdk::ResultSet* result_set);

    hybridse::sdk::Status HandleLoadDataInfile(const std::string& database, const std::string& table,
                                               const std::string& file_path,
                                               const openmldb::sdk::ReadFileOptionsParser& options_parser);

    hybridse::sdk::Status LoadDataMultipleFile(int id, int step, const std::string& database, const std::string& table,
                                               const std::vector<std::string>& file_list,
                                               const openmldb::sdk::ReadFileOptionsParser& options_parser,
                                               uint64_t* count);

    hybridse::sdk::Status LoadDataSingleFile(int id, int step, const std::string& database, const std::string& table,
                                             const std::string& file_path,
                                             const openmldb::sdk::ReadFileOptionsParser& options_parser,
                                             uint64_t* count);

    hybridse::sdk::Status InsertOneRow(const std::string& database, const std::string& insert_placeholder,
                                       const std::vector<int>& str_col_idx, const std::string& null_value,
                                       const std::vector<std::string>& cols);

    hybridse::sdk::Status HandleDeploy(const std::string& db, const hybridse::node::DeployPlanNode* deploy_node,
            std::optional<uint64_t>* job_id);

    hybridse::sdk::Status HandleDelete(const std::string& db, const std::string& table_name,
                                       const hybridse::node::ExprNode* condition);

<<<<<<< HEAD
=======
    hybridse::sdk::Status HandleIndex(const std::string& db,
                                      const std::set<std::pair<std::string, std::string>>& table_pair,
                                      const std::string& select_sql, const hybridse::node::DeployPlanNode* deploy_node);

>>>>>>> 23410e98
    hybridse::sdk::Status GetNewIndex(
        const std::map<std::string, ::openmldb::nameserver::TableInfo>& table_map, const std::string& select_sql,
        bool skip_index_check, std::map<std::string, std::vector<::openmldb::common::ColumnKey>>* new_index_map);

    hybridse::sdk::Status AddNewIndex(
        const std::string& db, const TableInfoMap& table_map,
        const std::map<std::string, std::vector<::openmldb::common::ColumnKey>>& new_index_map);

    hybridse::sdk::Status HandleCreateFunction(const hybridse::node::CreateFunctionPlanNode* node);

    hybridse::sdk::Status HandleLongWindows(const hybridse::node::DeployPlanNode* deploy_node,
                                            const std::set<std::pair<std::string, std::string>>& table_pair,
                                            const std::string& select_sql);

    bool CheckPreAggrTableExist(const std::string& base_table, const std::string& base_db,
                                const openmldb::base::LongWindowInfo& lw, ::hybridse::sdk::Status* status);

    ///
    /// \brief Query all registered components, aka tablet, nameserver, task manager,
    /// which is required by `SHOW COMPONENTS` statement
    ///
    /// \param status result status
    /// \return ResultSet represent all components, each row represent one component
    std::shared_ptr<hybridse::sdk::ResultSet> ExecuteShowComponents(hybridse::sdk::Status* status);

    /// internal implementation for SQL 'SHOW TABLE STATUS'
    std::shared_ptr<hybridse::sdk::ResultSet> ExecuteShowTableStatus(const std::string& db, const std::string& pattern,
                                                                     hybridse::sdk::Status* status);

    std::shared_ptr<hybridse::sdk::ResultSet> GetJobResultSet(int job_id, ::hybridse::sdk::Status* status);

    bool CheckTableStatus(const std::string& db, const std::string& table_name, uint32_t tid,
                          const nameserver::TablePartition& partition_info, uint32_t replica_num,
                          const TableStatusMap& statuses, std::string* msg);

 private:
    std::shared_ptr<BasicRouterOptions> options_;
    std::string db_;
    std::map<std::string, std::string> session_variables_;
    bool is_cluster_mode_;
    bool interactive_;
    DBSDK* cluster_sdk_;
    std::map<std::string, std::map<hybridse::vm::EngineMode, base::lru_cache<std::string, std::shared_ptr<SQLCache>>>>
        input_lru_cache_;
    ::openmldb::base::SpinMutex mu_;
    ::openmldb::base::Random rand_;
};

}  // namespace openmldb::sdk
#endif  // SRC_SDK_SQL_CLUSTER_ROUTER_H_<|MERGE_RESOLUTION|>--- conflicted
+++ resolved
@@ -336,13 +336,10 @@
     hybridse::sdk::Status HandleDelete(const std::string& db, const std::string& table_name,
                                        const hybridse::node::ExprNode* condition);
 
-<<<<<<< HEAD
-=======
     hybridse::sdk::Status HandleIndex(const std::string& db,
                                       const std::set<std::pair<std::string, std::string>>& table_pair,
                                       const std::string& select_sql, const hybridse::node::DeployPlanNode* deploy_node);
 
->>>>>>> 23410e98
     hybridse::sdk::Status GetNewIndex(
         const std::map<std::string, ::openmldb::nameserver::TableInfo>& table_map, const std::string& select_sql,
         bool skip_index_check, std::map<std::string, std::vector<::openmldb::common::ColumnKey>>* new_index_map);
