--- conflicted
+++ resolved
@@ -210,12 +210,8 @@
  private:
     SQLRouterOptions options_;
     ClusterSDK* cluster_sdk_;
-<<<<<<< HEAD
     std::map<std::string, boost::compute::detail::lru_cache<std::string, std::shared_ptr<RouterCache>>>
-=======
-    ::fesql::vm::Engine* engine_;
     std::map<std::string, boost::compute::detail::lru_cache<std::string, std::shared_ptr<SQLCache>>>
->>>>>>> 1466184c
         input_lru_cache_;
     ::rtidb::base::SpinMutex mu_;
     ::rtidb::base::Random rand_;
