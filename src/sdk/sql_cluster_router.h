--- conflicted
+++ resolved
@@ -426,20 +426,17 @@
             int64_t timeout_ms, const base::Slice& row,
             const std::string& router_col, hybridse::sdk::Status* status);
 
-<<<<<<< HEAD
     absl::StatusOr<bool> GetUser(const std::string& name, UserInfo* user_info);
     hybridse::sdk::Status AddUser(const std::string& name, const std::string& password);
     hybridse::sdk::Status UpdateUser(const UserInfo& user_info, const std::string& password);
     hybridse::sdk::Status DeleteUser(const std::string& name);
     void AddUserToConfig(std::map<std::string, std::string>* config);
-=======
     ::hybridse::sdk::Status RevertPut(const nameserver::TableInfo& table_info,
             uint32_t end_pid,
             const std::map<uint32_t, std::vector<std::pair<std::string, uint32_t>>>& dimensions,
             uint64_t ts,
             const base::Slice& value,
             const std::vector<std::shared_ptr<::openmldb::catalog::TabletAccessor>>& tablets);
->>>>>>> 1a29c068
 
  private:
     std::shared_ptr<BasicRouterOptions> options_;
