/*
 * Copyright 2021 4Paradigm
 *
 * Licensed under the Apache License, Version 2.0 (the "License");
 * you may not use this file except in compliance with the License.
 * You may obtain a copy of the License at
 *
 *   http://www.apache.org/licenses/LICENSE-2.0
 *
 * Unless required by applicable law or agreed to in writing, software
 * distributed under the License is distributed on an "AS IS" BASIS,
 * WITHOUT WARRANTIES OR CONDITIONS OF ANY KIND, either express or implied.
 * See the License for the specific language governing permissions and
 * limitations under the License.
 */

#ifndef SRC_SDK_SQL_CLUSTER_ROUTER_H_
#define SRC_SDK_SQL_CLUSTER_ROUTER_H_

#include <map>
#include <memory>
#include <set>
#include <string>
#include <unordered_map>
#include <unordered_set>
#include <utility>
#include <vector>

#include "base/ddl_parser.h"
#include "base/lru_cache.h"
#include "base/random.h"
#include "base/spinlock.h"
#include "client/tablet_client.h"
#include "nameserver/system_table.h"
#include "sdk/db_sdk.h"
<<<<<<< HEAD
#include "sdk/file_option_parser.h"
=======
#include "sdk/options_map_parser.h"
>>>>>>> d12babd9
#include "sdk/interactive.h"
#include "sdk/sql_cache.h"
#include "sdk/sql_router.h"
#include "sdk/table_reader_impl.h"

namespace openmldb::sdk {

typedef ::google::protobuf::RepeatedPtrField<::openmldb::common::ColumnDesc> PBSchema;

constexpr const char* FORMAT_STRING_KEY = "!%$FORMAT_STRING_KEY";

class DeleteOption;
using TableInfoMap = std::map<std::string, std::map<std::string, ::openmldb::nameserver::TableInfo>>;

class Bias;
<<<<<<< HEAD
=======
struct UserInfo;
>>>>>>> d12babd9

class SQLClusterRouter : public SQLRouter {
 public:
    using TableStatusMap =
        std::unordered_map<uint32_t,
                           std::unordered_map<uint32_t, std::unordered_map<std::string, openmldb::api::TableStatus>>>;

    explicit SQLClusterRouter(const SQLRouterOptions& options);
    explicit SQLClusterRouter(const StandaloneOptions& options);
    explicit SQLClusterRouter(DBSDK* sdk);

    ~SQLClusterRouter() override;

    bool Init();

    bool Auth();

    bool CreateDB(const std::string& db, hybridse::sdk::Status* status) override;

    bool DropDB(const std::string& db, hybridse::sdk::Status* status) override;

    bool DropTable(const std::string& db, const std::string& table, const bool if_exists,
                   hybridse::sdk::Status* status);

    bool ShowDB(std::vector<std::string>* dbs, hybridse::sdk::Status* status) override;

    std::vector<std::string> GetAllTables() override;

    bool ExecuteDDL(const std::string& db, const std::string& sql, hybridse::sdk::Status* status) override;

    bool ExecuteInsert(const std::string& db, const std::string& sql, ::hybridse::sdk::Status* status) override;

    bool ExecuteInsert(const std::string& db, const std::string& sql, std::shared_ptr<SQLInsertRow> row,
                       hybridse::sdk::Status* status) override;

    bool ExecuteInsert(const std::string& db, const std::string& sql, std::shared_ptr<SQLInsertRows> rows,
                       hybridse::sdk::Status* status) override;

    bool ExecuteInsert(const std::string& db, const std::string& name, int tid, int partition_num,
                hybridse::sdk::ByteArrayPtr dimension, int dimension_len,
<<<<<<< HEAD
                hybridse::sdk::ByteArrayPtr value, int len, hybridse::sdk::Status* status) override;
=======
                hybridse::sdk::ByteArrayPtr value, int len, bool put_if_absent, hybridse::sdk::Status* status) override;
>>>>>>> d12babd9

    bool ExecuteDelete(std::shared_ptr<SQLDeleteRow> row, hybridse::sdk::Status* status) override;

    std::shared_ptr<TableReader> GetTableReader() override;

    std::shared_ptr<ExplainInfo> Explain(const std::string& db, const std::string& sql,
                                         ::hybridse::sdk::Status* status) override;

    std::shared_ptr<SQLRequestRow> GetRequestRow(const std::string& db, const std::string& sql,
                                                 ::hybridse::sdk::Status* status) override;
    std::shared_ptr<SQLRequestRow> GetRequestRowByProcedure(const std::string& db, const std::string& sp_name,
                                                            ::hybridse::sdk::Status* status) override;

    std::shared_ptr<SQLInsertRow> GetInsertRow(const std::string& db, const std::string& sql,
                                               ::hybridse::sdk::Status* status) override;

    std::shared_ptr<SQLInsertRows> GetInsertRows(const std::string& db, const std::string& sql,
                                                 ::hybridse::sdk::Status* status) override;

    std::shared_ptr<SQLDeleteRow> GetDeleteRow(const std::string& db, const std::string& sql,
                                               ::hybridse::sdk::Status* status) override;

    std::shared_ptr<hybridse::sdk::ResultSet> ExecuteSQLRequest(const std::string& db, const std::string& sql,
                                                                std::shared_ptr<SQLRequestRow> row,
                                                                hybridse::sdk::Status* status) override;

    std::shared_ptr<hybridse::sdk::ResultSet> ExecuteSQL(const std::string& sql,
                                                         ::hybridse::sdk::Status* status) override;

    // Execute batch SQL, if offline job, get config from session variables and user-friendly timeout
    std::shared_ptr<hybridse::sdk::ResultSet> ExecuteSQL(const std::string& db, const std::string& sql,
                                                         ::hybridse::sdk::Status* status) override;

    // The raw API for execute batch SQL, offline_job_timeout can be set when execute offline sync job
    std::shared_ptr<hybridse::sdk::ResultSet> ExecuteSQL(const std::string& db, const std::string& sql,
                                                         bool is_online_mode, bool is_sync_job, int offline_job_timeout,
                                                         hybridse::sdk::Status* status) override;

    std::shared_ptr<hybridse::sdk::ResultSet> ExecuteSQL(const std::string& db, const std::string& sql,
                                                         std::shared_ptr<SQLRequestRow> parameter, bool is_online_mode,
                                                         bool is_sync_job, int offline_job_timeout,
                                                         hybridse::sdk::Status* status) override;
    /// Execute batch SQL with parameter row
    std::shared_ptr<hybridse::sdk::ResultSet> ExecuteSQLParameterized(const std::string& db, const std::string& sql,
                                                                      std::shared_ptr<SQLRequestRow> parameter,
                                                                      ::hybridse::sdk::Status* status) override;

    std::shared_ptr<hybridse::sdk::ResultSet> ExecuteSQLBatchRequest(const std::string& db, const std::string& sql,
                                                                     std::shared_ptr<SQLRequestRowBatch> row_batch,
                                                                     ::hybridse::sdk::Status* status) override;

    /// utility functions to query registered components in the current DBMS
    //
    /// \param status result status, will set status.code to error if error happens
    /// \return ResultSet of components of that type, or empty ResultSet if error happend
    std::shared_ptr<hybridse::sdk::ResultSet> ExecuteShowNameServers(hybridse::sdk::Status* status);

    std::shared_ptr<hybridse::sdk::ResultSet> ExecuteShowTablets(hybridse::sdk::Status* status);

    std::shared_ptr<hybridse::sdk::ResultSet> ExecuteShowTaskManagers(hybridse::sdk::Status* status);

    std::shared_ptr<hybridse::sdk::ResultSet> ExecuteShowApiServers(hybridse::sdk::Status* status);

    bool RefreshCatalog() override;

    std::shared_ptr<hybridse::sdk::ResultSet> CallProcedure(const std::string& db, const std::string& sp_name,
                                                            std::shared_ptr<SQLRequestRow> row,
                                                            hybridse::sdk::Status* status) override;

    std::shared_ptr<hybridse::sdk::ResultSet> CallProcedure(const std::string& db, const std::string& sp_name,
            hybridse::sdk::ByteArrayPtr buf, int len, const std::string& router_col,
            hybridse::sdk::Status* status) override;

    std::shared_ptr<hybridse::sdk::ResultSet> CallSQLBatchRequestProcedure(
        const std::string& db, const std::string& sp_name, std::shared_ptr<SQLRequestRowBatch> row_batch,
        hybridse::sdk::Status* status) override;

    std::shared_ptr<hybridse::sdk::ResultSet> CallSQLBatchRequestProcedure(
        const std::string& db, const std::string& sp_name, hybridse::sdk::ByteArrayPtr meta, int meta_len,
        hybridse::sdk::ByteArrayPtr buf, int len,
        hybridse::sdk::Status* status) override;

    std::shared_ptr<hybridse::sdk::ProcedureInfo> ShowProcedure(const std::string& db, const std::string& sp_name,
                                                                hybridse::sdk::Status* status) override;

    std::shared_ptr<hybridse::sdk::ProcedureInfo> ShowProcedure(const std::string& db, const std::string& sp_name,
                                                                std::string* msg);

    std::vector<std::shared_ptr<hybridse::sdk::ProcedureInfo>> ShowProcedure(std::string* msg);

    std::shared_ptr<openmldb::sdk::QueryFuture> CallProcedure(const std::string& db, const std::string& sp_name,
                                                              int64_t timeout_ms, std::shared_ptr<SQLRequestRow> row,
                                                              hybridse::sdk::Status* status) override;

    std::shared_ptr<openmldb::sdk::QueryFuture> CallProcedure(const std::string& db, const std::string& sp_name,
            int64_t timeout_ms, hybridse::sdk::ByteArrayPtr buf, int len,
            const std::string& router_col, hybridse::sdk::Status* status) override;

    std::shared_ptr<openmldb::sdk::QueryFuture> CallSQLBatchRequestProcedure(
        const std::string& db, const std::string& sp_name, int64_t timeout_ms,
        std::shared_ptr<SQLRequestRowBatch> row_batch, hybridse::sdk::Status* status) override;

    std::shared_ptr<openmldb::sdk::QueryFuture> CallSQLBatchRequestProcedure(
        const std::string& db, const std::string& sp_name, int64_t timeout_ms,
        hybridse::sdk::ByteArrayPtr meta, int meta_len,
        hybridse::sdk::ByteArrayPtr buf, int len,
        hybridse::sdk::Status* status) override;

    std::shared_ptr<::openmldb::client::TabletClient> GetTabletClient(const std::string& db, const std::string& sql,
                                                                      ::hybridse::vm::EngineMode engine_mode,
                                                                      const std::shared_ptr<SQLRequestRow>& row,
                                                                      hybridse::sdk::Status* status);
    std::shared_ptr<::openmldb::client::TabletClient> GetTabletClient(
        const std::string& db, const std::string& sql, ::hybridse::vm::EngineMode engine_mode,
        const std::shared_ptr<SQLRequestRow>& row, const std::shared_ptr<SQLRequestRow>& parameter_row,
        hybridse::sdk::Status* status);

    std::shared_ptr<SQLCache> GetSQLCache(const std::string& db, const std::string& sql,
                                          ::hybridse::vm::EngineMode engine_mode,
                                          const std::shared_ptr<SQLRequestRow>& parameter_row,
                                          hybridse::sdk::Status* status);

    std::shared_ptr<::openmldb::client::TabletClient> GetTabletClientForBatchQuery(
        const std::string& db, const std::string& sql, const std::shared_ptr<SQLRequestRow>& parameter_row,
        hybridse::sdk::Status* status);

    std::shared_ptr<hybridse::sdk::Schema> GetTableSchema(const std::string& db,
                                                          const std::string& table_name) override;

    base::Status HandleSQLCreateProcedure(hybridse::node::CreateProcedurePlanNode* plan, const std::string& db,
                                          const std::string& sql, std::shared_ptr<::openmldb::client::NsClient> ns_ptr);

    base::Status HandleSQLCreateTable(hybridse::node::CreatePlanNode* create_node, const std::string& db,
                                      std::shared_ptr<::openmldb::client::NsClient> ns_ptr);

    base::Status HandleSQLCreateTable(hybridse::node::CreatePlanNode* create_node, const std::string& db,
                                      std::shared_ptr<::openmldb::client::NsClient> ns_ptr, const std::string& sql);

    std::shared_ptr<hybridse::sdk::ResultSet> HandleSQLCmd(const hybridse::node::CmdPlanNode* cmd_node,
                                                           const std::string& db, ::hybridse::sdk::Status* status);

    std::vector<std::string> GetTableNames(const std::string& db) override;

    ::openmldb::nameserver::TableInfo GetTableInfo(const std::string& db, const std::string& table) override;

    bool UpdateOfflineTableInfo(const ::openmldb::nameserver::TableInfo& info) override;

    ::openmldb::base::Status ShowJobs(bool only_unfinished,
                                      std::vector<::openmldb::taskmanager::JobInfo>* job_infos) override;

    ::openmldb::base::Status ShowJob(int id, ::openmldb::taskmanager::JobInfo* job_info) override;

    ::openmldb::base::Status StopJob(int id, ::openmldb::taskmanager::JobInfo* job_info) override;

    std::shared_ptr<hybridse::sdk::ResultSet> ExecuteOfflineQuery(const std::string& db, const std::string& sql,
                                                                  bool is_sync_job, int job_timeout,
                                                                  ::hybridse::sdk::Status* status) override;

    ::openmldb::base::Status ImportOnlineData(const std::string& sql, const std::map<std::string, std::string>& config,
                                              const std::string& default_db, bool sync_job, int job_timeout,
                                              ::openmldb::taskmanager::JobInfo* job_info);

    ::openmldb::base::Status ImportOfflineData(const std::string& sql, const std::map<std::string, std::string>& config,
                                               const std::string& default_db, bool sync_job, int job_timeout,
                                               ::openmldb::taskmanager::JobInfo* job_info);

    ::openmldb::base::Status ExportOfflineData(const std::string& sql, const std::map<std::string, std::string>& config,
                                               const std::string& default_db, bool sync_job, int job_timeout,
                                               ::openmldb::taskmanager::JobInfo* job_info);

    ::openmldb::base::Status CreatePreAggrTable(const std::string& aggr_db, const std::string& aggr_table,
                                                const ::openmldb::base::LongWindowInfo& window_info,
                                                const ::openmldb::nameserver::TableInfo& base_table_info,
                                                std::shared_ptr<::openmldb::client::NsClient> ns_ptr);

    std::string GetJobLog(int id, hybridse::sdk::Status* status) override;

    bool NotifyTableChange() override;

    bool IsOnlineMode() override;
    bool IsEnableTrace();

    std::string GetDatabase() override;
    void SetDatabase(const std::string& db);
    void SetInteractive(bool value);

    void ReadSparkConfFromFile(std::string conf_file, std::map<std::string, std::string>* config);

    std::shared_ptr<BasicRouterOptions> GetRouterOptions() { return options_; }

 private:
    bool IsSyncJob();
    // get job timeout from the session variables, we will use the timeout when sending requests to the taskmanager
    int GetJobTimeout();

    std::string GetSparkConfig();

    std::map<std::string, std::string> ParseSparkConfigString(const std::string& input);

    bool CheckSparkConfigString(const std::string& input);

    ::openmldb::base::Status ExecuteOfflineQueryAsync(const std::string& sql,
                                                      const std::map<std::string, std::string>& config,
                                                      const std::string& default_db, int job_timeout,
                                                      ::openmldb::taskmanager::JobInfo* job_info);

    ::openmldb::base::Status ExecuteOfflineQueryGetOutput(const std::string& sql,
                                                          const std::map<std::string, std::string>& config,
                                                          const std::string& default_db, int job_timeout,
                                                          std::string* output);

    void GetTables(::hybridse::vm::PhysicalOpNode* node, std::set<std::string>* tables);

    bool PutRow(uint32_t tid, const std::shared_ptr<SQLInsertRow>& row,
                const std::vector<std::shared_ptr<::openmldb::catalog::TabletAccessor>>& tablets,
                ::hybridse::sdk::Status* status);

    bool IsConstQuery(::hybridse::vm::PhysicalOpNode* node);
    std::shared_ptr<SQLCache> GetCache(const std::string& db, const std::string& sql,
                                       hybridse::vm::EngineMode engine_mode);

    void SetCache(const std::string& db, const std::string& sql, hybridse::vm::EngineMode engine_mode,
                  const std::shared_ptr<SQLCache>& router_cache);

    bool GetSQLPlan(const std::string& sql, ::hybridse::node::NodeManager* nm, ::hybridse::node::PlanNodeList* plan);

    bool GetInsertInfo(const std::string& db, const std::string& sql, ::hybridse::sdk::Status* status,
                       std::shared_ptr<::openmldb::nameserver::TableInfo>* table_info, DefaultValueMap* default_map,
                       uint32_t* str_length, std::vector<uint32_t>* stmt_column_idx_in_table, bool* put_if_absent);
    bool GetMultiRowInsertInfo(const std::string& db, const std::string& sql, ::hybridse::sdk::Status* status,
                               std::shared_ptr<::openmldb::nameserver::TableInfo>* table_info,
                               std::vector<DefaultValueMap>* default_maps, std::vector<uint32_t>* str_lengths,
                               bool* put_if_absent);

    DefaultValueMap GetDefaultMap(const std::shared_ptr<::openmldb::nameserver::TableInfo>& table_info,
                                  const std::map<uint32_t, uint32_t>& column_map, ::hybridse::node::ExprListNode* row,
                                  uint32_t* str_length);

    inline bool CheckParameter(const PBSchema& parameter, const PBSchema& input_schema);

    inline bool CheckSQLSyntax(const std::string& sql);

    std::shared_ptr<openmldb::client::TabletClient> GetTablet(const std::string& db, const std::string& sp_name,
            const std::string& router_col, hybridse::sdk::Status* status);

    bool ExtractDBTypes(const std::shared_ptr<hybridse::sdk::Schema>& schema,
                        std::vector<openmldb::type::DataType>* parameter_types);

    ::hybridse::sdk::Status SetVariable(hybridse::node::SetPlanNode* node);

    ::hybridse::sdk::Status ParseNamesFromArgs(const std::string& db, const std::vector<std::string>& args,
                                               std::string* db_name, std::string* sp_name);

    bool CheckAnswerIfInteractive(const std::string& drop_type, const std::string& name);

    ::openmldb::base::Status SaveResultSet(const std::string& file_path,
                                           const std::shared_ptr<hybridse::node::OptionsMap>& options_map,
                                           ::hybridse::sdk::ResultSet* result_set);

    hybridse::sdk::Status HandleLoadDataInfile(const std::string& database, const std::string& table,
                                               const std::string& file_path,
                                               const openmldb::sdk::LoadOptionsMapParser& options_parser);

    hybridse::sdk::Status LoadDataMultipleFile(int id, int step, const std::string& database, const std::string& table,
                                               const std::vector<std::string>& file_list,
                                               const openmldb::sdk::LoadOptionsMapParser& options_parser,
                                               uint64_t* count);

    hybridse::sdk::Status LoadDataSingleFile(int id, int step, const std::string& database, const std::string& table,
                                             const std::string& file_path,
                                             const openmldb::sdk::LoadOptionsMapParser& options_parser,
                                             uint64_t* count);

    hybridse::sdk::Status InsertOneRow(const std::string& database, const std::string& insert_placeholder,
                                       const std::vector<int>& str_col_idx, const std::string& null_value,
                                       const std::vector<std::string>& cols);

    hybridse::sdk::Status HandleDeploy(const std::string& db, const hybridse::node::DeployPlanNode* deploy_node,
                                       std::optional<uint64_t>* job_id);

    hybridse::sdk::Status HandleDelete(const std::string& db, const std::string& table_name,
                                       const hybridse::node::ExprNode* condition);

    hybridse::sdk::Status SendDeleteRequst(const std::shared_ptr<nameserver::TableInfo>& table_info,
<<<<<<< HEAD
                                           const DeleteOption* option);
=======
                                           const DeleteOption& option);
>>>>>>> d12babd9

    hybridse::sdk::Status HandleIndex(const std::string& db,
                                      const std::set<std::pair<std::string, std::string>>& table_pair,
                                      const std::string& select_sql, const hybridse::node::DeployPlanNode* deploy_node);
    // update existing index, return index need to be created
    // NOTE: table index may be changed, can't revert
    hybridse::sdk::Status GetNewIndex(const TableInfoMap& table_map, const std::string& select_sql,
                                      const std::string& db, bool skip_index_check, const Bias& bias,
                                      base::MultiDBIndexMap* new_index_map);

    hybridse::sdk::Status AddNewIndex(const base::MultiDBIndexMap& new_index_map);

    hybridse::sdk::Status HandleCreateFunction(const hybridse::node::CreateFunctionPlanNode* node);

    hybridse::sdk::Status HandleLongWindows(const hybridse::node::DeployPlanNode* deploy_node,
                                            const std::set<std::pair<std::string, std::string>>& table_pair,
                                            const std::string& select_sql);

    bool CheckPreAggrTableExist(const std::string& base_table, const std::string& base_db,
                                const openmldb::base::LongWindowInfo& lw, ::hybridse::sdk::Status* status);

    ///
    /// \brief Query all registered components, aka tablet, nameserver, task manager,
    /// which is required by `SHOW COMPONENTS` statement
    ///
    /// \param status result status
    /// \return ResultSet represent all components, each row represent one component
    std::shared_ptr<hybridse::sdk::ResultSet> ExecuteShowComponents(hybridse::sdk::Status* status);

    /// internal implementation for SQL 'SHOW TABLE STATUS'
    std::shared_ptr<hybridse::sdk::ResultSet> ExecuteShowTableStatus(const std::string& db, const std::string& pattern,
                                                                     hybridse::sdk::Status* status);

    std::shared_ptr<hybridse::sdk::ResultSet> GetJobResultSet(int job_id, ::hybridse::sdk::Status* status);
    std::shared_ptr<hybridse::sdk::ResultSet> GetJobResultSet(::hybridse::sdk::Status* status);
    std::shared_ptr<hybridse::sdk::ResultSet> GetNameServerJobResult(const std::string& like_pattern,
                                                                     ::hybridse::sdk::Status* status);
    std::shared_ptr<hybridse::sdk::ResultSet> GetTaskManagerJobResult(const std::string& like_pattern,
                                                                      ::hybridse::sdk::Status* status);

    bool CheckTableStatus(const std::string& db, const std::string& table_name, uint32_t tid,
                          const nameserver::TablePartition& partition_info, uint32_t replica_num,
                          const TableStatusMap& statuses, std::string* msg);

    std::shared_ptr<hybridse::sdk::ResultSet> CallProcedure(const std::string& db, const std::string& sp_name,
            const base::Slice& row, const std::string& router_col, hybridse::sdk::Status* status);

    std::shared_ptr<openmldb::sdk::QueryFuture> CallProcedure(const std::string& db, const std::string& sp_name,
            int64_t timeout_ms, const base::Slice& row,
            const std::string& router_col, hybridse::sdk::Status* status);

<<<<<<< HEAD
=======
    absl::StatusOr<bool> GetUser(const std::string& name, UserInfo* user_info);
    hybridse::sdk::Status AddUser(const std::string& name, const std::string& password);
    hybridse::sdk::Status UpdateUser(const UserInfo& user_info, const std::string& password);
    hybridse::sdk::Status DeleteUser(const std::string& name);
    void AddUserToConfig(std::map<std::string, std::string>* config);
    ::hybridse::sdk::Status RevertPut(const nameserver::TableInfo& table_info,
            uint32_t end_pid,
            const std::map<uint32_t, std::vector<std::pair<std::string, uint32_t>>>& dimensions,
            uint64_t ts,
            const base::Slice& value,
            const std::vector<std::shared_ptr<::openmldb::catalog::TabletAccessor>>& tablets);

>>>>>>> d12babd9
 private:
    std::shared_ptr<BasicRouterOptions> options_;
    std::string db_;
    std::map<std::string, std::string> session_variables_;
    bool is_cluster_mode_;
    InteractiveValidator interactive_validator_;
    DBSDK* cluster_sdk_;
    std::map<std::string, std::map<hybridse::vm::EngineMode, base::lru_cache<std::string, std::shared_ptr<SQLCache>>>>
        input_lru_cache_;
    ::openmldb::base::SpinMutex mu_;
    ::openmldb::base::Random rand_;
    std::atomic<uint32_t> insert_memory_usage_limit_ = 0;  // [0-100], the default value 0 means unlimited
};

struct UserInfo {
    std::string name;
    std::string password;
    uint64_t create_time = 0;
    uint64_t update_time = 0;
    std::string privileges;
};

class Bias {
 public:
    // If get failed, return false and won't change bias. Check negative bias value for your own logic
    bool SetRange(const hybridse::node::ConstNode* node) { return Set(node, false); }
    bool SetRows(const hybridse::node::ConstNode* node) { return Set(node, true); }
    common::ColumnKey AddBias(const common::ColumnKey& index) const;
    std::string ToString() const {
        std::stringstream ss;
        ss << "range_bias: " << range_bias << ", range_inf: " << range_inf << ", rows_bias: " << rows_bias
           << ", rows_inf: " << rows_inf;
        return ss.str();
    }

 private:
    bool Set(const hybridse::node::ConstNode* node, bool is_row_type);
    // if range type, v means ms and convert to min
    void SetBias(bool is_row_type, int64_t v) {
        if (is_row_type) {
            rows_bias = v;
        } else {
            range_bias = v / 60000 + (v % 60000 ? 1 : 0);
        }
    }
    void SetInf(bool is_row_type) {
        if (is_row_type) {
            rows_inf = true;
        } else {
            range_inf = true;
        }
    }

 private:
    int64_t range_bias = 0;
    bool range_inf = false;
    int64_t rows_bias = 0;
    bool rows_inf = false;
};

std::ostream& operator<<(std::ostream& os, const Bias& bias);  // NO LINT

}  // namespace openmldb::sdk
#endif  // SRC_SDK_SQL_CLUSTER_ROUTER_H_<|MERGE_RESOLUTION|>--- conflicted
+++ resolved
@@ -33,11 +33,7 @@
 #include "client/tablet_client.h"
 #include "nameserver/system_table.h"
 #include "sdk/db_sdk.h"
-<<<<<<< HEAD
-#include "sdk/file_option_parser.h"
-=======
 #include "sdk/options_map_parser.h"
->>>>>>> d12babd9
 #include "sdk/interactive.h"
 #include "sdk/sql_cache.h"
 #include "sdk/sql_router.h"
@@ -53,10 +49,7 @@
 using TableInfoMap = std::map<std::string, std::map<std::string, ::openmldb::nameserver::TableInfo>>;
 
 class Bias;
-<<<<<<< HEAD
-=======
 struct UserInfo;
->>>>>>> d12babd9
 
 class SQLClusterRouter : public SQLRouter {
  public:
@@ -97,11 +90,7 @@
 
     bool ExecuteInsert(const std::string& db, const std::string& name, int tid, int partition_num,
                 hybridse::sdk::ByteArrayPtr dimension, int dimension_len,
-<<<<<<< HEAD
-                hybridse::sdk::ByteArrayPtr value, int len, hybridse::sdk::Status* status) override;
-=======
                 hybridse::sdk::ByteArrayPtr value, int len, bool put_if_absent, hybridse::sdk::Status* status) override;
->>>>>>> d12babd9
 
     bool ExecuteDelete(std::shared_ptr<SQLDeleteRow> row, hybridse::sdk::Status* status) override;
 
@@ -386,11 +375,7 @@
                                        const hybridse::node::ExprNode* condition);
 
     hybridse::sdk::Status SendDeleteRequst(const std::shared_ptr<nameserver::TableInfo>& table_info,
-<<<<<<< HEAD
-                                           const DeleteOption* option);
-=======
                                            const DeleteOption& option);
->>>>>>> d12babd9
 
     hybridse::sdk::Status HandleIndex(const std::string& db,
                                       const std::set<std::pair<std::string, std::string>>& table_pair,
@@ -442,8 +427,6 @@
             int64_t timeout_ms, const base::Slice& row,
             const std::string& router_col, hybridse::sdk::Status* status);
 
-<<<<<<< HEAD
-=======
     absl::StatusOr<bool> GetUser(const std::string& name, UserInfo* user_info);
     hybridse::sdk::Status AddUser(const std::string& name, const std::string& password);
     hybridse::sdk::Status UpdateUser(const UserInfo& user_info, const std::string& password);
@@ -456,7 +439,6 @@
             const base::Slice& value,
             const std::vector<std::shared_ptr<::openmldb::catalog::TabletAccessor>>& tablets);
 
->>>>>>> d12babd9
  private:
     std::shared_ptr<BasicRouterOptions> options_;
     std::string db_;
