/*
 * Copyright 2021 4Paradigm
 *
 * Licensed under the Apache License, Version 2.0 (the "License");
 * you may not use this file except in compliance with the License.
 * You may obtain a copy of the License at
 *
 *   http://www.apache.org/licenses/LICENSE-2.0
 *
 * Unless required by applicable law or agreed to in writing, software
 * distributed under the License is distributed on an "AS IS" BASIS,
 * WITHOUT WARRANTIES OR CONDITIONS OF ANY KIND, either express or implied.
 * See the License for the specific language governing permissions and
 * limitations under the License.
 */

#ifndef SRC_SDK_SQL_CLUSTER_ROUTER_H_
#define SRC_SDK_SQL_CLUSTER_ROUTER_H_

#include <map>
#include <memory>
#include <set>
#include <string>
#include <utility>
#include <vector>

#include "base/random.h"
#include "base/spinlock.h"
#include "base/lru_cache.h"
#include "client/tablet_client.h"
#include "sdk/db_sdk.h"
#include "sdk/sql_router.h"
#include "sdk/table_reader_impl.h"

namespace openmldb {
namespace sdk {

typedef ::google::protobuf::RepeatedPtrField<::openmldb::common::ColumnDesc> RtidbSchema;

static std::shared_ptr<::hybridse::sdk::Schema> ConvertToSchema(
    std::shared_ptr<::openmldb::nameserver::TableInfo> table_info) {
    ::hybridse::vm::Schema schema;
    for (const auto& column_desc : table_info->column_desc()) {
        ::hybridse::type::ColumnDef* column_def = schema.Add();
        column_def->set_name(column_desc.name());
        column_def->set_is_not_null(column_desc.not_null());
        column_def->set_type(openmldb::codec::SchemaCodec::ConvertType(column_desc.data_type()));
    }
    return std::make_shared<::hybridse::sdk::SchemaImpl>(schema);
}

struct SQLCache {
    SQLCache(std::shared_ptr<::openmldb::nameserver::TableInfo> table_info, DefaultValueMap default_map,
             uint32_t str_length)
        : table_info(table_info), default_map(default_map), column_schema(), str_length(str_length) {
        column_schema = openmldb::sdk::ConvertToSchema(table_info);
    }
    SQLCache(std::shared_ptr<::hybridse::sdk::Schema> column_schema, const ::hybridse::vm::Router& input_router)
        : table_info(),
          default_map(),
          column_schema(column_schema),
          parameter_schema(),
          str_length(0),
          router(input_router) {}
    SQLCache(std::shared_ptr<::hybridse::sdk::Schema> column_schema,
             std::shared_ptr<::hybridse::sdk::Schema> parameter_schema, const ::hybridse::vm::Router& input_router)
        : table_info(),
          default_map(),
          column_schema(column_schema),
          parameter_schema(parameter_schema),
          str_length(0),
          router(input_router) {}
    bool IsCompatibleCache(std::shared_ptr<::hybridse::sdk::Schema> other_parameter_schema) {
        if (!parameter_schema && !other_parameter_schema) {
            return true;
        }
        if (!parameter_schema || !other_parameter_schema) {
            return false;
        }
        if (parameter_schema->GetColumnCnt() != other_parameter_schema->GetColumnCnt()) {
            return false;
        }

        for (int i = 0; i < parameter_schema->GetColumnCnt(); i++) {
            if (parameter_schema->GetColumnType(i) != other_parameter_schema->GetColumnType(i)) {
                return false;
            }
        }
        return true;
    }
    std::shared_ptr<::openmldb::nameserver::TableInfo> table_info;
    DefaultValueMap default_map;
    std::shared_ptr<::hybridse::sdk::Schema> column_schema;
    std::shared_ptr<::hybridse::sdk::Schema> parameter_schema;
    uint32_t str_length;
    ::hybridse::vm::Router router;
};

class SQLClusterRouter : public SQLRouter {
 public:
    explicit SQLClusterRouter(const SQLRouterOptions& options);
    explicit SQLClusterRouter(DBSDK* sdk);

    ~SQLClusterRouter() override;

    bool Init();

    bool CreateDB(const std::string& db, hybridse::sdk::Status* status) override;

    bool DropDB(const std::string& db, hybridse::sdk::Status* status) override;

    bool ShowDB(std::vector<std::string>* dbs, hybridse::sdk::Status* status) override;

    bool ExecuteDDL(const std::string& db, const std::string& sql, hybridse::sdk::Status* status) override;

    bool ExecuteInsert(const std::string& db, const std::string& sql, ::hybridse::sdk::Status* status) override;

    bool ExecuteInsert(const std::string& db, const std::string& sql, std::shared_ptr<SQLInsertRow> row,
                       hybridse::sdk::Status* status) override;

    bool ExecuteInsert(const std::string& db, const std::string& sql, std::shared_ptr<SQLInsertRows> rows,
                       hybridse::sdk::Status* status) override;

    std::shared_ptr<TableReader> GetTableReader() override;

    std::shared_ptr<ExplainInfo> Explain(const std::string& db, const std::string& sql,
                                         ::hybridse::sdk::Status* status) override;

    std::shared_ptr<SQLRequestRow> GetRequestRow(const std::string& db, const std::string& sql,
                                                 ::hybridse::sdk::Status* status) override;
    std::shared_ptr<SQLRequestRow> GetRequestRowByProcedure(const std::string& db, const std::string& sp_name,
                                                            ::hybridse::sdk::Status* status) override;

    std::shared_ptr<SQLInsertRow> GetInsertRow(const std::string& db, const std::string& sql,
                                               ::hybridse::sdk::Status* status) override;

    std::shared_ptr<SQLInsertRows> GetInsertRows(const std::string& db, const std::string& sql,
                                                 ::hybridse::sdk::Status* status) override;

    std::shared_ptr<hybridse::sdk::ResultSet> ExecuteSQLRequest(const std::string& db, const std::string& sql,
                                                                std::shared_ptr<SQLRequestRow> row,
                                                                hybridse::sdk::Status* status) override;
    std::shared_ptr<hybridse::sdk::ResultSet> ExecuteSQL(const std::string& db, const std::string& sql,
                                                         ::hybridse::sdk::Status* status) override;
    /// Execute batch SQL with parameter row
    std::shared_ptr<hybridse::sdk::ResultSet> ExecuteSQLParameterized(const std::string& db, const std::string& sql,
                                                                      std::shared_ptr<SQLRequestRow> parameter,
                                                                      ::hybridse::sdk::Status* status) override;

    std::shared_ptr<hybridse::sdk::ResultSet> ExecuteSQLBatchRequest(const std::string& db, const std::string& sql,
                                                                     std::shared_ptr<SQLRequestRowBatch> row_batch,
                                                                     ::hybridse::sdk::Status* status) override;

    bool RefreshCatalog() override;

    std::shared_ptr<hybridse::sdk::ResultSet> CallProcedure(const std::string& db, const std::string& sp_name,
                                                            std::shared_ptr<SQLRequestRow> row,
                                                            hybridse::sdk::Status* status) override;

    std::shared_ptr<hybridse::sdk::ResultSet> CallSQLBatchRequestProcedure(
        const std::string& db, const std::string& sp_name, std::shared_ptr<SQLRequestRowBatch> row_batch,
        hybridse::sdk::Status* status) override;

    std::shared_ptr<hybridse::sdk::ProcedureInfo> ShowProcedure(const std::string& db, const std::string& sp_name,
                                                                hybridse::sdk::Status* status) override;

    std::shared_ptr<hybridse::sdk::ProcedureInfo> ShowProcedure(const std::string& db, const std::string& sp_name,
                                                                std::string* msg);

    std::vector<std::shared_ptr<hybridse::sdk::ProcedureInfo>> ShowProcedure(std::string* msg);

    std::shared_ptr<openmldb::sdk::QueryFuture> CallProcedure(const std::string& db, const std::string& sp_name,
                                                              int64_t timeout_ms, std::shared_ptr<SQLRequestRow> row,
                                                              hybridse::sdk::Status* status);

    std::shared_ptr<openmldb::sdk::QueryFuture> CallSQLBatchRequestProcedure(
        const std::string& db, const std::string& sp_name, int64_t timeout_ms,
        std::shared_ptr<SQLRequestRowBatch> row_batch, hybridse::sdk::Status* status) override;

    std::shared_ptr<::openmldb::client::TabletClient> GetTabletClient(const std::string& db, const std::string& sql,
                                                                      const ::hybridse::vm::EngineMode engine_mode,
                                                                      const std::shared_ptr<SQLRequestRow>& row);
    std::shared_ptr<::openmldb::client::TabletClient> GetTabletClient(
        const std::string& db, const std::string& sql, const ::hybridse::vm::EngineMode engine_mode,
        const std::shared_ptr<SQLRequestRow>& row, const std::shared_ptr<SQLRequestRow>& parameter_row);

    std::shared_ptr<hybridse::sdk::Schema> GetTableSchema(const std::string& db,
                                                          const std::string& table_name) override;

    base::Status HandleSQLCreateProcedure(hybridse::node::CreateProcedurePlanNode* plan, const std::string& db,
                                          const std::string& sql, std::shared_ptr<::openmldb::client::NsClient> ns_ptr);

    base::Status HandleSQLCreateTable(hybridse::node::CreatePlanNode* create_node, const std::string& db,
                                      std::shared_ptr<::openmldb::client::NsClient> ns_ptr);

    base::Status HandleSQLCmd(const hybridse::node::CmdPlanNode* cmd_node, const std::string& db,
                              std::shared_ptr<::openmldb::client::NsClient> ns_ptr);

    std::vector<std::string> GetTableNames(const std::string& db) override;

    ::openmldb::nameserver::TableInfo GetTableInfo(const std::string& db, const std::string& table) override;

<<<<<<< HEAD
    bool UpdateOfflineTableInfo(const ::openmldb::nameserver::TableInfo& info) override;
=======
    ::openmldb::base::Status ShowJobs(const bool only_unfinished,
                                      std::vector<::openmldb::taskmanager::JobInfo>& job_infos) override;

    ::openmldb::base::Status ShowJob(const int id, ::openmldb::taskmanager::JobInfo& job_info) override;

    ::openmldb::base::Status StopJob(const int id, ::openmldb::taskmanager::JobInfo& job_info) override;
>>>>>>> 139e36a7

 private:
    void GetTables(::hybridse::vm::PhysicalOpNode* node, std::set<std::string>* tables);

    bool PutRow(uint32_t tid, const std::shared_ptr<SQLInsertRow>& row,
                const std::vector<std::shared_ptr<::openmldb::catalog::TabletAccessor>>& tablets,
                ::hybridse::sdk::Status* status);

    bool IsConstQuery(::hybridse::vm::PhysicalOpNode* node);
    std::shared_ptr<SQLCache> GetCache(const std::string& db, const std::string& sql);

    void SetCache(const std::string& db, const std::string& sql, const std::shared_ptr<SQLCache>& router_cache);

    bool GetSQLPlan(const std::string& sql, ::hybridse::node::NodeManager* nm, ::hybridse::node::PlanNodeList* plan);

    bool GetInsertInfo(const std::string& db, const std::string& sql, ::hybridse::sdk::Status* status,
                       std::shared_ptr<::openmldb::nameserver::TableInfo>* table_info, DefaultValueMap* default_map,
                       uint32_t* str_length);
    bool GetMultiRowInsertInfo(const std::string& db, const std::string& sql, ::hybridse::sdk::Status* status,
                               std::shared_ptr<::openmldb::nameserver::TableInfo>* table_info,
                               std::vector<DefaultValueMap>* default_maps, std::vector<uint32_t>* str_lengths);

    DefaultValueMap GetDefaultMap(std::shared_ptr<::openmldb::nameserver::TableInfo> table_info,
                                  const std::map<uint32_t, uint32_t>& column_map, ::hybridse::node::ExprListNode* row,
                                  uint32_t* str_length);

    inline bool CheckParameter(const RtidbSchema& parameter, const RtidbSchema& input_schema);

    inline bool CheckSQLSyntax(const std::string& sql);

    std::shared_ptr<openmldb::client::TabletClient> GetTablet(const std::string& db, const std::string& sp_name,
                                                              hybridse::sdk::Status* status);
    bool ExtractDBTypes(std::shared_ptr<hybridse::sdk::Schema> schema,
                        std::vector<openmldb::type::DataType>& parameter_types);  // NOLINT

 private:
    SQLRouterOptions options_;
    DBSDK* cluster_sdk_;
    std::map<std::string, base::lru_cache<std::string, std::shared_ptr<SQLCache>>> input_lru_cache_;
    ::openmldb::base::SpinMutex mu_;
    ::openmldb::base::Random rand_;
};

}  // namespace sdk
}  // namespace openmldb
#endif  // SRC_SDK_SQL_CLUSTER_ROUTER_H_<|MERGE_RESOLUTION|>--- conflicted
+++ resolved
@@ -200,16 +200,14 @@
 
     ::openmldb::nameserver::TableInfo GetTableInfo(const std::string& db, const std::string& table) override;
 
-<<<<<<< HEAD
     bool UpdateOfflineTableInfo(const ::openmldb::nameserver::TableInfo& info) override;
-=======
+
     ::openmldb::base::Status ShowJobs(const bool only_unfinished,
                                       std::vector<::openmldb::taskmanager::JobInfo>& job_infos) override;
 
     ::openmldb::base::Status ShowJob(const int id, ::openmldb::taskmanager::JobInfo& job_info) override;
 
     ::openmldb::base::Status StopJob(const int id, ::openmldb::taskmanager::JobInfo& job_info) override;
->>>>>>> 139e36a7
 
  private:
     void GetTables(::hybridse::vm::PhysicalOpNode* node, std::set<std::string>* tables);
