--- conflicted
+++ resolved
@@ -68,12 +68,9 @@
 
     bool CreateDB(const std::string& db, fesql::sdk::Status* status);
 
-<<<<<<< HEAD
-    bool ShowDB(std::vector<std::string>* dbs, fesql::sdk::Status* status);
-=======
     bool DropDB(const std::string& db, fesql::sdk::Status* status);
 
->>>>>>> 1f7213fc
+    bool ShowDB(std::vector<std::string>* dbs, fesql::sdk::Status* status);
     bool ExecuteDDL(const std::string& db, const std::string& sql,
                     fesql::sdk::Status* status);
 
