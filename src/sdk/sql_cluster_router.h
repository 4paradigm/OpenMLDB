--- conflicted
+++ resolved
@@ -54,14 +54,6 @@
 }
 
 struct SQLCache {
-<<<<<<< HEAD
-    SQLCache(std::shared_ptr<::openmldb::nameserver::TableInfo> table_info, DefaultValueMap default_map,
-             uint32_t str_length, uint32_t limit_cnt = 0)
-        : table_info(table_info),
-          default_map(default_map),
-          column_schema(),
-          str_length(str_length),
-=======
     // for insert row
     SQLCache(const std::shared_ptr<::openmldb::nameserver::TableInfo>& table_info, DefaultValueMap default_map,
              uint32_t str_length, std::vector<uint32_t> hole_idx_arr, uint32_t limit_cnt = 0)
@@ -70,7 +62,6 @@
           column_schema(),
           str_length(str_length),
           hole_idx_arr(std::move(hole_idx_arr)),
->>>>>>> 053c4e3d
           limit_cnt(limit_cnt) {
         column_schema = openmldb::sdk::ConvertToSchema(table_info);
     }
@@ -239,14 +230,9 @@
         const std::string& db, const std::string& sql, ::hybridse::vm::EngineMode engine_mode,
         const std::shared_ptr<SQLRequestRow>& row, const std::shared_ptr<SQLRequestRow>& parameter_row,
         hybridse::sdk::Status& status);  // NOLINT
-<<<<<<< HEAD
-    std::shared_ptr<SQLCache> GetSQLCache(const std::string& db, const std::string& sql,
-                                          const ::hybridse::vm::EngineMode engine_mode,
-=======
 
     std::shared_ptr<SQLCache> GetSQLCache(const std::string& db, const std::string& sql,
                                           ::hybridse::vm::EngineMode engine_mode,
->>>>>>> 053c4e3d
                                           const std::shared_ptr<SQLRequestRow>& parameter_row,
                                           hybridse::sdk::Status& status);  // NOLINT
 
@@ -279,7 +265,6 @@
 
     ::openmldb::base::Status StopJob(int id, ::openmldb::taskmanager::JobInfo& job_info) override;
 
-<<<<<<< HEAD
     std::shared_ptr<hybridse::sdk::ResultSet> ExecuteOfflineQuery(const std::string& db, const std::string& sql,
                                                                   bool is_sync_job, int job_timeout,
                                                                   ::hybridse::sdk::Status* status) override;
@@ -295,29 +280,6 @@
     ::openmldb::base::Status ExportOfflineData(const std::string& sql, const std::map<std::string, std::string>& config,
                                                const std::string& default_db, bool sync_job, int job_timeout,
                                                ::openmldb::taskmanager::JobInfo& job_info);
-=======
-    ::openmldb::base::Status ExecuteOfflineQuery(const std::string& sql,
-                                                 const std::map<std::string, std::string>& config,
-                                                 const std::string& default_db, bool sync_job,
-                                                 ::openmldb::taskmanager::JobInfo& job_info) override;  // NOLINT
-
-    ::openmldb::base::Status ExecuteOfflineQueryGetOutput(const std::string& sql,
-                                                          const std::map<std::string, std::string>& config,
-                                                          const std::string& default_db,
-                                                          std::string& output);  // NOLINT
-
-    ::openmldb::base::Status ImportOnlineData(const std::string& sql, const std::map<std::string, std::string>& config,
-                                              const std::string& default_db, bool sync_job,
-                                              ::openmldb::taskmanager::JobInfo& job_info) override;
-
-    ::openmldb::base::Status ImportOfflineData(const std::string& sql, const std::map<std::string, std::string>& config,
-                                               const std::string& default_db, bool sync_job,
-                                               ::openmldb::taskmanager::JobInfo& job_info) override;
-
-    ::openmldb::base::Status ExportOfflineData(const std::string& sql, const std::map<std::string, std::string>& config,
-                                               const std::string& default_db, bool sync_job,
-                                               ::openmldb::taskmanager::JobInfo& job_info) override;
->>>>>>> 053c4e3d
 
     ::openmldb::base::Status CreatePreAggrTable(const std::string& aggr_db, const std::string& aggr_table,
                                                 const ::openmldb::base::LongWindowInfo& window_info,
@@ -362,11 +324,7 @@
     std::shared_ptr<SQLCache> GetCache(const std::string& db, const std::string& sql,
                                        hybridse::vm::EngineMode engine_mode);
 
-<<<<<<< HEAD
-    void SetCache(const std::string& db, const std::string& sql, const hybridse::vm::EngineMode engine_mode,
-=======
     void SetCache(const std::string& db, const std::string& sql, hybridse::vm::EngineMode engine_mode,
->>>>>>> 053c4e3d
                   const std::shared_ptr<SQLCache>& router_cache);
 
     bool GetSQLPlan(const std::string& sql, ::hybridse::node::NodeManager* nm, ::hybridse::node::PlanNodeList* plan);
@@ -386,11 +344,7 @@
 
     inline bool CheckSQLSyntax(const std::string& sql);
 
-    std::shared_ptr<openmldb::client::TabletClient> GetTablet(const std::string& db, const std::string& sp_name,
-                                                              hybridse::sdk::Status* status);
-    bool ExtractDBTypes(const std::shared_ptr<hybridse::sdk::Schema>& schema,
                         std::vector<openmldb::type::DataType>& parameter_types);  // NOLINT
-
     ::hybridse::sdk::Status SetVariable(hybridse::node::SetPlanNode* node);
 
     ::hybridse::sdk::Status ParseNamesFromArgs(const std::string& db, const std::vector<std::string>& args,
