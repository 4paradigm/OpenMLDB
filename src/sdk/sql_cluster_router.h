/*
 * Copyright 2021 4Paradigm
 *
 * Licensed under the Apache License, Version 2.0 (the "License");
 * you may not use this file except in compliance with the License.
 * You may obtain a copy of the License at
 *
 *   http://www.apache.org/licenses/LICENSE-2.0
 *
 * Unless required by applicable law or agreed to in writing, software
 * distributed under the License is distributed on an "AS IS" BASIS,
 * WITHOUT WARRANTIES OR CONDITIONS OF ANY KIND, either express or implied.
 * See the License for the specific language governing permissions and
 * limitations under the License.
 */

#ifndef SRC_SDK_SQL_CLUSTER_ROUTER_H_
#define SRC_SDK_SQL_CLUSTER_ROUTER_H_

#include <map>
#include <memory>
#include <set>
#include <string>
#include <utility>
#include <vector>
#include <unordered_set>

#include "base/ddl_parser.h"
#include "base/random.h"
#include "base/spinlock.h"
#include "base/lru_cache.h"
#include "client/tablet_client.h"
#include "sdk/db_sdk.h"
#include "sdk/sql_router.h"
#include "sdk/table_reader_impl.h"
#include "nameserver/system_table.h"

namespace openmldb {
namespace sdk {

typedef ::google::protobuf::RepeatedPtrField<::openmldb::common::ColumnDesc> RtidbSchema;

constexpr const char* FORMAT_STRING_KEY = "!%$FORMAT_STRING_KEY";

static std::shared_ptr<::hybridse::sdk::Schema> ConvertToSchema(
    std::shared_ptr<::openmldb::nameserver::TableInfo> table_info) {
    ::hybridse::vm::Schema schema;
    for (const auto& column_desc : table_info->column_desc()) {
        ::hybridse::type::ColumnDef* column_def = schema.Add();
        column_def->set_name(column_desc.name());
        column_def->set_is_not_null(column_desc.not_null());
        column_def->set_type(openmldb::codec::SchemaCodec::ConvertType(column_desc.data_type()));
    }
    return std::make_shared<::hybridse::sdk::SchemaImpl>(schema);
}

struct SQLCache {
    SQLCache(std::shared_ptr<::openmldb::nameserver::TableInfo> table_info, DefaultValueMap default_map,
             uint32_t str_length, uint32_t limit_cnt = 0)
        : table_info(table_info), default_map(default_map), column_schema(),
          str_length(str_length), limit_cnt(limit_cnt) {
        column_schema = openmldb::sdk::ConvertToSchema(table_info);
    }
    SQLCache(std::shared_ptr<::hybridse::sdk::Schema> column_schema, const ::hybridse::vm::Router& input_router,
             uint32_t limit_cnt = 0)
        : table_info(),
          default_map(),
          column_schema(column_schema),
          parameter_schema(),
          str_length(0),
          limit_cnt(limit_cnt),
          router(input_router) {}
    SQLCache(std::shared_ptr<::hybridse::sdk::Schema> column_schema,
             std::shared_ptr<::hybridse::sdk::Schema> parameter_schema, const ::hybridse::vm::Router& input_router,
             uint32_t limit_cnt = 0)
        : table_info(),
          default_map(),
          column_schema(column_schema),
          parameter_schema(parameter_schema),
          str_length(0),
          limit_cnt(limit_cnt),
          router(input_router) {}
    bool IsCompatibleCache(std::shared_ptr<::hybridse::sdk::Schema> other_parameter_schema) {
        if (!parameter_schema && !other_parameter_schema) {
            return true;
        }
        if (!parameter_schema || !other_parameter_schema) {
            return false;
        }
        if (parameter_schema->GetColumnCnt() != other_parameter_schema->GetColumnCnt()) {
            return false;
        }

        for (int i = 0; i < parameter_schema->GetColumnCnt(); i++) {
            if (parameter_schema->GetColumnType(i) != other_parameter_schema->GetColumnType(i)) {
                return false;
            }
        }
        return true;
    }
    std::shared_ptr<::openmldb::nameserver::TableInfo> table_info;
    DefaultValueMap default_map;
    std::shared_ptr<::hybridse::sdk::Schema> column_schema;
    std::shared_ptr<::hybridse::sdk::Schema> parameter_schema;
    uint32_t str_length;
    uint32_t limit_cnt;
    ::hybridse::vm::Router router;
};

class SQLClusterRouter : public SQLRouter {
 public:
    explicit SQLClusterRouter(const SQLRouterOptions& options);
    explicit SQLClusterRouter(const StandaloneOptions& options);
    explicit SQLClusterRouter(DBSDK* sdk);

    ~SQLClusterRouter() override;

    bool Init();

    bool CreateDB(const std::string& db, hybridse::sdk::Status* status) override;

    bool DropDB(const std::string& db, hybridse::sdk::Status* status) override;

    bool DropTable(const std::string& db, const std::string& table, hybridse::sdk::Status* status);

    bool ShowDB(std::vector<std::string>* dbs, hybridse::sdk::Status* status) override;

    std::vector<std::string> GetAllTables() override;

    bool ExecuteDDL(const std::string& db, const std::string& sql, hybridse::sdk::Status* status) override;

    bool ExecuteInsert(const std::string& db, const std::string& sql, ::hybridse::sdk::Status* status) override;

    bool ExecuteInsert(const std::string& db, const std::string& sql, std::shared_ptr<SQLInsertRow> row,
                       hybridse::sdk::Status* status) override;

    bool ExecuteInsert(const std::string& db, const std::string& sql, std::shared_ptr<SQLInsertRows> rows,
                       hybridse::sdk::Status* status) override;

    std::shared_ptr<TableReader> GetTableReader() override;

    std::shared_ptr<ExplainInfo> Explain(const std::string& db, const std::string& sql,
                                         ::hybridse::sdk::Status* status) override;

    std::shared_ptr<SQLRequestRow> GetRequestRow(const std::string& db, const std::string& sql,
                                                 ::hybridse::sdk::Status* status) override;
    std::shared_ptr<SQLRequestRow> GetRequestRowByProcedure(const std::string& db, const std::string& sp_name,
                                                            ::hybridse::sdk::Status* status) override;

    std::shared_ptr<SQLInsertRow> GetInsertRow(const std::string& db, const std::string& sql,
                                               ::hybridse::sdk::Status* status) override;

    std::shared_ptr<SQLInsertRows> GetInsertRows(const std::string& db, const std::string& sql,
                                                 ::hybridse::sdk::Status* status) override;

    std::shared_ptr<hybridse::sdk::ResultSet> ExecuteSQLRequest(const std::string& db, const std::string& sql,
                                                                std::shared_ptr<SQLRequestRow> row,
                                                                hybridse::sdk::Status* status) override;

    std::shared_ptr<hybridse::sdk::ResultSet> ExecuteSQL(const std::string& sql,
                                                         ::hybridse::sdk::Status* status) override;

    std::shared_ptr<hybridse::sdk::ResultSet> ExecuteSQL(const std::string& db, const std::string& sql,
                                                         ::hybridse::sdk::Status* status) override;
    /// Execute batch SQL with parameter row
    std::shared_ptr<hybridse::sdk::ResultSet> ExecuteSQLParameterized(const std::string& db, const std::string& sql,
                                                                      std::shared_ptr<SQLRequestRow> parameter,
                                                                      ::hybridse::sdk::Status* status) override;

    std::shared_ptr<hybridse::sdk::ResultSet> ExecuteSQLBatchRequest(const std::string& db, const std::string& sql,
                                                                     std::shared_ptr<SQLRequestRowBatch> row_batch,
                                                                     ::hybridse::sdk::Status* status) override;

    /// utility functions to query registered components in the current DBMS
    //
    /// \param status result status, will set status.code to error if error happens
    /// \return ResultSet of components of that type, or empty ResultSet if error happend
    std::shared_ptr<hybridse::sdk::ResultSet> ExecuteShowNameServers(hybridse::sdk::Status* status);

    std::shared_ptr<hybridse::sdk::ResultSet> ExecuteShowTablets(hybridse::sdk::Status* status);

    std::shared_ptr<hybridse::sdk::ResultSet> ExecuteShowTaskManagers(hybridse::sdk::Status* status);

    std::shared_ptr<hybridse::sdk::ResultSet> ExecuteShowApiServers(hybridse::sdk::Status* status);


    bool RefreshCatalog() override;

    std::shared_ptr<hybridse::sdk::ResultSet> CallProcedure(const std::string& db, const std::string& sp_name,
                                                            std::shared_ptr<SQLRequestRow> row,
                                                            hybridse::sdk::Status* status) override;

    std::shared_ptr<hybridse::sdk::ResultSet> CallSQLBatchRequestProcedure(
        const std::string& db, const std::string& sp_name, std::shared_ptr<SQLRequestRowBatch> row_batch,
        hybridse::sdk::Status* status) override;

    std::shared_ptr<hybridse::sdk::ProcedureInfo> ShowProcedure(const std::string& db, const std::string& sp_name,
                                                                hybridse::sdk::Status* status) override;

    std::shared_ptr<hybridse::sdk::ProcedureInfo> ShowProcedure(const std::string& db, const std::string& sp_name,
                                                                std::string* msg);

    std::vector<std::shared_ptr<hybridse::sdk::ProcedureInfo>> ShowProcedure(std::string* msg);

    std::shared_ptr<openmldb::sdk::QueryFuture> CallProcedure(const std::string& db, const std::string& sp_name,
                                                              int64_t timeout_ms, std::shared_ptr<SQLRequestRow> row,
                                                              hybridse::sdk::Status* status);

    std::shared_ptr<openmldb::sdk::QueryFuture> CallSQLBatchRequestProcedure(
        const std::string& db, const std::string& sp_name, int64_t timeout_ms,
        std::shared_ptr<SQLRequestRowBatch> row_batch, hybridse::sdk::Status* status) override;

    std::shared_ptr<::openmldb::client::TabletClient> GetTabletClient(const std::string& db, const std::string& sql,
                                                                      const ::hybridse::vm::EngineMode engine_mode,
                                                                      const std::shared_ptr<SQLRequestRow>& row,
                                                                      hybridse::sdk::Status& status); // NOLINT
    std::shared_ptr<::openmldb::client::TabletClient> GetTabletClient(
        const std::string& db, const std::string& sql, const ::hybridse::vm::EngineMode engine_mode,
        const std::shared_ptr<SQLRequestRow>& row, const std::shared_ptr<SQLRequestRow>& parameter_row,
        hybridse::sdk::Status& status); // NOLINT
    std::shared_ptr<SQLCache> GetSQLCache(
        const std::string& db, const std::string& sql, const ::hybridse::vm::EngineMode engine_mode,
        const std::shared_ptr<SQLRequestRow>& parameter_row, hybridse::sdk::Status& status); // NOLINT
    bool GetTabletClientsForClusterOnlineBatchQuery(
        const std::string& db, const std::string& sql, const std::shared_ptr<SQLRequestRow>& parameter_row,
        std::unordered_set<std::shared_ptr<::openmldb::client::TabletClient>>& clients, //NOLINT
        hybridse::sdk::Status& status); //NOLINT

    std::shared_ptr<hybridse::sdk::Schema> GetTableSchema(const std::string& db,
                                                          const std::string& table_name) override;

    base::Status HandleSQLCreateProcedure(hybridse::node::CreateProcedurePlanNode* plan, const std::string& db,
                                          const std::string& sql, std::shared_ptr<::openmldb::client::NsClient> ns_ptr);

    base::Status HandleSQLCreateTable(hybridse::node::CreatePlanNode* create_node, const std::string& db,
                                      std::shared_ptr<::openmldb::client::NsClient> ns_ptr);

    std::shared_ptr<hybridse::sdk::ResultSet> HandleSQLCmd(const hybridse::node::CmdPlanNode* cmd_node,
                                        const std::string& db, ::hybridse::sdk::Status* status);

    std::vector<std::string> GetTableNames(const std::string& db) override;

    ::openmldb::nameserver::TableInfo GetTableInfo(const std::string& db, const std::string& table) override;

    bool UpdateOfflineTableInfo(const ::openmldb::nameserver::TableInfo& info) override;

    ::openmldb::base::Status ShowJobs(const bool only_unfinished,
                                      std::vector<::openmldb::taskmanager::JobInfo>& job_infos) override;

    ::openmldb::base::Status ShowJob(const int id, ::openmldb::taskmanager::JobInfo& job_info) override;

    ::openmldb::base::Status StopJob(const int id, ::openmldb::taskmanager::JobInfo& job_info) override;

    ::openmldb::base::Status ExecuteOfflineQuery(const std::string& sql,
                                                 const std::map<std::string, std::string>& config,
<<<<<<< HEAD
                                                 const std::string& default_db,
                                                 std::string& output) override;
=======
                                                 const std::string& default_db, bool sync_job,
                                                 ::openmldb::taskmanager::JobInfo& job_info) override;
>>>>>>> 06ccd675

    ::openmldb::base::Status ImportOnlineData(const std::string& sql,
                                              const std::map<std::string, std::string>& config,
                                              const std::string& default_db, bool sync_job,
                                              ::openmldb::taskmanager::JobInfo& job_info) override;

    ::openmldb::base::Status ImportOfflineData(const std::string& sql,
                                               const std::map<std::string, std::string>& config,
                                               const std::string& default_db, bool sync_job,
                                               ::openmldb::taskmanager::JobInfo& job_info) override;

    ::openmldb::base::Status ExportOfflineData(const std::string& sql,
                                               const std::map<std::string, std::string>& config,
                                               const std::string& default_db, bool sync_job,
                                               ::openmldb::taskmanager::JobInfo& job_info) override;

    ::openmldb::base::Status CreatePreAggrTable(const std::string& aggr_db,
                                                const std::string& aggr_table,
                                                const ::openmldb::base::LongWindowInfo& window_info,
                                                const ::openmldb::nameserver::TableInfo& base_table_info,
                                                std::shared_ptr<::openmldb::client::NsClient> ns_ptr);

    std::string GetJobLog(const int id, hybridse::sdk::Status* status) override;

    bool NotifyTableChange() override;

    bool IsOnlineMode() override;
    bool IsEnableTrace();
    bool IsSyncJob();

    std::string GetDatabase();
    void SetDatabase(const std::string& db);
    void SetInteractive(bool value);

    std::vector<::hybridse::vm::AggrTableInfo> GetAggrTables() override;

 private:
    void GetTables(::hybridse::vm::PhysicalOpNode* node, std::set<std::string>* tables);

    bool PutRow(uint32_t tid, const std::shared_ptr<SQLInsertRow>& row,
                const std::vector<std::shared_ptr<::openmldb::catalog::TabletAccessor>>& tablets,
                ::hybridse::sdk::Status* status);

    bool IsConstQuery(::hybridse::vm::PhysicalOpNode* node);
    std::shared_ptr<SQLCache> GetCache(const std::string& db, const std::string& sql,
                                       const hybridse::vm::EngineMode engine_mode);

    void SetCache(const std::string& db, const std::string& sql,
                  const hybridse::vm::EngineMode engine_mode, const std::shared_ptr<SQLCache>& router_cache);

    bool GetSQLPlan(const std::string& sql, ::hybridse::node::NodeManager* nm, ::hybridse::node::PlanNodeList* plan);

    bool GetInsertInfo(const std::string& db, const std::string& sql, ::hybridse::sdk::Status* status,
                       std::shared_ptr<::openmldb::nameserver::TableInfo>* table_info, DefaultValueMap* default_map,
                       uint32_t* str_length);
    bool GetMultiRowInsertInfo(const std::string& db, const std::string& sql, ::hybridse::sdk::Status* status,
                               std::shared_ptr<::openmldb::nameserver::TableInfo>* table_info,
                               std::vector<DefaultValueMap>* default_maps, std::vector<uint32_t>* str_lengths);

    DefaultValueMap GetDefaultMap(std::shared_ptr<::openmldb::nameserver::TableInfo> table_info,
                                  const std::map<uint32_t, uint32_t>& column_map, ::hybridse::node::ExprListNode* row,
                                  uint32_t* str_length);

    inline bool CheckParameter(const RtidbSchema& parameter, const RtidbSchema& input_schema);

    inline bool CheckSQLSyntax(const std::string& sql);

    std::shared_ptr<openmldb::client::TabletClient> GetTablet(const std::string& db, const std::string& sp_name,
                                                              hybridse::sdk::Status* status);
    bool ExtractDBTypes(std::shared_ptr<hybridse::sdk::Schema> schema,
                        std::vector<openmldb::type::DataType>& parameter_types);  // NOLINT


    ::hybridse::sdk::Status SetVariable(hybridse::node::SetPlanNode* node);

    ::hybridse::sdk::Status ParseNamesFromArgs(const std::string& db, const std::vector<std::string>& args,
            std::string* db_name, std::string* sp_name);

    bool CheckAnswerIfInteractive(const std::string& drop_type, const std::string& name);

    ::openmldb::base::Status SaveResultSet(const std::string& file_path,
            const std::shared_ptr<hybridse::node::OptionsMap>& options_map,
            ::hybridse::sdk::ResultSet* result_set);

    hybridse::sdk::Status HandleLoadDataInfile(const std::string& database,
            const std::string& table, const std::string& file_path,
            const std::shared_ptr<hybridse::node::OptionsMap>& options);

    hybridse::sdk::Status InsertOneRow(const std::string& database,
            const std::string& insert_placeholder, const std::vector<int>& str_col_idx,
            const std::string& null_value, const std::vector<std::string>& cols);

    hybridse::sdk::Status HandleDeploy(const hybridse::node::DeployPlanNode* deploy_node);

    hybridse::sdk::Status HandleLongWindows(const hybridse::node::DeployPlanNode* deploy_node,
                                            const std::set<std::pair<std::string, std::string>>& table_pair,
                                            const std::string& select_sql);


    bool CheckPreAggrTableExist(const std::string& base_table, const std::string& base_db,
                                const std::string& aggr_func, const std::string& aggr_col,
                                const std::string& partition_col, const std::string& order_col,
                                const std::string& bucket_size);

    ///
    /// \brief Query all registered components, aka tablet, nameserver, task manager,
    /// which is required by `SHOW COMPONENTS` statement
    ///
    /// \param status result status
    /// \return ResultSet represent all components, each row represent one component
    std::shared_ptr<hybridse::sdk::ResultSet> ExecuteShowComponents(hybridse::sdk::Status* status);

    /// internal implementation for SQL 'SHOW TABLE STATUS'
    std::shared_ptr<hybridse::sdk::ResultSet> ExecuteShowTableStatus(const std::string& db,
                                                                     hybridse::sdk::Status* status);

 private:
    SQLRouterOptions options_;
    StandaloneOptions standalone_options_;
    std::string db_;
    std::map<std::string, std::string> session_variables_;
    bool is_cluster_mode_;
    bool interactive_;
    DBSDK* cluster_sdk_;
    std::map<std::string,
             std::map<hybridse::vm::EngineMode,
                      base::lru_cache<std::string, std::shared_ptr<SQLCache>>>> input_lru_cache_;
    ::openmldb::base::SpinMutex mu_;
    ::openmldb::base::Random rand_;
};

}  // namespace sdk
}  // namespace openmldb
#endif  // SRC_SDK_SQL_CLUSTER_ROUTER_H_<|MERGE_RESOLUTION|>--- conflicted
+++ resolved
@@ -253,13 +253,13 @@
 
     ::openmldb::base::Status ExecuteOfflineQuery(const std::string& sql,
                                                  const std::map<std::string, std::string>& config,
-<<<<<<< HEAD
-                                                 const std::string& default_db,
-                                                 std::string& output) override;
-=======
                                                  const std::string& default_db, bool sync_job,
-                                                 ::openmldb::taskmanager::JobInfo& job_info) override;
->>>>>>> 06ccd675
+                                                 ::openmldb::taskmanager::JobInfo& job_info) override; // NOLINT
+
+    ::openmldb::base::Status ExecuteOfflineQueryGetOutput(const std::string& sql,
+                                                          const std::map<std::string, std::string>& config,
+                                                          const std::string& default_db,
+                                                          std::string& output) override; // NOLINT
 
     ::openmldb::base::Status ImportOnlineData(const std::string& sql,
                                               const std::map<std::string, std::string>& config,
