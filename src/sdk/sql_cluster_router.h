--- conflicted
+++ resolved
@@ -362,13 +362,11 @@
                                                                      const std::string& pattern,
                                                                      hybridse::sdk::Status* status);
 
-<<<<<<< HEAD
     std::shared_ptr<hybridse::sdk::ResultSet> GetJobResultSet(int job_id);
-=======
+
     bool CheckTableStatus(const std::string& db, const std::string& table_name, uint32_t tid,
                           const nameserver::TablePartition& partition_info, uint32_t replica_num,
                           const TableStatusMap& statuses, std::string* msg);
->>>>>>> a32e5b65
 
  private:
     std::shared_ptr<BasicRouterOptions> options_;
