--- conflicted
+++ resolved
@@ -62,13 +62,7 @@
     sql_opt.zk_path = "/path";
     sql_opt.session_timeout = 10;
     auto router = NewClusterSQLRouter(sql_opt);
-<<<<<<< HEAD
-    if (router) {
-        ASSERT_TRUE(false);
-    }
-=======
     ASSERT_TRUE(router ==nullptr);
->>>>>>> e0502b0c
 }
 
 TEST_F(SQLRouterTest, empty_db_test) {
@@ -81,90 +75,11 @@
     ASSERT_FALSE(router->CreateDB("", &status));
 }
 
-<<<<<<< HEAD
-TEST_F(SQLRouterTest, smoketest) {
-    ::rtidb::nameserver::TableInfo table_info;
-    table_info.set_format_version(1);
-    std::string name = "test" + GenRand();
-    std::string db = "db" + GenRand();
-    auto ns_client = mc_->GetNsClient();
-    std::string error;
-    bool ok = ns_client->CreateDatabase(db, error);
-    ASSERT_TRUE(ok);
-    table_info.set_name(name);
-    table_info.set_db(db);
-    table_info.set_partition_num(1);
-    RtiDBSchema* schema = table_info.mutable_column_desc_v1();
-    auto col1 = schema->Add();
-    col1->set_name("col1");
-    col1->set_data_type(::rtidb::type::kVarchar);
-    col1->set_type("string");
-    auto col2 = schema->Add();
-    col2->set_name("col2");
-    col2->set_data_type(::rtidb::type::kBigInt);
-    col2->set_type("int64");
-    col2->set_is_ts_col(true);
-    RtiDBIndex* index = table_info.mutable_column_key();
-    auto key1 = index->Add();
-    key1->set_index_name("index0");
-    key1->add_col_name("col1");
-    key1->add_ts_name("col2");
-    ok = ns_client->CreateTable(table_info, error);
-
-    ::fesql::vm::Schema fe_schema;
-    ::rtidb::catalog::SchemaAdapter::ConvertSchema(table_info.column_desc_v1(),
-                                                   &fe_schema);
-    ::fesql::codec::RowBuilder rb(fe_schema);
-    std::string pk = "pk1";
-    int64_t ts = 1589780888000l;
-    uint32_t size = rb.CalTotalLength(pk.size());
-    std::string value;
-    value.resize(size);
-    rb.SetBuffer(reinterpret_cast<int8_t*>(&(value[0])), size);
-    rb.AppendString(pk.c_str(), pk.size());
-    rb.AppendInt64(ts);
-
-    ASSERT_TRUE(ok);
-    ClusterOptions option;
-    option.zk_cluster = mc_->GetZkCluster();
-    option.zk_path = mc_->GetZkPath();
-
-    ClusterSDK sdk(option);
-    ASSERT_TRUE(sdk.Init());
-    std::vector<std::shared_ptr<::rtidb::client::TabletClient>> tablet;
-    ok = sdk.GetTabletByTable(db, name, &tablet);
-    ASSERT_TRUE(ok);
-    ASSERT_EQ(1, tablet.size());
-    uint32_t tid = sdk.GetTableId(db, name);
-    ASSERT_NE(tid, 0);
-    ok = tablet[0]->Put(tid, 0, pk, ts, value, 1);
-    ASSERT_TRUE(ok);
-
-=======
 TEST_F(SQLRouterTest, db_api_test) {
->>>>>>> e0502b0c
-    SQLRouterOptions sql_opt;
-    sql_opt.zk_cluster = mc_->GetZkCluster();
-    sql_opt.zk_path = mc_->GetZkPath();
-    auto router = NewClusterSQLRouter(sql_opt);
-<<<<<<< HEAD
-    if (!router) {
-        ASSERT_TRUE(false);
-    }
-    std::string sql = "select col1, col2 + 1 from " + name + " ;";
-    ::fesql::sdk::Status status;
-    auto rs = router->ExecuteSQL(db, sql, &status);
-    if (!rs) {
-        ASSERT_TRUE(false);
-    }
-    ASSERT_TRUE(rs->Next());
-    ASSERT_EQ(1, rs->Size());
-    ASSERT_EQ(2, rs->GetSchema()->GetColumnCnt());
-    ASSERT_FALSE(rs->IsNULL(0));
-    ASSERT_FALSE(rs->IsNULL(1));
-    ASSERT_EQ(ts + 1, rs->GetInt64Unsafe(1));
-    ASSERT_EQ(pk, rs->GetStringUnsafe(0));
-=======
+    SQLRouterOptions sql_opt;
+    sql_opt.zk_cluster = mc_->GetZkCluster();
+    sql_opt.zk_path = mc_->GetZkPath();
+    auto router = NewClusterSQLRouter(sql_opt);
     ASSERT_TRUE(router != nullptr);
     std::string name = "test" + GenRand();
     std::string db = "db" + GenRand();
@@ -180,7 +95,6 @@
     ASSERT_EQ(db, dbs[0]);
     ok = router->DropDB(db, &status);
     ASSERT_TRUE(ok);
->>>>>>> e0502b0c
 }
 
 TEST_F(SQLRouterTest, create_and_drop_table_test) {
@@ -188,40 +102,12 @@
     sql_opt.zk_cluster = mc_->GetZkCluster();
     sql_opt.zk_path = mc_->GetZkPath();
     auto router = NewClusterSQLRouter(sql_opt);
-<<<<<<< HEAD
-    if (!router) {
-        ASSERT_TRUE(false);
-    }
-=======
-    ASSERT_TRUE(router != nullptr);
->>>>>>> e0502b0c
-    std::string name = "test" + GenRand();
-    std::string db = "db" + GenRand();
-    ::fesql::sdk::Status status;
-    bool ok = router->CreateDB(db, &status);
-    ASSERT_TRUE(ok);
-<<<<<<< HEAD
-    std::vector<std::string> dbs;
-    ASSERT_TRUE(router->ShowDB(&dbs, &status));
-    ASSERT_EQ(1u, dbs.size());
-    ASSERT_EQ(db, dbs[0]);
-    ok = router->DropDB(db, &status);
-    ASSERT_TRUE(ok);
-}
-
-TEST_F(SQLRouterTest, create_and_drop_table_test) {
-    SQLRouterOptions sql_opt;
-    sql_opt.zk_cluster = mc_->GetZkCluster();
-    sql_opt.zk_path = mc_->GetZkPath();
-    auto router = NewClusterSQLRouter(sql_opt);
-    ASSERT_TRUE(router != nullptr);
-    std::string name = "test" + GenRand();
-    std::string db = "db" + GenRand();
-    ::fesql::sdk::Status status;
-    bool ok = router->CreateDB(db, &status);
-    ASSERT_TRUE(ok);
-=======
->>>>>>> e0502b0c
+    ASSERT_TRUE(router != nullptr);
+    std::string name = "test" + GenRand();
+    std::string db = "db" + GenRand();
+    ::fesql::sdk::Status status;
+    bool ok = router->CreateDB(db, &status);
+    ASSERT_TRUE(ok);
     std::string ddl = "create table " + name +
                       "("
                       "col1 string, col2 bigint,"
@@ -269,13 +155,7 @@
     sql_opt.zk_cluster = mc_->GetZkCluster();
     sql_opt.zk_path = mc_->GetZkPath();
     auto router = NewClusterSQLRouter(sql_opt);
-<<<<<<< HEAD
-    if (!router) {
-        ASSERT_TRUE(false);
-    }
-=======
-    ASSERT_TRUE(router != nullptr);
->>>>>>> e0502b0c
+    ASSERT_TRUE(router != nullptr);
     std::string name = "test" + GenRand();
     std::string db = "db" + GenRand();
     ::fesql::sdk::Status status;
@@ -365,13 +245,7 @@
     ASSERT_TRUE(router->RefreshCatalog());
     std::string sql_select = "select col1, col2 from " + name + ";";
     auto rs = router->ExecuteSQL(db, sql_select, &status);
-<<<<<<< HEAD
-    if (!rs) {
-        ASSERT_TRUE(false);
-    }
-=======
     ASSERT_TRUE(rs != nullptr);
->>>>>>> e0502b0c
     ASSERT_EQ(10, rs->Size());
     ASSERT_TRUE(rs->Next());
     ASSERT_EQ("hello", rs->GetStringUnsafe(0));
@@ -416,13 +290,7 @@
     sql_opt.zk_cluster = mc_->GetZkCluster();
     sql_opt.zk_path = mc_->GetZkPath();
     auto router = NewClusterSQLRouter(sql_opt);
-<<<<<<< HEAD
-    if (!router) {
-        ASSERT_TRUE(false);
-    }
-=======
-    ASSERT_TRUE(router != nullptr);
->>>>>>> e0502b0c
+    ASSERT_TRUE(router != nullptr);
     std::string name = "test" + GenRand();
     std::string db = "db" + GenRand();
     ::fesql::sdk::Status status;
@@ -502,13 +370,7 @@
     sql_opt.zk_cluster = mc_->GetZkCluster();
     sql_opt.zk_path = mc_->GetZkPath();
     auto router = NewClusterSQLRouter(sql_opt);
-<<<<<<< HEAD
-    if (!router) {
-        ASSERT_TRUE(false);
-    }
-=======
-    ASSERT_TRUE(router != nullptr);
->>>>>>> e0502b0c
+    ASSERT_TRUE(router != nullptr);
     std::string name = "test" + GenRand();
     std::string db = "db" + GenRand();
     ::fesql::sdk::Status status;
@@ -525,13 +387,7 @@
     std::string insert1 = "insert into " + name + " values(?, ?, ?);";
     std::shared_ptr<SQLInsertRow> r1 =
         router->GetInsertRow(db, insert1, &status);
-<<<<<<< HEAD
-    if (!r1) {
-        ASSERT_FALSE(true);
-    }
-=======
     ASSERT_FALSE(r1 == nullptr);
->>>>>>> e0502b0c
     ASSERT_TRUE(r1->Init(0));
     ASSERT_TRUE(r1->AppendInt32(123));
     ASSERT_TRUE(r1->AppendDate(2020, 7, 22));
@@ -540,13 +396,7 @@
     ASSERT_TRUE(ok);
     std::string select = "select * from " + name + ";";
     auto rs = router->ExecuteSQL(db, select, &status);
-<<<<<<< HEAD
-    if (!rs) {
-        ASSERT_FALSE(true);
-    }
-=======
     ASSERT_FALSE(rs == nullptr);
->>>>>>> e0502b0c
     ASSERT_EQ(1, rs->Size());
     int32_t year;
     int32_t month;
@@ -573,13 +423,7 @@
     sql_opt.zk_cluster = mc_->GetZkCluster();
     sql_opt.zk_path = mc_->GetZkPath();
     auto router = NewClusterSQLRouter(sql_opt);
-<<<<<<< HEAD
-    if (!router) {
-        ASSERT_TRUE(false);
-    }
-=======
-    ASSERT_TRUE(router != nullptr);
->>>>>>> e0502b0c
+    ASSERT_TRUE(router != nullptr);
     std::string name = "test" + GenRand();
     std::string db = "db" + GenRand();
     ::fesql::sdk::Status status;
@@ -596,13 +440,7 @@
     std::string insert1 = "insert into " + name + " values(?, ?, ?, ?);";
     std::shared_ptr<SQLInsertRow> r1 =
         router->GetInsertRow(db, insert1, &status);
-<<<<<<< HEAD
-    if (!r1) {
-        ASSERT_FALSE(true);
-    }
-=======
     ASSERT_FALSE(r1 == nullptr);
->>>>>>> e0502b0c
     ASSERT_TRUE(r1->Init(5));
     ASSERT_TRUE(r1->AppendInt32(123));
     ASSERT_TRUE(r1->AppendInt32(321));
@@ -614,13 +452,7 @@
     std::string insert2 = "insert into " + name + " values(?, ?, 'hello', ?);";
     std::shared_ptr<SQLInsertRow> r2 =
         router->GetInsertRow(db, insert2, &status);
-<<<<<<< HEAD
-    if (!r2) {
-        ASSERT_FALSE(true);
-    }
-=======
     ASSERT_FALSE(r2 == nullptr);
->>>>>>> e0502b0c
     ASSERT_TRUE(r2->Init(0));
     ASSERT_TRUE(r2->AppendInt32(456));
     ASSERT_TRUE(r2->AppendInt32(654));
@@ -630,13 +462,7 @@
     std::string insert3 = "insert into " + name + " values(?, 987, ?, ?);";
     std::shared_ptr<SQLInsertRow> r3 =
         router->GetInsertRow(db, insert3, &status);
-<<<<<<< HEAD
-    if (!r3) {
-        ASSERT_FALSE(true);
-    }
-=======
     ASSERT_FALSE(r3 == nullptr);
->>>>>>> e0502b0c
     ASSERT_TRUE(r3->Init(5));
     ASSERT_TRUE(r3->AppendInt32(789));
     ASSERT_TRUE(r3->AppendString("hello"));
@@ -647,13 +473,7 @@
     std::string insert4 = "insert into " + name + " values(?, 0,'hello', ?);";
     std::shared_ptr<SQLInsertRow> r4 =
         router->GetInsertRow(db, insert4, &status);
-<<<<<<< HEAD
-    if (!r4) {
-        ASSERT_FALSE(true);
-    }
-=======
     ASSERT_FALSE(r4 == nullptr);
->>>>>>> e0502b0c
     ASSERT_TRUE(r4->Init(0));
     ASSERT_TRUE(r4->AppendInt32(1));
     ASSERT_TRUE(r4->AppendInt64(1003));
@@ -662,13 +482,7 @@
 
     std::string select = "select * from " + name + ";";
     auto rs = router->ExecuteSQL(db, select, &status);
-<<<<<<< HEAD
-    if (!rs) {
-        ASSERT_FALSE(true);
-    }
-=======
     ASSERT_FALSE(rs == nullptr);
->>>>>>> e0502b0c
     ASSERT_EQ(4, rs->Size());
 
     ASSERT_TRUE(rs->Next());
@@ -708,13 +522,7 @@
     sql_opt.zk_cluster = mc_->GetZkCluster();
     sql_opt.zk_path = mc_->GetZkPath();
     auto router = NewClusterSQLRouter(sql_opt);
-<<<<<<< HEAD
-    if (!router) {
-        ASSERT_TRUE(false);
-    }
-=======
-    ASSERT_TRUE(router != nullptr);
->>>>>>> e0502b0c
+    ASSERT_TRUE(router != nullptr);
     std::string name = "test" + GenRand();
     std::string db = "db" + GenRand();
     ::fesql::sdk::Status status;
@@ -845,13 +653,7 @@
     sql_opt.zk_cluster = mc_->GetZkCluster();
     sql_opt.zk_path = mc_->GetZkPath();
     auto router = NewClusterSQLRouter(sql_opt);
-<<<<<<< HEAD
-    if (!router) {
-        ASSERT_TRUE(false);
-    }
-=======
-    ASSERT_TRUE(router != nullptr);
->>>>>>> e0502b0c
+    ASSERT_TRUE(router != nullptr);
     std::string name = "test" + GenRand();
     std::string db = "db" + GenRand();
     ::fesql::sdk::Status status;
@@ -989,13 +791,7 @@
     sql_opt.zk_cluster = mc_->GetZkCluster();
     sql_opt.zk_path = mc_->GetZkPath();
     auto router = NewClusterSQLRouter(sql_opt);
-<<<<<<< HEAD
-    if (!router) {
-        ASSERT_TRUE(false);
-    }
-=======
-    ASSERT_TRUE(router != nullptr);
->>>>>>> e0502b0c
+    ASSERT_TRUE(router != nullptr);
     std::string name = "test" + GenRand();
     std::string db = "db" + GenRand();
     ::fesql::sdk::Status status;
@@ -1014,13 +810,7 @@
     ASSERT_TRUE(router->RefreshCatalog());
     std::string sql_select = "select col1 from " + name + " ;";
     auto rs = router->ExecuteSQL(db, sql_select, &status);
-<<<<<<< HEAD
-    if (!rs) {
-        ASSERT_TRUE(false);
-    }
-=======
     ASSERT_TRUE(rs != nullptr);
->>>>>>> e0502b0c
     ASSERT_EQ(1, rs->Size());
     ASSERT_TRUE(rs->Next());
     ASSERT_EQ("hello", rs->GetStringUnsafe(0));
@@ -1035,13 +825,7 @@
     {
         std::shared_ptr<SQLRequestRow> row =
             router->GetRequestRow(db, sql_window_batch, &status);
-<<<<<<< HEAD
-        if (!row) {
-            ASSERT_FALSE(true);
-        }
-=======
         ASSERT_TRUE(row != nullptr);
->>>>>>> e0502b0c
         ASSERT_EQ(2, row->GetSchema()->GetColumnCnt());
         ASSERT_TRUE(row->Init(5));
         ASSERT_TRUE(row->AppendString("hello"));
@@ -1054,13 +838,7 @@
             ".col2 ROWS BETWEEN 3 PRECEDING AND CURRENT ROW);";
 
         rs = router->ExecuteSQL(db, sql_window_request, row, &status);
-<<<<<<< HEAD
-        if (!rs) {
-            ASSERT_FALSE(true);
-        }
-=======
         ASSERT_TRUE(rs != nullptr);
->>>>>>> e0502b0c
         ASSERT_EQ(1, rs->Size());
         ASSERT_TRUE(rs->Next());
         ASSERT_EQ(100, rs->GetInt64Unsafe(0));
@@ -1068,13 +846,7 @@
     {
         std::shared_ptr<SQLRequestRow> row =
             router->GetRequestRow(db, sql_window_batch, &status);
-<<<<<<< HEAD
-        if (!row) {
-            ASSERT_FALSE(true);
-        }
-=======
         ASSERT_TRUE(row != nullptr);
->>>>>>> e0502b0c
         ASSERT_EQ(2, row->GetSchema()->GetColumnCnt());
         ASSERT_TRUE(row->Init(5));
         ASSERT_TRUE(row->AppendString("hello"));
@@ -1087,13 +859,7 @@
             ".col2 ROWS BETWEEN 3 PRECEDING AND CURRENT ROW);";
 
         rs = router->ExecuteSQL(db, sql_window_request, row, &status);
-<<<<<<< HEAD
-        if (!rs) {
-            ASSERT_FALSE(true);
-        }
-=======
         ASSERT_TRUE(rs != nullptr);
->>>>>>> e0502b0c
         ASSERT_EQ(1, rs->Size());
         ASSERT_TRUE(rs->Next());
         ASSERT_EQ(100, rs->GetInt64Unsafe(0));
@@ -1110,13 +876,7 @@
     sql_opt.zk_cluster = mc_->GetZkCluster();
     sql_opt.zk_path = mc_->GetZkPath();
     auto router = NewClusterSQLRouter(sql_opt);
-<<<<<<< HEAD
-    if (!router) {
-        ASSERT_TRUE(false);
-    }
-=======
-    ASSERT_TRUE(router != nullptr);
->>>>>>> e0502b0c
+    ASSERT_TRUE(router != nullptr);
     std::string name = "test" + GenRand();
     std::string db = "db" + GenRand();
     ::fesql::sdk::Status status;
@@ -1149,13 +909,7 @@
     sql_opt.zk_cluster = mc_->GetZkCluster();
     sql_opt.zk_path = mc_->GetZkPath();
     auto router = NewClusterSQLRouter(sql_opt);
-<<<<<<< HEAD
-    if (!router) {
-        ASSERT_TRUE(false);
-    }
-=======
-    ASSERT_TRUE(router != nullptr);
->>>>>>> e0502b0c
+    ASSERT_TRUE(router != nullptr);
     std::string name = "test" + GenRand();
     std::string db = "db" + GenRand();
     ::fesql::sdk::Status status;
@@ -1184,13 +938,7 @@
     sql_opt.zk_cluster = mc_->GetZkCluster();
     sql_opt.zk_path = mc_->GetZkPath();
     auto router = NewClusterSQLRouter(sql_opt);
-<<<<<<< HEAD
-    if (!router) {
-        ASSERT_TRUE(false);
-    }
-=======
-    ASSERT_TRUE(router != nullptr);
->>>>>>> e0502b0c
+    ASSERT_TRUE(router != nullptr);
     std::string name = "test" + GenRand();
     std::string db = "db" + GenRand();
     ::fesql::sdk::Status status;
@@ -1211,13 +959,7 @@
     ASSERT_TRUE(router->RefreshCatalog());
     std::string sql_select = "select * from " + name + " ;";
     auto rs = router->ExecuteSQL(db, sql_select, &status);
-<<<<<<< HEAD
-    if (!rs) {
-        ASSERT_TRUE(false);
-    }
-=======
     ASSERT_TRUE(rs != nullptr);
->>>>>>> e0502b0c
     ASSERT_EQ(1, rs->Size());
     ASSERT_EQ(3, rs->GetSchema()->GetColumnCnt());
     ASSERT_TRUE(rs->Next());
