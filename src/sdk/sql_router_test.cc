/*
 * sql_router_test.cc
 * Copyright (C) 4paradigm.com 2020 wangtaize <wangtaize@4paradigm.com>
 *
 * Licensed under the Apache License, Version 2.0 (the "License");
 * you may not use this file except in compliance with the License.
 * You may obtain a copy of the License at
 *
 *    http://www.apache.org/licenses/LICENSE-2.0
 *
 * Unless required by applicable law or agreed to in writing, software
 * distributed under the License is distributed on an "AS IS" BASIS,
 * WITHOUT WARRANTIES OR CONDITIONS OF ANY KIND, either express or implied.
 * See the License for the specific language governing permissions and
 * limitations under the License.
 */

#include "sdk/sql_router.h"

#include <sched.h>
#include <unistd.h>

#include <memory>
#include <string>
#include <vector>

#include "base/file_util.h"
#include "base/glog_wapper.h"  // NOLINT
#include "catalog/schema_adapter.h"
#include "codec/fe_row_codec.h"
#include "gflags/gflags.h"
#include "gtest/gtest.h"
#include "sdk/mini_cluster.h"
#include "timer.h"  // NOLINT
#include "vm/catalog.h"

namespace rtidb {
namespace sdk {

typedef ::google::protobuf::RepeatedPtrField<::rtidb::common::ColumnDesc>
    RtiDBSchema;
typedef ::google::protobuf::RepeatedPtrField<::rtidb::common::ColumnKey>
    RtiDBIndex;
inline std::string GenRand() {
    return std::to_string(rand() % 10000000 + 1);  // NOLINT
}

class SQLRouterTest : public ::testing::Test {
 public:
    SQLRouterTest() : mc_(6181) {}
    ~SQLRouterTest() {}
    void SetUp() {
        bool ok = mc_.SetUp();
        ASSERT_TRUE(ok);
    }
    void TearDown() { mc_.Close(); }

 public:
    MiniCluster mc_;
};

TEST_F(SQLRouterTest, smoketest) {
    ::rtidb::nameserver::TableInfo table_info;
    table_info.set_format_version(1);
    std::string name = "test" + GenRand();
    std::string db = "db" + GenRand();
    auto ns_client = mc_.GetNsClient();
    std::string error;
    bool ok = ns_client->CreateDatabase(db, error);
    ASSERT_TRUE(ok);
    table_info.set_name(name);
    table_info.set_db(db);
    table_info.set_partition_num(1);
    RtiDBSchema* schema = table_info.mutable_column_desc_v1();
    auto col1 = schema->Add();
    col1->set_name("col1");
    col1->set_data_type(::rtidb::type::kVarchar);
    col1->set_type("string");
    auto col2 = schema->Add();
    col2->set_name("col2");
    col2->set_data_type(::rtidb::type::kBigInt);
    col2->set_type("int64");
    col2->set_is_ts_col(true);
    RtiDBIndex* index = table_info.mutable_column_key();
    auto key1 = index->Add();
    key1->set_index_name("index0");
    key1->add_col_name("col1");
    key1->add_ts_name("col2");
    ok = ns_client->CreateTable(table_info, error);

    ::fesql::vm::Schema fe_schema;
    ::rtidb::catalog::SchemaAdapter::ConvertSchema(table_info.column_desc_v1(),
                                                   &fe_schema);
    ::fesql::codec::RowBuilder rb(fe_schema);
    std::string pk = "pk1";
    uint64_t ts = 1589780888000l;
    uint32_t size = rb.CalTotalLength(pk.size());
    std::string value;
    value.resize(size);
    rb.SetBuffer(reinterpret_cast<int8_t*>(&(value[0])), size);
    rb.AppendString(pk.c_str(), pk.size());
    rb.AppendInt64(ts);

    ASSERT_TRUE(ok);
    ClusterOptions option;
    option.zk_cluster = mc_.GetZkCluster();
    option.zk_path = mc_.GetZkPath();

    ClusterSDK sdk(option);
    ASSERT_TRUE(sdk.Init());
    std::vector<std::shared_ptr<::rtidb::client::TabletClient>> tablet;
    ok = sdk.GetTabletByTable(db, name, &tablet);
    ASSERT_TRUE(ok);
    ASSERT_EQ(1, tablet.size());
    uint32_t tid = sdk.GetTableId(db, name);
    ASSERT_NE(tid, 0);
    ok = tablet[0]->Put(tid, 0, pk, ts, value, 1);
    ASSERT_TRUE(ok);

    SQLRouterOptions sql_opt;
    sql_opt.zk_cluster = mc_.GetZkCluster();
    sql_opt.zk_path = mc_.GetZkPath();
    auto router = NewClusterSQLRouter(sql_opt);
    if (!router) ASSERT_TRUE(false);
    std::string sql = "select col1, col2 + 1 from " + name + " ;";
    ::fesql::sdk::Status status;
    auto rs = router->ExecuteSQL(db, sql, &status);
    if (!rs) ASSERT_TRUE(false);
    ASSERT_TRUE(rs->Next());
    ASSERT_EQ(1, rs->Size());
    ASSERT_EQ(2, rs->GetSchema()->GetColumnCnt());
    ASSERT_FALSE(rs->IsNULL(0));
    ASSERT_FALSE(rs->IsNULL(1));
    ASSERT_EQ(ts + 1, rs->GetInt64Unsafe(1));
    ASSERT_EQ(pk, rs->GetStringUnsafe(0));
}

<<<<<<< HEAD
TEST_F(SQLRouterTest, db_api_test) {
=======
TEST_F(SQLRouterTest, test_sql_insert_placeholder) {
>>>>>>> 1f7213fc
    SQLRouterOptions sql_opt;
    sql_opt.zk_cluster = mc_.GetZkCluster();
    sql_opt.zk_path = mc_.GetZkPath();
    auto router = NewClusterSQLRouter(sql_opt);
    if (!router) ASSERT_TRUE(false);
    std::string name = "test" + GenRand();
    std::string db = "db" + GenRand();
    ::fesql::sdk::Status status;
    bool ok = router->CreateDB(db, &status);
    ASSERT_TRUE(ok);
<<<<<<< HEAD
    std::vector<std::string> dbs;
    ASSERT_TRUE(router->ShowDB(&dbs, &status));
    ASSERT_EQ(1u, dbs.size());
    ASSERT_EQ(db, dbs[0]);
}
=======
    std::string ddl = "create table " + name +
                      "("
                      "col1 string, col2 bigint,"
                      "index(key=col1, ts=col2));";
    ok = router->ExecuteDDL(db, ddl, &status);
    ASSERT_TRUE(ok);
    ASSERT_TRUE(router->RefreshCatalog());

    std::string insert = "insert into " + name + " values('hello', 1590);";
    std::string insert_placeholder1 = "insert into " + name + " values(?, ?);";
    std::string insert_placeholder2 =
        "insert into " + name + " values(?, 1592);";
    std::string insert_placeholder3 =
        "insert into " + name + " values('hi', ?);";

    ok = router->ExecuteInsert(db, insert, &status);
    ASSERT_TRUE(ok);

    std::shared_ptr<SQLInsertRow> insert_row1 =
        router->GetInsertRow(db, insert_placeholder1, &status);
    ASSERT_EQ(status.code, 0);
    ASSERT_TRUE(insert_row1->Init(5));
    ASSERT_TRUE(insert_row1->AppendString("world"));
    ASSERT_TRUE(insert_row1->AppendInt64(1591));
    ok = router->ExecuteInsert(db, insert_placeholder1, insert_row1, &status);
    ASSERT_TRUE(ok);

    std::shared_ptr<SQLInsertRow> insert_row2 =
        router->GetInsertRow(db, insert_placeholder2, &status);
    ASSERT_EQ(status.code, 0);
    ASSERT_TRUE(insert_row2->Init(4));
    ASSERT_TRUE(insert_row2->AppendString("word"));
    ok = router->ExecuteInsert(db, insert_placeholder2, insert_row2, &status);
    ASSERT_TRUE(ok);

    std::shared_ptr<SQLInsertRow> insert_row3 =
        router->GetInsertRow(db, insert_placeholder3, &status);
    ASSERT_EQ(status.code, 0);
    ASSERT_TRUE(insert_row3->Init(0));
    ASSERT_TRUE(insert_row3->AppendInt64(1593));
    ok = router->ExecuteInsert(db, insert_placeholder3, insert_row3, &status);
    ASSERT_TRUE(ok);

    std::shared_ptr<SQLInsertRows> insert_rows1 =
        router->GetInsertRows(db, insert_placeholder1, &status);
    ASSERT_EQ(status.code, 0);
    std::shared_ptr<SQLInsertRow> insert_rows1_1 = insert_rows1->NewRow();
    ASSERT_TRUE(insert_rows1_1->Init(2));
    ASSERT_TRUE(insert_rows1_1->AppendString("11"));
    ASSERT_TRUE(insert_rows1_1->AppendInt64(1594));
    std::shared_ptr<SQLInsertRow> insert_rows1_2 = insert_rows1->NewRow();
    ASSERT_TRUE(insert_rows1_2->Init(2));
    ASSERT_TRUE(insert_rows1_2->AppendString("12"));
    ASSERT_TRUE(insert_rows1_2->AppendInt64(1595));
    ok = router->ExecuteInsert(db, insert_placeholder1, insert_rows1, &status);
    ASSERT_TRUE(ok);

    std::shared_ptr<SQLInsertRows> insert_rows2 =
        router->GetInsertRows(db, insert_placeholder2, &status);
    ASSERT_EQ(status.code, 0);
    std::shared_ptr<SQLInsertRow> insert_rows2_1 = insert_rows2->NewRow();
    ASSERT_TRUE(insert_rows2_1->Init(2));
    ASSERT_TRUE(insert_rows2_1->AppendString("21"));
    std::shared_ptr<SQLInsertRow> insert_rows2_2 = insert_rows2->NewRow();
    ASSERT_TRUE(insert_rows2_2->Init(2));
    ASSERT_TRUE(insert_rows2_2->AppendString("22"));
    ok = router->ExecuteInsert(db, insert_placeholder2, insert_rows2, &status);
    ASSERT_TRUE(ok);

    std::shared_ptr<SQLInsertRows> insert_rows3 =
        router->GetInsertRows(db, insert_placeholder3, &status);
    ASSERT_EQ(status.code, 0);
    std::shared_ptr<SQLInsertRow> insert_rows3_1 = insert_rows3->NewRow();
    ASSERT_TRUE(insert_rows3_1->Init(0));
    ASSERT_TRUE(insert_rows3_1->AppendInt64(1596));
    std::shared_ptr<SQLInsertRow> insert_rows3_2 = insert_rows3->NewRow();
    ASSERT_TRUE(insert_rows3_2->Init(0));
    ASSERT_TRUE(insert_rows3_2->AppendInt64(1597));
    ok = router->ExecuteInsert(db, insert_placeholder3, insert_rows3, &status);
    ASSERT_TRUE(ok);

    ASSERT_TRUE(router->RefreshCatalog());
    std::string sql_select = "select col1, col2 from " + name + ";";
    auto rs = router->ExecuteSQL(db, sql_select, &status);
    if (!rs) ASSERT_TRUE(false);
    ASSERT_EQ(10, rs->Size());
    ASSERT_TRUE(rs->Next());
    ASSERT_EQ("hello", rs->GetStringUnsafe(0));
    ASSERT_EQ(1590, rs->GetInt64Unsafe(1));
    ASSERT_TRUE(rs->Next());
    ASSERT_EQ("world", rs->GetStringUnsafe(0));
    ASSERT_EQ(1591, rs->GetInt64Unsafe(1));
    ASSERT_TRUE(rs->Next());
    ASSERT_EQ("22", rs->GetStringUnsafe(0));
    ASSERT_EQ(1592, rs->GetInt64Unsafe(1));
    ASSERT_TRUE(rs->Next());
    ASSERT_EQ("11", rs->GetStringUnsafe(0));
    ASSERT_EQ(1594, rs->GetInt64Unsafe(1));
    ASSERT_TRUE(rs->Next());
    ASSERT_EQ("hi", rs->GetStringUnsafe(0));
    ASSERT_EQ(1597, rs->GetInt64Unsafe(1));
    ASSERT_TRUE(rs->Next());
    ASSERT_EQ("hi", rs->GetStringUnsafe(0));
    ASSERT_EQ(1596, rs->GetInt64Unsafe(1));
    ASSERT_TRUE(rs->Next());
    ASSERT_EQ("hi", rs->GetStringUnsafe(0));
    ASSERT_EQ(1593, rs->GetInt64Unsafe(1));
    ASSERT_TRUE(rs->Next());
    ASSERT_EQ("12", rs->GetStringUnsafe(0));
    ASSERT_EQ(1595, rs->GetInt64Unsafe(1));
    ASSERT_TRUE(rs->Next());
    ASSERT_EQ("21", rs->GetStringUnsafe(0));
    ASSERT_EQ(1592, rs->GetInt64Unsafe(1));
    ASSERT_TRUE(rs->Next());
    ASSERT_EQ("word", rs->GetStringUnsafe(0));
    ASSERT_EQ(1592, rs->GetInt64Unsafe(1));
    ASSERT_FALSE(rs->Next());
}

TEST_F(SQLRouterTest, test_sql_insert_placeholder_with_column_key) {
    SQLRouterOptions sql_opt;
    sql_opt.zk_cluster = mc_.GetZkCluster();
    sql_opt.zk_path = mc_.GetZkPath();
    auto router = NewClusterSQLRouter(sql_opt);
    if (!router) ASSERT_TRUE(false);
    std::string name = "test" + GenRand();
    std::string db = "db" + GenRand();
    ::fesql::sdk::Status status;
    bool ok = router->CreateDB(db, &status);
    ASSERT_TRUE(ok);
    std::string ddl =
        "create table " + name +
        "("
        "col1 string NOT NULL, col2 bigint NOT NULL, col3 date NOT NULL, col4 "
        "int NOT NULL, index(key=(col1, col4), ts=col2));";
    ok = router->ExecuteDDL(db, ddl, &status);
    ASSERT_TRUE(ok);
    ASSERT_TRUE(router->RefreshCatalog());

    std::string insert1 = "insert into " + name + " values(?, ?, ?, ?);";
    std::shared_ptr<SQLInsertRow> r1 =
        router->GetInsertRow(db, insert1, &status);
    ASSERT_TRUE(r1->Init(5));
    ASSERT_TRUE(r1->AppendString("hello"));
    ASSERT_TRUE(r1->AppendInt64(1000));
    ASSERT_TRUE(r1->AppendDate(2020, 7, 13));
    ASSERT_TRUE(r1->AppendInt32(123));
    ok = router->ExecuteInsert(db, insert1, r1, &status);
    ASSERT_TRUE(ok);

    std::string insert2 = "insert into " + name + " values('hello', ?, ?, ?);";
    std::shared_ptr<SQLInsertRow> r2 =
        router->GetInsertRow(db, insert2, &status);
    ASSERT_TRUE(r2->Init(0));
    ASSERT_TRUE(r2->AppendInt64(1001));
    ASSERT_TRUE(r2->AppendDate(2020, 7, 20));
    ASSERT_TRUE(r2->AppendInt32(456));
    ok = router->ExecuteInsert(db, insert2, r2, &status);
    ASSERT_TRUE(ok);

    std::string insert3 = "insert into " + name + " values(?, ?, ?, 789);";
    std::shared_ptr<SQLInsertRow> r3 =
        router->GetInsertRow(db, insert3, &status);
    ASSERT_TRUE(r3->Init(5));
    ASSERT_TRUE(r3->AppendString("hello"));
    ASSERT_TRUE(r3->AppendInt64(1002));
    ASSERT_TRUE(r3->AppendDate(2020, 7, 22));
    ok = router->ExecuteInsert(db, insert3, r3, &status);
    ASSERT_TRUE(ok);

    std::string insert4 =
        "insert into " + name + " values('hello', ?, ?, 000);";
    std::shared_ptr<SQLInsertRow> r4 =
        router->GetInsertRow(db, insert4, &status);
    ASSERT_TRUE(r4->Init(0));
    ASSERT_TRUE(r4->AppendInt64(1003));
    ASSERT_TRUE(r4->AppendDate(2020, 7, 22));
    ok = router->ExecuteInsert(db, insert4, r4, &status);
    ASSERT_TRUE(ok);

    std::string insert5 =
        "insert into " + name + " values('hello', 1004, '2020-07-31', 001);";
    ok = router->ExecuteInsert(db, insert5, &status);
    ASSERT_TRUE(ok);

    std::string insert6 =
        "insert into " + name + " values('hello', 1004, '2020-07-31', ?);";
    ok = router->ExecuteInsert(db, insert6, &status);
    ASSERT_FALSE(ok);

    int32_t year;
    int32_t month;
    int32_t day;
    std::string select = "select * from " + name + ";";
    auto rs = router->ExecuteSQL(db, select, &status);
    ASSERT_EQ(5, rs->Size());

    ASSERT_TRUE(rs->Next());
    ASSERT_EQ("hello", rs->GetStringUnsafe(0));
    ASSERT_EQ(rs->GetInt64Unsafe(1), 1004);
    ASSERT_TRUE(rs->GetDate(2, &year, &month, &day));
    ASSERT_EQ(year, 2020);
    ASSERT_EQ(month, 7);
    ASSERT_EQ(day, 31);
    ASSERT_EQ(1, rs->GetInt32Unsafe(3));

    ASSERT_TRUE(rs->Next());
    ASSERT_EQ("hello", rs->GetStringUnsafe(0));
    ASSERT_EQ(rs->GetInt64Unsafe(1), 1003);
    ASSERT_TRUE(rs->GetDate(2, &year, &month, &day));
    ASSERT_EQ(year, 2020);
    ASSERT_EQ(month, 7);
    ASSERT_EQ(day, 22);
    ASSERT_EQ(0, rs->GetInt32Unsafe(3));

    ASSERT_TRUE(rs->Next());
    ASSERT_EQ("hello", rs->GetStringUnsafe(0));
    ASSERT_EQ(rs->GetInt64Unsafe(1), 1002);
    ASSERT_TRUE(rs->GetDate(2, &year, &month, &day));
    ASSERT_EQ(year, 2020);
    ASSERT_EQ(month, 7);
    ASSERT_EQ(day, 22);
    ASSERT_EQ(789, rs->GetInt32Unsafe(3));

    ASSERT_TRUE(rs->Next());
    ASSERT_EQ("hello", rs->GetStringUnsafe(0));
    ASSERT_EQ(rs->GetInt64Unsafe(1), 1001);
    ASSERT_TRUE(rs->GetDate(2, &year, &month, &day));
    ASSERT_EQ(year, 2020);
    ASSERT_EQ(month, 7);
    ASSERT_EQ(day, 20);
    ASSERT_EQ(456, rs->GetInt32Unsafe(3));

    ASSERT_TRUE(rs->Next());
    ASSERT_EQ("hello", rs->GetStringUnsafe(0));
    ASSERT_EQ(rs->GetInt64Unsafe(1), 1000);
    ASSERT_TRUE(rs->GetDate(2, &year, &month, &day));
    ASSERT_EQ(year, 2020);
    ASSERT_EQ(month, 7);
    ASSERT_EQ(day, 13);
    ASSERT_EQ(123, rs->GetInt32Unsafe(3));

    ASSERT_FALSE(rs->Next());
}

TEST_F(SQLRouterTest, test_sql_insert_placeholder_with_type_check) {
    SQLRouterOptions sql_opt;
    sql_opt.zk_cluster = mc_.GetZkCluster();
    sql_opt.zk_path = mc_.GetZkPath();
    auto router = NewClusterSQLRouter(sql_opt);
    if (!router) ASSERT_TRUE(false);
    std::string name = "test" + GenRand();
    std::string db = "db" + GenRand();
    ::fesql::sdk::Status status;
    bool ok = router->CreateDB(db, &status);
    ASSERT_TRUE(ok);
    std::string ddl =
        "create table " + name +
        "("
        "col1 string NOT NULL, col2 bigint NOT NULL, col3 date NOT NULL, col4 "
        "int, col5 smallint, col6 float, col7 double,"
        "index(key=col1, ts=col2));";
    ok = router->ExecuteDDL(db, ddl, &status);
    ASSERT_TRUE(ok);
    ASSERT_TRUE(router->RefreshCatalog());

    // test null
    std::string insert1 =
        "insert into " + name + " values(?, ?, ?, ?, ?, ?, ?);";
    std::shared_ptr<SQLInsertRow> r1 =
        router->GetInsertRow(db, insert1, &status);
    ASSERT_TRUE(r1->Init(5));
    ASSERT_TRUE(r1->AppendString("hello"));
    ASSERT_TRUE(r1->AppendInt64(1000));
    ASSERT_FALSE(r1->AppendNULL());
    ASSERT_TRUE(r1->AppendDate(2020, 7, 13));
    ASSERT_TRUE(r1->AppendNULL());
    // appendnull automatically
    ok = router->ExecuteInsert(db, insert1, r1, &status);
    ASSERT_TRUE(ok);

    // test int convert and float convert
    std::string insert2 =
        "insert into " + name +
        " value('hello', ?, '2020-02-29', NULL, 123, 2.33, NULL);";
    std::shared_ptr<SQLInsertRow> r2 =
        router->GetInsertRow(db, insert2, &status);
    ASSERT_EQ(status.code, 0);
    ASSERT_TRUE(r2->Init(0));
    ASSERT_TRUE(r2->AppendInt64(1001));
    ok = router->ExecuteInsert(db, insert2, r2, &status);
    ASSERT_TRUE(ok);

    // test int to float
    std::string insert3 =
        "insert into " + name +
        " value('hello', ?, '2020-12-31', NULL, NULL, 123, 123);";
    std::shared_ptr<SQLInsertRow> r3 =
        router->GetInsertRow(db, insert3, &status);
    ASSERT_EQ(status.code, 0);
    ASSERT_TRUE(r3->Init(0));
    ASSERT_TRUE(r3->AppendInt64(1002));
    ok = router->ExecuteInsert(db, insert3, r3, &status);
    ASSERT_TRUE(ok);

    // test float to int
    std::string insert4 =
        "insert into " + name +
        " value('hello', ?, '2020-02-29', 2.33, 2.33, 123, 123);";
    std::shared_ptr<SQLInsertRow> r4 =
        router->GetInsertRow(db, insert4, &status);
    ASSERT_EQ(status.code, 1);

    int32_t year;
    int32_t month;
    int32_t day;
    std::string select = "select * from " + name + ";";
    auto rs = router->ExecuteSQL(db, select, &status);
    ASSERT_EQ(3, rs->Size());

    ASSERT_TRUE(rs->Next());
    ASSERT_EQ("hello", rs->GetStringUnsafe(0));
    ASSERT_EQ(rs->GetInt64Unsafe(1), 1002);
    ASSERT_TRUE(rs->GetDate(2, &year, &month, &day));
    ASSERT_EQ(year, 2020);
    ASSERT_EQ(month, 12);
    ASSERT_EQ(day, 31);
    ASSERT_TRUE(rs->IsNULL(3));
    ASSERT_TRUE(rs->IsNULL(4));
    ASSERT_FLOAT_EQ(rs->GetFloatUnsafe(5), 123.0);
    ASSERT_DOUBLE_EQ(rs->GetDoubleUnsafe(6), 123.0);

    ASSERT_TRUE(rs->Next());
    ASSERT_EQ("hello", rs->GetStringUnsafe(0));
    ASSERT_EQ(rs->GetInt64Unsafe(1), 1001);
    ASSERT_TRUE(rs->GetDate(2, &year, &month, &day));
    ASSERT_EQ(year, 2020);
    ASSERT_EQ(month, 2);
    ASSERT_EQ(day, 29);
    ASSERT_TRUE(rs->IsNULL(3));
    ASSERT_EQ(rs->GetInt16Unsafe(4), 123);
    ASSERT_FLOAT_EQ(rs->GetFloatUnsafe(5), 2.33);
    ASSERT_TRUE(rs->IsNULL(6));

    ASSERT_TRUE(rs->Next());
    ASSERT_EQ("hello", rs->GetStringUnsafe(0));
    ASSERT_EQ(rs->GetInt64Unsafe(1), 1000);
    ASSERT_TRUE(rs->GetDate(2, &year, &month, &day));
    ASSERT_EQ(year, 2020);
    ASSERT_EQ(month, 7);
    ASSERT_EQ(day, 13);
    ASSERT_TRUE(rs->IsNULL(3));
    ASSERT_TRUE(rs->IsNULL(4));
    ASSERT_TRUE(rs->IsNULL(5));
    ASSERT_TRUE(rs->IsNULL(6));

    ASSERT_FALSE(rs->Next());
}

>>>>>>> 1f7213fc
TEST_F(SQLRouterTest, smoketest_on_sql) {
    SQLRouterOptions sql_opt;
    sql_opt.zk_cluster = mc_.GetZkCluster();
    sql_opt.zk_path = mc_.GetZkPath();
    auto router = NewClusterSQLRouter(sql_opt);
    if (!router) ASSERT_TRUE(false);
    std::string name = "test" + GenRand();
    std::string db = "db" + GenRand();
    ::fesql::sdk::Status status;
    bool ok = router->CreateDB(db, &status);
    ASSERT_TRUE(ok);
    std::string ddl = "create table " + name +
                      "("
                      "col1 string, col2 bigint,"
                      "index(key=col1, ts=col2));";
    ok = router->ExecuteDDL(db, ddl, &status);
    ASSERT_TRUE(ok);
    ASSERT_TRUE(router->RefreshCatalog());
    std::string insert = "insert into " + name + " values('hello', 1590);";
    ok = router->ExecuteInsert(db, insert, &status);
    ASSERT_TRUE(ok);
    ASSERT_TRUE(router->RefreshCatalog());
    std::string sql_select = "select col1 from " + name + " ;";
    auto rs = router->ExecuteSQL(db, sql_select, &status);
    if (!rs) ASSERT_TRUE(false);
    ASSERT_EQ(1, rs->Size());
    ASSERT_TRUE(rs->Next());
    ASSERT_EQ("hello", rs->GetStringUnsafe(0));
    std::string sql_window_batch =
        "select sum(col2) over w from " + name + " window w as (partition by " +
        name + ".col1 order by " + name +
        ".col2 ROWS BETWEEN 3 PRECEDING AND CURRENT ROW);";
    rs = router->ExecuteSQL(db, sql_window_batch, &status);
    ASSERT_EQ(1, rs->Size());
    ASSERT_TRUE(rs->Next());
    ASSERT_EQ(1590, rs->GetInt64Unsafe(0));
    {
        std::shared_ptr<SQLRequestRow> row =
            router->GetRequestRow(db, sql_window_batch, &status);
        if (!row) ASSERT_FALSE(true);
        ASSERT_EQ(2, row->GetSchema()->GetColumnCnt());
        ASSERT_TRUE(row->Init(5));
        ASSERT_TRUE(row->AppendString("hello"));
        ASSERT_TRUE(row->AppendInt64(100));
        ASSERT_TRUE(row->Build());

        std::string sql_window_request =
            "select sum(col2)  over w as sum_col2 from " + name +
            " window w as (partition by " + name + ".col1 order by " + name +
            ".col2 ROWS BETWEEN 3 PRECEDING AND CURRENT ROW);";

        rs = router->ExecuteSQL(db, sql_window_request, row, &status);
        if (!rs) ASSERT_FALSE(true);
        ASSERT_EQ(1, rs->Size());
        ASSERT_TRUE(rs->Next());
        ASSERT_EQ(100, rs->GetInt64Unsafe(0));
    }
    {
        std::shared_ptr<SQLRequestRow> row =
            router->GetRequestRow(db, sql_window_batch, &status);
        if (!row) ASSERT_FALSE(true);
        ASSERT_EQ(2, row->GetSchema()->GetColumnCnt());
        ASSERT_TRUE(row->Init(5));
        ASSERT_TRUE(row->AppendString("hello"));
        ASSERT_TRUE(row->AppendInt64(100));
        ASSERT_TRUE(row->Build());

        std::string sql_window_request =
            "select sum(col2)  over w as sum_col2 from " + name +
            " window w as (partition by " + name + ".col1 order by " + name +
            ".col2 ROWS BETWEEN 3 PRECEDING AND CURRENT ROW);";

        rs = router->ExecuteSQL(db, sql_window_request, row, &status);
        if (!rs) ASSERT_FALSE(true);
        ASSERT_EQ(1, rs->Size());
        ASSERT_TRUE(rs->Next());
        ASSERT_EQ(100, rs->GetInt64Unsafe(0));
    }
}

TEST_F(SQLRouterTest, smoke_explain_on_sql) {
    SQLRouterOptions sql_opt;
    sql_opt.zk_cluster = mc_.GetZkCluster();
    sql_opt.zk_path = mc_.GetZkPath();
    auto router = NewClusterSQLRouter(sql_opt);
    if (!router) ASSERT_TRUE(false);
    std::string name = "test" + GenRand();
    std::string db = "db" + GenRand();
    ::fesql::sdk::Status status;
    bool ok = router->CreateDB(db, &status);
    ASSERT_TRUE(ok);
    std::string ddl = "create table " + name +
                      "("
                      "col1 string, col2 timestamp, col3 date,"
                      "index(key=col1, ts=col2));";
    ok = router->ExecuteDDL(db, ddl, &status);
    ASSERT_TRUE(ok);
    ASSERT_TRUE(router->RefreshCatalog());
    std::string insert = "insert into " + name +
                         " values('hello', 1591174600000l, '2020-06-03');";
    ok = router->ExecuteInsert(db, insert, &status);
    ASSERT_TRUE(ok);
    ASSERT_TRUE(router->RefreshCatalog());
    std::string sql_select = "select * from " + name + " ;";
    auto explain = router->Explain(db, sql_select, &status);
    if (explain) {
        ASSERT_TRUE(true);
    } else {
        ASSERT_TRUE(false);
    }
    std::cout << explain->GetPhysicalPlan() << std::endl;
}
TEST_F(SQLRouterTest, smoke_not_null) {
    SQLRouterOptions sql_opt;
    sql_opt.zk_cluster = mc_.GetZkCluster();
    sql_opt.zk_path = mc_.GetZkPath();
    auto router = NewClusterSQLRouter(sql_opt);
    if (!router) ASSERT_TRUE(false);
    std::string name = "test" + GenRand();
    std::string db = "db" + GenRand();
    ::fesql::sdk::Status status;
    bool ok = router->CreateDB(db, &status);
    ASSERT_TRUE(ok);
    std::string ddl = "create table " + name +
                      "("
                      "col1 string, col2 timestamp, col3 date not null,"
                      "index(key=col1, ts=col2));";
    ok = router->ExecuteDDL(db, ddl, &status);
    ASSERT_TRUE(ok);
    ASSERT_TRUE(router->RefreshCatalog());
    std::string insert =
        "insert into " + name + " values('hello', 1591174600000l, null);";
    ok = router->ExecuteInsert(db, insert, &status);
    ASSERT_FALSE(ok);
}

TEST_F(SQLRouterTest, smoketimestamptest_on_sql) {
    SQLRouterOptions sql_opt;
    sql_opt.zk_cluster = mc_.GetZkCluster();
    sql_opt.zk_path = mc_.GetZkPath();
    auto router = NewClusterSQLRouter(sql_opt);
    if (!router) ASSERT_TRUE(false);
    std::string name = "test" + GenRand();
    std::string db = "db" + GenRand();
    ::fesql::sdk::Status status;
    bool ok = router->CreateDB(db, &status);
    ASSERT_TRUE(ok);
    std::string ddl = "create table " + name +
                      "("
                      "col1 string, col2 timestamp, col3 date,"
                      "index(key=col1, ts=col2));";
    ok = router->ExecuteDDL(db, ddl, &status);
    ASSERT_TRUE(ok);

    ASSERT_TRUE(router->RefreshCatalog());
    std::string insert = "insert into " + name +
                         " values('hello', 1591174600000l, '2020-06-03');";
    ok = router->ExecuteInsert(db, insert, &status);
    ASSERT_TRUE(ok);
    ASSERT_TRUE(router->RefreshCatalog());
    std::string sql_select = "select * from " + name + " ;";
    auto rs = router->ExecuteSQL(db, sql_select, &status);
    if (!rs) ASSERT_TRUE(false);
    ASSERT_EQ(1, rs->Size());
    ASSERT_EQ(3, rs->GetSchema()->GetColumnCnt());
    ASSERT_TRUE(rs->Next());
    ASSERT_EQ("hello", rs->GetStringUnsafe(0));
    ASSERT_EQ(1591174600000l, rs->GetTimeUnsafe(1));
    int32_t year = 0;
    int32_t month = 0;
    int32_t day = 0;
    ASSERT_TRUE(rs->GetDate(2, &year, &month, &day));
    ASSERT_EQ(2020, year);
    ASSERT_EQ(6, month);
    ASSERT_EQ(3, day);
    ASSERT_FALSE(rs->Next());
}

}  // namespace sdk
}  // namespace rtidb

int main(int argc, char** argv) {
    FLAGS_zk_session_timeout = 100000;
    ::testing::InitGoogleTest(&argc, argv);
    srand(time(NULL));
    ::google::ParseCommandLineFlags(&argc, &argv, true);
    return RUN_ALL_TESTS();
}<|MERGE_RESOLUTION|>--- conflicted
+++ resolved
@@ -135,11 +135,7 @@
     ASSERT_EQ(pk, rs->GetStringUnsafe(0));
 }
 
-<<<<<<< HEAD
 TEST_F(SQLRouterTest, db_api_test) {
-=======
-TEST_F(SQLRouterTest, test_sql_insert_placeholder) {
->>>>>>> 1f7213fc
     SQLRouterOptions sql_opt;
     sql_opt.zk_cluster = mc_.GetZkCluster();
     sql_opt.zk_path = mc_.GetZkPath();
@@ -150,13 +146,22 @@
     ::fesql::sdk::Status status;
     bool ok = router->CreateDB(db, &status);
     ASSERT_TRUE(ok);
-<<<<<<< HEAD
     std::vector<std::string> dbs;
     ASSERT_TRUE(router->ShowDB(&dbs, &status));
     ASSERT_EQ(1u, dbs.size());
     ASSERT_EQ(db, dbs[0]);
 }
-=======
+TEST_F(SQLRouterTest, test_sql_insert_placeholder) {
+    SQLRouterOptions sql_opt;
+    sql_opt.zk_cluster = mc_.GetZkCluster();
+    sql_opt.zk_path = mc_.GetZkPath();
+    auto router = NewClusterSQLRouter(sql_opt);
+    if (!router) ASSERT_TRUE(false);
+    std::string name = "test" + GenRand();
+    std::string db = "db" + GenRand();
+    ::fesql::sdk::Status status;
+    bool ok = router->CreateDB(db, &status);
+    ASSERT_TRUE(ok);
     std::string ddl = "create table " + name +
                       "("
                       "col1 string, col2 bigint,"
@@ -516,7 +521,6 @@
     ASSERT_FALSE(rs->Next());
 }
 
->>>>>>> 1f7213fc
 TEST_F(SQLRouterTest, smoketest_on_sql) {
     SQLRouterOptions sql_opt;
     sql_opt.zk_cluster = mc_.GetZkCluster();
