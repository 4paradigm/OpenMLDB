/*
 * Copyright 2021 4Paradigm
 *
 * Licensed under the Apache License, Version 2.0 (the "License");
 * you may not use this file except in compliance with the License.
 * You may obtain a copy of the License at
 *
 *   http://www.apache.org/licenses/LICENSE-2.0
 *
 * Unless required by applicable law or agreed to in writing, software
 * distributed under the License is distributed on an "AS IS" BASIS,
 * WITHOUT WARRANTIES OR CONDITIONS OF ANY KIND, either express or implied.
 * See the License for the specific language governing permissions and
 * limitations under the License.
 */

#include "sdk/db_sdk.h"

#ifdef DISALLOW_COPY_AND_ASSIGN
#undef DISALLOW_COPY_AND_ASSIGN
#endif
#include <snappy.h>

#include <algorithm>
#include <functional>
#include <map>
#include <memory>
#include <string>
#include <utility>
#include <vector>

#include "base/hash.h"
#include "base/strings.h"
#include "glog/logging.h"
#include "schema/schema_adapter.h"

namespace openmldb::sdk {

std::shared_ptr<::openmldb::client::NsClient> DBSDK::GetNsClient() {
    auto ns_client = std::atomic_load_explicit(&ns_client_, std::memory_order_relaxed);
    if (ns_client) return ns_client;

    std::string endpoint, real_endpoint;
    if (!GetNsAddress(&endpoint, &real_endpoint)) {
        DLOG(ERROR) << "fail to get ns address";
        return {};
    }
    ns_client = std::make_shared<::openmldb::client::NsClient>(endpoint, real_endpoint);
    int ret = ns_client->Init();
    if (ret != 0) {
        // We GetNsClient and use it without checking not null. It's intolerable.
        LOG(DFATAL) << "fail to init ns client with endpoint " << endpoint;
        return {};
    }
    LOG(INFO) << "init ns client with endpoint " << endpoint << " done";
    std::atomic_store_explicit(&ns_client_, ns_client, std::memory_order_relaxed);
    return ns_client;
}

std::shared_ptr<::openmldb::client::TaskManagerClient> DBSDK::GetTaskManagerClient() {
    auto taskmanager_client = std::atomic_load_explicit(&taskmanager_client_, std::memory_order_relaxed);
    if (taskmanager_client) return taskmanager_client;

    std::string endpoint, real_endpoint;
    if (!GetTaskManagerAddress(&endpoint, &real_endpoint)) {
        LOG(ERROR) << "fail to get TaskManager address";
        return {};
    }
    taskmanager_client = std::make_shared<::openmldb::client::TaskManagerClient>(endpoint, real_endpoint);
    int ret = taskmanager_client->Init();
    if (ret != 0) {
        LOG(DFATAL) << "fail to init TaskManager client with endpoint " << endpoint;
        return {};
    }
    LOG(INFO) << "init TaskManager client with endpoint " << endpoint << " done";
    std::atomic_store_explicit(&taskmanager_client_, taskmanager_client, std::memory_order_relaxed);
    return taskmanager_client;
}

std::string DBSDK::GetFunSignature(const ::openmldb::common::ExternalFun& fun) {
    std::string signature = fun.name();
    for (int idx = 0; idx < fun.arg_type_size(); idx++) {
        signature.append(".");
        signature.append(DataType_Name(fun.arg_type(idx)));
    }
    return signature;
}

bool DBSDK::InitExternalFun() {
    auto ns_client = GetNsClient();
    if (!ns_client) {
        return false;
    }
    std::vector<::openmldb::common::ExternalFun> fun_vec;
    if (!ns_client->ShowFunction("", &fun_vec).OK()) {
        return false;
    }
    std::vector<std::string> remove_funs;
    std::vector<std::shared_ptr<openmldb::common::ExternalFun>> add_funs;
    {
        std::lock_guard<::openmldb::base::SpinMutex> lock(mu_);
        for (const auto& kv : external_fun_) {
            bool not_in = true;
            for (const auto& fun : fun_vec) {
                if (fun.name() == kv.first) {
                    not_in = false;
                    break;
                }
            }
            if (not_in) {
                remove_funs.emplace_back(kv.first);
            }
        }
        for (const auto& fun : fun_vec) {
            auto iter = external_fun_.find(fun.name());
            if (iter == external_fun_.end()) {
                add_funs.emplace_back(std::make_shared<openmldb::common::ExternalFun>(fun));
            } else if (GetFunSignature(*iter->second) != GetFunSignature(fun)) {
                remove_funs.emplace_back(fun.name());
                add_funs.emplace_back(std::make_shared<openmldb::common::ExternalFun>(fun));
            }
        }
    }
    for (const auto& name : remove_funs) {
        RemoveExternalFun(name);
    }
    for (const auto& fun : add_funs) {
        RegisterExternalFun(fun);
    }
    return true;
}

<<<<<<< HEAD
bool DBSDK::RegisterExternalFun(const std::shared_ptr<openmldb::common::ExternalFun>& fun) {
    if (!fun) {
        return false;
    }
    void* fun_ptr = reinterpret_cast<void*>(trivial_fun);
=======
bool DBSDK::RegisterExternalFun(const ::openmldb::common::ExternalFun& fun) {
>>>>>>> 1ac480d3
    ::hybridse::node::DataType return_type;
    ::openmldb::schema::SchemaAdapter::ConvertType(fun->return_type(), &return_type);
    std::vector<::hybridse::node::DataType> arg_types;
    for (int i = 0; i < fun->arg_type_size(); i++) {
        ::hybridse::node::DataType data_type;
        ::openmldb::schema::SchemaAdapter::ConvertType(fun->arg_type(i), &data_type);
        arg_types.emplace_back(data_type);
    }
<<<<<<< HEAD
    std::vector<void*> fun_vec = {fun_ptr, fun_ptr, fun_ptr};
    if (engine_->RegisterExternalFunction(fun->name(), return_type, arg_types, fun->is_aggregate(), fun_vec).isOK()) {
=======
    if (engine_->RegisterExternalFunction(fun.name(), return_type, arg_types, fun.is_aggregate(), "").isOK()) {
>>>>>>> 1ac480d3
        std::lock_guard<::openmldb::base::SpinMutex> lock(mu_);
        external_fun_.emplace(fun->name(), fun);
        return true;
    }
    return false;
}

bool DBSDK::RemoveExternalFun(const std::string& name) {
    std::shared_ptr<::openmldb::common::ExternalFun> fun;
    {
        std::lock_guard<::openmldb::base::SpinMutex> lock(mu_);
        auto iter = external_fun_.find(name);
        if (iter == external_fun_.end()) {
            return false;
        }
        fun = iter->second;
    }
    std::vector<::hybridse::node::DataType> arg_types;
    for (int i = 0; i < fun->arg_type_size(); i++) {
        ::hybridse::node::DataType data_type;
        ::openmldb::schema::SchemaAdapter::ConvertType(fun->arg_type(i), &data_type);
        arg_types.emplace_back(data_type);
    }
    engine_->RemoveExternalFunction(fun->name(), arg_types, "");
    std::lock_guard<::openmldb::base::SpinMutex> lock(mu_);
    external_fun_.erase(name);
    return true;
}

ClusterSDK::ClusterSDK(const ClusterOptions& options)
    : options_(options),
      session_id_(0),
      table_root_path_(options.zk_path + "/table/db_table_data"),
      sp_root_path_(options.zk_path + "/store_procedure/db_sp_data"),
      notify_path_(options.zk_path + "/table/notify"),
      globalvar_changed_notify_path_(options.zk_path + "/notify/global_variable"),
      zk_client_(nullptr),
      pool_(1) {}

ClusterSDK::~ClusterSDK() {
    pool_.Stop(false);
    if (zk_client_ != nullptr) {
        zk_client_->CloseZK();
        delete zk_client_;
        zk_client_ = nullptr;
    }
}

void ClusterSDK::CheckZk() {
    if (session_id_ == 0) {
        WatchNotify();
    } else if (session_id_ != zk_client_->GetSessionTerm()) {
        LOG(WARNING) << "session changed, re-watch notify";
        WatchNotify();
    }
    pool_.DelayTask(2000, [this] { CheckZk(); });
}

bool ClusterSDK::Init() {
    zk_client_ = new ::openmldb::zk::ZkClient(options_.zk_cluster, "", options_.session_timeout, "", options_.zk_path);
    bool ok = zk_client_->Init();
    if (!ok) {
        LOG(WARNING) << "fail to init zk client with zk cluster " << options_.zk_cluster << " , zk path "
                     << options_.zk_path << " and session timeout " << options_.session_timeout;
        return false;
    }
    LOG(INFO) << "init zk client with zk cluster " << options_.zk_cluster << " , zk path " << options_.zk_path
              << ",session timeout " << options_.session_timeout << " and session id " << zk_client_->GetSessionTerm();

    ::hybridse::vm::EngineOptions eopt;
    eopt.SetCompileOnly(true);
    eopt.SetPlanOnly(true);
    engine_ = new ::hybridse::vm::Engine(catalog_, eopt);

    ok = BuildCatalog();
    if (!ok) return false;
    CheckZk();
    if (!InitExternalFun()) {
        return false;
    }
    return true;
}

void ClusterSDK::WatchNotify() {
    LOG(INFO) << "start to watch table notify";
    session_id_ = zk_client_->GetSessionTerm();
    zk_client_->CancelWatchItem(notify_path_);
    zk_client_->WatchItem(notify_path_, [this] { Refresh(); });
    zk_client_->WatchChildren(options_.zk_path + "/data/function",
            std::bind(&ClusterSDK::RefreshExternalFun, this, std::placeholders::_1));
}

void ClusterSDK::RefreshExternalFun(const std::vector<std::string>& funs) {
    InitExternalFun();
}

bool ClusterSDK::TriggerNotify(::openmldb::type::NotifyType type) const {
    if (type == ::openmldb::type::NotifyType::kTable) {
        LOG(INFO) << "Trigger table notify node";
        return zk_client_->Increment(notify_path_);
    } else if (type == ::openmldb::type::NotifyType::kGlobalVar) {
        return zk_client_->Increment(globalvar_changed_notify_path_);
    }
    LOG(ERROR) << "unsupport notify type";
    return false;
}

bool ClusterSDK::GetNsAddress(std::string* endpoint, std::string* real_endpoint) {
    std::string ns_node = options_.zk_path + "/leader";
    std::vector<std::string> children;
    if (!zk_client_->GetChildren(ns_node, children) || children.empty()) {
        LOG(WARNING) << "no nameserver exists";
        return false;
    }
    std::sort(children.begin(), children.end());
    std::string real_path = ns_node + "/" + children[0];

    if (!zk_client_->GetNodeValue(real_path, *endpoint)) {
        LOG(WARNING) << "fail to get zk value with path " << real_path;
        return false;
    }
    DLOG(INFO) << "leader path " << real_path << " with value " << endpoint;

    if (!GetRealEndpointFromZk(*endpoint, real_endpoint)) {
        return false;
    }
    return true;
}

bool ClusterSDK::GetTaskManagerAddress(std::string* endpoint, std::string* real_endpoint) {
    std::string real_path = options_.zk_path + "/taskmanager/leader";

    if (!zk_client_->GetNodeValue(real_path, *endpoint)) {
        LOG(WARNING) << "fail to get zk value with path " << real_path;
        return false;
    }
    DLOG(INFO) << "leader path " << real_path << " with value " << endpoint;

    // TODO(tobe): Maybe allow users to set backup TaskManager endpoint
    *real_endpoint = "";
    return true;
}

// TODO(hw): refactor
bool ClusterSDK::UpdateCatalog(const std::vector<std::string>& table_datas, const std::vector<std::string>& sp_datas) {
    std::vector<::openmldb::nameserver::TableInfo> tables;
    std::map<std::string, std::map<std::string, std::shared_ptr<::openmldb::nameserver::TableInfo>>> mapping;
    auto new_catalog = std::make_shared<::openmldb::catalog::SDKCatalog>(client_manager_);
    for (const auto& table_data : table_datas) {
        if (table_data.empty()) continue;
        std::string value;
        bool ok = zk_client_->GetNodeValue(table_root_path_ + "/" + table_data, value);
        if (!ok) {
            LOG(WARNING) << "fail to get table data " << table_root_path_ << "/" << table_data;
            continue;
        }
        std::shared_ptr<::openmldb::nameserver::TableInfo> table_info(new ::openmldb::nameserver::TableInfo());
        ok = table_info->ParseFromString(value);
        if (!ok) {
            LOG(WARNING) << "fail to parse table proto with " << value;
            continue;
        }
        DLOG(INFO) << "parse table " << table_info->name() << " ok";
        if (table_info->format_version() != 1) {
            continue;
        }
        tables.push_back(*(table_info));
        auto it = mapping.find(table_info->db());
        if (it == mapping.end()) {
            std::map<std::string, std::shared_ptr<::openmldb::nameserver::TableInfo>> table_in_db;
            table_in_db.insert(std::make_pair(table_info->name(), table_info));
            mapping.insert(std::make_pair(table_info->db(), table_in_db));
        } else {
            it->second.insert(std::make_pair(table_info->name(), table_info));
        }
        DLOG(INFO) << "load table info with name " << table_info->name() << " in db " << table_info->db();
    }

    Procedures db_sp_map;
    for (const auto& node : sp_datas) {
        if (node.empty()) continue;
        std::string value;
        bool ok = zk_client_->GetNodeValue(sp_root_path_ + "/" + node, value);
        if (!ok) {
            LOG(WARNING) << "fail to get procedure data. node: " << node;
            continue;
        }
        std::string uncompressed;
        ::snappy::Uncompress(value.c_str(), value.length(), &uncompressed);
        ::openmldb::api::ProcedureInfo sp_info_pb;
        ok = sp_info_pb.ParseFromString(uncompressed);
        if (!ok) {
            LOG(WARNING) << "fail to parse procedure proto. node: " << node << " value: " << value;
            continue;
        }
        DLOG(INFO) << "parse procedure " << sp_info_pb.sp_name() << " ok";
        auto sp_info = std::make_shared<openmldb::catalog::ProcedureInfoImpl>(sp_info_pb);
        if (!sp_info) {
            LOG(WARNING) << "convert procedure info failed, sp_name: " << sp_info_pb.sp_name()
                         << " db: " << sp_info_pb.db_name();
            continue;
        }
        auto it = db_sp_map.find(sp_info->GetDbName());
        if (it == db_sp_map.end()) {
            std::map<std::string, std::shared_ptr<hybridse::sdk::ProcedureInfo>> sp_in_db = {
                {sp_info->GetSpName(), sp_info}};
            db_sp_map.insert(std::make_pair(sp_info->GetDbName(), sp_in_db));
        } else {
            it->second.insert(std::make_pair(sp_info->GetSpName(), sp_info));
        }
        DLOG(INFO) << "load procedure info with sp name " << sp_info->GetSpName() << " in db " << sp_info->GetDbName();
    }
    if (!new_catalog->Init(tables, db_sp_map)) {
        LOG(WARNING) << "fail to init catalog";
        return false;
    }
    {
        std::lock_guard<::openmldb::base::SpinMutex> lock(mu_);
        table_to_tablets_ = mapping;
        catalog_ = new_catalog;
    }
    engine_->UpdateCatalog(new_catalog);
    return true;
}

bool ClusterSDK::InitTabletClient() {
    std::vector<std::string> tablets;
    bool ok = zk_client_->GetNodes(tablets);
    if (!ok) {
        LOG(WARNING) << "fail to get tablet";
        return false;
    }
    std::map<std::string, std::string> real_ep_map;
    for (const auto& endpoint : tablets) {
        std::string cur_endpoint = ::openmldb::base::ExtractEndpoint(endpoint);
        std::string real_endpoint;
        if (!GetRealEndpointFromZk(cur_endpoint, &real_endpoint)) {
            return false;
        }
        real_ep_map.emplace(cur_endpoint, real_endpoint);
    }
    // TODO(hw): update won't delete the old clients in mgr, should create a new mgr?
    client_manager_->UpdateClient(real_ep_map);
    return true;
}

bool ClusterSDK::BuildCatalog() {
    if (!InitTabletClient()) {
        return false;
    }

    std::vector<std::string> table_datas;
    if (zk_client_->IsExistNode(table_root_path_) == 0) {
        bool ok = zk_client_->GetChildren(table_root_path_, table_datas);
        if (!ok) {
            LOG(WARNING) << "fail to get table list with path " << table_root_path_;
            return false;
        }
    } else {
        LOG(INFO) << "no tables in db";
    }
    std::vector<std::string> sp_datas;
    if (zk_client_->IsExistNode(sp_root_path_) == 0) {
        bool ok = zk_client_->GetChildren(sp_root_path_, sp_datas);
        if (!ok) {
            LOG(WARNING) << "fail to get procedure list with path " << sp_root_path_;
            return false;
        }
    } else {
        DLOG(INFO) << "no procedures in db";
    }
    return UpdateCatalog(table_datas, sp_datas);
}

uint32_t DBSDK::GetTableId(const std::string& db, const std::string& tname) {
    auto table_handler = GetCatalog()->GetTable(db, tname);
    auto* sdk_table_handler = dynamic_cast<::openmldb::catalog::SDKTableHandler*>(table_handler.get());
    return sdk_table_handler->GetTid();
}

std::shared_ptr<::openmldb::nameserver::TableInfo> DBSDK::GetTableInfo(const std::string& db,
                                                                       const std::string& tname) {
    std::lock_guard<::openmldb::base::SpinMutex> lock(mu_);
    auto it = table_to_tablets_.find(db);
    if (it == table_to_tablets_.end()) {
        return {};
    }
    auto sit = it->second.find(tname);
    if (sit == it->second.end()) {
        return {};
    }
    auto table_info = sit->second;
    return table_info;
}

std::vector<std::shared_ptr<::openmldb::nameserver::TableInfo>> DBSDK::GetTables(const std::string& db) {
    std::lock_guard<::openmldb::base::SpinMutex> lock(mu_);
    std::vector<std::shared_ptr<::openmldb::nameserver::TableInfo>> tables;
    auto it = table_to_tablets_.find(db);
    if (it == table_to_tablets_.end()) {
        return tables;
    }
    auto iit = it->second.begin();
    for (; iit != it->second.end(); ++iit) {
        tables.push_back(iit->second);
    }
    return tables;
}

std::vector<std::string> DBSDK::GetAllTables() {
    std::map<std::string, std::shared_ptr<nameserver::TableInfo>> table_map;
    std::vector<std::string> all_tables;
    for (auto db_name_iter = table_to_tablets_.begin(); db_name_iter != table_to_tablets_.end(); db_name_iter++) {
        table_map = db_name_iter->second;
        for (auto table_name_iter = table_map.begin(); table_name_iter != table_map.end(); table_name_iter++) {
            all_tables.push_back(table_name_iter->first);
        }
    }
    return all_tables;
}

std::vector<std::string> DBSDK::GetTableNames(const std::string& db) {
    std::lock_guard<::openmldb::base::SpinMutex> lock(mu_);
    std::vector<std::string> tableNames;
    auto it = table_to_tablets_.find(db);
    if (it == table_to_tablets_.end()) {
        return tableNames;
    }
    auto iit = it->second.begin();
    for (; iit != it->second.end(); ++iit) {
        tableNames.push_back(iit->second->name());
    }
    return tableNames;
}

bool ClusterSDK::GetRealEndpointFromZk(const std::string& endpoint, std::string* real_endpoint) {
    if (real_endpoint == nullptr) {
        return false;
    }
    std::string sdk_path = options_.zk_path + "/map/sdkendpoints/" + endpoint;
    if (zk_client_->IsExistNode(sdk_path) == 0) {
        if (!zk_client_->GetNodeValue(sdk_path, *real_endpoint)) {
            DLOG(WARNING) << "get zk failed! : sdk_path: " << sdk_path;
            return false;
        }
    }
    if (real_endpoint->empty()) {
        std::string sname_path = options_.zk_path + "/map/names/" + endpoint;
        if (zk_client_->IsExistNode(sname_path) == 0) {
            if (!zk_client_->GetNodeValue(sname_path, *real_endpoint)) {
                DLOG(WARNING) << "get zk failed! : sname_path: " << sname_path;
                return false;
            }
        }
    }
    return true;
}

std::shared_ptr<::openmldb::catalog::TabletAccessor> DBSDK::GetTablet() { return GetCatalog()->GetTablet(); }

std::vector<std::shared_ptr<::openmldb::catalog::TabletAccessor>> DBSDK::GetAllTablet() {
    return GetCatalog()->GetAllTablet();
}

std::shared_ptr<::openmldb::catalog::TabletAccessor> DBSDK::GetTablet(const std::string& db, const std::string& name) {
    auto table_handler = GetCatalog()->GetTable(db, name);
    if (table_handler) {
        auto* sdk_table_handler = dynamic_cast<::openmldb::catalog::SDKTableHandler*>(table_handler.get());
        if (sdk_table_handler) {
            uint32_t pid_num = sdk_table_handler->GetPartitionNum();
            uint32_t pid = 0;
            if (pid_num > 0) {
                pid = rand_.Uniform(pid_num);
            }
            return sdk_table_handler->GetTablet(pid);
        }
    }
    return {};
}

bool DBSDK::GetTablet(const std::string& db, const std::string& name,
                      std::vector<std::shared_ptr<::openmldb::catalog::TabletAccessor>>* tablets) {
    auto table_handler = GetCatalog()->GetTable(db, name);
    if (table_handler) {
        auto* sdk_table_handler = dynamic_cast<::openmldb::catalog::SDKTableHandler*>(table_handler.get());
        if (sdk_table_handler) {
            return sdk_table_handler->GetTablet(tablets);
        }
    }
    return false;
}

std::shared_ptr<::openmldb::catalog::TabletAccessor> DBSDK::GetTablet(const std::string& db, const std::string& name,
                                                                      uint32_t pid) {
    auto table_handler = GetCatalog()->GetTable(db, name);
    if (table_handler) {
        auto* sdk_table_handler = dynamic_cast<::openmldb::catalog::SDKTableHandler*>(table_handler.get());
        if (sdk_table_handler) {
            return sdk_table_handler->GetTablet(pid);
        }
    }
    return {};
}

std::shared_ptr<::openmldb::catalog::TabletAccessor> DBSDK::GetTablet(const std::string& db, const std::string& name,
                                                                      const std::string& pk) {
    auto table_handler = GetCatalog()->GetTable(db, name);
    if (table_handler) {
        auto sdk_table_handler = dynamic_cast<::openmldb::catalog::SDKTableHandler*>(table_handler.get());
        if (sdk_table_handler) {
            uint32_t pid_num = sdk_table_handler->GetPartitionNum();
            uint32_t pid = 0;
            if (pid_num > 0) {
                pid = ::openmldb::base::hash64(pk) % pid_num;
            }
            return sdk_table_handler->GetTablet(pid);
        }
    }
    return {};
}

std::shared_ptr<hybridse::sdk::ProcedureInfo> DBSDK::GetProcedureInfo(const std::string& db, const std::string& sp_name,
                                                                      std::string* msg) {
    if (msg == nullptr) {
        return {};
    }
    if (db.empty() || sp_name.empty()) {
        *msg = "db or sp_name is empty";
        return {};
    } else {
        std::lock_guard<::openmldb::base::SpinMutex> lock(mu_);
        auto sp = catalog_->GetProcedureInfo(db, sp_name);
        if (!sp) {
            *msg = sp_name + " does not exist in " + db;
            return {};
        }
        return sp;
    }
}

std::vector<std::shared_ptr<hybridse::sdk::ProcedureInfo>> DBSDK::GetProcedureInfo(std::string* msg) {
    std::vector<std::shared_ptr<hybridse::sdk::ProcedureInfo>> sp_infos;
    if (msg == nullptr) {
        return std::move(sp_infos);
    }
    std::lock_guard<::openmldb::base::SpinMutex> lock(mu_);
    auto& db_sp_map = catalog_->GetProcedures();
    for (const auto& db_kv : db_sp_map) {
        for (const auto& sp_kv : db_kv.second) {
            sp_infos.push_back(sp_kv.second);
        }
    }
    if (sp_infos.empty()) {
        *msg = "procedure set is empty";
        return std::move(sp_infos);
    }
    return std::move(sp_infos);
}

bool StandAloneSDK::Init() {
    ::hybridse::vm::EngineOptions opt;
    opt.SetCompileOnly(true);
    opt.SetPlanOnly(true);
    engine_ = new ::hybridse::vm::Engine(catalog_, opt);
    if (!InitExternalFun()) {
        return false;
    }
    return PeriodicRefresh();
}

bool StandAloneSDK::BuildCatalog() {
    // InitTabletClients
    std::vector<client::TabletInfo> tablets;
    std::string msg;
    if (!GetNsClient()->ShowTablet(tablets, msg)) {
        LOG(WARNING) << msg;
        return false;
    }
    std::map<std::string, std::string> real_ep_map;
    for (const auto& tablet : tablets) {
        std::string cur_endpoint = ::openmldb::base::ExtractEndpoint(tablet.endpoint);
        std::string real_endpoint = tablet.real_endpoint;
        real_ep_map.emplace(cur_endpoint, real_endpoint);
    }
    client_manager_->UpdateClient(real_ep_map);

    // TableInfos
    std::vector<::openmldb::nameserver::TableInfo> tables;
    if (!GetNsClient()->ShowAllTable(tables, msg)) {
        LOG(WARNING) << "show all table from ns failed, msg: " << msg;
        return false;
    }
    std::map<std::string, std::map<std::string, std::shared_ptr<nameserver::TableInfo>>> mapping;
    auto new_catalog = std::make_shared<catalog::SDKCatalog>(client_manager_);
    for (const auto& table : tables) {
        auto& db_map = mapping[table.db()];
        db_map[table.name()] = std::make_shared<nameserver::TableInfo>(table);
        VLOG(5) << "load table info with name " << table.name() << " in db " << table.db();
    }

    std::vector<api::ProcedureInfo> procedures;
    // empty db & sp names means show all
    if (!GetNsClient()->ShowProcedure("", "", &procedures, &msg)) {
        LOG(WARNING) << "show procedure from ns failed, msg: " << msg;
        return false;
    }
    // api::ProcedureInfo to hybridse::sdk::ProcedureInfo
    catalog::Procedures db_sp_map;
    for (auto& sp : procedures) {
        auto sdk_sp = std::make_shared<catalog::ProcedureInfoImpl>(sp);
        if (!sdk_sp) {
            LOG(WARNING) << "sp convert failed, skip sp: " << sp.db_name() << "-" << sp.sp_name();
            continue;
        }
        db_sp_map[sp.db_name()][sp.sp_name()] = sdk_sp;
    }

    if (!new_catalog->Init(tables, db_sp_map)) {
        LOG(WARNING) << "fail to init catalog";
        return false;
    }
    {
        std::lock_guard<::openmldb::base::SpinMutex> lock(mu_);
        table_to_tablets_ = mapping;
        catalog_ = new_catalog;
    }
    engine_->UpdateCatalog(new_catalog);
    return true;
}
}  // namespace openmldb::sdk<|MERGE_RESOLUTION|>--- conflicted
+++ resolved
@@ -130,15 +130,10 @@
     return true;
 }
 
-<<<<<<< HEAD
 bool DBSDK::RegisterExternalFun(const std::shared_ptr<openmldb::common::ExternalFun>& fun) {
     if (!fun) {
         return false;
     }
-    void* fun_ptr = reinterpret_cast<void*>(trivial_fun);
-=======
-bool DBSDK::RegisterExternalFun(const ::openmldb::common::ExternalFun& fun) {
->>>>>>> 1ac480d3
     ::hybridse::node::DataType return_type;
     ::openmldb::schema::SchemaAdapter::ConvertType(fun->return_type(), &return_type);
     std::vector<::hybridse::node::DataType> arg_types;
@@ -147,12 +142,7 @@
         ::openmldb::schema::SchemaAdapter::ConvertType(fun->arg_type(i), &data_type);
         arg_types.emplace_back(data_type);
     }
-<<<<<<< HEAD
-    std::vector<void*> fun_vec = {fun_ptr, fun_ptr, fun_ptr};
-    if (engine_->RegisterExternalFunction(fun->name(), return_type, arg_types, fun->is_aggregate(), fun_vec).isOK()) {
-=======
-    if (engine_->RegisterExternalFunction(fun.name(), return_type, arg_types, fun.is_aggregate(), "").isOK()) {
->>>>>>> 1ac480d3
+    if (engine_->RegisterExternalFunction(fun->name(), return_type, arg_types, fun->is_aggregate(), "").isOK()) {
         std::lock_guard<::openmldb::base::SpinMutex> lock(mu_);
         external_fun_.emplace(fun->name(), fun);
         return true;
