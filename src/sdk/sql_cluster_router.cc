/*
 * Copyright 2021 4Paradigm
 *
 * Licensed under the Apache License, Version 2.0 (the "License");
 * you may not use this file except in compliance with the License.
 * You may obtain a copy of the License at
 *
 *   http://www.apache.org/licenses/LICENSE-2.0
 *
 * Unless required by applicable law or agreed to in writing, software
 * distributed under the License is distributed on an "AS IS" BASIS,
 * WITHOUT WARRANTIES OR CONDITIONS OF ANY KIND, either express or implied.
 * See the License for the specific language governing permissions and
 * limitations under the License.
 */

#include "sdk/sql_cluster_router.h"

#include <algorithm>
#include <fstream>
#include <future>
#include <memory>
#include <string>
#include <unordered_map>
#include <utility>

#include "absl/strings/ascii.h"
#include "absl/strings/str_cat.h"
#include "absl/strings/strip.h"
#include "absl/strings/substitute.h"
#include "absl/types/span.h"
#include "base/ddl_parser.h"
#include "base/file_util.h"
#include "base/glog_wrapper.h"
#include "base/status_util.h"
#include "boost/none.hpp"
#include "boost/property_tree/ini_parser.hpp"
#include "boost/property_tree/ptree.hpp"
#include "brpc/channel.h"
#include "cmd/display.h"
#include "common/timer.h"
#include "glog/logging.h"
#include "nameserver/system_table.h"
#include "plan/plan_api.h"
#include "proto/fe_common.pb.h"
#include "proto/tablet.pb.h"
#include "rpc/rpc_client.h"
#include "schema/schema_adapter.h"
#include "sdk/base.h"
#include "sdk/base_impl.h"
#include "sdk/batch_request_result_set_sql.h"
#include "sdk/file_option_parser.h"
#include "sdk/node_adapter.h"
#include "sdk/result_set_sql.h"
#include "sdk/split.h"
#include "udf/udf.h"
#include "vm/catalog.h"

DECLARE_string(bucket_size);
DECLARE_uint32(replica_num);
DECLARE_int32(sync_job_timeout);
DECLARE_int32(deploy_job_max_wait_time_ms);

namespace openmldb {
namespace sdk {

using hybridse::common::StatusCode;
using hybridse::plan::PlanAPI;

constexpr const char* SKIP_INDEX_CHECK_OPTION = "skip_index_check";
constexpr const char* SYNC_OPTION = "sync";

class ExplainInfoImpl : public ExplainInfo {
 public:
    ExplainInfoImpl(const ::hybridse::sdk::SchemaImpl& input_schema, const ::hybridse::sdk::SchemaImpl& output_schema,
                    const std::string& logical_plan, const std::string& physical_plan, const std::string& ir,
                    const std::string& request_db_name, const std::string& request_name)
        : input_schema_(input_schema),
          output_schema_(output_schema),
          logical_plan_(logical_plan),
          physical_plan_(physical_plan),
          ir_(ir),
          request_db_name_(request_db_name),
          request_name_(request_name) {}
    ~ExplainInfoImpl() {}

    const ::hybridse::sdk::Schema& GetInputSchema() override { return input_schema_; }

    const ::hybridse::sdk::Schema& GetOutputSchema() override { return output_schema_; }

    const std::string& GetLogicalPlan() override { return logical_plan_; }

    const std::string& GetPhysicalPlan() override { return physical_plan_; }

    const std::string& GetIR() override { return ir_; }

    const std::string& GetRequestName() override { return request_name_; }
    const std::string& GetRequestDbName() override { return request_db_name_; }

 private:
    ::hybridse::sdk::SchemaImpl input_schema_;
    ::hybridse::sdk::SchemaImpl output_schema_;
    std::string logical_plan_;
    std::string physical_plan_;
    std::string ir_;
    std::string request_db_name_;
    std::string request_name_;
};

class QueryFutureImpl : public QueryFuture {
 public:
    explicit QueryFutureImpl(openmldb::RpcCallback<openmldb::api::QueryResponse>* callback) : callback_(callback) {
        if (callback_) {
            callback_->Ref();
        }
    }
    ~QueryFutureImpl() {
        if (callback_) {
            callback_->UnRef();
        }
    }

    std::shared_ptr<hybridse::sdk::ResultSet> GetResultSet(hybridse::sdk::Status* status) override {
        if (!status) {
            return nullptr;
        }
        if (!callback_ || !callback_->GetResponse() || !callback_->GetController()) {
            status->code = hybridse::common::kRpcError;
            status->msg = "request error, response or controller null";
            return nullptr;
        }
        brpc::Join(callback_->GetController()->call_id());
        if (callback_->GetController()->Failed()) {
            status->code = hybridse::common::kRpcError;
            status->msg = "request error, " + callback_->GetController()->ErrorText();
            return nullptr;
        }
        if (callback_->GetResponse()->code() != ::openmldb::base::kOk) {
            status->code = callback_->GetResponse()->code();
            status->msg = "request error, " + callback_->GetResponse()->msg();
            return nullptr;
        }
        auto rs = ResultSetSQL::MakeResultSet(callback_->GetResponse(), callback_->GetController(), status);
        return rs;
    }

    bool IsDone() const override {
        if (callback_) return callback_->IsDone();
        return false;
    }

 private:
    openmldb::RpcCallback<openmldb::api::QueryResponse>* callback_;
};

class BatchQueryFutureImpl : public QueryFuture {
 public:
    explicit BatchQueryFutureImpl(openmldb::RpcCallback<openmldb::api::SQLBatchRequestQueryResponse>* callback)
        : callback_(callback) {
        if (callback_) {
            callback_->Ref();
        }
    }

    ~BatchQueryFutureImpl() {
        if (callback_) {
            callback_->UnRef();
        }
    }

    std::shared_ptr<hybridse::sdk::ResultSet> GetResultSet(hybridse::sdk::Status* status) override {
        if (!status) {
            return nullptr;
        }
        if (!callback_ || !callback_->GetResponse() || !callback_->GetController()) {
            status->code = hybridse::common::kRpcError;
            status->msg = "request error, response or controller null";
            return nullptr;
        }
        brpc::Join(callback_->GetController()->call_id());
        if (callback_->GetController()->Failed()) {
            status->code = hybridse::common::kRpcError;
            status->msg = "request error. " + callback_->GetController()->ErrorText();
            return nullptr;
        }
        std::shared_ptr<::openmldb::sdk::SQLBatchRequestResultSet> rs =
            std::make_shared<openmldb::sdk::SQLBatchRequestResultSet>(callback_->GetResponse(),
                                                                      callback_->GetController());
        bool ok = rs->Init();
        if (!ok) {
            status->code = -1;
            status->msg = "request error, resuletSetSQL init failed";
            return nullptr;
        }
        return rs;
    }

    bool IsDone() const override { return callback_->IsDone(); }

 private:
    openmldb::RpcCallback<openmldb::api::SQLBatchRequestQueryResponse>* callback_;
};

SQLClusterRouter::SQLClusterRouter(const SQLRouterOptions& options)
    : options_(std::make_shared<SQLRouterOptions>(options)),
      is_cluster_mode_(true),
      interactive_(false),
      cluster_sdk_(nullptr),
      mu_(),
      rand_(::baidu::common::timer::now_time()) {}

SQLClusterRouter::SQLClusterRouter(const StandaloneOptions& options)
    : options_(std::make_shared<StandaloneOptions>(options)),
      is_cluster_mode_(false),
      interactive_(false),
      cluster_sdk_(nullptr),
      mu_(),
      rand_(::baidu::common::timer::now_time()) {}

SQLClusterRouter::SQLClusterRouter(DBSDK* sdk)
    : options_(),
      is_cluster_mode_(sdk->IsClusterMode()),
      interactive_(false),
      cluster_sdk_(sdk),
      mu_(),
      rand_(::baidu::common::timer::now_time()) {
    if (is_cluster_mode_) {
        options_ = std::make_shared<SQLRouterOptions>();
    } else {
        options_ = std::make_shared<StandaloneOptions>();
    }
}

SQLClusterRouter::~SQLClusterRouter() { delete cluster_sdk_; }

bool SQLClusterRouter::Init() {
    // set log first(If setup before, setup below won't work, e.g. router in tablet server, router in CLI)
    if (cluster_sdk_ == nullptr) {
        // glog setting for SDK
        FLAGS_glog_level = options_->glog_level;
        FLAGS_glog_dir = options_->glog_dir;
    }
    base::SetupGlog();

    if (cluster_sdk_ == nullptr) {
        // init cluster_sdk_, require options_ or standalone_options_ is set
        if (is_cluster_mode_) {
            auto ops = std::dynamic_pointer_cast<SQLRouterOptions>(options_);
            ClusterOptions coptions;
            coptions.zk_cluster = ops->zk_cluster;
            coptions.zk_path = ops->zk_path;
            coptions.zk_session_timeout = ops->zk_session_timeout;
            coptions.zk_log_level = ops->zk_log_level;
            coptions.zk_log_file = ops->zk_log_file;
            cluster_sdk_ = new ClusterSDK(coptions);
            // TODO(hw): no detail error info
            bool ok = cluster_sdk_->Init();
            if (!ok) {
                LOG(WARNING) << "fail to init cluster sdk";
                return false;
            }
        } else {
            auto ops = std::dynamic_pointer_cast<StandaloneOptions>(options_);
            cluster_sdk_ = new ::openmldb::sdk::StandAloneSDK(ops->host, ops->port);
            bool ok = cluster_sdk_->Init();
            if (!ok) {
                LOG(WARNING) << "fail to init standalone sdk";
                return false;
            }
        }
    } else {
        // init options_ or standalone_options_ if fileds not filled, they should be consistent with cluster_sdk_
        //
        // might better to refactor constructors & fileds for SQLClusterRouter
        // but will introduce breaking changes as well
        if (is_cluster_mode_) {
            auto ops = std::dynamic_pointer_cast<SQLRouterOptions>(options_);
            if (ops->zk_cluster.empty() || ops->zk_path.empty()) {
                auto* cluster_sdk = dynamic_cast<ClusterSDK*>(cluster_sdk_);
                DCHECK(cluster_sdk != nullptr);
                ops->zk_cluster = cluster_sdk->GetClusterOptions().zk_cluster;
                ops->zk_path = cluster_sdk->GetClusterOptions().zk_path;
            }
        } else {
            auto ops = std::dynamic_pointer_cast<StandaloneOptions>(options_);
            if (ops->host.empty() || ops->port == 0) {
                auto* standalone_sdk = dynamic_cast<StandAloneSDK*>(cluster_sdk_);
                DCHECK(standalone_sdk != nullptr);
                ops->host = standalone_sdk->GetHost();
                ops->port = standalone_sdk->GetPort();
            }
        }
    }

    std::string db = openmldb::nameserver::INFORMATION_SCHEMA_DB;
    std::string table = openmldb::nameserver::GLOBAL_VARIABLES;
    std::string sql = "select * from " + table;
    hybridse::sdk::Status status;
    auto rs = ExecuteSQLParameterized(db, sql, std::shared_ptr<openmldb::sdk::SQLRequestRow>(), &status);
    if (rs != nullptr) {
        std::string key;
        std::string value;
        while (rs->Next()) {
            key = rs->GetStringUnsafe(0);
            value = rs->GetStringUnsafe(1);
            session_variables_[key] = value;
        }
    } else {
        // if not allowed to get system table or system table is empty, init session here
        session_variables_.emplace("execute_mode", "offline");
        session_variables_.emplace("enable_trace", "false");
        session_variables_.emplace("sync_job", "false");
        session_variables_.emplace("job_timeout", "60000");  // rpc request timeout for taskmanager
    }
    return true;
}

std::shared_ptr<SQLRequestRow> SQLClusterRouter::GetRequestRow(const std::string& db, const std::string& sql,
                                                               ::hybridse::sdk::Status* status) {
    RET_IF_NULL_AND_WARN(status, "output status is nullptr");

    auto cache = GetCache(db, sql, hybridse::vm::kRequestMode);
    std::set<std::string> col_set;
    std::shared_ptr<RouterSQLCache> router_cache;
    if (cache) {
        router_cache = std::dynamic_pointer_cast<RouterSQLCache>(cache);
    }
    if (router_cache) {
        status->code = 0;
        const std::string& router_col = router_cache->GetRouter().GetRouterCol();
        if (!router_col.empty()) {
            col_set.insert(router_col);
        }
        return std::make_shared<SQLRequestRow>(router_cache->GetSchema(), col_set);
    }
    ::hybridse::vm::ExplainOutput explain;
    ::hybridse::base::Status vm_status;

    bool ok = cluster_sdk_->GetEngine()->Explain(sql, db, ::hybridse::vm::kRequestMode, &explain, &vm_status);
    if (!ok) {
        COPY_PREPEND_AND_WARN(status, vm_status, "fail to explain sql " + sql);
        return {};
    }
    auto schema = std::make_shared<::hybridse::sdk::SchemaImpl>(explain.input_schema);
    const std::string& main_db = explain.router.GetMainDb().empty() ? db : explain.router.GetMainDb();
    const std::string& main_table = explain.router.GetMainTable();
    uint32_t tid = 0;
    if (!main_table.empty()) {
        auto table_info = cluster_sdk_->GetTableInfo(main_db, main_table);
        tid = table_info->tid();
    }
    std::shared_ptr<::hybridse::sdk::Schema> parameter_schema;
    router_cache = std::make_shared<RouterSQLCache>(main_db, tid, main_table, schema, parameter_schema, explain.router);
    SetCache(db, sql, hybridse::vm::kRequestMode, router_cache);
    const std::string& router_col = explain.router.GetRouterCol();
    if (!router_col.empty()) {
        col_set.insert(router_col);
    }
    return std::make_shared<SQLRequestRow>(schema, col_set);
}

std::shared_ptr<SQLRequestRow> SQLClusterRouter::GetRequestRowByProcedure(const std::string& db,
                                                                          const std::string& sp_name,
                                                                          ::hybridse::sdk::Status* status) {
    RET_IF_NULL_AND_WARN(status, "output status is nullptr");
    std::shared_ptr<hybridse::sdk::ProcedureInfo> sp_info = cluster_sdk_->GetProcedureInfo(db, sp_name, &status->msg);
    if (!sp_info) {
        CODE_PREPEND_AND_WARN(status, StatusCode::kProcedureNotFound, db + "-" + sp_name);
        return nullptr;
    }
    const std::string& sql = sp_info->GetSql();
    return GetRequestRow(db, sql, status);
}

std::shared_ptr<openmldb::sdk::SQLDeleteRow> SQLClusterRouter::GetDeleteRow(const std::string& db,
                                                                            const std::string& sql,
                                                                            ::hybridse::sdk::Status* status) {
    RET_IF_NULL_AND_WARN(status, "output status is nullptr");
    std::shared_ptr<SQLCache> cache = GetCache(db, sql, hybridse::vm::kBatchMode);
    if (cache) {
        auto delete_cache = std::dynamic_pointer_cast<DeleteSQLCache>(cache);
        if (delete_cache) {
            status->code = 0;
            return std::make_shared<openmldb::sdk::SQLDeleteRow>(
                delete_cache->GetDatabase(), delete_cache->GetTableName(), delete_cache->GetIndexName(),
                delete_cache->GetColNames(), delete_cache->GetDefaultValue(), delete_cache->GetHoleMap());
        }
    }
    ::hybridse::node::NodeManager nm;
    ::hybridse::plan::PlanNodeList plans;
    bool ok = GetSQLPlan(sql, &nm, &plans);
    if (!ok || plans.empty()) {
        SET_STATUS_AND_WARN(status, StatusCode::kCmdError, "fail to get sql plan " + sql);
        return {};
    }
    ::hybridse::node::PlanNode* plan = plans[0];
    if (plan->GetType() != hybridse::node::kPlanTypeDelete) {
        SET_STATUS_AND_WARN(status, StatusCode::kCmdError, "invalid sql node expect delete");
        return {};
    }
    auto delete_plan = dynamic_cast<::hybridse::node::DeletePlanNode*>(plan);
    auto condition = delete_plan->GetCondition();
    if (!condition) {
        SET_STATUS_AND_WARN(status, StatusCode::kCmdError, "no condition in delete sql");
        return {};
    }
    std::string database = delete_plan->GetDatabase().empty() ? db : delete_plan->GetDatabase();
    if (database.empty()) {
        SET_STATUS_AND_WARN(status, StatusCode::kCmdError, "no db in sql and no default db");
        return {};
    }
    const auto& table_name = delete_plan->GetTableName();
    auto table_info = cluster_sdk_->GetTableInfo(database, table_name);
    if (!table_info) {
        SET_STATUS_AND_WARN(status, StatusCode::kCmdError, absl::StrCat(database, "-", table_name));
        return {};
    }
    auto col_map = schema::SchemaAdapter::GetColMap(*table_info);
    std::map<std::string, std::string> condition_map;
    std::map<std::string, int> parameter_map;
    auto binary_node = dynamic_cast<const hybridse::node::BinaryExpr*>(condition);
    *status = NodeAdapter::ParseExprNode(binary_node, col_map, &condition_map, &parameter_map);
    if (!status->IsOK()) {
        LOG(WARNING) << status->ToString();
        return {};
    }
    int index_pos = 0;
    bool found = true;
    for (; index_pos < table_info->column_key_size(); index_pos++) {
        const auto& column_key = table_info->column_key(index_pos);
        if (column_key.flag() != 0) {
            continue;
        }
        for (const auto& col : column_key.col_name()) {
            if (condition_map.count(col) == 0 && parameter_map.count(col) == 0) {
                found = false;
                break;
            }
        }
        if (found) {
            break;
        }
    }
    if (!found) {
        SET_STATUS_AND_WARN(status, StatusCode::kCmdError, "no index col in sql");
        return {};
    }
    auto delete_cache = std::make_shared<DeleteSQLCache>(
        db, table_info->tid(), table_name, table_info->column_key(index_pos), condition_map, parameter_map);

    SetCache(db, sql, hybridse::vm::kBatchMode, delete_cache);
    *status = {};
    return std::make_shared<openmldb::sdk::SQLDeleteRow>(delete_cache->GetDatabase(), delete_cache->GetTableName(),
                                                         delete_cache->GetIndexName(), delete_cache->GetColNames(),
                                                         delete_cache->GetDefaultValue(), delete_cache->GetHoleMap());
}

std::shared_ptr<SQLInsertRow> SQLClusterRouter::GetInsertRow(const std::string& db, const std::string& sql,
                                                             ::hybridse::sdk::Status* status) {
    RET_IF_NULL_AND_WARN(status, "output status is nullptr");
    std::shared_ptr<SQLCache> cache = GetCache(db, sql, hybridse::vm::kBatchMode);
    if (cache) {
        auto insert_cache = std::dynamic_pointer_cast<InsertSQLCache>(cache);
        if (insert_cache) {
            *status = {};
            return std::make_shared<SQLInsertRow>(insert_cache->GetTableInfo(), insert_cache->GetSchema(),
                                                  insert_cache->GetDefaultValue(), insert_cache->GetStrLength(),
                                                  insert_cache->GetHoleIdxArr());
        }
    }
    std::shared_ptr<::openmldb::nameserver::TableInfo> table_info;
    DefaultValueMap default_map;
    uint32_t str_length = 0;
    std::vector<uint32_t> stmt_column_idx_arr;
    if (!GetInsertInfo(db, sql, status, &table_info, &default_map, &str_length, &stmt_column_idx_arr)) {
        SET_STATUS_AND_WARN(status, StatusCode::kCmdError, "get insert information failed");
        return {};
    }
    auto schema = openmldb::schema::SchemaAdapter::ConvertSchema(table_info->column_desc());
    auto insert_cache =
        std::make_shared<InsertSQLCache>(table_info, schema, default_map, str_length,
                                         SQLInsertRow::GetHoleIdxArr(default_map, stmt_column_idx_arr, schema));
    SetCache(db, sql, hybridse::vm::kBatchMode, insert_cache);
    *status = {};
    return std::make_shared<SQLInsertRow>(insert_cache->GetTableInfo(), insert_cache->GetSchema(),
                                          insert_cache->GetDefaultValue(), insert_cache->GetStrLength(),
                                          insert_cache->GetHoleIdxArr());
}

bool SQLClusterRouter::GetMultiRowInsertInfo(const std::string& db, const std::string& sql,
                                             ::hybridse::sdk::Status* status,
                                             std::shared_ptr<::openmldb::nameserver::TableInfo>* table_info,
                                             std::vector<DefaultValueMap>* default_maps,
                                             std::vector<uint32_t>* str_lengths) {
    RET_FALSE_IF_NULL_AND_WARN(status, "output status is nullptr");
    // TODO(hw): return status?
    RET_FALSE_IF_NULL_AND_WARN(table_info, "output table_info is nullptr");
    RET_FALSE_IF_NULL_AND_WARN(default_maps, "output default_maps is nullptr");
    RET_FALSE_IF_NULL_AND_WARN(str_lengths, "output str_lengths is nullptr");

    ::hybridse::node::NodeManager nm;
    ::hybridse::plan::PlanNodeList plans;
    bool ok = GetSQLPlan(sql, &nm, &plans);
    if (!ok || plans.empty()) {
        SET_STATUS_AND_WARN(status, StatusCode::kPlanError, "fail to get sql plan with sql " + sql);
        return false;
    }
    ::hybridse::node::PlanNode* plan = plans[0];
    if (plan->GetType() != hybridse::node::kPlanTypeInsert) {
        SET_STATUS_AND_WARN(status, StatusCode::kPlanError, "invalid sql node expect insert");
        return false;
    }
    auto* iplan = dynamic_cast<::hybridse::node::InsertPlanNode*>(plan);
    const ::hybridse::node::InsertStmt* insert_stmt = iplan->GetInsertNode();
    if (insert_stmt == nullptr) {
        SET_STATUS_AND_WARN(status, StatusCode::kPlanError, "insert stmt is null");
        return false;
    }
    std::string db_name;
    if (!insert_stmt->db_name_.empty()) {
        db_name = insert_stmt->db_name_;
    } else {
        db_name = db;
    }
    if (db_name.empty()) {
        SET_STATUS_AND_WARN(status, StatusCode::kCmdError, "Please enter database first");
        return false;
    }
    *table_info = cluster_sdk_->GetTableInfo(db_name, insert_stmt->table_name_);
    if (!(*table_info)) {
        SET_STATUS_AND_WARN(status, StatusCode::kCmdError, db_name + "-" + insert_stmt->table_name_ + " not exist");
        return false;
    }
    std::map<uint32_t, uint32_t> column_map;
    for (size_t j = 0; j < insert_stmt->columns_.size(); ++j) {
        const std::string& col_name = insert_stmt->columns_[j];
        bool find_flag = false;
        for (int i = 0; i < (*table_info)->column_desc_size(); ++i) {
            if (col_name == (*table_info)->column_desc(i).name()) {
                if (column_map.count(i) > 0) {
                    SET_STATUS_AND_WARN(status, StatusCode::kCmdError, "duplicate column of " + col_name);
                    return false;
                }
                column_map.insert(std::make_pair(i, j));
                find_flag = true;
                break;
            }
        }
        if (!find_flag) {
            SET_STATUS_AND_WARN(status, StatusCode::kCmdError,
                                "can't find column " + col_name + " in table " + (*table_info)->name());
            return false;
        }
    }
    size_t total_rows_size = insert_stmt->values_.size();
    for (size_t i = 0; i < total_rows_size; i++) {
        hybridse::node::ExprNode* value = insert_stmt->values_[i];
        if (value->GetExprType() != ::hybridse::node::kExprList) {
            SET_STATUS_AND_WARN(status, StatusCode::kCmdError,
                                "fail to parse row [" + std::to_string(i) +
                                    "]: invalid row expression, expect kExprList but " +
                                    hybridse::node::ExprTypeName(value->GetExprType()));
            return false;
        }
        uint32_t str_length = 0;
        default_maps->push_back(
            GetDefaultMap(*table_info, column_map, dynamic_cast<::hybridse::node::ExprListNode*>(value), &str_length));
        if (!default_maps->back()) {
            SET_STATUS_AND_WARN(status, StatusCode::kCmdError,
                                "fail to parse row[" + std::to_string(i) + "]: " + value->GetExprString());
            return false;
        }
        str_lengths->push_back(str_length);
    }
    if (default_maps->empty() || str_lengths->empty()) {
        SET_STATUS_AND_WARN(status, StatusCode::kCmdError, "default_maps or str_lengths are empty");
        return false;
    }
    if (default_maps->size() != str_lengths->size()) {
        SET_STATUS_AND_WARN(status, StatusCode::kCmdError, "default maps isn't match with str_lengths");
        return false;
    }
    return true;
}

bool SQLClusterRouter::GetInsertInfo(const std::string& db, const std::string& sql, ::hybridse::sdk::Status* status,
                                     std::shared_ptr<::openmldb::nameserver::TableInfo>* table_info,
                                     DefaultValueMap* default_map, uint32_t* str_length,
                                     std::vector<uint32_t>* stmt_column_idx_in_table) {
    RET_FALSE_IF_NULL_AND_WARN(status, "output status is nullptr");
    RET_FALSE_IF_NULL_AND_WARN(table_info, "output table_info is nullptr");
    RET_FALSE_IF_NULL_AND_WARN(default_map, "output default_map is nullptr");
    RET_FALSE_IF_NULL_AND_WARN(str_length, "output str_length is nullptr");
    RET_FALSE_IF_NULL_AND_WARN(stmt_column_idx_in_table, "output stmt_column_idx_in_table is nullptr");

    ::hybridse::node::NodeManager nm;
    ::hybridse::plan::PlanNodeList plans;
    bool ok = GetSQLPlan(sql, &nm, &plans);
    if (!ok || plans.empty()) {
        SET_STATUS_AND_WARN(status, StatusCode::kCmdError, "fail to get sql plan with sql " + sql);
        return false;
    }
    ::hybridse::node::PlanNode* plan = plans[0];
    if (plan->GetType() != hybridse::node::kPlanTypeInsert) {
        SET_STATUS_AND_WARN(status, StatusCode::kCmdError, "invalid sql node expect insert");
        return false;
    }
    auto* iplan = dynamic_cast<::hybridse::node::InsertPlanNode*>(plan);
    const ::hybridse::node::InsertStmt* insert_stmt = iplan->GetInsertNode();
    if (insert_stmt == nullptr) {
        SET_STATUS_AND_WARN(status, StatusCode::kCmdError, "insert stmt is null");
        return false;
    }
    *table_info = cluster_sdk_->GetTableInfo(db, insert_stmt->table_name_);
    if (!(*table_info)) {
        SET_STATUS_AND_WARN(status, StatusCode::kCmdError,
                            "table with name " + insert_stmt->table_name_ + " in db " + db + " does not exist");
        return false;
    }
    // <table schema idx, insert stmt column idx>
    std::map<uint32_t, uint32_t> column_map;
    for (size_t j = 0; j < insert_stmt->columns_.size(); ++j) {
        const std::string& col_name = insert_stmt->columns_[j];
        bool find_flag = false;
        for (int i = 0; i < (*table_info)->column_desc_size(); ++i) {
            if (col_name == (*table_info)->column_desc(i).name()) {
                if (column_map.count(i) > 0) {
                    SET_STATUS_AND_WARN(status, StatusCode::kCmdError, "duplicate column of " + col_name);
                    return false;
                }
                column_map.insert(std::make_pair(i, j));
                stmt_column_idx_in_table->emplace_back(i);
                find_flag = true;
                break;
            }
        }
        if (!find_flag) {
            SET_STATUS_AND_WARN(status, StatusCode::kCmdError,
                                "can't find column " + col_name + " in table " + (*table_info)->name());
            return false;
        }
    }
    *default_map = GetDefaultMap(*table_info, column_map,
                                 dynamic_cast<::hybridse::node::ExprListNode*>(insert_stmt->values_[0]), str_length);
    if (!(*default_map)) {
        SET_STATUS_AND_WARN(status, StatusCode::kCmdError, "get default value map of " + sql + " failed");
        return false;
    }
    return true;
}

DefaultValueMap SQLClusterRouter::GetDefaultMap(const std::shared_ptr<::openmldb::nameserver::TableInfo>& table_info,
                                                const std::map<uint32_t, uint32_t>& column_map,
                                                ::hybridse::node::ExprListNode* row, uint32_t* str_length) {
    if (row == nullptr || str_length == nullptr) {
        LOG(WARNING) << "row or str length is NULL";
        return {};
    }
    auto default_map = std::make_shared<std::map<uint32_t, std::shared_ptr<::hybridse::node::ConstNode>>>();
    if ((column_map.empty() && static_cast<int32_t>(row->children_.size()) < table_info->column_desc_size()) ||
        (!column_map.empty() && row->children_.size() < column_map.size())) {
        LOG(WARNING) << "insert value number less than column number";
        return {};
    }
    for (int32_t idx = 0; idx < table_info->column_desc_size(); idx++) {
        auto column = table_info->column_desc(idx);
        if (!column_map.empty() && (column_map.count(idx) == 0)) {
            if (column.has_default_value()) {
                auto val = NodeAdapter::StringToData(column.default_value(), column.data_type());
                default_map->insert(std::make_pair(idx, val));
                if (column.data_type() == ::openmldb::type::kVarchar ||
                    column.data_type() == ::openmldb::type::kString) {
                    *str_length += strlen(val->GetStr());
                }
                continue;
            }
            if (!column.not_null()) {
                default_map->emplace(idx, std::make_shared<::hybridse::node::ConstNode>());
                continue;
            }
            LOG(WARNING) << "column " << column.name() << " can't be null";
            return {};
        }

        uint32_t i = idx;
        if (!column_map.empty()) {
            i = column_map.at(idx);
        }
        if (hybridse::node::kExprPrimary != row->children_.at(i)->GetExprType() &&
            hybridse::node::kExprParameter != row->children_.at(i)->GetExprType()) {
            LOG(WARNING) << "insert value isn't const value or placeholder";
            return {};
        }

        if (hybridse::node::kExprPrimary == row->children_.at(i)->GetExprType()) {
            auto* primary = dynamic_cast<::hybridse::node::ConstNode*>(row->children_.at(i));
            std::shared_ptr<::hybridse::node::ConstNode> val;
            if (primary->IsNull()) {
                if (column.not_null()) {
                    LOG(WARNING) << "column " << column.name() << " can't be null";
                    return {};
                }
                val = std::make_shared<::hybridse::node::ConstNode>(*primary);
            } else {
                val = NodeAdapter::TransformDataType(*primary, column.data_type());
                if (!val) {
                    LOG(WARNING) << "default value type mismatch, column " << column.name();
                    return {};
                }
            }
            default_map->insert(std::make_pair(idx, val));
            if (!primary->IsNull() &&
                (column.data_type() == ::openmldb::type::kVarchar || column.data_type() == ::openmldb::type::kString)) {
                *str_length += strlen(primary->GetStr());
            }
        }
    }
    return default_map;
}
// Get Cache with given db, sql and engine mode
std::shared_ptr<SQLCache> SQLClusterRouter::GetCache(const std::string& db, const std::string& sql,
                                                     const hybridse::vm::EngineMode engine_mode) {
    std::lock_guard<::openmldb::base::SpinMutex> lock(mu_);
    auto mode_cache_it = input_lru_cache_.find(db);
    if (mode_cache_it == input_lru_cache_.end()) {
        return {};
    }

    auto it = mode_cache_it->second.find(engine_mode);
    if (it != mode_cache_it->second.end()) {
        auto value = it->second.get(sql);
        if (value != boost::none) {
            // Check cache validation, the name is the same, but the tid may be different.
            // Notice that we won't check it when table_info is disabled and router is enabled.
            //  invalid router info doesn't have tid, so it won't get confused.
            auto cached_info = value.value();
            if (cached_info) {
                if (!cached_info->GetTableName().empty()) {
                    auto current_info =
                        cluster_sdk_->GetTableInfo(cached_info->GetDatabase(), cached_info->GetTableName());
                    if (!current_info || cached_info->GetTableId() != current_info->tid()) {
                        // just leave, this invalid value will be updated by SetCache()
                        return {};
                    }
                }
                return cached_info;
            }
        }
    }
    return {};
}

void SQLClusterRouter::SetCache(const std::string& db, const std::string& sql,
                                const hybridse::vm::EngineMode engine_mode,
                                const std::shared_ptr<SQLCache>& router_cache) {
    std::lock_guard<::openmldb::base::SpinMutex> lock(mu_);
    auto it = input_lru_cache_.find(db);
    if (it == input_lru_cache_.end()) {
        decltype(input_lru_cache_)::mapped_type db_value;
        input_lru_cache_.insert(std::make_pair(db, db_value));
        it = input_lru_cache_.find(db);
    }

    auto cache_it = it->second.find(engine_mode);
    if (cache_it == it->second.end()) {
        decltype(it->second)::mapped_type value(options_->max_sql_cache_size);
        auto pair = it->second.emplace(engine_mode, value);
        cache_it = pair.first;
    }
    cache_it->second.upsert(sql, router_cache);
}

std::shared_ptr<SQLInsertRows> SQLClusterRouter::GetInsertRows(const std::string& db, const std::string& sql,
                                                               ::hybridse::sdk::Status* status) {
    RET_IF_NULL_AND_WARN(status, "output status is nullptr");
    std::shared_ptr<SQLCache> cache = GetCache(db, sql, hybridse::vm::kBatchMode);
    std::shared_ptr<InsertSQLCache> insert_cache;
    if (cache) {
        insert_cache = std::dynamic_pointer_cast<InsertSQLCache>(cache);
        if (insert_cache) {
            status->SetOK();
            return std::make_shared<SQLInsertRows>(insert_cache->GetTableInfo(), insert_cache->GetSchema(),
                                                   insert_cache->GetDefaultValue(), insert_cache->GetStrLength(),
                                                   insert_cache->GetHoleIdxArr());
        }
    }
    std::shared_ptr<::openmldb::nameserver::TableInfo> table_info;
    DefaultValueMap default_map;
    uint32_t str_length = 0;
    std::vector<uint32_t> stmt_column_idx_arr;
    if (!GetInsertInfo(db, sql, status, &table_info, &default_map, &str_length, &stmt_column_idx_arr)) {
        return {};
    }
    auto col_schema = openmldb::schema::SchemaAdapter::ConvertSchema(table_info->column_desc());
    insert_cache =
        std::make_shared<InsertSQLCache>(table_info, col_schema, default_map, str_length,
                                         SQLInsertRow::GetHoleIdxArr(default_map, stmt_column_idx_arr, col_schema));
    SetCache(db, sql, hybridse::vm::kBatchMode, insert_cache);
    return std::make_shared<SQLInsertRows>(table_info, insert_cache->GetSchema(), default_map, str_length,
                                           insert_cache->GetHoleIdxArr());
}

bool SQLClusterRouter::ExecuteDDL(const std::string& db, const std::string& sql, hybridse::sdk::Status* status) {
    RET_FALSE_IF_NULL_AND_WARN(status, "output status is nullptr");
    auto ns_ptr = cluster_sdk_->GetNsClient();
    if (!ns_ptr) {
        SET_STATUS_AND_WARN(status, StatusCode::kCmdError, "no nameserver exist");
        return false;
    }
    // TODO(wangtaize) update ns client to thread safe

    // parse sql to judge whether is create procedure case
    hybridse::node::NodeManager node_manager;
    DLOG(INFO) << "start to execute script from dbms:\n" << sql;
    hybridse::base::Status sql_status;
    hybridse::node::PlanNodeList plan_trees;
    PlanAPI::CreatePlanTreeFromScript(sql, plan_trees, &node_manager, sql_status);
    if (plan_trees.empty() || sql_status.code != 0) {
        COPY_PREPEND_AND_WARN(status, sql_status, "create logic plan failed");
        return false;
    }
    hybridse::node::PlanNode* node = plan_trees[0];
    base::Status ret;
    if (node->GetType() == hybridse::node::kPlanTypeCreateSp) {
        ret = HandleSQLCreateProcedure(dynamic_cast<hybridse::node::CreateProcedurePlanNode*>(node), db, sql, ns_ptr);
    } else if (node->GetType() == hybridse::node::kPlanTypeCreate) {
        ret = HandleSQLCreateTable(dynamic_cast<hybridse::node::CreatePlanNode*>(node), db, ns_ptr);
    } else {
        HandleSQLCmd(dynamic_cast<hybridse::node::CmdPlanNode*>(node), db, status);
        ret = {status->code, status->msg};
    }
    if (!ret.OK()) {
        APPEND_FROM_BASE_AND_WARN(status, ret, "fail to execute " + sql);
        return false;
    }
    return true;
}

bool SQLClusterRouter::ShowDB(std::vector<std::string>* dbs, hybridse::sdk::Status* status) {
    RET_FALSE_IF_NULL_AND_WARN(status, "output status is nullptr");
    auto ns_ptr = cluster_sdk_->GetNsClient();
    if (!ns_ptr) {
        SET_STATUS_AND_WARN(status, StatusCode::kCmdError, "no nameserver exist");
        return false;
    }
    std::string err;
    bool ok = ns_ptr->ShowDatabase(dbs, err);
    if (!ok) {
        SET_STATUS_AND_WARN(status, StatusCode::kCmdError, "fail to show databases: " + err);
        return false;
    }
    return true;
}

// get all table names in all DB
std::vector<std::string> SQLClusterRouter::GetAllTables() { return cluster_sdk_->GetAllTables(); }

bool SQLClusterRouter::CreateDB(const std::string& db, hybridse::sdk::Status* status) {
    RET_FALSE_IF_NULL_AND_WARN(status, "output status is nullptr");
    // We use hybridse parser to check db name, to ensure syntactic consistency.
    if (db.empty() || !CheckSQLSyntax("CREATE DATABASE `" + db + "`;")) {
        SET_STATUS_AND_WARN(status, StatusCode::kCmdError, "db name(" + db + ") is invalid");
        return false;
    }

    auto ns_ptr = cluster_sdk_->GetNsClient();
    if (!ns_ptr) {
        SET_STATUS_AND_WARN(status, StatusCode::kCmdError, "no nameserver exist");
        return false;
    }

    std::string err;
    bool ok = ns_ptr->CreateDatabase(db, err);
    if (!ok) {
        SET_STATUS_AND_WARN(status, StatusCode::kCmdError, "fail to create db " + db + " -- " + err);
        return false;
    }
    status->code = 0;
    return true;
}

bool SQLClusterRouter::DropDB(const std::string& db, hybridse::sdk::Status* status) {
    RET_FALSE_IF_NULL_AND_WARN(status, "output status is nullptr");
    if (db.empty() || !CheckSQLSyntax("DROP DATABASE `" + db + "`;")) {
        SET_STATUS_AND_WARN(status, StatusCode::kCmdError, "db name(" + db + ") is invalid");
        return false;
    }

    auto ns_ptr = cluster_sdk_->GetNsClient();
    if (!ns_ptr) {
        SET_STATUS_AND_WARN(status, StatusCode::kCmdError, "no nameserver exist");
        return false;
    }
    std::string err;
    bool ok = ns_ptr->DropDatabase(db, err);
    if (!ok) {
        SET_STATUS_AND_WARN(status, StatusCode::kCmdError, "fail to drop db " + db + " -- " + err);
        return false;
    }
    return true;
}

bool SQLClusterRouter::DropTable(const std::string& db, const std::string& table, hybridse::sdk::Status* status) {
    RET_FALSE_IF_NULL_AND_WARN(status, "output status is nullptr");
    if (db.empty() || table.empty()) {
        SET_STATUS_AND_WARN(status, StatusCode::kCmdError,
                            "db name(" + db + ") or table name(" + table + ") is invalid");
        return false;
    }

    // RefreshCatalog to avoid getting out-of-date table info
    if (!RefreshCatalog()) {
        SET_STATUS_AND_WARN(status, StatusCode::kRuntimeError, "Fail to refresh catalog");
        return false;
    }

    auto tableInfo = GetTableInfo(db, table);

    // delete pre-aggr meta info if need
    if (tableInfo.base_table_tid() > 0) {
        std::string meta_db = openmldb::nameserver::INTERNAL_DB;
        std::string meta_table = openmldb::nameserver::PRE_AGG_META_NAME;
        std::string select_aggr_info =
            absl::StrCat("select base_db,base_table,aggr_func,aggr_col,partition_cols,order_by_col,filter_col from ",
                         meta_db, ".", meta_table, " where aggr_table = '", tableInfo.name(), "';");
        auto rs = ExecuteSQL("", select_aggr_info, true, true, 0, status);
        WARN_NOT_OK_AND_RET(status, "get aggr info failed", false);
        if (rs->Size() != 1) {
            SET_STATUS_AND_WARN(status, StatusCode::kCmdError,
                                "duplicate records generate with aggr table name: " + tableInfo.name());
            return false;
        }
        std::string idx_key;
        if (rs->Next()) {
            for (int i = 0; i < rs->GetSchema()->GetColumnCnt(); i++) {
                if (!idx_key.empty()) {
                    idx_key += "|";
                }
                auto k = rs->GetAsStringUnsafe(i);
                if (k.empty()) {
                    idx_key += hybridse::codec::EMPTY_STRING;
                } else {
                    idx_key += k;
                }
            }
        } else {
            SET_STATUS_AND_WARN(status, StatusCode::kCmdError, "access ResultSet failed");
            return false;
        }
        auto tablet_accessor = cluster_sdk_->GetTablet(meta_db, meta_table, (uint32_t)0);
        if (!tablet_accessor) {
            SET_STATUS_AND_WARN(status, StatusCode::kCmdError, "get tablet accessor failed");
            return false;
        }
        auto tablet_client = tablet_accessor->GetClient();
        if (!tablet_client) {
            SET_STATUS_AND_WARN(status, StatusCode::kCmdError, "get tablet client failed");
            return false;
        }
        auto tid = cluster_sdk_->GetTableId(meta_db, meta_table);
        std::string msg;
        if (!tablet_client->Delete(tid, 0, tableInfo.name(), "aggr_table", msg) ||
            !tablet_client->Delete(tid, 0, idx_key, "unique_key", msg)) {
            SET_STATUS_AND_WARN(status, StatusCode::kCmdError, "delete aggr meta failed");
            return false;
        }
    }

    // Check offline table info first
    if (tableInfo.has_offline_table_info()) {
        auto taskmanager_client_ptr = cluster_sdk_->GetTaskManagerClient();
        if (!taskmanager_client_ptr) {
            SET_STATUS_AND_WARN(status, StatusCode::kRuntimeError, "no taskmanager client");
            return false;
        }

        ::openmldb::base::Status rpcStatus = taskmanager_client_ptr->DropOfflineTable(db, table, GetJobTimeout());
        if (rpcStatus.code != 0) {
            APPEND_FROM_BASE_AND_WARN(status, rpcStatus, "drop offline table failed");
            return false;
        }
    }

    auto ns_ptr = cluster_sdk_->GetNsClient();
    if (!ns_ptr) {
        SET_STATUS_AND_WARN(status, StatusCode::kRuntimeError, "no ns client");
        return false;
    }
    std::string err;
    bool ok = ns_ptr->DropTable(db, table, err);
    if (!ok) {
        SET_STATUS_AND_WARN(status, StatusCode::kCmdError, "fail to drop, " + err);
        return false;
    }
    return true;
}

/**
 * Get SQL cache
 * @param db
 * @param sql
 * @param engine_mode
 * @param row
 * @param parameter
 * @return
 */
std::shared_ptr<SQLCache> SQLClusterRouter::GetSQLCache(const std::string& db, const std::string& sql,
                                                        const ::hybridse::vm::EngineMode engine_mode,
                                                        const std::shared_ptr<SQLRequestRow>& parameter,
                                                        hybridse::sdk::Status* status) {
    RET_IF_NULL_AND_WARN(status, "output status is nullptr");
    ::hybridse::codec::Schema parameter_schema_raw;
    if (parameter) {
        for (int i = 0; i < parameter->GetSchema()->GetColumnCnt(); i++) {
            auto column = parameter_schema_raw.Add();
            hybridse::type::Type hybridse_type;
            if (!openmldb::schema::SchemaAdapter::ConvertType(parameter->GetSchema()->GetColumnType(i),
                                                              &hybridse_type)) {
                SET_STATUS_AND_WARN(
                    status, StatusCode::kCmdError,
                    "convert failed -- invalid parameter type " + parameter->GetSchema()->GetColumnType(i));
                return {};
            }
            column->set_type(hybridse_type);
        }
    }
    auto router_cache = std::dynamic_pointer_cast<RouterSQLCache>(GetCache(db, sql, engine_mode));
    auto parameter_schema = std::make_shared<::hybridse::sdk::SchemaImpl>(parameter_schema_raw);
    if (router_cache && router_cache->IsCompatibleCache(parameter_schema)) {
        router_cache.reset();
    }
    if (!router_cache) {
        ::hybridse::vm::ExplainOutput explain;
        ::hybridse::base::Status base_status;
        if (cluster_sdk_->GetEngine()->Explain(sql, db, engine_mode, parameter_schema_raw, &explain, &base_status)) {
            std::shared_ptr<::hybridse::sdk::SchemaImpl> schema;
            const std::string& main_db = explain.router.GetMainDb().empty() ? db : explain.router.GetMainDb();
            uint32_t tid = 0;
            std::string table_name;
            if (!explain.input_schema.empty()) {
                schema = std::make_shared<::hybridse::sdk::SchemaImpl>(explain.input_schema);
            } else {
                const std::string& main_table = explain.router.GetMainTable();
                auto table_info = cluster_sdk_->GetTableInfo(main_db, main_table);
                ::hybridse::codec::Schema raw_schema;
                if (table_info) {
                    if (::openmldb::schema::SchemaAdapter::ConvertSchema(table_info->column_desc(), &raw_schema)) {
                        schema = std::make_shared<::hybridse::sdk::SchemaImpl>(raw_schema);
                    }
                    tid = table_info->tid();
                }
            }
            router_cache =
                std::make_shared<RouterSQLCache>(main_db, tid, table_name, schema, parameter_schema, explain.router);
            SetCache(db, sql, engine_mode, router_cache);
        } else {
            COPY_PREPEND_AND_WARN(status, base_status, "fail to explain " + sql);
            return {};
        }
    }
    return router_cache;
}
std::shared_ptr<::openmldb::client::TabletClient> SQLClusterRouter::GetTabletClient(
    const std::string& db, const std::string& sql, const ::hybridse::vm::EngineMode engine_mode,
    const std::shared_ptr<SQLRequestRow>& row, hybridse::sdk::Status* status) {
    return GetTabletClient(db, sql, engine_mode, row, std::shared_ptr<openmldb::sdk::SQLRequestRow>(), status);
}
std::shared_ptr<::openmldb::client::TabletClient> SQLClusterRouter::GetTabletClient(
    const std::string& db, const std::string& sql, const ::hybridse::vm::EngineMode engine_mode,
    const std::shared_ptr<SQLRequestRow>& row, const std::shared_ptr<openmldb::sdk::SQLRequestRow>& parameter,
    hybridse::sdk::Status* status) {
    RET_IF_NULL_AND_WARN(status, "output status is nullptr");
    auto cache = GetSQLCache(db, sql, engine_mode, parameter, status);
    WARN_NOT_OK_AND_RET(status, "sql plan failed(get/create cache failed)", nullptr);
    std::shared_ptr<::openmldb::catalog::TabletAccessor> tablet;
    if (cache) {
        auto router_cache = std::dynamic_pointer_cast<RouterSQLCache>(cache);
        if (router_cache) {
            const auto& router = router_cache->GetRouter();
            const std::string& col = router.GetRouterCol();
            const std::string& main_table = router.GetMainTable();
            const std::string main_db = router.GetMainDb().empty() ? db : router.GetMainDb();
            if (!main_table.empty()) {
                DLOG(INFO) << "get main table" << main_table;
                std::string val;
                if (!col.empty() && row && row->GetRecordVal(col, &val)) {
                    tablet = cluster_sdk_->GetTablet(main_db, main_table, val);
                }
                if (!tablet) {
                    tablet = cluster_sdk_->GetTablet(main_db, main_table);
                }
            }
        }
    }
    if (!tablet) {
        tablet = cluster_sdk_->GetTablet();
    }
    if (!tablet) {
        SET_STATUS_AND_WARN(status, StatusCode::kCmdError, "fail to get tablet");
        return {};
    }
    return tablet->GetClient();
}

// Get clients when online batch query in Cluster OpenMLDB
std::shared_ptr<::openmldb::client::TabletClient> SQLClusterRouter::GetTabletClientForBatchQuery(
    const std::string& db, const std::string& sql, const std::shared_ptr<SQLRequestRow>& parameter,
    hybridse::sdk::Status* status) {
    RET_IF_NULL_AND_WARN(status, "output status is nullptr");
    auto cache = GetSQLCache(db, sql, hybridse::vm::kBatchMode, parameter, status);
    WARN_NOT_OK_AND_RET(status, "sql plan failed(get/create cache failed)", nullptr);
    if (!cache) {
        SET_STATUS_AND_WARN(status, StatusCode::kRuntimeError, "get sql cache but it's nullptr");
        return {};
    }

    auto router_cache = std::dynamic_pointer_cast<RouterSQLCache>(cache);
    if (!router_cache) {
        SET_STATUS_AND_WARN(status, StatusCode::kRuntimeError, "cast to RouterSQLCache failed");
        return {};
    }

    const auto& router = router_cache->GetRouter();
    const std::string& main_table = router.GetMainTable();
    const std::string main_db = router.GetMainDb().empty() ? db : router.GetMainDb();
    if (!main_table.empty()) {
        DLOG(INFO) << "get main table " << main_table;
        auto tablet_accessor = cluster_sdk_->GetTablet(main_db, main_table);
        if (tablet_accessor) {
            *status = {};
            return tablet_accessor->GetClient();
        } else {
            SET_STATUS_AND_WARN(status, StatusCode::kRuntimeError,
                                absl::StrCat("main table ", main_db, ".", main_table, " tablet accessor is null"));
        }
    } else {
        auto tablet_accessor = cluster_sdk_->GetTablet();
        if (tablet_accessor) {
            *status = {};
            return tablet_accessor->GetClient();
        } else {
            SET_STATUS_AND_WARN(status, StatusCode::kRuntimeError, "random tablet accessor is null");
        }
    }
    return {};
}

std::shared_ptr<TableReader> SQLClusterRouter::GetTableReader() {
    return std::make_shared<TableReaderImpl>(cluster_sdk_);
}

std::shared_ptr<openmldb::client::TabletClient> SQLClusterRouter::GetTablet(const std::string& db,
                                                                            const std::string& sp_name,
                                                                            hybridse::sdk::Status* status) {
    RET_IF_NULL_AND_WARN(status, "output status is nullptr");
    std::shared_ptr<hybridse::sdk::ProcedureInfo> sp_info = cluster_sdk_->GetProcedureInfo(db, sp_name, &status->msg);
    if (!sp_info) {
        CODE_PREPEND_AND_WARN(status, StatusCode::kCmdError, "procedure not found");
        return nullptr;
    }
    const std::string& table = sp_info->GetMainTable();
    const std::string& db_name = sp_info->GetMainDb().empty() ? db : sp_info->GetMainDb();
    auto tablet = cluster_sdk_->GetTablet(db_name, table);
    if (!tablet) {
        SET_STATUS_AND_WARN(status, StatusCode::kCmdError, "fail to get tablet, table " + db_name + "." + table);
        return nullptr;
    }
    return tablet->GetClient();
}

bool SQLClusterRouter::IsConstQuery(::hybridse::vm::PhysicalOpNode* node) {
    if (node->GetOpType() == ::hybridse::vm::kPhysicalOpConstProject) {
        return true;
    }

    if (node->GetProducerCnt() <= 0) {
        return false;
    }

    for (size_t i = 0; i < node->GetProducerCnt(); i++) {
        if (!IsConstQuery(node->GetProducer(i))) {
            return false;
        }
    }
    return true;
}
void SQLClusterRouter::GetTables(::hybridse::vm::PhysicalOpNode* node, std::set<std::string>* tables) {
    if (node == NULL || tables == NULL) return;
    if (node->GetOpType() == ::hybridse::vm::kPhysicalOpDataProvider) {
        ::hybridse::vm::PhysicalDataProviderNode* data_node =
            reinterpret_cast<::hybridse::vm::PhysicalDataProviderNode*>(node);
        if (data_node->provider_type_ == ::hybridse::vm::kProviderTypeTable ||
            data_node->provider_type_ == ::hybridse::vm::kProviderTypePartition) {
            tables->insert(data_node->table_handler_->GetName());
        }
    }
    if (node->GetProducerCnt() <= 0) return;
    for (size_t i = 0; i < node->GetProducerCnt(); i++) {
        GetTables(node->GetProducer(i), tables);
    }
}
std::shared_ptr<hybridse::sdk::ResultSet> SQLClusterRouter::ExecuteSQLRequest(const std::string& db,
                                                                              const std::string& sql,
                                                                              std::shared_ptr<SQLRequestRow> row,
                                                                              hybridse::sdk::Status* status) {
    RET_IF_NULL_AND_WARN(status, "output status is nullptr");
    if (!row || !row->OK()) {
        SET_STATUS_AND_WARN(status, StatusCode::kCmdError, "make sure the request row is built before execute sql");
        return {};
    }
    auto cntl = std::make_shared<::brpc::Controller>();
    cntl->set_timeout_ms(options_->request_timeout);
    auto response = std::make_shared<::openmldb::api::QueryResponse>();
    auto client = GetTabletClient(db, sql, hybridse::vm::kRequestMode, row, status);
    if (0 != status->code) {
        return {};
    }
    if (!client) {
        SET_STATUS_AND_WARN(status, StatusCode::kCmdError, "tablet client not found");
        return {};
    }
    if (!client->Query(db, sql, row->GetRow(), cntl.get(), response.get(), options_->enable_debug) ||
        response->code() != ::openmldb::base::kOk) {
        RPC_STATUS_AND_WARN(status, cntl, response, "Query request rpc failed");
        return {};
    }

    auto rs = ResultSetSQL::MakeResultSet(response, cntl, status);
    return rs;
}

std::shared_ptr<::hybridse::sdk::ResultSet> SQLClusterRouter::ExecuteSQLParameterized(
    const std::string& db, const std::string& sql, std::shared_ptr<openmldb::sdk::SQLRequestRow> parameter,
    ::hybridse::sdk::Status* status) {
    RET_IF_NULL_AND_WARN(status, "output status is nullptr");
    std::vector<openmldb::type::DataType> parameter_types;
    if (parameter && !ExtractDBTypes(parameter->GetSchema(), &parameter_types)) {
        SET_STATUS_AND_WARN(status, StatusCode::kCmdError, "convert parameter types error");
        return {};
    }
    auto client = GetTabletClientForBatchQuery(db, sql, parameter, status);
    if (!status->IsOK() || !client) {
        status->Prepend("get tablet client failed");
        return {};
    }
    auto cntl = std::make_shared<::brpc::Controller>();
    cntl->set_timeout_ms(options_->request_timeout);
    DLOG(INFO) << "send query to tablet " << client->GetEndpoint();
    auto response = std::make_shared<::openmldb::api::QueryResponse>();
    if (!client->Query(db, sql, parameter_types, parameter ? parameter->GetRow() : "", cntl.get(), response.get(),
                       options_->enable_debug)) {
        // rpc error is in cntl or response
        RPC_STATUS_AND_WARN(status, cntl, response, "Query rpc failed");
        return {};
    }
    return ResultSetSQL::MakeResultSet(response, cntl, status);
}

std::shared_ptr<hybridse::sdk::ResultSet> SQLClusterRouter::ExecuteSQLBatchRequest(
    const std::string& db, const std::string& sql, std::shared_ptr<SQLRequestRowBatch> row_batch,
    hybridse::sdk::Status* status) {
    RET_IF_NULL_AND_WARN(status, "output status is nullptr");
    if (!row_batch) {
        LOG(WARNING) << "input row_batch is nullptr";
        return nullptr;
    }
    auto cntl = std::make_shared<::brpc::Controller>();
    cntl->set_timeout_ms(options_->request_timeout);
    auto response = std::make_shared<::openmldb::api::SQLBatchRequestQueryResponse>();
    auto client = GetTabletClient(db, sql, hybridse::vm::kBatchRequestMode, std::shared_ptr<SQLRequestRow>(),
                                  std::shared_ptr<SQLRequestRow>(), status);
    if (0 != status->code) {
        return nullptr;
    }
    if (!client) {
        SET_STATUS_AND_WARN(status, StatusCode::kCmdError, "GetTabletClient ok but tablet client is null");
        return nullptr;
    }
    if (!client->SQLBatchRequestQuery(db, sql, row_batch, cntl.get(), response.get(), options_->enable_debug) ||
        response->code() != ::openmldb::base::kOk) {
        RPC_STATUS_AND_WARN(status, cntl, response, "SQLBatchRequestQuery rpc failed");
        return nullptr;
    }

    auto rs = std::make_shared<openmldb::sdk::SQLBatchRequestResultSet>(response, cntl);
    if (!rs->Init()) {
        SET_STATUS_AND_WARN(status, StatusCode::kCmdError, "Batch request result set init fail");
        return nullptr;
    }
    return rs;
}

bool SQLClusterRouter::ExecuteInsert(const std::string& db, const std::string& sql, ::hybridse::sdk::Status* status) {
    RET_FALSE_IF_NULL_AND_WARN(status, "status is nullptr");

    std::shared_ptr<::openmldb::nameserver::TableInfo> table_info;
    std::vector<DefaultValueMap> default_maps;
    std::vector<uint32_t> str_lengths;
    if (!GetMultiRowInsertInfo(db, sql, status, &table_info, &default_maps, &str_lengths)) {
        CODE_PREPEND_AND_WARN(status, StatusCode::kCmdError, "Fail to get insert info");
        return false;
    }

    auto schema = ::openmldb::schema::SchemaAdapter::ConvertSchema(table_info->column_desc());
    std::vector<std::shared_ptr<::openmldb::catalog::TabletAccessor>> tablets;
    bool ret = cluster_sdk_->GetTablet(table_info->db(), table_info->name(), &tablets);
    if (!ret || tablets.empty()) {
        SET_STATUS_AND_WARN(status, StatusCode::kCmdError,
                            "Fail to execute insert statement: fail to get " + table_info->name() + " tablets");
        return false;
    }
    std::vector<size_t> fails;
    for (size_t i = 0; i < default_maps.size(); i++) {
        auto row = std::make_shared<SQLInsertRow>(table_info, schema, default_maps[i], str_lengths[i]);
        if (!row) {
            LOG(WARNING) << "fail to parse row[" << i << "]";
            fails.push_back(i);
            continue;
        }
        if (!row->Init(0)) {
            LOG(WARNING) << "fail to encode row[" << i << " for table " << table_info->name();
            fails.push_back(i);
            continue;
        }
        if (!row->IsComplete()) {
            LOG(WARNING) << "fail to build row[" << i << "]";
            fails.push_back(i);
            continue;
        }
        if (!PutRow(table_info->tid(), row, tablets, status)) {
            LOG(WARNING) << "fail to put row[" << i << "] due to: " << status->msg;
            fails.push_back(i);
            continue;
        }
    }
    if (!fails.empty()) {
        auto ori_size = fails.size();
        // for peek
        absl::Span<const size_t> slice(fails.data(), ori_size > 10 ? 10 : ori_size);
        SET_STATUS_AND_WARN(
            status, StatusCode::kCmdError,
            absl::StrCat("insert values ", ori_size, " failed, failed rows peek: ", absl::StrJoin(slice, ",")));
        return false;
    }
    return true;
}

bool SQLClusterRouter::PutRow(uint32_t tid, const std::shared_ptr<SQLInsertRow>& row,
                              const std::vector<std::shared_ptr<::openmldb::catalog::TabletAccessor>>& tablets,
                              ::hybridse::sdk::Status* status) {
    RET_FALSE_IF_NULL_AND_WARN(status, "output status is nullptr");
    const auto& dimensions = row->GetDimensions();
    uint64_t cur_ts = ::baidu::common::timer::get_micros() / 1000;
    for (const auto& kv : dimensions) {
        uint32_t pid = kv.first;
        if (pid < tablets.size()) {
            auto tablet = tablets[pid];
            if (tablet) {
                auto client = tablet->GetClient();
                if (client) {
                    DLOG(INFO) << "put data to endpoint " << client->GetEndpoint() << " with dimensions size "
                               << kv.second.size();
                    bool ret = client->Put(tid, pid, cur_ts, row->GetRow(), kv.second);
                    if (!ret) {
                        SET_STATUS_AND_WARN(status, StatusCode::kCmdError,
                                            "fail to make a put request to table. tid " + std::to_string(tid));
                        return false;
                    }
                    continue;
                }
            }
        }

        SET_STATUS_AND_WARN(status, StatusCode::kCmdError, "fail to get tablet client. pid " + std::to_string(pid));
        return false;
    }
    return true;
}

bool SQLClusterRouter::ExecuteInsert(const std::string& db, const std::string& sql, std::shared_ptr<SQLInsertRows> rows,
                                     hybridse::sdk::Status* status) {
    RET_FALSE_IF_NULL_AND_WARN(status, "output status is nullptr");
    if (!rows) {
        LOG(WARNING) << "input rows is nullptr";
        return false;
    }
    std::shared_ptr<SQLCache> cache = GetCache(db, sql, hybridse::vm::kBatchMode);
    if (cache) {
        std::vector<std::shared_ptr<::openmldb::catalog::TabletAccessor>> tablets;
        bool ret = cluster_sdk_->GetTablet(db, cache->GetTableName(), &tablets);
        if (!ret || tablets.empty()) {
            status->msg = "fail to get table " + cache->GetTableName() + " tablet";
            return false;
        }
        for (uint32_t i = 0; i < rows->GetCnt(); ++i) {
            std::shared_ptr<SQLInsertRow> row = rows->GetRow(i);
            if (!PutRow(cache->GetTableId(), row, tablets, status)) {
                return false;
            }
        }
        return true;
    } else {
        status->msg = "please use getInsertRow with " + sql + " first";
        return false;
    }
}

bool SQLClusterRouter::ExecuteInsert(const std::string& db, const std::string& sql, std::shared_ptr<SQLInsertRow> row,
                                     hybridse::sdk::Status* status) {
    RET_FALSE_IF_NULL_AND_WARN(status, "output status is nullptr");
    if (!row) {
        LOG(WARNING) << "input row is nullptr";
        return false;
    }
    std::shared_ptr<SQLCache> cache = GetCache(db, sql, hybridse::vm::kBatchMode);
    if (cache) {
        std::vector<std::shared_ptr<::openmldb::catalog::TabletAccessor>> tablets;
        bool ret = cluster_sdk_->GetTablet(db, cache->GetTableName(), &tablets);
        if (!ret || tablets.empty()) {
            status->msg = "fail to get table " + cache->GetTableName() + " tablet";
            return false;
        }
        if (!PutRow(cache->GetTableId(), row, tablets, status)) {
            return false;
        }
        return true;
    } else {
        status->msg = "please use getInsertRow with " + sql + " first";
        return false;
    }
}

bool SQLClusterRouter::GetSQLPlan(const std::string& sql, ::hybridse::node::NodeManager* nm,
                                  ::hybridse::node::PlanNodeList* plan) {
    if (nm == NULL || plan == NULL) return false;
    ::hybridse::base::Status sql_status;
    PlanAPI::CreatePlanTreeFromScript(sql, *plan, nm, sql_status);
    if (0 != sql_status.code) {
        LOG(WARNING) << "create logic plan failed, [" << sql_status.code << "] " << sql_status.msg;
        return false;
    }
    return true;
}

bool SQLClusterRouter::RefreshCatalog() { return cluster_sdk_->Refresh(); }

std::shared_ptr<ExplainInfo> SQLClusterRouter::Explain(const std::string& db, const std::string& sql,
                                                       ::hybridse::sdk::Status* status) {
    RET_IF_NULL_AND_WARN(status, "output status is nullptr");
    ::hybridse::vm::ExplainOutput explain_output;
    ::hybridse::base::Status vm_status;
    ::hybridse::codec::Schema parameter_schema;
    bool ok = cluster_sdk_->GetEngine()->Explain(sql, db, ::hybridse::vm::kRequestMode, parameter_schema,
                                                 &explain_output, &vm_status);
    if (!ok) {
        COPY_PREPEND_AND_WARN(status, vm_status, "fail to explain " + sql);
        return std::shared_ptr<ExplainInfo>();
    }
    ::hybridse::sdk::SchemaImpl input_schema(explain_output.input_schema);
    ::hybridse::sdk::SchemaImpl output_schema(explain_output.output_schema);

    return std::make_shared<ExplainInfoImpl>(input_schema, output_schema, explain_output.logical_plan,
                                             explain_output.physical_plan, explain_output.ir,
                                             explain_output.request_db_name, explain_output.request_name);
}

std::shared_ptr<hybridse::sdk::ResultSet> SQLClusterRouter::CallProcedure(const std::string& db,
                                                                          const std::string& sp_name,
                                                                          std::shared_ptr<SQLRequestRow> row,
                                                                          hybridse::sdk::Status* status) {
    RET_IF_NULL_AND_WARN(status, "output status is nullptr");
    if (!row || !row->OK()) {
        SET_STATUS_AND_WARN(status, StatusCode::kCmdError, "make sure the request row is built before execute sql");
        return nullptr;
    }
    auto tablet = GetTablet(db, sp_name, status);
    if (!tablet) {
        return nullptr;
    }

    auto cntl = std::make_shared<::brpc::Controller>();
    auto response = std::make_shared<::openmldb::api::QueryResponse>();
    bool ok = tablet->CallProcedure(db, sp_name, row->GetRow(), cntl.get(), response.get(), options_->enable_debug,
                                    options_->request_timeout);
    if (!ok || response->code() != ::openmldb::base::kOk) {
        RPC_STATUS_AND_WARN(status, cntl, response, "CallProcedure failed");
        return nullptr;
    }
    auto rs = ResultSetSQL::MakeResultSet(response, cntl, status);
    return rs;
}

std::shared_ptr<hybridse::sdk::ResultSet> SQLClusterRouter::CallSQLBatchRequestProcedure(
    const std::string& db, const std::string& sp_name, std::shared_ptr<SQLRequestRowBatch> row_batch,
    hybridse::sdk::Status* status) {
    RET_IF_NULL_AND_WARN(status, "output status is nullptr");
    if (!row_batch) {
        SET_STATUS_AND_WARN(status, StatusCode::kNullInputPointer, "row_batch is nullptr");
        return nullptr;
    }
    auto tablet = GetTablet(db, sp_name, status);
    if (!tablet) {
        return nullptr;
    }

    auto cntl = std::make_shared<::brpc::Controller>();
    auto response = std::make_shared<::openmldb::api::SQLBatchRequestQueryResponse>();
    bool ok = tablet->CallSQLBatchRequestProcedure(db, sp_name, row_batch, cntl.get(), response.get(),
                                                   options_->enable_debug, options_->request_timeout);
    if (!ok || response->code() != ::openmldb::base::kOk) {
        RPC_STATUS_AND_WARN(status, cntl, response, "CallSQLBatchRequestProcedure failed");
        return nullptr;
    }
    auto rs = std::make_shared<::openmldb::sdk::SQLBatchRequestResultSet>(response, cntl);
    if (!rs->Init()) {
        SET_STATUS_AND_WARN(status, StatusCode::kCmdError, "SQLBatchRequestResultSet init failed");
        return nullptr;
    }
    return rs;
}

std::shared_ptr<hybridse::sdk::ProcedureInfo> SQLClusterRouter::ShowProcedure(const std::string& db,
                                                                              const std::string& sp_name,
                                                                              hybridse::sdk::Status* status) {
    RET_IF_NULL_AND_WARN(status, "output status is nullptr");
    std::shared_ptr<hybridse::sdk::ProcedureInfo> sp_info = cluster_sdk_->GetProcedureInfo(db, sp_name, &status->msg);
    if (!sp_info) {
        SET_STATUS_AND_WARN(status, StatusCode::kProcedureNotFound, status->msg);
        return nullptr;
    }
    return sp_info;
}

std::shared_ptr<hybridse::sdk::ResultSet> SQLClusterRouter::HandleSQLCmd(const hybridse::node::CmdPlanNode* cmd_node,
                                                                         const std::string& db,
                                                                         ::hybridse::sdk::Status* status) {
    RET_IF_NULL_AND_WARN(status, "output status is nullptr");
    if (cmd_node == nullptr) {
        SET_STATUS_AND_WARN(status, StatusCode::kNullInputPointer, "node is nullptr");
        return {};
    }
    auto ns_ptr = cluster_sdk_->GetNsClient();
    if (!ns_ptr) {
        SET_STATUS_AND_WARN(status, StatusCode::kCmdError, "no nameserver exist");
        return {};
    }
    bool ret = true;
    std::string msg;
    switch (cmd_node->GetCmdType()) {
        case hybridse::node::kCmdShowDatabases: {
            std::vector<std::string> dbs;
            auto ok = ns_ptr->ShowDatabase(&dbs, msg);
            if (ok) {
                std::vector<std::vector<std::string>> values;
                for (const auto& val : dbs) {
                    std::vector<std::string> vec = {val};
                    values.emplace_back(std::move(vec));
                }
                return ResultSetSQL::MakeResultSet({"Databases"}, values, status);
            } else {
                *status = {StatusCode::kCmdError, msg};
            }
            return {};
        }

        case hybridse::node::kCmdShowTables: {
            if (db.empty()) {
                *status = {StatusCode::kCmdError, "please enter database first"};
                return {};
            }
            auto tables = cluster_sdk_->GetTables(db);
            std::vector<std::vector<std::string>> values;
            for (auto it = tables.begin(); it != tables.end(); ++it) {
                std::vector<std::string> vec = {(*it)->name()};
                values.emplace_back(std::move(vec));
            }
            return ResultSetSQL::MakeResultSet({"Tables"}, values, status);
        }

        case hybridse::node::kCmdDescTable: {
            std::string cur_db = db;
            std::string table_name;
            const auto& args = cmd_node->GetArgs();
            if (args.size() > 1) {
                cur_db = args[0];
                table_name = args[1];
            } else {
                table_name = args[0];
            }
            if (cur_db.empty()) {
                *status = {::hybridse::common::StatusCode::kCmdError, "please enter database first"};
                return {};
            }
            auto table = cluster_sdk_->GetTableInfo(cur_db, table_name);
            if (table == nullptr) {
                *status = {StatusCode::kCmdError, "table " + table_name + " does not exist"};
                return {};
            }
            std::vector<std::vector<std::string>> result;
            std::stringstream ss;
            ::openmldb::cmd::PrintSchema(table->column_desc(), table->added_column_desc(), ss);
            std::vector<std::string> vec = {ss.str()};
            result.emplace_back(std::move(vec));
            ss.str("");
            ::openmldb::cmd::PrintColumnKey(table->column_key(), ss);
            std::vector<std::string> vec1 = {ss.str()};
            result.emplace_back(std::move(vec1));
            if (table->has_offline_table_info()) {
                ss.str("");
                ::openmldb::cmd::PrintOfflineTableInfo(table->offline_table_info(), ss);
                std::vector<std::string> vec2 = {ss.str()};
                result.emplace_back(std::move(vec2));
            }
            ss.str("");
            std::unordered_map<std::string, std::string> options;
            options["storage_mode"] = StorageMode_Name(table->storage_mode());
            // remove the prefix 'k', i.e., change kMemory to Memory
            options["storage_mode"] = options["storage_mode"].substr(1, options["storage_mode"].size() - 1);
            ::openmldb::cmd::PrintTableOptions(options, ss);
            result.emplace_back(std::vector{ss.str()});
            return ResultSetSQL::MakeResultSet({FORMAT_STRING_KEY}, result, status);
        }

        case hybridse::node::kCmdCreateDatabase: {
            std::string name = cmd_node->GetArgs()[0];
            if (ns_ptr->CreateDatabase(name, msg, cmd_node->IsIfNotExists())) {
                *status = {};
            } else {
                *status = {StatusCode::kCmdError, "Create database failed for " + msg};
            }
            return {};
        }
        case hybridse::node::kCmdUseDatabase: {
            std::string name = cmd_node->GetArgs()[0];
            if (ns_ptr->Use(name, msg)) {
                db_ = name;
                *status = {::hybridse::common::kOk, "Database changed"};
            } else {
                *status = {StatusCode::kCmdError, "Use database failed for " + msg};
            }
            return {};
        }
        case hybridse::node::kCmdDropDatabase: {
            std::string name = cmd_node->GetArgs()[0];
            if (ns_ptr->DropDatabase(name, msg)) {
                *status = {};
            } else {
                *status = {StatusCode::kCmdError, msg};
            }
            return {};
        }
        case hybridse::node::kCmdShowFunctions: {
            std::vector<::openmldb::common::ExternalFun> funs;
            base::Status st = ns_ptr->ShowFunction("", &funs);
            if (!st.OK()) {
                APPEND_FROM_BASE_AND_WARN(status, st, "show udf function failed");
                return {};
            }
            std::vector<std::vector<std::string>> lines;
            for (auto& fun_info : funs) {
                std::string is_aggregate = fun_info.is_aggregate() ? "true" : "false";
                std::string return_nullable = fun_info.return_nullable() ? "true" : "false";
                std::string arg_nullable = fun_info.arg_nullable() ? "true" : "false";
                std::string arg_type = "";
                for (int i = 0; i < fun_info.arg_type_size(); i++) {
                    arg_type = absl::StrCat(arg_type, openmldb::type::DataType_Name(fun_info.arg_type(i)).substr(1));
                    if (i != fun_info.arg_type_size() - 1) {
                        arg_type = absl::StrCat(arg_type, "|");
                    }
                }
                std::vector<std::string> vec = {
                    fun_info.name(), openmldb::type::DataType_Name(fun_info.return_type()).substr(1),
                    arg_type,        is_aggregate,
                    fun_info.file(), return_nullable,
                    arg_nullable};
                lines.push_back(vec);
            }
            return ResultSetSQL::MakeResultSet(
                {"Name", "Return_type", "Arg_type", "Is_aggregate", "File", "Return_nullable", "Arg_nullable"}, lines,
                status);
        }
        case hybridse::node::kCmdDropFunction: {
            std::string name = cmd_node->GetArgs()[0];
            auto base_status = ns_ptr->DropFunction(name, cmd_node->IsIfExists());
            if (base_status.OK()) {
                cluster_sdk_->RemoveExternalFun(name);
                auto taskmanager_client = cluster_sdk_->GetTaskManagerClient();
                if (taskmanager_client) {
                    base_status = taskmanager_client->DropFunction(name, GetJobTimeout());
                    if (!base_status.OK()) {
                        *status = {StatusCode::kCmdError, base_status.msg};
                        return {};
                    }
                }
                *status = {};
            } else {
                *status = {StatusCode::kCmdError, base_status.msg};
            }
            return {};
        }
        case hybridse::node::kCmdShowCreateSp: {
            auto& args = cmd_node->GetArgs();
            std::string db_name, sp_name;
            if (!ParseNamesFromArgs(db, args, &db_name, &sp_name).IsOK()) {
                *status = {StatusCode::kCmdError, msg};
                return {};
            }
            auto sp_info = cluster_sdk_->GetProcedureInfo(db_name, sp_name, &msg);
            if (!sp_info) {
                *status = {StatusCode::kCmdError, "Failed to show procedure, " + msg};
                return {};
            }
            // PrintProcedureInfo(*sp_info);
            *status = {};
            return {};
        }
        case hybridse::node::kCmdShowProcedures: {
            std::vector<std::shared_ptr<hybridse::sdk::ProcedureInfo>> sp_infos = cluster_sdk_->GetProcedureInfo(&msg);
            std::vector<std::vector<std::string>> lines;
            lines.reserve(sp_infos.size());
            for (auto& sp_info : sp_infos) {
                lines.push_back({sp_info->GetDbName(), sp_info->GetSpName()});
            }
            return ResultSetSQL::MakeResultSet({"DB", "SP"}, lines, status);
        }
        case hybridse::node::kCmdDropSp: {
            if (db.empty()) {
                *status = {StatusCode::kCmdError, "please enter database first"};
                return {};
            }
            std::string sp_name = cmd_node->GetArgs()[0];
            if (!CheckAnswerIfInteractive("procedure", sp_name)) {
                return {};
            }
            if (ns_ptr->DropProcedure(db, sp_name, msg)) {
                *status = {};
                RefreshCatalog();
            } else {
                *status = {StatusCode::kCmdError, "Failed to drop, " + msg};
            }
            return {};
        }
        case hybridse::node::kCmdShowDeployment: {
            std::string db_name, deploy_name;
            auto& args = cmd_node->GetArgs();
            *status = ParseNamesFromArgs(db, args, &db_name, &deploy_name);
            if (!status->IsOK()) {
                return {};
            }
            std::vector<api::ProcedureInfo> sps;
            if (!ns_ptr->ShowProcedure(db, deploy_name, &sps, &msg)) {
                *status = {StatusCode::kCmdError, msg};
                return {};
            }
            // check if deployment
            if (sps.empty() || sps[0].type() != type::kReqDeployment) {
                *status = {StatusCode::kCmdError, sps.empty() ? "not found" : "not a deployment"};
                return {};
            }
            std::stringstream ss;
            auto sp = std::make_shared<catalog::ProcedureInfoImpl>(sps[0]);
            ::openmldb::cmd::PrintProcedureInfo(*sp, ss);
            std::vector<std::vector<std::string>> result;
            std::vector<std::string> vec = {ss.str()};
            result.emplace_back(std::move(vec));
            return ResultSetSQL::MakeResultSet({FORMAT_STRING_KEY}, result, status);
        }
        case hybridse::node::kCmdShowDeployments: {
            if (db.empty()) {
                *status = {StatusCode::kCmdError, "please enter database first"};
                return {};
            }
            // ns client get all procedures of one db
            std::vector<api::ProcedureInfo> sps;
            if (!ns_ptr->ShowProcedure(db, "", &sps, &msg)) {
                *status = {StatusCode::kCmdError, msg};
                return {};
            }
            std::vector<std::vector<std::string>> lines;
            for (auto& sp_info : sps) {
                if (sp_info.type() == type::kReqDeployment) {
                    lines.push_back({sp_info.db_name(), sp_info.sp_name()});
                }
            }
            return ResultSetSQL::MakeResultSet({"DB", "Deployment"}, lines, status);
        }
        case hybridse::node::kCmdDropDeployment: {
            if (db.empty()) {
                *status = {StatusCode::kCmdError, "please enter database first"};
                return {};
            }
            std::string deploy_name = cmd_node->GetArgs()[0];
            // check if deployment, avoid deleting the normal procedure
            auto sp = cluster_sdk_->GetProcedureInfo(db, deploy_name, &msg);
            if (!sp || sp->GetType() != hybridse::sdk::kReqDeployment) {
                *status = {StatusCode::kCmdError, sp ? "not a deployment" : "deployment not found"};
                return {};
            }
            if (!CheckAnswerIfInteractive("deployment", deploy_name)) {
                return {};
            }
            if (ns_ptr->DropProcedure(db, deploy_name, msg)) {
                RefreshCatalog();
                *status = {};
            } else {
                *status = {StatusCode::kCmdError, "Failed to drop. error: " + msg};
            }
            return {};
        }
        case hybridse::node::kCmdShowSessionVariables: {
            std::vector<std::vector<std::string>> items;
            for (auto& pair : session_variables_) {
                std::vector<std::string> vec = {pair.first, pair.second};
                items.emplace_back(std::move(vec));
            }
            return ResultSetSQL::MakeResultSet({"Variable_name", "Value"}, items, status);
        }
        case hybridse::node::kCmdShowGlobalVariables: {
            std::string db = openmldb::nameserver::INFORMATION_SCHEMA_DB;
            std::string table = openmldb::nameserver::GLOBAL_VARIABLES;
            std::string sql = "select * from " + table;
            ::hybridse::sdk::Status status;
            auto rs = ExecuteSQLParameterized(db, sql, std::shared_ptr<openmldb::sdk::SQLRequestRow>(), &status);
            if (status.code != 0) {
                return {};
            }
            return rs;
        }
        case hybridse::node::kCmdExit: {
            std::cout << "Bye" << std::endl;
            exit(0);
        }
        case hybridse::node::kCmdShowJobs: {
            std::string db = openmldb::nameserver::INTERNAL_DB;
            std::string sql = "SELECT * FROM JOB_INFO";
            auto rs = ExecuteSQLParameterized(db, sql, std::shared_ptr<openmldb::sdk::SQLRequestRow>(), status);
            if (!status->IsOK()) {
                return {};
            }
            if (FLAGS_role == "sql_client" && rs) {
                return std::make_shared<ReadableResultSetSQL>(rs);
            }
            return rs;
        }
        case hybridse::node::kCmdShowJob: {
            int job_id;
            try {
                // Check argument type
                job_id = std::stoi(cmd_node->GetArgs()[0]);
            } catch (...) {
                *status = {StatusCode::kCmdError, "Failed to parse job id: " + cmd_node->GetArgs()[0]};
                return {};
            }

            return this->GetJobResultSet(job_id, status);
        }
        case hybridse::node::kCmdShowJobLog: {
            int job_id;
            try {
                // Check argument type
                job_id = std::stoi(cmd_node->GetArgs()[0]);
            } catch (...) {
                *status = {::hybridse::common::StatusCode::kCmdError,
                           "Failed to parse job id: " + cmd_node->GetArgs()[0]};
                return {};
            }

            auto log = GetJobLog(job_id, status);

            if (!status->IsOK()) {
                *status = {::hybridse::common::StatusCode::kCmdError,
                           "Failed to get job log for job id: " + cmd_node->GetArgs()[0] +
                               ", code: " + std::to_string(status->code) + ", message: " + status->msg};
                return {};
            } else {
                std::vector<std::string> value = {log};
                return ResultSetSQL::MakeResultSet({FORMAT_STRING_KEY}, {value}, status);
            }
        }
        case hybridse::node::kCmdStopJob: {
            int job_id;
            try {
                job_id = std::stoi(cmd_node->GetArgs()[0]);
            } catch (...) {
                *status = {StatusCode::kCmdError, "Failed to parse job id: " + cmd_node->GetArgs()[0]};
                return {};
            }

            ::openmldb::taskmanager::JobInfo job_info;
            StopJob(job_id, &job_info);

            return this->GetJobResultSet(job_id, status);
        }
        case hybridse::node::kCmdDropTable: {
            *status = {};
            std::string db_name = db;
            std::string table_name;
            if (cmd_node->GetArgs().size() == 2) {
                db_name = cmd_node->GetArgs()[0];
                table_name = cmd_node->GetArgs()[1];
            } else if (cmd_node->GetArgs().size() == 1) {
                table_name = cmd_node->GetArgs()[0];
            } else {
                *status = {StatusCode::kCmdError, "Invalid Cmd Args size"};
            }
            if (!CheckAnswerIfInteractive("table", table_name)) {
                return {};
            }
            if (DropTable(db_name, table_name, status)) {
                RefreshCatalog();
            }
            return {};
        }
        case hybridse::node::kCmdDropIndex: {
            std::string db_name = db;
            std::string table_name;
            std::string index_name;
            if (cmd_node->GetArgs().size() == 3) {
                db_name = cmd_node->GetArgs()[0];
                table_name = cmd_node->GetArgs()[1];
                index_name = cmd_node->GetArgs()[2];
            } else if (cmd_node->GetArgs().size() == 2) {
                table_name = cmd_node->GetArgs()[0];
                index_name = cmd_node->GetArgs()[1];
            } else {
                *status = {StatusCode::kCmdError, "Invalid Cmd Args size"};
                return {};
            }
            if (!CheckAnswerIfInteractive("index", index_name + " on " + table_name)) {
                return {};
            }
            ret = ns_ptr->DeleteIndex(db_name, table_name, index_name, msg);
            ret == true ? * status = {} : * status = {::hybridse::common::StatusCode::kCmdError, msg};
            return {};
        }
        case hybridse::node::kCmdShowComponents: {
            auto rs = ExecuteShowComponents(status);
            if (FLAGS_role == "sql_client" && status->IsOK() && rs) {
                return std::make_shared<ReadableResultSetSQL>(rs);
            }
            return rs;
        }
        case hybridse::node::kCmdShowTableStatus: {
            const auto& args = cmd_node->GetArgs();
            return ExecuteShowTableStatus(db, args.size() > 0 ? args[0] : "", status);
        }
        default: { *status = {StatusCode::kCmdError, "fail to execute script with unsupported type"}; }
    }
    return {};
}

// TODO(hw): use openmldb::base::Status?
base::Status SQLClusterRouter::HandleSQLCreateTable(hybridse::node::CreatePlanNode* create_node, const std::string& db,
                                                    std::shared_ptr<::openmldb::client::NsClient> ns_ptr) {
    return HandleSQLCreateTable(create_node, db, ns_ptr, "");
}

base::Status SQLClusterRouter::HandleSQLCreateTable(hybridse::node::CreatePlanNode* create_node, const std::string& db,
                                                    std::shared_ptr<::openmldb::client::NsClient> ns_ptr,
                                                    const std::string& sql) {
    if (create_node == nullptr || ns_ptr == nullptr) {
        return base::Status(base::ReturnCode::kSQLCmdRunError, "fail to execute plan : null pointer");
    }

    if (create_node->like_clause_ == nullptr) {
        std::string db_name = create_node->GetDatabase().empty() ? db : create_node->GetDatabase();
        if (db_name.empty()) {
            return base::Status(base::ReturnCode::kSQLCmdRunError, "ERROR: Please use database first");
        }
        ::openmldb::nameserver::TableInfo table_info;
        table_info.set_db(db_name);

        std::vector<std::shared_ptr<::openmldb::catalog::TabletAccessor>> all_tablet;
        all_tablet = cluster_sdk_->GetAllTablet();
        // set dafault value
        uint32_t default_replica_num = std::min(static_cast<uint32_t>(all_tablet.size()), FLAGS_replica_num);

        hybridse::base::Status sql_status;
        bool is_cluster_mode = cluster_sdk_->IsClusterMode();
        ::openmldb::sdk::NodeAdapter::TransformToTableDef(create_node, &table_info, default_replica_num,
                                                          is_cluster_mode, &sql_status);
        if (sql_status.code != 0) {
            return base::Status(sql_status.code, sql_status.msg);
        }
        std::string msg;
        if (!ns_ptr->CreateTable(table_info, create_node->GetIfNotExist(), msg)) {
            return base::Status(base::ReturnCode::kSQLCmdRunError, msg);
        }
    } else {
        LOG(WARNING) << "CREATE TABLE LIKE will run in offline job, please wait.";

        std::map<std::string, std::string> config;
        ::openmldb::taskmanager::JobInfo job_info;
        int job_timeout = GetJobTimeout();
        std::string output;

        ::openmldb::base::Status status = ExecuteOfflineQueryGetOutput(sql, config, db, job_timeout, &output);

        if (!status.OK()) {
            LOG(ERROR) << "Fail to create table, error message: " + status.msg;
            return base::Status(base::ReturnCode::kSQLCmdRunError, status.msg);
        }
    }

    return {};
}

base::Status SQLClusterRouter::HandleSQLCreateProcedure(hybridse::node::CreateProcedurePlanNode* create_sp,
                                                        const std::string& db, const std::string& sql,
                                                        std::shared_ptr<::openmldb::client::NsClient> ns_ptr) {
    if (create_sp == nullptr) {
        return base::Status(base::ReturnCode::kSQLCmdRunError, "CreateProcedurePlanNode null");
    }
    // construct sp_info
    hybridse::base::Status sql_status;
    openmldb::api::ProcedureInfo sp_info;
    sp_info.set_db_name(db);
    sp_info.set_sp_name(create_sp->GetSpName());
    sp_info.set_sql(sql);
    PBSchema* schema = sp_info.mutable_input_schema();
    for (auto input : create_sp->GetInputParameterList()) {
        if (input == nullptr) {
            return base::Status(base::ReturnCode::kSQLCmdRunError, "fail to execute plan : InputParameterNode null");
        }
        if (input->GetType() == hybridse::node::kInputParameter) {
            hybridse::node::InputParameterNode* input_ptr = dynamic_cast<hybridse::node::InputParameterNode*>(input);
            if (input_ptr == nullptr) {
                return base::Status(base::ReturnCode::kSQLCmdRunError, "cast InputParameterNode failed");
            }
            openmldb::common::ColumnDesc* col_desc = schema->Add();
            col_desc->set_name(input_ptr->GetColumnName());
            openmldb::type::DataType rtidb_type;
            bool ok = ::openmldb::schema::SchemaAdapter::ConvertType(input_ptr->GetColumnType(), &rtidb_type);
            if (!ok) {
                return base::Status(base::ReturnCode::kSQLCmdRunError, "convert type failed");
            }
            col_desc->set_data_type(rtidb_type);
            col_desc->set_is_constant(input_ptr->GetIsConstant());
        } else {
            return base::Status(
                base::ReturnCode::kSQLCmdRunError,
                "fail to execute script with unsupported type " + hybridse::node::NameOfSqlNodeType(input->GetType()));
        }
    }
    // get input schema, check input parameter, and fill sp_info
    std::set<size_t> input_common_column_indices;
    for (int i = 0; i < schema->size(); ++i) {
        if (schema->Get(i).is_constant()) {
            input_common_column_indices.insert(i);
        }
    }
    bool ok;
    hybridse::vm::ExplainOutput explain_output;
    if (input_common_column_indices.empty()) {
        ok = cluster_sdk_->GetEngine()->Explain(sql, db, hybridse::vm::kRequestMode, &explain_output, &sql_status);
    } else {
        ok = cluster_sdk_->GetEngine()->Explain(sql, db, hybridse::vm::kBatchRequestMode, input_common_column_indices,
                                                &explain_output, &sql_status);
    }
    if (!ok) {
        return base::Status(base::ReturnCode::kSQLCmdRunError, "fail to explain sql" + sql_status.msg);
    }
    PBSchema rtidb_input_schema;
    if (!openmldb::schema::SchemaAdapter::ConvertSchema(explain_output.input_schema, &rtidb_input_schema)) {
        return base::Status(base::ReturnCode::kSQLCmdRunError, "convert input schema failed");
    }
    if (!CheckParameter(*schema, rtidb_input_schema)) {
        return base::Status(base::ReturnCode::kSQLCmdRunError, "check input parameter failed");
    }
    sp_info.mutable_input_schema()->CopyFrom(*schema);
    // get output schema, and fill sp_info
    PBSchema rtidb_output_schema;
    if (!openmldb::schema::SchemaAdapter::ConvertSchema(explain_output.output_schema, &rtidb_output_schema)) {
        return base::Status(base::ReturnCode::kSQLCmdRunError, "convert output schema failed");
    }
    sp_info.mutable_output_schema()->CopyFrom(rtidb_output_schema);
    sp_info.set_main_db(explain_output.request_db_name);
    sp_info.set_main_table(explain_output.request_name);

    auto& tables = explain_output.dependent_tables;
    DLOG(INFO) << "dependent tables: [" << absl::StrJoin(tables, ",", absl::PairFormatter("=")) << "]";
    for (auto& table : tables) {
        auto pair = sp_info.add_tables();
        pair->set_db_name(table.first);
        pair->set_table_name(table.second);
    }
    // send request to ns client
    return ns_ptr->CreateProcedure(sp_info, options_->request_timeout);
}

bool SQLClusterRouter::CheckParameter(const PBSchema& parameter, const PBSchema& input_schema) {
    if (parameter.size() != input_schema.size()) {
        return false;
    }
    for (int32_t i = 0; i < parameter.size(); i++) {
        if (parameter.Get(i).name() != input_schema.Get(i).name()) {
            LOG(WARNING) << "check column name failed, expect " << input_schema.Get(i).name() << ", but "
                         << parameter.Get(i).name();
            return false;
        }
        if (parameter.Get(i).data_type() != input_schema.Get(i).data_type()) {
            LOG(WARNING) << "check column type failed, expect "
                         << openmldb::type::DataType_Name(input_schema.Get(i).data_type()) << ", but "
                         << openmldb::type::DataType_Name(parameter.Get(i).data_type());
            return false;
        }
    }
    return true;
}

bool SQLClusterRouter::CheckSQLSyntax(const std::string& sql) {
    hybridse::node::NodeManager node_manager;
    hybridse::base::Status sql_status;
    hybridse::node::PlanNodeList plan_trees;
    hybridse::plan::PlanAPI::CreatePlanTreeFromScript(sql, plan_trees, &node_manager, sql_status);
    if (0 != sql_status.code) {
        LOG(WARNING) << "[" << sql_status.GetCode() << "]" << sql_status.str();
        return false;
    }
    return true;
}

bool SQLClusterRouter::ExtractDBTypes(const std::shared_ptr<hybridse::sdk::Schema>& schema,
                                      std::vector<openmldb::type::DataType>* db_types) {
    if (schema) {
        for (int i = 0; i < schema->GetColumnCnt(); i++) {
            openmldb::type::DataType casted_type;
            if (!openmldb::schema::SchemaAdapter::ConvertType(schema->GetColumnType(i), &casted_type)) {
                LOG(WARNING) << "Invalid parameter type " << schema->GetColumnType(i);
                return false;
            }
            db_types->push_back(casted_type);
        }
    }
    return true;
}
std::vector<std::shared_ptr<hybridse::sdk::ProcedureInfo>> SQLClusterRouter::ShowProcedure(std::string* msg) {
    std::vector<std::shared_ptr<hybridse::sdk::ProcedureInfo>> vec;
    if (msg == nullptr) {
        *msg = "null ptr";
        return vec;
    }
    return cluster_sdk_->GetProcedureInfo(msg);
}

std::shared_ptr<hybridse::sdk::ProcedureInfo> SQLClusterRouter::ShowProcedure(const std::string& db,
                                                                              const std::string& sp_name,
                                                                              std::string* msg) {
    if (msg == nullptr) {
        *msg = "null ptr";
        return nullptr;
    }
    return cluster_sdk_->GetProcedureInfo(db, sp_name, msg);
}

std::shared_ptr<openmldb::sdk::QueryFuture> SQLClusterRouter::CallProcedure(const std::string& db,
                                                                            const std::string& sp_name,
                                                                            int64_t timeout_ms,
                                                                            std::shared_ptr<SQLRequestRow> row,
                                                                            hybridse::sdk::Status* status) {
    RET_IF_NULL_AND_WARN(status, "output status is nullptr");
    if (!row || !row->OK()) {
        SET_STATUS_AND_WARN(status, StatusCode::kCmdError, "make sure the request row is built before execute sql");
        return {};
    }
    auto tablet = GetTablet(db, sp_name, status);
    if (!tablet) {
        return {};
    }

    std::shared_ptr<openmldb::api::QueryResponse> response = std::make_shared<openmldb::api::QueryResponse>();
    std::shared_ptr<brpc::Controller> cntl = std::make_shared<brpc::Controller>();
    auto* callback = new openmldb::RpcCallback<openmldb::api::QueryResponse>(response, cntl);

    std::shared_ptr<openmldb::sdk::QueryFutureImpl> future = std::make_shared<openmldb::sdk::QueryFutureImpl>(callback);
    bool ok = tablet->CallProcedure(db, sp_name, row->GetRow(), timeout_ms, options_->enable_debug, callback);
    if (!ok) {
        // async rpc
        SET_STATUS_AND_WARN(status, StatusCode::kConnError, "CallProcedure failed(stub is null)");
        return {};
    }
    return future;
}

std::shared_ptr<openmldb::sdk::QueryFuture> SQLClusterRouter::CallSQLBatchRequestProcedure(
    const std::string& db, const std::string& sp_name, int64_t timeout_ms,
    std::shared_ptr<SQLRequestRowBatch> row_batch, hybridse::sdk::Status* status) {
    RET_IF_NULL_AND_WARN(status, "output status is nullptr");
    if (!row_batch) {
        // todo
        return nullptr;
    }
    auto tablet = GetTablet(db, sp_name, status);
    if (!tablet) {
        return nullptr;
    }

    std::shared_ptr<brpc::Controller> cntl = std::make_shared<brpc::Controller>();
    auto response = std::make_shared<openmldb::api::SQLBatchRequestQueryResponse>();
    openmldb::RpcCallback<openmldb::api::SQLBatchRequestQueryResponse>* callback =
        new openmldb::RpcCallback<openmldb::api::SQLBatchRequestQueryResponse>(response, cntl);

    std::shared_ptr<openmldb::sdk::BatchQueryFutureImpl> future =
        std::make_shared<openmldb::sdk::BatchQueryFutureImpl>(callback);
    bool ok =
        tablet->CallSQLBatchRequestProcedure(db, sp_name, row_batch, options_->enable_debug, timeout_ms, callback);
    if (!ok) {
        // async rpc only check ok
        SET_STATUS_AND_WARN(status, StatusCode::kConnError, "CallSQLBatchRequestProcedure failed(stub is null)");
        return nullptr;
    }
    return future;
}

std::shared_ptr<hybridse::sdk::Schema> SQLClusterRouter::GetTableSchema(const std::string& db,
                                                                        const std::string& table_name) {
    auto table_info = cluster_sdk_->GetTableInfo(db, table_name);
    if (!table_info) {
        LOG(ERROR) << "table with name " + table_name + " in db " + db + " does not exist";
        return {};
    }

    ::hybridse::vm::Schema output_schema;
    if (::openmldb::schema::SchemaAdapter::ConvertSchema(table_info->column_desc(), &output_schema)) {
        return std::make_shared<::hybridse::sdk::SchemaImpl>(output_schema);
    } else {
        LOG(ERROR) << "Failed to convert schema for " + table_name + "in db " + db;
    }
    return {};
}

std::vector<std::string> SQLClusterRouter::GetTableNames(const std::string& db) {
    auto table_names = cluster_sdk_->GetTableNames(db);
    return table_names;
}

::openmldb::nameserver::TableInfo SQLClusterRouter::GetTableInfo(const std::string& db, const std::string& table) {
    auto table_infos = cluster_sdk_->GetTableInfo(db, table);
    if (!table_infos) {
        return {};
    }
    return *table_infos;
}

bool SQLClusterRouter::UpdateOfflineTableInfo(const ::openmldb::nameserver::TableInfo& info) {
    auto ret = cluster_sdk_->GetNsClient()->UpdateOfflineTableInfo(info);
    if (!ret.OK()) {
        LOG(WARNING) << "update offline table info failed: " << ret.msg;
        return false;
    }
    return true;
}

::openmldb::base::Status SQLClusterRouter::ShowJobs(const bool only_unfinished,
                                                    std::vector<::openmldb::taskmanager::JobInfo>* job_infos) {
    auto taskmanager_client_ptr = cluster_sdk_->GetTaskManagerClient();
    if (!taskmanager_client_ptr) {
        return {base::ReturnCode::kServerConnError, "Fail to get TaskManager client"};
    }
    return taskmanager_client_ptr->ShowJobs(only_unfinished, GetJobTimeout(), job_infos);
}

::openmldb::base::Status SQLClusterRouter::ShowJob(const int id, ::openmldb::taskmanager::JobInfo* job_info) {
    auto taskmanager_client_ptr = cluster_sdk_->GetTaskManagerClient();
    if (!taskmanager_client_ptr) {
        return {base::ReturnCode::kServerConnError, "Fail to get TaskManager client"};
    }
    return taskmanager_client_ptr->ShowJob(id, GetJobTimeout(), job_info);
}

::openmldb::base::Status SQLClusterRouter::StopJob(const int id, ::openmldb::taskmanager::JobInfo* job_info) {
    auto taskmanager_client_ptr = cluster_sdk_->GetTaskManagerClient();
    if (!taskmanager_client_ptr) {
        return {base::ReturnCode::kServerConnError, "Fail to get TaskManager client"};
    }
    return taskmanager_client_ptr->StopJob(id, GetJobTimeout(), job_info);
}

::openmldb::base::Status SQLClusterRouter::ExecuteOfflineQueryAsync(const std::string& sql,
                                                                    const std::map<std::string, std::string>& config,
                                                                    const std::string& default_db, int job_timeout,
                                                                    ::openmldb::taskmanager::JobInfo* job_info) {
    auto taskmanager_client_ptr = cluster_sdk_->GetTaskManagerClient();
    if (!taskmanager_client_ptr) {
        return {base::ReturnCode::kServerConnError, "Fail to get TaskManager client"};
    }
    return taskmanager_client_ptr->RunBatchAndShow(sql, config, default_db, false, job_timeout, job_info);
}

::openmldb::base::Status SQLClusterRouter::ExecuteOfflineQueryGetOutput(
    const std::string& sql, const std::map<std::string, std::string>& config, const std::string& default_db,
    int job_timeout, std::string* output) {
    auto taskmanager_client_ptr = cluster_sdk_->GetTaskManagerClient();
    if (!taskmanager_client_ptr) {
        return {base::ReturnCode::kServerConnError, "Fail to get TaskManager client"};
    }
    return taskmanager_client_ptr->RunBatchSql(sql, config, default_db, job_timeout, output);
}

::openmldb::base::Status SQLClusterRouter::ImportOnlineData(const std::string& sql,
                                                            const std::map<std::string, std::string>& config,
                                                            const std::string& default_db, bool sync_job,
                                                            int job_timeout,
                                                            ::openmldb::taskmanager::JobInfo* job_info) {
    auto taskmanager_client_ptr = cluster_sdk_->GetTaskManagerClient();
    if (!taskmanager_client_ptr) {
        return {base::ReturnCode::kServerConnError, "Fail to get TaskManager client"};
    }
    return taskmanager_client_ptr->ImportOnlineData(sql, config, default_db, sync_job, job_timeout, job_info);
}

::openmldb::base::Status SQLClusterRouter::ImportOfflineData(const std::string& sql,
                                                             const std::map<std::string, std::string>& config,
                                                             const std::string& default_db, bool sync_job,
                                                             int job_timeout,
                                                             ::openmldb::taskmanager::JobInfo* job_info) {
    auto taskmanager_client_ptr = cluster_sdk_->GetTaskManagerClient();
    if (!taskmanager_client_ptr) {
        return {base::ReturnCode::kServerConnError, "Fail to get TaskManager client"};
    }
    return taskmanager_client_ptr->ImportOfflineData(sql, config, default_db, sync_job, job_timeout, job_info);
}

::openmldb::base::Status SQLClusterRouter::ExportOfflineData(const std::string& sql,
                                                             const std::map<std::string, std::string>& config,
                                                             const std::string& default_db, bool sync_job,
                                                             int job_timeout,
                                                             ::openmldb::taskmanager::JobInfo* job_info) {
    auto taskmanager_client_ptr = cluster_sdk_->GetTaskManagerClient();
    if (!taskmanager_client_ptr) {
        return {base::ReturnCode::kServerConnError, "Fail to get TaskManager client"};
    }
    return taskmanager_client_ptr->ExportOfflineData(sql, config, default_db, sync_job, job_timeout, job_info);
}

::openmldb::base::Status SQLClusterRouter::CreatePreAggrTable(const std::string& aggr_db, const std::string& aggr_table,
                                                              const ::openmldb::base::LongWindowInfo& window_info,
                                                              const ::openmldb::nameserver::TableInfo& base_table_info,
                                                              std::shared_ptr<::openmldb::client::NsClient> ns_ptr) {
    ::openmldb::nameserver::TableInfo table_info;
    table_info.set_db(aggr_db);
    table_info.set_name(aggr_table);
    table_info.set_replica_num(base_table_info.replica_num());
    table_info.set_partition_num(base_table_info.partition_num());
    auto table_partition = table_info.mutable_table_partition();
    table_partition->CopyFrom(base_table_info.table_partition());
    table_info.set_storage_mode(base_table_info.storage_mode());
    table_info.set_base_table_tid(base_table_info.tid());
    auto SetColumnDesc = [](const std::string& name, openmldb::type::DataType type,
                            openmldb::common::ColumnDesc* field) {
        if (field != nullptr) {
            field->set_name(name);
            field->set_data_type(type);
        }
    };
    SetColumnDesc("key", openmldb::type::DataType::kString, table_info.add_column_desc());
    SetColumnDesc("ts_start", openmldb::type::DataType::kTimestamp, table_info.add_column_desc());
    SetColumnDesc("ts_end", openmldb::type::DataType::kTimestamp, table_info.add_column_desc());
    SetColumnDesc("num_rows", openmldb::type::DataType::kInt, table_info.add_column_desc());
    SetColumnDesc("agg_val", openmldb::type::DataType::kString, table_info.add_column_desc());
    SetColumnDesc("binlog_offset", openmldb::type::DataType::kBigInt, table_info.add_column_desc());
    SetColumnDesc("filter_key", openmldb::type::DataType::kString, table_info.add_column_desc());
    auto index = table_info.add_column_key();
    index->set_index_name("key_index");
    index->add_col_name("key");
    index->set_ts_name("ts_start");

    // keep ttl in pre-aggr table the same as base table
    auto ttl = index->mutable_ttl();
    for (int i = 0; i < base_table_info.column_key_size(); i++) {
        const auto& column_key = base_table_info.column_key(i);
        std::string keys = "";
        for (int j = 0; j < column_key.col_name_size(); j++) {
            keys += column_key.col_name(j) + ",";
        }
        keys.pop_back();
        std::string ts_name = column_key.ts_name();
        if (keys == window_info.partition_col_ && ts_name == window_info.order_col_) {
            ttl->CopyFrom(column_key.ttl());
            break;
        }
    }

    std::string msg;
    if (!ns_ptr->CreateTable(table_info, true, msg)) {
        return base::Status(base::ReturnCode::kSQLCmdRunError, msg);
    }
    RefreshCatalog();
    return {};
}

std::string SQLClusterRouter::GetJobLog(const int id, hybridse::sdk::Status* status) {
    RET_IF_NULL_AND_WARN(status, "output status is nullptr");

    auto taskmanager_client_ptr = cluster_sdk_->GetTaskManagerClient();

    if (!taskmanager_client_ptr) {
        SET_STATUS_AND_WARN(status, hybridse::common::kConnError, "Fail to get TaskManager client");
        return "";
    }

    base::Status base_s;
    auto log = taskmanager_client_ptr->GetJobLog(id, GetJobTimeout(), &base_s);

    if (base_s.OK()) {
        status->SetCode(base_s.code);
        status->SetMsg(base_s.msg);
    } else {
        APPEND_FROM_BASE(status, base_s, "get joblog");
    }

    return log;
}

bool SQLClusterRouter::NotifyTableChange() { return cluster_sdk_->TriggerNotify(::openmldb::type::NotifyType::kTable); }

std::shared_ptr<hybridse::sdk::ResultSet> SQLClusterRouter::ExecuteSQL(const std::string& sql,
                                                                       hybridse::sdk::Status* status) {
    std::string db = GetDatabase();
    return ExecuteSQL(db, sql, status);
}

std::shared_ptr<hybridse::sdk::ResultSet> SQLClusterRouter::ExecuteSQL(const std::string& db, const std::string& sql,
                                                                       hybridse::sdk::Status* status) {
    // To avoid setting sync job timeout by user, we set offline_job_timeout to the biggest value
    auto sync_job = IsSyncJob();
    auto timeout = sync_job ? FLAGS_sync_job_timeout : GetJobTimeout();
    return ExecuteSQL(db, sql, IsOnlineMode(), sync_job, timeout, status);
}

std::shared_ptr<hybridse::sdk::ResultSet> SQLClusterRouter::ExecuteSQL(const std::string& db, const std::string& sql,
                                                                       bool is_online_mode, bool is_sync_job,
                                                                       int offline_job_timeout,
                                                                       hybridse::sdk::Status* status) {
    return ExecuteSQL(db, sql, {}, is_online_mode, is_sync_job, offline_job_timeout, status);
}

std::shared_ptr<hybridse::sdk::ResultSet> SQLClusterRouter::ExecuteSQL(
    const std::string& db, const std::string& sql, std::shared_ptr<openmldb::sdk::SQLRequestRow> parameter,
    bool is_online_mode, bool is_sync_job, int offline_job_timeout, hybridse::sdk::Status* status) {
    RET_IF_NULL_AND_WARN(status, "output status is nullptr");
    // functions we called later may not change the status if it's succeed. So if we pass error status here, we'll get a
    // fake error
    status->SetOK();
    hybridse::node::NodeManager node_manager;
    hybridse::node::PlanNodeList plan_trees;
    hybridse::base::Status sql_status;
    hybridse::plan::PlanAPI::CreatePlanTreeFromScript(sql, plan_trees, &node_manager, sql_status);
    if (!sql_status.isOK()) {
        COPY_PREPEND_AND_WARN(status, sql_status, "create logic plan tree failed");
        return {};
    }
    auto ns_ptr = cluster_sdk_->GetNsClient();
    if (!ns_ptr) {
        SET_STATUS_AND_WARN(status, StatusCode::kRuntimeError, "no ns client, retry or check ns process");
        return {};
    }
    hybridse::node::PlanNode* node = plan_trees[0];
    std::string msg;
    switch (node->GetType()) {
        case hybridse::node::kPlanTypeCmd: {
            return HandleSQLCmd(dynamic_cast<hybridse::node::CmdPlanNode*>(node), db, status);
        }
        case hybridse::node::kPlanTypeExplain: {
            std::string empty;
            std::string mu_script = sql;
            mu_script.replace(0u, 7u, empty);
            auto info = Explain(db, mu_script, status);
            if (!info) {
                return {};
            }
            *status = {};
            std::vector<std::string> value = {info->GetPhysicalPlan() + "\n"};
            return ResultSetSQL::MakeResultSet({FORMAT_STRING_KEY}, {value}, status);
        }
        case hybridse::node::kPlanTypeCreate: {
            auto create_node = dynamic_cast<hybridse::node::CreatePlanNode*>(node);
            auto base_status = HandleSQLCreateTable(create_node, db, ns_ptr, sql);
            if (base_status.OK()) {
                RefreshCatalog();
                *status = {};
            } else {
                *status = {StatusCode::kCmdError, base_status.msg};
            }
            return {};
        }
        case hybridse::node::kPlanTypeCreateSp: {
            if (db.empty()) {
                *status = {StatusCode::kCmdError, "Please use database first"};
                return {};
            }
            auto create_node = dynamic_cast<hybridse::node::CreateProcedurePlanNode*>(node);
            auto base_status = HandleSQLCreateProcedure(create_node, db, sql, ns_ptr);
            if (base_status.OK()) {
                RefreshCatalog();
                *status = {};
            } else {
                *status = {StatusCode::kCmdError, base_status.msg};
            }
            return {};
        }
        case hybridse::node::kPlanTypeCreateIndex: {
            auto create_index_plan_node = dynamic_cast<hybridse::node::CreateIndexPlanNode*>(node);
            auto create_index_node = create_index_plan_node->create_index_node_;
            std::string db_name = create_index_node->db_name_.empty() ? db : create_index_node->db_name_;
            if (db_name.empty()) {
                *status = {::hybridse::common::StatusCode::kCmdError, "Please use database first"};
                return {};
            }
            ::openmldb::common::ColumnKey column_key;
            hybridse::base::Status base_status;
            if (!::openmldb::sdk::NodeAdapter::TransformToColumnKey(create_index_node->index_, {}, &column_key,
                                                                    &base_status)) {
                COPY_PREPEND_AND_WARN(status, base_status, "TransformToColumnKey failed");
                return {};
            }
            column_key.set_index_name(create_index_node->index_name_);
            if (ns_ptr->AddIndex(db_name, create_index_node->table_name_, column_key, nullptr, msg)) {
                *status = {};
            } else {
                SET_STATUS_AND_WARN(status, StatusCode::kCmdError, "ns add index failed");
            }
            return {};
        }
        case hybridse::node::kPlanTypeInsert: {
            if (cluster_sdk_->IsClusterMode() && !is_online_mode) {
                // Not support for inserting into offline storage
                *status = {StatusCode::kCmdError,
                           "Can not insert in offline mode, please set @@SESSION.execute_mode='online'"};
                return {};
            }
            // if db name has been specified in sql, db parameter will be ignored
            ExecuteInsert(db, sql, status);
            return {};
        }
        case hybridse::node::kPlanTypeDeploy: {
            if (cluster_sdk_->IsClusterMode() && !is_online_mode) {
                // avoid run deploy in offline mode
                *status = {::hybridse::common::StatusCode::kCmdError,
                           "Can not deploy in offline mode, please set @@SESSION.execute_mode='online'"};
                return {};
            }
            auto deploy_node = dynamic_cast<hybridse::node::DeployPlanNode*>(node);
            std::optional<uint64_t> job_id;
            *status = HandleDeploy(db, deploy_node, &job_id);
            if (status->IsOK()) {
                if (job_id.has_value()) {
                    schema::PBSchema job_schema;
                    auto col = job_schema.Add();
                    col->set_name("job_id");
                    col->set_data_type(::openmldb::type::DataType::kBigInt);
                    std::vector<std::string> value = {std::to_string(job_id.value())};
                    return ResultSetSQL::MakeResultSet(job_schema, {value}, status);
                }
                RefreshCatalog();
            }
            return {};
        }
        case hybridse::node::kPlanTypeFuncDef:
        case hybridse::node::kPlanTypeQuery: {
            if (!cluster_sdk_->IsClusterMode() || is_online_mode) {
                // Run online query
                return ExecuteSQLParameterized(db, sql, parameter, status);
            } else {
                // Run offline query
                return ExecuteOfflineQuery(db, sql, is_sync_job, offline_job_timeout, status);
            }
        }
        case hybridse::node::kPlanTypeSelectInto: {
            if (!cluster_sdk_->IsClusterMode() || is_online_mode) {
                auto* select_into_plan_node = dynamic_cast<hybridse::node::SelectIntoPlanNode*>(node);
                const std::string& query_sql = select_into_plan_node->QueryStr();
                auto rs = ExecuteSQLParameterized(db, query_sql, parameter, status);
                if (!rs) {
                    return {};
                }
                const std::string& file_path = select_into_plan_node->OutFile();
                const std::shared_ptr<hybridse::node::OptionsMap> options_map = select_into_plan_node->Options();
                auto base_status = SaveResultSet(file_path, options_map, rs.get());
                if (!base_status.OK()) {
                    *status = {StatusCode::kCmdError, base_status.msg};
                } else {
                    *status = {};
                }
            } else {
                ::openmldb::taskmanager::JobInfo job_info;
                std::map<std::string, std::string> config;

                ReadSparkConfFromFile(std::dynamic_pointer_cast<SQLRouterOptions>(options_)->spark_conf_path, &config);
                auto base_status = ExportOfflineData(sql, config, db, is_sync_job, offline_job_timeout, &job_info);
                if (base_status.OK()) {
                    return this->GetJobResultSet(job_info.id(), status);
                } else {
                    *status = {StatusCode::kCmdError, base_status.msg};
                }
            }
            return {};
        }
        case hybridse::node::kPlanTypeSet: {
            *status = SetVariable(dynamic_cast<hybridse::node::SetPlanNode*>(node));
            return {};
        }
        case hybridse::node::kPlanTypeLoadData: {
            auto plan = dynamic_cast<hybridse::node::LoadDataPlanNode*>(node);
            std::string database = plan->Db().empty() ? db : plan->Db();
            if (database.empty()) {
                *status = {StatusCode::kCmdError, " no db in sql and no default db"};
                return {};
            }

            openmldb::sdk::ReadFileOptionsParser options_parser;
            auto st = options_parser.Parse(plan->Options());
            if (!st.OK()) {
                *status = {::hybridse::common::StatusCode::kCmdError, st.msg};
                return {};
            }

            if (!cluster_sdk_->IsClusterMode() || options_parser.GetLoadMode() == "local") {
                if (cluster_sdk_->IsClusterMode() && !IsOnlineMode()) {
                    auto msg = "local load only supports loading data to online storage";
                    *status = {::hybridse::common::StatusCode::kCmdError, msg};
                    return {};
                }
                if (options_parser.GetThread() > static_cast<int>(options_->max_sql_cache_size)) {
                    LOG(INFO) << "Load Data thread exceeds the max allowed number. Change to the max: "
                              << options_->max_sql_cache_size;
                    options_parser.SetThread(options_->max_sql_cache_size);
                }
                // Load data locally
                *status = HandleLoadDataInfile(database, plan->Table(), plan->File(), options_parser);
            } else {
                // Load data using Spark
                ::openmldb::taskmanager::JobInfo job_info;
                std::map<std::string, std::string> config;
                ReadSparkConfFromFile(std::dynamic_pointer_cast<SQLRouterOptions>(options_)->spark_conf_path, &config);

                ::openmldb::base::Status base_status;
                if (is_online_mode) {
                    // Handle in online mode
                    base_status = ImportOnlineData(sql, config, database, is_sync_job, offline_job_timeout, &job_info);
                } else {
                    // Handle in offline mode
                    base_status = ImportOfflineData(sql, config, database, is_sync_job, offline_job_timeout, &job_info);
                }
                if (base_status.OK() && job_info.id() > 0) {
                    return this->GetJobResultSet(job_info.id(), status);
                } else {
                    APPEND_FROM_BASE_AND_WARN(status, base_status, "taskmanager load data failed");
                }
            }
            return {};
        }
        case hybridse::node::kPlanTypeCreateFunction: {
            *status = HandleCreateFunction(dynamic_cast<hybridse::node::CreateFunctionPlanNode*>(node));
            return {};
        }
        case hybridse::node::kPlanTypeDelete: {
            auto plan = dynamic_cast<hybridse::node::DeletePlanNode*>(node);
            std::string database = plan->GetDatabase().empty() ? db : plan->GetDatabase();
            if (database.empty()) {
                *status = {StatusCode::kCmdError, " no db in sql and no default db"};
                return {};
            }
            *status = HandleDelete(database, plan->GetTableName(), plan->GetCondition());
            return {};
        }
        default: {
            *status = {StatusCode::kCmdError, "Unsupported command"};
            return {};
        }
    }
}

std::shared_ptr<hybridse::sdk::ResultSet> SQLClusterRouter::ExecuteOfflineQuery(const std::string& db,
                                                                                const std::string& sql,
                                                                                bool is_sync_job, int job_timeout,
                                                                                ::hybridse::sdk::Status* status) {
    RET_IF_NULL_AND_WARN(status, "output status is nullptr");
    std::map<std::string, std::string> config;
    ReadSparkConfFromFile(std::dynamic_pointer_cast<SQLRouterOptions>(options_)->spark_conf_path, &config);

    if (is_sync_job) {
        // Run offline sql and wait to get output
        std::string output;
        LOG(WARNING) << "offline sync SELECT will show output without the data integrity promise. And it will use "
                        "local filesystem of TaskManager, it's dangerous to select a large result. You'd better use "
                        "SELECT INTO to get the correct result.";
        auto base_status = ExecuteOfflineQueryGetOutput(sql, config, db, job_timeout, &output);
        if (!base_status.OK()) {
            APPEND_FROM_BASE_AND_WARN(status, base_status, "sync offline query failed");
            return {};
        }
        // Print the output from job output
        std::vector<std::string> value = {output};
        return ResultSetSQL::MakeResultSet({FORMAT_STRING_KEY}, {value}, status);
    } else {
        // Run offline sql and return job info immediately
        ::openmldb::taskmanager::JobInfo job_info;
        auto base_status = ExecuteOfflineQueryAsync(sql, config, db, job_timeout, &job_info);
        if (!base_status.OK()) {
            APPEND_FROM_BASE_AND_WARN(status, base_status, "async offline query failed");
            return {};
        }

        return this->GetJobResultSet(job_info.id(), status);
    }
}

bool SQLClusterRouter::IsOnlineMode() {
    std::lock_guard<::openmldb::base::SpinMutex> lock(mu_);
    auto it = session_variables_.find("execute_mode");
    if (it != session_variables_.end() && it->second == "online") {
        return true;
    }
    return false;
}
bool SQLClusterRouter::IsEnableTrace() {
    std::lock_guard<::openmldb::base::SpinMutex> lock(mu_);
    auto it = session_variables_.find("enable_trace");
    if (it != session_variables_.end() && it->second == "true") {
        return true;
    }
    return false;
}

bool SQLClusterRouter::IsSyncJob() {
    std::lock_guard<::openmldb::base::SpinMutex> lock(mu_);
    auto it = session_variables_.find("sync_job");
    if (it != session_variables_.end() && it->second == "true") {
        return true;
    }
    return false;
}

int SQLClusterRouter::GetJobTimeout() {
    std::lock_guard<::openmldb::base::SpinMutex> lock(mu_);
    auto it = session_variables_.find("job_timeout");
    if (it != session_variables_.end()) {
        int new_timeout = 0;
        if (absl::SimpleAtoi(it->second, &new_timeout)) {
            return new_timeout;
        }
    }
    // default timeout use 60000
    return 60000;
}

::hybridse::sdk::Status SQLClusterRouter::SetVariable(hybridse::node::SetPlanNode* node) {
    std::string key = node->Key();
    std::transform(key.begin(), key.end(), key.begin(), ::tolower);
    // update session if set global
    if (node->Scope() == hybridse::node::VariableScope::kGlobalSystemVariable) {
        std::string value = node->Value()->GetExprString();
        std::transform(value.begin(), value.end(), value.begin(), ::tolower);
        hybridse::sdk::Status status;
        std::string sql = "INSERT INTO GLOBAL_VARIABLES values('" + key + "', '" + value + "');";
        if (!ExecuteInsert("INFORMATION_SCHEMA", sql, &status)) {
            RETURN_NOT_OK_PREPEND(status, "set global variable failed(insert into info table)");
        }
        if (!cluster_sdk_->TriggerNotify(::openmldb::type::NotifyType::kGlobalVar)) {
            return {StatusCode::kRunError, "zk globalvar node update failed"};
        }
    }
    std::lock_guard<::openmldb::base::SpinMutex> lock(mu_);
    std::string value = node->Value()->GetExprString();
    std::transform(value.begin(), value.end(), value.begin(), ::tolower);
    // TODO(hw): validation can be simpler
    if (key == "execute_mode") {
        if (value != "online" && value != "offline") {
            return {StatusCode::kCmdError, "the value of execute_mode must be online|offline"};
        }
    } else if (key == "enable_trace" || key == "sync_job") {
        if (value != "true" && value != "false") {
            return {StatusCode::kCmdError, "the value of " + key + " must be true|false"};
        }
    } else if (key == "job_timeout") {
        // we only validate the value here, job timeout will be used in every offline call
        int new_timeout = 0;
        if (!absl::SimpleAtoi(value, &new_timeout)) {
            return {StatusCode::kCmdError, "Fail to parse value, can't set the request timeout"};
        }
    } else {
        return {};
    }
    session_variables_[key] = value;
    return {};
}

::hybridse::sdk::Status SQLClusterRouter::ParseNamesFromArgs(const std::string& db,
                                                             const std::vector<std::string>& args, std::string* db_name,
                                                             std::string* sp_name) {
    if (args.size() == 1) {
        // only sp name, no db_name
        if (db.empty()) {
            return {StatusCode::kCmdError, "Please enter database first"};
        }
        *db_name = db;
        *sp_name = args[0];
    } else if (args.size() == 2) {
        *db_name = args[0];
        *sp_name = args[1];
    } else {
        return {StatusCode::kCmdError, "Invalid args"};
    }
    return {};
}

bool SQLClusterRouter::CheckAnswerIfInteractive(const std::string& drop_type, const std::string& name) {
    if (interactive_) {
        printf("Drop %s %s? yes/no\n", drop_type.c_str(), name.c_str());
        std::string input;
        std::cin >> input;
        std::transform(input.begin(), input.end(), input.begin(), ::tolower);
        if (input != "yes") {
            printf("'Drop %s' cmd is canceled!\n", name.c_str());
            return false;
        }
    }
    return true;
}

std::string SQLClusterRouter::GetDatabase() {
    std::lock_guard<::openmldb::base::SpinMutex> lock(mu_);
    return db_;
}

void SQLClusterRouter::SetDatabase(const std::string& db) {
    std::lock_guard<::openmldb::base::SpinMutex> lock(mu_);
    db_ = db;
}

void SQLClusterRouter::SetInteractive(bool value) { interactive_ = value; }

::openmldb::base::Status SQLClusterRouter::SaveResultSet(const std::string& file_path,
                                                         const std::shared_ptr<hybridse::node::OptionsMap>& options_map,
                                                         ::hybridse::sdk::ResultSet* result_set) {
    if (!result_set) {
        return {base::kInvalidParameter, "output result_set is nullptr"};
    }
    openmldb::sdk::WriteFileOptionsParser options_parse;
    auto st = options_parse.Parse(options_map);
    if (!st.OK()) {
        return st;
    }
    if (options_parse.GetFormat() != "csv") {
        return {base::kInvalidParameter, "saving results only supports 'csv' format"};
    }

    // Check file
    std::ofstream fstream;
    if (options_parse.GetMode() == "error_if_exists") {
        if (access(file_path.c_str(), 0) == 0) {
            return {base::kSQLCmdRunError, "File already exists"};
        } else {
            fstream.open(file_path);
        }
    } else if (options_parse.GetMode() == "overwrite") {
        fstream.open(file_path, std::ios::out);
    } else if (options_parse.GetMode() == "append") {
        fstream.open(file_path, std::ios::app);
        fstream << std::endl;
        if (options_parse.GetHeader()) {
            LOG(WARNING) << "In the middle of output file will have header";
        }
    }
    if (!fstream.is_open()) {
        return {openmldb::base::kSQLCmdRunError, "Failed to open file, please check file path"};
    }
    // Write data
    auto* schema = result_set->GetSchema();
    // Add Header
    if (options_parse.GetHeader()) {
        std::string schemaString;
        for (int32_t i = 0; i < schema->GetColumnCnt(); i++) {
            schemaString.append(schema->GetColumnName(i));
            if (i != schema->GetColumnCnt() - 1) {
                schemaString += options_parse.GetDelimiter();
            }
        }
        fstream << schemaString << std::endl;
    }
    if (result_set->Size() != 0) {
        bool first = true;
        while (result_set->Next()) {
            std::string rowString;
            for (int32_t i = 0; i < schema->GetColumnCnt(); i++) {
                if (result_set->IsNULL(i)) {
                    rowString.append(options_parse.GetNullValue());
                } else {
                    std::string val;
                    bool ok = result_set->GetAsString(i, val);
                    if (!ok) {
                        return {openmldb::base::kSQLCmdRunError, "Failed to get result set value"};
                    }
                    if (options_parse.GetQuote() != '\0' && schema->GetColumnType(i) == hybridse::sdk::kTypeString) {
                        rowString.append(options_parse.GetQuote() + val + options_parse.GetQuote());
                    } else {
                        rowString.append(val);
                    }
                }
                if (i != schema->GetColumnCnt() - 1) {
                    rowString += options_parse.GetDelimiter();
                } else {
                    if (!first) {
                        fstream << std::endl;
                    } else {
                        first = false;
                    }
                    fstream << rowString;
                }
            }
        }
    }
    return {};
}

// Only csv format
hybridse::sdk::Status SQLClusterRouter::HandleLoadDataInfile(
    const std::string& database, const std::string& table, const std::string& file_path,
    const openmldb::sdk::ReadFileOptionsParser& options_parser) {
    if (options_parser.GetMode() != "append") {
        return {StatusCode::kCmdError, "online data load only supports 'append' mode"};
    }

    if (options_parser.GetFormat() != "csv") {
        return {StatusCode::kCmdError, "local data load only supports 'csv' format"};
    }

    if (options_parser.GetThread() <= 0) {
        return {StatusCode::kCmdError, "thread number <= 0"};
    }

    if (database.empty()) {
        return {StatusCode::kCmdError, "database is empty"};
    }

    DLOG(INFO) << "Load " << file_path << " to " << database << "-" << table << ", options: delimiter ["
               << options_parser.GetDelimiter() << "], has header[" << (options_parser.GetHeader() ? "true" : "false")
               << "], null_value[" << options_parser.GetNullValue() << "], format[" << options_parser.GetFormat()
               << "], quote[" << options_parser.GetQuote() << "]";

    std::vector<std::string> file_list = base::FindFiles(file_path);
    if (file_list.empty()) {
        return {StatusCode::kCmdError, "file not exist"};
    }

    int thread_num = options_parser.GetThread();
    std::vector<uint64_t> counts(thread_num);
    std::vector<std::future<hybridse::sdk::Status>> future_statuses;
    for (int i = 0; i < thread_num; i++) {
        future_statuses.emplace_back(std::async(&SQLClusterRouter::LoadDataMultipleFile, this, i, thread_num, database,
                                                table, file_list, options_parser, &(counts[i])));
    }
    uint64_t total_count = 0;
    hybridse::sdk::Status status;
    for (int i = 0; i < thread_num; i++) {
        auto s = future_statuses[i].get();
        if (s.IsOK()) {
            total_count += counts[i];
        } else {
            // keep the last error code
            status.code = s.code;
            status.msg = s.msg;
        }
    }

    // all ok TODO(hw): move load result to resultset
    if (status.IsOK()) {
        status.msg = absl::StrCat("Load ", total_count, " rows");
        DLOG(INFO) << status.msg;
    } else {
        // the last error
        absl::StrAppend(&status.msg, "\n", "Load ", total_count, " rows");
        LOG(WARNING) << status.ToString();
    }
    return status;
}

hybridse::sdk::Status SQLClusterRouter::LoadDataMultipleFile(int id, int step, const std::string& database,
                                                             const std::string& table,
                                                             const std::vector<std::string>& file_list,
                                                             const openmldb::sdk::ReadFileOptionsParser& options_parser,
                                                             uint64_t* count) {
    for (const auto& file : file_list) {
        uint64_t cur_count = 0;
        auto status = LoadDataSingleFile(id, step, database, table, file, options_parser, &cur_count);
        DLOG(INFO) << "[thread " << id << "] Loaded " << count << " rows in " << file;
        if (!status.IsOK()) {
            return status;
        }
        (*count) += cur_count;
    }
    return {0, absl::StrCat("Load ", std::to_string(*count), " rows")};
}

hybridse::sdk::Status SQLClusterRouter::LoadDataSingleFile(int id, int step, const std::string& database,
                                                           const std::string& table, const std::string& file_path,
                                                           const openmldb::sdk::ReadFileOptionsParser& options_parser,
                                                           uint64_t* count) {
    *count = 0;
    // read csv
    if (!base::IsExists(file_path)) {
        return {StatusCode::kCmdError, "file not exist"};
    }
    std::ifstream file(file_path);
    if (!file.is_open()) {
        return {StatusCode::kCmdError, "open file failed"};
    }

    std::string line;
    if (!std::getline(file, line)) {
        return {StatusCode::kCmdError, "read from file failed"};
    }
    std::vector<std::string> cols;
    ::openmldb::sdk::SplitLineWithDelimiterForStrings(line, options_parser.GetDelimiter(), &cols,
                                                      options_parser.GetQuote());
    auto schema = GetTableSchema(database, table);
    if (!schema) {
        return {StatusCode::kCmdError, "table does not exist"};
    }
    if (static_cast<int>(cols.size()) != schema->GetColumnCnt()) {
        return {StatusCode::kCmdError, "mismatch column size"};
    }

    if (options_parser.GetHeader()) {
        // the first line is the column names, check if equal with table schema
        for (int i = 0; i < schema->GetColumnCnt(); ++i) {
            if (cols[i] != schema->GetColumnName(i)) {
                return {StatusCode::kCmdError, "mismatch column name"};
            }
        }
        // then read the first row of data
        std::getline(file, line);
    }

    // build placeholder
    std::string holders;
    for (auto i = 0; i < schema->GetColumnCnt(); ++i) {
        holders += ((i == 0) ? "?" : ",?");
    }
    hybridse::sdk::Status status;
    std::string insert_placeholder = "insert into " + table + " values(" + holders + ");";
    std::vector<int> str_cols_idx;
    for (int i = 0; i < schema->GetColumnCnt(); ++i) {
        if (schema->GetColumnType(i) == hybridse::sdk::kTypeString) {
            str_cols_idx.emplace_back(i);
        }
    }
    int64_t i = 0;
    do {
        // only process the line assigned to its own id
        if (i % step == id) {
            cols.clear();
            std::string error;
            ::openmldb::sdk::SplitLineWithDelimiterForStrings(line, options_parser.GetDelimiter(), &cols,
                                                              options_parser.GetQuote());
            auto ret = InsertOneRow(database, insert_placeholder, str_cols_idx, options_parser.GetNullValue(), cols);
            if (!ret.IsOK()) {
                return {StatusCode::kCmdError, absl::StrCat("file [", file_path, "] line [lineno=", i, ": ", line,
                                                            "] insert failed, ", ret.msg)};
            } else {
                (*count)++;
            }
        }
        ++i;
    } while (std::getline(file, line));
    return {StatusCode::kOk, "Load " + std::to_string(i) + " rows"};
}

hybridse::sdk::Status SQLClusterRouter::InsertOneRow(const std::string& database, const std::string& insert_placeholder,
                                                     const std::vector<int>& str_col_idx, const std::string& null_value,
                                                     const std::vector<std::string>& cols) {
    if (cols.empty()) {
        return {StatusCode::kCmdError, "cols is empty"};
    }
    if (database.empty()) {
        return {StatusCode::kCmdError, "database is empty"};
    }
    hybridse::sdk::Status status;
    auto row = GetInsertRow(database, insert_placeholder, &status);
    if (!row) {
        return status;
    }
    // build row from cols
    auto& schema = row->GetSchema();
    auto cnt = schema->GetColumnCnt();
    if (cnt != static_cast<int>(cols.size())) {
        return {StatusCode::kCmdError, "col size mismatch"};
    }
    // scan all strings , calc the sum, to init SQLInsertRow's string length
    std::string::size_type str_len_sum = 0;
    for (auto idx : str_col_idx) {
        if (cols[idx] != null_value) {
            str_len_sum += cols[idx].length();
        }
    }
    row->Init(static_cast<int>(str_len_sum));

    for (int i = 0; i < cnt; ++i) {
        if (!::openmldb::codec::AppendColumnValue(cols[i], schema->GetColumnType(i), schema->IsColumnNotNull(i),
                                                  null_value, row)) {
            return {StatusCode::kCmdError, "translate to insert row failed"};
        }
    }
    if (!ExecuteInsert(database, insert_placeholder, row, &status)) {
        RETURN_NOT_OK_PREPEND(status, "insert row failed");
    }
    return {};
}

hybridse::sdk::Status SQLClusterRouter::HandleDelete(const std::string& db, const std::string& table_name,
                                                     const hybridse::node::ExprNode* condition) {
    if (db.empty() || table_name.empty()) {
        return {StatusCode::kCmdError, "database or table is empty"};
    }
    if (condition == nullptr) {
        return {StatusCode::kCmdError, "has not where condition"};
    }
    auto table_info = cluster_sdk_->GetTableInfo(db, table_name);
    if (!table_info) {
        return {StatusCode::kCmdError, "table " + table_name + " in db " + db + " does not exist"};
    }
    std::map<std::string, std::string> condition_map;
    std::map<std::string, int> parameter_map;
    auto binary_node = dynamic_cast<const hybridse::node::BinaryExpr*>(condition);
    auto col_map = schema::SchemaAdapter::GetColMap(*table_info);
    auto status = NodeAdapter::ParseExprNode(binary_node, col_map, &condition_map, &parameter_map);
    if (!status.IsOK()) {
        return status;
    }
    if (!parameter_map.empty()) {
        return {StatusCode::kCmdError, "unsupport placeholder in sql"};
    }
    std::string index_name;
    std::string pk;
    for (const auto& column_key : table_info->column_key()) {
        if (column_key.flag() != 0) {
            continue;
        }
        pk.clear();
        bool found = true;
        for (const auto& col : column_key.col_name()) {
            auto iter = condition_map.find(col);
            if (iter == condition_map.end()) {
                found = false;
                break;
            }
            if (!pk.empty()) {
                pk.append("|");
            }
            if (iter->second.empty()) {
                pk.append(hybridse::codec::EMPTY_STRING);
            } else {
                pk.append(iter->second);
            }
        }
        if (found) {
            index_name = column_key.index_name();
            break;
        }
    }
    if (index_name.empty()) {
        return {StatusCode::kCmdError, "no index col in delete sql"};
    }
    uint32_t pid = ::openmldb::base::hash64(pk) % table_info->table_partition_size();
    auto tablet = cluster_sdk_->GetTablet(db, table_name, pk);
    if (!tablet) {
        return {StatusCode::kCmdError, "cannot connect tablet"};
    }
    auto tablet_client = tablet->GetClient();
    if (!tablet_client) {
        return {StatusCode::kCmdError, "tablet client is null"};
    }
    std::string msg;
    if (!tablet_client->Delete(table_info->tid(), pid, pk, index_name, msg)) {
        return {StatusCode::kCmdError, msg};
    }
    return {};
}

bool SQLClusterRouter::ExecuteDelete(std::shared_ptr<SQLDeleteRow> row, hybridse::sdk::Status* status) {
    RET_FALSE_IF_NULL_AND_WARN(status, "output status is nullptr");
    if (!row) {
        SET_STATUS_AND_WARN(status, StatusCode::kNullInputPointer, "delete row is nullptr");
        return false;
    }
    const auto& db = row->GetDatabase();
    const auto& table_name = row->GetTableName();
    auto table_info = cluster_sdk_->GetTableInfo(db, table_name);
    if (!table_info) {
        SET_STATUS_AND_WARN(status, StatusCode::kCmdError, "table " + db + "." + table_name + " does not exist");
        return false;
    }
    const auto& pk = row->GetValue();
    const auto& index_name = row->GetIndexName();
    uint32_t pid = ::openmldb::base::hash64(pk) % table_info->table_partition_size();
    auto tablet = cluster_sdk_->GetTablet(db, table_name, pk);
    if (!tablet) {
        *status = {StatusCode::kCmdError, "cannot connect tablet"};
        return false;
    }
    auto tablet_client = tablet->GetClient();
    if (!tablet_client) {
        *status = {StatusCode::kCmdError, "tablet client is null"};
    }
    std::string msg;
    if (!tablet_client->Delete(table_info->tid(), pid, pk, index_name, msg)) {
        *status = {StatusCode::kCmdError, msg};
        return false;
    }
    *status = {};
    return true;
}

hybridse::sdk::Status SQLClusterRouter::HandleCreateFunction(const hybridse::node::CreateFunctionPlanNode* node) {
    if (node == nullptr) {
        return {StatusCode::kCmdError, "illegal create function statement"};
    }
    auto fun = std::make_shared<openmldb::common::ExternalFun>();
    fun->set_name(node->Name());
    auto type_node = dynamic_cast<const ::hybridse::node::TypeNode*>(node->GetReturnType());
    if (type_node == nullptr) {
        return {StatusCode::kCmdError, "illegal create function statement"};
    }
    openmldb::type::DataType data_type;
    if (!::openmldb::schema::SchemaAdapter::ConvertType(type_node->base(), &data_type)) {
        return {StatusCode::kCmdError, "illegal return type"};
    }
    fun->set_return_type(data_type);
    for (const auto arg_node : node->GetArgsType()) {
        type_node = dynamic_cast<const ::hybridse::node::TypeNode*>(arg_node);
        if (type_node == nullptr) {
            return {StatusCode::kCmdError, "illegal create function statement"};
        }
        if (!::openmldb::schema::SchemaAdapter::ConvertType(type_node->base(), &data_type)) {
            return {StatusCode::kCmdError, "illegal argument type"};
        }
        fun->add_arg_type(data_type);
    }
    fun->set_is_aggregate(node->IsAggregate());
    auto option = node->Options();
    if (!option || option->find("FILE") == option->end()) {
        return {StatusCode::kCmdError, "missing FILE option"};
    }
    fun->set_file((*option)["FILE"]->GetExprString());
    if (auto iter = option->find("RETURN_NULLABLE"); iter != option->end()) {
        if (iter->second->GetDataType() != hybridse::node::kBool) {
            return {StatusCode::kCmdError, "return_nullable should be bool"};
        }
        fun->set_return_nullable(iter->second->GetBool());
    }
    if (auto iter = option->find("ARG_NULLABLE"); iter != option->end()) {
        if (iter->second->GetDataType() != hybridse::node::kBool) {
            return {StatusCode::kCmdError, "arg_nullable should be bool"};
        }
        fun->set_arg_nullable(iter->second->GetBool());
    }
    if (cluster_sdk_->IsClusterMode()) {
        auto taskmanager_client = cluster_sdk_->GetTaskManagerClient();
        if (taskmanager_client) {
            auto ret = taskmanager_client->CreateFunction(fun, GetJobTimeout());
            if (!ret.OK()) {
                return {StatusCode::kCmdError, ret.msg};
            }
        }
    }
    auto ns = cluster_sdk_->GetNsClient();
    auto ret = ns->CreateFunction(*fun);
    if (!ret.OK()) {
        return {StatusCode::kCmdError, ret.msg};
    }
    cluster_sdk_->RegisterExternalFun(fun);
    return {};
}

hybridse::sdk::Status SQLClusterRouter::HandleDeploy(const std::string& db,
        const hybridse::node::DeployPlanNode* deploy_node,
        std::optional<uint64_t>* job_id) {
    hybridse::sdk::Status status;
    if (db.empty()) {
        return {StatusCode::kCmdError, "database is empty"};
    }
    if (deploy_node == nullptr) {
        return {StatusCode::kCmdError, "illegal deploy statement"};
    }

    std::string select_sql = deploy_node->StmtStr() + ";";
    hybridse::vm::ExplainOutput explain_output;
    hybridse::base::Status sql_status;
    if (!cluster_sdk_->GetEngine()->Explain(select_sql, db, hybridse::vm::kMockRequestMode, &explain_output,
                                            &sql_status)) {
        COPY_PREPEND_AND_WARN(&status, sql_status, "explain failed");
        return status;
    }
    // pack ProcedureInfo
    ::openmldb::api::ProcedureInfo sp_info;
    sp_info.set_db_name(db);
    sp_info.set_sp_name(deploy_node->Name());
    if (!explain_output.request_db_name.empty()) {
        sp_info.set_main_db(explain_output.request_db_name);
    } else {
        sp_info.set_main_db(db);
    }
    sp_info.set_main_table(explain_output.request_name);
    auto input_schema = sp_info.mutable_input_schema();
    auto output_schema = sp_info.mutable_output_schema();
    if (!openmldb::schema::SchemaAdapter::ConvertSchema(explain_output.input_schema, input_schema) ||
        !openmldb::schema::SchemaAdapter::ConvertSchema(explain_output.output_schema, output_schema)) {
        return {StatusCode::kCmdError, "convert schema failed"};
    }

    auto& table_pair = explain_output.dependent_tables;
    std::set<std::string> db_set;
    for (auto& table : table_pair) {
        db_set.insert(table.first);
        auto db_table = sp_info.add_tables();
        db_table->set_db_name(table.first);
        db_table->set_table_name(table.second);
    }
    if (db_set.size() > 1) {
        return {StatusCode::kCmdError, "unsupport multi database"};
    }
    std::stringstream str_stream;
    str_stream << "CREATE PROCEDURE " << deploy_node->Name() << " (";
    for (int idx = 0; idx < input_schema->size(); idx++) {
        const auto& col = input_schema->Get(idx);
        auto it = codec::DATA_TYPE_STR_MAP.find(col.data_type());
        if (it == codec::DATA_TYPE_STR_MAP.end()) {
            return {StatusCode::kCmdError, "illegal data type"};
        }
        str_stream << "`" << col.name() << "` " << it->second;
        if (idx != input_schema->size() - 1) {
            str_stream << ", ";
        }
    }
    str_stream << ") BEGIN " << select_sql << " END;";

    sp_info.set_sql(str_stream.str());
    sp_info.set_type(::openmldb::type::ProcedureType::kReqDeployment);
    for (const auto& o : *deploy_node->Options()) {
        auto option = sp_info.add_options();
        option->set_name(o.first);
        option->mutable_value()->set_value(o.second->GetExprString());
    }

    std::vector<::openmldb::nameserver::TableInfo> tables;
    auto ns = cluster_sdk_->GetNsClient();
    // TODO(denglong): support multi db
    auto ret = ns->ShowDBTable(db, &tables);
    if (!ret.OK()) {
        return {StatusCode::kCmdError, "get table failed " + ret.msg};
    }
    std::map<std::string, ::openmldb::nameserver::TableInfo> table_map;
    uint64_t record_cnt = 0;
    for (const auto& table : tables) {
        for (const auto& pair : table_pair) {
            if (table.name() == pair.second) {
                table_map.emplace(table.name(), table);
                for (int idx = 0; idx < table.table_partition_size(); idx++) {
                    record_cnt += table.table_partition(idx).record_cnt();
                }
                break;
            }
        }
        // TODO(hw): setup maps
    }
    bool skip_index_check = false;
    auto iter = deploy_node->Options()->find(SKIP_INDEX_CHECK_OPTION);
    if (iter != deploy_node->Options()->end()) {
        std::string skip_index_value = iter->second->GetExprString();
        if (absl::EqualsIgnoreCase(absl::string_view(skip_index_value), absl::string_view("true"))) {
            skip_index_check = true;
        }
    }
<<<<<<< HEAD
    std::map<std::string, std::vector<::openmldb::common::ColumnKey>> new_index_map;
    auto index_status = GetNewIndex(table_map, select_sql, skip_index_check, &new_index_map);
    if (!index_status.IsOK()) {
        return index_status;
=======
    base::IndexMap new_index_map;
    // merge index, get unique index to create
    auto get_index_status = GetNewIndex(table_map, index_map, skip_index_check, &new_index_map);

    if (!get_index_status.IsOK()) {
        return get_index_status;
>>>>>>> 23410e98
    }
    if (!new_index_map.empty()) {
        if (cluster_sdk_->IsClusterMode() && record_cnt > 0) {
            auto lw_status = HandleLongWindows(deploy_node, table_pair, select_sql);
            if (!lw_status.IsOK()) {
                return lw_status;
            }
            uint64_t id = 0;
            auto deploy_status = ns->DeploySQL(sp_info, new_index_map, &id);
            if (!deploy_status.OK()) {
                return {deploy_status.GetCode(), deploy_status.GetMsg()};
            }
            bool sync = true;
            auto iter = deploy_node->Options()->find(SYNC_OPTION);
            if (iter != deploy_node->Options()->end()) {
                std::string skip_index_value = iter->second->GetExprString();
                if (absl::EqualsIgnoreCase(absl::string_view(skip_index_value), absl::string_view("false"))) {
                    sync = false;
                }
            }
            if (sync) {
                if (record_cnt > 1000000) {
                    LOG(INFO) << "There is data in the table, it may take a few minutes to load the data";
                } else if (record_cnt > 100000) {
                    LOG(INFO) << "There is data in the table, it may take a few seconds to load the data";
                }
                uint64_t start_ts = ::baidu::common::timer::get_micros() / 1000;
                while (true) {
                    nameserver::ShowOPStatusResponse response;
                    auto status = ns->ShowOPStatus(id, &response);
                    if (!status.OK()) {
                        return {status.GetCode(), status.GetMsg()};
                    }
                    if (response.op_status_size() < 1) {
                        return {-1, absl::StrCat("op does not exist. id ", id)};
                    }
                    if (response.op_status(0).status() == "kDone") {
                        return {};
                    } else if (response.op_status(0).status() == "kFailed" ||
                            response.op_status(0).status() == "kCanceled") {
                        return {-1, absl::StrCat("op status is ", response.op_status(0).status())};
                    }
                    uint64_t cur_ts = ::baidu::common::timer::get_micros() / 1000;
                    if (cur_ts - start_ts > static_cast<uint64_t>(FLAGS_deploy_job_max_wait_time_ms)) {
                        return {-1, "exceed max wait time"};
                    }
                    sleep(1);
                }
            } else {
                job_id->emplace(id);
            }
            return {};
        } else {
            auto add_index_status = AddNewIndex(db, table_map, new_index_map);
            if (!add_index_status.IsOK()) {
                return add_index_status;
            }
        }
    }
    auto lw_status = HandleLongWindows(deploy_node, table_pair, select_sql);
    if (!lw_status.IsOK()) {
        return lw_status;
    }
    auto ob_status = ns->CreateProcedure(sp_info, options_->request_timeout);
    if (!ob_status.OK()) {
        APPEND_FROM_BASE_AND_WARN(&status, ob_status, "ns create procedure failed");
        return status;
    }
    return {};
}

hybridse::sdk::Status SQLClusterRouter::GetNewIndex(
<<<<<<< HEAD
    const std::map<std::string, ::openmldb::nameserver::TableInfo>& table_map, const std::string& select_sql,
    bool skip_index_check, std::map<std::string, std::vector<::openmldb::common::ColumnKey>>* new_index_map) {
    std::map<std::string, ::google::protobuf::RepeatedPtrField<::openmldb::common::ColumnDesc>> table_schema_map;
    for (const auto& kv : table_map) {
        table_schema_map.emplace(kv.first, kv.second.column_desc());
    }
    auto index_map = base::DDLParser::ExtractIndexes(select_sql, table_schema_map);
=======
    const std::map<std::string, ::openmldb::nameserver::TableInfo>& table_map,
    const std::map<std::string, std::vector<::openmldb::common::ColumnKey>>& index_map, bool skip_index_check,
    std::map<std::string, std::vector<::openmldb::common::ColumnKey>>* new_index_map) {
>>>>>>> 23410e98
    auto ns = cluster_sdk_->GetNsClient();
    for (auto& kv : index_map) {
        // for each table, the indexs to be added may be dup(key&ts may be the same, ttl may be different, it's still
        // called dup) so we need to merge them, and after merge, if the new index is the same as the existed one(in
        // table), we do update, not create
        std::string table_name = kv.first;
        std::vector<::openmldb::common::ColumnKey> extract_column_keys = kv.second;
        auto it = table_map.find(table_name);
        if (it == table_map.end()) {
            return {StatusCode::kCmdError, "table " + table_name + "does not exist"};
        }
        auto& table = it->second;
        std::set<std::string> col_set;
        for (const auto& column_desc : table.column_desc()) {
            col_set.insert(column_desc.name());
        }
        std::map<std::string, ::openmldb::common::ColumnKey> exists_index_map;
        for (const auto& column_key : table.column_key()) {
            if (exists_index_map.find(openmldb::schema::IndexUtil::GetIDStr(column_key)) != exists_index_map.end()) {
                LOG(WARNING) << "exist two indexes which are the same id "
                             << openmldb::schema::IndexUtil::GetIDStr(column_key) << " in table " << table_name;
            }
            exists_index_map.emplace(openmldb::schema::IndexUtil::GetIDStr(column_key), column_key);
        }
        int cur_index_num = table.column_key_size();
        int add_index_num = 0;

        // extract_column_keys won't have dup indexs, just check if the indexs are the same as the existed ones
        std::vector<::openmldb::common::ColumnKey> new_indexs;
        for (auto& column_key : extract_column_keys) {
            auto index_id = openmldb::schema::IndexUtil::GetIDStr(column_key);
            auto it = exists_index_map.find(index_id);
            if (it != exists_index_map.end()) {
                auto& old_column_key = it->second;
                common::TTLSt result;
                // if skip index check, we don't do update ttl, for backward compatibility(server <=0.8.0)
                if (base::TTLMerge(old_column_key.ttl(), column_key.ttl(), &result) && !skip_index_check) {
                    // update ttl
                    auto ns_ptr = cluster_sdk_->GetNsClient();
                    std::string err;
                    if (!ns_ptr->UpdateTTL(table_name, result.ttl_type(), result.abs_ttl(), result.lat_ttl(),
                                           old_column_key.index_name(), err)) {
                        return {StatusCode::kCmdError, "update ttl failed"};
                    }
                }
            } else {
                column_key.set_index_name(absl::StrCat("INDEX_", cur_index_num + add_index_num, "_",
                            ::baidu::common::timer::now_time()));
                add_index_num++;
                new_indexs.emplace_back(column_key);
            }
        }

        if (!new_indexs.empty()) {
            new_index_map->emplace(table_name, std::move(new_indexs));
        }
    }
    return {};
}

hybridse::sdk::Status SQLClusterRouter::AddNewIndex(
    const std::string& db, const TableInfoMap& table_map,
    const std::map<std::string, std::vector<::openmldb::common::ColumnKey>>& new_index_map) {
    auto ns = cluster_sdk_->GetNsClient();
    for (auto& kv : new_index_map) {
        bool skip_load_data = cluster_sdk_->IsClusterMode();
        auto status = ns->AddMultiIndex(db, kv.first, kv.second, skip_load_data);
        if (!status.OK()) {
            return {StatusCode::kCmdError,
                absl::StrCat("table [", db, ".", kv.first, "] add index failed. ", status.msg)};
        }
    }
    return {};
}

hybridse::sdk::Status SQLClusterRouter::HandleLongWindows(
    const hybridse::node::DeployPlanNode* deploy_node, const std::set<std::pair<std::string, std::string>>& table_pair,
    const std::string& select_sql) {
    auto iter = deploy_node->Options()->find(hybridse::vm::LONG_WINDOWS);
    std::string long_window_param = "";
    if (iter != deploy_node->Options()->end()) {
        long_window_param = iter->second->GetExprString();
    } else {
        return {};
    }
    std::unordered_map<std::string, std::string> long_window_map;
    if (!long_window_param.empty()) {
        if (table_pair.size() != 1) {
            return {StatusCode::kUnsupportSql, "unsupport multi tables with long window options"};
        }
        std::string base_db = table_pair.begin()->first;
        std::string base_table = table_pair.begin()->second;
        std::vector<std::string> windows;
        boost::split(windows, long_window_param, boost::is_any_of(","));
        for (auto& window : windows) {
            std::vector<std::string> window_info;
            boost::split(window_info, window, boost::is_any_of(":"));

            if (window_info.size() == 2) {
                long_window_map[window_info[0]] = window_info[1];
            } else if (window_info.size() == 1) {
                long_window_map[window_info[0]] = FLAGS_bucket_size;
            } else {
                return {StatusCode::kSyntaxError, "illegal long window format"};
            }
        }
        // extract long windows info from select_sql
        openmldb::base::LongWindowInfos long_window_infos;
        auto extract_status = base::DDLParser::ExtractLongWindowInfos(select_sql, long_window_map, &long_window_infos);
        if (!extract_status.IsOK()) {
            return extract_status;
        }
        std::set<std::string> distinct_long_window;
        for (const auto& info : long_window_infos) {
            distinct_long_window.insert(info.window_name_);
        }
        if (distinct_long_window.size() != long_window_map.size()) {
            return {StatusCode::kSyntaxError, "long_windows option doesn't match window in sql"};
        }
        auto ns_client = cluster_sdk_->GetNsClient();
        std::vector<::openmldb::nameserver::TableInfo> tables;
        std::string msg;
        ns_client->ShowTable(base_table, base_db, false, tables, msg);
        if (tables.size() != 1) {
            return {StatusCode::kTableNotFound, absl::StrCat("base table", base_db, ".", base_table, "not found")};
        }
        std::string meta_db = openmldb::nameserver::INTERNAL_DB;
        std::string meta_table = openmldb::nameserver::PRE_AGG_META_NAME;
        std::string aggr_db = openmldb::nameserver::PRE_AGG_DB;

        uint64_t record_cnt = 0;
        auto& table = tables[0];
        for (int idx = 0; idx < table.table_partition_size(); idx++) {
            record_cnt += table.table_partition(idx).record_cnt();
        }
        // TODO(zhanghaohit): record_cnt is updated by ns periodically, causing a delay to get the latest value
        if (record_cnt > 0) {
            return {StatusCode::kUnSupport,
                    "table " + table.name() +
                        " has online data, cannot deploy with long_windows option. please drop this table and create a "
                        "new one"};
        }

        for (const auto& lw : long_window_infos) {
            if (absl::EndsWithIgnoreCase(lw.aggr_func_, "_where")) {
                // TOOD(ace): *_where op only support for memory base table
                if (tables[0].storage_mode() != common::StorageMode::kMemory) {
                    return {StatusCode::kUnSupport,
                            absl::StrCat(lw.aggr_func_, " only support over memory base table")};
                }

                // TODO(#2313): *_where for rows bucket should support later
                if (openmldb::base::IsNumber(long_window_map.at(lw.window_name_))) {
                    return {StatusCode::kUnSupport, absl::StrCat("unsupport *_where op (", lw.aggr_func_,
                                                                 ") for rows bucket type long window")};
                }

                // unsupport filter col of date/timestamp
                for (int i = 0; i < tables[0].column_desc_size(); ++i) {
                    if (lw.filter_col_ == tables[0].column_desc(i).name()) {
                        auto type = tables[0].column_desc(i).data_type();
                        if (type == type::DataType::kDate || type == type::DataType::kTimestamp) {
                            return {
                                StatusCode::kUnSupport,
                                absl::Substitute("unsupport date or timestamp as filter column ($0)", lw.filter_col_)};
                        }
                    }
                }
            }
            // check if pre-aggr table exists
            ::hybridse::sdk::Status status;
            bool is_exist = CheckPreAggrTableExist(base_table, base_db, lw, &status);
            if (!status.IsOK()) {
                return status;
            }
            if (is_exist) {
                continue;
            }
            // insert pre-aggr meta info to meta table
            std::string aggr_col = lw.aggr_col_ == "*" ? "" : lw.aggr_col_;
            auto aggr_table =
                absl::StrCat("pre_", base_db, "_", deploy_node->Name(), "_", lw.window_name_, "_", lw.aggr_func_, "_",
                             aggr_col, lw.filter_col_.empty() ? "" : "_" + lw.filter_col_);
            std::string insert_sql = absl::StrCat(
                "insert into ", meta_db, ".", meta_table, " values('" + aggr_table, "', '", aggr_db, "', '", base_db,
                "', '", base_table, "', '", lw.aggr_func_, "', '", lw.aggr_col_, "', '", lw.partition_col_, "', '",
                lw.order_col_, "', '", lw.bucket_size_, "', '", lw.filter_col_, "');");
            bool ok = ExecuteInsert("", insert_sql, &status);
            if (!ok) {
                RETURN_NOT_OK_PREPEND(status, "insert pre-aggr meta failed");
            }

            // create pre-aggr table
            auto create_status = CreatePreAggrTable(aggr_db, aggr_table, lw, tables[0], ns_client);
            if (!create_status.OK()) {
                return {StatusCode::kRunError, "create pre-aggr table failed"};
            }

            // create aggregator
            std::vector<std::shared_ptr<::openmldb::catalog::TabletAccessor>> tablets;
            bool ret = cluster_sdk_->GetTablet(base_db, base_table, &tablets);
            if (!ret || tablets.empty()) {
                return {StatusCode::kRunError, "get tablets failed"};
            }
            auto base_table_info = cluster_sdk_->GetTableInfo(base_db, base_table);
            if (!base_table_info) {
                return {StatusCode::kTableNotFound, "get table info failed"};
            }
            auto aggr_id = cluster_sdk_->GetTableId(aggr_db, aggr_table);
            ::openmldb::api::TableMeta base_table_meta;
            base_table_meta.set_db(base_table_info->db());
            base_table_meta.set_name(base_table_info->name());
            base_table_meta.set_tid(static_cast<::google::protobuf::int32>(base_table_info->tid()));
            for (int idx = 0; idx < base_table_info->column_desc_size(); idx++) {
                ::openmldb::common::ColumnDesc* column_desc = base_table_meta.add_column_desc();
                column_desc->CopyFrom(base_table_info->column_desc(idx));
            }

            uint32_t index_pos;
            bool found_idx = false;
            for (int idx = 0; idx < base_table_info->column_key_size(); idx++) {
                ::openmldb::common::ColumnKey* column_key = base_table_meta.add_column_key();
                column_key->CopyFrom(base_table_info->column_key(idx));
                std::string partition_keys = "";
                for (int j = 0; j < column_key->col_name_size(); j++) {
                    partition_keys += column_key->col_name(j) + ",";
                }
                partition_keys.pop_back();
                if (partition_keys == lw.partition_col_ && column_key->ts_name() == lw.order_col_) {
                    index_pos = idx;
                    found_idx = true;
                }
            }
            if (!found_idx) {
                return {StatusCode::kIndexNotFound, "index associated with aggregator not found"};
            }
            for (uint32_t pid = 0; pid < tablets.size(); ++pid) {
                auto tablet_client = tablets[pid]->GetClient();
                if (tablet_client == nullptr) {
                    return {StatusCode::kRunError, "get tablet client failed"};
                }
                base_table_meta.set_pid(pid);
                if (!tablet_client->CreateAggregator(base_table_meta, aggr_id, pid, index_pos, lw)) {
                    return {StatusCode::kRunError, "create aggregator failed"};
                }
            }
        }
    }
    return {};
}

bool SQLClusterRouter::CheckPreAggrTableExist(const std::string& base_table, const std::string& base_db,
                                              const openmldb::base::LongWindowInfo& lw,
                                              ::hybridse::sdk::Status* status) {
    RET_FALSE_IF_NULL_AND_WARN(status, "output status is nullptr");
    std::string meta_db = openmldb::nameserver::INTERNAL_DB;
    std::string meta_table = openmldb::nameserver::PRE_AGG_META_NAME;
    std::string filter_cond = lw.filter_col_.empty() ? "" : " and filter_col = '" + lw.filter_col_ + "'";
    std::string meta_info =
        absl::StrCat("base_db = '", base_db, "' and base_table = '", base_table, "' and aggr_func = '", lw.aggr_func_,
                     "' and aggr_col = '", lw.aggr_col_, "' and partition_cols = '", lw.partition_col_,
                     "' and order_by_col = '", lw.order_col_, "'", filter_cond);
    std::string select_sql =
        absl::StrCat("select bucket_size from ", meta_db, ".", meta_table, " where ", meta_info, ";");
    auto rs = ExecuteSQL("", select_sql, status);
    if (!status->IsOK()) {
        LOG(ERROR) << "Select from " << meta_db << "." << meta_table << "  failed: " << status->msg;
        return false;
    }

    if (rs->Size() > 0) {
        LOG(INFO) << "Pre-aggregated table with same meta info already exist: " << meta_info;
        return true;
    } else {
        return false;
    }
}

static const ::openmldb::schema::PBSchema& GetComponetSchema() {
    auto add_field = [](const std::string& name, openmldb::type::DataType type, openmldb::common::ColumnDesc* field) {
        if (field != nullptr) {
            field->set_name(name);
            field->set_data_type(type);
        }
    };
    auto build_schema = [&add_field]() {
        ::openmldb::schema::PBSchema schema;
        add_field("Endpoint", openmldb::type::DataType::kString, schema.Add());
        add_field("Role", openmldb::type::DataType::kString, schema.Add());
        add_field("Connect_time", openmldb::type::DataType::kTimestamp, schema.Add());
        add_field("Status", openmldb::type::DataType::kString, schema.Add());
        add_field("Ns_role", openmldb::type::DataType::kString, schema.Add());
        return schema;
    };
    static ::openmldb::schema::PBSchema schema = build_schema();
    return schema;
}

// Implementation for SHOW COMPONENTS
//
// Error handling:
// it do not set status to fail even e.g. some zk query internally failed,
// which as a consequence, produce partial or empty result on internal error.
//
// in detail
// 1. tablet and nameserver are required, error status or empty result considered error (warning log printed)
// 2. task manager and api server are optional, only error status produce warning log
// 3. task manager only query and show in cluster mode
//
//
// output schema: (Endpoint: string, Role: string,
//                 Connect_time: int64, Status: string, Ns_role: string)
// where
// - Endpoint IP:PORT or DOMAIN:PORT
// - Role can be 'tablet', 'nameserver', 'taskmanager'
// - Connect_time last conncted timestamp from epoch
// - Status can be 'online', 'offline' or 'NULL' (otherwise)
// - Ns_role can be 'master', 'standby', or 'NULL' (for non-namespace component)
std::shared_ptr<hybridse::sdk::ResultSet> SQLClusterRouter::ExecuteShowComponents(hybridse::sdk::Status* status) {
    RET_IF_NULL_AND_WARN(status, "output status is nullptr");
    std::vector<std::shared_ptr<ResultSetSQL>> data;

    {
        hybridse::sdk::Status s;
        auto tablets = std::dynamic_pointer_cast<ResultSetSQL>(ExecuteShowTablets(&s));
        if (tablets != nullptr && s.IsOK()) {
            data.push_back(std::move(tablets));
        } else {
            LOG(WARNING) << "[WARN]: show tablets, code: " << s.code << ", msg: " << s.msg;
        }
    }

    {
        hybridse::sdk::Status s;
        auto nameservers = std::dynamic_pointer_cast<ResultSetSQL>(ExecuteShowNameServers(&s));
        if (nameservers != nullptr && s.IsOK()) {
            data.push_back(std::move(nameservers));
        } else {
            LOG(WARNING) << "[WARN]: show nameservers, code: " << s.code << ", msg: " << s.msg;
        }
    }

    if (cluster_sdk_->IsClusterMode()) {
        // only get task managers in cluster mode
        hybridse::sdk::Status s;
        auto task_managers = std::dynamic_pointer_cast<ResultSetSQL>(ExecuteShowTaskManagers(&s));
        if (s.IsOK()) {
            if (task_managers != nullptr) {
                data.push_back(std::move(task_managers));
            }
        } else {
            LOG(WARNING) << "[WARN]: show taskmanagers, code: " << s.code << ", msg: " << s.msg;
        }
    }

    {
        hybridse::sdk::Status s;
        auto api_servres = std::dynamic_pointer_cast<ResultSetSQL>(ExecuteShowApiServers(&s));
        if (s.IsOK()) {
            if (api_servres != nullptr) {
                data.push_back(std::move(api_servres));
            }
        } else {
            LOG(WARNING) << "[WARN]: show api servers, code: " << s.code << ", msg: " << s.msg;
        }
    }

    status->code = hybridse::common::kOk;
    return MultipleResultSetSQL::MakeResultSet(data, 0, status);
}

std::shared_ptr<hybridse::sdk::ResultSet> SQLClusterRouter::ExecuteShowNameServers(hybridse::sdk::Status* status) {
    RET_IF_NULL_AND_WARN(status, "output status is nullptr");

    const auto& schema = GetComponetSchema();

    auto zk_client = cluster_sdk_->GetZkClient();
    if (!cluster_sdk_->IsClusterMode() || zk_client == nullptr) {
        // standalone mode
        std::string endpoint, real_endpoint;
        if (!cluster_sdk_->GetNsAddress(&endpoint, &real_endpoint)) {
            status->code = hybridse::common::kRunError;
            status->msg = "fail to get ns address";
            return {};
        }

        // TODO(aceforeverd): support connect time for ns in standalone mode
        std::vector<std::vector<std::string>> data = {{endpoint, "nameserver", "0", "online", "master"}};
        return ResultSetSQL::MakeResultSet(schema, data, status);
    }

    auto ns_client = cluster_sdk_->GetNsClient();
    if (!ns_client) {
        *status = {hybridse::common::kRunError, "ns client is nullptr"};
        return {};
    }
    const auto& leader = ns_client->GetEndpoint();

    std::string node_path = absl::StrCat(std::dynamic_pointer_cast<SQLRouterOptions>(options_)->zk_path, "/leader");
    std::vector<std::string> children;
    if (!zk_client->GetChildren(node_path, children) || children.empty()) {
        status->code = hybridse::common::kRunError;
        status->msg = "get nameserver children failed";
        return {};
    }

    // endponit => create time (time in milliseconds from epoch)
    std::map<std::string, int64_t> endpoint_map;
    for (const auto& path : children) {
        std::string real_path = absl::StrCat(node_path, "/", path);
        std::string endpoint;
        Stat stat;
        if (!zk_client->GetNodeValueAndStat(real_path.c_str(), &endpoint, &stat)) {
            status->code = hybridse::common::kRunError;
            status->msg = absl::StrCat("get endpoint failed for path: ", real_path);
            return {};
        }
        if (endpoint_map.find(endpoint) == endpoint_map.end()) {
            endpoint_map[endpoint] = stat.ctime;
        } else {
            // pickup the latest register time
            endpoint_map[endpoint] = std::max(stat.ctime, endpoint_map[endpoint]);
        }
    }

    std::vector<std::vector<std::string>> data;
    for (auto it = endpoint_map.cbegin(); it != endpoint_map.cend(); it++) {
        std::vector<std::string> val = {
            it->first,                                  // endpoint
            "nameserver",                               // role
            std::to_string(it->second),                 // connect time
            "online",                                   // status
            it->first == leader ? "master" : "standby"  // ns_role
        };
        data.push_back(std::move(val));
    }
    return ResultSetSQL::MakeResultSet(schema, data, status);
}

std::shared_ptr<hybridse::sdk::ResultSet> SQLClusterRouter::ExecuteShowTablets(hybridse::sdk::Status* status) {
    RET_IF_NULL_AND_WARN(status, "output status is nullptr");
    const auto& schema = GetComponetSchema();
    auto ns_client = cluster_sdk_->GetNsClient();

    std::vector<::openmldb::client::TabletInfo> tablets;
    std::string msg;
    bool ok = ns_client->ShowTablet(tablets, msg);
    if (!ok) {
        status->code = hybridse::common::StatusCode::kRunError;
        status->msg = absl::StrCat("Fail to show tablets. error msg: ", msg);
        return {};
    }

    std::vector<std::vector<std::string>> data(tablets.size(), std::vector<std::string>(schema.size(), ""));

    for (size_t i = 0; i < tablets.size(); i++) {
        data[i][0] = tablets[i].endpoint;  // endpoint
        data[i][1] = "tablet";             // role

        // connecct time
        data[i][2] = std::to_string(::baidu::common::timer::get_micros() / 1000 - tablets[i].age);

        // state
        if (tablets[i].state == "kHealthy") {
            data[i][3] = "online";
        } else if (tablets[i].state == "kOffline") {
            data[i][3] = "offline";
        } else {
            data[i][3] = "NULL";
        }
        data[i][4] = "NULL";  // ns_role
    }

    return ResultSetSQL::MakeResultSet(schema, data, status);
}

std::shared_ptr<hybridse::sdk::ResultSet> SQLClusterRouter::ExecuteShowTaskManagers(hybridse::sdk::Status* status) {
    RET_IF_NULL_AND_WARN(status, "output status is nullptr");

    auto zk_client = cluster_sdk_->GetZkClient();
    if (!cluster_sdk_->IsClusterMode() || zk_client == nullptr) {
        // standalone mode
        SET_STATUS_AND_WARN(status, hybridse::common::kUnSupport, "show taskmanagers not supported in standalone mode");
        return {};
    }

    std::string node_path =
        absl::StrCat(std::dynamic_pointer_cast<SQLRouterOptions>(options_)->zk_path, "/taskmanager/leader");
    std::string endpoint;
    Stat stat;
    if (!zk_client->GetNodeValueAndStat(node_path.c_str(), &endpoint, &stat)) {
        // as task manager is optional, the zk query will fail if taskmanager not exist
        // here will ignore all the zk errors since `GetNodeValueAndStat` lacks errcode
        LOG(INFO) << "query taskmanager from zk failed";
        return {};
    }

    // taskmanager only registered leader on zk, return one row only currently
    // TODO(#1417): return multiple rows
    const auto& schema = GetComponetSchema();
    std::vector<std::vector<std::string>> data = {
        {endpoint, "taskmanager", std::to_string(stat.ctime), "online", "NULL"}};

    return ResultSetSQL::MakeResultSet(schema, data, status);
}

std::shared_ptr<hybridse::sdk::ResultSet> SQLClusterRouter::ExecuteShowApiServers(hybridse::sdk::Status* status) {
    // TODO(#1416): support show api servers
    return {};
}

static const std::initializer_list<std::string> GetTableStatusSchema() {
    static const std::initializer_list<std::string> schema = {
        "Table_id",         "Table_name",     "Database_name",     "Storage_type",      "Rows",
        "Memory_data_size", "Disk_data_size", "Partition",         "Partition_unalive", "Replica",
        "Offline_path",     "Offline_format", "Offline_deep_copy", "Warnings"};
    return schema;
}

// output schema:
// - Table_id: tid
// - Table_name
// - Database_name
// - Storage_type: memory/disk
// - Rows: number of rows
// - Memory_data_size: Memory space in bytes taken or related to a table.
//    1. memory: table data + index
//    2. SSD/HDD: rocksdb’s table memory
// - Disk_data_size: disk space in bytes taken by a table in bytes
//    1. memory:  binlog + snapshot
//    2. SSD/HDD: binlog + rocksdb data (sst files), wal files and checkpoints are not included
// - Partition: partition number
// - partition_unalive: partition number that is unalive
// - Replica: replica number
// - Offline_path: data path for offline data
// - Offline_format: format for offline data
// - Offline_deep_copy: deep copy option for offline data
// - Warnings: any warnings raised during the checking
//
// if db is empty:
//   show table status in all databases except hidden databases
// else: show table status in current database, include hidden database
std::shared_ptr<hybridse::sdk::ResultSet> SQLClusterRouter::ExecuteShowTableStatus(const std::string& db,
                                                                                   const std::string& pattern,
                                                                                   hybridse::sdk::Status* status) {
    RET_IF_NULL_AND_WARN(status, "output status is nullptr");
    base::StringRef pattern_ref(pattern);
    // NOTE: cluster_sdk_->GetTables(db) seems not accurate, query directly
    std::vector<nameserver::TableInfo> tables;
    std::string msg;
    cluster_sdk_->GetNsClient()->ShowTable("", "", true, tables, msg);

    std::vector<std::vector<std::string>> data;
    data.reserve(tables.size());

    auto all_tablets = cluster_sdk_->GetAllTablet();
    TableStatusMap table_statuses;
    for (auto& tablet_accessor : all_tablets) {
        std::shared_ptr<client::TabletClient> tablet_client;
        if (tablet_accessor && (tablet_client = tablet_accessor->GetClient())) {
            ::openmldb::api::GetTableStatusResponse response;
            if (tablet_client->GetTableStatus(response)) {
                for (const auto& table_status : response.all_table_status()) {
                    table_statuses[table_status.tid()][table_status.pid()][tablet_client->GetEndpoint()] = table_status;
                }
            }
        }
    }

    bool matched = false, is_null = true;
    for (auto it = tables.rbegin(); it != tables.rend(); it++) {
        auto& tinfo = *it;
        if (!pattern.empty()) {
            // rule 1: if pattern is provided, show all dbs matching the pattern
            base::StringRef db_ref(tinfo.db());
            hybridse::udf::v1::like(&db_ref, &pattern_ref, &matched, &is_null);
            if (is_null || !matched) {
                continue;
            }
        } else if (!db.empty()) {
            // rule 2: selected a db, show tables only inside the db if no pattern is provided
            if (db != tinfo.db()) {
                continue;
            }
        } else if (nameserver::IsHiddenDb(tinfo.db())) {
            // rule 3: if no db selected, show all tables except those in hidden db if no pattern is provided
            continue;
        }

        auto tid = tinfo.tid();
        auto table_name = tinfo.name();
        auto db = tinfo.db();
        auto& inner_storage_mode = StorageMode_Name(tinfo.storage_mode());
        std::string storage_type = absl::AsciiStrToLower(absl::StripPrefix(inner_storage_mode, "k"));
        std::string error_msg;

        auto partition_num = tinfo.partition_num();
        auto replica_num = tinfo.replica_num();
        uint64_t rows = 0, mem_bytes = 0, disk_bytes = 0;
        uint32_t partition_unalive = 0;
        for (auto& partition_info : tinfo.table_partition()) {
            rows += partition_info.record_cnt();
            mem_bytes += partition_info.record_byte_size();
            disk_bytes += partition_info.diskused();
            for (auto& meta : partition_info.partition_meta()) {
                if (!meta.is_alive()) {
                    partition_unalive++;
                }
            }
            CheckTableStatus(db, table_name, tid, partition_info, replica_num, table_statuses, &error_msg);
        }

        std::string offline_path = "NULL", offline_format = "NULL", offline_deep_copy = "NULL";
        if (tinfo.has_offline_table_info()) {
            offline_path = tinfo.offline_table_info().path();
            offline_format = tinfo.offline_table_info().format();
            offline_deep_copy = std::to_string(tinfo.offline_table_info().deep_copy());
        }

        data.push_back({std::to_string(tid), table_name, db, storage_type, std::to_string(rows),
                        std::to_string(mem_bytes), std::to_string(disk_bytes), std::to_string(partition_num),
                        std::to_string(partition_unalive), std::to_string(replica_num), offline_path, offline_format,
                        offline_deep_copy, error_msg});
    }

    // TODO(#1456): rich schema result set, and pretty-print numberic values (e.g timestamp) in cli
    return ResultSetSQL::MakeResultSet(GetTableStatusSchema(), data, status);
}

bool SQLClusterRouter::CheckTableStatus(const std::string& db, const std::string& table_name, uint32_t tid,
                                        const nameserver::TablePartition& partition_info, uint32_t replica_num,
                                        const TableStatusMap& statuses, std::string* msg) {
    bool check_succeed = true;
    auto& error_msg = *msg;
    uint32_t pid = partition_info.pid();
    auto append_error_msg = [&check_succeed](std::string& msg, uint32_t pid, int is_leader, const std::string& endpoint,
                                             const std::string& error) {
        absl::StrAppend(&msg, (msg.empty() ? "" : "\n"), "[pid=", std::to_string(pid), "]");
        if (is_leader >= 0) {
            absl::StrAppend(&msg, "[", (is_leader == 1 ? "leader" : "follower"), "]");
        }
        if (!endpoint.empty()) {
            absl::StrAppend(&msg, "[", endpoint, "]");
        }
        absl::StrAppend(&msg, ": ", error);
        check_succeed = false;
    };

    if (statuses.count(tid) && statuses.at(tid).count(pid)) {
        const auto& partition_statuses = statuses.at(tid).at(pid);
        if (partition_info.partition_meta_size() != static_cast<int>(partition_statuses.size())) {
            append_error_msg(
                error_msg, pid, -1, "",
                absl::StrCat("real replica number ", partition_statuses.size(),
                             " does not match the configured replicanum ", partition_info.partition_meta_size()));
        }

        for (auto& meta : partition_info.partition_meta()) {
            if (!partition_statuses.count(meta.endpoint())) {
                append_error_msg(error_msg, pid, meta.is_leader(), meta.endpoint(), "state is kNotFound");
                continue;
            }
            const auto& table_status = partition_statuses.at(meta.endpoint());

            // check leader/follower status
            bool is_leader =
                table_status.has_mode() ? table_status.mode() == ::openmldb::api::kTableLeader : meta.is_leader();
            if (is_leader != meta.is_leader()) {
                append_error_msg(error_msg, pid, is_leader, meta.endpoint(), "leader/follower mode inconsistent");
            }

            // check table status
            ::openmldb::api::TableState state =
                table_status.has_state() ? table_status.state() : ::openmldb::api::kTableUndefined;
            if (state == ::openmldb::api::kTableUndefined || (is_leader && state == ::openmldb::api::kTableLoading)) {
                append_error_msg(error_msg, pid, is_leader, meta.endpoint(),
                                 absl::StrCat("state is ", TableState_Name(state)));
            }
        }
    } else {
        append_error_msg(error_msg, pid, -1, "",
                         absl::StrCat("real replica number 0 does not match the configured replicanum ",
                                      partition_info.partition_meta_size()));
    }

    // check the followers' connections
    auto tablet_accessor = cluster_sdk_->GetTablet(db, table_name, pid);
    std::shared_ptr<client::TabletClient> tablet_client;
    if (tablet_accessor && (tablet_client = tablet_accessor->GetClient())) {
        uint64_t offset = 0;
        std::map<std::string, uint64_t> info_map;
        std::string msg;
        tablet_client->GetTableFollower(tid, pid, offset, info_map, msg);
        for (auto& meta : partition_info.partition_meta()) {
            if (meta.is_leader()) continue;

            if (info_map.count(meta.endpoint()) == 0) {
                append_error_msg(error_msg, pid, false, meta.endpoint(), "not connected to leader");
            }
        }
    }

    return check_succeed;
}

void SQLClusterRouter::ReadSparkConfFromFile(std::string conf_file_path, std::map<std::string, std::string>* config) {
    if (!conf_file_path.empty()) {
        boost::property_tree::ptree pt;

        try {
            boost::property_tree::ini_parser::read_ini(conf_file_path, pt);
            LOG(INFO) << "Load Spark conf file: " << conf_file_path;
        } catch (...) {
            LOG(WARNING) << "Fail to load Spark conf file: " << conf_file_path;
            return;
        }

        if (pt.empty()) {
            LOG(WARNING) << "Spark conf file is empty";
        }

        for (auto& section : pt) {
            // Only supports Spark section
            if (section.first == "Spark") {
                for (auto& key : section.second) {
                    (*config).emplace(key.first, key.second.get_value<std::string>());
                }
            } else {
                LOG(WARNING) << "The section " + section.first + " is not supported, please use Spark section";
            }
        }
    }
}

std::shared_ptr<hybridse::sdk::ResultSet> SQLClusterRouter::GetJobResultSet(int job_id,
                                                                            ::hybridse::sdk::Status* status) {
    std::string db = openmldb::nameserver::INTERNAL_DB;
    std::string sql = "SELECT * FROM JOB_INFO WHERE id = " + std::to_string(job_id);

    auto rs = ExecuteSQLParameterized(db, sql, {}, status);
    if (!status->IsOK()) {
        return {};
    }
    if (rs->Size() == 0) {
        status->SetCode(::hybridse::common::StatusCode::kCmdError);
        status->SetMsg("Job not found: " + std::to_string(job_id));
        return {};
    }
    if (FLAGS_role == "sql_client") {
        return std::make_shared<ReadableResultSetSQL>(rs);
    } else {
        return rs;
    }
}

}  // namespace sdk
}  // namespace openmldb<|MERGE_RESOLUTION|>--- conflicted
+++ resolved
@@ -3372,19 +3372,12 @@
             skip_index_check = true;
         }
     }
-<<<<<<< HEAD
-    std::map<std::string, std::vector<::openmldb::common::ColumnKey>> new_index_map;
-    auto index_status = GetNewIndex(table_map, select_sql, skip_index_check, &new_index_map);
-    if (!index_status.IsOK()) {
-        return index_status;
-=======
     base::IndexMap new_index_map;
     // merge index, get unique index to create
     auto get_index_status = GetNewIndex(table_map, index_map, skip_index_check, &new_index_map);
 
     if (!get_index_status.IsOK()) {
         return get_index_status;
->>>>>>> 23410e98
     }
     if (!new_index_map.empty()) {
         if (cluster_sdk_->IsClusterMode() && record_cnt > 0) {
@@ -3457,19 +3450,9 @@
 }
 
 hybridse::sdk::Status SQLClusterRouter::GetNewIndex(
-<<<<<<< HEAD
-    const std::map<std::string, ::openmldb::nameserver::TableInfo>& table_map, const std::string& select_sql,
-    bool skip_index_check, std::map<std::string, std::vector<::openmldb::common::ColumnKey>>* new_index_map) {
-    std::map<std::string, ::google::protobuf::RepeatedPtrField<::openmldb::common::ColumnDesc>> table_schema_map;
-    for (const auto& kv : table_map) {
-        table_schema_map.emplace(kv.first, kv.second.column_desc());
-    }
-    auto index_map = base::DDLParser::ExtractIndexes(select_sql, table_schema_map);
-=======
     const std::map<std::string, ::openmldb::nameserver::TableInfo>& table_map,
     const std::map<std::string, std::vector<::openmldb::common::ColumnKey>>& index_map, bool skip_index_check,
     std::map<std::string, std::vector<::openmldb::common::ColumnKey>>* new_index_map) {
->>>>>>> 23410e98
     auto ns = cluster_sdk_->GetNsClient();
     for (auto& kv : index_map) {
         // for each table, the indexs to be added may be dup(key&ts may be the same, ttl may be different, it's still
