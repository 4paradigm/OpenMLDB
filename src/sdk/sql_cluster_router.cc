--- conflicted
+++ resolved
@@ -3025,28 +3025,16 @@
 }
 
 ::hybridse::sdk::Status SQLClusterRouter::ParseNamesFromArgs(const std::string& db,
-<<<<<<< HEAD
-        const std::vector<std::string>& args, std::string* db_name, std::string* target_name) {
-=======
-                                                             const std::vector<std::string>& args, std::string* db_name,
-                                                             std::string* name) {
->>>>>>> 88e9e79a
+        const std::vector<std::string>& args, std::string* db_name, std::string* name) {
     if (args.size() == 1) {
         if (db.empty()) {
             return {StatusCode::kCmdError, "Please enter database first"};
         }
         *db_name = db;
-<<<<<<< HEAD
-        *target_name = args[0];
-    } else if (args.size() == 2) {
-        *db_name = args[0];
-        *target_name = args[1];
-=======
         *name = args[0];
     } else if (args.size() == 2) {
         *db_name = args[0];
         *name = args[1];
->>>>>>> 88e9e79a
     } else {
         return {StatusCode::kCmdError, "Invalid args"};
     }
