--- conflicted
+++ resolved
@@ -958,34 +958,23 @@
     std::unique_ptr<::brpc::Controller> cntl(new ::brpc::Controller());
     std::unique_ptr<::rtidb::api::QueryResponse> response(
         new ::rtidb::api::QueryResponse());
-<<<<<<< HEAD
-    auto client = GetTabletClient(db, sql);
+    const std::string& table = sp_info.main_table();
+    auto tablet = cluster_sdk_->GetTablet(db, table);
+    if (!tablet) {
+        status->code = -1;
+        status->msg = "not tablet found";
+        LOG(WARNING) << status->msg;
+        return std::shared_ptr<::fesql::sdk::ResultSet>();
+    }
+    auto client = tablet->GetClient();
     if (!client) {
-=======
-    const std::string& table = sp_info.main_table();
-    std::vector<std::shared_ptr<::rtidb::client::TabletClient>> tablets;
-    if (!cluster_sdk_->GetTabletByTable(db, table, &tablets)) {
-        status->code = -1;
-        status->msg = "fail to get tablet, table "  + table;
-        LOG(WARNING) << status->msg;
-        return std::shared_ptr<::fesql::sdk::ResultSet>();
-    }
-    if (tablets.size() <= 0) {
->>>>>>> cae67ab8
-        status->code = -1;
-        status->msg = "not tablet found";
-        LOG(WARNING) << status->msg;
-        return std::shared_ptr<::fesql::sdk::ResultSet>();
-    }
-<<<<<<< HEAD
+        status->code = -1;
+        status->msg = "not tablet client found";
+        LOG(WARNING) << status->msg;
+        return std::shared_ptr<::fesql::sdk::ResultSet>();
+    }
     if (!client->CallProcedure(db, sp_name, row->GetRow(), cntl.get(), response.get(),
                              options_.enable_debug)) {
-=======
-    uint32_t idx = rand_.Uniform(tablets.size());
-    bool ok = tablets[idx]->CallProcedure(db, sp_name, row->GetRow(), cntl.get(), response.get(),
-                             options_.enable_debug);
-    if (!ok) {
->>>>>>> cae67ab8
         status->code = -1;
         status->msg = "request server error";
         LOG(WARNING) << status->msg;
@@ -999,8 +988,7 @@
     }
     std::shared_ptr<::rtidb::sdk::ResultSetSQL> rs(
         new rtidb::sdk::ResultSetSQL(std::move(response), std::move(cntl)));
-    ok = rs->Init();
-    if (!ok) {
+    if (!rs->Init()) {
         status->code = -1;
         status->msg = "resuletSetSQL init failed";
         LOG(WARNING) << status->msg;
@@ -1034,31 +1022,22 @@
     std::unique_ptr<::brpc::Controller> cntl(new ::brpc::Controller());
     std::unique_ptr<::rtidb::api::SQLBatchRequestQueryResponse> response(
         new ::rtidb::api::SQLBatchRequestQueryResponse());
-<<<<<<< HEAD
-    auto client = GetTabletClient(db, sql);
+    const std::string& table = sp_info.main_table();
+    auto tablet = cluster_sdk_->GetTablet(db, table);
+    if (!tablet) {
+        status->code = -1;
+        status->msg = "not tablet found";
+        LOG(WARNING) << status->msg;
+        return std::shared_ptr<::fesql::sdk::ResultSet>();
+    }
+    auto client = tablet->GetClient();
     if (!client) {
-=======
-    const std::string& table = sp_info.main_table();
-    std::vector<std::shared_ptr<::rtidb::client::TabletClient>> tablets;
-    if (!cluster_sdk_->GetTabletByTable(db, table, &tablets)) {
-        status->code = -1;
-        status->msg = "fail to get tablet, table "  + table;
-        LOG(WARNING) << status->msg;
-        return std::shared_ptr<::fesql::sdk::ResultSet>();
-    }
-    if (tablets.size() <= 0) {
->>>>>>> cae67ab8
-        status->code = -1;
-        status->msg = "not tablet found";
-        LOG(WARNING) << status->msg;
-        return std::shared_ptr<::fesql::sdk::ResultSet>();
-    }
-<<<<<<< HEAD
+        status->code = -1;
+        status->msg = "not tablet client found";
+        LOG(WARNING) << status->msg;
+        return std::shared_ptr<::fesql::sdk::ResultSet>();
+    }
     if (!client->CallSQLBatchRequestProcedure(
-=======
-    uint32_t idx = rand_.Uniform(tablets.size());
-    bool ok = tablets[idx]->CallSQLBatchRequestProcedure(
->>>>>>> cae67ab8
         db, sp_name, row_batch, cntl.get(), response.get(),
         options_.enable_debug)) {
         status->code = -1;
@@ -1072,8 +1051,7 @@
     }
     auto rs = std::make_shared<::rtidb::sdk::SQLBatchRequestResultSet>(
         std::move(response), std::move(cntl));
-    ok = rs->Init();
-    if (!ok) {
+    if (!rs->Init()) {
         status->code = -1;
         status->msg = "resuletSetSQL init failed";
         return nullptr;
