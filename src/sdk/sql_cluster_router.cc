/*
 * Copyright 2021 4Paradigm
 *
 * Licensed under the Apache License, Version 2.0 (the "License");
 * you may not use this file except in compliance with the License.
 * You may obtain a copy of the License at
 *
 *   http://www.apache.org/licenses/LICENSE-2.0
 *
 * Unless required by applicable law or agreed to in writing, software
 * distributed under the License is distributed on an "AS IS" BASIS,
 * WITHOUT WARRANTIES OR CONDITIONS OF ANY KIND, either express or implied.
 * See the License for the specific language governing permissions and
 * limitations under the License.
 */

#include "sdk/sql_cluster_router.h"

#include <algorithm>
#include <fstream>
#include <memory>
#include <string>
#include <unordered_map>
#include <utility>

#include "absl/strings/str_cat.h"
#include "base/ddl_parser.h"
#include "base/file_util.h"
#include "boost/none.hpp"
#include "brpc/channel.h"
#include "cmd/display.h"
#include "common/timer.h"
#include "glog/logging.h"
#include "nameserver/system_table.h"
#include "plan/plan_api.h"
#include "proto/tablet.pb.h"
#include "rpc/rpc_client.h"
#include "schema/schema_adapter.h"
#include "sdk/base.h"
#include "sdk/base_impl.h"
#include "sdk/batch_request_result_set_sql.h"
#include "sdk/file_option_parser.h"
#include "sdk/node_adapter.h"
#include "sdk/result_set_sql.h"
#include "sdk/split.h"

DECLARE_int32(request_timeout_ms);
DECLARE_string(mini_window_size);

namespace openmldb {
namespace sdk {

using hybridse::plan::PlanAPI;

class ExplainInfoImpl : public ExplainInfo {
 public:
    ExplainInfoImpl(const ::hybridse::sdk::SchemaImpl& input_schema, const ::hybridse::sdk::SchemaImpl& output_schema,
                    const std::string& logical_plan, const std::string& physical_plan, const std::string& ir,
                    const std::string& request_db_name, const std::string& request_name)
        : input_schema_(input_schema),
          output_schema_(output_schema),
          logical_plan_(logical_plan),
          physical_plan_(physical_plan),
          ir_(ir),
          request_db_name_(request_db_name),
          request_name_(request_name) {}
    ~ExplainInfoImpl() {}

    const ::hybridse::sdk::Schema& GetInputSchema() override { return input_schema_; }

    const ::hybridse::sdk::Schema& GetOutputSchema() override { return output_schema_; }

    const std::string& GetLogicalPlan() override { return logical_plan_; }

    const std::string& GetPhysicalPlan() override { return physical_plan_; }

    const std::string& GetIR() override { return ir_; }

    const std::string& GetRequestName() override { return request_name_; }
    const std::string& GetRequestDbName() override { return request_db_name_; }

 private:
    ::hybridse::sdk::SchemaImpl input_schema_;
    ::hybridse::sdk::SchemaImpl output_schema_;
    std::string logical_plan_;
    std::string physical_plan_;
    std::string ir_;
    std::string request_db_name_;
    std::string request_name_;
};

class QueryFutureImpl : public QueryFuture {
 public:
    explicit QueryFutureImpl(openmldb::RpcCallback<openmldb::api::QueryResponse>* callback) : callback_(callback) {
        if (callback_) {
            callback_->Ref();
        }
    }
    ~QueryFutureImpl() {
        if (callback_) {
            callback_->UnRef();
        }
    }

    std::shared_ptr<hybridse::sdk::ResultSet> GetResultSet(hybridse::sdk::Status* status) override {
        if (!status) {
            return nullptr;
        }
        if (!callback_ || !callback_->GetResponse() || !callback_->GetController()) {
            status->code = hybridse::common::kRpcError;
            status->msg = "request error, response or controller null";
            return nullptr;
        }
        brpc::Join(callback_->GetController()->call_id());
        if (callback_->GetController()->Failed()) {
            status->code = hybridse::common::kRpcError;
            status->msg = "request error, " + callback_->GetController()->ErrorText();
            return nullptr;
        }
        if (callback_->GetResponse()->code() != ::openmldb::base::kOk) {
            status->code = callback_->GetResponse()->code();
            status->msg = "request error, " + callback_->GetResponse()->msg();
            return nullptr;
        }
        auto rs = ResultSetSQL::MakeResultSet(callback_->GetResponse(), callback_->GetController(), status);
        return rs;
    }

    bool IsDone() const override {
        if (callback_) return callback_->IsDone();
        return false;
    }

 private:
    openmldb::RpcCallback<openmldb::api::QueryResponse>* callback_;
};

class BatchQueryFutureImpl : public QueryFuture {
 public:
    explicit BatchQueryFutureImpl(openmldb::RpcCallback<openmldb::api::SQLBatchRequestQueryResponse>* callback)
        : callback_(callback) {
        if (callback_) {
            callback_->Ref();
        }
    }

    ~BatchQueryFutureImpl() {
        if (callback_) {
            callback_->UnRef();
        }
    }

    std::shared_ptr<hybridse::sdk::ResultSet> GetResultSet(hybridse::sdk::Status* status) override {
        if (!status) {
            return nullptr;
        }
        if (!callback_ || !callback_->GetResponse() || !callback_->GetController()) {
            status->code = hybridse::common::kRpcError;
            status->msg = "request error, response or controller null";
            return nullptr;
        }
        brpc::Join(callback_->GetController()->call_id());
        if (callback_->GetController()->Failed()) {
            status->code = hybridse::common::kRpcError;
            status->msg = "request error. " + callback_->GetController()->ErrorText();
            return nullptr;
        }
        std::shared_ptr<::openmldb::sdk::SQLBatchRequestResultSet> rs =
            std::make_shared<openmldb::sdk::SQLBatchRequestResultSet>(callback_->GetResponse(),
                                                                      callback_->GetController());
        bool ok = rs->Init();
        if (!ok) {
            status->code = -1;
            status->msg = "request error, resuletSetSQL init failed";
            return nullptr;
        }
        return rs;
    }

    bool IsDone() const override { return callback_->IsDone(); }

 private:
    openmldb::RpcCallback<openmldb::api::SQLBatchRequestQueryResponse>* callback_;
};

SQLClusterRouter::SQLClusterRouter(const SQLRouterOptions& options)
    : options_(options),
      is_cluster_mode_(true),
      interactive_(false),
      cluster_sdk_(nullptr),
      mu_(),
      rand_(::baidu::common::timer::now_time()) {}

SQLClusterRouter::SQLClusterRouter(const StandaloneOptions& options)
    : standalone_options_(options),
      is_cluster_mode_(false),
      interactive_(false),
      cluster_sdk_(nullptr),
      mu_(),
      rand_(::baidu::common::timer::now_time()) {}

SQLClusterRouter::SQLClusterRouter(DBSDK* sdk)
    : options_(),
      is_cluster_mode_(sdk->IsClusterMode()),
      interactive_(false),
      cluster_sdk_(sdk),
      mu_(),
      rand_(::baidu::common::timer::now_time()) {}

SQLClusterRouter::~SQLClusterRouter() { delete cluster_sdk_; }

bool SQLClusterRouter::Init() {
    if (cluster_sdk_ == nullptr) {
        // init cluster_sdk_, require options_ or standalone_options_ is set
        if (is_cluster_mode_) {
            ClusterOptions coptions;
            coptions.zk_cluster = options_.zk_cluster;
            coptions.zk_path = options_.zk_path;
            coptions.session_timeout = options_.session_timeout;
            cluster_sdk_ = new ClusterSDK(coptions);
            bool ok = cluster_sdk_->Init();
            if (!ok) {
                LOG(WARNING) << "fail to init cluster sdk";
                return false;
            }
        } else {
            cluster_sdk_ = new ::openmldb::sdk::StandAloneSDK(standalone_options_.host, standalone_options_.port);
            bool ok = cluster_sdk_->Init();
            if (!ok) {
                LOG(WARNING) << "fail to init standalone sdk";
                return false;
            }
        }
    } else {
        // init options_ or standalone_options_ if fileds not filled, they should be consistent with cluster_sdk_
        //
        // might better to refactor constructors & fileds for SQLClusterRouter
        // but will introduce breaking changes as well
        if (is_cluster_mode_) {
            if (options_.zk_cluster.empty() || options_.zk_path.empty()) {
                auto* cluster_sdk = dynamic_cast<ClusterSDK*>(cluster_sdk_);
                DCHECK(cluster_sdk != nullptr);
                options_.zk_cluster = cluster_sdk->GetClusterOptions().zk_cluster;
                options_.zk_path = cluster_sdk->GetClusterOptions().zk_path;
            }
        } else {
            if (standalone_options_.host.empty() || standalone_options_.port == 0) {
                auto* standalone_sdk = dynamic_cast<StandAloneSDK*>(cluster_sdk_);
                DCHECK(standalone_sdk != nullptr);
                standalone_options_.host = standalone_sdk->GetHost();
                standalone_options_.port = standalone_sdk->GetPort();
            }
        }
    }
    session_variables_.emplace("execute_mode", "offline");
    session_variables_.emplace("enable_trace", "false");
    return true;
}

std::shared_ptr<SQLRequestRow> SQLClusterRouter::GetRequestRow(const std::string& db, const std::string& sql,
                                                               ::hybridse::sdk::Status* status) {
    if (status == nullptr) {
        return {};
    }
    std::shared_ptr<SQLCache> cache = GetCache(db, sql, hybridse::vm::kRequestMode);
    std::set<std::string> col_set;
    if (cache) {
        status->code = 0;
        const std::string& router_col = cache->router.GetRouterCol();
        if (!router_col.empty()) {
            col_set.insert(router_col);
        }
        return std::make_shared<SQLRequestRow>(cache->column_schema, col_set);
    }
    ::hybridse::vm::ExplainOutput explain;
    ::hybridse::base::Status vm_status;

    bool ok = cluster_sdk_->GetEngine()->Explain(sql, db, ::hybridse::vm::kRequestMode, &explain, &vm_status);
    if (!ok) {
        status->code = -1;
        status->msg = vm_status.msg;
        LOG(WARNING) << "fail to explain sql " << sql << " for " << vm_status.msg;
        return {};
    }
    std::shared_ptr<::hybridse::sdk::SchemaImpl> schema =
        std::make_shared<::hybridse::sdk::SchemaImpl>(explain.input_schema);
    SetCache(db, sql, hybridse::vm::kRequestMode, std::make_shared<SQLCache>(schema, explain.router));
    const std::string& router_col = explain.router.GetRouterCol();
    if (!router_col.empty()) {
        col_set.insert(router_col);
    }
    return std::make_shared<SQLRequestRow>(schema, col_set);
}

std::shared_ptr<SQLRequestRow> SQLClusterRouter::GetRequestRowByProcedure(const std::string& db,
                                                                          const std::string& sp_name,
                                                                          ::hybridse::sdk::Status* status) {
    if (status == nullptr) {
        return nullptr;
    }
    std::shared_ptr<hybridse::sdk::ProcedureInfo> sp_info = cluster_sdk_->GetProcedureInfo(db, sp_name, &status->msg);
    if (!sp_info) {
        status->code = -1;
        status->msg = "procedure not found, msg: " + status->msg;
        LOG(WARNING) << status->msg;
        return nullptr;
    }
    const std::string& sql = sp_info->GetSql();
    return GetRequestRow(db, sql, status);
}

std::shared_ptr<SQLInsertRow> SQLClusterRouter::GetInsertRow(const std::string& db, const std::string& sql,
                                                             ::hybridse::sdk::Status* status) {
    if (status == nullptr) {
        return {};
    }
    std::shared_ptr<SQLCache> cache = GetCache(db, sql, hybridse::vm::kBatchMode);
    if (cache) {
        status->code = 0;
        return std::make_shared<SQLInsertRow>(cache->table_info, cache->column_schema, cache->default_map,
                                              cache->str_length);
    }
    std::shared_ptr<::openmldb::nameserver::TableInfo> table_info;
    DefaultValueMap default_map;
    uint32_t str_length = 0;
    if (!GetInsertInfo(db, sql, status, &table_info, &default_map, &str_length)) {
        status->code = 1;
        LOG(WARNING) << "get insert information failed";
        return {};
    }
    cache = std::make_shared<SQLCache>(table_info, default_map, str_length, 0);
    SetCache(db, sql, hybridse::vm::kBatchMode, cache);
    return std::make_shared<SQLInsertRow>(table_info, cache->column_schema, default_map, str_length);
}
bool SQLClusterRouter::GetMultiRowInsertInfo(const std::string& db, const std::string& sql,
                                             ::hybridse::sdk::Status* status,
                                             std::shared_ptr<::openmldb::nameserver::TableInfo>* table_info,
                                             std::vector<DefaultValueMap>* default_maps,
                                             std::vector<uint32_t>* str_lengths) {
    if (status == NULL || table_info == NULL || default_maps == NULL || str_lengths == NULL) {
        status->msg = "insert info is null";
        LOG(WARNING) << status->msg;
        return false;
    }
    ::hybridse::node::NodeManager nm;
    ::hybridse::plan::PlanNodeList plans;
    bool ok = GetSQLPlan(sql, &nm, &plans);
    if (!ok || plans.empty()) {
        LOG(WARNING) << "fail to get sql plan with sql " << sql;
        status->msg = "fail to get sql plan with";
        return false;
    }
    ::hybridse::node::PlanNode* plan = plans[0];
    if (plan->GetType() != hybridse::node::kPlanTypeInsert) {
        status->msg = "invalid sql node expect insert";
        LOG(WARNING) << "invalid sql node expect insert";
        return false;
    }
    auto* iplan = dynamic_cast<::hybridse::node::InsertPlanNode*>(plan);
    const ::hybridse::node::InsertStmt* insert_stmt = iplan->GetInsertNode();
    if (insert_stmt == nullptr) {
        LOG(WARNING) << "insert stmt is null";
        status->msg = "insert stmt is null";
        return false;
    }
    std::string db_name;
    if (!insert_stmt->db_name_.empty()) {
        db_name = insert_stmt->db_name_;
    } else {
        db_name = db;
    }
    if (db_name.empty()) {
        status->msg = "Please enter database first";
        return false;
    }
    *table_info = cluster_sdk_->GetTableInfo(db_name, insert_stmt->table_name_);
    if (!(*table_info)) {
        status->msg = "table with name " + insert_stmt->table_name_ + " in db " + db_name + " does not exist";
        LOG(WARNING) << status->msg;
        return false;
    }
    std::map<uint32_t, uint32_t> column_map;
    for (size_t j = 0; j < insert_stmt->columns_.size(); ++j) {
        const std::string& col_name = insert_stmt->columns_[j];
        bool find_flag = false;
        for (int i = 0; i < (*table_info)->column_desc_size(); ++i) {
            if (col_name == (*table_info)->column_desc(i).name()) {
                if (column_map.count(i) > 0) {
                    status->msg = "duplicate column of " + col_name;
                    LOG(WARNING) << status->msg;
                    return false;
                }
                column_map.insert(std::make_pair(i, j));
                find_flag = true;
                break;
            }
        }
        if (!find_flag) {
            status->msg = "can't find column " + col_name + " in table " + (*table_info)->name();
            LOG(WARNING) << status->msg;
            return false;
        }
    }
    size_t total_rows_size = insert_stmt->values_.size();
    for (size_t i = 0; i < total_rows_size; i++) {
        hybridse::node::ExprNode* value = insert_stmt->values_[i];
        if (value->GetExprType() != ::hybridse::node::kExprList) {
            status->msg = "fail to parse row [" + std::to_string(i) +
                          "]"
                          ": invalid row expression, expect kExprList but " +
                          hybridse::node::ExprTypeName(value->GetExprType());
            LOG(WARNING) << status->msg;
            return false;
        }
        uint32_t str_length = 0;
        default_maps->push_back(
            GetDefaultMap(*table_info, column_map, dynamic_cast<::hybridse::node::ExprListNode*>(value), &str_length));
        if (!default_maps->back()) {
            status->msg = "fail to parse row[" + std::to_string(i) + "]: " + value->GetExprString();
            LOG(WARNING) << status->msg;
            return false;
        }
        str_lengths->push_back(str_length);
    }
    if (default_maps->empty() || str_lengths->empty()) {
        status->msg = "default_maps or str_lengths are empty";
        status->code = 1;
        LOG(WARNING) << status->msg;
        return false;
    }
    if (default_maps->size() != str_lengths->size()) {
        status->msg = "default maps isn't match with str_lengths";
        status->code = 1;
        LOG(WARNING) << status->msg;
        return false;
    }
    return true;
}
bool SQLClusterRouter::GetInsertInfo(const std::string& db, const std::string& sql, ::hybridse::sdk::Status* status,
                                     std::shared_ptr<::openmldb::nameserver::TableInfo>* table_info,
                                     DefaultValueMap* default_map, uint32_t* str_length) {
    if (status == NULL || table_info == NULL || default_map == NULL || str_length == NULL) {
        LOG(WARNING) << "insert info is null" << sql;
        return false;
    }
    ::hybridse::node::NodeManager nm;
    ::hybridse::plan::PlanNodeList plans;
    bool ok = GetSQLPlan(sql, &nm, &plans);
    if (!ok || plans.size() == 0) {
        LOG(WARNING) << "fail to get sql plan with sql " << sql;
        status->msg = "fail to get sql plan with";
        return false;
    }
    ::hybridse::node::PlanNode* plan = plans[0];
    if (plan->GetType() != hybridse::node::kPlanTypeInsert) {
        status->msg = "invalid sql node expect insert";
        LOG(WARNING) << "invalid sql node expect insert";
        return false;
    }
    auto* iplan = dynamic_cast<::hybridse::node::InsertPlanNode*>(plan);
    const ::hybridse::node::InsertStmt* insert_stmt = iplan->GetInsertNode();
    if (insert_stmt == NULL) {
        LOG(WARNING) << "insert stmt is null";
        status->msg = "insert stmt is null";
        return false;
    }
    *table_info = cluster_sdk_->GetTableInfo(db, insert_stmt->table_name_);
    if (!(*table_info)) {
        status->msg = "table with name " + insert_stmt->table_name_ + " in db " + db + " does not exist";
        LOG(WARNING) << status->msg;
        return false;
    }
    std::map<uint32_t, uint32_t> column_map;
    for (size_t j = 0; j < insert_stmt->columns_.size(); ++j) {
        const std::string& col_name = insert_stmt->columns_[j];
        bool find_flag = false;
        for (int i = 0; i < (*table_info)->column_desc_size(); ++i) {
            if (col_name == (*table_info)->column_desc(i).name()) {
                if (column_map.count(i) > 0) {
                    status->msg = "duplicate column of " + col_name;
                    LOG(WARNING) << status->msg;
                    return false;
                }
                column_map.insert(std::make_pair(i, j));
                find_flag = true;
                break;
            }
        }
        if (!find_flag) {
            status->msg = "can't find column " + col_name + " in table " + (*table_info)->name();
            LOG(WARNING) << status->msg;
            return false;
        }
    }
    *default_map = GetDefaultMap(*table_info, column_map,
                                 dynamic_cast<::hybridse::node::ExprListNode*>(insert_stmt->values_[0]), str_length);
    if (!(*default_map)) {
        status->msg = "get default value map of " + sql + " failed";
        LOG(WARNING) << status->msg;
        return false;
    }
    return true;
}

DefaultValueMap SQLClusterRouter::GetDefaultMap(std::shared_ptr<::openmldb::nameserver::TableInfo> table_info,
                                                const std::map<uint32_t, uint32_t>& column_map,
                                                ::hybridse::node::ExprListNode* row, uint32_t* str_length) {
    if (row == nullptr || str_length == nullptr) {
        LOG(WARNING) << "row or str length is NULL";
        return {};
    }
    DefaultValueMap default_map(new std::map<uint32_t, std::shared_ptr<::hybridse::node::ConstNode>>());
    if ((column_map.empty() && static_cast<int32_t>(row->children_.size()) < table_info->column_desc_size()) ||
        (!column_map.empty() && row->children_.size() < column_map.size())) {
        LOG(WARNING) << "insert value number less than column number";
        return {};
    }
    for (int32_t idx = 0; idx < table_info->column_desc_size(); idx++) {
        auto column = table_info->column_desc(idx);
        if (!column_map.empty() && (column_map.count(idx) == 0)) {
            if (column.has_default_value()) {
                auto val = NodeAdapter::StringToData(column.default_value(), column.data_type());
                default_map->insert(std::make_pair(idx, val));
                if (column.data_type() == ::openmldb::type::kVarchar ||
                    column.data_type() == ::openmldb::type::kString) {
                    *str_length += strlen(val->GetStr());
                }
                continue;
            }
            if (!column.not_null()) {
                default_map->insert(std::make_pair(idx, std::make_shared<::hybridse::node::ConstNode>()));
                continue;
            }
            LOG(WARNING) << "column " << column.name() << " can't be null";
            return {};
        }

        uint32_t i = idx;
        if (!column_map.empty()) {
            i = column_map.at(idx);
        }
        if (hybridse::node::kExprPrimary != row->children_.at(i)->GetExprType() &&
            hybridse::node::kExprParameter != row->children_.at(i)->GetExprType()) {
            LOG(WARNING) << "insert value isn't const value or placeholder";
            return {};
        }

        if (hybridse::node::kExprPrimary == row->children_.at(i)->GetExprType()) {
            ::hybridse::node::ConstNode* primary = dynamic_cast<::hybridse::node::ConstNode*>(row->children_.at(i));
            std::shared_ptr<::hybridse::node::ConstNode> val;
            if (primary->IsNull()) {
                if (column.not_null()) {
                    LOG(WARNING) << "column " << column.name() << " can't be null";
                    return {};
                }
                val = std::make_shared<::hybridse::node::ConstNode>(*primary);
            } else {
                val = NodeAdapter::TransformDataType(*primary, column.data_type());
                if (!val) {
                    LOG(WARNING) << "default value type mismatch, column " << column.name();
                    return {};
                }
            }
            default_map->insert(std::make_pair(idx, val));
            if (!primary->IsNull() &&
                (column.data_type() == ::openmldb::type::kVarchar || column.data_type() == ::openmldb::type::kString)) {
                *str_length += strlen(primary->GetStr());
            }
        }
    }
    return default_map;
}
// Get Cache with given db, sql and engine mode
std::shared_ptr<SQLCache> SQLClusterRouter::GetCache(const std::string& db, const std::string& sql,
                                                     const hybridse::vm::EngineMode engine_mode) {
    std::lock_guard<::openmldb::base::SpinMutex> lock(mu_);
    auto mode_cache_it = input_lru_cache_.find(db);
    if (mode_cache_it == input_lru_cache_.end()) {
        return {};
    }

    auto it = mode_cache_it->second.find(engine_mode);
    if (it != mode_cache_it->second.end()) {
        auto value = it->second.get(sql);
        if (value != boost::none) {
            // Check cache validation, the name is the same, but the tid may be different.
            // Notice that we won't check it when table_info is disabled and router is enabled.
            //  invalid router info doesn't have tid, so it won't get confused.
            auto cached_info = value.value()->table_info;
            if (cached_info) {
                auto current_info = cluster_sdk_->GetTableInfo(db, cached_info->name());
                if (!current_info || cached_info->tid() != current_info->tid()) {
                    // just leave, this invalid value will be updated by SetCache()
                    return {};
                }
            }
            return value.value();
        }
    }
    return {};
}

void SQLClusterRouter::SetCache(const std::string& db, const std::string& sql,
                                const hybridse::vm::EngineMode engine_mode,
                                const std::shared_ptr<SQLCache>& router_cache) {
    std::lock_guard<::openmldb::base::SpinMutex> lock(mu_);
    auto it = input_lru_cache_.find(db);
    if (it == input_lru_cache_.end()) {
        decltype(input_lru_cache_)::mapped_type db_value;
        input_lru_cache_.insert(std::make_pair(db, db_value));
        it = input_lru_cache_.find(db);
    }

    auto cache_it = it->second.find(engine_mode);
    if (cache_it == it->second.end()) {
        decltype(it->second)::mapped_type value(options_.max_sql_cache_size);
        it->second.insert(std::make_pair(engine_mode, value));
        cache_it = it->second.find(engine_mode);
    }
    cache_it->second.upsert(sql, router_cache);
}

std::shared_ptr<SQLInsertRows> SQLClusterRouter::GetInsertRows(const std::string& db, const std::string& sql,
                                                               ::hybridse::sdk::Status* status) {
    if (status == nullptr) {
        return {};
    }
    std::shared_ptr<SQLCache> cache = GetCache(db, sql, hybridse::vm::kBatchMode);
    if (cache) {
        status->code = 0;
        return std::make_shared<SQLInsertRows>(cache->table_info, cache->column_schema, cache->default_map,
                                               cache->str_length);
    }
    std::shared_ptr<::openmldb::nameserver::TableInfo> table_info;
    DefaultValueMap default_map;
    uint32_t str_length = 0;
    if (!GetInsertInfo(db, sql, status, &table_info, &default_map, &str_length)) {
        return {};
    }
    cache = std::make_shared<SQLCache>(table_info, default_map, str_length);
    SetCache(db, sql, hybridse::vm::kBatchMode, cache);
    return std::make_shared<SQLInsertRows>(table_info, cache->column_schema, default_map, str_length);
}

bool SQLClusterRouter::ExecuteDDL(const std::string& db, const std::string& sql, hybridse::sdk::Status* status) {
    auto ns_ptr = cluster_sdk_->GetNsClient();
    if (!ns_ptr) {
        status->code = -1;
        status->msg = "no nameserver exist";
        return false;
    }
    // TODO(wangtaize) update ns client to thread safe

    // parse sql to judge whether is create procedure case
    hybridse::node::NodeManager node_manager;
    DLOG(INFO) << "start to execute script from dbms:\n" << sql;
    hybridse::base::Status sql_status;
    hybridse::node::PlanNodeList plan_trees;
    PlanAPI::CreatePlanTreeFromScript(sql, plan_trees, &node_manager, sql_status);
    if (plan_trees.empty() || sql_status.code != 0) {
        status->code = -1;
        status->msg = sql_status.msg;
        LOG(WARNING) << status->msg;
        return false;
    }
    hybridse::node::PlanNode* node = plan_trees[0];
    base::Status ret;
    if (node->GetType() == hybridse::node::kPlanTypeCreateSp) {
        ret = HandleSQLCreateProcedure(dynamic_cast<hybridse::node::CreateProcedurePlanNode*>(node), db, sql, ns_ptr);
    } else if (node->GetType() == hybridse::node::kPlanTypeCreate) {
        ret = HandleSQLCreateTable(dynamic_cast<hybridse::node::CreatePlanNode*>(node), db, ns_ptr);
    } else {
        HandleSQLCmd(dynamic_cast<hybridse::node::CmdPlanNode*>(node), db, status);
        ret = {status->code, status->msg};
    }
    if (!ret.OK()) {
        status->msg = "fail to execute sql " + sql + " for error " + ret.msg;
        LOG(WARNING) << status->msg;
        status->code = -1;
        return false;
    }
    return true;
}

bool SQLClusterRouter::ShowDB(std::vector<std::string>* dbs, hybridse::sdk::Status* status) {
    auto ns_ptr = cluster_sdk_->GetNsClient();
    if (!ns_ptr) {
        LOG(WARNING) << "no nameserver exist";
        return false;
    }
    std::string err;
    bool ok = ns_ptr->ShowDatabase(dbs, err);
    if (!ok) {
        status->msg = "fail to show databases: " + err;
        LOG(WARNING) << status->msg;
        status->code = -1;
        return false;
    }
    return true;
}

// get all table names in all DB
std::vector<std::string> SQLClusterRouter::GetAllTables() { return cluster_sdk_->GetAllTables(); }

bool SQLClusterRouter::CreateDB(const std::string& db, hybridse::sdk::Status* status) {
    if (status == NULL) {
        return false;
    }
    // We use hybridse parser to check db name, to ensure syntactic consistency.
    if (db.empty() || !CheckSQLSyntax("CREATE DATABASE `" + db + "`;")) {
        status->msg = "db name(" + db + ") is invalid";
        status->code = -2;
        LOG(WARNING) << status->msg;
        return false;
    }

    auto ns_ptr = cluster_sdk_->GetNsClient();
    if (!ns_ptr) {
        LOG(WARNING) << "no nameserver exist";
        status->msg = "no nameserver exist";
        status->code = -1;
        return false;
    }

    std::string err;
    bool ok = ns_ptr->CreateDatabase(db, err);
    if (!ok) {
        LOG(WARNING) << "fail to create db " << db << " for error " << err;
        status->msg = err;
        return false;
    }
    status->code = 0;
    return true;
}

bool SQLClusterRouter::DropDB(const std::string& db, hybridse::sdk::Status* status) {
    if (db.empty() || !CheckSQLSyntax("DROP DATABASE `" + db + "`;")) {
        status->msg = "db name(" + db + ") is invalid";
        status->code = -2;
        LOG(WARNING) << status->msg;
        return false;
    }

    auto ns_ptr = cluster_sdk_->GetNsClient();
    if (!ns_ptr) {
        LOG(WARNING) << "no nameserver exist";
        return false;
    }
    std::string err;
    bool ok = ns_ptr->DropDatabase(db, err);
    if (!ok) {
        LOG(WARNING) << "fail to drop db " << db << " for error " << err;
        return false;
    }
    return true;
}

bool SQLClusterRouter::DropTable(const std::string& db, const std::string& table, hybridse::sdk::Status* status) {
    if (db.empty() || table.empty()) {
        status->msg = "db name(" + db + ") or table name(" + table + ") is invalid";
        status->code = -2;
        return false;
    }

    // RefreshCatalog to avoid getting out-of-date table info
    if (!RefreshCatalog()) {
        status->msg = "Fail to refresh catalog";
        status->code = -1;
        return false;
    }

    auto tableInfo = GetTableInfo(db, table);
    // Check offline table info first
    if (tableInfo.has_offline_table_info()) {
        auto taskmanager_client_ptr = cluster_sdk_->GetTaskManagerClient();
        if (!taskmanager_client_ptr) {
            status->msg = "no TaskManager exist";
            status->code = -1;
            return false;
        }

        ::openmldb::base::Status rpcStatus = taskmanager_client_ptr->DropOfflineTable(db, table);
        if (rpcStatus.code != 0) {
            status->msg = rpcStatus.msg;
            status->code = rpcStatus.code;
            return false;
        }
    }

    auto ns_ptr = cluster_sdk_->GetNsClient();
    if (!ns_ptr) {
        status->msg = "no nameserver exist";
        status->code = -2;
        return false;
    }
    std::string err;

    bool ok = ns_ptr->DropTable(db, table, err);
    if (!ok) {
        status->msg = "fail to drop, " + err;
        status->code = -2;
        return false;
    }
    return true;
}

/**
 * Get SQL cache
 * @param db
 * @param sql
 * @param engine_mode
 * @param row
 * @param parameter
 * @return
 */
std::shared_ptr<SQLCache> SQLClusterRouter::GetSQLCache(const std::string& db, const std::string& sql,
                                                        const ::hybridse::vm::EngineMode engine_mode,
                                                        const std::shared_ptr<SQLRequestRow>& parameter,
                                                        hybridse::sdk::Status& status) {  // NOLINT
    ::hybridse::codec::Schema parameter_schema_raw;
    if (parameter) {
        for (int i = 0; i < parameter->GetSchema()->GetColumnCnt(); i++) {
            auto column = parameter_schema_raw.Add();
            hybridse::type::Type hybridse_type;
            if (!openmldb::schema::SchemaAdapter::ConvertType(parameter->GetSchema()->GetColumnType(i),
                                                              &hybridse_type)) {
                LOG(WARNING) << "Invalid parameter type ";
                status.msg = "Invalid parameter type";
                status.code = -1;
                return {};
            }
            column->set_type(hybridse_type);
        }
    }
    auto cache = GetCache(db, sql, engine_mode);
    auto parameter_schema = std::make_shared<::hybridse::sdk::SchemaImpl>(parameter_schema_raw);
    if (cache && cache->IsCompatibleCache(parameter_schema)) {
        cache.reset();
    }
    if (!cache) {
        ::hybridse::vm::ExplainOutput explain;
        ::hybridse::base::Status base_status;
        if (cluster_sdk_->GetEngine()->Explain(sql, db, engine_mode, parameter_schema_raw, &explain, &base_status)) {
            std::shared_ptr<::hybridse::sdk::SchemaImpl> schema;
            if (!explain.input_schema.empty()) {
                schema = std::make_shared<::hybridse::sdk::SchemaImpl>(explain.input_schema);
            } else {
                const std::string& main_table = explain.router.GetMainTable();
                const std::string& main_db = explain.router.GetMainDb().empty() ? db : explain.router.GetMainDb();
                auto table_info = cluster_sdk_->GetTableInfo(main_db, main_table);
                ::hybridse::codec::Schema raw_schema;
                if (table_info &&
                    ::openmldb::schema::SchemaAdapter::ConvertSchema(table_info->column_desc(), &raw_schema)) {
                    schema = std::make_shared<::hybridse::sdk::SchemaImpl>(raw_schema);
                }
            }
            cache = std::make_shared<SQLCache>(schema, parameter_schema, explain.router, explain.limit_cnt);
            SetCache(db, sql, engine_mode, cache);
        } else {
            status.msg = base_status.GetMsg();
            status.trace = base_status.GetTraces();
            status.code = -1;
            return {};
        }
    }
    return cache;
}
std::shared_ptr<::openmldb::client::TabletClient> SQLClusterRouter::GetTabletClient(
    const std::string& db, const std::string& sql, const ::hybridse::vm::EngineMode engine_mode,
    const std::shared_ptr<SQLRequestRow>& row, hybridse::sdk::Status& status) {
    return GetTabletClient(db, sql, engine_mode, row, std::shared_ptr<openmldb::sdk::SQLRequestRow>(), status);
}
std::shared_ptr<::openmldb::client::TabletClient> SQLClusterRouter::GetTabletClient(
    const std::string& db, const std::string& sql, const ::hybridse::vm::EngineMode engine_mode,
    const std::shared_ptr<SQLRequestRow>& row, const std::shared_ptr<openmldb::sdk::SQLRequestRow>& parameter,
    hybridse::sdk::Status& status) {
    auto cache = GetSQLCache(db, sql, engine_mode, parameter, status);
    if (0 != status.code) {
        return {};
    }
    std::shared_ptr<::openmldb::catalog::TabletAccessor> tablet;
    if (cache) {
        const std::string& col = cache->router.GetRouterCol();
        const std::string& main_table = cache->router.GetMainTable();
        const std::string main_db = cache->router.GetMainDb().empty() ? db : cache->router.GetMainDb();
        if (!main_table.empty()) {
            DLOG(INFO) << "get main table" << main_table;
            std::string val;
            if (!col.empty() && row && row->GetRecordVal(col, &val)) {
                tablet = cluster_sdk_->GetTablet(main_db, main_table, val);
            }
            if (!tablet) {
                tablet = cluster_sdk_->GetTablet(main_db, main_table);
            }
        }
    }
    if (!tablet) {
        tablet = cluster_sdk_->GetTablet();
    }
    if (!tablet) {
        status.msg = "fail to get tablet";
        status.code = hybridse::common::kRunError;
        LOG(WARNING) << "fail to get tablet";
        return {};
    }
    return tablet->GetClient();
}

// Get clients when online batch query in Cluster OpenMLDB
bool SQLClusterRouter::GetTabletClientsForClusterOnlineBatchQuery(
    const std::string& db, const std::string& sql, const std::shared_ptr<SQLRequestRow>& parameter,
    std::unordered_set<std::shared_ptr<::openmldb::client::TabletClient>>& clients,
    hybridse::sdk::Status& status) {  // NOLINT
    auto cache = GetSQLCache(db, sql, hybridse::vm::kBatchMode, parameter, status);
    if (0 != status.code) {
        return {};
    }
    if (cache) {
        const std::string& main_table = cache->router.GetMainTable();
        const std::string main_db = cache->router.GetMainDb().empty() ? db : cache->router.GetMainDb();
        if (!main_table.empty()) {
            DLOG(INFO) << "get main table" << main_table;
            std::string val;
            std::vector<std::shared_ptr<::openmldb::catalog::TabletAccessor>> tablets;

            if (!cluster_sdk_->GetTablet(main_db, main_table, &tablets)) {
                LOG(WARNING) << "ERROR: Fail to get tablet clients for " << main_db << "." << main_table;
                return false;
            }

            for (auto tablet : tablets) {
                clients.insert(tablet->GetClient());
            }
            return true;
        } else {
            auto tablet = cluster_sdk_->GetTablet();
            if (!tablet) {
                return false;
            }
            clients.insert(tablet->GetClient());
            return true;
        }
    } else {
        status.msg = "fail to get tablet";
        status.code = hybridse::common::kRunError;
        return false;
    }
}
std::shared_ptr<TableReader> SQLClusterRouter::GetTableReader() {
    std::shared_ptr<TableReaderImpl> reader(new TableReaderImpl(cluster_sdk_));
    return reader;
}

std::shared_ptr<openmldb::client::TabletClient> SQLClusterRouter::GetTablet(const std::string& db,
                                                                            const std::string& sp_name,
                                                                            hybridse::sdk::Status* status) {
    if (status == nullptr) return nullptr;
    std::shared_ptr<hybridse::sdk::ProcedureInfo> sp_info = cluster_sdk_->GetProcedureInfo(db, sp_name, &status->msg);
    if (!sp_info) {
        status->code = -1;
        status->msg = "procedure not found, msg: " + status->msg;
        LOG(WARNING) << status->msg;
        return nullptr;
    }
    const std::string& table = sp_info->GetMainTable();
    const std::string& db_name = sp_info->GetMainDb().empty() ? db : sp_info->GetMainDb();
    auto tablet = cluster_sdk_->GetTablet(db_name, table);
    if (!tablet) {
        status->code = -1;
        status->msg = "fail to get tablet, table " + db_name + "." + table;
        LOG(WARNING) << status->msg;
        return nullptr;
    }
    return tablet->GetClient();
}

bool SQLClusterRouter::IsConstQuery(::hybridse::vm::PhysicalOpNode* node) {
    if (node->GetOpType() == ::hybridse::vm::kPhysicalOpConstProject) {
        return true;
    }

    if (node->GetProducerCnt() <= 0) {
        return false;
    }

    for (size_t i = 0; i < node->GetProducerCnt(); i++) {
        if (!IsConstQuery(node->GetProducer(i))) {
            return false;
        }
    }
    return true;
}
void SQLClusterRouter::GetTables(::hybridse::vm::PhysicalOpNode* node, std::set<std::string>* tables) {
    if (node == NULL || tables == NULL) return;
    if (node->GetOpType() == ::hybridse::vm::kPhysicalOpDataProvider) {
        ::hybridse::vm::PhysicalDataProviderNode* data_node =
            reinterpret_cast<::hybridse::vm::PhysicalDataProviderNode*>(node);
        if (data_node->provider_type_ == ::hybridse::vm::kProviderTypeTable ||
            data_node->provider_type_ == ::hybridse::vm::kProviderTypePartition) {
            tables->insert(data_node->table_handler_->GetName());
        }
    }
    if (node->GetProducerCnt() <= 0) return;
    for (size_t i = 0; i < node->GetProducerCnt(); i++) {
        GetTables(node->GetProducer(i), tables);
    }
}
std::shared_ptr<hybridse::sdk::ResultSet> SQLClusterRouter::ExecuteSQLRequest(const std::string& db,
                                                                              const std::string& sql,
                                                                              std::shared_ptr<SQLRequestRow> row,
                                                                              hybridse::sdk::Status* status) {
    if (!row || !status) {
        LOG(WARNING) << "input is invalid";
        return {};
    }
    if (!row->OK()) {
        LOG(WARNING) << "make sure the request row is built before execute sql";
        return {};
    }
    auto cntl = std::make_shared<::brpc::Controller>();
    cntl->set_timeout_ms(options_.request_timeout);
    auto response = std::make_shared<::openmldb::api::QueryResponse>();
    auto client = GetTabletClient(db, sql, hybridse::vm::kRequestMode, row, *status);
    if (0 != status->code) {
        return {};
    }
    if (!client) {
        status->msg = "not tablet found";
        return {};
    }
    if (!client->Query(db, sql, row->GetRow(), cntl.get(), response.get(), options_.enable_debug)) {
        status->msg = "request server error, msg: " + response->msg();
        return {};
    }
    if (response->code() != ::openmldb::base::kOk) {
        status->code = response->code();
        status->msg = "request error, " + response->msg();
        return {};
    }

    auto rs = ResultSetSQL::MakeResultSet(response, cntl, status);
    return rs;
}

std::shared_ptr<::hybridse::sdk::ResultSet> SQLClusterRouter::ExecuteSQLParameterized(
    const std::string& db, const std::string& sql, std::shared_ptr<openmldb::sdk::SQLRequestRow> parameter,
    ::hybridse::sdk::Status* status) {
    std::vector<openmldb::type::DataType> parameter_types;
    if (parameter && !ExtractDBTypes(parameter->GetSchema(), parameter_types)) {
        status->msg = "convert parameter types error";
        status->code = -1;
        return {};
    }

    std::unordered_set<std::shared_ptr<::openmldb::client::TabletClient>> clients;
    if (!GetTabletClientsForClusterOnlineBatchQuery(db, sql, parameter, clients, *status)) {
        DLOG(INFO) << "no tablet available for sql " << sql;
        return {};
    }
    if (clients.size() == 1) {
        // Batch query from single tablet
        auto cntl = std::make_shared<::brpc::Controller>();
        cntl->set_timeout_ms(options_.request_timeout);
        auto client = *(clients.begin());
        DLOG(INFO) << " send query to tablet " << client->GetEndpoint();
        auto response = std::make_shared<::openmldb::api::QueryResponse>();
        if (!client->Query(db, sql, parameter_types, parameter ? parameter->GetRow() : "", cntl.get(), response.get(),
                           options_.enable_debug)) {
            status->msg = response->msg();
            status->code = -1;
            return {};
        }
        auto rs = ResultSetSQL::MakeResultSet(response, cntl, status);
        return rs;
    } else {
        // Batch query from multiple tablets and merge the result set
        std::vector<std::shared_ptr<ResultSetSQL>> result_set_list;
        for (auto client : clients) {
            DLOG(INFO) << " send query to tablet " << client->GetEndpoint();
            auto cntl = std::make_shared<::brpc::Controller>();
            cntl->set_timeout_ms(options_.request_timeout);
            auto response = std::make_shared<::openmldb::api::QueryResponse>();
            if (!client->Query(db, sql, parameter_types, parameter ? parameter->GetRow() : "", cntl.get(),
                               response.get(), options_.enable_debug)) {
                status->msg = response->msg();
                status->code = -1;
                return {};
            }
            result_set_list.emplace_back(
                std::dynamic_pointer_cast<ResultSetSQL>(ResultSetSQL::MakeResultSet(response, cntl, status)));
            if (status->code != 0) {
                return {};
            }
        }
        auto cache = GetSQLCache(db, sql, hybridse::vm::kBatchMode, parameter, *status);
        if (!cache) {
            return {};
        }
        auto rs = MultipleResultSetSQL::MakeResultSet(result_set_list, cache->limit_cnt, status);
        if (status->code != 0) {
            return {};
        }
        return rs;
    }
}

std::shared_ptr<hybridse::sdk::ResultSet> SQLClusterRouter::ExecuteSQLBatchRequest(
    const std::string& db, const std::string& sql, std::shared_ptr<SQLRequestRowBatch> row_batch,
    hybridse::sdk::Status* status) {
    if (!row_batch || !status) {
        LOG(WARNING) << "input is invalid";
        return nullptr;
    }
    auto cntl = std::make_shared<::brpc::Controller>();
    cntl->set_timeout_ms(options_.request_timeout);
    auto response = std::make_shared<::openmldb::api::SQLBatchRequestQueryResponse>();
    auto client = GetTabletClient(db, sql, hybridse::vm::kBatchRequestMode, std::shared_ptr<SQLRequestRow>(),
                                  std::shared_ptr<SQLRequestRow>(), *status);
    if (0 != status->code) {
        return nullptr;
    }
    if (!client) {
        status->code = -1;
        status->msg = "no tablet found";
        return nullptr;
    }
    if (!client->SQLBatchRequestQuery(db, sql, row_batch, cntl.get(), response.get(), options_.enable_debug)) {
        status->code = -1;
        status->msg = "request server error " + response->msg();
        return nullptr;
    }
    if (response->code() != ::openmldb::base::kOk) {
        status->code = -1;
        status->msg = response->msg();
        return nullptr;
    }
    auto rs = std::make_shared<openmldb::sdk::SQLBatchRequestResultSet>(response, cntl);
    if (!rs->Init()) {
        status->code = -1;
        status->msg = "batch request result set init fail";
        return nullptr;
    }
    return rs;
}

bool SQLClusterRouter::ExecuteInsert(const std::string& db, const std::string& sql, ::hybridse::sdk::Status* status) {
    if (status == NULL) return false;
    std::shared_ptr<::openmldb::nameserver::TableInfo> table_info;
    std::vector<DefaultValueMap> default_maps;
    std::vector<uint32_t> str_lengths;
    if (!GetMultiRowInsertInfo(db, sql, status, &table_info, &default_maps, &str_lengths)) {
        status->code = 1;
        LOG(WARNING) << "Fail to execute insert statement: " << status->msg;
        return false;
    }

    std::shared_ptr<::hybridse::sdk::Schema> schema = ::openmldb::sdk::ConvertToSchema(table_info);
    std::vector<std::shared_ptr<::openmldb::catalog::TabletAccessor>> tablets;
    bool ret = cluster_sdk_->GetTablet(table_info->db(), table_info->name(), &tablets);
    if (!ret || tablets.empty()) {
        status->msg = "Fail to execute insert statement: fail to get " + table_info->name() + " tablet";
        LOG(WARNING) << status->msg;
        return false;
    }
    size_t cnt = 0;
    for (size_t i = 0; i < default_maps.size(); i++) {
        auto row = std::make_shared<SQLInsertRow>(table_info, schema, default_maps[i], str_lengths[i]);
        if (!row) {
            LOG(WARNING) << "fail to parse row[" << i << "]";
            continue;
        }
        if (!row->Init(0)) {
            LOG(WARNING) << "fail to encode row[" << i << " for table " << table_info->name();
            continue;
        }
        if (!row->IsComplete()) {
            LOG(WARNING) << "fail to build row[" << i << "]";
            continue;
        }
        if (!PutRow(table_info->tid(), row, tablets, status)) {
            LOG(WARNING) << "fail to put row[" << i << "] due to: " << status->msg;
            continue;
        }
        cnt++;
    }
    if (cnt < default_maps.size()) {
        status->msg = "Error occur when execute insert, success/total: " + std::to_string(cnt) + "/" +
                      std::to_string(default_maps.size());
        status->code = 1;
        return false;
    }
    return true;
}

bool SQLClusterRouter::PutRow(uint32_t tid, const std::shared_ptr<SQLInsertRow>& row,
                              const std::vector<std::shared_ptr<::openmldb::catalog::TabletAccessor>>& tablets,
                              ::hybridse::sdk::Status* status) {
    if (status == nullptr) {
        return false;
    }
    const auto& dimensions = row->GetDimensions();
    uint64_t cur_ts = ::baidu::common::timer::get_micros() / 1000;
    for (const auto& kv : dimensions) {
        uint32_t pid = kv.first;
        if (pid < tablets.size()) {
            auto tablet = tablets[pid];
            if (tablet) {
                auto client = tablet->GetClient();
                if (client) {
                    DLOG(INFO) << "put data to endpoint " << client->GetEndpoint() << " with dimensions size "
                               << kv.second.size();
                    bool ret = client->Put(tid, pid, cur_ts, row->GetRow(), kv.second, 1);
                    if (!ret) {
                        status->msg = "fail to make a put request to table. tid " + std::to_string(tid);
                        LOG(WARNING) << status->msg;
                        return false;
                    }
                    continue;
                }
            }
        }
        status->msg = "fail to get tablet client. pid " + std::to_string(pid);
        LOG(WARNING) << status->msg;
        return false;
    }
    return true;
}

bool SQLClusterRouter::ExecuteInsert(const std::string& db, const std::string& sql, std::shared_ptr<SQLInsertRows> rows,
                                     hybridse::sdk::Status* status) {
    if (!rows || !status) {
        LOG(WARNING) << "input is invalid";
        return false;
    }
    std::shared_ptr<SQLCache> cache = GetCache(db, sql, hybridse::vm::kBatchMode);
    if (cache) {
        std::shared_ptr<::openmldb::nameserver::TableInfo> table_info = cache->table_info;
        std::vector<std::shared_ptr<::openmldb::catalog::TabletAccessor>> tablets;
        bool ret = cluster_sdk_->GetTablet(db, table_info->name(), &tablets);
        if (!ret || tablets.empty()) {
            status->msg = "fail to get table " + table_info->name() + " tablet";
            return false;
        }
        for (uint32_t i = 0; i < rows->GetCnt(); ++i) {
            std::shared_ptr<SQLInsertRow> row = rows->GetRow(i);
            if (!PutRow(table_info->tid(), row, tablets, status)) {
                return false;
            }
        }
        return true;
    } else {
        status->msg = "please use getInsertRow with " + sql + " first";
        return false;
    }
}

bool SQLClusterRouter::ExecuteInsert(const std::string& db, const std::string& sql, std::shared_ptr<SQLInsertRow> row,
                                     hybridse::sdk::Status* status) {
    if (!row || !status) {
        return false;
    }
    std::shared_ptr<SQLCache> cache = GetCache(db, sql, hybridse::vm::kBatchMode);
    if (cache) {
        std::shared_ptr<::openmldb::nameserver::TableInfo> table_info = cache->table_info;
        std::vector<std::shared_ptr<::openmldb::catalog::TabletAccessor>> tablets;
        bool ret = cluster_sdk_->GetTablet(db, table_info->name(), &tablets);
        if (!ret || tablets.empty()) {
            status->msg = "fail to get table " + table_info->name() + " tablet";
            return false;
        }
        if (!PutRow(table_info->tid(), row, tablets, status)) {
            return false;
        }
        return true;
    } else {
        status->msg = "please use getInsertRow with " + sql + " first";
        return false;
    }
}

bool SQLClusterRouter::GetSQLPlan(const std::string& sql, ::hybridse::node::NodeManager* nm,
                                  ::hybridse::node::PlanNodeList* plan) {
    if (nm == NULL || plan == NULL) return false;
    ::hybridse::base::Status sql_status;
    PlanAPI::CreatePlanTreeFromScript(sql, *plan, nm, sql_status);
    if (0 != sql_status.code) {
        LOG(WARNING) << sql_status.msg;
        return false;
    }
    return true;
}

bool SQLClusterRouter::RefreshCatalog() { return cluster_sdk_->Refresh(); }

std::shared_ptr<ExplainInfo> SQLClusterRouter::Explain(const std::string& db, const std::string& sql,
                                                       ::hybridse::sdk::Status* status) {
    ::hybridse::vm::ExplainOutput explain_output;
    ::hybridse::base::Status vm_status;
    ::hybridse::codec::Schema parameter_schema;
    bool ok = cluster_sdk_->GetEngine()->Explain(sql, db, ::hybridse::vm::kRequestMode, parameter_schema,
                                                 &explain_output, &vm_status);
    if (!ok) {
        status->code = -1;
        status->msg = vm_status.msg;
        status->trace = vm_status.GetTraces();
        LOG(WARNING) << "fail to explain sql " << sql;
        return std::shared_ptr<ExplainInfo>();
    }
    ::hybridse::sdk::SchemaImpl input_schema(explain_output.input_schema);
    ::hybridse::sdk::SchemaImpl output_schema(explain_output.output_schema);
    std::shared_ptr<ExplainInfoImpl> impl(
        new ExplainInfoImpl(input_schema, output_schema, explain_output.logical_plan, explain_output.physical_plan,
                            explain_output.ir, explain_output.request_db_name, explain_output.request_name));
    return impl;
}

std::shared_ptr<hybridse::sdk::ResultSet> SQLClusterRouter::CallProcedure(const std::string& db,
                                                                          const std::string& sp_name,
                                                                          std::shared_ptr<SQLRequestRow> row,
                                                                          hybridse::sdk::Status* status) {
    if (!row || !status) {
        LOG(WARNING) << status->msg;
        return nullptr;
    }
    if (!row->OK()) {
        status->code = -1;
        status->msg = "make sure the request row is built before execute sql";
        LOG(WARNING) << "make sure the request row is built before execute sql";
        return nullptr;
    }
    auto tablet = GetTablet(db, sp_name, status);
    if (!tablet) {
        return nullptr;
    }

    auto cntl = std::make_shared<::brpc::Controller>();
    auto response = std::make_shared<::openmldb::api::QueryResponse>();
    bool ok = tablet->CallProcedure(db, sp_name, row->GetRow(), cntl.get(), response.get(), options_.enable_debug,
                                    options_.request_timeout);
    if (!ok) {
        status->code = -1;
        status->msg = "request server error" + response->msg();
        LOG(WARNING) << status->msg;
        return nullptr;
    }
    if (response->code() != ::openmldb::base::kOk) {
        status->code = -1;
        status->msg = response->msg();
        LOG(WARNING) << status->msg;
        return nullptr;
    }
    auto rs = ResultSetSQL::MakeResultSet(response, cntl, status);
    return rs;
}

std::shared_ptr<hybridse::sdk::ResultSet> SQLClusterRouter::CallSQLBatchRequestProcedure(
    const std::string& db, const std::string& sp_name, std::shared_ptr<SQLRequestRowBatch> row_batch,
    hybridse::sdk::Status* status) {
    if (!row_batch || !status) {
        return nullptr;
    }
    auto tablet = GetTablet(db, sp_name, status);
    if (!tablet) {
        return nullptr;
    }

    auto cntl = std::make_shared<::brpc::Controller>();
    auto response = std::make_shared<::openmldb::api::SQLBatchRequestQueryResponse>();
    bool ok = tablet->CallSQLBatchRequestProcedure(db, sp_name, row_batch, cntl.get(), response.get(),
                                                   options_.enable_debug, options_.request_timeout);
    if (!ok) {
        status->code = -1;
        status->msg = "request server error, msg: " + response->msg();
        return nullptr;
    }
    if (response->code() != ::openmldb::base::kOk) {
        status->code = -1;
        status->msg = response->msg();
        return nullptr;
    }
    auto rs = std::make_shared<::openmldb::sdk::SQLBatchRequestResultSet>(response, cntl);
    if (!rs->Init()) {
        status->code = -1;
        status->msg = "resuletSetSQL init failed";
        return nullptr;
    }
    return rs;
}

std::shared_ptr<hybridse::sdk::ProcedureInfo> SQLClusterRouter::ShowProcedure(const std::string& db,
                                                                              const std::string& sp_name,
                                                                              hybridse::sdk::Status* status) {
    if (status == nullptr) {
        return nullptr;
    }
    std::shared_ptr<hybridse::sdk::ProcedureInfo> sp_info = cluster_sdk_->GetProcedureInfo(db, sp_name, &status->msg);
    if (!sp_info) {
        status->code = -1;
        status->msg = "procedure not found, msg: " + status->msg;
        LOG(WARNING) << status->msg;
        return nullptr;
    }
    return sp_info;
}

std::shared_ptr<hybridse::sdk::ResultSet> SQLClusterRouter::HandleSQLCmd(const hybridse::node::CmdPlanNode* cmd_node,
                                                                         const std::string& db,
                                                                         ::hybridse::sdk::Status* status) {
    if (cmd_node == nullptr || status == nullptr) {
        *status = {::hybridse::common::StatusCode::kCmdError, "null pointer"};
        return {};
    }
    auto ns_ptr = cluster_sdk_->GetNsClient();
    if (!ns_ptr) {
        *status = {::hybridse::common::StatusCode::kCmdError, "no nameserver exist"};
        return {};
    }
    bool ret = true;
    std::string msg;
    switch (cmd_node->GetCmdType()) {
        case hybridse::node::kCmdShowDatabases: {
            std::vector<std::string> dbs;
            auto ok = ns_ptr->ShowDatabase(&dbs, msg);
            if (ok) {
                std::vector<std::vector<std::string>> values;
                for (const auto& val : dbs) {
                    std::vector<std::string> vec = {val};
                    values.emplace_back(std::move(vec));
                }
                return ResultSetSQL::MakeResultSet({"Databases"}, values, status);
            } else {
                *status = {::hybridse::common::StatusCode::kCmdError, msg};
            }
            return {};
        }

        case hybridse::node::kCmdShowTables: {
            if (db.empty()) {
                *status = {::hybridse::common::StatusCode::kCmdError, "please enter database first"};
                return {};
            }
            auto tables = cluster_sdk_->GetTables(db);
            std::vector<std::vector<std::string>> values;
            for (auto it = tables.begin(); it != tables.end(); ++it) {
                std::vector<std::string> vec = {(*it)->name()};
                values.emplace_back(std::move(vec));
            }
            return ResultSetSQL::MakeResultSet({"Tables"}, values, status);
        }

        case hybridse::node::kCmdDescTable: {
            if (db.empty()) {
                *status = {::hybridse::common::StatusCode::kCmdError, "please enter database first"};
                return {};
            }
            // TODO(denglong): Should support table name with database name
            auto table_name = cmd_node->GetArgs()[0];
            auto table = cluster_sdk_->GetTableInfo(db, table_name);
            if (table == nullptr) {
                *status = {::hybridse::common::StatusCode::kCmdError, "table " + table_name + " does not exist"};
                return {};
            }
            std::vector<std::vector<std::string>> result;
            std::stringstream ss;
            ::openmldb::cmd::PrintSchema(table->column_desc(), ss);
            std::vector<std::string> vec = {ss.str()};
            result.emplace_back(std::move(vec));
            ss.str("");
            ::openmldb::cmd::PrintColumnKey(table->column_key(), ss);
            std::vector<std::string> vec1 = {ss.str()};
            result.emplace_back(std::move(vec1));
            if (table->has_offline_table_info()) {
                ss.str("");
                ::openmldb::cmd::PrintOfflineTableInfo(table->offline_table_info(), ss);
                std::vector<std::string> vec2 = {ss.str()};
                result.emplace_back(std::move(vec2));
            }
            return ResultSetSQL::MakeResultSet({FORMAT_STRING_KEY}, result, status);
        }

        case hybridse::node::kCmdCreateDatabase: {
            std::string name = cmd_node->GetArgs()[0];
            if (ns_ptr->CreateDatabase(name, msg)) {
                *status = {};
            } else {
                *status = {::hybridse::common::StatusCode::kCmdError, "Create database failed for " + msg};
            }
            return {};
        }
        case hybridse::node::kCmdUseDatabase: {
            std::string name = cmd_node->GetArgs()[0];
            if (ns_ptr->Use(name, msg)) {
                db_ = name;
                *status = {::hybridse::common::kOk, "Database changed"};
            } else {
                *status = {::hybridse::common::StatusCode::kCmdError, "Create database failed for " + msg};
            }
            return {};
        }
        case hybridse::node::kCmdDropDatabase: {
            std::string name = cmd_node->GetArgs()[0];
            if (ns_ptr->DropDatabase(name, msg)) {
                *status = {};
            } else {
                *status = {::hybridse::common::StatusCode::kCmdError, msg};
            }
            return {};
        }
        case hybridse::node::kCmdShowCreateSp: {
            auto& args = cmd_node->GetArgs();
            std::string db_name, sp_name;
            if (!ParseNamesFromArgs(db, args, &db_name, &sp_name).IsOK()) {
                *status = {::hybridse::common::StatusCode::kCmdError, msg};
                return {};
            }
            auto sp_info = cluster_sdk_->GetProcedureInfo(db_name, sp_name, &msg);
            if (!sp_info) {
                *status = {::hybridse::common::StatusCode::kCmdError, "Failed to show procedure, " + msg};
                return {};
            }
            // PrintProcedureInfo(*sp_info);
            *status = {};
            return {};
        }
        case hybridse::node::kCmdShowProcedures: {
            std::vector<std::shared_ptr<hybridse::sdk::ProcedureInfo>> sp_infos = cluster_sdk_->GetProcedureInfo(&msg);
            std::vector<std::vector<std::string>> lines;
            lines.reserve(sp_infos.size());
            for (auto& sp_info : sp_infos) {
                lines.push_back({sp_info->GetDbName(), sp_info->GetSpName()});
            }
            return ResultSetSQL::MakeResultSet({"DB", "SP"}, lines, status);
        }
        case hybridse::node::kCmdDropSp: {
            if (db.empty()) {
                *status = {::hybridse::common::StatusCode::kCmdError, "please enter database first"};
                return {};
            }
            std::string sp_name = cmd_node->GetArgs()[0];
            if (!CheckAnswerIfInteractive("procedure", sp_name)) {
                return {};
            }
            if (ns_ptr->DropProcedure(db, sp_name, msg)) {
                *status = {};
                RefreshCatalog();
            } else {
                *status = {::hybridse::common::StatusCode::kCmdError, "Failed to drop, " + msg};
            }
            return {};
        }
        case hybridse::node::kCmdShowDeployment: {
            std::string db_name, deploy_name;
            auto& args = cmd_node->GetArgs();
            *status = ParseNamesFromArgs(db, args, &db_name, &deploy_name);
            if (!status->IsOK()) {
                return {};
            }
            std::vector<api::ProcedureInfo> sps;
            auto sp = cluster_sdk_->GetProcedureInfo(db_name, deploy_name, &msg);
            // check if deployment
            if (!sp || sp->GetType() != hybridse::sdk::kReqDeployment) {
                *status = {::hybridse::common::StatusCode::kCmdError, sp ? "not a deployment" : "not found"};
                return {};
            }
            std::stringstream ss;
            ::openmldb::cmd::PrintProcedureInfo(*sp, ss);
            std::vector<std::vector<std::string>> result;
            std::vector<std::string> vec = {ss.str()};
            result.emplace_back(std::move(vec));
            return ResultSetSQL::MakeResultSet({FORMAT_STRING_KEY}, result, status);
        }
        case hybridse::node::kCmdShowDeployments: {
            if (db.empty()) {
                *status = {::hybridse::common::StatusCode::kCmdError, "please enter database first"};
                return {};
            }
            // ns client get all procedures of one db
            std::vector<api::ProcedureInfo> sps;
            if (!ns_ptr->ShowProcedure(db, "", &sps, &msg)) {
                *status = {::hybridse::common::StatusCode::kCmdError, msg};
                return {};
            }
            std::vector<std::vector<std::string>> lines;
            for (auto& sp_info : sps) {
                if (sp_info.type() == type::kReqDeployment) {
                    lines.push_back({sp_info.db_name(), sp_info.sp_name()});
                }
            }
            return ResultSetSQL::MakeResultSet({"DB", "Deployment"}, lines, status);
        }
        case hybridse::node::kCmdDropDeployment: {
            if (db.empty()) {
                *status = {::hybridse::common::StatusCode::kCmdError, "please enter database first"};
                return {};
            }
            std::string deploy_name = cmd_node->GetArgs()[0];
            // check if deployment, avoid deleting the normal procedure
            auto sp = cluster_sdk_->GetProcedureInfo(db, deploy_name, &msg);
            if (!sp || sp->GetType() != hybridse::sdk::kReqDeployment) {
                *status = {::hybridse::common::StatusCode::kCmdError, sp ? "not a deployment" : "deployment not found"};
                return {};
            }
            if (!CheckAnswerIfInteractive("deployment", deploy_name)) {
                return {};
            }
            if (ns_ptr->DropProcedure(db, deploy_name, msg)) {
                RefreshCatalog();
                *status = {};
            } else {
                *status = {::hybridse::common::StatusCode::kCmdError, "Failed to drop. error: " + msg};
            }
            return {};
        }
        case hybridse::node::kCmdShowSessionVariables: {
            std::vector<std::vector<std::string>> items;
            for (auto& pair : session_variables_) {
                std::vector<std::string> vec = {pair.first, pair.second};
                items.emplace_back(std::move(vec));
            }
            return ResultSetSQL::MakeResultSet({"Variable_name", "Value"}, items, status);
        }
        case hybridse::node::kCmdShowGlobalVariables: {
            std::string db_ = "INFORMATION_SCHEMA";
            std::string sql = "select * from GLOBAL_VARIABLES";
            ::hybridse::sdk::Status status;
            auto rs = ExecuteSQL(db_, sql, &status);
            if (status.code != 0) {
                std::cout << "ERROR: " << status.msg << std::endl;
                return {};
            }
            return rs;
        }
        case hybridse::node::kCmdExit: {
            exit(0);
        }
        case hybridse::node::kCmdShowJobs: {
            std::vector<::openmldb::taskmanager::JobInfo> job_infos;
            ShowJobs(false, job_infos);
            std::stringstream ss;
            ::openmldb::cmd::PrintJobInfos(job_infos, ss);
            std::vector<std::vector<std::string>> result;
            std::vector<std::string> vec = {ss.str()};
            result.emplace_back(std::move(vec));
            return ResultSetSQL::MakeResultSet({FORMAT_STRING_KEY}, result, status);
        }
        case hybridse::node::kCmdShowJob: {
            int job_id;
            try {
                // Check argument type
                job_id = std::stoi(cmd_node->GetArgs()[0]);
            } catch (...) {
                *status = {::hybridse::common::StatusCode::kCmdError,
                           "Failed to parse job id: " + cmd_node->GetArgs()[0]};
                return {};
            }

            ::openmldb::taskmanager::JobInfo job_info;
            ShowJob(job_id, job_info);
            std::vector<::openmldb::taskmanager::JobInfo> job_infos;

            if (job_info.id() > 0) {
                job_infos.push_back(job_info);
            }
            std::stringstream ss;
            ::openmldb::cmd::PrintJobInfos(job_infos, ss);
            std::vector<std::vector<std::string>> result;
            std::vector<std::string> vec = {ss.str()};
            result.emplace_back(std::move(vec));
            return ResultSetSQL::MakeResultSet({FORMAT_STRING_KEY}, result, status);
        }
        case hybridse::node::kCmdStopJob: {
            int job_id;
            try {
                job_id = std::stoi(cmd_node->GetArgs()[0]);
            } catch (...) {
                *status = {::hybridse::common::StatusCode::kCmdError,
                           "Failed to parse job id: " + cmd_node->GetArgs()[0]};
                return {};
            }

            ::openmldb::taskmanager::JobInfo job_info;
            StopJob(job_id, job_info);

            std::vector<::openmldb::taskmanager::JobInfo> job_infos;
            if (job_info.id() > 0) {
                job_infos.push_back(job_info);
            }
            std::stringstream ss;
            ::openmldb::cmd::PrintJobInfos(job_infos, ss);
            std::vector<std::vector<std::string>> result;
            std::vector<std::string> vec = {ss.str()};
            result.emplace_back(std::move(vec));
            return ResultSetSQL::MakeResultSet({FORMAT_STRING_KEY}, result, status);
        }
        case hybridse::node::kCmdDropTable: {
            *status = {};
            std::string db_name = db;
            std::string table_name;
            if (cmd_node->GetArgs().size() == 2) {
                db_name = cmd_node->GetArgs()[0];
                table_name = cmd_node->GetArgs()[1];
            } else if (cmd_node->GetArgs().size() == 1) {
                table_name = cmd_node->GetArgs()[0];
            } else {
                *status = {::hybridse::common::StatusCode::kCmdError, "Invalid Cmd Args size"};
            }
            if (!CheckAnswerIfInteractive("table", table_name)) {
                return {};
            }
            if (DropTable(db_name, table_name, status)) {
                RefreshCatalog();
            }
            return {};
        }
        case hybridse::node::kCmdDropIndex: {
            std::string db_name = db;
            std::string table_name;
            std::string index_name;
            if (cmd_node->GetArgs().size() == 3) {
                db_name = cmd_node->GetArgs()[0];
                table_name = cmd_node->GetArgs()[1];
                index_name = cmd_node->GetArgs()[2];
            } else if (cmd_node->GetArgs().size() == 2) {
                table_name = cmd_node->GetArgs()[0];
                index_name = cmd_node->GetArgs()[1];
            } else {
                *status = {::hybridse::common::StatusCode::kCmdError, "Invalid Cmd Args size"};
                return {};
            }
            if (!CheckAnswerIfInteractive("index", index_name + " on " + table_name)) {
                return {};
            }
            ret = ns_ptr->DeleteIndex(db, table_name, index_name, msg);
            ret == true ? * status = {} : * status = {::hybridse::common::StatusCode::kCmdError, msg};
            return {};
        }
        case hybridse::node::kCmdShowComponents: {
            return ExecuteShowComponents(status);
        }
        case hybridse::node::kCmdShowTableStatus: {
            *status = {::hybridse::common::StatusCode::kCmdError, "SHOW TABLE STATUS is not supported yet"};
            break;
        }
        default: {
            *status = {::hybridse::common::StatusCode::kCmdError, "fail to execute script with unsupported type"};
        }
    }
    return {};
}

base::Status SQLClusterRouter::HandleSQLCreateTable(hybridse::node::CreatePlanNode* create_node, const std::string& db,
                                                    std::shared_ptr<::openmldb::client::NsClient> ns_ptr) {
    if (create_node == nullptr || ns_ptr == nullptr) {
        return base::Status(base::ReturnCode::kSQLCmdRunError, "fail to execute plan : null pointer");
    }
    std::string db_name = create_node->GetDatabase().empty() ? db : create_node->GetDatabase();
    if (db_name.empty()) {
        return base::Status(base::ReturnCode::kSQLCmdRunError, "ERROR: Please use database first");
    }
    ::openmldb::nameserver::TableInfo table_info;
    table_info.set_db(db_name);

    if (!cluster_sdk_->IsClusterMode()) {
        if (create_node->GetReplicaNum() != 1) {
            return base::Status(base::ReturnCode::kSQLCmdRunError,
                                "Fail to create table with the replica configuration in standalone mode");
        }
        if (!create_node->GetDistributionList().empty()) {
            return base::Status(base::ReturnCode::kSQLCmdRunError,
                                "Fail to create table with the distribution configuration in standalone mode");
        }
    }

    hybridse::base::Status sql_status;
    ::openmldb::sdk::NodeAdapter::TransformToTableDef(create_node, true, &table_info, &sql_status);
    if (sql_status.code != 0) {
        return base::Status(sql_status.code, sql_status.msg);
    }
    std::string msg;
    if (!ns_ptr->CreateTable(table_info, msg)) {
        return base::Status(base::ReturnCode::kSQLCmdRunError, msg);
    }
    return {};
}

base::Status SQLClusterRouter::HandleSQLCreateProcedure(hybridse::node::CreateProcedurePlanNode* create_sp,
                                                        const std::string& db, const std::string& sql,
                                                        std::shared_ptr<::openmldb::client::NsClient> ns_ptr) {
    if (create_sp == nullptr) {
        return base::Status(base::ReturnCode::kSQLCmdRunError, "CreateProcedurePlanNode null");
    }
    // construct sp_info
    hybridse::base::Status sql_status;
    openmldb::api::ProcedureInfo sp_info;
    sp_info.set_db_name(db);
    sp_info.set_sp_name(create_sp->GetSpName());
    sp_info.set_sql(sql);
    RtidbSchema* schema = sp_info.mutable_input_schema();
    for (auto input : create_sp->GetInputParameterList()) {
        if (input == nullptr) {
            return base::Status(base::ReturnCode::kSQLCmdRunError, "fail to execute plan : InputParameterNode null");
        }
        if (input->GetType() == hybridse::node::kInputParameter) {
            hybridse::node::InputParameterNode* input_ptr = dynamic_cast<hybridse::node::InputParameterNode*>(input);
            if (input_ptr == nullptr) {
                return base::Status(base::ReturnCode::kSQLCmdRunError, "cast InputParameterNode failed");
            }
            openmldb::common::ColumnDesc* col_desc = schema->Add();
            col_desc->set_name(input_ptr->GetColumnName());
            openmldb::type::DataType rtidb_type;
            bool ok = ::openmldb::schema::SchemaAdapter::ConvertType(input_ptr->GetColumnType(), &rtidb_type);
            if (!ok) {
                return base::Status(base::ReturnCode::kSQLCmdRunError, "convert type failed");
            }
            col_desc->set_data_type(rtidb_type);
            col_desc->set_is_constant(input_ptr->GetIsConstant());
        } else {
            return base::Status(
                base::ReturnCode::kSQLCmdRunError,
                "fail to execute script with unsupported type " + hybridse::node::NameOfSqlNodeType(input->GetType()));
        }
    }
    // get input schema, check input parameter, and fill sp_info
    std::set<size_t> input_common_column_indices;
    for (int i = 0; i < schema->size(); ++i) {
        if (schema->Get(i).is_constant()) {
            input_common_column_indices.insert(i);
        }
    }
    bool ok;
    hybridse::vm::ExplainOutput explain_output;
    if (input_common_column_indices.empty()) {
        ok = cluster_sdk_->GetEngine()->Explain(sql, db, hybridse::vm::kRequestMode, &explain_output, &sql_status);
    } else {
        ok = cluster_sdk_->GetEngine()->Explain(sql, db, hybridse::vm::kBatchRequestMode, input_common_column_indices,
                                                &explain_output, &sql_status);
    }
    if (!ok) {
        return base::Status(base::ReturnCode::kSQLCmdRunError, "fail to explain sql" + sql_status.msg);
    }
    RtidbSchema rtidb_input_schema;
    if (!openmldb::schema::SchemaAdapter::ConvertSchema(explain_output.input_schema, &rtidb_input_schema)) {
        return base::Status(base::ReturnCode::kSQLCmdRunError, "convert input schema failed");
    }
    if (!CheckParameter(*schema, rtidb_input_schema)) {
        return base::Status(base::ReturnCode::kSQLCmdRunError, "check input parameter failed");
    }
    sp_info.mutable_input_schema()->CopyFrom(*schema);
    // get output schema, and fill sp_info
    RtidbSchema rtidb_output_schema;
    if (!openmldb::schema::SchemaAdapter::ConvertSchema(explain_output.output_schema, &rtidb_output_schema)) {
        return base::Status(base::ReturnCode::kSQLCmdRunError, "convert output schema failed");
    }
    sp_info.mutable_output_schema()->CopyFrom(rtidb_output_schema);
    sp_info.set_main_db(explain_output.request_db_name);
    sp_info.set_main_table(explain_output.request_name);
    // get dependent tables, and fill sp_info
    std::set<std::pair<std::string, std::string>> tables;
    ::hybridse::base::Status status;
    if (!cluster_sdk_->GetEngine()->GetDependentTables(sql, db, ::hybridse::vm::kRequestMode, &tables, status)) {
        return base::Status(base::ReturnCode::kSQLCmdRunError, "fail to get dependent tables: " + status.msg);
    }
    for (auto& table : tables) {
        auto pair = sp_info.add_tables();
        pair->set_db_name(table.first);
        pair->set_table_name(table.second);
    }
    // send request to ns client
    return ns_ptr->CreateProcedure(sp_info, options_.request_timeout);
}

bool SQLClusterRouter::CheckParameter(const RtidbSchema& parameter, const RtidbSchema& input_schema) {
    if (parameter.size() != input_schema.size()) {
        return false;
    }
    for (int32_t i = 0; i < parameter.size(); i++) {
        if (parameter.Get(i).name() != input_schema.Get(i).name()) {
            LOG(WARNING) << "check column name failed, expect " << input_schema.Get(i).name() << ", but "
                         << parameter.Get(i).name();
            return false;
        }
        if (parameter.Get(i).data_type() != input_schema.Get(i).data_type()) {
            LOG(WARNING) << "check column type failed, expect "
                         << openmldb::type::DataType_Name(input_schema.Get(i).data_type()) << ", but "
                         << openmldb::type::DataType_Name(parameter.Get(i).data_type());
            return false;
        }
    }
    return true;
}

bool SQLClusterRouter::CheckSQLSyntax(const std::string& sql) {
    hybridse::node::NodeManager node_manager;
    hybridse::base::Status sql_status;
    hybridse::node::PlanNodeList plan_trees;
    hybridse::plan::PlanAPI::CreatePlanTreeFromScript(sql, plan_trees, &node_manager, sql_status);
    if (0 != sql_status.code) {
        LOG(WARNING) << sql_status.str();
        return false;
    }
    return true;
}
bool SQLClusterRouter::ExtractDBTypes(const std::shared_ptr<hybridse::sdk::Schema> schema,
                                      std::vector<openmldb::type::DataType>& db_types) {  // NOLINT
    if (schema) {
        for (int i = 0; i < schema->GetColumnCnt(); i++) {
            openmldb::type::DataType casted_type;
            if (!openmldb::schema::SchemaAdapter::ConvertType(schema->GetColumnType(i), &casted_type)) {
                LOG(WARNING) << "Invalid parameter type " << schema->GetColumnType(i);
                return false;
            }
            db_types.push_back(casted_type);
        }
    }
    return true;
}
std::vector<std::shared_ptr<hybridse::sdk::ProcedureInfo>> SQLClusterRouter::ShowProcedure(std::string* msg) {
    std::vector<std::shared_ptr<hybridse::sdk::ProcedureInfo>> vec;
    if (msg == nullptr) {
        *msg = "null ptr";
        return vec;
    }
    return cluster_sdk_->GetProcedureInfo(msg);
}

std::shared_ptr<hybridse::sdk::ProcedureInfo> SQLClusterRouter::ShowProcedure(const std::string& db,
                                                                              const std::string& sp_name,
                                                                              std::string* msg) {
    if (msg == nullptr) {
        *msg = "null ptr";
        return nullptr;
    }
    return cluster_sdk_->GetProcedureInfo(db, sp_name, msg);
}

std::shared_ptr<openmldb::sdk::QueryFuture> SQLClusterRouter::CallProcedure(const std::string& db,
                                                                            const std::string& sp_name,
                                                                            int64_t timeout_ms,
                                                                            std::shared_ptr<SQLRequestRow> row,
                                                                            hybridse::sdk::Status* status) {
    if (!row || !status) {
        return std::shared_ptr<openmldb::sdk::QueryFuture>();
    }
    if (!row->OK()) {
        status->code = -1;
        status->msg = "make sure the request row is built before execute sql";
        LOG(WARNING) << "make sure the request row is built before execute sql";
        return std::shared_ptr<openmldb::sdk::QueryFuture>();
    }
    auto tablet = GetTablet(db, sp_name, status);
    if (!tablet) {
        return std::shared_ptr<openmldb::sdk::QueryFuture>();
    }

    std::shared_ptr<openmldb::api::QueryResponse> response = std::make_shared<openmldb::api::QueryResponse>();
    std::shared_ptr<brpc::Controller> cntl = std::make_shared<brpc::Controller>();
    openmldb::RpcCallback<openmldb::api::QueryResponse>* callback =
        new openmldb::RpcCallback<openmldb::api::QueryResponse>(response, cntl);

    std::shared_ptr<openmldb::sdk::QueryFutureImpl> future = std::make_shared<openmldb::sdk::QueryFutureImpl>(callback);
    bool ok = tablet->CallProcedure(db, sp_name, row->GetRow(), timeout_ms, options_.enable_debug, callback);
    if (!ok) {
        status->code = -1;
        status->msg = "request server error, msg: " + response->msg();
        LOG(WARNING) << status->msg;
        return std::shared_ptr<openmldb::sdk::QueryFuture>();
    }
    return future;
}

std::shared_ptr<openmldb::sdk::QueryFuture> SQLClusterRouter::CallSQLBatchRequestProcedure(
    const std::string& db, const std::string& sp_name, int64_t timeout_ms,
    std::shared_ptr<SQLRequestRowBatch> row_batch, hybridse::sdk::Status* status) {
    if (!row_batch || !status) {
        return nullptr;
    }
    auto tablet = GetTablet(db, sp_name, status);
    if (!tablet) {
        return nullptr;
    }

    std::shared_ptr<brpc::Controller> cntl = std::make_shared<brpc::Controller>();
    auto response = std::make_shared<openmldb::api::SQLBatchRequestQueryResponse>();
    openmldb::RpcCallback<openmldb::api::SQLBatchRequestQueryResponse>* callback =
        new openmldb::RpcCallback<openmldb::api::SQLBatchRequestQueryResponse>(response, cntl);

    std::shared_ptr<openmldb::sdk::BatchQueryFutureImpl> future =
        std::make_shared<openmldb::sdk::BatchQueryFutureImpl>(callback);
    bool ok = tablet->CallSQLBatchRequestProcedure(db, sp_name, row_batch, options_.enable_debug, timeout_ms, callback);
    if (!ok) {
        status->code = -1;
        status->msg = "request server error, msg: " + response->msg();
        LOG(WARNING) << status->msg;
        return nullptr;
    }
    return future;
}

std::shared_ptr<hybridse::sdk::Schema> SQLClusterRouter::GetTableSchema(const std::string& db,
                                                                        const std::string& table_name) {
    auto table_info = cluster_sdk_->GetTableInfo(db, table_name);
    if (!table_info) {
        LOG(ERROR) << "table with name " + table_name + " in db " + db + " does not exist";
        return {};
    }

    ::hybridse::vm::Schema output_schema;
    if (::openmldb::schema::SchemaAdapter::ConvertSchema(table_info->column_desc(), &output_schema)) {
        return std::make_shared<::hybridse::sdk::SchemaImpl>(output_schema);
    } else {
        LOG(ERROR) << "Failed to convert schema for " + table_name + "in db " + db;
    }
    return {};
}

std::vector<std::string> SQLClusterRouter::GetTableNames(const std::string& db) {
    auto table_names = cluster_sdk_->GetTableNames(db);
    return table_names;
}

::openmldb::nameserver::TableInfo SQLClusterRouter::GetTableInfo(const std::string& db, const std::string& table) {
    auto table_infos = cluster_sdk_->GetTableInfo(db, table);
    if (!table_infos) {
        return {};
    }
    return *table_infos;
}

bool SQLClusterRouter::UpdateOfflineTableInfo(const ::openmldb::nameserver::TableInfo& info) {
    return cluster_sdk_->GetNsClient()->UpdateOfflineTableInfo(info);
}

::openmldb::base::Status SQLClusterRouter::ShowJobs(const bool only_unfinished,
                                                    std::vector<::openmldb::taskmanager::JobInfo>& job_infos) {
    auto taskmanager_client_ptr = cluster_sdk_->GetTaskManagerClient();
    if (!taskmanager_client_ptr) {
        return {-1, "Fail to get TaskManager client"};
    }
    return taskmanager_client_ptr->ShowJobs(only_unfinished, job_infos);
}

::openmldb::base::Status SQLClusterRouter::ShowJob(const int id, ::openmldb::taskmanager::JobInfo& job_info) {
    auto taskmanager_client_ptr = cluster_sdk_->GetTaskManagerClient();
    if (!taskmanager_client_ptr) {
        return {-1, "Fail to get TaskManager client"};
    }
    return taskmanager_client_ptr->ShowJob(id, job_info);
}

::openmldb::base::Status SQLClusterRouter::StopJob(const int id, ::openmldb::taskmanager::JobInfo& job_info) {
    auto taskmanager_client_ptr = cluster_sdk_->GetTaskManagerClient();
    if (!taskmanager_client_ptr) {
        return {-1, "Fail to get TaskManager client"};
    }
    return taskmanager_client_ptr->StopJob(id, job_info);
}

::openmldb::base::Status SQLClusterRouter::ExecuteOfflineQuery(const std::string& sql,
                                                               const std::map<std::string, std::string>& config,
                                                               const std::string& default_db,
                                                               ::openmldb::taskmanager::JobInfo& job_info) {
    auto taskmanager_client_ptr = cluster_sdk_->GetTaskManagerClient();
    if (!taskmanager_client_ptr) {
        return {-1, "Fail to get TaskManager client"};
    }
    return taskmanager_client_ptr->RunBatchAndShow(sql, config, default_db, job_info);
}

::openmldb::base::Status SQLClusterRouter::ImportOnlineData(const std::string& sql,
                                                            const std::map<std::string, std::string>& config,
                                                            const std::string& default_db,
                                                            ::openmldb::taskmanager::JobInfo& job_info) {
    auto taskmanager_client_ptr = cluster_sdk_->GetTaskManagerClient();
    if (!taskmanager_client_ptr) {
        return {-1, "Fail to get TaskManager client"};
    }
    return taskmanager_client_ptr->ImportOnlineData(sql, config, default_db, job_info);
}

::openmldb::base::Status SQLClusterRouter::ImportOfflineData(const std::string& sql,
                                                             const std::map<std::string, std::string>& config,
                                                             const std::string& default_db,
                                                             ::openmldb::taskmanager::JobInfo& job_info) {
    auto taskmanager_client_ptr = cluster_sdk_->GetTaskManagerClient();
    if (!taskmanager_client_ptr) {
        return {-1, "Fail to get TaskManager client"};
    }
    return taskmanager_client_ptr->ImportOfflineData(sql, config, default_db, job_info);
}

::openmldb::base::Status SQLClusterRouter::ExportOfflineData(const std::string& sql,
                                                             const std::map<std::string, std::string>& config,
                                                             const std::string& default_db,
                                                             ::openmldb::taskmanager::JobInfo& job_info) {
    auto taskmanager_client_ptr = cluster_sdk_->GetTaskManagerClient();
    if (!taskmanager_client_ptr) {
        return {-1, "Fail to get TaskManager client"};
    }
    return taskmanager_client_ptr->ExportOfflineData(sql, config, default_db, job_info);
}

::openmldb::base::Status SQLClusterRouter::CreatePreAggrTable(const std::string& aggr_db, const std::string& aggr_table,
                                                              const ::openmldb::base::LongWindowInfo& window_info,
                                                              const ::openmldb::nameserver::TableInfo& base_table_info,
                                                              std::shared_ptr<::openmldb::client::NsClient> ns_ptr) {
    ::openmldb::nameserver::TableInfo table_info;
    table_info.set_db(aggr_db);
    table_info.set_name(aggr_table);
    table_info.set_replica_num(base_table_info.replica_num());
    table_info.set_partition_num(base_table_info.partition_num());
    table_info.set_format_version(1);
    auto SetColumnDesc = [](const std::string& name, openmldb::type::DataType type,
                            openmldb::common::ColumnDesc* field) {
        if (field != nullptr) {
            field->set_name(name);
            field->set_data_type(type);
        }
    };
    SetColumnDesc("key", openmldb::type::DataType::kString, table_info.add_column_desc());
    SetColumnDesc("ts_start", openmldb::type::DataType::kTimestamp, table_info.add_column_desc());
    SetColumnDesc("ts_end", openmldb::type::DataType::kTimestamp, table_info.add_column_desc());
    SetColumnDesc("num_rows", openmldb::type::DataType::kInt, table_info.add_column_desc());
    SetColumnDesc("agg_val", openmldb::type::DataType::kString, table_info.add_column_desc());
    SetColumnDesc("binlog_offset", openmldb::type::DataType::kBigInt, table_info.add_column_desc());
    auto index = table_info.add_column_key();
    index->set_index_name("key_index");
    index->add_col_name("key");
    index->set_ts_name("ts_start");

    // keep ttl in pre-aggr table the same as base table
    auto ttl = index->mutable_ttl();
    for (int i = 0; i < base_table_info.column_key_size(); i++) {
        const auto& column_key = base_table_info.column_key(i);
        std::string keys = "";
        for (int j = 0; j < column_key.col_name_size(); j++) {
            keys += column_key.col_name(j) + ",";
        }
        keys = keys.substr(0, keys.size() - 1);
        std::string ts_name = column_key.ts_name();
        if (keys == window_info.partition_col_ && ts_name == window_info.order_col_) {
            ttl->CopyFrom(column_key.ttl());
            break;
        }
    }

    std::string msg;
    if (!ns_ptr->CreateTable(table_info, msg)) {
        return base::Status(base::ReturnCode::kSQLCmdRunError, msg);
    }
    return {};
}

std::string SQLClusterRouter::GetJobLog(const int id, hybridse::sdk::Status* status) {
    auto taskmanager_client_ptr = cluster_sdk_->GetTaskManagerClient();
    if (!taskmanager_client_ptr) {
        status->code = -1;
        status->msg = "Fail to get TaskManager client";
        return "";
    }

<<<<<<< HEAD
    // TODO(tobe): Need to pass ::openmldb::base::Status* for TaskManagerClient
    auto openmldbStatus =  std::make_shared<::openmldb::base::Status>();
=======
    // TODO: Need to pass ::openmldb::base::Status* for TaskManagerClient
    auto openmldbStatus = std::make_shared<::openmldb::base::Status>();
>>>>>>> 4403222f
    auto log = taskmanager_client_ptr->GetJobLog(id, openmldbStatus.get());
    status->code = openmldbStatus->code;
    status->msg = openmldbStatus->msg;
    return log;
}

bool SQLClusterRouter::NotifyTableChange() { return cluster_sdk_->TriggerNotify(); }

std::shared_ptr<hybridse::sdk::ResultSet> SQLClusterRouter::ExecuteSQL(const std::string& sql,
                                                                       hybridse::sdk::Status* status) {
    std::string db = GetDatabase();
    return ExecuteSQL(db, sql, status);
}

std::shared_ptr<hybridse::sdk::ResultSet> SQLClusterRouter::ExecuteSQL(const std::string& db, const std::string& sql,
                                                                       hybridse::sdk::Status* status) {
    if (status == nullptr) {
        return {};
    }
    hybridse::node::NodeManager node_manager;
    hybridse::node::PlanNodeList plan_trees;
    hybridse::base::Status sql_status;
    hybridse::plan::PlanAPI::CreatePlanTreeFromScript(sql, plan_trees, &node_manager, sql_status);

    if (sql_status.code != 0) {
        *status = {::hybridse::common::StatusCode::kCmdError, sql_status.msg};
        return {};
    }
    auto ns_ptr = cluster_sdk_->GetNsClient();
    if (!ns_ptr) {
        *status = {::hybridse::common::StatusCode::kCmdError, "no nameserver exist"};
        return {};
    }
    hybridse::node::PlanNode* node = plan_trees[0];
    std::string msg;
    switch (node->GetType()) {
        case hybridse::node::kPlanTypeCmd: {
            return HandleSQLCmd(dynamic_cast<hybridse::node::CmdPlanNode*>(node), db, status);
        }
        case hybridse::node::kPlanTypeExplain: {
            std::string empty;
            std::string mu_script = sql;
            mu_script.replace(0u, 7u, empty);
            auto info = Explain(db, mu_script, status);
            if (!info) {
                return {};
            }
            *status = {};
            std::vector<std::string> value = {info->GetPhysicalPlan()};
            return ResultSetSQL::MakeResultSet({FORMAT_STRING_KEY}, {value}, status);
        }
        case hybridse::node::kPlanTypeCreate: {
            auto create_node = dynamic_cast<hybridse::node::CreatePlanNode*>(node);
            auto base_status = HandleSQLCreateTable(create_node, db, ns_ptr);
            if (base_status.OK()) {
                RefreshCatalog();
                *status = {};
            } else {
                *status = {::hybridse::common::StatusCode::kCmdError, base_status.msg};
            }
            return {};
        }
        case hybridse::node::kPlanTypeCreateSp: {
            if (db.empty()) {
                *status = {::hybridse::common::StatusCode::kCmdError, "Please use database first"};
                return {};
            }
            auto create_node = dynamic_cast<hybridse::node::CreateProcedurePlanNode*>(node);
            auto base_status = HandleSQLCreateProcedure(create_node, db, sql, ns_ptr);
            if (base_status.OK()) {
                RefreshCatalog();
                *status = {};
            } else {
                *status = {::hybridse::common::StatusCode::kCmdError, base_status.msg};
            }
            return {};
        }
        case hybridse::node::kPlanTypeCreateIndex: {
            if (db.empty()) {
                *status = {::hybridse::common::StatusCode::kCmdError, "Please use database first"};
                return {};
            }
            auto create_index_plan_node = dynamic_cast<hybridse::node::CreateIndexPlanNode*>(node);
            auto create_index_node = create_index_plan_node->create_index_node_;
            ::openmldb::common::ColumnKey column_key;
            hybridse::base::Status base_status;
            if (!::openmldb::sdk::NodeAdapter::TransformToColumnKey(create_index_node->index_, {}, &column_key,
                                                                    &base_status)) {
                *status = {::hybridse::common::StatusCode::kCmdError, base_status.msg};
                return {};
            }
            column_key.set_index_name(create_index_node->index_name_);
            if (ns_ptr->AddIndex(create_index_node->table_name_, column_key, nullptr, msg)) {
                *status = {};
            } else {
                *status = {::hybridse::common::StatusCode::kCmdError, msg};
            }
            return {};
        }
        case hybridse::node::kPlanTypeInsert: {
            if (!IsOnlineMode()) {
                // Not support for inserting into offline storage
                *status = {::hybridse::common::StatusCode::kCmdError,
                           "Can not insert in offline mode, please set @@SESSION.execute_mode='online'"};
                return {};
            }

            // TODO(denglong): Should support table name with database name
            if (db.empty()) {
                *status = {::hybridse::common::StatusCode::kCmdError, "Please use database first"};
                return {};
            }
            if (!ExecuteInsert(db, sql, status)) {
                status->code = ::hybridse::common::StatusCode::kCmdError;
            } else {
                *status = {};
            }
            return {};
        }
        case hybridse::node::kPlanTypeDeploy: {
            *status = HandleDeploy(dynamic_cast<hybridse::node::DeployPlanNode*>(node));
            if (status->IsOK()) {
                RefreshCatalog();
            }
            return {};
        }
        case hybridse::node::kPlanTypeFuncDef:
        case hybridse::node::kPlanTypeQuery: {
            if (IsOnlineMode()) {
                // Run online query
                return ExecuteSQLParameterized(db, sql, std::shared_ptr<openmldb::sdk::SQLRequestRow>(), status);
            } else {
                // Run offline query
                ::openmldb::taskmanager::JobInfo job_info;
                std::map<std::string, std::string> config;
                auto base_status = ExecuteOfflineQuery(sql, config, db, job_info);
                if (base_status.OK()) {
                    *status = {};
                    if (job_info.id() > 0) {
                        std::stringstream ss;
                        ::openmldb::cmd::PrintJobInfos({job_info}, ss);
                        std::vector<std::string> value = {ss.str()};
                        return ResultSetSQL::MakeResultSet({FORMAT_STRING_KEY}, {value}, status);
                    }
                } else {
                    *status = {::hybridse::common::StatusCode::kCmdError, base_status.msg};
                }
            }
            return {};
        }
        case hybridse::node::kPlanTypeSelectInto: {
            if (!cluster_sdk_->IsClusterMode() || IsOnlineMode()) {
                auto* select_into_plan_node = dynamic_cast<hybridse::node::SelectIntoPlanNode*>(node);
                const std::string& query_sql = select_into_plan_node->QueryStr();
                auto rs =
                    ExecuteSQLParameterized(db, query_sql, std::shared_ptr<openmldb::sdk::SQLRequestRow>(), status);
                if (!rs) {
                    return {};
                }
                const std::string& file_path = select_into_plan_node->OutFile();
                const std::shared_ptr<hybridse::node::OptionsMap> options_map = select_into_plan_node->Options();
                auto base_status = SaveResultSet(file_path, options_map, rs.get());
                if (!base_status.OK()) {
                    *status = {::hybridse::common::StatusCode::kCmdError, base_status.msg};
                } else {
                    *status = {};
                }
            } else {
                ::openmldb::taskmanager::JobInfo job_info;
                std::map<std::string, std::string> config;
                auto base_status = ExportOfflineData(sql, config, db, job_info);
                if (base_status.OK()) {
                    *status = {};
                    if (job_info.id() > 0) {
                        std::stringstream ss;
                        ::openmldb::cmd::PrintJobInfos({job_info}, ss);
                        std::vector<std::string> value = {ss.str()};
                        return ResultSetSQL::MakeResultSet({FORMAT_STRING_KEY}, {value}, status);
                    }
                } else {
                    *status = {::hybridse::common::StatusCode::kCmdError, base_status.msg};
                }
            }
            return {};
        }
        case hybridse::node::kPlanTypeSet: {
            *status = SetVariable(dynamic_cast<hybridse::node::SetPlanNode*>(node));
            return {};
        }
        case hybridse::node::kPlanTypeLoadData: {
            auto plan = dynamic_cast<hybridse::node::LoadDataPlanNode*>(node);
            // Check if passes db or uses default db
            if (plan->Db().empty() && db.empty()) {
                *status = {::hybridse::common::StatusCode::kCmdError, " no db in sql and no default db"};
                return {};
            }
            if (cluster_sdk_->IsClusterMode()) {
                // Handle in cluster mode
                ::openmldb::taskmanager::JobInfo job_info;
                std::map<std::string, std::string> config;

                ::openmldb::base::Status base_status;
                if (IsOnlineMode()) {
                    // Handle in online mode
                    base_status = ImportOnlineData(sql, config, db, job_info);
                } else {
                    // Handle in offline mode
                    base_status = ImportOfflineData(sql, config, db, job_info);
                }
                if (base_status.OK() && job_info.id() > 0) {
                    std::stringstream ss;
                    ::openmldb::cmd::PrintJobInfos({job_info}, ss);
                    std::vector<std::string> value = {ss.str()};
                    *status = {};
                    return ResultSetSQL::MakeResultSet({FORMAT_STRING_KEY}, {value}, status);
                }
            } else {
                // Handle in standalone mode
                std::string database = plan->Db().empty() ? GetDatabase() : plan->Db();
                *status = HandleLoadDataInfile(plan->Db(), plan->Table(), plan->File(), plan->Options());
            }
            return {};
        }
        case hybridse::node::kPlanTypeDelete: {
            *status = {::hybridse::common::StatusCode::kCmdError, "delete is not supported yet"};
            return {};
        }
        default: {
            *status = {::hybridse::common::StatusCode::kCmdError, "Unsupported command"};
            return {};
        }
    }
}

bool SQLClusterRouter::IsOnlineMode() {
    std::lock_guard<::openmldb::base::SpinMutex> lock(mu_);
    auto it = session_variables_.find("execute_mode");
    if (it != session_variables_.end() && it->second == "online") {
        return true;
    }
    return false;
}
bool SQLClusterRouter::IsEnableTrace() {
    std::lock_guard<::openmldb::base::SpinMutex> lock(mu_);
    auto it = session_variables_.find("enable_trace");
    if (it != session_variables_.end() && it->second == "true") {
        return true;
    }
    return false;
}

::hybridse::sdk::Status SQLClusterRouter::SetVariable(hybridse::node::SetPlanNode* node) {
    if (node->Scope() == hybridse::node::VariableScope::kGlobalSystemVariable) {
        return {::hybridse::common::StatusCode::kCmdError, "global system variable is unsupported"};
    }
    std::string key = node->Key();
    std::transform(key.begin(), key.end(), key.begin(), ::tolower);
    std::lock_guard<::openmldb::base::SpinMutex> lock(mu_);
    auto it = session_variables_.find(node->Key());
    if (it == session_variables_.end()) {
        return {::hybridse::common::StatusCode::kCmdError, "no session variable " + key};
    }
    std::string value = node->Value()->GetExprString();
    std::transform(value.begin(), value.end(), value.begin(), ::tolower);
    if (key == "execute_mode") {
        if (value != "online" && value != "offline") {
            return {::hybridse::common::StatusCode::kCmdError, "the value of execute_mode must be online|offline"};
        }
    } else if (key == "enable_trace") {
        if (value != "true" && value != "false") {
            return {::hybridse::common::StatusCode::kCmdError, "the value of enable_trace must be true|false"};
        }
    }
    session_variables_[key] = value;
    return {};
}

::hybridse::sdk::Status SQLClusterRouter::ParseNamesFromArgs(const std::string& db,
                                                             const std::vector<std::string>& args, std::string* db_name,
                                                             std::string* sp_name) {
    if (args.size() == 1) {
        // only sp name, no db_name
        if (db.empty()) {
            return {::hybridse::common::StatusCode::kCmdError, "Please enter database first"};
        }
        *db_name = db;
        *sp_name = args[0];
    } else if (args.size() == 2) {
        *db_name = args[0];
        *sp_name = args[1];
    } else {
        return {::hybridse::common::StatusCode::kCmdError, "Invalid args"};
    }
    return {};
}

bool SQLClusterRouter::CheckAnswerIfInteractive(const std::string& drop_type, const std::string& name) {
    if (interactive_) {
        printf("Drop %s %s? yes/no\n", drop_type.c_str(), name.c_str());
        std::string input;
        std::cin >> input;
        std::transform(input.begin(), input.end(), input.begin(), ::tolower);
        if (input != "yes") {
            printf("'Drop %s' cmd is canceled!\n", name.c_str());
            return false;
        }
    }
    return true;
}

std::string SQLClusterRouter::GetDatabase() {
    std::lock_guard<::openmldb::base::SpinMutex> lock(mu_);
    return db_;
}

void SQLClusterRouter::SetDatabase(const std::string& db) {
    std::lock_guard<::openmldb::base::SpinMutex> lock(mu_);
    db_ = db;
}

void SQLClusterRouter::SetInteractive(bool value) { interactive_ = value; }

::openmldb::base::Status SQLClusterRouter::SaveResultSet(const std::string& file_path,
                                                         const std::shared_ptr<hybridse::node::OptionsMap>& options_map,
                                                         ::hybridse::sdk::ResultSet* result_set) {
    if (!result_set) {
        return {openmldb::base::kSQLCmdRunError, "nullptr"};
    }
    openmldb::sdk::WriteFileOptionsParser options_parse;
    auto st = options_parse.Parse(options_map);
    if (!st.OK()) {
        return {st.code, st.msg};
    }
    // Check file
    std::ofstream fstream;
    if (options_parse.GetMode() == "error_if_exists") {
        if (access(file_path.c_str(), 0) == 0) {
            return {openmldb::base::kSQLCmdRunError, "File already exists"};
        } else {
            fstream.open(file_path);
        }
    } else if (options_parse.GetMode() == "overwrite") {
        fstream.open(file_path, std::ios::out);
    } else if (options_parse.GetMode() == "append") {
        fstream.open(file_path, std::ios::app);
        fstream << std::endl;
        if (options_parse.GetHeader()) {
            LOG(WARNING) << "In the middle of output file will have header";
        }
    }
    if (!fstream.is_open()) {
        return {openmldb::base::kSQLCmdRunError, "Failed to open file, please check file path"};
    }
    // Write data
    if (options_parse.GetFormat() == "csv") {
        auto* schema = result_set->GetSchema();
        // Add Header
        if (options_parse.GetHeader()) {
            std::string schemaString;
            for (int32_t i = 0; i < schema->GetColumnCnt(); i++) {
                schemaString.append(schema->GetColumnName(i));
                if (i != schema->GetColumnCnt() - 1) {
                    schemaString += options_parse.GetDelimiter();
                }
            }
            fstream << schemaString << std::endl;
        }
        if (result_set->Size() != 0) {
            bool first = true;
            while (result_set->Next()) {
                std::string rowString;
                for (int32_t i = 0; i < schema->GetColumnCnt(); i++) {
                    if (result_set->IsNULL(i)) {
                        rowString.append(options_parse.GetNullValue());
                    } else {
                        std::string val;
                        bool ok = result_set->GetAsString(i, val);
                        if (!ok) {
                            return {openmldb::base::kSQLCmdRunError, "Failed to get result set value"};
                        }
                        if (options_parse.GetQuote() != '\0' &&
                            schema->GetColumnType(i) == hybridse::sdk::kTypeString) {
                            rowString.append(options_parse.GetQuote() + val + options_parse.GetQuote());
                        } else {
                            rowString.append(val);
                        }
                    }
                    if (i != schema->GetColumnCnt() - 1) {
                        rowString += options_parse.GetDelimiter();
                    } else {
                        if (!first) {
                            fstream << std::endl;
                        } else {
                            first = false;
                        }
                        fstream << rowString;
                    }
                }
            }
        }
    }
    return {};
}

// Only csv format
hybridse::sdk::Status SQLClusterRouter::HandleLoadDataInfile(
    const std::string& database, const std::string& table, const std::string& file_path,
    const std::shared_ptr<hybridse::node::OptionsMap>& options) {
    if (database.empty()) {
        return {::hybridse::common::StatusCode::kCmdError, "database is empty"};
    }
    openmldb::sdk::ReadFileOptionsParser options_parse;
    auto st = options_parse.Parse(options);
    if (!st.OK()) {
        return {::hybridse::common::StatusCode::kCmdError, st.msg};
    }
    /*std::cout << "Load " << file_path << " to " << real_db << "-" << table << ", options: delimiter ["
              << options_parse.GetDelimiter() << "], has header[" << (options_parse.GetHeader() ? "true" : "false")
              << "], null_value[" << options_parse.GetNullValue() << "], format[" << options_parse.GetFormat()
              << "], quote[" << options_parse.GetQuote() << "]" << std::endl;*/
    // read csv
    if (!base::IsExists(file_path)) {
        return {::hybridse::common::StatusCode::kCmdError, "file not exist"};
    }
    std::ifstream file(file_path);
    if (!file.is_open()) {
        return {::hybridse::common::StatusCode::kCmdError, "open file failed"};
    }

    std::string line;
    if (!std::getline(file, line)) {
        return {::hybridse::common::StatusCode::kCmdError, "read from file failed"};
    }
    std::vector<std::string> cols;
    ::openmldb::sdk::SplitLineWithDelimiterForStrings(line, options_parse.GetDelimiter(), &cols,
                                                      options_parse.GetQuote());
    auto schema = GetTableSchema(database, table);
    if (!schema) {
        return {::hybridse::common::StatusCode::kCmdError, "table is not exist"};
    }
    if (static_cast<int>(cols.size()) != schema->GetColumnCnt()) {
        return {::hybridse::common::StatusCode::kCmdError, "mismatch column size"};
    }

    if (options_parse.GetHeader()) {
        // the first line is the column names, check if equal with table schema
        for (int i = 0; i < schema->GetColumnCnt(); ++i) {
            if (cols[i] != schema->GetColumnName(i)) {
                return {::hybridse::common::StatusCode::kCmdError, "mismatch column name"};
            }
        }
        // then read the first row of data
        std::getline(file, line);
    }

    // build placeholder
    std::string holders;
    for (auto i = 0; i < schema->GetColumnCnt(); ++i) {
        holders += ((i == 0) ? "?" : ",?");
    }
    hybridse::sdk::Status status;
    std::string insert_placeholder = "insert into " + table + " values(" + holders + ");";
    std::vector<int> str_cols_idx;
    for (int i = 0; i < schema->GetColumnCnt(); ++i) {
        if (schema->GetColumnType(i) == hybridse::sdk::kTypeString) {
            str_cols_idx.emplace_back(i);
        }
    }
    uint64_t i = 0;
    do {
        cols.clear();
        std::string error;
        ::openmldb::sdk::SplitLineWithDelimiterForStrings(line, options_parse.GetDelimiter(), &cols,
                                                          options_parse.GetQuote());
        auto ret = InsertOneRow(database, insert_placeholder, str_cols_idx, options_parse.GetNullValue(), cols);
        if (!ret.IsOK()) {
            return {::hybridse::common::StatusCode::kCmdError, "line [" + line + "] insert failed, " + ret.msg};
        }
        ++i;
    } while (std::getline(file, line));
    return {0, "Load " + std::to_string(i) + " rows"};
}

hybridse::sdk::Status SQLClusterRouter::InsertOneRow(const std::string& database, const std::string& insert_placeholder,
                                                     const std::vector<int>& str_col_idx, const std::string& null_value,
                                                     const std::vector<std::string>& cols) {
    if (cols.empty()) {
        return {::hybridse::common::StatusCode::kCmdError, "cols is empty"};
    }
    if (database.empty()) {
        return {::hybridse::common::StatusCode::kCmdError, "database is empty"};
    }
    hybridse::sdk::Status status;
    auto row = GetInsertRow(database, insert_placeholder, &status);
    if (!row) {
        return status;
    }
    // build row from cols
    auto& schema = row->GetSchema();
    auto cnt = schema->GetColumnCnt();
    if (cnt != static_cast<int>(cols.size())) {
        return {::hybridse::common::StatusCode::kCmdError, "col size mismatch"};
    }
    // scan all strings , calc the sum, to init SQLInsertRow's string length
    std::string::size_type str_len_sum = 0;
    for (auto idx : str_col_idx) {
        if (cols[idx] != null_value) {
            str_len_sum += cols[idx].length();
        }
    }
    row->Init(static_cast<int>(str_len_sum));

    for (int i = 0; i < cnt; ++i) {
        if (!::openmldb::codec::AppendColumnValue(cols[i], schema->GetColumnType(i), schema->IsColumnNotNull(i),
                                                  null_value, row)) {
            return {::hybridse::common::StatusCode::kCmdError, "translate to insert row failed"};
        }
    }
    if (!ExecuteInsert(database, insert_placeholder, row, &status)) {
        return {::hybridse::common::StatusCode::kCmdError, "insert row failed"};
    }
    return {};
}

hybridse::sdk::Status SQLClusterRouter::HandleDeploy(const hybridse::node::DeployPlanNode* deploy_node) {
    if (deploy_node == nullptr) {
        return {::hybridse::common::StatusCode::kCmdError, "illegal deploy statement"};
    }
    std::string db = GetDatabase();
    if (db.empty()) {
        return {::hybridse::common::StatusCode::kCmdError, "please use database first"};
    }
    std::string select_sql = deploy_node->StmtStr() + ";";
    hybridse::vm::ExplainOutput explain_output;
    hybridse::base::Status sql_status;
    if (!cluster_sdk_->GetEngine()->Explain(select_sql, db, hybridse::vm::kMockRequestMode, &explain_output,
                                            &sql_status)) {
        if (IsEnableTrace()) {
            return {::hybridse::common::StatusCode::kCmdError, sql_status.str()};
        } else {
            return {::hybridse::common::StatusCode::kCmdError, sql_status.msg};
        }
    }
    // pack ProcedureInfo
    ::openmldb::api::ProcedureInfo sp_info;
    sp_info.set_db_name(db);
    sp_info.set_sp_name(deploy_node->Name());
    if (!explain_output.request_db_name.empty()) {
        sp_info.set_main_db(explain_output.request_db_name);
    } else {
        sp_info.set_main_db(db);
    }
    sp_info.set_main_table(explain_output.request_name);
    auto input_schema = sp_info.mutable_input_schema();
    auto output_schema = sp_info.mutable_output_schema();
    if (!openmldb::schema::SchemaAdapter::ConvertSchema(explain_output.input_schema, input_schema) ||
        !openmldb::schema::SchemaAdapter::ConvertSchema(explain_output.output_schema, output_schema)) {
        return {::hybridse::common::StatusCode::kCmdError, "convert schema failed"};
    }

    std::set<std::pair<std::string, std::string>> table_pair;
    if (!cluster_sdk_->GetEngine()->GetDependentTables(select_sql, db, ::hybridse::vm::kBatchMode, &table_pair,
                                                       sql_status)) {
        return {::hybridse::common::StatusCode::kCmdError, "get dependent table failed"};
    }
    std::set<std::string> db_set;
    for (auto& table : table_pair) {
        db_set.insert(table.first);
        auto db_table = sp_info.add_tables();
        db_table->set_db_name(table.first);
        db_table->set_table_name(table.second);
    }
    if (db_set.size() > 1) {
        return {::hybridse::common::StatusCode::kCmdError, "unsupport multi database"};
    }
    std::stringstream str_stream;
    str_stream << "CREATE PROCEDURE " << deploy_node->Name() << " (";
    for (int idx = 0; idx < input_schema->size(); idx++) {
        const auto& col = input_schema->Get(idx);
        auto it = codec::DATA_TYPE_STR_MAP.find(col.data_type());
        if (it == codec::DATA_TYPE_STR_MAP.end()) {
            return {::hybridse::common::StatusCode::kCmdError, "illegal data type"};
        }
        str_stream << col.name() << " " << it->second;
        if (idx != input_schema->size() - 1) {
            str_stream << ", ";
        }
    }
    str_stream << ") BEGIN " << select_sql << " END;";

    sp_info.set_sql(str_stream.str());
    sp_info.set_type(::openmldb::type::ProcedureType::kReqDeployment);

    auto lw_status = HandleLongWindows(deploy_node, table_pair, select_sql);
    if (!lw_status.IsOK()) {
        return lw_status;
    }

    // extract index from sql
    std::vector<::openmldb::nameserver::TableInfo> tables;
    auto ns = cluster_sdk_->GetNsClient();
    // TODO(denglong): support multi db
    auto ret = ns->ShowDBTable(db, &tables);
    if (!ret.OK()) {
        return {::hybridse::common::StatusCode::kCmdError, "get table failed " + ret.msg};
    }
    std::map<std::string, ::google::protobuf::RepeatedPtrField<::openmldb::common::ColumnDesc>> table_schema_map;
    std::map<std::string, ::openmldb::nameserver::TableInfo> table_map;
    for (const auto& table : tables) {
        for (const auto& pair : table_pair) {
            if (table.name() == pair.second) {
                table_schema_map.emplace(table.name(), table.column_desc());
                table_map.emplace(table.name(), table);
                break;
            }
        }
    }
    auto index_map = base::DDLParser::ExtractIndexes(select_sql, table_schema_map);
    std::map<std::string, std::vector<::openmldb::common::ColumnKey>> new_index_map;
    for (auto& kv : index_map) {
        auto it = table_map.find(kv.first);
        if (it == table_map.end()) {
            return {::hybridse::common::StatusCode::kCmdError, "table " + kv.first + "is not exist"};
        }
        std::set<std::string> col_set;
        for (const auto& column_desc : it->second.column_desc()) {
            col_set.insert(column_desc.name());
        }
        std::set<std::string> index_id_set;
        for (const auto& column_key : it->second.column_key()) {
            index_id_set.insert(openmldb::schema::IndexUtil::GetIDStr(column_key));
        }
        int cur_index_num = it->second.column_key_size();
        int add_index_num = 0;
        std::vector<::openmldb::common::ColumnKey> new_indexs;
        for (auto& column_key : kv.second) {
            if (!column_key.has_ttl()) {
                return {::hybridse::common::StatusCode::kCmdError, "table " + kv.first + " index has not ttl"};
            }
            if (!column_key.ts_name().empty() && col_set.count(column_key.ts_name()) == 0) {
                return {::hybridse::common::StatusCode::kCmdError,
                        "ts col " + column_key.ts_name() + " is not exist in table " + kv.first};
            }
            for (const auto& col : column_key.col_name()) {
                if (col_set.count(col) == 0) {
                    return {::hybridse::common::StatusCode::kCmdError,
                            "col " + col + " is not exist in table " + kv.first};
                }
            }
            if (index_id_set.count(openmldb::schema::IndexUtil::GetIDStr(column_key)) > 0) {
                // skip exist index
                continue;
            }
            column_key.set_index_name("INDEX_" + std::to_string(cur_index_num + add_index_num) + "_" +
                                      std::to_string(::baidu::common::timer::now_time()));
            add_index_num++;
            new_indexs.emplace_back(column_key);
        }
        if (!new_indexs.empty()) {
            if (cluster_sdk_->IsClusterMode()) {
                uint64_t record_cnt = 0;
                for (int idx = 0; idx < it->second.table_partition_size(); idx++) {
                    record_cnt += it->second.table_partition(idx).record_cnt();
                }
                if (record_cnt > 0) {
                    return {::hybridse::common::StatusCode::kCmdError,
                            "table " + kv.first +
                                " has online data, cannot deploy. please drop this table and create a new one"};
                }
            }
            new_index_map.emplace(kv.first, std::move(new_indexs));
        }
    }
    if (cluster_sdk_->IsClusterMode()) {
        for (auto& kv : new_index_map) {
            auto status = ns->AddMultiIndex(kv.first, kv.second);
            if (!status.OK()) {
                return {::hybridse::common::StatusCode::kCmdError,
                        "table " + kv.first + " add index failed. " + status.msg};
            }
        }
    } else {
        auto tablet_accessor = cluster_sdk_->GetTablet();
        if (!tablet_accessor) {
            return {::hybridse::common::StatusCode::kCmdError, "cannot connect tablet"};
        }
        auto tablet_client = tablet_accessor->GetClient();
        if (!tablet_client) {
            return {::hybridse::common::StatusCode::kCmdError, "tablet client is null"};
        }
        // add index
        for (auto& kv : new_index_map) {
            auto it = table_map.find(kv.first);
            for (auto& column_key : kv.second) {
                std::vector<openmldb::common::ColumnDesc> cols;
                for (const auto& col_name : column_key.col_name()) {
                    for (const auto& col : it->second.column_desc()) {
                        if (col.name() == col_name) {
                            cols.push_back(col);
                            break;
                        }
                    }
                }
                std::string msg;
                if (!ns->AddIndex(kv.first, column_key, &cols, msg)) {
                    return {::hybridse::common::StatusCode::kCmdError, "table " + kv.first + " add index failed"};
                }
            }
        }
        // load new index data to table
        for (auto& kv : new_index_map) {
            auto it = table_map.find(kv.first);
            if (it == table_map.end()) {
                continue;
            }
            uint32_t tid = it->second.tid();
            uint32_t pid = 0;
            if (!tablet_client->ExtractMultiIndexData(tid, pid, it->second.table_partition_size(), kv.second)) {
                return {::hybridse::common::StatusCode::kCmdError, "table " + kv.first + " load data failed"};
            }
        }
    }
    auto status = ns->CreateProcedure(sp_info, options_.request_timeout);
    if (!status.OK()) {
        return {::hybridse::common::StatusCode::kCmdError, status.msg};
    }
    return {};
}

<<<<<<< HEAD
hybridse::sdk::Status SQLClusterRouter::HandleLongWindows(const hybridse::node::DeployPlanNode* deploy_node,
        const std::set<std::pair<std::string, std::string>>& table_pair,
        const std::string& select_sql) {
=======
hybridse::sdk::Status SQLClusterRouter::HandleLongWindows(
    const hybridse::node::DeployPlanNode* deploy_node, const std::set<std::pair<std::string, std::string>>& table_pair,
    const std::string& select_sql) {
>>>>>>> 4403222f
    auto iter = deploy_node->Options()->find("long_windows");
    std::string long_window_param = "";
    if (iter != deploy_node->Options()->end()) {
        long_window_param = iter->second->GetExprString();
    } else {
        return {};
    }
    std::unordered_map<std::string, std::string> long_window_map;
    if (cluster_sdk_->IsClusterMode() && !long_window_param.empty()) {
        if (table_pair.size() != 1) {
            return {base::ReturnCode::kError, "unsupport multi tables with long window options"};
        }
        std::string base_db = table_pair.begin()->first;
        std::string base_table = table_pair.begin()->second;
        std::vector<std::string> windows;
        boost::split(windows, long_window_param, boost::is_any_of(","));
        for (auto& window : windows) {
            std::vector<std::string> window_info;
            boost::split(window_info, window, boost::is_any_of(":"));

            if (window_info.size() == 2) {
                long_window_map[window_info[0]] = window_info[1];
            } else if (window_info.size() == 1) {
                long_window_map[window_info[0]] = FLAGS_mini_window_size;
            } else {
                return {base::ReturnCode::kError, "illegal long window format"};
            }
        }
        // extract long windows info from select_sql
        openmldb::base::LongWindowInfos long_window_infos;
        auto extract_status = base::DDLParser::ExtractLongWindowInfos(select_sql, long_window_map, &long_window_infos);
        if (!extract_status.IsOK()) {
            return extract_status;
        }
        auto ns_client = cluster_sdk_->GetNsClient();
        std::vector<::openmldb::nameserver::TableInfo> tables;
        std::string msg;
        ns_client->ShowTable(base_table, base_db, false, tables, msg);
        if (tables.size() != 1) {
            return {base::ReturnCode::kError, "base table not found"};
        }
        std::string meta_db = openmldb::nameserver::INTERNAL_DB;
        std::string meta_table = openmldb::nameserver::PRE_AGG_META_NAME;
        std::string aggr_db = openmldb::nameserver::PRE_AGG_DB;
        for (const auto& lw : long_window_infos) {
            // check if pre-aggr table exists
            bool is_exist = CheckPreAggrTableExist(base_table, base_db, lw.aggr_func_, lw.aggr_col_, lw.partition_col_,
                                                   lw.order_col_, lw.bucket_size_);
            if (is_exist) {
                continue;
            }
            // insert pre-aggr meta info to meta table
            auto aggr_table =
                absl::StrCat("pre_", deploy_node->Name(), "_", lw.window_name_, "_", lw.aggr_func_, "_", lw.aggr_col_);
            ::hybridse::sdk::Status status;
            std::string insert_sql =
                absl::StrCat("insert into ", meta_db, ".", meta_table, " values('" + aggr_table, "', '", aggr_db,
                             "', '", base_db, "', '", base_table, "', '", lw.aggr_func_, "', '", lw.aggr_col_, "', '",
                             lw.partition_col_, "', '", lw.order_col_, "', '", lw.bucket_size_, "');");
            bool ok = ExecuteInsert("", insert_sql, &status);
            if (!ok) {
                return {base::ReturnCode::kError, "insert pre-aggr meta failed"};
            }

            // create pre-aggr table
            auto create_status = CreatePreAggrTable(aggr_db, aggr_table, lw, tables[0], ns_client);
            if (!create_status.OK()) {
                return {base::ReturnCode::kError, "create pre-aggr table failed"};
            }
        }
    }
    return {};
}

bool SQLClusterRouter::CheckPreAggrTableExist(const std::string& base_table, const std::string& base_db,
                                              const std::string& aggr_func, const std::string& aggr_col,
                                              const std::string& partition_col, const std::string& order_col,
                                              const std::string& bucket_size) {
    std::string meta_db = openmldb::nameserver::INTERNAL_DB;
    std::string meta_table = openmldb::nameserver::PRE_AGG_META_NAME;
    std::string meta_info = absl::StrCat(
        "base_db = '", base_db, "' and base_table = '", base_table, "' and aggr_func = '", aggr_func,
        "' and aggr_col = '", aggr_col, "' and partition_cols = '", partition_col, "' and order_by_col = '", order_col);
    std::string select_sql =
        absl::StrCat("select bucket_size from ", meta_db, ".", meta_table, " where ", meta_info, "';");
    hybridse::sdk::Status status;
    auto rs = ExecuteSQL("", select_sql, &status);
    if (!status.IsOK()) {
        return false;
    }

    // Check if the bucket_size equal to the one in meta table with the same meta info.
    // Currently, we create pre-aggregated table for pre-aggr meta info that have different
    // bucket_size but the same other meta info.
    while (rs->Next()) {
        std::string exist_bucket_size;
        rs->GetString(0, &exist_bucket_size);
        if (exist_bucket_size == bucket_size) {
            LOG(INFO) << "Pre-aggregated table with same meta info already exist: " << meta_info;
            return true;
        }
    }

    return false;
}

static const std::initializer_list<std::string> GetComponetSchema() {
    static const std::initializer_list<std::string> schema = {"ENDPOINT", "ROLE", "CONNECT_TIME", "STATUS", "NS_ROLE"};
    return schema;
}

// Implementation for SHOW COMPONENTS
// it do not set status to fail even e.g. some zk query internally failed
// which produce partial or empty result on internal error
//
// output schema: (ENDPOINT: string, ROLE: string,
//                 CONNECT_TIME: int64, STATUS: string, NS_ROLE: string)
// where
// - ENDPOINT: IP:PORT or DOMAIN:PORT
// - ROLE can be 'tablet', 'nameserver', 'taskmanager'
// - CONNECT_TIME last conncted timestamp from epoch
// - STATUS can be 'online', 'offline' or 'NULL' (otherwise)
// - NS_ROLE can be 'master', 'standby', or 'NULL' (for non-namespace component)
std::shared_ptr<hybridse::sdk::ResultSet> SQLClusterRouter::ExecuteShowComponents(hybridse::sdk::Status* status) {
    DCHECK(status != nullptr);
    std::vector<std::shared_ptr<ResultSetSQL>> data;

    auto tablets = std::dynamic_pointer_cast<ResultSetSQL>(ExecuteShowTablets(status));
    if (tablets != nullptr && status->IsOK()) {
        data.push_back(std::move(tablets));
    } else {
        LOG(WARNING) << "[WARN]: show tablets, code: " << status->code << ", msg: " << status->msg;
    }

    auto nameservers = std::dynamic_pointer_cast<ResultSetSQL>(ExecuteShowNameServers(status));
    if (nameservers != nullptr && status->IsOK()) {
        data.push_back(std::move(nameservers));
    } else {
        LOG(WARNING) << "[WARN]: show nameservers, code: " << status->code << ", msg: " << status->msg;
    }

    auto task_managers = std::dynamic_pointer_cast<ResultSetSQL>(ExecuteShowTaskManagers(status));
    if (task_managers != nullptr && status->IsOK()) {
        data.push_back(std::move(task_managers));
    } else {
        LOG(WARNING) << "[WARN]: show taskmanagers, code: " << status->code << ", msg: " << status->msg;
    }

    auto api_servres = std::dynamic_pointer_cast<ResultSetSQL>(ExecuteShowApiServers(status));
    if (api_servres != nullptr && status->IsOK()) {
        data.push_back(std::move(api_servres));
    } else {
        LOG(WARNING) << "[WARN]: show api servers, code: " << status->code << ", msg: " << status->msg;
    }

    status->code = hybridse::common::kOk;
    return MultipleResultSetSQL::MakeResultSet(data, 0, status);
}

std::shared_ptr<hybridse::sdk::ResultSet> SQLClusterRouter::ExecuteShowNameServers(hybridse::sdk::Status* status) {
    DCHECK(status != nullptr);

    const auto& schema = GetComponetSchema();

    auto zk_client = cluster_sdk_->GetZkClient();
    if (!cluster_sdk_->IsClusterMode() || zk_client == nullptr) {
        // standalone mode
        std::string endpoint, real_endpoint;
        if (!cluster_sdk_->GetNsAddress(&endpoint, &real_endpoint)) {
            status->code = hybridse::common::kRunError;
            status->msg = "fail to get ns address";
            return {};
        }

        // TODO(aceforeverd): support connect time for ns in standalone mode
        std::vector<std::vector<std::string>> data = {{endpoint, "nameserver", "0", "online", "master"}};

        return ResultSetSQL::MakeResultSet(schema, data, status);
    }

    std::string node_path = absl::StrCat(options_.zk_path, "/leader");
    std::vector<std::string> children;
    if (!zk_client->GetChildren(node_path, children) || children.empty()) {
        status->code = hybridse::common::kRunError;
        status->msg = "get nameserver children failed";
        return {};
    }

    // endponit => create time (time in milliseconds from epoch)
    std::map<std::string, int64_t> endpoint_map;
    for (const auto& path : children) {
        std::string real_path = absl::StrCat(node_path, "/", path);
        std::string endpoint;
        Stat stat;
        if (!zk_client->GetNodeValueAndStat(real_path.c_str(), &endpoint, &stat)) {
            status->code = hybridse::common::kRunError;
            status->msg = absl::StrCat("get endpoint failed for path: ", real_path);
            return {};
        }
        if (endpoint_map.find(endpoint) == endpoint_map.end()) {
            endpoint_map[endpoint] = stat.ctime;
        } else {
            // pickup the latest register time
            endpoint_map[endpoint] = std::max(stat.ctime, endpoint_map[endpoint]);
        }
    }

    std::vector<std::vector<std::string>> data(endpoint_map.size(), std::vector<std::string>(schema.size(), ""));

    auto begin = endpoint_map.cbegin();
    for (size_t i = 0; i < endpoint_map.size(); i++) {
        auto it = std::next(begin, i);
        // endpoint
        data[i][0] = it->first;
        // role
        data[i][1] = "nameserver";

        // connect time
        data[i][2] = std::to_string(it->second);

        // status
        // offlined nameserver won't register in zookeeper, so there is only online
        data[i][3] = "online";

        // ns_role
        // NSs runs as mater/standby mode
        if (i == 0) {
            data[i][4] = "master";
        } else {
            data[i][4] = "standby";
        }
    }

    return ResultSetSQL::MakeResultSet(schema, data, status);
}

std::shared_ptr<hybridse::sdk::ResultSet> SQLClusterRouter::ExecuteShowTablets(hybridse::sdk::Status* status) {
    DCHECK(status != nullptr);
    const auto& schema = GetComponetSchema();
    auto ns_client = cluster_sdk_->GetNsClient();

    std::vector<::openmldb::client::TabletInfo> tablets;
    std::string msg;
    bool ok = ns_client->ShowTablet(tablets, msg);
    if (!ok) {
        status->code = hybridse::common::StatusCode::kRunError;
        status->msg = absl::StrCat("Fail to show tablets. error msg: ", msg);
        return {};
    }

    std::vector<std::vector<std::string>> data(tablets.size(), std::vector<std::string>(schema.size(), ""));

    for (size_t i = 0; i < tablets.size(); i++) {
        data[i][0] = tablets[i].endpoint;  // endpoint
        data[i][1] = "tablet";             // role

        // connecct time
        data[i][2] = std::to_string(::baidu::common::timer::get_micros() / 1000 - tablets[i].age);

        // state
        if (tablets[i].state == "kHealthy") {
            data[i][3] = "online";
        } else if (tablets[i].state == "kOffline") {
            data[i][3] = "offline";
        } else {
            data[i][3] = "NULL";
        }
        data[i][4] = "NULL";  // ns_role
    }

    return ResultSetSQL::MakeResultSet(schema, data, status);
}

std::shared_ptr<hybridse::sdk::ResultSet> SQLClusterRouter::ExecuteShowTaskManagers(hybridse::sdk::Status* status) {
    DCHECK(status != nullptr);

    auto zk_client = cluster_sdk_->GetZkClient();
    if (!cluster_sdk_->IsClusterMode() || zk_client == nullptr) {
        // standalone mode
        status->code = hybridse::common::kRunError;
        status->msg = "show taskmanagers not support in standalone mode";
        return {};
    }

    std::string node_path = absl::StrCat(options_.zk_path, "/taskmanager/leader");
    std::string endpoint;
    Stat stat;
    if (!zk_client->GetNodeValueAndStat(node_path.c_str(), &endpoint, &stat)) {
        status->code = hybridse::common::kRunError;
        status->msg = "query taskmanager from zk failed";
        return {};
    }

    // taskmanager only registered leader on zk, return one row only currently
    // TODO(#1417): return multiple rows
    const auto& schema = GetComponetSchema();
    std::vector<std::vector<std::string>> data = {
        {endpoint, "taskmanager", std::to_string(stat.ctime), "online",
         "NULL"}};

    return ResultSetSQL::MakeResultSet(schema, data, status);
}

std::shared_ptr<hybridse::sdk::ResultSet> SQLClusterRouter::ExecuteShowApiServers(hybridse::sdk::Status* status) {
    // TODO(#1416): support show api servers
    return {};
}

std::vector<::hybridse::vm::AggrTableInfo> SQLClusterRouter::GetAggrTables() {
    std::string meta_db = openmldb::nameserver::INTERNAL_DB;
    std::string meta_table = openmldb::nameserver::PRE_AGG_META_NAME;
    std::string select_sql = absl::StrCat("select * from ", meta_table);

    hybridse::sdk::Status status;
    std::vector<::hybridse::vm::AggrTableInfo> table_infos;
    auto rs = ExecuteSQL(meta_db, select_sql, &status);
    if (!status.IsOK()) {
        LOG(ERROR) << "Get pre-aggr table info failed: " << status.msg << " (code = " << status.code << ")";
        return table_infos;
    }

    while (rs->Next()) {
        ::hybridse::vm::AggrTableInfo table_info;
        rs->GetString(0, &table_info.aggr_table);
        rs->GetString(1, &table_info.aggr_db);
        rs->GetString(2, &table_info.base_db);
        rs->GetString(3, &table_info.base_table);
        rs->GetString(4, &table_info.aggr_func);
        rs->GetString(5, &table_info.aggr_col);
        rs->GetString(6, &table_info.partition_cols);
        rs->GetString(7, &table_info.order_by_col);
        rs->GetString(8, &table_info.bucket_size);

        table_infos.push_back(std::move(table_info));
    }

    return table_infos;
}

}  // namespace sdk
}  // namespace openmldb<|MERGE_RESOLUTION|>--- conflicted
+++ resolved
@@ -2158,13 +2158,8 @@
         return "";
     }
 
-<<<<<<< HEAD
     // TODO(tobe): Need to pass ::openmldb::base::Status* for TaskManagerClient
-    auto openmldbStatus =  std::make_shared<::openmldb::base::Status>();
-=======
-    // TODO: Need to pass ::openmldb::base::Status* for TaskManagerClient
     auto openmldbStatus = std::make_shared<::openmldb::base::Status>();
->>>>>>> 4403222f
     auto log = taskmanager_client_ptr->GetJobLog(id, openmldbStatus.get());
     status->code = openmldbStatus->code;
     status->msg = openmldbStatus->msg;
@@ -2465,7 +2460,12 @@
     if (interactive_) {
         printf("Drop %s %s? yes/no\n", drop_type.c_str(), name.c_str());
         std::string input;
-        std::cin >> input;
+        std::cin 
+          
+          
+          
+          
+          input;
         std::transform(input.begin(), input.end(), input.begin(), ::tolower);
         if (input != "yes") {
             printf("'Drop %s' cmd is canceled!\n", name.c_str());
@@ -2894,15 +2894,9 @@
     return {};
 }
 
-<<<<<<< HEAD
-hybridse::sdk::Status SQLClusterRouter::HandleLongWindows(const hybridse::node::DeployPlanNode* deploy_node,
-        const std::set<std::pair<std::string, std::string>>& table_pair,
-        const std::string& select_sql) {
-=======
 hybridse::sdk::Status SQLClusterRouter::HandleLongWindows(
     const hybridse::node::DeployPlanNode* deploy_node, const std::set<std::pair<std::string, std::string>>& table_pair,
     const std::string& select_sql) {
->>>>>>> 4403222f
     auto iter = deploy_node->Options()->find("long_windows");
     std::string long_window_param = "";
     if (iter != deploy_node->Options()->end()) {
