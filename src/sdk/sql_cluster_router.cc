/*
 * Copyright 2021 4Paradigm
 *
 * Licensed under the Apache License, Version 2.0 (the "License");
 * you may not use this file except in compliance with the License.
 * You may obtain a copy of the License at
 *
 *   http://www.apache.org/licenses/LICENSE-2.0
 *
 * Unless required by applicable law or agreed to in writing, software
 * distributed under the License is distributed on an "AS IS" BASIS,
 * WITHOUT WARRANTIES OR CONDITIONS OF ANY KIND, either express or implied.
 * See the License for the specific language governing permissions and
 * limitations under the License.
 */

#include "sdk/sql_cluster_router.h"

#include <algorithm>
#include <fstream>
#include <future>
#include <iostream>
#include <memory>
#include <sstream>
#include <string>
#include <unordered_map>
#include <utility>

#include "absl/strings/ascii.h"
#include "absl/strings/numbers.h"
#include "absl/strings/str_cat.h"
#include "absl/strings/str_split.h"
#include "absl/strings/strip.h"
#include "absl/strings/substitute.h"
#include "absl/types/span.h"
#include "base/ddl_parser.h"
#include "base/file_util.h"
#include "base/glog_wrapper.h"
#include "base/status_util.h"
#include "boost/none.hpp"
#include "boost/property_tree/ini_parser.hpp"
#include "boost/property_tree/ptree.hpp"
#include "brpc/channel.h"
#include "cmd/display.h"
#include "codec/encrypt.h"
#include "common/timer.h"
#include "glog/logging.h"
#include "nameserver/system_table.h"
#include "plan/plan_api.h"
#include "proto/fe_common.pb.h"
#include "proto/tablet.pb.h"
#include "rpc/rpc_client.h"
#include "schema/schema_adapter.h"
#include "sdk/base.h"
#include "sdk/base_impl.h"
#include "sdk/batch_request_result_set_sql.h"
#include "sdk/job_table_helper.h"
#include "sdk/node_adapter.h"
#include "sdk/query_future_impl.h"
#include "sdk/result_set_sql.h"
#include "sdk/sdk_util.h"
#include "sdk/split.h"
#include "udf/udf.h"
#include "vm/catalog.h"

DECLARE_string(bucket_size);
DECLARE_uint32(replica_num);
DECLARE_int32(sync_job_timeout);
DECLARE_int32(deploy_job_max_wait_time_ms);

namespace openmldb {
namespace sdk {

using hybridse::common::StatusCode;
using hybridse::plan::PlanAPI;

constexpr const char* SKIP_INDEX_CHECK_OPTION = "skip_index_check";
constexpr const char* SYNC_OPTION = "sync";
constexpr const char* RANGE_BIAS_OPTION = "range_bias";
constexpr const char* ROWS_BIAS_OPTION = "rows_bias";

class ExplainInfoImpl : public ExplainInfo {
 public:
    ExplainInfoImpl(const ::hybridse::sdk::SchemaImpl& input_schema, const ::hybridse::sdk::SchemaImpl& output_schema,
                    const std::string& logical_plan, const std::string& physical_plan, const std::string& ir,
                    const std::string& request_db_name, const std::string& request_name)
        : input_schema_(input_schema),
          output_schema_(output_schema),
          logical_plan_(logical_plan),
          physical_plan_(physical_plan),
          ir_(ir),
          request_db_name_(request_db_name),
          request_name_(request_name) {}
    ~ExplainInfoImpl() {}

    const ::hybridse::sdk::Schema& GetInputSchema() override { return input_schema_; }

    const ::hybridse::sdk::Schema& GetOutputSchema() override { return output_schema_; }

    const std::string& GetLogicalPlan() override { return logical_plan_; }

    const std::string& GetPhysicalPlan() override { return physical_plan_; }

    const std::string& GetIR() override { return ir_; }

    const std::string& GetRequestName() override { return request_name_; }
    const std::string& GetRequestDbName() override { return request_db_name_; }

 private:
    ::hybridse::sdk::SchemaImpl input_schema_;
    ::hybridse::sdk::SchemaImpl output_schema_;
    std::string logical_plan_;
    std::string physical_plan_;
    std::string ir_;
    std::string request_db_name_;
    std::string request_name_;
};

SQLClusterRouter::SQLClusterRouter(const SQLRouterOptions& options)
    : options_(std::make_shared<SQLRouterOptions>(options)),
      is_cluster_mode_(true),
      interactive_validator_(),
      cluster_sdk_(nullptr),
      mu_(),
      rand_(::baidu::common::timer::now_time()) {}

SQLClusterRouter::SQLClusterRouter(const StandaloneOptions& options)
    : options_(std::make_shared<StandaloneOptions>(options)),
      is_cluster_mode_(false),
      interactive_validator_(),
      cluster_sdk_(nullptr),
      mu_(),
      rand_(::baidu::common::timer::now_time()) {}

SQLClusterRouter::SQLClusterRouter(DBSDK* sdk)
    : options_(),
      is_cluster_mode_(sdk->IsClusterMode()),
      interactive_validator_(),
      cluster_sdk_(sdk),
      mu_(),
      rand_(::baidu::common::timer::now_time()) {
    options_ = sdk->GetOptions();
}

SQLClusterRouter::~SQLClusterRouter() { delete cluster_sdk_; }

bool SQLClusterRouter::Init() {
    // set log first(If setup before, setup below won't work, e.g. router in tablet server, router in CLI)
    if (cluster_sdk_ == nullptr) {
        // glog setting for SDK
        FLAGS_glog_level = options_->glog_level;
        FLAGS_glog_dir = options_->glog_dir;
    }
    base::SetupGlog();

    if (cluster_sdk_ == nullptr) {
        // init cluster_sdk_, require options_ or standalone_options_ is set
        if (is_cluster_mode_) {
            auto ops = std::dynamic_pointer_cast<SQLRouterOptions>(options_);
            cluster_sdk_ = new ClusterSDK(ops);
            // TODO(hw): no detail error info
            bool ok = cluster_sdk_->Init();
            if (!ok) {
                LOG(WARNING) << "fail to init cluster sdk";
                return false;
            }
        } else {
            auto ops = std::dynamic_pointer_cast<StandaloneOptions>(options_);
            cluster_sdk_ = new ::openmldb::sdk::StandAloneSDK(ops);
            bool ok = cluster_sdk_->Init();
            if (!ok) {
                LOG(WARNING) << "fail to init standalone sdk";
                return false;
            }
        }
    }

    std::string db = openmldb::nameserver::INFORMATION_SCHEMA_DB;
    std::string table = openmldb::nameserver::GLOBAL_VARIABLES;
    std::string sql = "select * from " + table;
    hybridse::sdk::Status status;
    auto rs = ExecuteSQLParameterized(db, sql, std::shared_ptr<openmldb::sdk::SQLRequestRow>(), &status);
    if (rs != nullptr) {
        std::string key;
        std::string value;
        while (rs->Next()) {
            key = rs->GetStringUnsafe(0);
            value = rs->GetStringUnsafe(1);
            session_variables_[key] = value;
        }
    } else {
        // if not allowed to get system table or system table is empty, init session here
        session_variables_.emplace("execute_mode", "offline");
        session_variables_.emplace("enable_trace", "false");
        session_variables_.emplace("sync_job", "false");
        session_variables_.emplace("job_timeout", "60000");  // rpc request timeout for taskmanager
        session_variables_.emplace("spark_config", "");
    }
    return Auth();
}

bool SQLClusterRouter::Auth() {
    auto ns_client = cluster_sdk_->GetNsClient();
    std::vector<::openmldb::nameserver::TableInfo> tables;
    std::string msg;
    auto ok = ns_client->ShowTable(nameserver::USER_INFO_NAME, nameserver::INTERNAL_DB, false, tables, msg);
    if (!ok) {
        LOG(WARNING) << "fail to get table from nameserver. error msg: " << msg;
        return false;
    }
    if (tables.empty()) {
        return true;
    }
    UserInfo info;
    auto result = GetUser(options_->user, &info);
    if (result.ok()) {
        if (!(*result)) {
            if (options_->user == "root") {
                return true;
            }
            LOG(WARNING) << "user " << options_->user << " does not exist";
            return false;
        }
        auto password = options_->password.empty() ? options_->password : codec::Encrypt(options_->password);
        if (info.password != password) {
            LOG(WARNING) << "wrong password!";
            return false;
        }
    } else {
        LOG(WARNING) << result.status();
        return false;
    }
    return true;
}

std::shared_ptr<SQLRequestRow> SQLClusterRouter::GetRequestRow(const std::string& db, const std::string& sql,
                                                               ::hybridse::sdk::Status* status) {
    RET_IF_NULL_AND_WARN(status, "output status is nullptr");

    auto cache = GetCache(db, sql, hybridse::vm::kRequestMode);
    std::set<std::string> col_set;
    std::shared_ptr<RouterSQLCache> router_cache;
    if (cache) {
        router_cache = std::dynamic_pointer_cast<RouterSQLCache>(cache);
    }
    if (router_cache) {
        status->code = 0;
        const std::string& router_col = router_cache->GetRouter().GetRouterCol();
        if (!router_col.empty()) {
            col_set.insert(router_col);
        }
        return std::make_shared<SQLRequestRow>(router_cache->GetSchema(), col_set);
    }
    ::hybridse::vm::ExplainOutput explain;
    ::hybridse::base::Status vm_status;

    bool ok = cluster_sdk_->GetEngine()->Explain(sql, db, ::hybridse::vm::kRequestMode, &explain, &vm_status);
    if (!ok) {
        COPY_PREPEND_AND_WARN(status, vm_status, "fail to explain sql " + sql);
        return {};
    }
    auto schema = std::make_shared<::hybridse::sdk::SchemaImpl>(explain.input_schema);
    const std::string& main_db = explain.router.GetMainDb().empty() ? db : explain.router.GetMainDb();
    const std::string& main_table = explain.router.GetMainTable();
    uint32_t tid = 0;
    if (!main_table.empty()) {
        auto table_info = cluster_sdk_->GetTableInfo(main_db, main_table);
        tid = table_info->tid();
    }
    std::shared_ptr<::hybridse::sdk::Schema> parameter_schema;
    router_cache = std::make_shared<RouterSQLCache>(main_db, tid, main_table, schema, parameter_schema, explain.router);
    SetCache(db, sql, hybridse::vm::kRequestMode, router_cache);
    const std::string& router_col = explain.router.GetRouterCol();
    if (!router_col.empty()) {
        col_set.insert(router_col);
    }
    return std::make_shared<SQLRequestRow>(schema, col_set);
}

std::shared_ptr<SQLRequestRow> SQLClusterRouter::GetRequestRowByProcedure(const std::string& db,
                                                                          const std::string& sp_name,
                                                                          ::hybridse::sdk::Status* status) {
    RET_IF_NULL_AND_WARN(status, "output status is nullptr");
    std::shared_ptr<hybridse::sdk::ProcedureInfo> sp_info = cluster_sdk_->GetProcedureInfo(db, sp_name, &status->msg);
    if (!sp_info) {
        CODE_PREPEND_AND_WARN(status, StatusCode::kProcedureNotFound, db + "-" + sp_name);
        return nullptr;
    }
    const std::string& sql = sp_info->GetSql();
    return GetRequestRow(db, sql, status);
}

std::shared_ptr<openmldb::sdk::SQLDeleteRow> SQLClusterRouter::GetDeleteRow(const std::string& db,
                                                                            const std::string& sql,
                                                                            ::hybridse::sdk::Status* status) {
    RET_IF_NULL_AND_WARN(status, "output status is nullptr");
    std::shared_ptr<SQLCache> cache = GetCache(db, sql, hybridse::vm::kBatchMode);
    if (cache) {
        auto delete_cache = std::dynamic_pointer_cast<DeleteSQLCache>(cache);
        if (delete_cache) {
            status->code = 0;
            return std::make_shared<openmldb::sdk::SQLDeleteRow>(
                delete_cache->GetDatabase(), delete_cache->GetTableName(), delete_cache->GetDefaultCondition(),
                delete_cache->GetCondition());
        }
    }
    ::hybridse::node::NodeManager nm;
    ::hybridse::plan::PlanNodeList plans;
    bool ok = GetSQLPlan(sql, &nm, &plans);
    if (!ok || plans.empty()) {
        SET_STATUS_AND_WARN(status, StatusCode::kCmdError, "fail to get sql plan " + sql);
        return {};
    }
    ::hybridse::node::PlanNode* plan = plans[0];
    if (plan->GetType() != hybridse::node::kPlanTypeDelete) {
        SET_STATUS_AND_WARN(status, StatusCode::kCmdError, "invalid sql node expect delete");
        return {};
    }
    auto delete_plan = dynamic_cast<::hybridse::node::DeletePlanNode*>(plan);
    auto condition = delete_plan->GetCondition();
    if (!condition) {
        SET_STATUS_AND_WARN(status, StatusCode::kCmdError, "no condition in delete sql");
        return {};
    }
    std::string database = delete_plan->GetDatabase().empty() ? db : delete_plan->GetDatabase();
    if (database.empty()) {
        SET_STATUS_AND_WARN(status, StatusCode::kCmdError, "no db in sql and no default db");
        return {};
    }
    const auto& table_name = delete_plan->GetTableName();
    auto table_info = cluster_sdk_->GetTableInfo(database, table_name);
    if (!table_info) {
        SET_STATUS_AND_WARN(status, StatusCode::kCmdError, absl::StrCat(database, "-", table_name));
        return {};
    }
    auto col_map = schema::SchemaAdapter::GetColMap(*table_info);
    std::vector<Condition> condition_vec;
    std::vector<Condition> parameter_vec;
    auto binary_node = dynamic_cast<const hybridse::node::BinaryExpr*>(condition);
    *status =
        NodeAdapter::ExtractCondition(binary_node, col_map, table_info->column_key(), &condition_vec, &parameter_vec);
    if (!status->IsOK()) {
        LOG(WARNING) << status->ToString();
        return {};
    }
    auto delete_cache =
        std::make_shared<DeleteSQLCache>(db, table_info->tid(), table_name, condition_vec, parameter_vec);
    SetCache(db, sql, hybridse::vm::kBatchMode, delete_cache);
    *status = {};
    return std::make_shared<openmldb::sdk::SQLDeleteRow>(delete_cache->GetDatabase(), delete_cache->GetTableName(),
                                                         delete_cache->GetDefaultCondition(),
                                                         delete_cache->GetCondition());
}

std::shared_ptr<SQLInsertRow> SQLClusterRouter::GetInsertRow(const std::string& db, const std::string& sql,
                                                             ::hybridse::sdk::Status* status) {
    RET_IF_NULL_AND_WARN(status, "output status is nullptr");
    std::shared_ptr<SQLCache> cache = GetCache(db, sql, hybridse::vm::kBatchMode);
    if (cache) {
        auto insert_cache = std::dynamic_pointer_cast<InsertSQLCache>(cache);
        if (insert_cache) {
            *status = {};
            return std::make_shared<SQLInsertRow>(insert_cache->GetTableInfo(), insert_cache->GetSchema(),
                                                  insert_cache->GetDefaultValue(), insert_cache->GetStrLength(),
                                                  insert_cache->GetHoleIdxArr());
        }
    }
    std::shared_ptr<::openmldb::nameserver::TableInfo> table_info;
    DefaultValueMap default_map;
    uint32_t str_length = 0;
    std::vector<uint32_t> stmt_column_idx_arr;
    if (!GetInsertInfo(db, sql, status, &table_info, &default_map, &str_length, &stmt_column_idx_arr)) {
        SET_STATUS_AND_WARN(status, StatusCode::kCmdError, "get insert information failed");
        return {};
    }
    auto schema = openmldb::schema::SchemaAdapter::ConvertSchema(table_info->column_desc());
    auto insert_cache =
        std::make_shared<InsertSQLCache>(table_info, schema, default_map, str_length,
                                         SQLInsertRow::GetHoleIdxArr(default_map, stmt_column_idx_arr, schema));
    SetCache(db, sql, hybridse::vm::kBatchMode, insert_cache);
    *status = {};
    return std::make_shared<SQLInsertRow>(insert_cache->GetTableInfo(), insert_cache->GetSchema(),
                                          insert_cache->GetDefaultValue(), insert_cache->GetStrLength(),
                                          insert_cache->GetHoleIdxArr());
}

bool SQLClusterRouter::GetMultiRowInsertInfo(const std::string& db, const std::string& sql,
                                             ::hybridse::sdk::Status* status,
                                             std::shared_ptr<::openmldb::nameserver::TableInfo>* table_info,
                                             std::vector<DefaultValueMap>* default_maps,
                                             std::vector<uint32_t>* str_lengths) {
    RET_FALSE_IF_NULL_AND_WARN(status, "output status is nullptr");
    // TODO(hw): return status?
    RET_FALSE_IF_NULL_AND_WARN(table_info, "output table_info is nullptr");
    RET_FALSE_IF_NULL_AND_WARN(default_maps, "output default_maps is nullptr");
    RET_FALSE_IF_NULL_AND_WARN(str_lengths, "output str_lengths is nullptr");

    ::hybridse::node::NodeManager nm;
    ::hybridse::plan::PlanNodeList plans;
    bool ok = GetSQLPlan(sql, &nm, &plans);
    if (!ok || plans.empty()) {
        SET_STATUS_AND_WARN(status, StatusCode::kPlanError, "fail to get sql plan with sql " + sql);
        return false;
    }
    ::hybridse::node::PlanNode* plan = plans[0];
    if (plan->GetType() != hybridse::node::kPlanTypeInsert) {
        SET_STATUS_AND_WARN(status, StatusCode::kPlanError, "invalid sql node expect insert");
        return false;
    }
    auto* iplan = dynamic_cast<::hybridse::node::InsertPlanNode*>(plan);
    const ::hybridse::node::InsertStmt* insert_stmt = iplan->GetInsertNode();
    if (insert_stmt == nullptr) {
        SET_STATUS_AND_WARN(status, StatusCode::kPlanError, "insert stmt is null");
        return false;
    }
    std::string db_name;
    if (!insert_stmt->db_name_.empty()) {
        db_name = insert_stmt->db_name_;
    } else {
        db_name = db;
    }
    if (db_name.empty()) {
        SET_STATUS_AND_WARN(status, StatusCode::kCmdError, "Please enter database first");
        return false;
    }
    *table_info = cluster_sdk_->GetTableInfo(db_name, insert_stmt->table_name_);
    if (!(*table_info)) {
        SET_STATUS_AND_WARN(status, StatusCode::kCmdError, db_name + "-" + insert_stmt->table_name_ + " not exist");
        return false;
    }
    std::map<uint32_t, uint32_t> column_map;
    for (size_t j = 0; j < insert_stmt->columns_.size(); ++j) {
        const std::string& col_name = insert_stmt->columns_[j];
        bool find_flag = false;
        for (int i = 0; i < (*table_info)->column_desc_size(); ++i) {
            if (col_name == (*table_info)->column_desc(i).name()) {
                if (column_map.count(i) > 0) {
                    SET_STATUS_AND_WARN(status, StatusCode::kCmdError, "duplicate column of " + col_name);
                    return false;
                }
                column_map.insert(std::make_pair(i, j));
                find_flag = true;
                break;
            }
        }
        if (!find_flag) {
            SET_STATUS_AND_WARN(status, StatusCode::kCmdError,
                                "can't find column " + col_name + " in table " + (*table_info)->name());
            return false;
        }
    }
    size_t total_rows_size = insert_stmt->values_.size();
    for (size_t i = 0; i < total_rows_size; i++) {
        hybridse::node::ExprNode* value = insert_stmt->values_[i];
        if (value->GetExprType() != ::hybridse::node::kExprList) {
            SET_STATUS_AND_WARN(status, StatusCode::kCmdError,
                                "fail to parse row [" + std::to_string(i) +
                                    "]: invalid row expression, expect kExprList but " +
                                    hybridse::node::ExprTypeName(value->GetExprType()));
            return false;
        }
        uint32_t str_length = 0;
        default_maps->push_back(
            GetDefaultMap(*table_info, column_map, dynamic_cast<::hybridse::node::ExprListNode*>(value), &str_length));
        if (!default_maps->back()) {
            SET_STATUS_AND_WARN(status, StatusCode::kCmdError,
                                "fail to parse row[" + std::to_string(i) + "]: " + value->GetExprString());
            return false;
        }
        str_lengths->push_back(str_length);
    }
    if (default_maps->empty() || str_lengths->empty()) {
        SET_STATUS_AND_WARN(status, StatusCode::kCmdError, "default_maps or str_lengths are empty");
        return false;
    }
    if (default_maps->size() != str_lengths->size()) {
        SET_STATUS_AND_WARN(status, StatusCode::kCmdError, "default maps isn't match with str_lengths");
        return false;
    }
    return true;
}

bool SQLClusterRouter::GetInsertInfo(const std::string& db, const std::string& sql, ::hybridse::sdk::Status* status,
                                     std::shared_ptr<::openmldb::nameserver::TableInfo>* table_info,
                                     DefaultValueMap* default_map, uint32_t* str_length,
                                     std::vector<uint32_t>* stmt_column_idx_in_table) {
    RET_FALSE_IF_NULL_AND_WARN(status, "output status is nullptr");
    RET_FALSE_IF_NULL_AND_WARN(table_info, "output table_info is nullptr");
    RET_FALSE_IF_NULL_AND_WARN(default_map, "output default_map is nullptr");
    RET_FALSE_IF_NULL_AND_WARN(str_length, "output str_length is nullptr");
    RET_FALSE_IF_NULL_AND_WARN(stmt_column_idx_in_table, "output stmt_column_idx_in_table is nullptr");

    ::hybridse::node::NodeManager nm;
    ::hybridse::plan::PlanNodeList plans;
    bool ok = GetSQLPlan(sql, &nm, &plans);
    if (!ok || plans.empty()) {
        SET_STATUS_AND_WARN(status, StatusCode::kCmdError, "fail to get sql plan with sql " + sql);
        return false;
    }
    ::hybridse::node::PlanNode* plan = plans[0];
    if (plan->GetType() != hybridse::node::kPlanTypeInsert) {
        SET_STATUS_AND_WARN(status, StatusCode::kCmdError, "invalid sql node expect insert");
        return false;
    }
    auto* iplan = dynamic_cast<::hybridse::node::InsertPlanNode*>(plan);
    const ::hybridse::node::InsertStmt* insert_stmt = iplan->GetInsertNode();
    if (insert_stmt == nullptr) {
        SET_STATUS_AND_WARN(status, StatusCode::kCmdError, "insert stmt is null");
        return false;
    }
    *table_info = cluster_sdk_->GetTableInfo(db, insert_stmt->table_name_);
    if (!(*table_info)) {
        SET_STATUS_AND_WARN(status, StatusCode::kCmdError,
                            "table with name " + insert_stmt->table_name_ + " in db " + db + " does not exist");
        return false;
    }
    // <table schema idx, insert stmt column idx>
    std::map<uint32_t, uint32_t> column_map;
    for (size_t j = 0; j < insert_stmt->columns_.size(); ++j) {
        const std::string& col_name = insert_stmt->columns_[j];
        bool find_flag = false;
        for (int i = 0; i < (*table_info)->column_desc_size(); ++i) {
            if (col_name == (*table_info)->column_desc(i).name()) {
                if (column_map.count(i) > 0) {
                    SET_STATUS_AND_WARN(status, StatusCode::kCmdError, "duplicate column of " + col_name);
                    return false;
                }
                column_map.insert(std::make_pair(i, j));
                stmt_column_idx_in_table->emplace_back(i);
                find_flag = true;
                break;
            }
        }
        if (!find_flag) {
            SET_STATUS_AND_WARN(status, StatusCode::kCmdError,
                                "can't find column " + col_name + " in table " + (*table_info)->name());
            return false;
        }
    }
    *default_map = GetDefaultMap(*table_info, column_map,
                                 dynamic_cast<::hybridse::node::ExprListNode*>(insert_stmt->values_[0]), str_length);
    if (!(*default_map)) {
        SET_STATUS_AND_WARN(status, StatusCode::kCmdError, "get default value map of " + sql + " failed");
        return false;
    }
    return true;
}

DefaultValueMap SQLClusterRouter::GetDefaultMap(const std::shared_ptr<::openmldb::nameserver::TableInfo>& table_info,
                                                const std::map<uint32_t, uint32_t>& column_map,
                                                ::hybridse::node::ExprListNode* row, uint32_t* str_length) {
    if (row == nullptr || str_length == nullptr) {
        LOG(WARNING) << "row or str length is NULL";
        return {};
    }
    auto default_map = std::make_shared<std::map<uint32_t, std::shared_ptr<::hybridse::node::ConstNode>>>();
    if ((column_map.empty() && static_cast<int32_t>(row->children_.size()) < table_info->column_desc_size()) ||
        (!column_map.empty() && row->children_.size() < column_map.size())) {
        LOG(WARNING) << "insert value number less than column number";
        return {};
    }
    for (int32_t idx = 0; idx < table_info->column_desc_size(); idx++) {
        auto column = table_info->column_desc(idx);
        if (!column_map.empty() && (column_map.count(idx) == 0)) {
            if (column.has_default_value()) {
                auto val = NodeAdapter::StringToData(column.default_value(), column.data_type());
                default_map->insert(std::make_pair(idx, val));
                if (column.data_type() == ::openmldb::type::kVarchar ||
                    column.data_type() == ::openmldb::type::kString) {
                    *str_length += strlen(val->GetStr());
                }
                continue;
            }
            if (!column.not_null()) {
                default_map->emplace(idx, std::make_shared<::hybridse::node::ConstNode>());
                continue;
            }
            LOG(WARNING) << "column " << column.name() << " can't be null";
            return {};
        }

        uint32_t i = idx;
        if (!column_map.empty()) {
            i = column_map.at(idx);
        }
        if (hybridse::node::kExprPrimary != row->children_.at(i)->GetExprType() &&
            hybridse::node::kExprParameter != row->children_.at(i)->GetExprType()) {
            LOG(WARNING) << "insert value isn't const value or placeholder";
            return {};
        }

        if (hybridse::node::kExprPrimary == row->children_.at(i)->GetExprType()) {
            auto* primary = dynamic_cast<::hybridse::node::ConstNode*>(row->children_.at(i));
            std::shared_ptr<::hybridse::node::ConstNode> val;
            if (primary->IsNull()) {
                if (column.not_null()) {
                    LOG(WARNING) << "column " << column.name() << " can't be null";
                    return {};
                }
                val = std::make_shared<::hybridse::node::ConstNode>(*primary);
            } else {
                val = NodeAdapter::TransformDataType(*primary, column.data_type());
                if (!val) {
                    LOG(WARNING) << "default value type mismatch, column " << column.name();
                    return {};
                }
            }
            default_map->insert(std::make_pair(idx, val));
            if (!primary->IsNull() &&
                (column.data_type() == ::openmldb::type::kVarchar || column.data_type() == ::openmldb::type::kString)) {
                *str_length += strlen(primary->GetStr());
            }
        }
    }
    return default_map;
}
// Get Cache with given db, sql and engine mode
std::shared_ptr<SQLCache> SQLClusterRouter::GetCache(const std::string& db, const std::string& sql,
                                                     const hybridse::vm::EngineMode engine_mode) {
    std::lock_guard<::openmldb::base::SpinMutex> lock(mu_);
    auto mode_cache_it = input_lru_cache_.find(db);
    if (mode_cache_it == input_lru_cache_.end()) {
        return {};
    }

    auto it = mode_cache_it->second.find(engine_mode);
    if (it != mode_cache_it->second.end()) {
        auto value = it->second.get(sql);
        if (value != boost::none) {
            // Check cache validation, the name is the same, but the tid may be different.
            // Notice that we won't check it when table_info is disabled and router is enabled.
            //  invalid router info doesn't have tid, so it won't get confused.
            auto cached_info = value.value();
            if (cached_info) {
                if (!cached_info->GetTableName().empty()) {
                    auto current_info =
                        cluster_sdk_->GetTableInfo(cached_info->GetDatabase(), cached_info->GetTableName());
                    if (!current_info || cached_info->GetTableId() != current_info->tid()) {
                        // just leave, this invalid value will be updated by SetCache()
                        return {};
                    }
                }
                return cached_info;
            }
        }
    }
    return {};
}

void SQLClusterRouter::SetCache(const std::string& db, const std::string& sql,
                                const hybridse::vm::EngineMode engine_mode,
                                const std::shared_ptr<SQLCache>& router_cache) {
    std::lock_guard<::openmldb::base::SpinMutex> lock(mu_);
    auto it = input_lru_cache_.find(db);
    if (it == input_lru_cache_.end()) {
        decltype(input_lru_cache_)::mapped_type db_value;
        input_lru_cache_.insert(std::make_pair(db, db_value));
        it = input_lru_cache_.find(db);
    }

    auto cache_it = it->second.find(engine_mode);
    if (cache_it == it->second.end()) {
        decltype(it->second)::mapped_type value(options_->max_sql_cache_size);
        auto pair = it->second.emplace(engine_mode, value);
        cache_it = pair.first;
    }
    cache_it->second.upsert(sql, router_cache);
}

std::shared_ptr<SQLInsertRows> SQLClusterRouter::GetInsertRows(const std::string& db, const std::string& sql,
                                                               ::hybridse::sdk::Status* status) {
    RET_IF_NULL_AND_WARN(status, "output status is nullptr");
    std::shared_ptr<SQLCache> cache = GetCache(db, sql, hybridse::vm::kBatchMode);
    std::shared_ptr<InsertSQLCache> insert_cache;
    if (cache) {
        insert_cache = std::dynamic_pointer_cast<InsertSQLCache>(cache);
        if (insert_cache) {
            status->SetOK();
            return std::make_shared<SQLInsertRows>(insert_cache->GetTableInfo(), insert_cache->GetSchema(),
                                                   insert_cache->GetDefaultValue(), insert_cache->GetStrLength(),
                                                   insert_cache->GetHoleIdxArr());
        }
    }
    std::shared_ptr<::openmldb::nameserver::TableInfo> table_info;
    DefaultValueMap default_map;
    uint32_t str_length = 0;
    std::vector<uint32_t> stmt_column_idx_arr;
    if (!GetInsertInfo(db, sql, status, &table_info, &default_map, &str_length, &stmt_column_idx_arr)) {
        return {};
    }
    auto col_schema = openmldb::schema::SchemaAdapter::ConvertSchema(table_info->column_desc());
    insert_cache =
        std::make_shared<InsertSQLCache>(table_info, col_schema, default_map, str_length,
                                         SQLInsertRow::GetHoleIdxArr(default_map, stmt_column_idx_arr, col_schema));
    SetCache(db, sql, hybridse::vm::kBatchMode, insert_cache);
    return std::make_shared<SQLInsertRows>(table_info, insert_cache->GetSchema(), default_map, str_length,
                                           insert_cache->GetHoleIdxArr());
}

bool SQLClusterRouter::ExecuteDDL(const std::string& db, const std::string& sql, hybridse::sdk::Status* status) {
    RET_FALSE_IF_NULL_AND_WARN(status, "output status is nullptr");
    auto ns_ptr = cluster_sdk_->GetNsClient();
    if (!ns_ptr) {
        SET_STATUS_AND_WARN(status, StatusCode::kCmdError, "no nameserver exist");
        return false;
    }
    // TODO(wangtaize) update ns client to thread safe

    // parse sql to judge whether is create procedure case
    hybridse::node::NodeManager node_manager;
    DLOG(INFO) << "start to execute script from dbms:\n" << sql;
    hybridse::base::Status sql_status;
    hybridse::node::PlanNodeList plan_trees;
    PlanAPI::CreatePlanTreeFromScript(sql, plan_trees, &node_manager, sql_status);
    if (plan_trees.empty() || sql_status.code != 0) {
        COPY_PREPEND_AND_WARN(status, sql_status, "create logic plan failed");
        return false;
    }
    hybridse::node::PlanNode* node = plan_trees[0];
    base::Status ret;
    if (node->GetType() == hybridse::node::kPlanTypeCreateSp) {
        ret = HandleSQLCreateProcedure(dynamic_cast<hybridse::node::CreateProcedurePlanNode*>(node), db, sql, ns_ptr);
    } else if (node->GetType() == hybridse::node::kPlanTypeCreate) {
        ret = HandleSQLCreateTable(dynamic_cast<hybridse::node::CreatePlanNode*>(node), db, ns_ptr);
    } else {
        HandleSQLCmd(dynamic_cast<hybridse::node::CmdPlanNode*>(node), db, status);
        ret = {status->code, status->msg};
    }
    if (!ret.OK()) {
        APPEND_FROM_BASE_AND_WARN(status, ret, "fail to execute " + sql);
        return false;
    }
    return true;
}

bool SQLClusterRouter::ShowDB(std::vector<std::string>* dbs, hybridse::sdk::Status* status) {
    RET_FALSE_IF_NULL_AND_WARN(status, "output status is nullptr");
    auto ns_ptr = cluster_sdk_->GetNsClient();
    if (!ns_ptr) {
        SET_STATUS_AND_WARN(status, StatusCode::kCmdError, "no nameserver exist");
        return false;
    }
    std::string err;
    bool ok = ns_ptr->ShowDatabase(dbs, err);
    if (!ok) {
        SET_STATUS_AND_WARN(status, StatusCode::kCmdError, "fail to show databases: " + err);
        return false;
    }
    return true;
}

// get all table names in all DB
std::vector<std::string> SQLClusterRouter::GetAllTables() { return cluster_sdk_->GetAllTables(); }

bool SQLClusterRouter::CreateDB(const std::string& db, hybridse::sdk::Status* status) {
    RET_FALSE_IF_NULL_AND_WARN(status, "output status is nullptr");
    // We use hybridse parser to check db name, to ensure syntactic consistency.
    if (db.empty() || !CheckSQLSyntax("CREATE DATABASE `" + db + "`;")) {
        SET_STATUS_AND_WARN(status, StatusCode::kCmdError, "db name(" + db + ") is invalid");
        return false;
    }

    auto ns_ptr = cluster_sdk_->GetNsClient();
    if (!ns_ptr) {
        SET_STATUS_AND_WARN(status, StatusCode::kCmdError, "no nameserver exist");
        return false;
    }

    std::string err;
    bool ok = ns_ptr->CreateDatabase(db, err);
    if (!ok) {
        SET_STATUS_AND_WARN(status, StatusCode::kCmdError, "fail to create db " + db + " -- " + err);
        return false;
    }
    status->code = 0;
    return true;
}

bool SQLClusterRouter::DropDB(const std::string& db, hybridse::sdk::Status* status) {
    RET_FALSE_IF_NULL_AND_WARN(status, "output status is nullptr");
    if (db.empty() || !CheckSQLSyntax("DROP DATABASE `" + db + "`;")) {
        SET_STATUS_AND_WARN(status, StatusCode::kCmdError, "db name(" + db + ") is invalid");
        return false;
    }

    auto ns_ptr = cluster_sdk_->GetNsClient();
    if (!ns_ptr) {
        SET_STATUS_AND_WARN(status, StatusCode::kCmdError, "no nameserver exist");
        return false;
    }
    std::string err;
    bool ok = ns_ptr->DropDatabase(db, err);
    if (!ok) {
        SET_STATUS_AND_WARN(status, StatusCode::kCmdError, "fail to drop db " + db + " -- " + err);
        return false;
    }
    return true;
}

bool SQLClusterRouter::DropTable(const std::string& db, const std::string& table, const bool if_exists,
                                 hybridse::sdk::Status* status) {
    RET_FALSE_IF_NULL_AND_WARN(status, "output status is nullptr");
    if (db.empty() || table.empty()) {
        SET_STATUS_AND_WARN(status, StatusCode::kCmdError,
                            "db name(" + db + ") or table name(" + table + ") is invalid");
        return false;
    }

    // RefreshCatalog to avoid getting out-of-date table info
    if (!RefreshCatalog()) {
        SET_STATUS_AND_WARN(status, StatusCode::kRuntimeError, "Fail to refresh catalog");
        return false;
    }

    auto table_info = cluster_sdk_->GetTableInfo(db, table);

    if (table_info == nullptr) {
        if (if_exists) {
            *status = {};
            return true;
        } else {
            SET_STATUS_AND_WARN(status, StatusCode::kCmdError, "fail to drop, table does not exist!");
            return false;
        }
    }

    // delete pre-aggr meta info if need
    if (table_info->base_table_tid() > 0) {
        std::string meta_db = openmldb::nameserver::INTERNAL_DB;
        std::string meta_table = openmldb::nameserver::PRE_AGG_META_NAME;
        std::string select_aggr_info =
            absl::StrCat("select base_db,base_table,aggr_func,aggr_col,partition_cols,order_by_col,filter_col from ",
                         meta_db, ".", meta_table, " where aggr_table = '", table_info->name(), "';");
        auto rs = ExecuteSQL("", select_aggr_info, true, true, 0, status);
        WARN_NOT_OK_AND_RET(status, "get aggr info failed", false);
        if (rs->Size() != 1) {
            SET_STATUS_AND_WARN(status, StatusCode::kCmdError,
                                "duplicate records generate with aggr table name: " + table_info->name());
            return false;
        }
        std::string idx_key;
        if (rs->Next()) {
            for (int i = 0; i < rs->GetSchema()->GetColumnCnt(); i++) {
                if (!idx_key.empty()) {
                    idx_key += "|";
                }
                auto k = rs->GetAsStringUnsafe(i);
                if (k.empty()) {
                    idx_key += hybridse::codec::EMPTY_STRING;
                } else {
                    idx_key += k;
                }
            }
        } else {
            SET_STATUS_AND_WARN(status, StatusCode::kCmdError, "access ResultSet failed");
            return false;
        }
        auto tablet_accessor = cluster_sdk_->GetTablet(meta_db, meta_table, (uint32_t)0);
        if (!tablet_accessor) {
            SET_STATUS_AND_WARN(status, StatusCode::kCmdError, "get tablet accessor failed");
            return false;
        }
        auto tablet_client = tablet_accessor->GetClient();
        if (!tablet_client) {
            SET_STATUS_AND_WARN(status, StatusCode::kCmdError, "get tablet client failed");
            return false;
        }
        auto tid = cluster_sdk_->GetTableId(meta_db, meta_table);
        std::string msg;
        if (!tablet_client->Delete(tid, 0, table_info->name(), "aggr_table", msg) ||
            !tablet_client->Delete(tid, 0, idx_key, "unique_key", msg)) {
            SET_STATUS_AND_WARN(status, StatusCode::kCmdError, "delete aggr meta failed");
            return false;
        }
    }

    // Check offline table info first
    if (table_info->has_offline_table_info()) {
        auto taskmanager_client_ptr = cluster_sdk_->GetTaskManagerClient();
        if (!taskmanager_client_ptr) {
            SET_STATUS_AND_WARN(status, StatusCode::kRuntimeError, "no taskmanager client");
            return false;
        }

        ::openmldb::base::Status rpcStatus = taskmanager_client_ptr->DropOfflineTable(db, table, GetJobTimeout());
        if (rpcStatus.code != 0) {
            APPEND_FROM_BASE_AND_WARN(status, rpcStatus, "drop offline table failed");
            return false;
        }
    }

    auto ns_ptr = cluster_sdk_->GetNsClient();
    if (!ns_ptr) {
        SET_STATUS_AND_WARN(status, StatusCode::kRuntimeError, "no ns client");
        return false;
    }
    std::string err;
    bool ok = ns_ptr->DropTable(db, table, err);
    if (!ok) {
        SET_STATUS_AND_WARN(status, StatusCode::kCmdError, "fail to drop, " + err);
        return false;
    }
    return true;
}

/**
 * Get SQL cache
 * @param db
 * @param sql
 * @param engine_mode
 * @param row
 * @param parameter
 * @return
 */
std::shared_ptr<SQLCache> SQLClusterRouter::GetSQLCache(const std::string& db, const std::string& sql,
                                                        const ::hybridse::vm::EngineMode engine_mode,
                                                        const std::shared_ptr<SQLRequestRow>& parameter,
                                                        hybridse::sdk::Status* status) {
    RET_IF_NULL_AND_WARN(status, "output status is nullptr");
    ::hybridse::codec::Schema parameter_schema_raw;
    if (parameter) {
        for (int i = 0; i < parameter->GetSchema()->GetColumnCnt(); i++) {
            auto column = parameter_schema_raw.Add();
            hybridse::type::Type hybridse_type;
            if (!openmldb::schema::SchemaAdapter::ConvertType(parameter->GetSchema()->GetColumnType(i),
                                                              &hybridse_type)) {
                SET_STATUS_AND_WARN(
                    status, StatusCode::kCmdError,
                    "convert failed -- invalid parameter type " + parameter->GetSchema()->GetColumnType(i));
                return {};
            }
            column->set_type(hybridse_type);
        }
    }
    auto router_cache = std::dynamic_pointer_cast<RouterSQLCache>(GetCache(db, sql, engine_mode));
    auto parameter_schema = std::make_shared<::hybridse::sdk::SchemaImpl>(parameter_schema_raw);
    if (router_cache && router_cache->IsCompatibleCache(parameter_schema)) {
        router_cache.reset();
    }
    if (!router_cache) {
        ::hybridse::vm::ExplainOutput explain;
        ::hybridse::base::Status base_status;
        if (cluster_sdk_->GetEngine()->Explain(sql, db, engine_mode, parameter_schema_raw, &explain, &base_status)) {
            std::shared_ptr<::hybridse::sdk::SchemaImpl> schema;
            const std::string& main_db = explain.router.GetMainDb().empty() ? db : explain.router.GetMainDb();
            uint32_t tid = 0;
            std::string table_name;
            if (!explain.input_schema.empty()) {
                schema = std::make_shared<::hybridse::sdk::SchemaImpl>(explain.input_schema);
            } else {
                const std::string& main_table = explain.router.GetMainTable();
                auto table_info = cluster_sdk_->GetTableInfo(main_db, main_table);
                ::hybridse::codec::Schema raw_schema;
                if (table_info) {
                    if (::openmldb::schema::SchemaAdapter::ConvertSchema(table_info->column_desc(), &raw_schema)) {
                        schema = std::make_shared<::hybridse::sdk::SchemaImpl>(raw_schema);
                    }
                    tid = table_info->tid();
                }
            }
            router_cache =
                std::make_shared<RouterSQLCache>(main_db, tid, table_name, schema, parameter_schema, explain.router);
            SetCache(db, sql, engine_mode, router_cache);
        } else {
            COPY_PREPEND_AND_WARN(status, base_status, "fail to explain " + sql);
            return {};
        }
    }
    return router_cache;
}
std::shared_ptr<::openmldb::client::TabletClient> SQLClusterRouter::GetTabletClient(
    const std::string& db, const std::string& sql, const ::hybridse::vm::EngineMode engine_mode,
    const std::shared_ptr<SQLRequestRow>& row, hybridse::sdk::Status* status) {
    return GetTabletClient(db, sql, engine_mode, row, std::shared_ptr<openmldb::sdk::SQLRequestRow>(), status);
}
std::shared_ptr<::openmldb::client::TabletClient> SQLClusterRouter::GetTabletClient(
    const std::string& db, const std::string& sql, const ::hybridse::vm::EngineMode engine_mode,
    const std::shared_ptr<SQLRequestRow>& row, const std::shared_ptr<openmldb::sdk::SQLRequestRow>& parameter,
    hybridse::sdk::Status* status) {
    RET_IF_NULL_AND_WARN(status, "output status is nullptr");
    auto cache = GetSQLCache(db, sql, engine_mode, parameter, status);
    WARN_NOT_OK_AND_RET(status, "sql plan failed(get/create cache failed)", nullptr);
    std::shared_ptr<::openmldb::catalog::TabletAccessor> tablet;
    if (cache) {
        auto router_cache = std::dynamic_pointer_cast<RouterSQLCache>(cache);
        if (router_cache) {
            const auto& router = router_cache->GetRouter();
            const std::string& col = router.GetRouterCol();
            const std::string& main_table = router.GetMainTable();
            const std::string main_db = router.GetMainDb().empty() ? db : router.GetMainDb();
            if (!main_table.empty()) {
                DLOG(INFO) << "get main table" << main_table;
                std::string val;
                if (!col.empty() && row && row->GetRecordVal(col, &val)) {
                    tablet = cluster_sdk_->GetTablet(main_db, main_table, val);
                }
                if (!tablet) {
                    tablet = cluster_sdk_->GetTablet(main_db, main_table);
                }
            }
        }
    }
    if (!tablet) {
        tablet = cluster_sdk_->GetTablet();
    }
    if (!tablet) {
        SET_STATUS_AND_WARN(status, StatusCode::kCmdError, "fail to get tablet");
        return {};
    }
    return tablet->GetClient();
}

// Get clients when online batch query in Cluster OpenMLDB
std::shared_ptr<::openmldb::client::TabletClient> SQLClusterRouter::GetTabletClientForBatchQuery(
    const std::string& db, const std::string& sql, const std::shared_ptr<SQLRequestRow>& parameter,
    hybridse::sdk::Status* status) {
    RET_IF_NULL_AND_WARN(status, "output status is nullptr");
    auto cache = GetSQLCache(db, sql, hybridse::vm::kBatchMode, parameter, status);
    WARN_NOT_OK_AND_RET(status, "sql plan failed(get/create cache failed)", nullptr);
    if (!cache) {
        SET_STATUS_AND_WARN(status, StatusCode::kRuntimeError, "get sql cache but it's nullptr");
        return {};
    }

    auto router_cache = std::dynamic_pointer_cast<RouterSQLCache>(cache);
    if (!router_cache) {
        SET_STATUS_AND_WARN(status, StatusCode::kRuntimeError, "cast to RouterSQLCache failed");
        return {};
    }

    const auto& router = router_cache->GetRouter();
    const std::string& main_table = router.GetMainTable();
    const std::string main_db = router.GetMainDb().empty() ? db : router.GetMainDb();
    if (!main_table.empty()) {
        DLOG(INFO) << "get main table " << main_table;
        auto tablet_accessor = cluster_sdk_->GetTablet(main_db, main_table);
        if (tablet_accessor) {
            *status = {};
            return tablet_accessor->GetClient();
        } else {
            SET_STATUS_AND_WARN(status, StatusCode::kRuntimeError,
                                absl::StrCat("main table ", main_db, ".", main_table, " tablet accessor is null"));
        }
    } else {
        auto tablet_accessor = cluster_sdk_->GetTablet();
        if (tablet_accessor) {
            *status = {};
            return tablet_accessor->GetClient();
        } else {
            SET_STATUS_AND_WARN(status, StatusCode::kRuntimeError, "random tablet accessor is null");
        }
    }
    return {};
}

std::shared_ptr<TableReader> SQLClusterRouter::GetTableReader() {
    return std::make_shared<TableReaderImpl>(cluster_sdk_);
}

std::shared_ptr<openmldb::client::TabletClient> SQLClusterRouter::GetTablet(const std::string& db,
                                                                            const std::string& sp_name,
                                                                            const std::string& router_col,
                                                                            hybridse::sdk::Status* status) {
    RET_IF_NULL_AND_WARN(status, "output status is nullptr");
    auto sp_info = cluster_sdk_->GetProcedureInfo(db, sp_name, &status->msg);
    if (!sp_info) {
        CODE_PREPEND_AND_WARN(status, StatusCode::kCmdError, "procedure not found");
        return nullptr;
    }
    const std::string& table = sp_info->GetMainTable();
    const std::string& db_name = sp_info->GetMainDb().empty() ? db : sp_info->GetMainDb();
    std::shared_ptr<::openmldb::catalog::TabletAccessor> tablet;
    if (router_col.empty()) {
        tablet = cluster_sdk_->GetTablet(db_name, table);
    } else {
        tablet = cluster_sdk_->GetTablet(db_name, table, router_col);
    }
    if (!tablet) {
        SET_STATUS_AND_WARN(status, StatusCode::kCmdError, "fail to get tablet, table " + db_name + "." + table);
        return nullptr;
    }
    return tablet->GetClient();
}

bool SQLClusterRouter::IsConstQuery(::hybridse::vm::PhysicalOpNode* node) {
    if (node->GetOpType() == ::hybridse::vm::kPhysicalOpConstProject) {
        return true;
    }

    if (node->GetProducerCnt() <= 0) {
        return false;
    }

    for (size_t i = 0; i < node->GetProducerCnt(); i++) {
        if (!IsConstQuery(node->GetProducer(i))) {
            return false;
        }
    }
    return true;
}
void SQLClusterRouter::GetTables(::hybridse::vm::PhysicalOpNode* node, std::set<std::string>* tables) {
    if (node == NULL || tables == NULL) return;
    if (node->GetOpType() == ::hybridse::vm::kPhysicalOpDataProvider) {
        ::hybridse::vm::PhysicalDataProviderNode* data_node =
            reinterpret_cast<::hybridse::vm::PhysicalDataProviderNode*>(node);
        if (data_node->provider_type_ == ::hybridse::vm::kProviderTypeTable ||
            data_node->provider_type_ == ::hybridse::vm::kProviderTypePartition) {
            tables->insert(data_node->table_handler_->GetName());
        }
    }
    if (node->GetProducerCnt() <= 0) return;
    for (size_t i = 0; i < node->GetProducerCnt(); i++) {
        GetTables(node->GetProducer(i), tables);
    }
}
std::shared_ptr<hybridse::sdk::ResultSet> SQLClusterRouter::ExecuteSQLRequest(const std::string& db,
                                                                              const std::string& sql,
                                                                              std::shared_ptr<SQLRequestRow> row,
                                                                              hybridse::sdk::Status* status) {
    RET_IF_NULL_AND_WARN(status, "output status is nullptr");
    if (!row || !row->OK()) {
        SET_STATUS_AND_WARN(status, StatusCode::kCmdError, "make sure the request row is built before execute sql");
        return {};
    }
    auto cntl = std::make_shared<::brpc::Controller>();
    cntl->set_timeout_ms(options_->request_timeout);
    auto response = std::make_shared<::openmldb::api::QueryResponse>();
    auto client = GetTabletClient(db, sql, hybridse::vm::kRequestMode, row, status);
    if (0 != status->code) {
        return {};
    }
    if (!client) {
        SET_STATUS_AND_WARN(status, StatusCode::kCmdError, "tablet client not found");
        return {};
    }
    if (!client->Query(db, sql, row->GetRow(), cntl.get(), response.get(), options_->enable_debug) ||
        response->code() != ::openmldb::base::kOk) {
        RPC_STATUS_AND_WARN(status, cntl, response, "Query request rpc failed");
        return {};
    }

    auto rs = ResultSetSQL::MakeResultSet(response, cntl, status);
    return rs;
}

std::shared_ptr<::hybridse::sdk::ResultSet> SQLClusterRouter::ExecuteSQLParameterized(
    const std::string& db, const std::string& sql, std::shared_ptr<openmldb::sdk::SQLRequestRow> parameter,
    ::hybridse::sdk::Status* status) {
    RET_IF_NULL_AND_WARN(status, "output status is nullptr");
    std::vector<openmldb::type::DataType> parameter_types;
    if (parameter && !ExtractDBTypes(parameter->GetSchema(), &parameter_types)) {
        SET_STATUS_AND_WARN(status, StatusCode::kCmdError, "convert parameter types error");
        return {};
    }
    auto client = GetTabletClientForBatchQuery(db, sql, parameter, status);
    if (!status->IsOK() || !client) {
        status->Prepend("get tablet client failed");
        return {};
    }
    auto cntl = std::make_shared<::brpc::Controller>();
    cntl->set_timeout_ms(options_->request_timeout);
    DLOG(INFO) << "send query to tablet " << client->GetEndpoint();
    auto response = std::make_shared<::openmldb::api::QueryResponse>();
    if (!client->Query(db, sql, parameter_types, parameter ? parameter->GetRow() : "", cntl.get(), response.get(),
                       options_->enable_debug)) {
        // rpc error is in cntl or response
        RPC_STATUS_AND_WARN(status, cntl, response, "Query rpc failed");
        return {};
    }
    return ResultSetSQL::MakeResultSet(response, cntl, status);
}

std::shared_ptr<hybridse::sdk::ResultSet> SQLClusterRouter::ExecuteSQLBatchRequest(
    const std::string& db, const std::string& sql, std::shared_ptr<SQLRequestRowBatch> row_batch,
    hybridse::sdk::Status* status) {
    RET_IF_NULL_AND_WARN(status, "output status is nullptr");
    if (!row_batch) {
        LOG(WARNING) << "input row_batch is nullptr";
        return nullptr;
    }
    auto cntl = std::make_shared<::brpc::Controller>();
    cntl->set_timeout_ms(options_->request_timeout);
    auto response = std::make_shared<::openmldb::api::SQLBatchRequestQueryResponse>();
    auto client = GetTabletClient(db, sql, hybridse::vm::kBatchRequestMode, std::shared_ptr<SQLRequestRow>(),
                                  std::shared_ptr<SQLRequestRow>(), status);
    if (0 != status->code) {
        return nullptr;
    }
    if (!client) {
        SET_STATUS_AND_WARN(status, StatusCode::kCmdError, "GetTabletClient ok but tablet client is null");
        return nullptr;
    }
    if (!client->SQLBatchRequestQuery(db, sql, row_batch, cntl.get(), response.get(), options_->enable_debug) ||
        response->code() != ::openmldb::base::kOk) {
        RPC_STATUS_AND_WARN(status, cntl, response, "SQLBatchRequestQuery rpc failed");
        return nullptr;
    }

    auto rs = std::make_shared<openmldb::sdk::SQLBatchRequestResultSet>(response, cntl);
    if (!rs->Init()) {
        SET_STATUS_AND_WARN(status, StatusCode::kCmdError, "Batch request result set init fail");
        return nullptr;
    }
    return rs;
}

bool SQLClusterRouter::ExecuteInsert(const std::string& db, const std::string& sql, ::hybridse::sdk::Status* status) {
    RET_FALSE_IF_NULL_AND_WARN(status, "status is nullptr");

    std::shared_ptr<::openmldb::nameserver::TableInfo> table_info;
    std::vector<DefaultValueMap> default_maps;
    std::vector<uint32_t> str_lengths;
    if (!GetMultiRowInsertInfo(db, sql, status, &table_info, &default_maps, &str_lengths)) {
        CODE_PREPEND_AND_WARN(status, StatusCode::kCmdError, "Fail to get insert info");
        return false;
    }

    auto schema = ::openmldb::schema::SchemaAdapter::ConvertSchema(table_info->column_desc());
    std::vector<std::shared_ptr<::openmldb::catalog::TabletAccessor>> tablets;
    bool ret = cluster_sdk_->GetTablet(table_info->db(), table_info->name(), &tablets);
    if (!ret || tablets.empty()) {
        SET_STATUS_AND_WARN(status, StatusCode::kCmdError,
                            "Fail to execute insert statement: fail to get " + table_info->name() + " tablets");
        return false;
    }
    std::vector<size_t> fails;
    for (size_t i = 0; i < default_maps.size(); i++) {
        auto row = std::make_shared<SQLInsertRow>(table_info, schema, default_maps[i], str_lengths[i]);
        if (!row) {
            LOG(WARNING) << "fail to parse row[" << i << "]";
            fails.push_back(i);
            continue;
        }
        if (!row->Init(0)) {
            LOG(WARNING) << "fail to encode row[" << i << " for table " << table_info->name();
            fails.push_back(i);
            continue;
        }
        if (!row->IsComplete()) {
            LOG(WARNING) << "fail to build row[" << i << "]";
            fails.push_back(i);
            continue;
        }
        if (!PutRow(table_info->tid(), row, tablets, status)) {
            LOG(WARNING) << "fail to put row[" << i << "] due to: " << status->msg;
            fails.push_back(i);
            continue;
        }
    }
    if (!fails.empty()) {
        auto ori_size = fails.size();
        // for peek
        absl::Span<const size_t> slice(fails.data(), ori_size > 10 ? 10 : ori_size);
        SET_STATUS_AND_WARN(
            status, StatusCode::kCmdError,
            absl::StrCat("insert values ", ori_size, " failed, failed rows peek: ", absl::StrJoin(slice, ",")));
        return false;
    }
    return true;
}

bool SQLClusterRouter::PutRow(uint32_t tid, const std::shared_ptr<SQLInsertRow>& row,
                              const std::vector<std::shared_ptr<::openmldb::catalog::TabletAccessor>>& tablets,
                              ::hybridse::sdk::Status* status) {
    RET_FALSE_IF_NULL_AND_WARN(status, "output status is nullptr");
    const auto& dimensions = row->GetDimensions();
    uint64_t cur_ts = ::baidu::common::timer::get_micros() / 1000;
    for (const auto& kv : dimensions) {
        uint32_t pid = kv.first;
        if (pid < tablets.size()) {
            auto tablet = tablets[pid];
            if (tablet) {
                auto client = tablet->GetClient();
                if (client) {
                    DLOG(INFO) << "put data to endpoint " << client->GetEndpoint() << " with dimensions size "
                               << kv.second.size();
                    bool ret = client->Put(tid, pid, cur_ts, row->GetRow(), kv.second);
                    if (!ret) {
                        SET_STATUS_AND_WARN(status, StatusCode::kCmdError,
                                            "INSERT failed, tid " + std::to_string(tid) +
                                                ". Note that data might have been partially inserted. "
                                                "You are encouraged to perform DELETE to remove any partially "
                                                "inserted data before trying INSERT again.");
                        return false;
                    }
                    continue;
                }
            }
        }

        SET_STATUS_AND_WARN(status, StatusCode::kCmdError, "fail to get tablet client. pid " + std::to_string(pid));
        return false;
    }
    return true;
}

bool SQLClusterRouter::ExecuteInsert(const std::string& db, const std::string& sql, std::shared_ptr<SQLInsertRows> rows,
                                     hybridse::sdk::Status* status) {
    RET_FALSE_IF_NULL_AND_WARN(status, "output status is nullptr");
    if (!rows) {
        LOG(WARNING) << "input rows is nullptr";
        return false;
    }
    std::shared_ptr<SQLCache> cache = GetCache(db, sql, hybridse::vm::kBatchMode);
    if (cache) {
        std::vector<std::shared_ptr<::openmldb::catalog::TabletAccessor>> tablets;
        bool ret = cluster_sdk_->GetTablet(db, cache->GetTableName(), &tablets);
        if (!ret || tablets.empty()) {
            status->msg = "fail to get table " + cache->GetTableName() + " tablet";
            return false;
        }
        for (uint32_t i = 0; i < rows->GetCnt(); ++i) {
            std::shared_ptr<SQLInsertRow> row = rows->GetRow(i);
            if (!PutRow(cache->GetTableId(), row, tablets, status)) {
                return false;
            }
        }
        return true;
    } else {
        status->msg = "please use getInsertRow with " + sql + " first";
        return false;
    }
}

bool SQLClusterRouter::ExecuteInsert(const std::string& db, const std::string& sql, std::shared_ptr<SQLInsertRow> row,
                                     hybridse::sdk::Status* status) {
    RET_FALSE_IF_NULL_AND_WARN(status, "output status is nullptr");
    if (!row) {
        LOG(WARNING) << "input row is nullptr";
        return false;
    }
    std::shared_ptr<SQLCache> cache = GetCache(db, sql, hybridse::vm::kBatchMode);
    if (cache) {
        std::vector<std::shared_ptr<::openmldb::catalog::TabletAccessor>> tablets;
        bool ret = cluster_sdk_->GetTablet(db, cache->GetTableName(), &tablets);
        if (!ret || tablets.empty()) {
            status->msg = "fail to get table " + cache->GetTableName() + " tablet";
            return false;
        }
        if (!PutRow(cache->GetTableId(), row, tablets, status)) {
            return false;
        }
        return true;
    } else {
        status->msg = "please use getInsertRow with " + sql + " first";
        return false;
    }
}

bool SQLClusterRouter::ExecuteInsert(const std::string& db, const std::string& name, int tid, int partition_num,
                                     hybridse::sdk::ByteArrayPtr dimension, int dimension_len,
                                     hybridse::sdk::ByteArrayPtr value, int len, hybridse::sdk::Status* status) {
    RET_FALSE_IF_NULL_AND_WARN(status, "output status is nullptr");
    if (dimension == nullptr || dimension_len <= 0 || value == nullptr || len <= 0 || partition_num <= 0) {
        *status = {StatusCode::kCmdError, "invalid parameter"};
        return false;
    }
    std::vector<std::shared_ptr<::openmldb::catalog::TabletAccessor>> tablets;
    bool ret = cluster_sdk_->GetTablet(db, name, &tablets);
    if (!ret || tablets.empty()) {
        status->msg = "fail to get table " + name + " tablet";
        return false;
    }
    std::map<uint32_t, ::google::protobuf::RepeatedPtrField<::openmldb::api::Dimension>> dimensions_map;
    int pos = 0;
    while (pos < dimension_len) {
        int idx = *(reinterpret_cast<int*>(dimension + pos));
        pos += sizeof(int);
        int key_len = *(reinterpret_cast<int*>(dimension + pos));
        pos += sizeof(int);
        base::Slice key(dimension + pos, key_len);
        uint32_t pid = static_cast<uint32_t>(::openmldb::base::hash64(key.data(), key.size()) % partition_num);
        auto it = dimensions_map.find(pid);
        if (it == dimensions_map.end()) {
            it = dimensions_map.emplace(pid, ::google::protobuf::RepeatedPtrField<::openmldb::api::Dimension>()).first;
        }
        auto dim = it->second.Add();
        dim->set_idx(idx);
        dim->set_key(key.data(), key.size());
        pos += key_len;
    }
    base::Slice row_value(value, len);
    uint64_t cur_ts = ::baidu::common::timer::get_micros() / 1000;
    for (auto& kv : dimensions_map) {
        uint32_t pid = kv.first;
        if (pid < tablets.size()) {
            auto tablet = tablets[pid];
            if (tablet) {
                auto client = tablet->GetClient();
                if (client) {
                    DLOG(INFO) << "put data to endpoint " << client->GetEndpoint() << " with dimensions size "
                               << kv.second.size();
                    bool ret = client->Put(tid, pid, cur_ts, row_value, &kv.second);
                    if (!ret) {
                        SET_STATUS_AND_WARN(status, StatusCode::kCmdError,
                                            "INSERT failed, tid " + std::to_string(tid) +
                                                ". Note that data might have been partially inserted. "
                                                "You are encouraged to perform DELETE to remove any partially "
                                                "inserted data before trying INSERT again.");
                        return false;
                    }
                    continue;
                }
            }
        }
        SET_STATUS_AND_WARN(status, StatusCode::kCmdError, "fail to get tablet client. pid " + std::to_string(pid));
        return false;
    }
    return true;
}

bool SQLClusterRouter::GetSQLPlan(const std::string& sql, ::hybridse::node::NodeManager* nm,
                                  ::hybridse::node::PlanNodeList* plan) {
    if (nm == NULL || plan == NULL) return false;
    ::hybridse::base::Status sql_status;
    PlanAPI::CreatePlanTreeFromScript(sql, *plan, nm, sql_status);
    if (0 != sql_status.code) {
        LOG(WARNING) << "create logic plan failed, [" << sql_status.code << "] " << sql_status.msg;
        return false;
    }
    return true;
}

bool SQLClusterRouter::RefreshCatalog() { return cluster_sdk_->Refresh(); }

std::shared_ptr<ExplainInfo> SQLClusterRouter::Explain(const std::string& db, const std::string& sql,
                                                       ::hybridse::sdk::Status* status) {
    RET_IF_NULL_AND_WARN(status, "output status is nullptr");
    ::hybridse::vm::ExplainOutput explain_output;
    ::hybridse::base::Status vm_status;
    ::hybridse::codec::Schema parameter_schema;
    bool ok = cluster_sdk_->GetEngine()->Explain(sql, db, ::hybridse::vm::kRequestMode, parameter_schema,
                                                 &explain_output, &vm_status);
    if (!ok) {
        COPY_PREPEND_AND_WARN(status, vm_status, "fail to explain " + sql);
        return std::shared_ptr<ExplainInfo>();
    }
    ::hybridse::sdk::SchemaImpl input_schema(explain_output.input_schema);
    ::hybridse::sdk::SchemaImpl output_schema(explain_output.output_schema);

    return std::make_shared<ExplainInfoImpl>(input_schema, output_schema, explain_output.logical_plan,
                                             explain_output.physical_plan, explain_output.ir,
                                             explain_output.request_db_name, explain_output.request_name);
}

std::shared_ptr<hybridse::sdk::ResultSet> SQLClusterRouter::CallProcedure(const std::string& db,
                                                                          const std::string& sp_name,
                                                                          std::shared_ptr<SQLRequestRow> row,
                                                                          hybridse::sdk::Status* status) {
    if (!row || !row->OK()) {
        SET_STATUS_AND_WARN(status, StatusCode::kCmdError, "make sure the request row is built before execute sql");
        return nullptr;
    }
    return CallProcedure(db, sp_name, base::Slice(row->GetRow()), "", status);
}

std::shared_ptr<hybridse::sdk::ResultSet> SQLClusterRouter::CallProcedure(const std::string& db,
                                                                          const std::string& sp_name,
                                                                          hybridse::sdk::ByteArrayPtr buf, int len,
                                                                          const std::string& router_col,
                                                                          hybridse::sdk::Status* status) {
    if (buf == nullptr || len == 0) {
        SET_STATUS_AND_WARN(status, StatusCode::kCmdError, "invalid request row data");
        return nullptr;
    }
    return CallProcedure(db, sp_name, base::Slice(buf, len), router_col, status);
}

std::shared_ptr<hybridse::sdk::ResultSet> SQLClusterRouter::CallProcedure(const std::string& db,
                                                                          const std::string& sp_name,
                                                                          const base::Slice& row,
                                                                          const std::string& router_col,
                                                                          hybridse::sdk::Status* status) {
    RET_IF_NULL_AND_WARN(status, "output status is nullptr");
    auto tablet = GetTablet(db, sp_name, router_col, status);
    if (!tablet) {
        SET_STATUS_AND_WARN(status, StatusCode::kCmdError, "cannot get tablet");
        return nullptr;
    }

    auto cntl = std::make_shared<::brpc::Controller>();
    auto response = std::make_shared<::openmldb::api::QueryResponse>();
    bool ok = tablet->CallProcedure(db, sp_name, row, cntl.get(), response.get(), options_->enable_debug,
                                    options_->request_timeout);
    if (!ok || response->code() != ::openmldb::base::kOk) {
        RPC_STATUS_AND_WARN(status, cntl, response, "CallProcedure failed");
        return nullptr;
    }
    return ResultSetSQL::MakeResultSet(response, cntl, status);
}

std::shared_ptr<hybridse::sdk::ResultSet> SQLClusterRouter::CallSQLBatchRequestProcedure(
    const std::string& db, const std::string& sp_name, std::shared_ptr<SQLRequestRowBatch> row_batch,
    hybridse::sdk::Status* status) {
    RET_IF_NULL_AND_WARN(status, "output status is nullptr");
    if (!row_batch) {
        SET_STATUS_AND_WARN(status, StatusCode::kNullInputPointer, "row_batch is nullptr");
        return nullptr;
    }
    auto tablet = GetTablet(db, sp_name, "", status);
    if (!tablet) {
        return nullptr;
    }

    auto cntl = std::make_shared<::brpc::Controller>();
    auto response = std::make_shared<::openmldb::api::SQLBatchRequestQueryResponse>();
    bool ok = tablet->CallSQLBatchRequestProcedure(db, sp_name, row_batch, cntl.get(), response.get(),
                                                   options_->enable_debug, options_->request_timeout);
    if (!ok || response->code() != ::openmldb::base::kOk) {
        RPC_STATUS_AND_WARN(status, cntl, response, "CallSQLBatchRequestProcedure failed");
        return nullptr;
    }
    auto rs = std::make_shared<::openmldb::sdk::SQLBatchRequestResultSet>(response, cntl);
    if (!rs->Init()) {
        SET_STATUS_AND_WARN(status, StatusCode::kCmdError, "SQLBatchRequestResultSet init failed");
        return nullptr;
    }
    return rs;
}

std::shared_ptr<hybridse::sdk::ResultSet> SQLClusterRouter::CallSQLBatchRequestProcedure(
    const std::string& db, const std::string& sp_name, hybridse::sdk::ByteArrayPtr meta, int meta_len,
    hybridse::sdk::ByteArrayPtr buf, int len, hybridse::sdk::Status* status) {
    RET_IF_NULL_AND_WARN(status, "output status is nullptr");
    if (meta == nullptr || meta_len == 0 || buf == nullptr || len == 0) {
        SET_STATUS_AND_WARN(status, StatusCode::kNullInputPointer, "input data is null");
        return nullptr;
    }
    auto tablet = GetTablet(db, sp_name, "", status);
    if (!tablet) {
        return nullptr;
    }

    auto cntl = std::make_shared<::brpc::Controller>();
    auto response = std::make_shared<::openmldb::api::SQLBatchRequestQueryResponse>();
    auto ret = tablet->CallSQLBatchRequestProcedure(db, sp_name, base::Slice(meta, meta_len), base::Slice(buf, len),
                                                    options_->enable_debug, options_->request_timeout, cntl.get(),
                                                    response.get());
    if (!ret.OK()) {
        RPC_STATUS_AND_WARN(status, cntl, response, "CallSQLBatchRequestProcedure failed" + ret.GetMsg());
        return nullptr;
    }
    auto rs = std::make_shared<::openmldb::sdk::SQLBatchRequestResultSet>(response, cntl);
    if (!rs->Init()) {
        SET_STATUS_AND_WARN(status, StatusCode::kCmdError, "SQLBatchRequestResultSet init failed");
        return nullptr;
    }
    return rs;
}

std::shared_ptr<hybridse::sdk::ProcedureInfo> SQLClusterRouter::ShowProcedure(const std::string& db,
                                                                              const std::string& sp_name,
                                                                              hybridse::sdk::Status* status) {
    RET_IF_NULL_AND_WARN(status, "output status is nullptr");
    std::shared_ptr<hybridse::sdk::ProcedureInfo> sp_info = cluster_sdk_->GetProcedureInfo(db, sp_name, &status->msg);
    if (!sp_info) {
        SET_STATUS_AND_WARN(status, StatusCode::kProcedureNotFound, status->msg);
        return nullptr;
    }
    return sp_info;
}

std::shared_ptr<hybridse::sdk::ResultSet> SQLClusterRouter::HandleSQLCmd(const hybridse::node::CmdPlanNode* cmd_node,
                                                                         const std::string& db,
                                                                         ::hybridse::sdk::Status* status) {
    RET_IF_NULL_AND_WARN(status, "output status is nullptr");
    if (cmd_node == nullptr) {
        SET_STATUS_AND_WARN(status, StatusCode::kNullInputPointer, "node is nullptr");
        return {};
    }
    auto ns_ptr = cluster_sdk_->GetNsClient();
    if (!ns_ptr) {
        SET_STATUS_AND_WARN(status, StatusCode::kCmdError, "no nameserver exist");
        return {};
    }
    bool ret = true;
    std::string msg;
    switch (cmd_node->GetCmdType()) {
        case hybridse::node::kCmdShowDatabases: {
            std::vector<std::string> dbs;
            auto ok = ns_ptr->ShowDatabase(&dbs, msg);
            if (ok) {
                std::vector<std::vector<std::string>> values;
                for (const auto& val : dbs) {
                    std::vector<std::string> vec = {val};
                    values.emplace_back(std::move(vec));
                }
                return ResultSetSQL::MakeResultSet({"Databases"}, values, status);
            } else {
                *status = {StatusCode::kCmdError, msg};
            }
            return {};
        }

        case hybridse::node::kCmdShowTables: {
            if (db.empty()) {
                *status = {StatusCode::kCmdError, "please enter database first"};
                return {};
            }
            auto tables = cluster_sdk_->GetTables(db);
            std::vector<std::vector<std::string>> values;
            for (auto it = tables.begin(); it != tables.end(); ++it) {
                std::vector<std::string> vec = {(*it)->name()};
                values.emplace_back(std::move(vec));
            }
            return ResultSetSQL::MakeResultSet({"Tables"}, values, status);
        }

        case hybridse::node::kCmdShowUser: {
            std::vector<std::string> value = { options_->user };
            return ResultSetSQL::MakeResultSet({"User"}, {value}, status);
        }

        case hybridse::node::kCmdShowCreateTable: {
            auto& args = cmd_node->GetArgs();
            std::string cur_db = db;
            std::string table_name;
            if (!ParseNamesFromArgs(db, args, &cur_db, &table_name).IsOK()) {
                *status = {StatusCode::kCmdError, msg};
                return {};
            }
            if (cur_db.empty()) {
                *status = {::hybridse::common::StatusCode::kCmdError, "please enter database first"};
                return {};
            }
            auto table = cluster_sdk_->GetTableInfo(cur_db, table_name);
            if (table == nullptr) {
                *status = {StatusCode::kCmdError, "table " + table_name + " does not exist"};
                return {};
            }
            std::string sql = SDKUtil::GenCreateTableSQL(*table);
            std::vector<std::vector<std::string>> values;
            std::vector<std::string> vec = {table_name, sql};
            values.push_back(std::move(vec));
            return ResultSetSQL::MakeResultSet({"Table", "Create Table"}, values, status);
        }

        case hybridse::node::kCmdDescTable: {
            std::string cur_db = db;
            std::string table_name;
            const auto& args = cmd_node->GetArgs();
            if (!ParseNamesFromArgs(db, args, &cur_db, &table_name).IsOK()) {
                *status = {StatusCode::kCmdError, msg};
                return {};
            }
            if (cur_db.empty()) {
                *status = {::hybridse::common::StatusCode::kCmdError, "please enter database first"};
                return {};
            }
            auto table = cluster_sdk_->GetTableInfo(cur_db, table_name);
            if (table == nullptr) {
                *status = {StatusCode::kCmdError, "table " + table_name + " does not exist"};
                return {};
            }
            std::vector<std::vector<std::string>> result;
            std::stringstream ss;
            ::openmldb::cmd::PrintSchema(table->column_desc(), table->added_column_desc(), ss);
            std::vector<std::string> vec = {ss.str()};
            result.emplace_back(std::move(vec));
            ss.str("");
            ::openmldb::cmd::PrintColumnKey(table->column_key(), ss);
            std::vector<std::string> vec1 = {ss.str()};
            result.emplace_back(std::move(vec1));
            if (table->has_offline_table_info()) {
                ss.str("");
                ::openmldb::cmd::PrintOfflineTableInfo(table->offline_table_info(), ss);
                std::vector<std::string> vec2 = {ss.str()};
                result.emplace_back(std::move(vec2));
            }
            ss.str("");
            std::unordered_map<std::string, std::string> options;
            std::string storage_mode = StorageMode_Name(table->storage_mode());
            // remove the prefix 'k', i.e., change kMemory to Memory
            options["storage_mode"] = storage_mode.substr(1, storage_mode.size() - 1);
            std::string compress_type = CompressType_Name(table->compress_type());
            options["compress_type"] = compress_type.substr(1, compress_type.size() - 1);
            ::openmldb::cmd::PrintTableOptions(options, ss);
            result.emplace_back(std::vector{ss.str()});
            return ResultSetSQL::MakeResultSet({FORMAT_STRING_KEY}, result, status);
        }

        case hybridse::node::kCmdCreateDatabase: {
            std::string name = cmd_node->GetArgs()[0];
            if (ns_ptr->CreateDatabase(name, msg, cmd_node->IsIfNotExists())) {
                *status = {};
            } else {
                *status = {StatusCode::kCmdError, "Create database failed for " + msg};
            }
            return {};
        }
        case hybridse::node::kCmdUseDatabase: {
            std::string name = cmd_node->GetArgs()[0];
            if (ns_ptr->Use(name, msg)) {
                db_ = name;
                *status = {::hybridse::common::kOk, "Database changed"};
            } else {
                *status = {StatusCode::kCmdError, "Use database failed for " + msg};
            }
            return {};
        }
        case hybridse::node::kCmdDropDatabase: {
            std::string name = cmd_node->GetArgs()[0];
            if (ns_ptr->DropDatabase(name, msg, cmd_node->IsIfExists())) {
                *status = {};
            } else {
                *status = {StatusCode::kCmdError, msg};
            }
            return {};
        }
        case hybridse::node::kCmdDropUser: {
            std::string name = cmd_node->GetArgs()[0];
            if (cmd_node->IsIfExists()) {
                *status = DeleteUser(name);
            } else {
                UserInfo user_info;
                auto result = GetUser(name, &user_info);
                if (!result.ok()) {
                    *status = {StatusCode::kCmdError, result.status().message()};
                } else if (!(*result)) {
                    *status = {StatusCode::kCmdError, absl::StrCat("user ", name, " does not exist")};
                } else {
                    *status = DeleteUser(name);
                }
            }
            return {};
        }
        case hybridse::node::kCmdShowFunctions: {
            std::vector<::openmldb::common::ExternalFun> funs;
            base::Status st = ns_ptr->ShowFunction("", &funs);
            if (!st.OK()) {
                APPEND_FROM_BASE_AND_WARN(status, st, "show udf function failed");
                return {};
            }
            std::vector<std::vector<std::string>> lines;
            for (auto& fun_info : funs) {
                std::string is_aggregate = fun_info.is_aggregate() ? "true" : "false";
                std::string return_nullable = fun_info.return_nullable() ? "true" : "false";
                std::string arg_nullable = fun_info.arg_nullable() ? "true" : "false";
                std::string arg_type = "";
                for (int i = 0; i < fun_info.arg_type_size(); i++) {
                    arg_type = absl::StrCat(arg_type, openmldb::type::DataType_Name(fun_info.arg_type(i)).substr(1));
                    if (i != fun_info.arg_type_size() - 1) {
                        arg_type = absl::StrCat(arg_type, "|");
                    }
                }
                std::vector<std::string> vec = {
                    fun_info.name(), openmldb::type::DataType_Name(fun_info.return_type()).substr(1),
                    arg_type,        is_aggregate,
                    fun_info.file(), return_nullable,
                    arg_nullable};
                lines.push_back(vec);
            }
            return ResultSetSQL::MakeResultSet(
                {"Name", "Return_type", "Arg_type", "Is_aggregate", "File", "Return_nullable", "Arg_nullable"}, lines,
                status);
        }
        case hybridse::node::kCmdDropFunction: {
            std::string name = cmd_node->GetArgs()[0];
            if (!interactive_validator_.Check(CmdType::kDrop, TargetType::kFunction, name)) {
                return {};
            }
            auto base_status = ns_ptr->DropFunction(name, cmd_node->IsIfExists());
            if (base_status.OK()) {
                *status = {};
                // zk deleted already, remove from cluster_sdk, only failed when func not exist in sdk, ignore error
                cluster_sdk_->RemoveExternalFun(name);
                // drop function from taskmanager, ignore error, taskmanager can recreate the function
                auto taskmanager_client = cluster_sdk_->GetTaskManagerClient();
                if (taskmanager_client) {
                    base_status = taskmanager_client->DropFunction(name, GetJobTimeout());
                    if (!base_status.OK()) {
                        LOG(WARNING) << "drop function " << name << " failed: [" << base_status.GetCode() << "] "
                                     << base_status.GetMsg();
                        APPEND_FROM_BASE_AND_WARN(status, base_status, "drop function failed from taskmanager");
                        return {};
                    }
                }
            } else {
                // not exists or nameserver delete failed on zk
                APPEND_FROM_BASE_AND_WARN(status, base_status, "drop function failed");
            }
            return {};
        }
        case hybridse::node::kCmdShowCreateSp: {
            auto& args = cmd_node->GetArgs();
            std::string db_name, sp_name;
            if (!ParseNamesFromArgs(db, args, &db_name, &sp_name).IsOK()) {
                *status = {StatusCode::kCmdError, msg};
                return {};
            }
            auto sp_info = cluster_sdk_->GetProcedureInfo(db_name, sp_name, &msg);
            if (!sp_info) {
                *status = {StatusCode::kCmdError, "Failed to show procedure, " + msg};
                return {};
            }
            // PrintProcedureInfo(*sp_info);
            *status = {};
            return {};
        }
        case hybridse::node::kCmdShowProcedures: {
            std::vector<std::shared_ptr<hybridse::sdk::ProcedureInfo>> sp_infos = cluster_sdk_->GetProcedureInfo(&msg);
            std::vector<std::vector<std::string>> lines;
            lines.reserve(sp_infos.size());
            for (auto& sp_info : sp_infos) {
                lines.push_back({sp_info->GetDbName(), sp_info->GetSpName()});
            }
            return ResultSetSQL::MakeResultSet({"DB", "SP"}, lines, status);
        }
        case hybridse::node::kCmdDropSp: {
            if (db.empty()) {
                *status = {StatusCode::kCmdError, "please enter database first"};
                return {};
            }
            std::string sp_name = cmd_node->GetArgs()[0];
            if (!interactive_validator_.Check(CmdType::kDrop, TargetType::kProcedure, sp_name)) {
                return {};
            }
            if (ns_ptr->DropProcedure(db, sp_name, msg)) {
                *status = {};
                RefreshCatalog();
            } else {
                *status = {StatusCode::kCmdError, "Failed to drop, " + msg};
            }
            return {};
        }
        case hybridse::node::kCmdShowDeployment: {
            std::string db_name, deploy_name;
            auto& args = cmd_node->GetArgs();
            *status = ParseNamesFromArgs(db, args, &db_name, &deploy_name);
            if (!status->IsOK()) {
                return {};
            }

            std::vector<api::ProcedureInfo> sps;
            if (!ns_ptr->ShowProcedure(db_name, deploy_name, &sps, &msg)) {
                *status = {StatusCode::kCmdError, msg};
                return {};
            }
            // check if deployment
            if (sps.empty() || sps[0].type() != type::kReqDeployment) {
                *status = {StatusCode::kCmdError, sps.empty() ? "not found" : "not a deployment"};
                return {};
            }
            std::stringstream ss;
            auto sp = std::make_shared<catalog::ProcedureInfoImpl>(sps[0]);
            ::openmldb::cmd::PrintProcedureInfo(*sp, ss);
            std::vector<std::vector<std::string>> result;
            std::vector<std::string> vec = {ss.str()};
            result.emplace_back(std::move(vec));
            return ResultSetSQL::MakeResultSet({FORMAT_STRING_KEY}, result, status);
        }
        case hybridse::node::kCmdShowDeployments: {
            if (db.empty()) {
                *status = {StatusCode::kCmdError, "please enter database first"};
                return {};
            }
            // ns client get all procedures of one db
            std::vector<api::ProcedureInfo> sps;
            if (!ns_ptr->ShowProcedure(db, "", &sps, &msg)) {
                *status = {StatusCode::kCmdError, msg};
                return {};
            }
            std::vector<std::vector<std::string>> lines;
            for (auto& sp_info : sps) {
                if (sp_info.type() == type::kReqDeployment) {
                    lines.push_back({sp_info.db_name(), sp_info.sp_name()});
                }
            }
            return ResultSetSQL::MakeResultSet({"DB", "Deployment"}, lines, status);
        }
        case hybridse::node::kCmdDropDeployment: {
            std::string db_name, deploy_name;
            auto& args = cmd_node->GetArgs();
            *status = ParseNamesFromArgs(db, args, &db_name, &deploy_name);
            if (!status->IsOK()) {
                return {};
            }

            // check if deployment, avoid deleting the normal procedure
            auto sp = cluster_sdk_->GetProcedureInfo(db_name, deploy_name, &msg);
            if (!sp || sp->GetType() != hybridse::sdk::kReqDeployment) {
                *status = {StatusCode::kCmdError, sp ? "not a deployment" : "deployment not found"};
                return {};
            }
            if (!interactive_validator_.Check(CmdType::kDrop, TargetType::kDeployment, deploy_name)) {
                return {};
            }
            if (ns_ptr->DropProcedure(db_name, deploy_name, msg)) {
                RefreshCatalog();
                *status = {};
            } else {
                *status = {StatusCode::kCmdError, "Failed to drop. error: " + msg};
            }
            return {};
        }
        case hybridse::node::kCmdShowSessionVariables: {
            std::vector<std::vector<std::string>> items;
            for (auto& pair : session_variables_) {
                std::vector<std::string> vec = {pair.first, pair.second};
                items.emplace_back(std::move(vec));
            }
            return ResultSetSQL::MakeResultSet({"Variable_name", "Value"}, items, status);
        }
        case hybridse::node::kCmdShowGlobalVariables: {
            std::string db = openmldb::nameserver::INFORMATION_SCHEMA_DB;
            std::string table = openmldb::nameserver::GLOBAL_VARIABLES;
            std::string sql = "select * from " + table;
            ::hybridse::sdk::Status status;
            auto rs = ExecuteSQLParameterized(db, sql, std::shared_ptr<openmldb::sdk::SQLRequestRow>(), &status);
            if (status.code != 0) {
                return {};
            }
            return rs;
        }
        case hybridse::node::kCmdExit: {
            std::cout << "Bye" << std::endl;
            exit(0);
        }
        case hybridse::node::kCmdShowJobs: {
            return GetJobResultSet(status);
        }
        case hybridse::node::kCmdShowJob: {
            int job_id;
            if (!absl::SimpleAtoi(cmd_node->GetArgs()[0], &job_id)) {
                *status = {StatusCode::kCmdError, "Failed to parse job id: " + cmd_node->GetArgs()[0]};
                return {};
            }
            return this->GetJobResultSet(job_id, status);
        }
        case hybridse::node::kCmdShowJobLog: {
            int job_id;
            if (!absl::SimpleAtoi(cmd_node->GetArgs()[0], &job_id)) {
                *status = {StatusCode::kCmdError, "Failed to parse job id: " + cmd_node->GetArgs()[0]};
                return {};
            }
            auto log = GetJobLog(job_id, status);

            if (!status->IsOK()) {
                *status = {::hybridse::common::StatusCode::kCmdError,
                           "Failed to get job log for job id: " + cmd_node->GetArgs()[0] +
                               ", code: " + std::to_string(status->code) + ", message: " + status->msg};
                return {};
            } else {
                std::vector<std::string> value = {log};
                return ResultSetSQL::MakeResultSet({FORMAT_STRING_KEY}, {value}, status);
            }
        }
        case hybridse::node::kCmdStopJob: {
            int job_id;
            if (!absl::SimpleAtoi(cmd_node->GetArgs()[0], &job_id)) {
                *status = {StatusCode::kCmdError, "Failed to parse job id: " + cmd_node->GetArgs()[0]};
                return {};
            }
            ::openmldb::taskmanager::JobInfo job_info;
            StopJob(job_id, &job_info);
            return this->GetJobResultSet(job_id, status);
        }
        case hybridse::node::kCmdDropTable: {
            *status = {};
            std::string db_name = db;
            std::string table_name;
            if (!ParseNamesFromArgs(db, cmd_node->GetArgs(), &db_name, &table_name).IsOK()) {
                *status = {StatusCode::kCmdError, msg};
                return {};
            }
            if (!interactive_validator_.Check(CmdType::kDrop, TargetType::kTable, table_name)) {
                return {};
            }
            if (DropTable(db_name, table_name, cmd_node->IsIfExists(), status)) {
                RefreshCatalog();
            }
            return {};
        }
        case hybridse::node::kCmdTruncate: {
            *status = {};
            std::string db_name;
            std::string table_name;
            if (!ParseNamesFromArgs(db, cmd_node->GetArgs(), &db_name, &table_name).IsOK()) {
                *status = {StatusCode::kCmdError, msg};
                return {};
            }
            if (!interactive_validator_.Check(CmdType::kTruncate, TargetType::kTable, table_name)) {
                return {};
            }
            auto base_status = ns_ptr->TruncateTable(db_name, table_name);
            if (!base_status.OK()) {
                *status = {StatusCode::kCmdError, base_status.GetMsg()};
            }
            return {};
        }
        case hybridse::node::kCmdDropIndex: {
            std::string db_name = db;
            std::string table_name;
            std::string index_name;
            if (cmd_node->GetArgs().size() == 3) {
                db_name = cmd_node->GetArgs()[0];
                table_name = cmd_node->GetArgs()[1];
                index_name = cmd_node->GetArgs()[2];
            } else if (cmd_node->GetArgs().size() == 2) {
                table_name = cmd_node->GetArgs()[0];
                index_name = cmd_node->GetArgs()[1];
            } else {
                *status = {StatusCode::kCmdError, "Invalid Cmd Args size"};
                return {};
            }
            if (!interactive_validator_.Check(CmdType::kDrop, TargetType::kIndex, index_name + " on " + table_name)) {
                return {};
            }
            ret = ns_ptr->DeleteIndex(db_name, table_name, index_name, msg);
            ret == true ? * status = {} : * status = {::hybridse::common::StatusCode::kCmdError, msg};
            return {};
        }
        case hybridse::node::kCmdShowComponents: {
            auto rs = ExecuteShowComponents(status);
            if (FLAGS_role == "sql_client" && status->IsOK() && rs) {
                return std::make_shared<ReadableResultSetSQL>(rs);
            }
            return rs;
        }
        case hybridse::node::kCmdShowTableStatus: {
            const auto& args = cmd_node->GetArgs();
            return ExecuteShowTableStatus(db, args.size() > 0 ? args[0] : "", status);
        }
        default: { *status = {StatusCode::kCmdError, "fail to execute script with unsupported type"}; }
    }
    return {};
}

base::Status SQLClusterRouter::HandleSQLCreateTable(hybridse::node::CreatePlanNode* create_node, const std::string& db,
                                                    std::shared_ptr<::openmldb::client::NsClient> ns_ptr) {
    return HandleSQLCreateTable(create_node, db, ns_ptr, "");
}

base::Status SQLClusterRouter::HandleSQLCreateTable(hybridse::node::CreatePlanNode* create_node, const std::string& db,
                                                    std::shared_ptr<::openmldb::client::NsClient> ns_ptr,
                                                    const std::string& sql) {
    if (create_node == nullptr || ns_ptr == nullptr) {
        return base::Status(base::ReturnCode::kSQLCmdRunError, "fail to execute plan : null pointer");
    }

    std::string db_name = create_node->GetDatabase().empty() ? db : create_node->GetDatabase();
    if (db_name.empty()) {
        return base::Status(base::ReturnCode::kSQLCmdRunError, "ERROR: Please use database first");
    }

    if (create_node->like_clause_ == nullptr) {
        ::openmldb::nameserver::TableInfo table_info;
        table_info.set_db(db_name);

        std::vector<std::shared_ptr<::openmldb::catalog::TabletAccessor>> all_tablet;
        all_tablet = cluster_sdk_->GetAllTablet();
        // set dafault value
        uint32_t default_replica_num = std::min(static_cast<uint32_t>(all_tablet.size()), FLAGS_replica_num);

        hybridse::base::Status sql_status;
        bool is_cluster_mode = cluster_sdk_->IsClusterMode();
        ::openmldb::sdk::NodeAdapter::TransformToTableDef(create_node, &table_info, default_replica_num,
                                                          is_cluster_mode, &sql_status);
        if (sql_status.code != 0) {
            return base::Status(sql_status.code, sql_status.msg);
        }
        std::string msg;
        if (!ns_ptr->CreateTable(table_info, create_node->GetIfNotExist(), msg)) {
            return base::Status(base::ReturnCode::kSQLCmdRunError, msg);
        }
        if (interactive_validator_.Interactive() && table_info.column_key_size() == 0) {
            return base::Status{base::ReturnCode::kOk,
                                "As there is no index specified, a default index type `absolute 0` will be created. "
                                "The data attached to the index will never expire to be deleted. "
                                "Please refer to this link for more details: " +
                                    base::NOTICE_URL};
        }
    } else {
        auto dbs = cluster_sdk_->GetAllDbs();
        auto it = std::find(dbs.begin(), dbs.end(), db_name);
        if (it == dbs.end()) {
            return base::Status(base::ReturnCode::kSQLCmdRunError, "fail to create, database does not exist!");
        }

        LOG(WARNING) << "CREATE TABLE LIKE will run in offline job, please wait.";

        std::map<std::string, std::string> config;
        ::openmldb::taskmanager::JobInfo job_info;
        std::string output;
        // create table like hive is a long op, use large timeout
        ::openmldb::base::Status status =
            ExecuteOfflineQueryGetOutput(sql, config, db, FLAGS_sync_job_timeout, &output);

        if (!status.OK()) {
            LOG(ERROR) << "Fail to create table, error message: " + status.msg;
            return base::Status(base::ReturnCode::kSQLCmdRunError, status.msg);
        }
    }

    return {};
}

base::Status SQLClusterRouter::HandleSQLCreateProcedure(hybridse::node::CreateProcedurePlanNode* create_sp,
                                                        const std::string& db, const std::string& sql,
                                                        std::shared_ptr<::openmldb::client::NsClient> ns_ptr) {
    if (create_sp == nullptr) {
        return base::Status(base::ReturnCode::kSQLCmdRunError, "CreateProcedurePlanNode null");
    }
    // construct sp_info
    hybridse::base::Status sql_status;
    openmldb::api::ProcedureInfo sp_info;
    sp_info.set_db_name(db);
    sp_info.set_sp_name(create_sp->GetSpName());
    sp_info.set_sql(sql);
    PBSchema* schema = sp_info.mutable_input_schema();
    for (auto input : create_sp->GetInputParameterList()) {
        if (input == nullptr) {
            return base::Status(base::ReturnCode::kSQLCmdRunError, "fail to execute plan : InputParameterNode null");
        }
        if (input->GetType() == hybridse::node::kInputParameter) {
            hybridse::node::InputParameterNode* input_ptr = dynamic_cast<hybridse::node::InputParameterNode*>(input);
            if (input_ptr == nullptr) {
                return base::Status(base::ReturnCode::kSQLCmdRunError, "cast InputParameterNode failed");
            }
            openmldb::common::ColumnDesc* col_desc = schema->Add();
            col_desc->set_name(input_ptr->GetColumnName());
            openmldb::type::DataType rtidb_type;
            bool ok = ::openmldb::schema::SchemaAdapter::ConvertType(input_ptr->GetColumnType(), &rtidb_type);
            if (!ok) {
                return base::Status(base::ReturnCode::kSQLCmdRunError, "convert type failed");
            }
            col_desc->set_data_type(rtidb_type);
            col_desc->set_is_constant(input_ptr->GetIsConstant());
        } else {
            return base::Status(
                base::ReturnCode::kSQLCmdRunError,
                "fail to execute script with unsupported type " + hybridse::node::NameOfSqlNodeType(input->GetType()));
        }
    }
    // get input schema, check input parameter, and fill sp_info
    std::set<size_t> input_common_column_indices;
    for (int i = 0; i < schema->size(); ++i) {
        if (schema->Get(i).is_constant()) {
            input_common_column_indices.insert(i);
        }
    }
    bool ok;
    hybridse::vm::ExplainOutput explain_output;
    if (input_common_column_indices.empty()) {
        ok = cluster_sdk_->GetEngine()->Explain(sql, db, hybridse::vm::kRequestMode, &explain_output, &sql_status);
    } else {
        ok = cluster_sdk_->GetEngine()->Explain(sql, db, hybridse::vm::kBatchRequestMode, input_common_column_indices,
                                                &explain_output, &sql_status);
    }
    if (!ok) {
        return base::Status(base::ReturnCode::kSQLCmdRunError, "fail to explain sql" + sql_status.msg);
    }
    PBSchema rtidb_input_schema;
    if (!openmldb::schema::SchemaAdapter::ConvertSchema(explain_output.input_schema, &rtidb_input_schema)) {
        return base::Status(base::ReturnCode::kSQLCmdRunError, "convert input schema failed");
    }
    if (!CheckParameter(*schema, rtidb_input_schema)) {
        return base::Status(base::ReturnCode::kSQLCmdRunError, "check input parameter failed");
    }
    sp_info.mutable_input_schema()->CopyFrom(*schema);
    // get output schema, and fill sp_info
    PBSchema rtidb_output_schema;
    if (!openmldb::schema::SchemaAdapter::ConvertSchema(explain_output.output_schema, &rtidb_output_schema)) {
        return base::Status(base::ReturnCode::kSQLCmdRunError, "convert output schema failed");
    }
    sp_info.mutable_output_schema()->CopyFrom(rtidb_output_schema);
    sp_info.set_main_db(explain_output.request_db_name);
    sp_info.set_main_table(explain_output.request_name);

    auto& tables = explain_output.dependent_tables;
    DLOG(INFO) << "dependent tables: [" << absl::StrJoin(tables, ",", absl::PairFormatter("=")) << "]";
    for (auto& table : tables) {
        auto pair = sp_info.add_tables();
        pair->set_db_name(table.first);
        pair->set_table_name(table.second);
    }
    // send request to ns client
    return ns_ptr->CreateProcedure(sp_info, options_->request_timeout);
}

bool SQLClusterRouter::CheckParameter(const PBSchema& parameter, const PBSchema& input_schema) {
    if (parameter.size() != input_schema.size()) {
        return false;
    }
    for (int32_t i = 0; i < parameter.size(); i++) {
        if (parameter.Get(i).name() != input_schema.Get(i).name()) {
            LOG(WARNING) << "check column name failed, expect " << input_schema.Get(i).name() << ", but "
                         << parameter.Get(i).name();
            return false;
        }
        if (parameter.Get(i).data_type() != input_schema.Get(i).data_type()) {
            LOG(WARNING) << "check column type failed, expect "
                         << openmldb::type::DataType_Name(input_schema.Get(i).data_type()) << ", but "
                         << openmldb::type::DataType_Name(parameter.Get(i).data_type());
            return false;
        }
    }
    return true;
}

bool SQLClusterRouter::CheckSQLSyntax(const std::string& sql) {
    hybridse::node::NodeManager node_manager;
    hybridse::base::Status sql_status;
    hybridse::node::PlanNodeList plan_trees;
    hybridse::plan::PlanAPI::CreatePlanTreeFromScript(sql, plan_trees, &node_manager, sql_status);
    if (0 != sql_status.code) {
        LOG(WARNING) << "[" << sql_status.GetCode() << "]" << sql_status.str();
        return false;
    }
    return true;
}

bool SQLClusterRouter::ExtractDBTypes(const std::shared_ptr<hybridse::sdk::Schema>& schema,
                                      std::vector<openmldb::type::DataType>* db_types) {
    if (schema) {
        for (int i = 0; i < schema->GetColumnCnt(); i++) {
            openmldb::type::DataType casted_type;
            if (!openmldb::schema::SchemaAdapter::ConvertType(schema->GetColumnType(i), &casted_type)) {
                LOG(WARNING) << "Invalid parameter type " << schema->GetColumnType(i);
                return false;
            }
            db_types->push_back(casted_type);
        }
    }
    return true;
}
std::vector<std::shared_ptr<hybridse::sdk::ProcedureInfo>> SQLClusterRouter::ShowProcedure(std::string* msg) {
    std::vector<std::shared_ptr<hybridse::sdk::ProcedureInfo>> vec;
    if (msg == nullptr) {
        *msg = "null ptr";
        return vec;
    }
    return cluster_sdk_->GetProcedureInfo(msg);
}

std::shared_ptr<hybridse::sdk::ProcedureInfo> SQLClusterRouter::ShowProcedure(const std::string& db,
                                                                              const std::string& sp_name,
                                                                              std::string* msg) {
    if (msg == nullptr) {
        *msg = "null ptr";
        return nullptr;
    }
    return cluster_sdk_->GetProcedureInfo(db, sp_name, msg);
}

std::shared_ptr<openmldb::sdk::QueryFuture> SQLClusterRouter::CallProcedure(const std::string& db,
                                                                            const std::string& sp_name,
                                                                            int64_t timeout_ms,
                                                                            std::shared_ptr<SQLRequestRow> row,
                                                                            hybridse::sdk::Status* status) {
    if (!row || !row->OK()) {
        SET_STATUS_AND_WARN(status, StatusCode::kCmdError, "make sure the request row is built before execute sql");
        return {};
    }
    return CallProcedure(db, sp_name, timeout_ms, base::Slice(row->GetRow()), "", status);
}

std::shared_ptr<openmldb::sdk::QueryFuture> SQLClusterRouter::CallProcedure(
    const std::string& db, const std::string& sp_name, int64_t timeout_ms, hybridse::sdk::ByteArrayPtr buf, int len,
    const std::string& router_col, hybridse::sdk::Status* status) {
    if (buf == nullptr || len == 0) {
        SET_STATUS_AND_WARN(status, StatusCode::kCmdError, "invalid request row data");
        return nullptr;
    }
    return CallProcedure(db, sp_name, timeout_ms, base::Slice(buf, len), router_col, status);
}

std::shared_ptr<openmldb::sdk::QueryFuture> SQLClusterRouter::CallProcedure(const std::string& db,
                                                                            const std::string& sp_name,
                                                                            int64_t timeout_ms, const base::Slice& row,
                                                                            const std::string& router_col,
                                                                            hybridse::sdk::Status* status) {
    RET_IF_NULL_AND_WARN(status, "output status is nullptr");
    auto tablet = GetTablet(db, sp_name, router_col, status);
    if (!tablet) {
        return {};
    }
    std::shared_ptr<openmldb::api::QueryResponse> response = std::make_shared<openmldb::api::QueryResponse>();
    std::shared_ptr<brpc::Controller> cntl = std::make_shared<brpc::Controller>();
    auto* callback = new openmldb::RpcCallback<openmldb::api::QueryResponse>(response, cntl);

    std::shared_ptr<openmldb::sdk::QueryFutureImpl> future = std::make_shared<openmldb::sdk::QueryFutureImpl>(callback);
    bool ok = tablet->CallProcedure(db, sp_name, row, timeout_ms, options_->enable_debug, callback);
    if (!ok) {
        // async rpc
        SET_STATUS_AND_WARN(status, StatusCode::kConnError, "CallProcedure failed(stub is null)");
        return {};
    }
    return future;
}

std::shared_ptr<openmldb::sdk::QueryFuture> SQLClusterRouter::CallSQLBatchRequestProcedure(
    const std::string& db, const std::string& sp_name, int64_t timeout_ms,
    std::shared_ptr<SQLRequestRowBatch> row_batch, hybridse::sdk::Status* status) {
    RET_IF_NULL_AND_WARN(status, "output status is nullptr");
    if (!row_batch) {
        // todo
        return nullptr;
    }
    auto tablet = GetTablet(db, sp_name, "", status);
    if (!tablet) {
        return nullptr;
    }

    std::shared_ptr<brpc::Controller> cntl = std::make_shared<brpc::Controller>();
    auto response = std::make_shared<openmldb::api::SQLBatchRequestQueryResponse>();
    openmldb::RpcCallback<openmldb::api::SQLBatchRequestQueryResponse>* callback =
        new openmldb::RpcCallback<openmldb::api::SQLBatchRequestQueryResponse>(response, cntl);

    std::shared_ptr<openmldb::sdk::BatchQueryFutureImpl> future =
        std::make_shared<openmldb::sdk::BatchQueryFutureImpl>(callback);
    bool ok =
        tablet->CallSQLBatchRequestProcedure(db, sp_name, row_batch, options_->enable_debug, timeout_ms, callback);
    if (!ok) {
        // async rpc only check ok
        SET_STATUS_AND_WARN(status, StatusCode::kConnError, "CallSQLBatchRequestProcedure failed(stub is null)");
        return nullptr;
    }
    return future;
}

std::shared_ptr<openmldb::sdk::QueryFuture> SQLClusterRouter::CallSQLBatchRequestProcedure(
    const std::string& db, const std::string& sp_name, int64_t timeout_ms, hybridse::sdk::ByteArrayPtr meta,
    int meta_len, hybridse::sdk::ByteArrayPtr buf, int len, hybridse::sdk::Status* status) {
    RET_IF_NULL_AND_WARN(status, "output status is nullptr");
    if (meta == nullptr || meta_len == 0 || buf == nullptr || len == 0) {
        SET_STATUS_AND_WARN(status, StatusCode::kNullInputPointer, "input data is null");
        return nullptr;
    }
    auto tablet = GetTablet(db, sp_name, "", status);
    if (!tablet) {
        return nullptr;
    }
    std::shared_ptr<brpc::Controller> cntl = std::make_shared<brpc::Controller>();
    auto response = std::make_shared<openmldb::api::SQLBatchRequestQueryResponse>();
    auto callback = new openmldb::RpcCallback<openmldb::api::SQLBatchRequestQueryResponse>(response, cntl);
    auto future = std::make_shared<openmldb::sdk::BatchQueryFutureImpl>(callback);
    auto ret = tablet->CallSQLBatchRequestProcedure(db, sp_name, base::Slice(meta, meta_len), base::Slice(buf, len),
                                                    options_->enable_debug, timeout_ms, callback);
    if (!ret.OK()) {
        SET_STATUS_AND_WARN(status, StatusCode::kConnError, "CallSQLBatchRequestProcedure failed " + ret.GetMsg());
        return nullptr;
    }
    return future;
}

std::shared_ptr<hybridse::sdk::Schema> SQLClusterRouter::GetTableSchema(const std::string& db,
                                                                        const std::string& table_name) {
    auto table_info = cluster_sdk_->GetTableInfo(db, table_name);
    if (!table_info) {
        LOG(ERROR) << "table with name " + table_name + " in db " + db + " does not exist";
        return {};
    }

    ::hybridse::vm::Schema output_schema;
    if (::openmldb::schema::SchemaAdapter::ConvertSchema(table_info->column_desc(), &output_schema)) {
        return std::make_shared<::hybridse::sdk::SchemaImpl>(output_schema);
    } else {
        LOG(ERROR) << "Failed to convert schema for " + table_name + "in db " + db;
    }
    return {};
}

std::vector<std::string> SQLClusterRouter::GetTableNames(const std::string& db) {
    auto table_names = cluster_sdk_->GetTableNames(db);
    return table_names;
}

::openmldb::nameserver::TableInfo SQLClusterRouter::GetTableInfo(const std::string& db, const std::string& table) {
    auto table_infos = cluster_sdk_->GetTableInfo(db, table);
    if (!table_infos) {
        return {};
    }
    return *table_infos;
}

bool SQLClusterRouter::UpdateOfflineTableInfo(const ::openmldb::nameserver::TableInfo& info) {
    auto ret = cluster_sdk_->GetNsClient()->UpdateOfflineTableInfo(info);
    if (!ret.OK()) {
        LOG(WARNING) << "update offline table info failed: " << ret.msg;
        return false;
    }
    return true;
}

::openmldb::base::Status SQLClusterRouter::ShowJobs(const bool only_unfinished,
                                                    std::vector<::openmldb::taskmanager::JobInfo>* job_infos) {
    auto taskmanager_client_ptr = cluster_sdk_->GetTaskManagerClient();
    if (!taskmanager_client_ptr) {
        return {base::ReturnCode::kServerConnError, "Fail to get TaskManager client"};
    }
    return taskmanager_client_ptr->ShowJobs(only_unfinished, GetJobTimeout(), job_infos);
}

::openmldb::base::Status SQLClusterRouter::ShowJob(const int id, ::openmldb::taskmanager::JobInfo* job_info) {
    auto taskmanager_client_ptr = cluster_sdk_->GetTaskManagerClient();
    if (!taskmanager_client_ptr) {
        return {base::ReturnCode::kServerConnError, "Fail to get TaskManager client"};
    }
    return taskmanager_client_ptr->ShowJob(id, GetJobTimeout(), job_info);
}

::openmldb::base::Status SQLClusterRouter::StopJob(const int id, ::openmldb::taskmanager::JobInfo* job_info) {
    auto taskmanager_client_ptr = cluster_sdk_->GetTaskManagerClient();
    if (!taskmanager_client_ptr) {
        return {base::ReturnCode::kServerConnError, "Fail to get TaskManager client"};
    }
    return taskmanager_client_ptr->StopJob(id, GetJobTimeout(), job_info);
}

::openmldb::base::Status SQLClusterRouter::ExecuteOfflineQueryAsync(const std::string& sql,
                                                                    const std::map<std::string, std::string>& config,
                                                                    const std::string& default_db, int job_timeout,
                                                                    ::openmldb::taskmanager::JobInfo* job_info) {
    auto taskmanager_client_ptr = cluster_sdk_->GetTaskManagerClient();
    if (!taskmanager_client_ptr) {
        return {base::ReturnCode::kServerConnError, "Fail to get TaskManager client"};
    }
    return taskmanager_client_ptr->RunBatchAndShow(sql, config, default_db, false, job_timeout, job_info);
}

::openmldb::base::Status SQLClusterRouter::ExecuteOfflineQueryGetOutput(
    const std::string& sql, const std::map<std::string, std::string>& config, const std::string& default_db,
    int job_timeout, std::string* output) {
    auto taskmanager_client_ptr = cluster_sdk_->GetTaskManagerClient();
    if (!taskmanager_client_ptr) {
        return {base::ReturnCode::kServerConnError, "Fail to get TaskManager client"};
    }
    return taskmanager_client_ptr->RunBatchSql(sql, config, default_db, job_timeout, output);
}

::openmldb::base::Status SQLClusterRouter::ImportOnlineData(const std::string& sql,
                                                            const std::map<std::string, std::string>& config,
                                                            const std::string& default_db, bool sync_job,
                                                            int job_timeout,
                                                            ::openmldb::taskmanager::JobInfo* job_info) {
    auto taskmanager_client_ptr = cluster_sdk_->GetTaskManagerClient();
    if (!taskmanager_client_ptr) {
        return {base::ReturnCode::kServerConnError, "Fail to get TaskManager client"};
    }
    return taskmanager_client_ptr->ImportOnlineData(sql, config, default_db, sync_job, job_timeout, job_info);
}

::openmldb::base::Status SQLClusterRouter::ImportOfflineData(const std::string& sql,
                                                             const std::map<std::string, std::string>& config,
                                                             const std::string& default_db, bool sync_job,
                                                             int job_timeout,
                                                             ::openmldb::taskmanager::JobInfo* job_info) {
    auto taskmanager_client_ptr = cluster_sdk_->GetTaskManagerClient();
    if (!taskmanager_client_ptr) {
        return {base::ReturnCode::kServerConnError, "Fail to get TaskManager client"};
    }
    return taskmanager_client_ptr->ImportOfflineData(sql, config, default_db, sync_job, job_timeout, job_info);
}

::openmldb::base::Status SQLClusterRouter::ExportOfflineData(const std::string& sql,
                                                             const std::map<std::string, std::string>& config,
                                                             const std::string& default_db, bool sync_job,
                                                             int job_timeout,
                                                             ::openmldb::taskmanager::JobInfo* job_info) {
    auto taskmanager_client_ptr = cluster_sdk_->GetTaskManagerClient();
    if (!taskmanager_client_ptr) {
        return {base::ReturnCode::kServerConnError, "Fail to get TaskManager client"};
    }
    return taskmanager_client_ptr->ExportOfflineData(sql, config, default_db, sync_job, job_timeout, job_info);
}

::openmldb::base::Status SQLClusterRouter::CreatePreAggrTable(const std::string& aggr_db, const std::string& aggr_table,
                                                              const ::openmldb::base::LongWindowInfo& window_info,
                                                              const ::openmldb::nameserver::TableInfo& base_table_info,
                                                              std::shared_ptr<::openmldb::client::NsClient> ns_ptr) {
    ::openmldb::nameserver::TableInfo table_info;
    table_info.set_db(aggr_db);
    table_info.set_name(aggr_table);
    table_info.set_replica_num(base_table_info.replica_num());
    table_info.set_partition_num(base_table_info.partition_num());
    auto table_partition = table_info.mutable_table_partition();
    table_partition->CopyFrom(base_table_info.table_partition());
    table_info.set_storage_mode(base_table_info.storage_mode());
    table_info.set_base_table_tid(base_table_info.tid());
    auto SetColumnDesc = [](const std::string& name, openmldb::type::DataType type,
                            openmldb::common::ColumnDesc* field) {
        if (field != nullptr) {
            field->set_name(name);
            field->set_data_type(type);
        }
    };
    SetColumnDesc("key", openmldb::type::DataType::kString, table_info.add_column_desc());
    SetColumnDesc("ts_start", openmldb::type::DataType::kTimestamp, table_info.add_column_desc());
    SetColumnDesc("ts_end", openmldb::type::DataType::kTimestamp, table_info.add_column_desc());
    SetColumnDesc("num_rows", openmldb::type::DataType::kInt, table_info.add_column_desc());
    SetColumnDesc("agg_val", openmldb::type::DataType::kString, table_info.add_column_desc());
    SetColumnDesc("binlog_offset", openmldb::type::DataType::kBigInt, table_info.add_column_desc());
    SetColumnDesc("filter_key", openmldb::type::DataType::kString, table_info.add_column_desc());
    auto index = table_info.add_column_key();
    index->set_index_name("key_index");
    index->add_col_name("key");
    index->set_ts_name("ts_start");

    // keep ttl in pre-aggr table the same as base table
    auto ttl = index->mutable_ttl();
    for (int i = 0; i < base_table_info.column_key_size(); i++) {
        const auto& column_key = base_table_info.column_key(i);
        std::string keys = "";
        for (int j = 0; j < column_key.col_name_size(); j++) {
            keys += column_key.col_name(j) + ",";
        }
        keys.pop_back();
        std::string ts_name = column_key.ts_name();
        if (keys == window_info.partition_col_ && ts_name == window_info.order_col_) {
            ttl->CopyFrom(column_key.ttl());
            break;
        }
    }

    std::string msg;
    if (!ns_ptr->CreateTable(table_info, true, msg)) {
        return base::Status(base::ReturnCode::kSQLCmdRunError, msg);
    }
    RefreshCatalog();
    return {};
}

std::string SQLClusterRouter::GetJobLog(const int id, hybridse::sdk::Status* status) {
    RET_IF_NULL_AND_WARN(status, "output status is nullptr");

    auto taskmanager_client_ptr = cluster_sdk_->GetTaskManagerClient();

    if (!taskmanager_client_ptr) {
        SET_STATUS_AND_WARN(status, hybridse::common::kConnError, "Fail to get TaskManager client");
        return "";
    }

    base::Status base_s;
    auto log = taskmanager_client_ptr->GetJobLog(id, GetJobTimeout(), &base_s);

    if (base_s.OK()) {
        status->SetCode(base_s.code);
        status->SetMsg(base_s.msg);
    } else {
        APPEND_FROM_BASE(status, base_s, "get joblog");
    }

    return log;
}

bool SQLClusterRouter::NotifyTableChange() { return cluster_sdk_->TriggerNotify(::openmldb::type::NotifyType::kTable); }

std::shared_ptr<hybridse::sdk::ResultSet> SQLClusterRouter::ExecuteSQL(const std::string& sql,
                                                                       hybridse::sdk::Status* status) {
    std::string db = GetDatabase();
    return ExecuteSQL(db, sql, status);
}

std::shared_ptr<hybridse::sdk::ResultSet> SQLClusterRouter::ExecuteSQL(const std::string& db, const std::string& sql,
                                                                       hybridse::sdk::Status* status) {
    // To avoid small sync job timeout, we set offline_job_timeout to the biggest value, user can set >
    // FLAGS_sync_job_timeout
    auto sync_job = IsSyncJob();
    auto timeout = GetJobTimeout();
    if (sync_job && FLAGS_sync_job_timeout > timeout) {
        timeout = FLAGS_sync_job_timeout;
    }
    return ExecuteSQL(db, sql, IsOnlineMode(), sync_job, timeout, status);
}

std::shared_ptr<hybridse::sdk::ResultSet> SQLClusterRouter::ExecuteSQL(const std::string& db, const std::string& sql,
                                                                       bool is_online_mode, bool is_sync_job,
                                                                       int offline_job_timeout,
                                                                       hybridse::sdk::Status* status) {
    return ExecuteSQL(db, sql, {}, is_online_mode, is_sync_job, offline_job_timeout, status);
}

std::shared_ptr<hybridse::sdk::ResultSet> SQLClusterRouter::ExecuteSQL(
    const std::string& db, const std::string& sql, std::shared_ptr<openmldb::sdk::SQLRequestRow> parameter,
    bool is_online_mode, bool is_sync_job, int offline_job_timeout, hybridse::sdk::Status* status) {
    RET_IF_NULL_AND_WARN(status, "output status is nullptr");
    // functions we called later may not change the status if it's succeed. So if we pass error status here, we'll get a
    // fake error
    status->SetOK();
    hybridse::node::NodeManager node_manager;
    hybridse::node::PlanNodeList plan_trees;
    hybridse::base::Status sql_status;
    hybridse::plan::PlanAPI::CreatePlanTreeFromScript(sql, plan_trees, &node_manager, sql_status);
    if (!sql_status.isOK()) {
        COPY_PREPEND_AND_WARN(status, sql_status, "create logic plan tree failed");
        return {};
    }
    auto ns_ptr = cluster_sdk_->GetNsClient();
    if (!ns_ptr) {
        SET_STATUS_AND_WARN(status, StatusCode::kRuntimeError, "no ns client, retry or check ns process");
        return {};
    }
    hybridse::node::PlanNode* node = plan_trees[0];
    std::string msg;
    switch (node->GetType()) {
        case hybridse::node::kPlanTypeCmd: {
            return HandleSQLCmd(dynamic_cast<hybridse::node::CmdPlanNode*>(node), db, status);
        }
        case hybridse::node::kPlanTypeExplain: {
            std::string empty;
            std::string mu_script = sql;
            mu_script.replace(0u, 7u, empty);
            auto info = Explain(db, mu_script, status);
            if (!info) {
                return {};
            }
            *status = {};
            std::vector<std::string> value = {info->GetPhysicalPlan() + "\n"};
            return ResultSetSQL::MakeResultSet({FORMAT_STRING_KEY}, {value}, status);
        }
        case hybridse::node::kPlanTypeCreate: {
            auto create_node = dynamic_cast<hybridse::node::CreatePlanNode*>(node);
            auto base_status = HandleSQLCreateTable(create_node, db, ns_ptr, sql);
            if (base_status.OK()) {
                RefreshCatalog();
                *status = {StatusCode::kOk, base_status.msg};
            } else {
                *status = {StatusCode::kCmdError, base_status.msg};
            }
            return {};
        }
        case hybridse::node::kPlanTypeCreateSp: {
            if (db.empty()) {
                *status = {StatusCode::kCmdError, "Please use database first"};
                return {};
            }
            auto create_node = dynamic_cast<hybridse::node::CreateProcedurePlanNode*>(node);
            auto base_status = HandleSQLCreateProcedure(create_node, db, sql, ns_ptr);
            if (base_status.OK()) {
                RefreshCatalog();
                *status = {};
            } else {
                *status = {StatusCode::kCmdError, base_status.msg};
            }
            return {};
        }
        case hybridse::node::kPlanTypeCreateUser: {
            auto create_node = dynamic_cast<hybridse::node::CreateUserPlanNode*>(node);
            UserInfo user_info;;
            auto result = GetUser(create_node->Name(), &user_info);
            if (!result.ok()) {
                *status = {StatusCode::kCmdError, result.status().message()};
            } else if (*result) {
                if (!create_node->IfNotExists()) {
                    *status = {StatusCode::kCmdError, absl::StrCat("user ", create_node->Name(), " already exists")};
                }
            } else {
                std::string password;
                if (create_node->Options()) {
                    auto ret = NodeAdapter::ExtractUserOption(*create_node->Options());
                    if (!ret.ok()) {
                        *status = {StatusCode::kCmdError, ret.status().message()};
                        return {};
                    }
                    password = *ret;
                }
                *status = AddUser(create_node->Name(), password);
            }
            return {};
        }
        case hybridse::node::kPlanTypeAlterUser: {
            auto alter_node = dynamic_cast<hybridse::node::AlterUserPlanNode*>(node);
            UserInfo user_info;
            auto result = GetUser(alter_node->Name(), &user_info);
            if (!result.ok()) {
                *status = {StatusCode::kCmdError, result.status().message()};
            } else if (!(*result)) {
                if (!alter_node->IfExists() && alter_node->Name() != "root") {
                    *status = {StatusCode::kCmdError, absl::StrCat("user ", alter_node->Name(), " does not exists")};
                }
            } else {
                if (alter_node->Options() && !alter_node->Options()->empty()) {
                    auto ret = NodeAdapter::ExtractUserOption(*alter_node->Options());
                    if (!ret.ok()) {
                        *status = {StatusCode::kCmdError, ret.status().message()};
                        return {};
                    }
                    *status = UpdateUser(user_info, *ret);
                }
            }
            return {};
        }
        case hybridse::node::kPlanTypeCreateIndex: {
            auto create_index_plan_node = dynamic_cast<hybridse::node::CreateIndexPlanNode*>(node);
            auto create_index_node = create_index_plan_node->create_index_node_;
            std::string db_name = create_index_node->db_name_.empty() ? db : create_index_node->db_name_;
            if (db_name.empty()) {
                *status = {::hybridse::common::StatusCode::kCmdError, "Please use database first"};
                return {};
            }
            ::openmldb::common::ColumnKey column_key;
            hybridse::base::Status base_status;
            if (!::openmldb::sdk::NodeAdapter::TransformToColumnKey(create_index_node->index_, {}, &column_key,
                                                                    &base_status)) {
                COPY_PREPEND_AND_WARN(status, base_status, "TransformToColumnKey failed");
                return {};
            }
            column_key.set_index_name(create_index_node->index_name_);
            if (ns_ptr->AddIndex(db_name, create_index_node->table_name_, column_key, nullptr, msg)) {
                *status = {::hybridse::common::StatusCode::kOk,
                           "AddIndex is an asynchronous job. Run 'SHOW JOBS FROM NAMESERVER' to see the job status"};
            } else {
                SET_STATUS_AND_WARN(status, StatusCode::kCmdError, absl::StrCat("ns add index failed. msg: ", msg));
            }
            return {};
        }
        case hybridse::node::kPlanTypeInsert: {
            if (cluster_sdk_->IsClusterMode() && !is_online_mode) {
                // Not support for inserting into offline storage
                *status = {StatusCode::kCmdError,
                           "Can not insert in offline mode, please set @@SESSION.execute_mode='online'"};
                return {};
            }
            // if db name has been specified in sql, db parameter will be ignored
            ExecuteInsert(db, sql, status);
            return {};
        }
        case hybridse::node::kPlanTypeDeploy: {
            if (cluster_sdk_->IsClusterMode() && !is_online_mode) {
                // avoid run deploy in offline mode
                *status = {::hybridse::common::StatusCode::kCmdError,
                           "Can not deploy in offline mode, please set @@SESSION.execute_mode='online'"};
                return {};
            }
            auto deploy_node = dynamic_cast<hybridse::node::DeployPlanNode*>(node);
            std::optional<uint64_t> job_id;
            *status = HandleDeploy(db, deploy_node, &job_id);
            if (status->IsOK()) {
                if (job_id.has_value()) {
                    schema::PBSchema job_schema;
                    auto col = job_schema.Add();
                    col->set_name("job_id");
                    col->set_data_type(::openmldb::type::DataType::kBigInt);
                    std::vector<std::string> value = {std::to_string(job_id.value())};
                    return ResultSetSQL::MakeResultSet(job_schema, {value}, status);
                }
                RefreshCatalog();
                *status = {
                    StatusCode::kOk,
                    "\n- DEPLOY may modify table TTL. Data imported before DEPLOY may expire before the new TTL.\n"
                    "- DEPLOY will fail if the disk table requires creating an index, "
                    "the partial index may have been created."};
            }
            return {};
        }
        case hybridse::node::kPlanTypeFuncDef:
        case hybridse::node::kPlanTypeQuery: {
            if (!cluster_sdk_->IsClusterMode() || is_online_mode) {
                // Run online query
                return ExecuteSQLParameterized(db, sql, parameter, status);
            } else {
                // Run offline query
                return ExecuteOfflineQuery(db, sql, is_sync_job, offline_job_timeout, status);
            }
        }
        case hybridse::node::kPlanTypeSelectInto: {
            if (!cluster_sdk_->IsClusterMode() || is_online_mode) {
                auto* select_into_plan_node = dynamic_cast<hybridse::node::SelectIntoPlanNode*>(node);
                const std::string& query_sql = select_into_plan_node->QueryStr();
                auto rs = ExecuteSQLParameterized(db, query_sql, parameter, status);
                if (!rs) {
                    return {};
                }
                const std::string& file_path = select_into_plan_node->OutFile();
                const std::shared_ptr<hybridse::node::OptionsMap> options_map = select_into_plan_node->Options();
                auto base_status = SaveResultSet(file_path, options_map, rs.get());
                if (!base_status.OK()) {
                    *status = {StatusCode::kCmdError, base_status.msg};
                } else {
                    *status = {};
                }
            } else {
                ::openmldb::taskmanager::JobInfo job_info;
                std::map<std::string, std::string> config = ParseSparkConfigString(GetSparkConfig());
                ReadSparkConfFromFile(std::dynamic_pointer_cast<SQLRouterOptions>(options_)->spark_conf_path, &config);
                AddUserToConfig(&config);

                auto base_status = ExportOfflineData(sql, config, db, is_sync_job, offline_job_timeout, &job_info);
                if (base_status.OK()) {
                    return this->GetJobResultSet(job_info.id(), status);
                } else {
                    *status = {StatusCode::kCmdError, base_status.msg};
                }
            }
            return {};
        }
        case hybridse::node::kPlanTypeSet: {
            *status = SetVariable(dynamic_cast<hybridse::node::SetPlanNode*>(node));
            return {};
        }
        case hybridse::node::kPlanTypeLoadData: {
            auto plan = dynamic_cast<hybridse::node::LoadDataPlanNode*>(node);
            std::string database = plan->Db().empty() ? db : plan->Db();
            if (database.empty()) {
                *status = {StatusCode::kCmdError, "no db in sql and no default db"};
                return {};
            }

            openmldb::sdk::LoadOptionsMapParser options_parser(plan->Options());
            auto is_local = options_parser.IsLocalMode();
            if (!is_local.ok()) {
                *status = {StatusCode::kCmdError, is_local.status().ToString()};
                return {};
            }
            if (!cluster_sdk_->IsClusterMode() || is_local.value()) {
                if (cluster_sdk_->IsClusterMode() && !IsOnlineMode()) {
                    *status = {::hybridse::common::StatusCode::kCmdError, "local load only supports loading data to online storage"};
                    return {};
                }

                auto thread = options_parser.GetAs<int64_t>("thread");
                if (!thread.ok()) {
                    *status = {::hybridse::common::StatusCode::kCmdError,
                               "thread is not set" + options_parser.ToString()};
                    return {};
                }
                if (thread.value() > static_cast<int64_t>(options_->max_sql_cache_size)) {
                    LOG(INFO) << "Load Data thread exceeds the max allowed number. Change to the max: "
                              << options_->max_sql_cache_size;
                    options_parser.Set("thread", static_cast<int64_t>(options_->max_sql_cache_size));
                }
                auto st = options_parser.Validate();
                if (!st.ok()) {
                    *status = {::hybridse::common::StatusCode::kCmdError, st.ToString()};
                    return {};
                }
                // Load data locally
                *status = HandleLoadDataInfile(database, plan->Table(), plan->File(), options_parser);
            } else {
                // Load data using Spark
                ::openmldb::taskmanager::JobInfo job_info;
                std::map<std::string, std::string> config = ParseSparkConfigString(GetSparkConfig());
                ReadSparkConfFromFile(std::dynamic_pointer_cast<SQLRouterOptions>(options_)->spark_conf_path, &config);
                AddUserToConfig(&config);

                ::openmldb::base::Status base_status;
                if (is_online_mode) {
                    // Handle in online mode
                    base_status = ImportOnlineData(sql, config, database, is_sync_job, offline_job_timeout, &job_info);
                } else {
                    // Handle in offline mode
                    base_status = ImportOfflineData(sql, config, database, is_sync_job, offline_job_timeout, &job_info);
                }
                if (base_status.OK() && job_info.id() > 0) {
                    return this->GetJobResultSet(job_info.id(), status);
                } else {
                    APPEND_FROM_BASE_AND_WARN(status, base_status, "taskmanager load data failed");
                }
            }
            return {};
        }
        case hybridse::node::kPlanTypeCreateFunction: {
            *status = HandleCreateFunction(dynamic_cast<hybridse::node::CreateFunctionPlanNode*>(node));
            return {};
        }
        case hybridse::node::kPlanTypeDelete: {
            auto plan = dynamic_cast<hybridse::node::DeletePlanNode*>(node);
            std::string database = plan->GetDatabase().empty() ? db : plan->GetDatabase();
            if (database.empty()) {
                *status = {StatusCode::kCmdError, " no db in sql and no default db"};
                return {};
            }
            *status = HandleDelete(database, plan->GetTableName(), plan->GetCondition());
            return {};
        }
        case hybridse::node::kPlanTypeAlterTable: {
            auto plan = dynamic_cast<hybridse::node::AlterTableStmtPlanNode*>(node);

            std::string db_name;
            if (!plan->db_.empty()) {
                db_name = {plan->db_.begin(), plan->db_.end()};
            } else {
                db_name = db;
            }

            std::string table(plan->table_.begin(), plan->table_.end());
            // Refresh before getting actual table info
            cluster_sdk_->Refresh();
            auto tableInfo = cluster_sdk_->GetTableInfo(db_name, table);

            if (tableInfo == nullptr) {
                *status = {StatusCode::kCmdError, "table does not exist"};
                return {};
            }

            // Create offline table info if not exists
            ::openmldb::nameserver::OfflineTableInfo offline_table_info;

            if (tableInfo->has_offline_table_info()) {
                // Get the existed offline table info
                offline_table_info.CopyFrom(tableInfo->offline_table_info());
            } else {
                // Create empty offline table info
                offline_table_info.set_path("");
                offline_table_info.set_format("parquet");
            }

            auto current_symbolic_paths = offline_table_info.symbolic_paths();

            std::vector<const hybridse::node::AlterActionBase*> actions = plan->actions_;

            // Handle multiple add and delete actions
            for (const auto& action : actions) {
                auto kind = action->kind();

                if (kind == hybridse::node::AlterActionBase::ActionKind::ADD_PATH) {  // Handle add path
                    auto addAction = dynamic_cast<const hybridse::node::AddPathAction*>(action);
                    auto target = addAction->target_;

                    bool isDuplicated = false;
                    for (const auto& item : current_symbolic_paths) {
                        if (item == target) {
                            isDuplicated = true;
                            break;
                        }
                    }
                    if (isDuplicated) {
                        *status = {StatusCode::kCmdError, "The symbolic path exists: " + target};
                        return {};
                    } else {
                        offline_table_info.add_symbolic_paths(target);
                    }

                } else {  // Handle delete path
                    auto dropAction = dynamic_cast<const hybridse::node::DropPathAction*>(action);
                    auto target = dropAction->target_;

                    bool isExist = false;
                    int index = 0;
                    for (const auto& item : current_symbolic_paths) {
                        if (item == target) {
                            isExist = true;
                            break;
                        }
                        index += 1;
                    }
                    if (isExist) {
                        offline_table_info.mutable_symbolic_paths()->erase(
                            offline_table_info.mutable_symbolic_paths()->begin() + index);
                    } else {
                        *status = {StatusCode::kCmdError, "The symbolic path does not exist: " + target};
                        return {};
                    }
                }
            }

            // Update offline table info
            tableInfo->mutable_offline_table_info()->CopyFrom(offline_table_info);

            // Send reqeust to persistent table info
            auto ns = cluster_sdk_->GetNsClient();
            ns->UpdateOfflineTableInfo(*tableInfo);
            return {};
        }
        case hybridse::node::kPlanTypeShow: {
            auto plan = dynamic_cast<hybridse::node::ShowPlanNode*>(node);
            auto target = absl::AsciiStrToUpper(plan->GetTarget());
            if (target.empty() || target == "TASKMANAGER") {
                return GetTaskManagerJobResult(plan->GetLikeStr(), status);
            } else if (target == "NAMESERVER") {
                return GetNameServerJobResult(plan->GetLikeStr(), status);
            } else {
                *status = {StatusCode::kCmdError, absl::StrCat("invalid component ", target)};
            }
            return {};
        }
        default: {
            *status = {StatusCode::kCmdError, "Unsupported command"};
            return {};
        }
    }
}

std::shared_ptr<hybridse::sdk::ResultSet> SQLClusterRouter::ExecuteOfflineQuery(const std::string& db,
                                                                                const std::string& sql,
                                                                                bool is_sync_job, int job_timeout,
                                                                                ::hybridse::sdk::Status* status) {
    RET_IF_NULL_AND_WARN(status, "output status is nullptr");
    std::map<std::string, std::string> config = ParseSparkConfigString(GetSparkConfig());
    ReadSparkConfFromFile(std::dynamic_pointer_cast<SQLRouterOptions>(options_)->spark_conf_path, &config);
    AddUserToConfig(&config);

    if (is_sync_job) {
        // Run offline sql and wait to get output
        std::string output;
        LOG(WARNING) << "offline sync SELECT will show output without the data integrity promise. And it will use "
                        "local filesystem of TaskManager, it's dangerous to select a large result. You'd better use "
                        "SELECT INTO to get the correct result.";
        auto base_status = ExecuteOfflineQueryGetOutput(sql, config, db, job_timeout, &output);
        if (!base_status.OK()) {
            APPEND_FROM_BASE_AND_WARN(status, base_status, "sync offline query failed");
            return {};
        }
        // Print the output from job output
        std::vector<std::string> value = {output};
        return ResultSetSQL::MakeResultSet({FORMAT_STRING_KEY}, {value}, status);
    } else {
        // Run offline sql and return job info immediately
        ::openmldb::taskmanager::JobInfo job_info;
        auto base_status = ExecuteOfflineQueryAsync(sql, config, db, job_timeout, &job_info);
        if (!base_status.OK()) {
            APPEND_FROM_BASE_AND_WARN(status, base_status, "async offline query failed");
            return {};
        }

        return this->GetJobResultSet(job_info.id(), status);
    }
}

bool SQLClusterRouter::IsOnlineMode() {
    std::lock_guard<::openmldb::base::SpinMutex> lock(mu_);
    auto it = session_variables_.find("execute_mode");
    if (it != session_variables_.end() && it->second == "online") {
        return true;
    }
    return false;
}
bool SQLClusterRouter::IsEnableTrace() {
    std::lock_guard<::openmldb::base::SpinMutex> lock(mu_);
    auto it = session_variables_.find("enable_trace");
    if (it != session_variables_.end() && it->second == "true") {
        return true;
    }
    return false;
}

bool SQLClusterRouter::IsSyncJob() {
    std::lock_guard<::openmldb::base::SpinMutex> lock(mu_);
    auto it = session_variables_.find("sync_job");
    if (it != session_variables_.end() && it->second == "true") {
        return true;
    }
    return false;
}

int SQLClusterRouter::GetJobTimeout() {
    std::lock_guard<::openmldb::base::SpinMutex> lock(mu_);
    auto it = session_variables_.find("job_timeout");
    if (it != session_variables_.end()) {
        int new_timeout = 0;
        if (absl::SimpleAtoi(it->second, &new_timeout)) {
            return new_timeout;
        }
    }
    // default timeout use 60000
    return 60000;
}

std::string SQLClusterRouter::GetSparkConfig() {
    std::lock_guard<::openmldb::base::SpinMutex> lock(mu_);
    auto it = session_variables_.find("spark_config");
    if (it != session_variables_.end()) {
        return it->second;
    }

    return "";
}

::hybridse::sdk::Status SQLClusterRouter::SetVariable(hybridse::node::SetPlanNode* node) {
    std::string key = node->Key();
    std::transform(key.begin(), key.end(), key.begin(), ::tolower);
    // update session if set global
    if (node->Scope() == hybridse::node::VariableScope::kGlobalSystemVariable) {
        std::string value = node->Value()->GetExprString();
        std::transform(value.begin(), value.end(), value.begin(), ::tolower);
        hybridse::sdk::Status status;
        std::string sql = "INSERT INTO GLOBAL_VARIABLES values('" + key + "', '" + value + "');";
        if (!ExecuteInsert("INFORMATION_SCHEMA", sql, &status)) {
            RETURN_NOT_OK_PREPEND(status, "set global variable failed(insert into info table)");
        }
        if (!cluster_sdk_->TriggerNotify(::openmldb::type::NotifyType::kGlobalVar)) {
            return {StatusCode::kRunError, "zk globalvar node update failed"};
        }
    }
    std::lock_guard<::openmldb::base::SpinMutex> lock(mu_);
    std::string value = node->Value()->GetExprString();
    std::transform(value.begin(), value.end(), value.begin(), ::tolower);
    // TODO(hw): validation can be simpler
    if (key == "execute_mode") {
        if (value != "online" && value != "offline") {
            return {StatusCode::kCmdError, "the value of execute_mode must be online|offline"};
        }
    } else if (key == "enable_trace" || key == "sync_job") {
        if (value != "true" && value != "false") {
            return {StatusCode::kCmdError, "the value of " + key + " must be true|false"};
        }
    } else if (key == "job_timeout") {
        // we only validate the value here, job timeout will be used in every offline call
        int new_timeout = 0;
        if (!absl::SimpleAtoi(value, &new_timeout)) {
            return {StatusCode::kCmdError, "Fail to parse value, can't set the request timeout"};
        }
    } else if (key == "spark_config") {
        if (!CheckSparkConfigString(value)) {
            return {StatusCode::kCmdError,
                    "Fail to parse spark config, set like 'spark.executor.memory=2g;spark.executor.cores=2'"};
        }
    } else {
        return {};
    }
    session_variables_[key] = value;
    return {};
}

bool SQLClusterRouter::CheckSparkConfigString(const std::string& input) {
    std::istringstream iss(input);
    std::string keyValue;

    while (std::getline(iss, keyValue, ';')) {
        // Check if the substring starts with "spark."
        if (keyValue.find("spark.") != 0) {
            return false;
        }
    }

    return true;
}

::hybridse::sdk::Status SQLClusterRouter::ParseNamesFromArgs(const std::string& db,
                                                             const std::vector<std::string>& args, std::string* db_name,
                                                             std::string* name) {
    if (args.size() == 1) {
        if (db.empty()) {
            return {StatusCode::kCmdError, "Please enter database first"};
        }
        *db_name = db;
        *name = args[0];
    } else if (args.size() == 2) {
        *db_name = args[0];
        *name = args[1];
    } else {
        return {StatusCode::kCmdError, "Invalid args"};
    }
    return {};
}

std::string SQLClusterRouter::GetDatabase() {
    std::lock_guard<::openmldb::base::SpinMutex> lock(mu_);
    return db_;
}

void SQLClusterRouter::SetDatabase(const std::string& db) {
    std::lock_guard<::openmldb::base::SpinMutex> lock(mu_);
    db_ = db;
}

void SQLClusterRouter::SetInteractive(bool value) { interactive_validator_.SetInteractive(value); }

::openmldb::base::Status SQLClusterRouter::SaveResultSet(const std::string& file_path,
                                                         const std::shared_ptr<hybridse::node::OptionsMap>& options_map,
                                                         ::hybridse::sdk::ResultSet* result_set) {
    if (!result_set) {
        return {base::kInvalidParameter, "output result_set is nullptr"};
    }
    openmldb::sdk::WriteOptionsMapParser options_parser(options_map);
    auto st = options_parser.Validate();
    if (!st.ok()) {
        return {base::kInvalidParameter, st.ToString()};
    }
    auto mode = options_parser.GetAs<std::string>("mode");
    auto delimiter = options_parser.GetAs<std::string>("delimiter");
    auto quote_or = options_parser.GetAs<std::string>("quote");
    auto null_value = options_parser.GetAs<std::string>("null_value");
    auto header = options_parser.GetAs<bool>("header");
    if (!mode.ok() || !delimiter.ok() || !quote_or.ok() || !null_value.ok() || !header.ok()) {
        return {base::kInvalidParameter, "impossible: get options from map failed" + options_parser.ToString()};
    }
    auto quote = quote_or.value().empty() ? '\0' : quote_or.value()[0];
    // Check file
    std::ofstream fstream;
    if (mode.value() == "error_if_exists") {
        if (access(file_path.c_str(), 0) == 0) {
            return {base::kSQLCmdRunError, "File already exists"};
        } else {
            fstream.open(file_path);
        }
    } else if (mode.value() == "overwrite") {
        fstream.open(file_path, std::ios::out);
    } else if (mode.value() == "append") {
        fstream.open(file_path, std::ios::app);
        fstream << std::endl;
        if (header.value()) {
            LOG(WARNING) << "In the middle of output file will have header";
        }
    }
    if (!fstream.is_open()) {
        return {openmldb::base::kSQLCmdRunError, "Failed to open file, please check file path"};
    }
    // Write data
    auto* schema = result_set->GetSchema();
    // Add Header
    if (header.value()) {
        std::string schemaString;
        for (int32_t i = 0; i < schema->GetColumnCnt(); i++) {
            schemaString.append(schema->GetColumnName(i));
            if (i != schema->GetColumnCnt() - 1) {
                schemaString += delimiter.value();
            }
        }
        fstream << schemaString << std::endl;
    }
    if (result_set->Size() != 0) {
        bool first = true;
        while (result_set->Next()) {
            std::string rowString;
            for (int32_t i = 0; i < schema->GetColumnCnt(); i++) {
                if (result_set->IsNULL(i)) {
                    rowString.append(null_value.value());
                } else {
                    std::string val;
                    bool ok = result_set->GetAsString(i, val);
                    if (!ok) {
                        return {openmldb::base::kSQLCmdRunError, "Failed to get result set value"};
                    }
                    if (quote != '\0' && schema->GetColumnType(i) == hybridse::sdk::kTypeString) {
                        rowString.append(quote + val + quote);
                    } else {
                        rowString.append(val);
                    }
                }
                if (i != schema->GetColumnCnt() - 1) {
                    rowString += delimiter.value();
                } else {
                    if (!first) {
                        fstream << std::endl;
                    } else {
                        first = false;
                    }
                    fstream << rowString;
                }
            }
        }
    }
    return {};
}

// Only csv format
hybridse::sdk::Status SQLClusterRouter::HandleLoadDataInfile(
    const std::string& database, const std::string& table, const std::string& file_path,
    const openmldb::sdk::LoadOptionsMapParser& options_parser) {
    if (database.empty()) {
        return {StatusCode::kCmdError, "database is empty"};
    }

    DLOG(INFO) << options_parser.ToString();

    std::vector<std::string> file_list = base::FindFiles(file_path);
    if (file_list.empty()) {
        return {StatusCode::kCmdError, "file not exist"};
    }

    auto thread = options_parser.GetAs<int64_t>("thread");
    if (!thread.ok()) {
        return {StatusCode::kCmdError, "thread option get failed" + options_parser.ToString()};
    }
    auto thread_num = thread.value();
    std::vector<uint64_t> counts(thread_num);
    std::vector<std::future<hybridse::sdk::Status>> future_statuses;
    for (int i = 0; i < thread_num; i++) {
        future_statuses.emplace_back(std::async(&SQLClusterRouter::LoadDataMultipleFile, this, i, thread_num, database,
                                                table, file_list, options_parser, &(counts[i])));
    }
    uint64_t total_count = 0;
    hybridse::sdk::Status status;
    for (int i = 0; i < thread_num; i++) {
        auto s = future_statuses[i].get();
        if (s.IsOK()) {
            total_count += counts[i];
        } else {
            // keep the last error code
            status.code = s.code;
            status.msg = s.msg;
        }
    }

    // all ok TODO(hw): move load result to resultset
    if (status.IsOK()) {
        status.msg = absl::StrCat("Load ", total_count, " rows");
        DLOG(INFO) << status.msg;
    } else {
        // the last error
        absl::StrAppend(&status.msg, "\n", "Load ", total_count, " rows");
        LOG(WARNING) << status.ToString();
    }
    return status;
}

hybridse::sdk::Status SQLClusterRouter::LoadDataMultipleFile(int id, int step, const std::string& database,
                                                             const std::string& table,
                                                             const std::vector<std::string>& file_list,
                                                             const openmldb::sdk::LoadOptionsMapParser& options_parser,
                                                             uint64_t* count) {
    for (const auto& file : file_list) {
        uint64_t cur_count = 0;
        auto status = LoadDataSingleFile(id, step, database, table, file, options_parser, &cur_count);
        DLOG(INFO) << "[thread " << id << "] Loaded " << count << " rows in " << file;
        if (!status.IsOK()) {
            return status;
        }
        (*count) += cur_count;
    }
    return {0, absl::StrCat("Load ", std::to_string(*count), " rows")};
}

hybridse::sdk::Status SQLClusterRouter::LoadDataSingleFile(int id, int step, const std::string& database,
                                                           const std::string& table, const std::string& file_path,
                                                           const openmldb::sdk::LoadOptionsMapParser& options_parser,
                                                           uint64_t* count) {
    *count = 0;
    // read csv
    if (!base::IsExists(file_path)) {
        return {StatusCode::kCmdError, "file not exist"};
    }
    std::ifstream file(file_path);
    if (!file.is_open()) {
        return {StatusCode::kCmdError, "open file failed"};
    }

    std::string line;
    if (!std::getline(file, line)) {
        return {StatusCode::kCmdError, "read from file failed"};
    }
    std::vector<std::string> cols;
    auto deli = options_parser.GetAs<std::string>("delimiter");
    auto quote = options_parser.GetAs<std::string>("quote");
    if (!deli.ok() || !quote.ok()) {
        return {StatusCode::kCmdError, "delimiter/quote option get failed" + options_parser.ToString()};
    }
    ::openmldb::sdk::SplitLineWithDelimiterForStrings(line, deli.value(), &cols,
                                                      quote.value().empty() ? '\0' : quote.value()[0]);
    auto schema = GetTableSchema(database, table);
    if (!schema) {
        return {StatusCode::kCmdError, "table does not exist"};
    }
    if (static_cast<int>(cols.size()) != schema->GetColumnCnt()) {
        return {StatusCode::kCmdError, "mismatch column size"};
    }
    auto header = options_parser.GetAs<bool>("header");
    if (!header.ok()) {
        return {StatusCode::kCmdError, "header option get failed" + options_parser.ToString()};
    }
    if (header.value()) {
        // the first line is the column names, check if equal with table schema
        for (int i = 0; i < schema->GetColumnCnt(); ++i) {
            if (cols[i] != schema->GetColumnName(i)) {
                return {StatusCode::kCmdError, "mismatch column name"};
            }
        }
        // then read the first row of data
        std::getline(file, line);
    }

    // build placeholder
    std::string holders;
    for (auto i = 0; i < schema->GetColumnCnt(); ++i) {
        holders += ((i == 0) ? "?" : ",?");
    }
    hybridse::sdk::Status status;
    std::string insert_placeholder = "insert into " + table + " values(" + holders + ");";
    std::vector<int> str_cols_idx;
    for (int i = 0; i < schema->GetColumnCnt(); ++i) {
        if (schema->GetColumnType(i) == hybridse::sdk::kTypeString) {
            str_cols_idx.emplace_back(i);
        }
    }
    int64_t i = 0;
    do {
        // only process the line assigned to its own id
        if (i % step == id) {
            cols.clear();
            std::string error;
            auto deli = options_parser.GetAs<std::string>("delimiter");
            auto quote = options_parser.GetAs<std::string>("quote");
            auto null_value = options_parser.GetAs<std::string>("null_value");
            if (!deli.ok() || !quote.ok() || !null_value.ok()) {
                return {StatusCode::kCmdError,
                        "delimiter/quote/null_value option get failed" + options_parser.ToString()};
            }
            ::openmldb::sdk::SplitLineWithDelimiterForStrings(line, deli.value(), &cols,
                                                              quote.value().empty() ? '\0' : quote.value()[0]);
            auto ret = InsertOneRow(database, insert_placeholder, str_cols_idx, null_value.value(), cols);
            if (!ret.IsOK()) {
                return {StatusCode::kCmdError, absl::StrCat("file [", file_path, "] line [lineno=", i, ": ", line,
                                                            "] insert failed, ", ret.msg)};
            } else {
                (*count)++;
            }
        }
        ++i;
    } while (std::getline(file, line));
    return {StatusCode::kOk, "Load " + std::to_string(i) + " rows"};
}

hybridse::sdk::Status SQLClusterRouter::InsertOneRow(const std::string& database, const std::string& insert_placeholder,
                                                     const std::vector<int>& str_col_idx, const std::string& null_value,
                                                     const std::vector<std::string>& cols) {
    if (cols.empty()) {
        return {StatusCode::kCmdError, "cols is empty"};
    }
    if (database.empty()) {
        return {StatusCode::kCmdError, "database is empty"};
    }
    hybridse::sdk::Status status;
    auto row = GetInsertRow(database, insert_placeholder, &status);
    if (!row) {
        return status;
    }
    // build row from cols
    auto& schema = row->GetSchema();
    auto cnt = schema->GetColumnCnt();
    if (cnt != static_cast<int>(cols.size())) {
        return {StatusCode::kCmdError, "col size mismatch"};
    }
    // scan all strings , calc the sum, to init SQLInsertRow's string length
    std::string::size_type str_len_sum = 0;
    for (auto idx : str_col_idx) {
        if (cols[idx] != null_value) {
            str_len_sum += cols[idx].length();
        }
    }
    row->Init(static_cast<int>(str_len_sum));

    for (int i = 0; i < cnt; ++i) {
        if (!::openmldb::codec::AppendColumnValue(cols[i], schema->GetColumnType(i), schema->IsColumnNotNull(i),
                                                  null_value, row)) {
            return {StatusCode::kCmdError, "translate to insert row failed"};
        }
    }
    if (!ExecuteInsert(database, insert_placeholder, row, &status)) {
        RETURN_NOT_OK_PREPEND(status, "insert row failed");
    }
    return {};
}

hybridse::sdk::Status SQLClusterRouter::HandleDelete(const std::string& db, const std::string& table_name,
                                                     const hybridse::node::ExprNode* condition) {
    if (db.empty() || table_name.empty()) {
        return {StatusCode::kCmdError, "database or table is empty"};
    }
    if (condition == nullptr) {
        return {StatusCode::kCmdError, "has not where condition"};
    }
    auto table_info = cluster_sdk_->GetTableInfo(db, table_name);
    if (!table_info) {
        return {StatusCode::kCmdError, "table " + table_name + " in db " + db + " does not exist"};
    }
    std::vector<Condition> condition_vec;
    std::vector<Condition> parameter_vec;
    auto binary_node = dynamic_cast<const hybridse::node::BinaryExpr*>(condition);
    auto col_map = schema::SchemaAdapter::GetColMap(*table_info);
    auto status =
        NodeAdapter::ExtractCondition(binary_node, col_map, table_info->column_key(), &condition_vec, &parameter_vec);
    if (!status.IsOK()) {
        return status;
    }
    if (!parameter_vec.empty()) {
        return {StatusCode::kCmdError, "unsupport placeholder in sql"};
    }
    DeleteOption option;
    status = NodeAdapter::ExtractDeleteOption(table_info->column_key(), condition_vec, &option);
    if (!status.IsOK()) {
        return status;
    }
    status = SendDeleteRequst(table_info, &option);
<<<<<<< HEAD
    if (status.IsOK() && db != nameserver::INTERNAL_DB) {
        status = {StatusCode::kOk,
=======
    if (status.IsOK()) {
        status = {
            StatusCode::kOk,
>>>>>>> ebabc22c
            "DELETE is a dangerous operation. Once deleted, it is very difficult to recover. You may also note that:\n"
            "- The deleted data will not be released immediately from the main memory; "
            "it remains until after a garbage collection interval (gc_interval)\n"
            "- Data in the pre-aggregation table will not be updated.\n"
            "Please refer to this link for more details: " +
                base::NOTICE_URL};
    }
    return status;
}

hybridse::sdk::Status SQLClusterRouter::SendDeleteRequst(
    const std::shared_ptr<::openmldb::nameserver::TableInfo>& table_info, const DeleteOption* option) {
    if (option->index_map.empty()) {
        std::vector<std::shared_ptr<::openmldb::catalog::TabletAccessor>> tablets;
        if (!cluster_sdk_->GetTablet(table_info->db(), table_info->name(), &tablets)) {
            return {StatusCode::kCmdError, "get tablet failed"};
        }
        for (auto& tablet : tablets) {
            if (!tablet || !tablet->GetClient()) {
                return {StatusCode::kCmdError, "cannot connect tablet"};
            }
        }
        for (size_t idx = 0; idx < tablets.size(); idx++) {
            auto tablet_client = tablets.at(idx)->GetClient();
            if (auto status = tablet_client->Delete(table_info->tid(), idx, option->index_map, option->ts_name,
                                                    option->start_ts, option->end_ts);
                !status.OK()) {
                return {StatusCode::kCmdError, status.GetMsg()};
            }
        }
    } else {
        std::map<uint32_t, std::map<uint32_t, std::string>> pid_index_map;
        for (const auto& kv : option->index_map) {
            uint32_t pid = ::openmldb::base::hash64(kv.second) % table_info->table_partition_size();
            auto iter = pid_index_map.find(pid);
            if (iter == pid_index_map.end()) {
                iter = pid_index_map.emplace(pid, std::map<uint32_t, std::string>()).first;
            }
            iter->second.emplace(kv.first, kv.second);
        }
        for (const auto& kv : pid_index_map) {
            auto tablet = cluster_sdk_->GetTablet(table_info->db(), table_info->name(), kv.first);
            if (!tablet) {
                return {StatusCode::kCmdError, "cannot connect tablet"};
            }
            auto tablet_client = tablet->GetClient();
            if (!tablet_client) {
                return {StatusCode::kCmdError, "tablet client is null"};
            }
            auto ret = tablet_client->Delete(table_info->tid(), kv.first, kv.second, option->ts_name, option->start_ts,
                                             option->end_ts);
            if (!ret.OK()) {
                return {StatusCode::kCmdError, ret.GetMsg()};
            }
        }
    }
    return {};
}

bool SQLClusterRouter::ExecuteDelete(std::shared_ptr<SQLDeleteRow> row, hybridse::sdk::Status* status) {
    RET_FALSE_IF_NULL_AND_WARN(status, "output status is nullptr");
    if (!row) {
        SET_STATUS_AND_WARN(status, StatusCode::kNullInputPointer, "delete row is nullptr");
        return false;
    }
    const auto& db = row->GetDatabase();
    const auto& table_name = row->GetTableName();
    auto table_info = cluster_sdk_->GetTableInfo(db, table_name);
    if (!table_info) {
        SET_STATUS_AND_WARN(status, StatusCode::kCmdError, "table " + db + "." + table_name + " does not exist");
        return false;
    }
    const auto& condition_vec = row->GetValue();
    DeleteOption option;
    *status = NodeAdapter::ExtractDeleteOption(table_info->column_key(), condition_vec, &option);
    if (!status->IsOK()) {
        return false;
    }
    *status = SendDeleteRequst(table_info, &option);
    return status->IsOK();
}

hybridse::sdk::Status SQLClusterRouter::HandleCreateFunction(const hybridse::node::CreateFunctionPlanNode* node) {
    if (node == nullptr) {
        return {StatusCode::kCmdError, "illegal create function statement"};
    }
    auto fun = std::make_shared<openmldb::common::ExternalFun>();
    fun->set_name(node->Name());
    auto type_node = dynamic_cast<const ::hybridse::node::TypeNode*>(node->GetReturnType());
    if (type_node == nullptr) {
        return {StatusCode::kCmdError, "illegal create function statement"};
    }
    openmldb::type::DataType data_type;
    if (!::openmldb::schema::SchemaAdapter::ConvertType(type_node->base(), &data_type)) {
        return {StatusCode::kCmdError, "illegal return type"};
    }
    fun->set_return_type(data_type);
    for (const auto arg_node : node->GetArgsType()) {
        type_node = dynamic_cast<const ::hybridse::node::TypeNode*>(arg_node);
        if (type_node == nullptr) {
            return {StatusCode::kCmdError, "illegal create function statement"};
        }
        if (!::openmldb::schema::SchemaAdapter::ConvertType(type_node->base(), &data_type)) {
            return {StatusCode::kCmdError, "illegal argument type"};
        }
        fun->add_arg_type(data_type);
    }
    fun->set_is_aggregate(node->IsAggregate());
    auto option = node->Options();
    if (!option || option->find("FILE") == option->end()) {
        return {StatusCode::kCmdError, "missing FILE option"};
    }
    fun->set_file((*option)["FILE"]->GetExprString());
    if (auto iter = option->find("RETURN_NULLABLE"); iter != option->end()) {
        if (iter->second->GetDataType() != hybridse::node::kBool) {
            return {StatusCode::kCmdError, "return_nullable should be bool"};
        }
        fun->set_return_nullable(iter->second->GetBool());
    }
    if (auto iter = option->find("ARG_NULLABLE"); iter != option->end()) {
        if (iter->second->GetDataType() != hybridse::node::kBool) {
            return {StatusCode::kCmdError, "arg_nullable should be bool"};
        }
        fun->set_arg_nullable(iter->second->GetBool());
    }
    hybridse::sdk::Status st;
    if (cluster_sdk_->IsClusterMode()) {
        auto taskmanager_client = cluster_sdk_->GetTaskManagerClient();
        if (taskmanager_client) {
            auto ret = taskmanager_client->CreateFunction(fun, GetJobTimeout());
            if (!ret.OK()) {
                APPEND_FROM_BASE_AND_WARN(&st, ret, "create function failed on taskmanager");
                return st;
            }
        }
    }
    auto ns = cluster_sdk_->GetNsClient();
    auto ret = ns->CreateFunction(*fun);
    if (!ret.OK()) {
        APPEND_FROM_BASE_AND_WARN(&st, ret, "create function failed on nameserver");
        return st;
    }
    cluster_sdk_->RegisterExternalFun(fun);
    return st;
}

hybridse::sdk::Status SQLClusterRouter::HandleDeploy(const std::string& db,
                                                     const hybridse::node::DeployPlanNode* deploy_node,
                                                     std::optional<uint64_t>* job_id) {
    hybridse::sdk::Status status;
    if (db.empty()) {
        return {StatusCode::kCmdError, "database is empty"};
    }
    if (deploy_node == nullptr) {
        return {StatusCode::kCmdError, "illegal deploy statement"};
    }

    std::string select_sql = deploy_node->StmtStr() + ";";
    hybridse::vm::ExplainOutput explain_output;
    hybridse::base::Status sql_status;
    if (!cluster_sdk_->GetEngine()->Explain(select_sql, db, hybridse::vm::kMockRequestMode, &explain_output,
                                            &sql_status)) {
        COPY_PREPEND_AND_WARN(&status, sql_status, "explain failed");
        return status;
    }
    // pack ProcedureInfo
    ::openmldb::api::ProcedureInfo sp_info;
    sp_info.set_db_name(db);
    sp_info.set_sp_name(deploy_node->Name());
    if (!explain_output.request_db_name.empty()) {
        sp_info.set_main_db(explain_output.request_db_name);
    } else {
        sp_info.set_main_db(db);
    }
    sp_info.set_main_table(explain_output.request_name);
    auto input_schema = sp_info.mutable_input_schema();
    auto output_schema = sp_info.mutable_output_schema();
    if (!openmldb::schema::SchemaAdapter::ConvertSchema(explain_output.input_schema, input_schema) ||
        !openmldb::schema::SchemaAdapter::ConvertSchema(explain_output.output_schema, output_schema)) {
        return {StatusCode::kCmdError, "convert schema failed"};
    }

    auto& table_pair = explain_output.dependent_tables;
    for (auto& table : table_pair) {
        auto db_table = sp_info.add_tables();
        db_table->set_db_name(table.first);
        db_table->set_table_name(table.second);
    }
    const auto& router_col = explain_output.router.GetRouterCol();
    std::stringstream str_stream;
    str_stream << "CREATE PROCEDURE " << deploy_node->Name() << " (";
    for (int idx = 0; idx < input_schema->size(); idx++) {
        const auto& col = input_schema->Get(idx);
        auto it = codec::DATA_TYPE_STR_MAP.find(col.data_type());
        if (it == codec::DATA_TYPE_STR_MAP.end()) {
            return {StatusCode::kCmdError, "illegal data type"};
        }
        str_stream << "`" << col.name() << "` " << it->second;
        if (idx != input_schema->size() - 1) {
            str_stream << ", ";
        }
        if (col.name() == router_col) {
            sp_info.add_router_col(idx);
        }
    }
    str_stream << ") BEGIN " << select_sql << " END;";

    sp_info.set_sql(str_stream.str());
    sp_info.set_type(::openmldb::type::ProcedureType::kReqDeployment);
    for (const auto& o : *deploy_node->Options()) {
        auto option = sp_info.add_options();
        option->set_name(o.first);
        option->mutable_value()->set_value(o.second->GetExprString());
    }

    TableInfoMap table_map;
    uint64_t record_cnt = 0;
    std::vector<::openmldb::nameserver::TableInfo> tables;
    std::string msg;
    auto ns = cluster_sdk_->GetNsClient();
    for (const auto& pair : table_pair) {
        tables.clear();
        // args: table name, db name, ...
        auto ok = ns->ShowTable(pair.second, pair.first, false, tables, msg);
        if (!ok) {
            return {StatusCode::kCmdError, msg};
        }
        if (tables.empty() || tables.size() > 1) {
            return {StatusCode::kCmdError, "table not found or more than one table found"};
        }
        table_map[pair.first][pair.second] = tables[0];
        for (int idx = 0; idx < tables[0].table_partition_size(); idx++) {
            record_cnt += tables[0].table_partition(idx).record_cnt();
        }
    }

    bool skip_index_check = false;
    auto iter = deploy_node->Options()->find(SKIP_INDEX_CHECK_OPTION);
    if (iter != deploy_node->Options()->end()) {
        std::string skip_index_value = iter->second->GetExprString();
        if (absl::EqualsIgnoreCase(skip_index_value, "true")) {
            skip_index_check = true;
        }
    }

    // bias parse
    // range bias: int means xx ms, int & interval will covert to minutes, if == 0, no bias, if has part < 1min, add
    // 1min
    Bias bias;
    iter = deploy_node->Options()->find(RANGE_BIAS_OPTION);
    if (iter != deploy_node->Options()->end()) {
        if (!bias.SetRange(iter->second)) {
            return {StatusCode::kCmdError, "range bias '" + iter->second->GetExprString() + "' is illegal"};
        }
    }
    iter = deploy_node->Options()->find(ROWS_BIAS_OPTION);
    if (iter != deploy_node->Options()->end()) {
        if (!bias.SetRows(iter->second)) {
            return {StatusCode::kCmdError, "rows bias '" + iter->second->GetExprString() + "' is illegal"};
        }
    }

    base::MultiDBIndexMap new_index_map;
    // merge index, update exists index ttl(add bias) in table, get new index(add bias) to create
    auto get_index_status = GetNewIndex(table_map, select_sql, db, skip_index_check, bias, &new_index_map);
    if (!get_index_status.IsOK()) {
        return get_index_status;
    }

    if (!new_index_map.empty()) {
        if (cluster_sdk_->IsClusterMode() && record_cnt > 0) {
            // long windows only support one table(no join/union), no secondary table, so no multi db support
            auto lw_status = HandleLongWindows(deploy_node, table_pair, select_sql);
            if (!lw_status.IsOK()) {
                return lw_status;
            }
            uint64_t id = 0;
            auto deploy_status = ns->DeploySQL(sp_info, new_index_map, &id);
            if (!deploy_status.OK()) {
                return {deploy_status.GetCode(), deploy_status.GetMsg()};
            }
            bool sync = true;
            auto iter = deploy_node->Options()->find(SYNC_OPTION);
            if (iter != deploy_node->Options()->end()) {
                std::string skip_index_value = iter->second->GetExprString();
                if (absl::EqualsIgnoreCase(skip_index_value, "false")) {
                    sync = false;
                }
            }
            if (sync) {
                if (record_cnt > 1000000) {
                    LOG(INFO) << "There is data in the table, it may take a few minutes to load the data";
                } else if (record_cnt > 100000) {
                    LOG(INFO) << "There is data in the table, it may take a few seconds to load the data";
                }
                uint64_t start_ts = ::baidu::common::timer::get_micros() / 1000;
                while (true) {
                    nameserver::ShowOPStatusResponse response;
                    auto status = ns->ShowOPStatus(id, &response);
                    if (!status.OK()) {
                        return {status.GetCode(), status.GetMsg()};
                    }
                    if (response.op_status_size() < 1) {
                        return {-1, absl::StrCat("op does not exist. id ", id)};
                    }
                    if (response.op_status(0).status() == "kDone") {
                        return {};
                    } else if (response.op_status(0).status() == "kFailed" ||
                               response.op_status(0).status() == "kCanceled") {
                        return {-1, absl::StrCat("op status is ", response.op_status(0).status())};
                    }
                    uint64_t cur_ts = ::baidu::common::timer::get_micros() / 1000;
                    if (cur_ts - start_ts > static_cast<uint64_t>(FLAGS_deploy_job_max_wait_time_ms)) {
                        return {-1, "exceed max wait time"};
                    }
                    sleep(1);
                }
            } else {
                job_id->emplace(id);
            }
            return {};
        } else {
            auto add_index_status = AddNewIndex(new_index_map);
            if (!add_index_status.IsOK()) {
                return add_index_status;
            }
        }
    }
    auto lw_status = HandleLongWindows(deploy_node, table_pair, select_sql);
    if (!lw_status.IsOK()) {
        return lw_status;
    }

    auto ob_status = ns->CreateProcedure(sp_info, options_->request_timeout);
    if (!ob_status.OK()) {
        APPEND_FROM_BASE_AND_WARN(&status, ob_status, "ns create procedure failed");
        return status;
    }
    return {};
}

hybridse::sdk::Status SQLClusterRouter::GetNewIndex(const TableInfoMap& table_map, const std::string& select_sql,
                                                    const std::string& db, bool skip_index_check, const Bias& bias,
                                                    base::MultiDBIndexMap* new_index_map) {
    // convert info map to desc map
    base::MultiDBTableDescMap table_desc_map;
    for (auto& db_table : table_map) {
        for (auto& kv : db_table.second) {
            table_desc_map[db_table.first].emplace(
                kv.first,
                std::vector<common::ColumnDesc>{kv.second.column_desc().begin(), kv.second.column_desc().end()});
        }
    }
    auto index_map = base::DDLParser::ExtractIndexes(select_sql, db, table_desc_map);
    auto ns = cluster_sdk_->GetNsClient();
    // add bias in the loop
    for (auto& db_index : index_map) {
        auto& db_name = db_index.first;
        for (auto& kv : db_index.second) {
            // for each table, the indexs to be added may be dup(key&ts may be the same, ttl may be different, it's
            // still called dup) so we need to merge them, and after merge, if the new index is the same as the existed
            // one(in table), we do update, not create
            std::string table_name = kv.first;
            std::vector<::openmldb::common::ColumnKey> extract_column_keys = kv.second;

            // gen existed index map
            auto it = table_map.find(db_name);
            if (it == table_map.end()) {
                return {StatusCode::kCmdError, "db " + db_name + "does not exist"};
            }
            auto table_it = it->second.find(table_name);
            if (table_it == it->second.end()) {
                return {StatusCode::kCmdError, "table " + table_name + " does not exist"};
            }
            auto& table = table_it->second;
            std::set<std::string> col_set;
            for (const auto& column_desc : table.column_desc()) {
                col_set.insert(column_desc.name());
            }
            std::map<std::string, ::openmldb::common::ColumnKey> exists_index_map;
            for (const auto& column_key : table.column_key()) {
                if (exists_index_map.find(openmldb::schema::IndexUtil::GetIDStr(column_key)) !=
                    exists_index_map.end()) {
                    LOG(WARNING) << "exist two indexes which are the same id "
                                 << openmldb::schema::IndexUtil::GetIDStr(column_key) << " in table " << table_name;
                }
                exists_index_map.emplace(openmldb::schema::IndexUtil::GetIDStr(column_key), column_key);
            }

            int cur_index_num = table.column_key_size();
            int add_index_num = 0;
            // extract_column_keys & exists_index_map won't have dup indexs, just check if the indexs are the same as
            // the existed ones
            std::vector<::openmldb::common::ColumnKey> new_indexs;
            for (auto& column_key : extract_column_keys) {
                // add bias on extracted index, 0 means unbounded
                auto new_column_key = bias.AddBias(column_key);
                LOG(INFO) << "add bias on extracted index " << column_key.ShortDebugString() << " with bias " << bias
                          << ", result " << new_column_key.ShortDebugString();

                auto index_id = openmldb::schema::IndexUtil::GetIDStr(new_column_key);
                auto it = exists_index_map.find(index_id);
                if (it != exists_index_map.end()) {
                    auto& old_column_key = it->second;
                    common::TTLSt result;
                    // if skip index check, we don't do update ttl, for backward compatibility(server <=0.8.0)
                    if (base::TTLMerge(old_column_key.ttl(), new_column_key.ttl(), &result) && !skip_index_check) {
                        // update ttl
                        auto ns_ptr = cluster_sdk_->GetNsClient();
                        std::string err;
                        if (!ns_ptr->UpdateTTL(db_name, table_name, result.ttl_type(), result.abs_ttl(),
                                               result.lat_ttl(), old_column_key.index_name(), err)) {
                            return {StatusCode::kCmdError, "update ttl failed"};
                        }
                    }
                } else {
                    new_column_key.set_index_name(
                        absl::StrCat("INDEX_", cur_index_num + add_index_num, "_", ::baidu::common::timer::now_time()));
                    add_index_num++;
                    new_indexs.emplace_back(new_column_key);
                }
            }

            if (!new_indexs.empty()) {
                (*new_index_map)[db_name].emplace(table_name, std::move(new_indexs));
            }
        }
    }
    return {};
}

hybridse::sdk::Status SQLClusterRouter::AddNewIndex(const base::MultiDBIndexMap& new_index_map) {
    auto ns = cluster_sdk_->GetNsClient();
    for (auto& db_map : new_index_map) {
        auto& db = db_map.first;
        for (auto& kv : db_map.second) {
            bool skip_load_data = cluster_sdk_->IsClusterMode();
            auto status = ns->AddMultiIndex(db, kv.first, kv.second, skip_load_data);
            if (!status.OK()) {
                return {StatusCode::kCmdError,
                        absl::StrCat("table [", db, ".", kv.first, "] add index failed. ", status.msg)};
            }
        }
    }
    return {};
}

hybridse::sdk::Status SQLClusterRouter::HandleLongWindows(
    const hybridse::node::DeployPlanNode* deploy_node, const std::set<std::pair<std::string, std::string>>& table_pair,
    const std::string& select_sql) {
    auto iter = deploy_node->Options()->find(hybridse::vm::LONG_WINDOWS);
    std::string long_window_param = "";
    if (iter != deploy_node->Options()->end()) {
        long_window_param = iter->second->GetExprString();
    } else {
        return {};
    }
    std::unordered_map<std::string, std::string> long_window_map;
    if (!long_window_param.empty()) {
        if (table_pair.size() != 1) {
            return {StatusCode::kUnsupportSql, "unsupport multi tables with long window options"};
        }
        std::string base_db = table_pair.begin()->first;
        std::string base_table = table_pair.begin()->second;
        std::vector<std::string> windows;
        windows = absl::StrSplit(long_window_param, ",");
        for (auto& window : windows) {
            std::vector<std::string> window_info;
            window_info = absl::StrSplit(window, ":");

            if (window_info.size() == 2) {
                long_window_map[window_info[0]] = window_info[1];
            } else if (window_info.size() == 1) {
                long_window_map[window_info[0]] = FLAGS_bucket_size;
            } else {
                return {StatusCode::kSyntaxError, "illegal long window format"};
            }
        }
        // extract long windows info from select_sql
        openmldb::base::LongWindowInfos long_window_infos;
        auto extract_status = base::DDLParser::ExtractLongWindowInfos(select_sql, long_window_map, &long_window_infos);
        if (!extract_status.IsOK()) {
            return extract_status;
        }
        std::set<std::string> distinct_long_window;
        for (const auto& info : long_window_infos) {
            distinct_long_window.insert(info.window_name_);
        }
        if (distinct_long_window.size() != long_window_map.size()) {
            return {StatusCode::kSyntaxError, "long_windows option doesn't match window in sql"};
        }
        auto ns_client = cluster_sdk_->GetNsClient();
        std::vector<::openmldb::nameserver::TableInfo> tables;
        std::string msg;
        ns_client->ShowTable(base_table, base_db, false, tables, msg);
        if (tables.size() != 1) {
            return {StatusCode::kTableNotFound, absl::StrCat("base table", base_db, ".", base_table, "not found")};
        }
        std::string meta_db = openmldb::nameserver::INTERNAL_DB;
        std::string meta_table = openmldb::nameserver::PRE_AGG_META_NAME;
        std::string aggr_db = openmldb::nameserver::PRE_AGG_DB;

        uint64_t record_cnt = 0;
        auto& table = tables[0];
        for (int idx = 0; idx < table.table_partition_size(); idx++) {
            record_cnt += table.table_partition(idx).record_cnt();
        }
        // TODO(zhanghaohit): record_cnt is updated by ns periodically, causing a delay to get the latest value
        if (record_cnt > 0) {
            return {StatusCode::kUnSupport,
                    "table " + table.name() +
                        " has online data, cannot deploy with long_windows option. please drop this table and create a "
                        "new one"};
        }

        for (const auto& lw : long_window_infos) {
            if (absl::EndsWithIgnoreCase(lw.aggr_func_, "_where")) {
                // TOOD(ace): *_where op only support for memory base table
                if (tables[0].storage_mode() != common::StorageMode::kMemory) {
                    return {StatusCode::kUnSupport,
                            absl::StrCat(lw.aggr_func_, " only support over memory base table")};
                }

                // TODO(#2313): *_where for rows bucket should support later
                if (openmldb::base::IsNumber(long_window_map.at(lw.window_name_))) {
                    return {StatusCode::kUnSupport, absl::StrCat("unsupport *_where op (", lw.aggr_func_,
                                                                 ") for rows bucket type long window")};
                }

                // unsupport filter col of date/timestamp
                for (int i = 0; i < tables[0].column_desc_size(); ++i) {
                    if (lw.filter_col_ == tables[0].column_desc(i).name()) {
                        auto type = tables[0].column_desc(i).data_type();
                        if (type == type::DataType::kDate || type == type::DataType::kTimestamp) {
                            return {
                                StatusCode::kUnSupport,
                                absl::Substitute("unsupport date or timestamp as filter column ($0)", lw.filter_col_)};
                        }
                    }
                }
            }
            // check if pre-aggr table exists
            ::hybridse::sdk::Status status;
            bool is_exist = CheckPreAggrTableExist(base_table, base_db, lw, &status);
            if (!status.IsOK()) {
                return status;
            }
            if (is_exist) {
                continue;
            }
            // insert pre-aggr meta info to meta table
            std::string aggr_col = lw.aggr_col_ == "*" ? "" : lw.aggr_col_;
            auto aggr_table =
                absl::StrCat("pre_", base_db, "_", deploy_node->Name(), "_", lw.window_name_, "_", lw.aggr_func_, "_",
                             aggr_col, lw.filter_col_.empty() ? "" : "_" + lw.filter_col_);
            std::string insert_sql = absl::StrCat(
                "insert into ", meta_db, ".", meta_table, " values('" + aggr_table, "', '", aggr_db, "', '", base_db,
                "', '", base_table, "', '", lw.aggr_func_, "', '", lw.aggr_col_, "', '", lw.partition_col_, "', '",
                lw.order_col_, "', '", lw.bucket_size_, "', '", lw.filter_col_, "');");
            bool ok = ExecuteInsert("", insert_sql, &status);
            if (!ok) {
                RETURN_NOT_OK_PREPEND(status, "insert pre-aggr meta failed");
            }

            // create pre-aggr table
            auto create_status = CreatePreAggrTable(aggr_db, aggr_table, lw, tables[0], ns_client);
            if (!create_status.OK()) {
                return {StatusCode::kRunError, "create pre-aggr table failed"};
            }

            // create aggregator
            std::vector<std::shared_ptr<::openmldb::catalog::TabletAccessor>> tablets;
            bool ret = cluster_sdk_->GetTablet(base_db, base_table, &tablets);
            if (!ret || tablets.empty()) {
                return {StatusCode::kRunError, "get tablets failed"};
            }
            auto base_table_info = cluster_sdk_->GetTableInfo(base_db, base_table);
            if (!base_table_info) {
                return {StatusCode::kTableNotFound, "get table info failed"};
            }
            auto aggr_id = cluster_sdk_->GetTableId(aggr_db, aggr_table);
            ::openmldb::api::TableMeta base_table_meta;
            base_table_meta.set_db(base_table_info->db());
            base_table_meta.set_name(base_table_info->name());
            base_table_meta.set_tid(static_cast<::google::protobuf::int32>(base_table_info->tid()));
            for (int idx = 0; idx < base_table_info->column_desc_size(); idx++) {
                ::openmldb::common::ColumnDesc* column_desc = base_table_meta.add_column_desc();
                column_desc->CopyFrom(base_table_info->column_desc(idx));
            }

            uint32_t index_pos;
            bool found_idx = false;
            for (int idx = 0; idx < base_table_info->column_key_size(); idx++) {
                ::openmldb::common::ColumnKey* column_key = base_table_meta.add_column_key();
                column_key->CopyFrom(base_table_info->column_key(idx));
                std::string partition_keys = "";
                for (int j = 0; j < column_key->col_name_size(); j++) {
                    partition_keys += column_key->col_name(j) + ",";
                }
                partition_keys.pop_back();
                if (partition_keys == lw.partition_col_ && column_key->ts_name() == lw.order_col_) {
                    index_pos = idx;
                    found_idx = true;
                }
            }
            if (!found_idx) {
                return {StatusCode::kIndexNotFound, "index associated with aggregator not found"};
            }
            for (uint32_t pid = 0; pid < tablets.size(); ++pid) {
                auto tablet_client = tablets[pid]->GetClient();
                if (tablet_client == nullptr) {
                    return {StatusCode::kRunError, "get tablet client failed"};
                }
                base_table_meta.set_pid(pid);
                if (!tablet_client->CreateAggregator(base_table_meta, aggr_id, pid, index_pos, lw)) {
                    return {StatusCode::kRunError, "create aggregator failed"};
                }
            }
        }
    }
    return {};
}

bool SQLClusterRouter::CheckPreAggrTableExist(const std::string& base_table, const std::string& base_db,
                                              const openmldb::base::LongWindowInfo& lw,
                                              ::hybridse::sdk::Status* status) {
    RET_FALSE_IF_NULL_AND_WARN(status, "output status is nullptr");
    std::string meta_db = openmldb::nameserver::INTERNAL_DB;
    std::string meta_table = openmldb::nameserver::PRE_AGG_META_NAME;
    std::string filter_cond = lw.filter_col_.empty() ? "" : " and filter_col = '" + lw.filter_col_ + "'";
    std::string meta_info =
        absl::StrCat("base_db = '", base_db, "' and base_table = '", base_table, "' and aggr_func = '", lw.aggr_func_,
                     "' and aggr_col = '", lw.aggr_col_, "' and partition_cols = '", lw.partition_col_,
                     "' and order_by_col = '", lw.order_col_, "'", filter_cond);
    std::string select_sql =
        absl::StrCat("select bucket_size from ", meta_db, ".", meta_table, " where ", meta_info, ";");
    auto rs = ExecuteSQL("", select_sql, status);
    if (!status->IsOK()) {
        LOG(ERROR) << "Select from " << meta_db << "." << meta_table << "  failed: " << status->msg;
        return false;
    }

    if (rs->Size() > 0) {
        LOG(INFO) << "Pre-aggregated table with same meta info already exist: " << meta_info;
        return true;
    } else {
        return false;
    }
}

static const ::openmldb::schema::PBSchema& GetComponetSchema() {
    auto add_field = [](const std::string& name, openmldb::type::DataType type, openmldb::common::ColumnDesc* field) {
        if (field != nullptr) {
            field->set_name(name);
            field->set_data_type(type);
        }
    };
    auto build_schema = [&add_field]() {
        ::openmldb::schema::PBSchema schema;
        add_field("Endpoint", openmldb::type::DataType::kString, schema.Add());
        add_field("Role", openmldb::type::DataType::kString, schema.Add());
        add_field("Connect_time", openmldb::type::DataType::kTimestamp, schema.Add());
        add_field("Status", openmldb::type::DataType::kString, schema.Add());
        add_field("Ns_role", openmldb::type::DataType::kString, schema.Add());
        return schema;
    };
    static ::openmldb::schema::PBSchema schema = build_schema();
    return schema;
}

// Implementation for SHOW COMPONENTS
//
// Error handling:
// it do not set status to fail even e.g. some zk query internally failed,
// which as a consequence, produce partial or empty result on internal error.
//
// in detail
// 1. tablet and nameserver are required, error status or empty result considered error (warning log printed)
// 2. task manager and api server are optional, only error status produce warning log
// 3. task manager only query and show in cluster mode
//
//
// output schema: (Endpoint: string, Role: string,
//                 Connect_time: int64, Status: string, Ns_role: string)
// where
// - Endpoint IP:PORT or DOMAIN:PORT
// - Role can be 'tablet', 'nameserver', 'taskmanager'
// - Connect_time last conncted timestamp from epoch
// - Status can be 'online', 'offline' or 'NULL' (otherwise)
// - Ns_role can be 'master', 'standby', or 'NULL' (for non-namespace component)
std::shared_ptr<hybridse::sdk::ResultSet> SQLClusterRouter::ExecuteShowComponents(hybridse::sdk::Status* status) {
    RET_IF_NULL_AND_WARN(status, "output status is nullptr");
    std::vector<std::shared_ptr<ResultSetSQL>> data;

    {
        hybridse::sdk::Status s;
        auto tablets = std::dynamic_pointer_cast<ResultSetSQL>(ExecuteShowTablets(&s));
        if (tablets != nullptr && s.IsOK()) {
            data.push_back(std::move(tablets));
        } else {
            LOG(WARNING) << "[WARN]: show tablets, code: " << s.code << ", msg: " << s.msg;
        }
    }

    {
        hybridse::sdk::Status s;
        auto nameservers = std::dynamic_pointer_cast<ResultSetSQL>(ExecuteShowNameServers(&s));
        if (nameservers != nullptr && s.IsOK()) {
            data.push_back(std::move(nameservers));
        } else {
            LOG(WARNING) << "[WARN]: show nameservers, code: " << s.code << ", msg: " << s.msg;
        }
    }

    if (cluster_sdk_->IsClusterMode()) {
        // only get task managers in cluster mode
        hybridse::sdk::Status s;
        auto task_managers = std::dynamic_pointer_cast<ResultSetSQL>(ExecuteShowTaskManagers(&s));
        if (s.IsOK()) {
            if (task_managers != nullptr) {
                data.push_back(std::move(task_managers));
            }
        } else {
            LOG(WARNING) << "[WARN]: show taskmanagers, code: " << s.code << ", msg: " << s.msg;
        }
    }

    {
        hybridse::sdk::Status s;
        auto api_servres = std::dynamic_pointer_cast<ResultSetSQL>(ExecuteShowApiServers(&s));
        if (s.IsOK()) {
            if (api_servres != nullptr) {
                data.push_back(std::move(api_servres));
            }
        } else {
            LOG(WARNING) << "[WARN]: show api servers, code: " << s.code << ", msg: " << s.msg;
        }
    }

    status->code = hybridse::common::kOk;
    return MultipleResultSetSQL::MakeResultSet(data, 0, status);
}

std::shared_ptr<hybridse::sdk::ResultSet> SQLClusterRouter::ExecuteShowNameServers(hybridse::sdk::Status* status) {
    RET_IF_NULL_AND_WARN(status, "output status is nullptr");

    const auto& schema = GetComponetSchema();

    auto zk_client = cluster_sdk_->GetZkClient();
    if (!cluster_sdk_->IsClusterMode() || zk_client == nullptr) {
        // standalone mode
        std::string endpoint, real_endpoint;
        if (!cluster_sdk_->GetNsAddress(&endpoint, &real_endpoint)) {
            status->code = hybridse::common::kRunError;
            status->msg = "fail to get ns address";
            return {};
        }

        // TODO(aceforeverd): support connect time for ns in standalone mode
        std::vector<std::vector<std::string>> data = {{endpoint, "nameserver", "0", "online", "master"}};
        return ResultSetSQL::MakeResultSet(schema, data, status);
    }

    auto ns_client = cluster_sdk_->GetNsClient();
    if (!ns_client) {
        *status = {hybridse::common::kRunError, "ns client is nullptr"};
        return {};
    }
    const auto& leader = ns_client->GetEndpoint();

    std::string node_path = absl::StrCat(std::dynamic_pointer_cast<SQLRouterOptions>(options_)->zk_path, "/leader");
    std::vector<std::string> children;
    if (!zk_client->GetChildren(node_path, children) || children.empty()) {
        status->code = hybridse::common::kRunError;
        status->msg = "get nameserver children failed";
        return {};
    }

    // endponit => create time (time in milliseconds from epoch)
    std::map<std::string, int64_t> endpoint_map;
    for (const auto& path : children) {
        std::string real_path = absl::StrCat(node_path, "/", path);
        std::string endpoint;
        Stat stat;
        if (!zk_client->GetNodeValueAndStat(real_path.c_str(), &endpoint, &stat)) {
            status->code = hybridse::common::kRunError;
            status->msg = absl::StrCat("get endpoint failed for path: ", real_path);
            return {};
        }
        if (endpoint_map.find(endpoint) == endpoint_map.end()) {
            endpoint_map[endpoint] = stat.ctime;
        } else {
            // pickup the latest register time
            endpoint_map[endpoint] = std::max(stat.ctime, endpoint_map[endpoint]);
        }
    }

    std::vector<std::vector<std::string>> data;
    for (auto it = endpoint_map.cbegin(); it != endpoint_map.cend(); it++) {
        std::vector<std::string> val = {
            it->first,                                  // endpoint
            "nameserver",                               // role
            std::to_string(it->second),                 // connect time
            "online",                                   // status
            it->first == leader ? "master" : "standby"  // ns_role
        };
        data.push_back(std::move(val));
    }
    return ResultSetSQL::MakeResultSet(schema, data, status);
}

std::shared_ptr<hybridse::sdk::ResultSet> SQLClusterRouter::ExecuteShowTablets(hybridse::sdk::Status* status) {
    RET_IF_NULL_AND_WARN(status, "output status is nullptr");
    const auto& schema = GetComponetSchema();
    auto ns_client = cluster_sdk_->GetNsClient();

    std::vector<::openmldb::client::TabletInfo> tablets;
    std::string msg;
    bool ok = ns_client->ShowTablet(tablets, msg);
    if (!ok) {
        status->code = hybridse::common::StatusCode::kRunError;
        status->msg = absl::StrCat("Fail to show tablets. error msg: ", msg);
        return {};
    }

    std::vector<std::vector<std::string>> data(tablets.size(), std::vector<std::string>(schema.size(), ""));

    for (size_t i = 0; i < tablets.size(); i++) {
        data[i][0] = tablets[i].endpoint;  // endpoint
        data[i][1] = "tablet";             // role

        // connecct time
        data[i][2] = std::to_string(::baidu::common::timer::get_micros() / 1000 - tablets[i].age);

        // state
        if (tablets[i].state == "kHealthy") {
            data[i][3] = "online";
        } else if (tablets[i].state == "kOffline") {
            data[i][3] = "offline";
        } else {
            data[i][3] = "NULL";
        }
        data[i][4] = "NULL";  // ns_role
    }

    return ResultSetSQL::MakeResultSet(schema, data, status);
}

std::shared_ptr<hybridse::sdk::ResultSet> SQLClusterRouter::ExecuteShowTaskManagers(hybridse::sdk::Status* status) {
    RET_IF_NULL_AND_WARN(status, "output status is nullptr");

    auto zk_client = cluster_sdk_->GetZkClient();
    if (!cluster_sdk_->IsClusterMode() || zk_client == nullptr) {
        // standalone mode
        SET_STATUS_AND_WARN(status, hybridse::common::kUnSupport, "show taskmanagers not supported in standalone mode");
        return {};
    }

    std::string node_path =
        absl::StrCat(std::dynamic_pointer_cast<SQLRouterOptions>(options_)->zk_path, "/taskmanager/leader");
    std::string endpoint;
    Stat stat;
    if (!zk_client->GetNodeValueAndStat(node_path.c_str(), &endpoint, &stat)) {
        // as task manager is optional, the zk query will fail if taskmanager not exist
        // here will ignore all the zk errors since `GetNodeValueAndStat` lacks errcode
        LOG(INFO) << "query taskmanager from zk failed";
        return {};
    }

    // taskmanager only registered leader on zk, return one row only currently
    // TODO(#1417): return multiple rows
    const auto& schema = GetComponetSchema();
    std::vector<std::vector<std::string>> data = {
        {endpoint, "taskmanager", std::to_string(stat.ctime), "online", "NULL"}};

    return ResultSetSQL::MakeResultSet(schema, data, status);
}

std::shared_ptr<hybridse::sdk::ResultSet> SQLClusterRouter::ExecuteShowApiServers(hybridse::sdk::Status* status) {
    // TODO(#1416): support show api servers
    return {};
}

static const std::initializer_list<std::string> GetTableStatusSchema() {
    static const std::initializer_list<std::string> schema = {"Table_id",
                                                              "Table_name",
                                                              "Database_name",
                                                              "Storage_type",
                                                              "Rows",
                                                              "Memory_data_size",
                                                              "Disk_data_size",
                                                              "Partition",
                                                              "Partition_unalive",
                                                              "Replica",
                                                              "Offline_path",
                                                              "Offline_format",
                                                              "Offline_symbolic_paths",
                                                              "Warnings"};
    return schema;
}

// output schema:
// - Table_id: tid
// - Table_name
// - Database_name
// - Storage_type: memory/disk
// - Rows: number of rows
// - Memory_data_size: Memory space in bytes taken or related to a table.
//    1. memory: table data + index
//    2. SSD/HDD: rocksdb’s table memory
// - Disk_data_size: disk space in bytes taken by a table in bytes
//    1. memory:  binlog + snapshot
//    2. SSD/HDD: binlog + rocksdb data (sst files), wal files and checkpoints are not included
// - Partition: partition number
// - Partition_unalive: partition number that is unalive
// - Replica: replica number
// - Offline_path: data path for offline data
// - Offline_format: format for offline data
// - Offline_symbolic_paths: symbolic paths for offline data
// - Warnings: any warnings raised during the checking
//
// if db is empty:
//   show table status in all databases except hidden databases
// else: show table status in current database, include hidden database
std::shared_ptr<hybridse::sdk::ResultSet> SQLClusterRouter::ExecuteShowTableStatus(const std::string& db,
                                                                                   const std::string& pattern,
                                                                                   hybridse::sdk::Status* status) {
    RET_IF_NULL_AND_WARN(status, "output status is nullptr");
    base::StringRef pattern_ref(pattern);
    // NOTE: cluster_sdk_->GetTables(db) seems not accurate, query directly
    std::vector<nameserver::TableInfo> tables;
    std::string msg;
    cluster_sdk_->GetNsClient()->ShowTable("", "", true, tables, msg);

    std::vector<std::vector<std::string>> data;
    data.reserve(tables.size());

    auto all_tablets = cluster_sdk_->GetAllTablet();
    TableStatusMap table_statuses;
    for (auto& tablet_accessor : all_tablets) {
        std::shared_ptr<client::TabletClient> tablet_client;
        if (tablet_accessor && (tablet_client = tablet_accessor->GetClient())) {
            ::openmldb::api::GetTableStatusResponse response;
            if (auto st = tablet_client->GetTableStatus(response); st.OK()) {
                for (const auto& table_status : response.all_table_status()) {
                    table_statuses[table_status.tid()][table_status.pid()][tablet_client->GetEndpoint()] = table_status;
                }
            } else {
                LOG(WARNING) << "get table status from tablet failed: " << st.GetMsg();
            }
        }
    }

    bool matched = false, is_null = true;
    for (auto it = tables.rbegin(); it != tables.rend(); it++) {
        auto& tinfo = *it;
        if (!pattern.empty()) {
            // rule 1: if pattern is provided, show all dbs matching the pattern
            base::StringRef db_ref(tinfo.db());
            hybridse::udf::v1::like(&db_ref, &pattern_ref, &matched, &is_null);
            if (is_null || !matched) {
                continue;
            }
        } else if (!db.empty()) {
            // rule 2: selected a db, show tables only inside the db if no pattern is provided
            if (db != tinfo.db()) {
                continue;
            }
        } else if (nameserver::IsHiddenDb(tinfo.db())) {
            // rule 3: if no db selected, show all tables except those in hidden db if no pattern is provided
            continue;
        }

        auto tid = tinfo.tid();
        auto table_name = tinfo.name();
        auto db = tinfo.db();
        auto& inner_storage_mode = StorageMode_Name(tinfo.storage_mode());
        std::string storage_type = absl::AsciiStrToLower(absl::StripPrefix(inner_storage_mode, "k"));
        std::string error_msg;

        auto partition_num = tinfo.partition_num();
        auto replica_num = tinfo.replica_num();
        uint64_t rows = 0, mem_bytes = 0, disk_bytes = 0;
        uint32_t partition_unalive = 0;
        for (auto& partition_info : tinfo.table_partition()) {
            rows += partition_info.record_cnt();
            mem_bytes += partition_info.record_byte_size();
            disk_bytes += partition_info.diskused();
            for (auto& meta : partition_info.partition_meta()) {
                if (!meta.is_alive()) {
                    partition_unalive++;
                }
            }
            CheckTableStatus(db, table_name, tid, partition_info, replica_num, table_statuses, &error_msg);
        }
        // TODO(hw): miss options, it can be got from desc table
        std::string offline_path = "NULL", offline_format = "NULL", symbolic_paths = "NULL";
        if (tinfo.has_offline_table_info()) {
            offline_path = tinfo.offline_table_info().path();
            offline_format = tinfo.offline_table_info().format();
            symbolic_paths = "";
            for (const auto& ele : tinfo.offline_table_info().symbolic_paths()) {
                symbolic_paths += ele + ",";
            }
        }

        data.push_back({std::to_string(tid), table_name, db, storage_type, std::to_string(rows),
                        std::to_string(mem_bytes), std::to_string(disk_bytes), std::to_string(partition_num),
                        std::to_string(partition_unalive), std::to_string(replica_num), offline_path, offline_format,
                        symbolic_paths, error_msg});
    }

    // TODO(#1456): rich schema result set, and pretty-print numberic values (e.g timestamp) in cli
    return ResultSetSQL::MakeResultSet(GetTableStatusSchema(), data, status);
}

bool SQLClusterRouter::CheckTableStatus(const std::string& db, const std::string& table_name, uint32_t tid,
                                        const nameserver::TablePartition& partition_info, uint32_t replica_num,
                                        const TableStatusMap& statuses, std::string* msg) {
    bool check_succeed = true;
    auto& error_msg = *msg;
    uint32_t pid = partition_info.pid();
    auto append_error_msg = [&check_succeed](std::string& msg, uint32_t pid, int is_leader, const std::string& endpoint,
                                             const std::string& error) {
        absl::StrAppend(&msg, (msg.empty() ? "" : "\n"), "[pid=", std::to_string(pid), "]");
        if (is_leader >= 0) {
            absl::StrAppend(&msg, "[", (is_leader == 1 ? "leader" : "follower"), "]");
        }
        if (!endpoint.empty()) {
            absl::StrAppend(&msg, "[", endpoint, "]");
        }
        absl::StrAppend(&msg, ": ", error);
        check_succeed = false;
    };

    if (statuses.count(tid) && statuses.at(tid).count(pid)) {
        const auto& partition_statuses = statuses.at(tid).at(pid);
        if (partition_info.partition_meta_size() != static_cast<int>(partition_statuses.size())) {
            append_error_msg(
                error_msg, pid, -1, "",
                absl::StrCat("real replica number ", partition_statuses.size(),
                             " does not match the configured replicanum ", partition_info.partition_meta_size()));
        }

        for (auto& meta : partition_info.partition_meta()) {
            if (!partition_statuses.count(meta.endpoint())) {
                append_error_msg(error_msg, pid, meta.is_leader(), meta.endpoint(), "state is kNotFound");
                continue;
            }
            const auto& table_status = partition_statuses.at(meta.endpoint());

            // check leader/follower status
            bool is_leader =
                table_status.has_mode() ? table_status.mode() == ::openmldb::api::kTableLeader : meta.is_leader();
            if (is_leader != meta.is_leader()) {
                append_error_msg(error_msg, pid, is_leader, meta.endpoint(), "leader/follower mode inconsistent");
            }

            // check table status
            ::openmldb::api::TableState state =
                table_status.has_state() ? table_status.state() : ::openmldb::api::kTableUndefined;
            if (state == ::openmldb::api::kTableUndefined || (is_leader && state == ::openmldb::api::kTableLoading)) {
                append_error_msg(error_msg, pid, is_leader, meta.endpoint(),
                                 absl::StrCat("state is ", TableState_Name(state)));
            }
        }
    } else {
        append_error_msg(error_msg, pid, -1, "",
                         absl::StrCat("real replica number 0 does not match the configured replicanum ",
                                      partition_info.partition_meta_size()));
    }

    // check the followers' connections
    auto tablet_accessor = cluster_sdk_->GetTablet(db, table_name, pid);
    std::shared_ptr<client::TabletClient> tablet_client;
    if (tablet_accessor && (tablet_client = tablet_accessor->GetClient())) {
        uint64_t offset = 0;
        std::map<std::string, uint64_t> info_map;
        auto st = tablet_client->GetTableFollower(tid, pid, offset, info_map);
        // no followers is fine if replicanum == 1
        if (st.OK() || st.GetCode() == ::openmldb::base::ReturnCode::kNoFollower) {
            for (auto& meta : partition_info.partition_meta()) {
                if (meta.is_leader()) continue;

                if (info_map.count(meta.endpoint()) == 0) {
                    append_error_msg(error_msg, pid, false, meta.endpoint(), "not connected to leader");
                }
            }
        } else {
            append_error_msg(error_msg, pid, -1, "", absl::StrCat("fail to get from tablet: ", st.GetMsg()));
        }
    }

    return check_succeed;
}

std::map<std::string, std::string> SQLClusterRouter::ParseSparkConfigString(const std::string& input) {
    std::map<std::string, std::string> configMap;

    std::istringstream iss(input);
    std::string keyValue;

    while (std::getline(iss, keyValue, ';')) {
        // Split the key-value pair
        size_t equalPos = keyValue.find('=');
        if (equalPos != std::string::npos) {
            std::string key = keyValue.substr(0, equalPos);
            std::string value = keyValue.substr(equalPos + 1);

            // Check if the key starts with "spark."
            if (key.find("spark.") == 0) {
                // Add to the map
                configMap[key] = value;
            } else {
                std::cerr << "Error: Key does not start with 'spark.' - " << key << std::endl;
            }
        } else {
            std::cerr << "Error: Invalid key-value pair - " << keyValue << std::endl;
        }
    }

    return configMap;
}

void SQLClusterRouter::ReadSparkConfFromFile(std::string conf_file_path, std::map<std::string, std::string>* config) {
    if (!conf_file_path.empty()) {
        boost::property_tree::ptree pt;

        try {
            boost::property_tree::ini_parser::read_ini(conf_file_path, pt);
            LOG(INFO) << "Load Spark conf file: " << conf_file_path;
        } catch (...) {
            LOG(WARNING) << "Fail to load Spark conf file: " << conf_file_path;
            return;
        }

        if (pt.empty()) {
            LOG(WARNING) << "Spark conf file is empty";
        }

        for (auto& section : pt) {
            // Only supports Spark section
            if (section.first == "Spark") {
                for (auto& key : section.second) {
                    (*config).emplace(key.first, key.second.get_value<std::string>());
                }
            } else {
                LOG(WARNING) << "The section " + section.first + " is not supported, please use Spark section";
            }
        }
    }
}

std::shared_ptr<hybridse::sdk::ResultSet> SQLClusterRouter::GetJobResultSet(int job_id,
                                                                            ::hybridse::sdk::Status* status) {
    std::string db = openmldb::nameserver::INTERNAL_DB;
    std::string sql = "SELECT * FROM JOB_INFO WHERE id = " + std::to_string(job_id);

    auto rs = ExecuteSQLParameterized(db, sql, {}, status);
    if (!status->IsOK()) {
        return {};
    }
    if (rs->Size() == 0) {
        status->SetCode(::hybridse::common::StatusCode::kCmdError);
        status->SetMsg("Job not found: " + std::to_string(job_id));
        return {};
    }
    rs = JobTableHelper::MakeResultSet(rs, "", status);
    if (FLAGS_role == "sql_client") {
        return std::make_shared<ReadableResultSetSQL>(rs);
    } else {
        return rs;
    }
}

std::shared_ptr<hybridse::sdk::ResultSet> SQLClusterRouter::GetJobResultSet(::hybridse::sdk::Status* status) {
    std::string db = openmldb::nameserver::INTERNAL_DB;
    std::string sql = "SELECT * FROM JOB_INFO";
    auto rs = ExecuteSQLParameterized(db, sql, std::shared_ptr<openmldb::sdk::SQLRequestRow>(), status);
    if (!status->IsOK()) {
        return {};
    }
    rs = JobTableHelper::MakeResultSet(rs, "", status);
    if (FLAGS_role == "sql_client" && rs) {
        return std::make_shared<ReadableResultSetSQL>(rs);
    }
    return rs;
}
std::shared_ptr<hybridse::sdk::ResultSet> SQLClusterRouter::GetTaskManagerJobResult(const std::string& like_pattern,
                                                                                    ::hybridse::sdk::Status* status) {
    bool like_match = JobTableHelper::NeedLikeMatch(like_pattern);
    if (!like_pattern.empty() && !like_match) {
        int job_id;
        if (!absl::SimpleAtoi(like_pattern, &job_id)) {
            *status = {StatusCode::kCmdError, "Failed to parse job id: " + like_pattern};
            return {};
        }
        return this->GetJobResultSet(job_id, status);
    }
    std::string db = openmldb::nameserver::INTERNAL_DB;
    std::string sql = "SELECT * FROM JOB_INFO;";
    auto rs = ExecuteSQLParameterized(db, sql, {}, status);
    if (!status->IsOK()) {
        return {};
    }
    rs = JobTableHelper::MakeResultSet(rs, like_pattern, status);
    if (FLAGS_role == "sql_client" && rs && status->IsOK()) {
        return std::make_shared<ReadableResultSetSQL>(rs);
    }
    return rs;
}

std::shared_ptr<hybridse::sdk::ResultSet> SQLClusterRouter::GetNameServerJobResult(const std::string& like_pattern,
                                                                                   ::hybridse::sdk::Status* status) {
    bool like_match = JobTableHelper::NeedLikeMatch(like_pattern);
    base::Status ret;
    nameserver::ShowOPStatusResponse response;
    if (!like_pattern.empty() && !like_match) {
        uint64_t id;
        if (!absl::SimpleAtoi(like_pattern, &id)) {
            *status = {-1, absl::StrCat("invalid job_id ", like_pattern)};
            return {};
        }
        ret = cluster_sdk_->GetNsClient()->ShowOPStatus(id, &response);
    } else {
        ret = cluster_sdk_->GetNsClient()->ShowOPStatus("", client::INVALID_PID, &response);
    }
    if (!ret.OK()) {
        *status = {ret.GetCode(), ret.GetMsg()};
        return {};
    }
    auto rs = JobTableHelper::MakeResultSet(response.op_status(), like_pattern, status);
    if (FLAGS_role == "sql_client" && rs && status->IsOK()) {
        return std::make_shared<ReadableResultSetSQL>(rs);
    }
    return rs;
}

absl::StatusOr<bool> SQLClusterRouter::GetUser(const std::string& name, UserInfo* user_info) {
    std::string sql = absl::StrCat("select * from ",  nameserver::USER_INFO_NAME);
    hybridse::sdk::Status status;
    auto rs = ExecuteSQLParameterized(nameserver::INTERNAL_DB, sql,
            std::shared_ptr<openmldb::sdk::SQLRequestRow>(), &status);
    if (rs == nullptr) {
        return absl::InternalError(status.msg);
    }
    while (rs->Next()) {
        if (rs->GetStringUnsafe(0) == name) {
            user_info->name = name;
            user_info->password = rs->GetStringUnsafe(1);
            user_info->create_time = rs->GetTimeUnsafe(2);
            user_info->update_time = rs->GetTimeUnsafe(3);
            return true;
        }
    }
    return false;
}

hybridse::sdk::Status SQLClusterRouter::AddUser(const std::string& name, const std::string& password) {
    auto real_password = password.empty() ? password : codec::Encrypt(password);
    uint64_t cur_ts = ::baidu::common::timer::get_micros() / 1000;
    std::string sql = absl::StrCat("insert into ", nameserver::USER_INFO_NAME, " values (",
            "'", name, "', '", real_password, "', ",
            cur_ts, ", ", cur_ts, ");");
    hybridse::sdk::Status status;
    ExecuteInsert(nameserver::INTERNAL_DB, sql, &status);
    return status;
}

hybridse::sdk::Status SQLClusterRouter::UpdateUser(const UserInfo& user_info, const std::string& password) {
    auto real_password = password.empty() ? password : codec::Encrypt(password);
    uint64_t cur_ts = ::baidu::common::timer::get_micros() / 1000;
    std::string sql = absl::StrCat("insert into ", nameserver::USER_INFO_NAME, " values (",
            "'", user_info.name, "', '", real_password, "', ",
            user_info.create_time, ", ", cur_ts, ");");
    hybridse::sdk::Status status;
    ExecuteInsert(nameserver::INTERNAL_DB, sql, &status);
    return status;
}

hybridse::sdk::Status SQLClusterRouter::DeleteUser(const std::string& name) {
    std::string sql = absl::StrCat("delete from ", nameserver::USER_INFO_NAME,
            " where user = '", name, "';");
    hybridse::sdk::Status status;
    ExecuteSQL(nameserver::INTERNAL_DB, sql, &status);
    return status;
}

void SQLClusterRouter::AddUserToConfig(std::map<std::string, std::string>* config) {
    config->emplace("spark.openmldb.user", GetRouterOptions()->user);
    if (!GetRouterOptions()->password.empty()) {
        config->emplace("spark.openmldb.password", GetRouterOptions()->password);
    }
}

common::ColumnKey Bias::AddBias(const common::ColumnKey& index) const {
    if (!index.has_ttl()) {
        LOG(WARNING) << "index has no ttl, skip bias";
        return index;
    }
    auto new_index = index;
    auto ttl = new_index.mutable_ttl();
    if (ttl->ttl_type() != type::TTLType::kLatestTime) {
        // add bias to ttl when abs / abs||. / abs&&.
        if (range_inf) {
            ttl->set_abs_ttl(0);
        } else if (ttl->abs_ttl() > 0) {
            // in ttl, 0 means unlimited, no need to add bias
            ttl->set_abs_ttl(ttl->abs_ttl() + range_bias);
        }
    }
    if (ttl->ttl_type() != type::TTLType::kAbsoluteTime) {
        // add bias to ttl when lat / .||lat / .&&lat
        if (rows_inf) {
            ttl->set_lat_ttl(0);
        } else if (ttl->lat_ttl() > 0) {
            // in ttl, 0 means unlimited, no need to add bias
            ttl->set_lat_ttl(ttl->lat_ttl() + rows_bias);
        }
    }
    return new_index;
}

bool Bias::Set(const hybridse::node::ConstNode* node, bool is_row_type) {
    if (node == nullptr) {
        return false;
    }
    // both range and rows can be int & string 'inf'
    if (node->IsNumber()) {
        SetBias(is_row_type, node->GetAsInt64());
        return true;
    }
    auto str = node->GetAsString();
    if (absl::EqualsIgnoreCase(str, "inf")) {
        SetInf(is_row_type);
        return true;
    }
    // row bias shouldn't be interval, rang bias can be 0d, 0h, ...
    if (is_row_type) {
        return false;
    }
    auto v = node->GetMillis();
    if (v == -1) {
        return false;
    }
    // abs time should be min, 0 means no bias, if has part which < 1 min, add 1 min
    SetBias(is_row_type, v);
    return true;
}

std::ostream& operator<<(std::ostream& os, const Bias& bias) {  // NOLINT
    os << "Bias[" << bias.ToString() << "]";
    return os;
}

}  // namespace sdk
}  // namespace openmldb<|MERGE_RESOLUTION|>--- conflicted
+++ resolved
@@ -3463,14 +3463,9 @@
         return status;
     }
     status = SendDeleteRequst(table_info, &option);
-<<<<<<< HEAD
-    if (status.IsOK() && db != nameserver::INTERNAL_DB) {
-        status = {StatusCode::kOk,
-=======
     if (status.IsOK()) {
         status = {
             StatusCode::kOk,
->>>>>>> ebabc22c
             "DELETE is a dangerous operation. Once deleted, it is very difficult to recover. You may also note that:\n"
             "- The deleted data will not be released immediately from the main memory; "
             "it remains until after a garbage collection interval (gc_interval)\n"
