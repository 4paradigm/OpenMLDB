--- conflicted
+++ resolved
@@ -1818,11 +1818,7 @@
         }
         case hybridse::node::kCmdDropFunction: {
             std::string name = cmd_node->GetArgs()[0];
-<<<<<<< HEAD
-            if (!CheckAnswerIfInteractive("function", name)) {
-=======
             if (!interactive_validator_.Check(CmdType::kDrop, TargetType::kFunction, name)) {
->>>>>>> 72f752bd
                 return {};
             }
             auto base_status = ns_ptr->DropFunction(name, cmd_node->IsIfExists());
@@ -2131,11 +2127,7 @@
         if (!ns_ptr->CreateTable(table_info, create_node->GetIfNotExist(), msg)) {
             return base::Status(base::ReturnCode::kSQLCmdRunError, msg);
         }
-<<<<<<< HEAD
-        if (interactive_ && table_info.column_key_size() == 0) {
-=======
         if (interactive_validator_.Interactive() && table_info.column_key_size() == 0) {
->>>>>>> 72f752bd
             return base::Status{base::ReturnCode::kOk,
                   "As there is no index specified, a default index type `absolute 0` will be created. "
                   "The data attached to the index will never expire to be deleted. "
@@ -3115,47 +3107,6 @@
     return {};
 }
 
-<<<<<<< HEAD
-bool SQLClusterRouter::CheckAnswerIfInteractive(const std::string& drop_type, const std::string& name) {
-    if (interactive_) {
-        std::string msg;
-        if (drop_type == "table") {
-            msg = "DROP TABLE is a dangerous operation. Once deleted, it is very difficult to recover. \n"
-                  "You may also note that: \n"
-                  "- If a snapshot of a partition is being generated while dropping a table, "
-                  "the partition will not be deleted successfully.\n"
-                  "- By default, the deleted data is moved to the folder `recycle`.\n"
-                  "Please refer to this link for more details: " + base::NOTICE_URL;
-        } else if (drop_type == "deployment") {
-            msg = "- DROP DEPLOYMENT will not delete the index that is created automatically.\n"
-                  "- DROP DEPLOYMENT will not delete data in the pre-aggregation table in the long window setting.";
-        } else if (drop_type == "index") {
-            msg = "DROP INDEX is a dangerous operation. Once deleted, it is very difficult to recover.\n"
-                  "You may also note that: \n"
-                  "- You have to wait for 2 garbage collection intervals (gc_interval) to create the same index.\n"
-                  "- The index will not be deleted immediately, "
-                    "it remains until after 2 garbage collection intervals.\n"
-                  "Please refer to the doc for more details: " + base::NOTICE_URL;
-        } else if (drop_type == "function") {
-           msg = "This will lead to execution failure or system crash if any active deployment is using the function.";
-        }
-        if (!msg.empty()) {
-            printf("%s\n", msg.c_str());
-        }
-        printf("Drop %s %s? yes/no\n", drop_type.c_str(), name.c_str());
-        std::string input;
-        std::cin >> input;
-        std::transform(input.begin(), input.end(), input.begin(), ::tolower);
-        if (input != "yes") {
-            printf("'Drop %s' cmd is canceled!\n", name.c_str());
-            return false;
-        }
-    }
-    return true;
-}
-
-=======
->>>>>>> 72f752bd
 std::string SQLClusterRouter::GetDatabase() {
     std::lock_guard<::openmldb::base::SpinMutex> lock(mu_);
     return db_;
