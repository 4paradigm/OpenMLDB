--- conflicted
+++ resolved
@@ -4002,11 +4002,8 @@
 std::shared_ptr<hybridse::sdk::ResultSet> SQLClusterRouter::ExecuteShowTableStatus(const std::string& db,
                                                                                    const std::string& pattern,
                                                                                    hybridse::sdk::Status* status) {
-<<<<<<< HEAD
     RET_IF_NULL_AND_WARN(status, "output status is nullptr");
-=======
     base::StringRef pattern_ref(pattern);
->>>>>>> a32e5b65
     // NOTE: cluster_sdk_->GetTables(db) seems not accurate, query directly
     std::vector<nameserver::TableInfo> tables;
     std::string msg;
