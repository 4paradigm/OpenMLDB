--- conflicted
+++ resolved
@@ -31,10 +31,7 @@
 #include "base/ddl_parser.h"
 #include "base/file_util.h"
 #include "base/glog_wrapper.h"
-<<<<<<< HEAD
-=======
 #include "base/status_util.h"
->>>>>>> 0032d92d
 #include "boost/none.hpp"
 #include "boost/property_tree/ini_parser.hpp"
 #include "boost/property_tree/ptree.hpp"
@@ -921,13 +918,7 @@
             absl::StrCat("select base_db,base_table,aggr_func,aggr_col,partition_cols,order_by_col,filter_col from ",
                          meta_db, ".", meta_table, " where aggr_table = '", tableInfo.name(), "';");
         auto rs = ExecuteSQL("", select_aggr_info, true, true, 0, status);
-<<<<<<< HEAD
-        if (!status->IsOK()) {
-            return false;
-        }
-=======
         WARN_NOT_OK_AND_RET(status, "get aggr info failed", false);
->>>>>>> 0032d92d
         if (rs->Size() != 1) {
             SET_STATUS_AND_WARN(status, StatusCode::kCmdError,
                                 "duplicate records generate with aggr table name: " + tableInfo.name());
@@ -1011,11 +1002,7 @@
                                                         const ::hybridse::vm::EngineMode engine_mode,
                                                         const std::shared_ptr<SQLRequestRow>& parameter,
                                                         hybridse::sdk::Status* status) {
-<<<<<<< HEAD
-    *status = {};
-=======
     RET_IF_NULL_AND_WARN(status, "output status is nullptr");
->>>>>>> 0032d92d
     ::hybridse::codec::Schema parameter_schema_raw;
     if (parameter) {
         for (int i = 0; i < parameter->GetSchema()->GetColumnCnt(); i++) {
@@ -1740,20 +1727,12 @@
             }
             std::vector<api::ProcedureInfo> sps;
             if (!ns_ptr->ShowProcedure(db, deploy_name, &sps, &msg)) {
-<<<<<<< HEAD
-                *status = {::hybridse::common::StatusCode::kCmdError, msg};
-=======
                 *status = {StatusCode::kCmdError, msg};
->>>>>>> 0032d92d
                 return {};
             }
             // check if deployment
             if (sps.empty() || sps[0].type() != type::kReqDeployment) {
-<<<<<<< HEAD
-                *status = {::hybridse::common::StatusCode::kCmdError, sps.empty() ? "not found" : "not a deployment"};
-=======
                 *status = {StatusCode::kCmdError, sps.empty() ? "not found" : "not a deployment"};
->>>>>>> 0032d92d
                 return {};
             }
             std::stringstream ss;
@@ -1862,35 +1841,15 @@
                 return {};
             }
 
-<<<<<<< HEAD
-            std::string db = openmldb::nameserver::INTERNAL_DB;
-            std::string sql = "SELECT * FROM JOB_INFO WHERE id = " + std::to_string(job_id);
-
-            auto rs = ExecuteSQLParameterized(db, sql, std::shared_ptr<openmldb::sdk::SQLRequestRow>(), status);
-            if (!status->IsOK()) {
-                return {};
-            }
-            if (rs->Size() == 0) {
-                status->code = ::hybridse::common::StatusCode::kCmdError;
-                status->msg = "Job not found: " + std::to_string(job_id);
-=======
             auto log = GetJobLog(job_id, status);
             if (!status->IsOK()) {
                 *status = {::hybridse::common::StatusCode::kCmdError,
                            "Failed to get job log for job id: " + cmd_node->GetArgs()[0]};
->>>>>>> 0032d92d
                 return {};
             } else {
                 std::vector<std::string> value = {log};
                 return ResultSetSQL::MakeResultSet({FORMAT_STRING_KEY}, {value}, status);
             }
-<<<<<<< HEAD
-            if (FLAGS_role == "sql_client") {
-                return std::make_shared<ReadableResultSetSQL>(rs);
-            }
-            return rs;
-=======
->>>>>>> 0032d92d
         }
         case hybridse::node::kCmdStopJob: {
             int job_id;
@@ -2598,11 +2557,7 @@
                     *status = {::hybridse::common::StatusCode::kCmdError, msg};
                     return {};
                 }
-<<<<<<< HEAD
-                if (options_parser.GetThread() > options_->max_sql_cache_size) {
-=======
                 if (options_parser.GetThread() > static_cast<int>(options_->max_sql_cache_size)) {
->>>>>>> 0032d92d
                     LOG(INFO) << "Load Data thread exceeds the max allowed number. Change to the max: "
                               << options_->max_sql_cache_size;
                     options_parser.SetThread(options_->max_sql_cache_size);
@@ -2820,11 +2775,7 @@
         return st;
     }
     if (options_parse.GetFormat() != "csv") {
-<<<<<<< HEAD
-        return {::hybridse::common::StatusCode::kCmdError, "saving results only supports 'csv' format"};
-=======
         return {base::kInvalidParameter, "saving results only supports 'csv' format"};
->>>>>>> 0032d92d
     }
 
     // Check file
@@ -2900,17 +2851,6 @@
     const std::string& database, const std::string& table, const std::string& file_path,
     const openmldb::sdk::ReadFileOptionsParser& options_parser) {
     if (options_parser.GetMode() != "append") {
-<<<<<<< HEAD
-        return {::hybridse::common::StatusCode::kCmdError, "online data load only supports 'append' mode"};
-    }
-
-    if (options_parser.GetFormat() != "csv") {
-        return {::hybridse::common::StatusCode::kCmdError, "local data load only supports 'csv' format"};
-    }
-
-    if (options_parser.GetThread() <= 0) {
-        return {::hybridse::common::StatusCode::kCmdError, "thread number <= 0"};
-=======
         return {StatusCode::kCmdError, "online data load only supports 'append' mode"};
     }
 
@@ -2920,7 +2860,6 @@
 
     if (options_parser.GetThread() <= 0) {
         return {StatusCode::kCmdError, "thread number <= 0"};
->>>>>>> 0032d92d
     }
 
     if (database.empty()) {
@@ -2934,11 +2873,7 @@
 
     std::vector<std::string> file_list = base::FindFiles(file_path);
     if (file_list.empty()) {
-<<<<<<< HEAD
-        return {::hybridse::common::StatusCode::kCmdError, "file not exist"};
-=======
         return {StatusCode::kCmdError, "file not exist"};
->>>>>>> 0032d92d
     }
 
     int thread_num = options_parser.GetThread();
@@ -2961,22 +2896,14 @@
         }
     }
 
-<<<<<<< HEAD
-=======
     // all ok TODO(hw): move load result to resultset
->>>>>>> 0032d92d
     if (status.IsOK()) {
         status.msg = absl::StrCat("Load ", total_count, " rows");
         DLOG(INFO) << status.msg;
     } else {
-<<<<<<< HEAD
-        absl::StrAppend(&status.msg, "\n", "Load ", total_count, " rows");
-        LOG(WARNING) << status.msg;
-=======
         // the last error
         absl::StrAppend(&status.msg, "\n", "Load ", total_count, " rows");
         LOG(WARNING) << status.ToString();
->>>>>>> 0032d92d
     }
     return status;
 }
@@ -3061,14 +2988,8 @@
                                                               options_parser.GetQuote());
             auto ret = InsertOneRow(database, insert_placeholder, str_cols_idx, options_parser.GetNullValue(), cols);
             if (!ret.IsOK()) {
-<<<<<<< HEAD
-                return {
-                    ::hybridse::common::StatusCode::kCmdError,
-                    absl::StrCat("file [", file_path, "] line [lineno=", i, ": ", line, "] insert failed, ", ret.msg)};
-=======
                 return {StatusCode::kCmdError, absl::StrCat("file [", file_path, "] line [lineno=", i, ": ", line,
                                                             "] insert failed, ", ret.msg)};
->>>>>>> 0032d92d
             } else {
                 (*count)++;
             }
@@ -3508,11 +3429,7 @@
                     record_cnt += table.table_partition(idx).record_cnt();
                 }
                 if (record_cnt > 0) {
-<<<<<<< HEAD
-                    return {::hybridse::common::StatusCode::kUnSupport,
-=======
                     return {StatusCode::kUnSupport,
->>>>>>> 0032d92d
                             "table " + table_name +
                                 " has online data, cannot deploy. please drop this table and create a new one"};
                 }
@@ -3591,11 +3508,7 @@
     std::unordered_map<std::string, std::string> long_window_map;
     if (!long_window_param.empty()) {
         if (table_pair.size() != 1) {
-<<<<<<< HEAD
-            return {::hybridse::common::StatusCode::kUnsupportSql, "unsupport multi tables with long window options"};
-=======
             return {StatusCode::kUnsupportSql, "unsupport multi tables with long window options"};
->>>>>>> 0032d92d
         }
         std::string base_db = table_pair.begin()->first;
         std::string base_table = table_pair.begin()->second;
@@ -3610,11 +3523,7 @@
             } else if (window_info.size() == 1) {
                 long_window_map[window_info[0]] = FLAGS_bucket_size;
             } else {
-<<<<<<< HEAD
-                return {::hybridse::common::StatusCode::kSyntaxError, "illegal long window format"};
-=======
                 return {StatusCode::kSyntaxError, "illegal long window format"};
->>>>>>> 0032d92d
             }
         }
         // extract long windows info from select_sql
@@ -3628,23 +3537,14 @@
             distinct_long_window.insert(info.window_name_);
         }
         if (distinct_long_window.size() != long_window_map.size()) {
-<<<<<<< HEAD
-            return {::hybridse::common::StatusCode::kSyntaxError, "long_windows option doesn't match window in sql"};
-=======
             return {StatusCode::kSyntaxError, "long_windows option doesn't match window in sql"};
->>>>>>> 0032d92d
         }
         auto ns_client = cluster_sdk_->GetNsClient();
         std::vector<::openmldb::nameserver::TableInfo> tables;
         std::string msg;
         ns_client->ShowTable(base_table, base_db, false, tables, msg);
         if (tables.size() != 1) {
-<<<<<<< HEAD
-            return {::hybridse::common::StatusCode::kTableNotFound,
-                    absl::StrCat("base table", base_db, ".", base_table, "not found")};
-=======
             return {StatusCode::kTableNotFound, absl::StrCat("base table", base_db, ".", base_table, "not found")};
->>>>>>> 0032d92d
         }
         std::string meta_db = openmldb::nameserver::INTERNAL_DB;
         std::string meta_table = openmldb::nameserver::PRE_AGG_META_NAME;
@@ -3657,11 +3557,7 @@
         }
         // TODO(zhanghaohit): record_cnt is updated by ns periodically, causing a delay to get the latest value
         if (record_cnt > 0) {
-<<<<<<< HEAD
-            return {::hybridse::common::StatusCode::kUnSupport,
-=======
             return {StatusCode::kUnSupport,
->>>>>>> 0032d92d
                     "table " + table.name() +
                         " has online data, cannot deploy with long_windows option. please drop this table and create a "
                         "new one"};
@@ -3671,24 +3567,14 @@
             if (absl::EndsWithIgnoreCase(lw.aggr_func_, "_where")) {
                 // TOOD(ace): *_where op only support for memory base table
                 if (tables[0].storage_mode() != common::StorageMode::kMemory) {
-<<<<<<< HEAD
-                    return {::hybridse::common::StatusCode::kUnSupport,
-=======
                     return {StatusCode::kUnSupport,
->>>>>>> 0032d92d
                             absl::StrCat(lw.aggr_func_, " only support over memory base table")};
                 }
 
                 // TODO(#2313): *_where for rows bucket should support later
                 if (openmldb::base::IsNumber(long_window_map.at(lw.window_name_))) {
-<<<<<<< HEAD
-                    return {
-                        ::hybridse::common::StatusCode::kUnSupport,
-                        absl::StrCat("unsupport *_where op (", lw.aggr_func_, ") for rows bucket type long window")};
-=======
                     return {StatusCode::kUnSupport, absl::StrCat("unsupport *_where op (", lw.aggr_func_,
                                                                  ") for rows bucket type long window")};
->>>>>>> 0032d92d
                 }
 
                 // unsupport filter col of date/timestamp
@@ -3697,11 +3583,7 @@
                         auto type = tables[0].column_desc(i).data_type();
                         if (type == type::DataType::kDate || type == type::DataType::kTimestamp) {
                             return {
-<<<<<<< HEAD
-                                ::hybridse::common::StatusCode::kUnSupport,
-=======
                                 StatusCode::kUnSupport,
->>>>>>> 0032d92d
                                 absl::Substitute("unsupport date or timestamp as filter column ($0)", lw.filter_col_)};
                         }
                     }
@@ -3727,40 +3609,24 @@
                 lw.order_col_, "', '", lw.bucket_size_, "', '", lw.filter_col_, "');");
             bool ok = ExecuteInsert("", insert_sql, &status);
             if (!ok) {
-<<<<<<< HEAD
-                return {::hybridse::common::StatusCode::kTablePutFailed, "insert pre-aggr meta failed"};
-=======
                 return {StatusCode::kTablePutFailed, "insert pre-aggr meta failed"};
->>>>>>> 0032d92d
             }
 
             // create pre-aggr table
             auto create_status = CreatePreAggrTable(aggr_db, aggr_table, lw, tables[0], ns_client);
             if (!create_status.OK()) {
-<<<<<<< HEAD
-                return {::hybridse::common::StatusCode::kRunError, "create pre-aggr table failed"};
-=======
                 return {StatusCode::kRunError, "create pre-aggr table failed"};
->>>>>>> 0032d92d
             }
 
             // create aggregator
             std::vector<std::shared_ptr<::openmldb::catalog::TabletAccessor>> tablets;
             bool ret = cluster_sdk_->GetTablet(base_db, base_table, &tablets);
             if (!ret || tablets.empty()) {
-<<<<<<< HEAD
-                return {::hybridse::common::StatusCode::kRunError, "get tablets failed"};
-            }
-            auto base_table_info = cluster_sdk_->GetTableInfo(base_db, base_table);
-            if (!base_table_info) {
-                return {::hybridse::common::StatusCode::kTableNotFound, "get table info failed"};
-=======
                 return {StatusCode::kRunError, "get tablets failed"};
             }
             auto base_table_info = cluster_sdk_->GetTableInfo(base_db, base_table);
             if (!base_table_info) {
                 return {StatusCode::kTableNotFound, "get table info failed"};
->>>>>>> 0032d92d
             }
             auto aggr_id = cluster_sdk_->GetTableId(aggr_db, aggr_table);
             ::openmldb::api::TableMeta base_table_meta;
@@ -3789,28 +3655,16 @@
                 }
             }
             if (!found_idx) {
-<<<<<<< HEAD
-                return {::hybridse::common::StatusCode::kIndexNotFound, "index associated with aggregator not found"};
-=======
                 return {StatusCode::kIndexNotFound, "index associated with aggregator not found"};
->>>>>>> 0032d92d
             }
             for (uint32_t pid = 0; pid < tablets.size(); ++pid) {
                 auto tablet_client = tablets[pid]->GetClient();
                 if (tablet_client == nullptr) {
-<<<<<<< HEAD
-                    return {::hybridse::common::StatusCode::kRunError, "get tablet client failed"};
-                }
-                base_table_meta.set_pid(pid);
-                if (!tablet_client->CreateAggregator(base_table_meta, aggr_id, pid, index_pos, lw)) {
-                    return {::hybridse::common::StatusCode::kRunError, "create aggregator failed"};
-=======
                     return {StatusCode::kRunError, "get tablet client failed"};
                 }
                 base_table_meta.set_pid(pid);
                 if (!tablet_client->CreateAggregator(base_table_meta, aggr_id, pid, index_pos, lw)) {
                     return {StatusCode::kRunError, "create aggregator failed"};
->>>>>>> 0032d92d
                 }
             }
         }
@@ -3846,12 +3700,7 @@
 }
 
 static const ::openmldb::schema::PBSchema& GetComponetSchema() {
-<<<<<<< HEAD
-    auto add_field = [] (const std::string& name, openmldb::type::DataType type,
-            openmldb::common::ColumnDesc* field) {
-=======
     auto add_field = [](const std::string& name, openmldb::type::DataType type, openmldb::common::ColumnDesc* field) {
->>>>>>> 0032d92d
         if (field != nullptr) {
             field->set_name(name);
             field->set_data_type(type);
