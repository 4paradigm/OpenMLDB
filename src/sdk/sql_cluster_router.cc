/*
 * Copyright 2021 4Paradigm
 *
 * Licensed under the Apache License, Version 2.0 (the "License");
 * you may not use this file except in compliance with the License.
 * You may obtain a copy of the License at
 *
 *   http://www.apache.org/licenses/LICENSE-2.0
 *
 * Unless required by applicable law or agreed to in writing, software
 * distributed under the License is distributed on an "AS IS" BASIS,
 * WITHOUT WARRANTIES OR CONDITIONS OF ANY KIND, either express or implied.
 * See the License for the specific language governing permissions and
 * limitations under the License.
 */

#include "sdk/sql_cluster_router.h"

#include <algorithm>
#include <fstream>
#include <future>
#include <iostream>
#include <memory>
#include <sstream>
#include <string>
#include <unordered_map>
#include <utility>

#include "absl/strings/ascii.h"
#include "absl/strings/numbers.h"
#include "absl/strings/str_cat.h"
#include "absl/strings/str_split.h"
#include "absl/strings/strip.h"
#include "absl/strings/substitute.h"
#include "absl/types/span.h"
#include "base/ddl_parser.h"
#include "base/file_util.h"
#include "base/glog_wrapper.h"
#include "base/status_util.h"
#include "boost/none.hpp"
#include "boost/property_tree/ini_parser.hpp"
#include "boost/property_tree/ptree.hpp"
#include "brpc/channel.h"
#include "cmd/display.h"
#include "common/timer.h"
#include "glog/logging.h"
#include "nameserver/system_table.h"
#include "plan/plan_api.h"
#include "proto/fe_common.pb.h"
#include "proto/tablet.pb.h"
#include "rpc/rpc_client.h"
#include "schema/schema_adapter.h"
#include "sdk/base.h"
#include "sdk/base_impl.h"
#include "sdk/batch_request_result_set_sql.h"
#include "sdk/job_table_helper.h"
#include "sdk/node_adapter.h"
#include "sdk/result_set_sql.h"
#include "sdk/sdk_util.h"
#include "sdk/split.h"
#include "udf/udf.h"
#include "vm/catalog.h"

DECLARE_string(bucket_size);
DECLARE_uint32(replica_num);
DECLARE_int32(sync_job_timeout);
DECLARE_int32(deploy_job_max_wait_time_ms);

namespace openmldb {
namespace sdk {

using hybridse::common::StatusCode;
using hybridse::plan::PlanAPI;

constexpr const char* SKIP_INDEX_CHECK_OPTION = "skip_index_check";
constexpr const char* SYNC_OPTION = "sync";
constexpr const char* RANGE_BIAS_OPTION = "range_bias";
constexpr const char* ROWS_BIAS_OPTION = "rows_bias";

class ExplainInfoImpl : public ExplainInfo {
 public:
    ExplainInfoImpl(const ::hybridse::sdk::SchemaImpl& input_schema, const ::hybridse::sdk::SchemaImpl& output_schema,
                    const std::string& logical_plan, const std::string& physical_plan, const std::string& ir,
                    const std::string& request_db_name, const std::string& request_name)
        : input_schema_(input_schema),
          output_schema_(output_schema),
          logical_plan_(logical_plan),
          physical_plan_(physical_plan),
          ir_(ir),
          request_db_name_(request_db_name),
          request_name_(request_name) {}
    ~ExplainInfoImpl() {}

    const ::hybridse::sdk::Schema& GetInputSchema() override { return input_schema_; }

    const ::hybridse::sdk::Schema& GetOutputSchema() override { return output_schema_; }

    const std::string& GetLogicalPlan() override { return logical_plan_; }

    const std::string& GetPhysicalPlan() override { return physical_plan_; }

    const std::string& GetIR() override { return ir_; }

    const std::string& GetRequestName() override { return request_name_; }
    const std::string& GetRequestDbName() override { return request_db_name_; }

 private:
    ::hybridse::sdk::SchemaImpl input_schema_;
    ::hybridse::sdk::SchemaImpl output_schema_;
    std::string logical_plan_;
    std::string physical_plan_;
    std::string ir_;
    std::string request_db_name_;
    std::string request_name_;
};

class QueryFutureImpl : public QueryFuture {
 public:
    explicit QueryFutureImpl(openmldb::RpcCallback<openmldb::api::QueryResponse>* callback) : callback_(callback) {
        if (callback_) {
            callback_->Ref();
        }
    }
    ~QueryFutureImpl() {
        if (callback_) {
            callback_->UnRef();
        }
    }

    std::shared_ptr<hybridse::sdk::ResultSet> GetResultSet(hybridse::sdk::Status* status) override {
        if (!status) {
            return nullptr;
        }
        if (!callback_ || !callback_->GetResponse() || !callback_->GetController()) {
            status->code = hybridse::common::kRpcError;
            status->msg = "request error, response or controller null";
            return nullptr;
        }
        brpc::Join(callback_->GetController()->call_id());
        if (callback_->GetController()->Failed()) {
            status->code = hybridse::common::kRpcError;
            status->msg = "request error, " + callback_->GetController()->ErrorText();
            return nullptr;
        }
        if (callback_->GetResponse()->code() != ::openmldb::base::kOk) {
            status->code = callback_->GetResponse()->code();
            status->msg = "request error, " + callback_->GetResponse()->msg();
            return nullptr;
        }
        auto rs = ResultSetSQL::MakeResultSet(callback_->GetResponse(), callback_->GetController(), status);
        return rs;
    }

    bool IsDone() const override {
        if (callback_) return callback_->IsDone();
        return false;
    }

 private:
    openmldb::RpcCallback<openmldb::api::QueryResponse>* callback_;
};

class BatchQueryFutureImpl : public QueryFuture {
 public:
    explicit BatchQueryFutureImpl(openmldb::RpcCallback<openmldb::api::SQLBatchRequestQueryResponse>* callback)
        : callback_(callback) {
        if (callback_) {
            callback_->Ref();
        }
    }

    ~BatchQueryFutureImpl() {
        if (callback_) {
            callback_->UnRef();
        }
    }

    std::shared_ptr<hybridse::sdk::ResultSet> GetResultSet(hybridse::sdk::Status* status) override {
        if (!status) {
            return nullptr;
        }
        if (!callback_ || !callback_->GetResponse() || !callback_->GetController()) {
            status->code = hybridse::common::kRpcError;
            status->msg = "request error, response or controller null";
            return nullptr;
        }
        brpc::Join(callback_->GetController()->call_id());
        if (callback_->GetController()->Failed()) {
            status->code = hybridse::common::kRpcError;
            status->msg = "request error. " + callback_->GetController()->ErrorText();
            return nullptr;
        }
        std::shared_ptr<::openmldb::sdk::SQLBatchRequestResultSet> rs =
            std::make_shared<openmldb::sdk::SQLBatchRequestResultSet>(callback_->GetResponse(),
                                                                      callback_->GetController());
        bool ok = rs->Init();
        if (!ok) {
            status->code = -1;
            status->msg = "request error, resuletSetSQL init failed";
            return nullptr;
        }
        return rs;
    }

    bool IsDone() const override { return callback_->IsDone(); }

 private:
    openmldb::RpcCallback<openmldb::api::SQLBatchRequestQueryResponse>* callback_;
};

SQLClusterRouter::SQLClusterRouter(const SQLRouterOptions& options)
    : options_(std::make_shared<SQLRouterOptions>(options)),
      is_cluster_mode_(true),
      interactive_validator_(),
      cluster_sdk_(nullptr),
      mu_(),
      rand_(::baidu::common::timer::now_time()) {}

SQLClusterRouter::SQLClusterRouter(const StandaloneOptions& options)
    : options_(std::make_shared<StandaloneOptions>(options)),
      is_cluster_mode_(false),
      interactive_validator_(),
      cluster_sdk_(nullptr),
      mu_(),
      rand_(::baidu::common::timer::now_time()) {}

SQLClusterRouter::SQLClusterRouter(DBSDK* sdk)
    : options_(),
      is_cluster_mode_(sdk->IsClusterMode()),
      interactive_validator_(),
      cluster_sdk_(sdk),
      mu_(),
      rand_(::baidu::common::timer::now_time()) {
    if (is_cluster_mode_) {
        options_ = std::make_shared<SQLRouterOptions>();
    } else {
        options_ = std::make_shared<StandaloneOptions>();
    }
}

SQLClusterRouter::~SQLClusterRouter() { delete cluster_sdk_; }

bool SQLClusterRouter::Init() {
    // set log first(If setup before, setup below won't work, e.g. router in tablet server, router in CLI)
    if (cluster_sdk_ == nullptr) {
        // glog setting for SDK
        FLAGS_glog_level = options_->glog_level;
        FLAGS_glog_dir = options_->glog_dir;
    }
    base::SetupGlog();

    if (cluster_sdk_ == nullptr) {
        // init cluster_sdk_, require options_ or standalone_options_ is set
        if (is_cluster_mode_) {
            auto ops = std::dynamic_pointer_cast<SQLRouterOptions>(options_);
            ClusterOptions coptions;
            coptions.zk_cluster = ops->zk_cluster;
            coptions.zk_path = ops->zk_path;
            coptions.zk_session_timeout = ops->zk_session_timeout;
            coptions.zk_log_level = ops->zk_log_level;
            coptions.zk_log_file = ops->zk_log_file;
            coptions.zk_auth_schema = ops->zk_auth_schema;
            coptions.zk_cert = ops->zk_cert;
            cluster_sdk_ = new ClusterSDK(coptions);
            // TODO(hw): no detail error info
            bool ok = cluster_sdk_->Init();
            if (!ok) {
                LOG(WARNING) << "fail to init cluster sdk";
                return false;
            }
        } else {
            auto ops = std::dynamic_pointer_cast<StandaloneOptions>(options_);
            cluster_sdk_ = new ::openmldb::sdk::StandAloneSDK(ops->host, ops->port);
            bool ok = cluster_sdk_->Init();
            if (!ok) {
                LOG(WARNING) << "fail to init standalone sdk";
                return false;
            }
        }
    } else {
        // init options_ or standalone_options_ if fileds not filled, they should be consistent with cluster_sdk_
        //
        // might better to refactor constructors & fileds for SQLClusterRouter
        // but will introduce breaking changes as well
        if (is_cluster_mode_) {
            auto ops = std::dynamic_pointer_cast<SQLRouterOptions>(options_);
            if (ops->zk_cluster.empty() || ops->zk_path.empty()) {
                auto* cluster_sdk = dynamic_cast<ClusterSDK*>(cluster_sdk_);
                DCHECK(cluster_sdk != nullptr);
                ops->zk_cluster = cluster_sdk->GetClusterOptions().zk_cluster;
                ops->zk_path = cluster_sdk->GetClusterOptions().zk_path;
            }
        } else {
            auto ops = std::dynamic_pointer_cast<StandaloneOptions>(options_);
            if (ops->host.empty() || ops->port == 0) {
                auto* standalone_sdk = dynamic_cast<StandAloneSDK*>(cluster_sdk_);
                DCHECK(standalone_sdk != nullptr);
                ops->host = standalone_sdk->GetHost();
                ops->port = standalone_sdk->GetPort();
            }
        }
    }

    std::string db = openmldb::nameserver::INFORMATION_SCHEMA_DB;
    std::string table = openmldb::nameserver::GLOBAL_VARIABLES;
    std::string sql = "select * from " + table;
    hybridse::sdk::Status status;
    auto rs = ExecuteSQLParameterized(db, sql, std::shared_ptr<openmldb::sdk::SQLRequestRow>(), &status);
    if (rs != nullptr) {
        std::string key;
        std::string value;
        while (rs->Next()) {
            key = rs->GetStringUnsafe(0);
            value = rs->GetStringUnsafe(1);
            session_variables_[key] = value;
        }
    } else {
        // if not allowed to get system table or system table is empty, init session here
        session_variables_.emplace("execute_mode", "offline");
        session_variables_.emplace("enable_trace", "false");
        session_variables_.emplace("sync_job", "false");
        session_variables_.emplace("job_timeout", "60000");  // rpc request timeout for taskmanager
        session_variables_.emplace("spark_config", "");
    }
    return true;
}

std::shared_ptr<SQLRequestRow> SQLClusterRouter::GetRequestRow(const std::string& db, const std::string& sql,
                                                               ::hybridse::sdk::Status* status) {
    RET_IF_NULL_AND_WARN(status, "output status is nullptr");

    auto cache = GetCache(db, sql, hybridse::vm::kRequestMode);
    std::set<std::string> col_set;
    std::shared_ptr<RouterSQLCache> router_cache;
    if (cache) {
        router_cache = std::dynamic_pointer_cast<RouterSQLCache>(cache);
    }
    if (router_cache) {
        status->code = 0;
        const std::string& router_col = router_cache->GetRouter().GetRouterCol();
        if (!router_col.empty()) {
            col_set.insert(router_col);
        }
        return std::make_shared<SQLRequestRow>(router_cache->GetSchema(), col_set);
    }
    ::hybridse::vm::ExplainOutput explain;
    ::hybridse::base::Status vm_status;

    bool ok = cluster_sdk_->GetEngine()->Explain(sql, db, ::hybridse::vm::kRequestMode, &explain, &vm_status);
    if (!ok) {
        COPY_PREPEND_AND_WARN(status, vm_status, "fail to explain sql " + sql);
        return {};
    }
    auto schema = std::make_shared<::hybridse::sdk::SchemaImpl>(explain.input_schema);
    const std::string& main_db = explain.router.GetMainDb().empty() ? db : explain.router.GetMainDb();
    const std::string& main_table = explain.router.GetMainTable();
    uint32_t tid = 0;
    if (!main_table.empty()) {
        auto table_info = cluster_sdk_->GetTableInfo(main_db, main_table);
        tid = table_info->tid();
    }
    std::shared_ptr<::hybridse::sdk::Schema> parameter_schema;
    router_cache = std::make_shared<RouterSQLCache>(main_db, tid, main_table, schema, parameter_schema, explain.router);
    SetCache(db, sql, hybridse::vm::kRequestMode, router_cache);
    const std::string& router_col = explain.router.GetRouterCol();
    if (!router_col.empty()) {
        col_set.insert(router_col);
    }
    return std::make_shared<SQLRequestRow>(schema, col_set);
}

std::shared_ptr<SQLRequestRow> SQLClusterRouter::GetRequestRowByProcedure(const std::string& db,
                                                                          const std::string& sp_name,
                                                                          ::hybridse::sdk::Status* status) {
    RET_IF_NULL_AND_WARN(status, "output status is nullptr");
    std::shared_ptr<hybridse::sdk::ProcedureInfo> sp_info = cluster_sdk_->GetProcedureInfo(db, sp_name, &status->msg);
    if (!sp_info) {
        CODE_PREPEND_AND_WARN(status, StatusCode::kProcedureNotFound, db + "-" + sp_name);
        return nullptr;
    }
    const std::string& sql = sp_info->GetSql();
    return GetRequestRow(db, sql, status);
}

std::shared_ptr<openmldb::sdk::SQLDeleteRow> SQLClusterRouter::GetDeleteRow(const std::string& db,
                                                                            const std::string& sql,
                                                                            ::hybridse::sdk::Status* status) {
    RET_IF_NULL_AND_WARN(status, "output status is nullptr");
    std::shared_ptr<SQLCache> cache = GetCache(db, sql, hybridse::vm::kBatchMode);
    if (cache) {
        auto delete_cache = std::dynamic_pointer_cast<DeleteSQLCache>(cache);
        if (delete_cache) {
            status->code = 0;
            return std::make_shared<openmldb::sdk::SQLDeleteRow>(
                delete_cache->GetDatabase(), delete_cache->GetTableName(), delete_cache->GetDefaultCondition(),
                delete_cache->GetCondition());
        }
    }
    ::hybridse::node::NodeManager nm;
    ::hybridse::plan::PlanNodeList plans;
    bool ok = GetSQLPlan(sql, &nm, &plans);
    if (!ok || plans.empty()) {
        SET_STATUS_AND_WARN(status, StatusCode::kCmdError, "fail to get sql plan " + sql);
        return {};
    }
    ::hybridse::node::PlanNode* plan = plans[0];
    if (plan->GetType() != hybridse::node::kPlanTypeDelete) {
        SET_STATUS_AND_WARN(status, StatusCode::kCmdError, "invalid sql node expect delete");
        return {};
    }
    auto delete_plan = dynamic_cast<::hybridse::node::DeletePlanNode*>(plan);
    auto condition = delete_plan->GetCondition();
    if (!condition) {
        SET_STATUS_AND_WARN(status, StatusCode::kCmdError, "no condition in delete sql");
        return {};
    }
    std::string database = delete_plan->GetDatabase().empty() ? db : delete_plan->GetDatabase();
    if (database.empty()) {
        SET_STATUS_AND_WARN(status, StatusCode::kCmdError, "no db in sql and no default db");
        return {};
    }
    const auto& table_name = delete_plan->GetTableName();
    auto table_info = cluster_sdk_->GetTableInfo(database, table_name);
    if (!table_info) {
        SET_STATUS_AND_WARN(status, StatusCode::kCmdError, absl::StrCat(database, "-", table_name));
        return {};
    }
    auto col_map = schema::SchemaAdapter::GetColMap(*table_info);
    std::vector<Condition> condition_vec;
    std::vector<Condition> parameter_vec;
    auto binary_node = dynamic_cast<const hybridse::node::BinaryExpr*>(condition);
    *status =
        NodeAdapter::ExtractCondition(binary_node, col_map, table_info->column_key(), &condition_vec, &parameter_vec);
    if (!status->IsOK()) {
        LOG(WARNING) << status->ToString();
        return {};
    }
    auto delete_cache =
        std::make_shared<DeleteSQLCache>(db, table_info->tid(), table_name, condition_vec, parameter_vec);
    SetCache(db, sql, hybridse::vm::kBatchMode, delete_cache);
    *status = {};
    return std::make_shared<openmldb::sdk::SQLDeleteRow>(delete_cache->GetDatabase(), delete_cache->GetTableName(),
                                                         delete_cache->GetDefaultCondition(),
                                                         delete_cache->GetCondition());
}

std::shared_ptr<SQLInsertRow> SQLClusterRouter::GetInsertRow(const std::string& db, const std::string& sql,
                                                             ::hybridse::sdk::Status* status) {
    RET_IF_NULL_AND_WARN(status, "output status is nullptr");
    std::shared_ptr<SQLCache> cache = GetCache(db, sql, hybridse::vm::kBatchMode);
    if (cache) {
        auto insert_cache = std::dynamic_pointer_cast<InsertSQLCache>(cache);
        if (insert_cache) {
            *status = {};
            return std::make_shared<SQLInsertRow>(insert_cache->GetTableInfo(), insert_cache->GetSchema(),
                                                  insert_cache->GetDefaultValue(), insert_cache->GetStrLength(),
                                                  insert_cache->GetHoleIdxArr());
        }
    }
    std::shared_ptr<::openmldb::nameserver::TableInfo> table_info;
    DefaultValueMap default_map;
    uint32_t str_length = 0;
    std::vector<uint32_t> stmt_column_idx_arr;
    if (!GetInsertInfo(db, sql, status, &table_info, &default_map, &str_length, &stmt_column_idx_arr)) {
        SET_STATUS_AND_WARN(status, StatusCode::kCmdError, "get insert information failed");
        return {};
    }
    auto schema = openmldb::schema::SchemaAdapter::ConvertSchema(table_info->column_desc());
    auto insert_cache =
        std::make_shared<InsertSQLCache>(table_info, schema, default_map, str_length,
                                         SQLInsertRow::GetHoleIdxArr(default_map, stmt_column_idx_arr, schema));
    SetCache(db, sql, hybridse::vm::kBatchMode, insert_cache);
    *status = {};
    return std::make_shared<SQLInsertRow>(insert_cache->GetTableInfo(), insert_cache->GetSchema(),
                                          insert_cache->GetDefaultValue(), insert_cache->GetStrLength(),
                                          insert_cache->GetHoleIdxArr());
}

bool SQLClusterRouter::GetMultiRowInsertInfo(const std::string& db, const std::string& sql,
                                             ::hybridse::sdk::Status* status,
                                             std::shared_ptr<::openmldb::nameserver::TableInfo>* table_info,
                                             std::vector<DefaultValueMap>* default_maps,
                                             std::vector<uint32_t>* str_lengths) {
    RET_FALSE_IF_NULL_AND_WARN(status, "output status is nullptr");
    // TODO(hw): return status?
    RET_FALSE_IF_NULL_AND_WARN(table_info, "output table_info is nullptr");
    RET_FALSE_IF_NULL_AND_WARN(default_maps, "output default_maps is nullptr");
    RET_FALSE_IF_NULL_AND_WARN(str_lengths, "output str_lengths is nullptr");

    ::hybridse::node::NodeManager nm;
    ::hybridse::plan::PlanNodeList plans;
    bool ok = GetSQLPlan(sql, &nm, &plans);
    if (!ok || plans.empty()) {
        SET_STATUS_AND_WARN(status, StatusCode::kPlanError, "fail to get sql plan with sql " + sql);
        return false;
    }
    ::hybridse::node::PlanNode* plan = plans[0];
    if (plan->GetType() != hybridse::node::kPlanTypeInsert) {
        SET_STATUS_AND_WARN(status, StatusCode::kPlanError, "invalid sql node expect insert");
        return false;
    }
    auto* iplan = dynamic_cast<::hybridse::node::InsertPlanNode*>(plan);
    const ::hybridse::node::InsertStmt* insert_stmt = iplan->GetInsertNode();
    if (insert_stmt == nullptr) {
        SET_STATUS_AND_WARN(status, StatusCode::kPlanError, "insert stmt is null");
        return false;
    }
    std::string db_name;
    if (!insert_stmt->db_name_.empty()) {
        db_name = insert_stmt->db_name_;
    } else {
        db_name = db;
    }
    if (db_name.empty()) {
        SET_STATUS_AND_WARN(status, StatusCode::kCmdError, "Please enter database first");
        return false;
    }
    *table_info = cluster_sdk_->GetTableInfo(db_name, insert_stmt->table_name_);
    if (!(*table_info)) {
        SET_STATUS_AND_WARN(status, StatusCode::kCmdError, db_name + "-" + insert_stmt->table_name_ + " not exist");
        return false;
    }
    std::map<uint32_t, uint32_t> column_map;
    for (size_t j = 0; j < insert_stmt->columns_.size(); ++j) {
        const std::string& col_name = insert_stmt->columns_[j];
        bool find_flag = false;
        for (int i = 0; i < (*table_info)->column_desc_size(); ++i) {
            if (col_name == (*table_info)->column_desc(i).name()) {
                if (column_map.count(i) > 0) {
                    SET_STATUS_AND_WARN(status, StatusCode::kCmdError, "duplicate column of " + col_name);
                    return false;
                }
                column_map.insert(std::make_pair(i, j));
                find_flag = true;
                break;
            }
        }
        if (!find_flag) {
            SET_STATUS_AND_WARN(status, StatusCode::kCmdError,
                                "can't find column " + col_name + " in table " + (*table_info)->name());
            return false;
        }
    }
    size_t total_rows_size = insert_stmt->values_.size();
    for (size_t i = 0; i < total_rows_size; i++) {
        hybridse::node::ExprNode* value = insert_stmt->values_[i];
        if (value->GetExprType() != ::hybridse::node::kExprList) {
            SET_STATUS_AND_WARN(status, StatusCode::kCmdError,
                                "fail to parse row [" + std::to_string(i) +
                                    "]: invalid row expression, expect kExprList but " +
                                    hybridse::node::ExprTypeName(value->GetExprType()));
            return false;
        }
        uint32_t str_length = 0;
        default_maps->push_back(
            GetDefaultMap(*table_info, column_map, dynamic_cast<::hybridse::node::ExprListNode*>(value), &str_length));
        if (!default_maps->back()) {
            SET_STATUS_AND_WARN(status, StatusCode::kCmdError,
                                "fail to parse row[" + std::to_string(i) + "]: " + value->GetExprString());
            return false;
        }
        str_lengths->push_back(str_length);
    }
    if (default_maps->empty() || str_lengths->empty()) {
        SET_STATUS_AND_WARN(status, StatusCode::kCmdError, "default_maps or str_lengths are empty");
        return false;
    }
    if (default_maps->size() != str_lengths->size()) {
        SET_STATUS_AND_WARN(status, StatusCode::kCmdError, "default maps isn't match with str_lengths");
        return false;
    }
    return true;
}

bool SQLClusterRouter::GetInsertInfo(const std::string& db, const std::string& sql, ::hybridse::sdk::Status* status,
                                     std::shared_ptr<::openmldb::nameserver::TableInfo>* table_info,
                                     DefaultValueMap* default_map, uint32_t* str_length,
                                     std::vector<uint32_t>* stmt_column_idx_in_table) {
    RET_FALSE_IF_NULL_AND_WARN(status, "output status is nullptr");
    RET_FALSE_IF_NULL_AND_WARN(table_info, "output table_info is nullptr");
    RET_FALSE_IF_NULL_AND_WARN(default_map, "output default_map is nullptr");
    RET_FALSE_IF_NULL_AND_WARN(str_length, "output str_length is nullptr");
    RET_FALSE_IF_NULL_AND_WARN(stmt_column_idx_in_table, "output stmt_column_idx_in_table is nullptr");

    ::hybridse::node::NodeManager nm;
    ::hybridse::plan::PlanNodeList plans;
    bool ok = GetSQLPlan(sql, &nm, &plans);
    if (!ok || plans.empty()) {
        SET_STATUS_AND_WARN(status, StatusCode::kCmdError, "fail to get sql plan with sql " + sql);
        return false;
    }
    ::hybridse::node::PlanNode* plan = plans[0];
    if (plan->GetType() != hybridse::node::kPlanTypeInsert) {
        SET_STATUS_AND_WARN(status, StatusCode::kCmdError, "invalid sql node expect insert");
        return false;
    }
    auto* iplan = dynamic_cast<::hybridse::node::InsertPlanNode*>(plan);
    const ::hybridse::node::InsertStmt* insert_stmt = iplan->GetInsertNode();
    if (insert_stmt == nullptr) {
        SET_STATUS_AND_WARN(status, StatusCode::kCmdError, "insert stmt is null");
        return false;
    }
    *table_info = cluster_sdk_->GetTableInfo(db, insert_stmt->table_name_);
    if (!(*table_info)) {
        SET_STATUS_AND_WARN(status, StatusCode::kCmdError,
                            "table with name " + insert_stmt->table_name_ + " in db " + db + " does not exist");
        return false;
    }
    // <table schema idx, insert stmt column idx>
    std::map<uint32_t, uint32_t> column_map;
    for (size_t j = 0; j < insert_stmt->columns_.size(); ++j) {
        const std::string& col_name = insert_stmt->columns_[j];
        bool find_flag = false;
        for (int i = 0; i < (*table_info)->column_desc_size(); ++i) {
            if (col_name == (*table_info)->column_desc(i).name()) {
                if (column_map.count(i) > 0) {
                    SET_STATUS_AND_WARN(status, StatusCode::kCmdError, "duplicate column of " + col_name);
                    return false;
                }
                column_map.insert(std::make_pair(i, j));
                stmt_column_idx_in_table->emplace_back(i);
                find_flag = true;
                break;
            }
        }
        if (!find_flag) {
            SET_STATUS_AND_WARN(status, StatusCode::kCmdError,
                                "can't find column " + col_name + " in table " + (*table_info)->name());
            return false;
        }
    }
    *default_map = GetDefaultMap(*table_info, column_map,
                                 dynamic_cast<::hybridse::node::ExprListNode*>(insert_stmt->values_[0]), str_length);
    if (!(*default_map)) {
        SET_STATUS_AND_WARN(status, StatusCode::kCmdError, "get default value map of " + sql + " failed");
        return false;
    }
    return true;
}

DefaultValueMap SQLClusterRouter::GetDefaultMap(const std::shared_ptr<::openmldb::nameserver::TableInfo>& table_info,
                                                const std::map<uint32_t, uint32_t>& column_map,
                                                ::hybridse::node::ExprListNode* row, uint32_t* str_length) {
    if (row == nullptr || str_length == nullptr) {
        LOG(WARNING) << "row or str length is NULL";
        return {};
    }
    auto default_map = std::make_shared<std::map<uint32_t, std::shared_ptr<::hybridse::node::ConstNode>>>();
    if ((column_map.empty() && static_cast<int32_t>(row->children_.size()) < table_info->column_desc_size()) ||
        (!column_map.empty() && row->children_.size() < column_map.size())) {
        LOG(WARNING) << "insert value number less than column number";
        return {};
    }
    for (int32_t idx = 0; idx < table_info->column_desc_size(); idx++) {
        auto column = table_info->column_desc(idx);
        if (!column_map.empty() && (column_map.count(idx) == 0)) {
            if (column.has_default_value()) {
                auto val = NodeAdapter::StringToData(column.default_value(), column.data_type());
                default_map->insert(std::make_pair(idx, val));
                if (column.data_type() == ::openmldb::type::kVarchar ||
                    column.data_type() == ::openmldb::type::kString) {
                    *str_length += strlen(val->GetStr());
                }
                continue;
            }
            if (!column.not_null()) {
                default_map->emplace(idx, std::make_shared<::hybridse::node::ConstNode>());
                continue;
            }
            LOG(WARNING) << "column " << column.name() << " can't be null";
            return {};
        }

        uint32_t i = idx;
        if (!column_map.empty()) {
            i = column_map.at(idx);
        }
        if (hybridse::node::kExprPrimary != row->children_.at(i)->GetExprType() &&
            hybridse::node::kExprParameter != row->children_.at(i)->GetExprType()) {
            LOG(WARNING) << "insert value isn't const value or placeholder";
            return {};
        }

        if (hybridse::node::kExprPrimary == row->children_.at(i)->GetExprType()) {
            auto* primary = dynamic_cast<::hybridse::node::ConstNode*>(row->children_.at(i));
            std::shared_ptr<::hybridse::node::ConstNode> val;
            if (primary->IsNull()) {
                if (column.not_null()) {
                    LOG(WARNING) << "column " << column.name() << " can't be null";
                    return {};
                }
                val = std::make_shared<::hybridse::node::ConstNode>(*primary);
            } else {
                val = NodeAdapter::TransformDataType(*primary, column.data_type());
                if (!val) {
                    LOG(WARNING) << "default value type mismatch, column " << column.name();
                    return {};
                }
            }
            default_map->insert(std::make_pair(idx, val));
            if (!primary->IsNull() &&
                (column.data_type() == ::openmldb::type::kVarchar || column.data_type() == ::openmldb::type::kString)) {
                *str_length += strlen(primary->GetStr());
            }
        }
    }
    return default_map;
}
// Get Cache with given db, sql and engine mode
std::shared_ptr<SQLCache> SQLClusterRouter::GetCache(const std::string& db, const std::string& sql,
                                                     const hybridse::vm::EngineMode engine_mode) {
    std::lock_guard<::openmldb::base::SpinMutex> lock(mu_);
    auto mode_cache_it = input_lru_cache_.find(db);
    if (mode_cache_it == input_lru_cache_.end()) {
        return {};
    }

    auto it = mode_cache_it->second.find(engine_mode);
    if (it != mode_cache_it->second.end()) {
        auto value = it->second.get(sql);
        if (value != boost::none) {
            // Check cache validation, the name is the same, but the tid may be different.
            // Notice that we won't check it when table_info is disabled and router is enabled.
            //  invalid router info doesn't have tid, so it won't get confused.
            auto cached_info = value.value();
            if (cached_info) {
                if (!cached_info->GetTableName().empty()) {
                    auto current_info =
                        cluster_sdk_->GetTableInfo(cached_info->GetDatabase(), cached_info->GetTableName());
                    if (!current_info || cached_info->GetTableId() != current_info->tid()) {
                        // just leave, this invalid value will be updated by SetCache()
                        return {};
                    }
                }
                return cached_info;
            }
        }
    }
    return {};
}

void SQLClusterRouter::SetCache(const std::string& db, const std::string& sql,
                                const hybridse::vm::EngineMode engine_mode,
                                const std::shared_ptr<SQLCache>& router_cache) {
    std::lock_guard<::openmldb::base::SpinMutex> lock(mu_);
    auto it = input_lru_cache_.find(db);
    if (it == input_lru_cache_.end()) {
        decltype(input_lru_cache_)::mapped_type db_value;
        input_lru_cache_.insert(std::make_pair(db, db_value));
        it = input_lru_cache_.find(db);
    }

    auto cache_it = it->second.find(engine_mode);
    if (cache_it == it->second.end()) {
        decltype(it->second)::mapped_type value(options_->max_sql_cache_size);
        auto pair = it->second.emplace(engine_mode, value);
        cache_it = pair.first;
    }
    cache_it->second.upsert(sql, router_cache);
}

std::shared_ptr<SQLInsertRows> SQLClusterRouter::GetInsertRows(const std::string& db, const std::string& sql,
                                                               ::hybridse::sdk::Status* status) {
    RET_IF_NULL_AND_WARN(status, "output status is nullptr");
    std::shared_ptr<SQLCache> cache = GetCache(db, sql, hybridse::vm::kBatchMode);
    std::shared_ptr<InsertSQLCache> insert_cache;
    if (cache) {
        insert_cache = std::dynamic_pointer_cast<InsertSQLCache>(cache);
        if (insert_cache) {
            status->SetOK();
            return std::make_shared<SQLInsertRows>(insert_cache->GetTableInfo(), insert_cache->GetSchema(),
                                                   insert_cache->GetDefaultValue(), insert_cache->GetStrLength(),
                                                   insert_cache->GetHoleIdxArr());
        }
    }
    std::shared_ptr<::openmldb::nameserver::TableInfo> table_info;
    DefaultValueMap default_map;
    uint32_t str_length = 0;
    std::vector<uint32_t> stmt_column_idx_arr;
    if (!GetInsertInfo(db, sql, status, &table_info, &default_map, &str_length, &stmt_column_idx_arr)) {
        return {};
    }
    auto col_schema = openmldb::schema::SchemaAdapter::ConvertSchema(table_info->column_desc());
    insert_cache =
        std::make_shared<InsertSQLCache>(table_info, col_schema, default_map, str_length,
                                         SQLInsertRow::GetHoleIdxArr(default_map, stmt_column_idx_arr, col_schema));
    SetCache(db, sql, hybridse::vm::kBatchMode, insert_cache);
    return std::make_shared<SQLInsertRows>(table_info, insert_cache->GetSchema(), default_map, str_length,
                                           insert_cache->GetHoleIdxArr());
}

bool SQLClusterRouter::ExecuteDDL(const std::string& db, const std::string& sql, hybridse::sdk::Status* status) {
    RET_FALSE_IF_NULL_AND_WARN(status, "output status is nullptr");
    auto ns_ptr = cluster_sdk_->GetNsClient();
    if (!ns_ptr) {
        SET_STATUS_AND_WARN(status, StatusCode::kCmdError, "no nameserver exist");
        return false;
    }
    // TODO(wangtaize) update ns client to thread safe

    // parse sql to judge whether is create procedure case
    hybridse::node::NodeManager node_manager;
    DLOG(INFO) << "start to execute script from dbms:\n" << sql;
    hybridse::base::Status sql_status;
    hybridse::node::PlanNodeList plan_trees;
    PlanAPI::CreatePlanTreeFromScript(sql, plan_trees, &node_manager, sql_status);
    if (plan_trees.empty() || sql_status.code != 0) {
        COPY_PREPEND_AND_WARN(status, sql_status, "create logic plan failed");
        return false;
    }
    hybridse::node::PlanNode* node = plan_trees[0];
    base::Status ret;
    if (node->GetType() == hybridse::node::kPlanTypeCreateSp) {
        ret = HandleSQLCreateProcedure(dynamic_cast<hybridse::node::CreateProcedurePlanNode*>(node), db, sql, ns_ptr);
    } else if (node->GetType() == hybridse::node::kPlanTypeCreate) {
        ret = HandleSQLCreateTable(dynamic_cast<hybridse::node::CreatePlanNode*>(node), db, ns_ptr);
    } else {
        HandleSQLCmd(dynamic_cast<hybridse::node::CmdPlanNode*>(node), db, status);
        ret = {status->code, status->msg};
    }
    if (!ret.OK()) {
        APPEND_FROM_BASE_AND_WARN(status, ret, "fail to execute " + sql);
        return false;
    }
    return true;
}

bool SQLClusterRouter::ShowDB(std::vector<std::string>* dbs, hybridse::sdk::Status* status) {
    RET_FALSE_IF_NULL_AND_WARN(status, "output status is nullptr");
    auto ns_ptr = cluster_sdk_->GetNsClient();
    if (!ns_ptr) {
        SET_STATUS_AND_WARN(status, StatusCode::kCmdError, "no nameserver exist");
        return false;
    }
    std::string err;
    bool ok = ns_ptr->ShowDatabase(dbs, err);
    if (!ok) {
        SET_STATUS_AND_WARN(status, StatusCode::kCmdError, "fail to show databases: " + err);
        return false;
    }
    return true;
}

// get all table names in all DB
std::vector<std::string> SQLClusterRouter::GetAllTables() { return cluster_sdk_->GetAllTables(); }

bool SQLClusterRouter::CreateDB(const std::string& db, hybridse::sdk::Status* status) {
    RET_FALSE_IF_NULL_AND_WARN(status, "output status is nullptr");
    // We use hybridse parser to check db name, to ensure syntactic consistency.
    if (db.empty() || !CheckSQLSyntax("CREATE DATABASE `" + db + "`;")) {
        SET_STATUS_AND_WARN(status, StatusCode::kCmdError, "db name(" + db + ") is invalid");
        return false;
    }

    auto ns_ptr = cluster_sdk_->GetNsClient();
    if (!ns_ptr) {
        SET_STATUS_AND_WARN(status, StatusCode::kCmdError, "no nameserver exist");
        return false;
    }

    std::string err;
    bool ok = ns_ptr->CreateDatabase(db, err);
    if (!ok) {
        SET_STATUS_AND_WARN(status, StatusCode::kCmdError, "fail to create db " + db + " -- " + err);
        return false;
    }
    status->code = 0;
    return true;
}

bool SQLClusterRouter::DropDB(const std::string& db, hybridse::sdk::Status* status) {
    RET_FALSE_IF_NULL_AND_WARN(status, "output status is nullptr");
    if (db.empty() || !CheckSQLSyntax("DROP DATABASE `" + db + "`;")) {
        SET_STATUS_AND_WARN(status, StatusCode::kCmdError, "db name(" + db + ") is invalid");
        return false;
    }

    auto ns_ptr = cluster_sdk_->GetNsClient();
    if (!ns_ptr) {
        SET_STATUS_AND_WARN(status, StatusCode::kCmdError, "no nameserver exist");
        return false;
    }
    std::string err;
    bool ok = ns_ptr->DropDatabase(db, err);
    if (!ok) {
        SET_STATUS_AND_WARN(status, StatusCode::kCmdError, "fail to drop db " + db + " -- " + err);
        return false;
    }
    return true;
}

bool SQLClusterRouter::DropTable(const std::string& db, const std::string& table, const bool if_exists,
                                 hybridse::sdk::Status* status) {
    RET_FALSE_IF_NULL_AND_WARN(status, "output status is nullptr");
    if (db.empty() || table.empty()) {
        SET_STATUS_AND_WARN(status, StatusCode::kCmdError,
                            "db name(" + db + ") or table name(" + table + ") is invalid");
        return false;
    }

    // RefreshCatalog to avoid getting out-of-date table info
    if (!RefreshCatalog()) {
        SET_STATUS_AND_WARN(status, StatusCode::kRuntimeError, "Fail to refresh catalog");
        return false;
    }

    auto table_info = cluster_sdk_->GetTableInfo(db, table);

    if (table_info == nullptr) {
        if (if_exists) {
            *status = {};
            return true;
        } else {
            SET_STATUS_AND_WARN(status, StatusCode::kCmdError, "fail to drop, table does not exist!");
            return false;
        }
    }

    // delete pre-aggr meta info if need
    if (table_info->base_table_tid() > 0) {
        std::string meta_db = openmldb::nameserver::INTERNAL_DB;
        std::string meta_table = openmldb::nameserver::PRE_AGG_META_NAME;
        std::string select_aggr_info =
            absl::StrCat("select base_db,base_table,aggr_func,aggr_col,partition_cols,order_by_col,filter_col from ",
                         meta_db, ".", meta_table, " where aggr_table = '", table_info->name(), "';");
        auto rs = ExecuteSQL("", select_aggr_info, true, true, 0, status);
        WARN_NOT_OK_AND_RET(status, "get aggr info failed", false);
        if (rs->Size() != 1) {
            SET_STATUS_AND_WARN(status, StatusCode::kCmdError,
                                "duplicate records generate with aggr table name: " + table_info->name());
            return false;
        }
        std::string idx_key;
        if (rs->Next()) {
            for (int i = 0; i < rs->GetSchema()->GetColumnCnt(); i++) {
                if (!idx_key.empty()) {
                    idx_key += "|";
                }
                auto k = rs->GetAsStringUnsafe(i);
                if (k.empty()) {
                    idx_key += hybridse::codec::EMPTY_STRING;
                } else {
                    idx_key += k;
                }
            }
        } else {
            SET_STATUS_AND_WARN(status, StatusCode::kCmdError, "access ResultSet failed");
            return false;
        }
        auto tablet_accessor = cluster_sdk_->GetTablet(meta_db, meta_table, (uint32_t)0);
        if (!tablet_accessor) {
            SET_STATUS_AND_WARN(status, StatusCode::kCmdError, "get tablet accessor failed");
            return false;
        }
        auto tablet_client = tablet_accessor->GetClient();
        if (!tablet_client) {
            SET_STATUS_AND_WARN(status, StatusCode::kCmdError, "get tablet client failed");
            return false;
        }
        auto tid = cluster_sdk_->GetTableId(meta_db, meta_table);
        std::string msg;
        if (!tablet_client->Delete(tid, 0, table_info->name(), "aggr_table", msg) ||
            !tablet_client->Delete(tid, 0, idx_key, "unique_key", msg)) {
            SET_STATUS_AND_WARN(status, StatusCode::kCmdError, "delete aggr meta failed");
            return false;
        }
    }

    // Check offline table info first
    if (table_info->has_offline_table_info()) {
        auto taskmanager_client_ptr = cluster_sdk_->GetTaskManagerClient();
        if (!taskmanager_client_ptr) {
            SET_STATUS_AND_WARN(status, StatusCode::kRuntimeError, "no taskmanager client");
            return false;
        }

        ::openmldb::base::Status rpcStatus = taskmanager_client_ptr->DropOfflineTable(db, table, GetJobTimeout());
        if (rpcStatus.code != 0) {
            APPEND_FROM_BASE_AND_WARN(status, rpcStatus, "drop offline table failed");
            return false;
        }
    }

    auto ns_ptr = cluster_sdk_->GetNsClient();
    if (!ns_ptr) {
        SET_STATUS_AND_WARN(status, StatusCode::kRuntimeError, "no ns client");
        return false;
    }
    std::string err;
    bool ok = ns_ptr->DropTable(db, table, err);
    if (!ok) {
        SET_STATUS_AND_WARN(status, StatusCode::kCmdError, "fail to drop, " + err);
        return false;
    }
    return true;
}

/**
 * Get SQL cache
 * @param db
 * @param sql
 * @param engine_mode
 * @param row
 * @param parameter
 * @return
 */
std::shared_ptr<SQLCache> SQLClusterRouter::GetSQLCache(const std::string& db, const std::string& sql,
                                                        const ::hybridse::vm::EngineMode engine_mode,
                                                        const std::shared_ptr<SQLRequestRow>& parameter,
                                                        hybridse::sdk::Status* status) {
    RET_IF_NULL_AND_WARN(status, "output status is nullptr");
    ::hybridse::codec::Schema parameter_schema_raw;
    if (parameter) {
        for (int i = 0; i < parameter->GetSchema()->GetColumnCnt(); i++) {
            auto column = parameter_schema_raw.Add();
            hybridse::type::Type hybridse_type;
            if (!openmldb::schema::SchemaAdapter::ConvertType(parameter->GetSchema()->GetColumnType(i),
                                                              &hybridse_type)) {
                SET_STATUS_AND_WARN(
                    status, StatusCode::kCmdError,
                    "convert failed -- invalid parameter type " + parameter->GetSchema()->GetColumnType(i));
                return {};
            }
            column->set_type(hybridse_type);
        }
    }
    auto router_cache = std::dynamic_pointer_cast<RouterSQLCache>(GetCache(db, sql, engine_mode));
    auto parameter_schema = std::make_shared<::hybridse::sdk::SchemaImpl>(parameter_schema_raw);
    if (router_cache && router_cache->IsCompatibleCache(parameter_schema)) {
        router_cache.reset();
    }
    if (!router_cache) {
        ::hybridse::vm::ExplainOutput explain;
        ::hybridse::base::Status base_status;
        if (cluster_sdk_->GetEngine()->Explain(sql, db, engine_mode, parameter_schema_raw, &explain, &base_status)) {
            std::shared_ptr<::hybridse::sdk::SchemaImpl> schema;
            const std::string& main_db = explain.router.GetMainDb().empty() ? db : explain.router.GetMainDb();
            uint32_t tid = 0;
            std::string table_name;
            if (!explain.input_schema.empty()) {
                schema = std::make_shared<::hybridse::sdk::SchemaImpl>(explain.input_schema);
            } else {
                const std::string& main_table = explain.router.GetMainTable();
                auto table_info = cluster_sdk_->GetTableInfo(main_db, main_table);
                ::hybridse::codec::Schema raw_schema;
                if (table_info) {
                    if (::openmldb::schema::SchemaAdapter::ConvertSchema(table_info->column_desc(), &raw_schema)) {
                        schema = std::make_shared<::hybridse::sdk::SchemaImpl>(raw_schema);
                    }
                    tid = table_info->tid();
                }
            }
            router_cache =
                std::make_shared<RouterSQLCache>(main_db, tid, table_name, schema, parameter_schema, explain.router);
            SetCache(db, sql, engine_mode, router_cache);
        } else {
            COPY_PREPEND_AND_WARN(status, base_status, "fail to explain " + sql);
            return {};
        }
    }
    return router_cache;
}
std::shared_ptr<::openmldb::client::TabletClient> SQLClusterRouter::GetTabletClient(
    const std::string& db, const std::string& sql, const ::hybridse::vm::EngineMode engine_mode,
    const std::shared_ptr<SQLRequestRow>& row, hybridse::sdk::Status* status) {
    return GetTabletClient(db, sql, engine_mode, row, std::shared_ptr<openmldb::sdk::SQLRequestRow>(), status);
}
std::shared_ptr<::openmldb::client::TabletClient> SQLClusterRouter::GetTabletClient(
    const std::string& db, const std::string& sql, const ::hybridse::vm::EngineMode engine_mode,
    const std::shared_ptr<SQLRequestRow>& row, const std::shared_ptr<openmldb::sdk::SQLRequestRow>& parameter,
    hybridse::sdk::Status* status) {
    RET_IF_NULL_AND_WARN(status, "output status is nullptr");
    auto cache = GetSQLCache(db, sql, engine_mode, parameter, status);
    WARN_NOT_OK_AND_RET(status, "sql plan failed(get/create cache failed)", nullptr);
    std::shared_ptr<::openmldb::catalog::TabletAccessor> tablet;
    if (cache) {
        auto router_cache = std::dynamic_pointer_cast<RouterSQLCache>(cache);
        if (router_cache) {
            const auto& router = router_cache->GetRouter();
            const std::string& col = router.GetRouterCol();
            const std::string& main_table = router.GetMainTable();
            const std::string main_db = router.GetMainDb().empty() ? db : router.GetMainDb();
            if (!main_table.empty()) {
                DLOG(INFO) << "get main table" << main_table;
                std::string val;
                if (!col.empty() && row && row->GetRecordVal(col, &val)) {
                    tablet = cluster_sdk_->GetTablet(main_db, main_table, val);
                }
                if (!tablet) {
                    tablet = cluster_sdk_->GetTablet(main_db, main_table);
                }
            }
        }
    }
    if (!tablet) {
        tablet = cluster_sdk_->GetTablet();
    }
    if (!tablet) {
        SET_STATUS_AND_WARN(status, StatusCode::kCmdError, "fail to get tablet");
        return {};
    }
    return tablet->GetClient();
}

// Get clients when online batch query in Cluster OpenMLDB
std::shared_ptr<::openmldb::client::TabletClient> SQLClusterRouter::GetTabletClientForBatchQuery(
    const std::string& db, const std::string& sql, const std::shared_ptr<SQLRequestRow>& parameter,
    hybridse::sdk::Status* status) {
    RET_IF_NULL_AND_WARN(status, "output status is nullptr");
    auto cache = GetSQLCache(db, sql, hybridse::vm::kBatchMode, parameter, status);
    WARN_NOT_OK_AND_RET(status, "sql plan failed(get/create cache failed)", nullptr);
    if (!cache) {
        SET_STATUS_AND_WARN(status, StatusCode::kRuntimeError, "get sql cache but it's nullptr");
        return {};
    }

    auto router_cache = std::dynamic_pointer_cast<RouterSQLCache>(cache);
    if (!router_cache) {
        SET_STATUS_AND_WARN(status, StatusCode::kRuntimeError, "cast to RouterSQLCache failed");
        return {};
    }

    const auto& router = router_cache->GetRouter();
    const std::string& main_table = router.GetMainTable();
    const std::string main_db = router.GetMainDb().empty() ? db : router.GetMainDb();
    if (!main_table.empty()) {
        DLOG(INFO) << "get main table " << main_table;
        auto tablet_accessor = cluster_sdk_->GetTablet(main_db, main_table);
        if (tablet_accessor) {
            *status = {};
            return tablet_accessor->GetClient();
        } else {
            SET_STATUS_AND_WARN(status, StatusCode::kRuntimeError,
                                absl::StrCat("main table ", main_db, ".", main_table, " tablet accessor is null"));
        }
    } else {
        auto tablet_accessor = cluster_sdk_->GetTablet();
        if (tablet_accessor) {
            *status = {};
            return tablet_accessor->GetClient();
        } else {
            SET_STATUS_AND_WARN(status, StatusCode::kRuntimeError, "random tablet accessor is null");
        }
    }
    return {};
}

std::shared_ptr<TableReader> SQLClusterRouter::GetTableReader() {
    return std::make_shared<TableReaderImpl>(cluster_sdk_);
}

std::shared_ptr<openmldb::client::TabletClient> SQLClusterRouter::GetTablet(const std::string& db,
                                                                            const std::string& sp_name,
                                                                            const std::string& router_col,
                                                                            hybridse::sdk::Status* status) {
    RET_IF_NULL_AND_WARN(status, "output status is nullptr");
    auto sp_info = cluster_sdk_->GetProcedureInfo(db, sp_name, &status->msg);
    if (!sp_info) {
        CODE_PREPEND_AND_WARN(status, StatusCode::kCmdError, "procedure not found");
        return nullptr;
    }
    const std::string& table = sp_info->GetMainTable();
    const std::string& db_name = sp_info->GetMainDb().empty() ? db : sp_info->GetMainDb();
    std::shared_ptr<::openmldb::catalog::TabletAccessor> tablet;
    if (router_col.empty()) {
        tablet = cluster_sdk_->GetTablet(db_name, table);
    } else {
        tablet = cluster_sdk_->GetTablet(db_name, table, router_col);
    }
    if (!tablet) {
        SET_STATUS_AND_WARN(status, StatusCode::kCmdError, "fail to get tablet, table " + db_name + "." + table);
        return nullptr;
    }
    return tablet->GetClient();
}

bool SQLClusterRouter::IsConstQuery(::hybridse::vm::PhysicalOpNode* node) {
    if (node->GetOpType() == ::hybridse::vm::kPhysicalOpConstProject) {
        return true;
    }

    if (node->GetProducerCnt() <= 0) {
        return false;
    }

    for (size_t i = 0; i < node->GetProducerCnt(); i++) {
        if (!IsConstQuery(node->GetProducer(i))) {
            return false;
        }
    }
    return true;
}
void SQLClusterRouter::GetTables(::hybridse::vm::PhysicalOpNode* node, std::set<std::string>* tables) {
    if (node == NULL || tables == NULL) return;
    if (node->GetOpType() == ::hybridse::vm::kPhysicalOpDataProvider) {
        ::hybridse::vm::PhysicalDataProviderNode* data_node =
            reinterpret_cast<::hybridse::vm::PhysicalDataProviderNode*>(node);
        if (data_node->provider_type_ == ::hybridse::vm::kProviderTypeTable ||
            data_node->provider_type_ == ::hybridse::vm::kProviderTypePartition) {
            tables->insert(data_node->table_handler_->GetName());
        }
    }
    if (node->GetProducerCnt() <= 0) return;
    for (size_t i = 0; i < node->GetProducerCnt(); i++) {
        GetTables(node->GetProducer(i), tables);
    }
}
std::shared_ptr<hybridse::sdk::ResultSet> SQLClusterRouter::ExecuteSQLRequest(const std::string& db,
                                                                              const std::string& sql,
                                                                              std::shared_ptr<SQLRequestRow> row,
                                                                              hybridse::sdk::Status* status) {
    RET_IF_NULL_AND_WARN(status, "output status is nullptr");
    if (!row || !row->OK()) {
        SET_STATUS_AND_WARN(status, StatusCode::kCmdError, "make sure the request row is built before execute sql");
        return {};
    }
    auto cntl = std::make_shared<::brpc::Controller>();
    cntl->set_timeout_ms(options_->request_timeout);
    auto response = std::make_shared<::openmldb::api::QueryResponse>();
    auto client = GetTabletClient(db, sql, hybridse::vm::kRequestMode, row, status);
    if (0 != status->code) {
        return {};
    }
    if (!client) {
        SET_STATUS_AND_WARN(status, StatusCode::kCmdError, "tablet client not found");
        return {};
    }
    if (!client->Query(db, sql, row->GetRow(), cntl.get(), response.get(), options_->enable_debug) ||
        response->code() != ::openmldb::base::kOk) {
        RPC_STATUS_AND_WARN(status, cntl, response, "Query request rpc failed");
        return {};
    }

    auto rs = ResultSetSQL::MakeResultSet(response, cntl, status);
    return rs;
}

std::shared_ptr<::hybridse::sdk::ResultSet> SQLClusterRouter::ExecuteSQLParameterized(
    const std::string& db, const std::string& sql, std::shared_ptr<openmldb::sdk::SQLRequestRow> parameter,
    ::hybridse::sdk::Status* status) {
    RET_IF_NULL_AND_WARN(status, "output status is nullptr");
    std::vector<openmldb::type::DataType> parameter_types;
    if (parameter && !ExtractDBTypes(parameter->GetSchema(), &parameter_types)) {
        SET_STATUS_AND_WARN(status, StatusCode::kCmdError, "convert parameter types error");
        return {};
    }
    auto client = GetTabletClientForBatchQuery(db, sql, parameter, status);
    if (!status->IsOK() || !client) {
        status->Prepend("get tablet client failed");
        return {};
    }
    auto cntl = std::make_shared<::brpc::Controller>();
    cntl->set_timeout_ms(options_->request_timeout);
    DLOG(INFO) << "send query to tablet " << client->GetEndpoint();
    auto response = std::make_shared<::openmldb::api::QueryResponse>();
    if (!client->Query(db, sql, parameter_types, parameter ? parameter->GetRow() : "", cntl.get(), response.get(),
                       options_->enable_debug)) {
        // rpc error is in cntl or response
        RPC_STATUS_AND_WARN(status, cntl, response, "Query rpc failed");
        return {};
    }
    return ResultSetSQL::MakeResultSet(response, cntl, status);
}

std::shared_ptr<hybridse::sdk::ResultSet> SQLClusterRouter::ExecuteSQLBatchRequest(
    const std::string& db, const std::string& sql, std::shared_ptr<SQLRequestRowBatch> row_batch,
    hybridse::sdk::Status* status) {
    RET_IF_NULL_AND_WARN(status, "output status is nullptr");
    if (!row_batch) {
        LOG(WARNING) << "input row_batch is nullptr";
        return nullptr;
    }
    auto cntl = std::make_shared<::brpc::Controller>();
    cntl->set_timeout_ms(options_->request_timeout);
    auto response = std::make_shared<::openmldb::api::SQLBatchRequestQueryResponse>();
    auto client = GetTabletClient(db, sql, hybridse::vm::kBatchRequestMode, std::shared_ptr<SQLRequestRow>(),
                                  std::shared_ptr<SQLRequestRow>(), status);
    if (0 != status->code) {
        return nullptr;
    }
    if (!client) {
        SET_STATUS_AND_WARN(status, StatusCode::kCmdError, "GetTabletClient ok but tablet client is null");
        return nullptr;
    }
    if (!client->SQLBatchRequestQuery(db, sql, row_batch, cntl.get(), response.get(), options_->enable_debug) ||
        response->code() != ::openmldb::base::kOk) {
        RPC_STATUS_AND_WARN(status, cntl, response, "SQLBatchRequestQuery rpc failed");
        return nullptr;
    }

    auto rs = std::make_shared<openmldb::sdk::SQLBatchRequestResultSet>(response, cntl);
    if (!rs->Init()) {
        SET_STATUS_AND_WARN(status, StatusCode::kCmdError, "Batch request result set init fail");
        return nullptr;
    }
    return rs;
}

bool SQLClusterRouter::ExecuteInsert(const std::string& db, const std::string& sql, ::hybridse::sdk::Status* status) {
    RET_FALSE_IF_NULL_AND_WARN(status, "status is nullptr");

    std::shared_ptr<::openmldb::nameserver::TableInfo> table_info;
    std::vector<DefaultValueMap> default_maps;
    std::vector<uint32_t> str_lengths;
    if (!GetMultiRowInsertInfo(db, sql, status, &table_info, &default_maps, &str_lengths)) {
        CODE_PREPEND_AND_WARN(status, StatusCode::kCmdError, "Fail to get insert info");
        return false;
    }

    auto schema = ::openmldb::schema::SchemaAdapter::ConvertSchema(table_info->column_desc());
    std::vector<std::shared_ptr<::openmldb::catalog::TabletAccessor>> tablets;
    bool ret = cluster_sdk_->GetTablet(table_info->db(), table_info->name(), &tablets);
    if (!ret || tablets.empty()) {
        SET_STATUS_AND_WARN(status, StatusCode::kCmdError,
                            "Fail to execute insert statement: fail to get " + table_info->name() + " tablets");
        return false;
    }
    std::vector<size_t> fails;
    for (size_t i = 0; i < default_maps.size(); i++) {
        auto row = std::make_shared<SQLInsertRow>(table_info, schema, default_maps[i], str_lengths[i]);
        if (!row) {
            LOG(WARNING) << "fail to parse row[" << i << "]";
            fails.push_back(i);
            continue;
        }
        if (!row->Init(0)) {
            LOG(WARNING) << "fail to encode row[" << i << " for table " << table_info->name();
            fails.push_back(i);
            continue;
        }
        if (!row->IsComplete()) {
            LOG(WARNING) << "fail to build row[" << i << "]";
            fails.push_back(i);
            continue;
        }
        if (!PutRow(table_info->tid(), row, tablets, status)) {
            LOG(WARNING) << "fail to put row[" << i << "] due to: " << status->msg;
            fails.push_back(i);
            continue;
        }
    }
    if (!fails.empty()) {
        auto ori_size = fails.size();
        // for peek
        absl::Span<const size_t> slice(fails.data(), ori_size > 10 ? 10 : ori_size);
        SET_STATUS_AND_WARN(
            status, StatusCode::kCmdError,
            absl::StrCat("insert values ", ori_size, " failed, failed rows peek: ", absl::StrJoin(slice, ",")));
        return false;
    }
    return true;
}

bool SQLClusterRouter::PutRow(uint32_t tid, const std::shared_ptr<SQLInsertRow>& row,
                              const std::vector<std::shared_ptr<::openmldb::catalog::TabletAccessor>>& tablets,
                              ::hybridse::sdk::Status* status) {
    RET_FALSE_IF_NULL_AND_WARN(status, "output status is nullptr");
    const auto& dimensions = row->GetDimensions();
    uint64_t cur_ts = ::baidu::common::timer::get_micros() / 1000;
    for (const auto& kv : dimensions) {
        uint32_t pid = kv.first;
        if (pid < tablets.size()) {
            auto tablet = tablets[pid];
            if (tablet) {
                auto client = tablet->GetClient();
                if (client) {
                    DLOG(INFO) << "put data to endpoint " << client->GetEndpoint() << " with dimensions size "
                               << kv.second.size();
                    bool ret = client->Put(tid, pid, cur_ts, row->GetRow(), kv.second);
                    if (!ret) {
<<<<<<< HEAD
                        if (RevertPut(row->GetTableInfo(), pid, dimensions, cur_ts,
                                    base::Slice(row->GetRow()), tablets).IsOK()) {
                            SET_STATUS_AND_WARN(status, StatusCode::kCmdError,
                                    absl::StrCat("INSERT failed, tid ", tid));
                        } else {
                            SET_STATUS_AND_WARN(status, StatusCode::kCmdError,
                                    "INSERT failed, tid " + std::to_string(tid) +
                                    ". Note that data might have been partially inserted. "
                                    "You are encouraged to perform DELETE to remove any partially "
                                    "inserted data before trying INSERT again.");
                        }
=======
                        SET_STATUS_AND_WARN(status, StatusCode::kCmdError,
                                            "INSERT failed, tid " + std::to_string(tid) +
                                                ". Note that data might have been partially inserted. "
                                                "You are encouraged to perform DELETE to remove any partially "
                                                "inserted data before trying INSERT again.");
>>>>>>> ebe1f7d5
                        return false;
                    }
                    continue;
                }
            }
        }

        SET_STATUS_AND_WARN(status, StatusCode::kCmdError, "fail to get tablet client. pid " + std::to_string(pid));
        return false;
    }
    return true;
}

bool SQLClusterRouter::ExecuteInsert(const std::string& db, const std::string& sql, std::shared_ptr<SQLInsertRows> rows,
                                     hybridse::sdk::Status* status) {
    RET_FALSE_IF_NULL_AND_WARN(status, "output status is nullptr");
    if (!rows) {
        LOG(WARNING) << "input rows is nullptr";
        return false;
    }
    std::shared_ptr<SQLCache> cache = GetCache(db, sql, hybridse::vm::kBatchMode);
    if (cache) {
        std::vector<std::shared_ptr<::openmldb::catalog::TabletAccessor>> tablets;
        bool ret = cluster_sdk_->GetTablet(db, cache->GetTableName(), &tablets);
        if (!ret || tablets.empty()) {
            status->msg = "fail to get table " + cache->GetTableName() + " tablet";
            return false;
        }
        for (uint32_t i = 0; i < rows->GetCnt(); ++i) {
            std::shared_ptr<SQLInsertRow> row = rows->GetRow(i);
            if (!PutRow(cache->GetTableId(), row, tablets, status)) {
                return false;
            }
        }
        return true;
    } else {
        status->msg = "please use getInsertRow with " + sql + " first";
        return false;
    }
}

bool SQLClusterRouter::ExecuteInsert(const std::string& db, const std::string& sql, std::shared_ptr<SQLInsertRow> row,
                                     hybridse::sdk::Status* status) {
    RET_FALSE_IF_NULL_AND_WARN(status, "output status is nullptr");
    if (!row) {
        LOG(WARNING) << "input row is nullptr";
        return false;
    }
    std::shared_ptr<SQLCache> cache = GetCache(db, sql, hybridse::vm::kBatchMode);
    if (cache) {
        std::vector<std::shared_ptr<::openmldb::catalog::TabletAccessor>> tablets;
        bool ret = cluster_sdk_->GetTablet(db, cache->GetTableName(), &tablets);
        if (!ret || tablets.empty()) {
            status->msg = "fail to get table " + cache->GetTableName() + " tablet";
            return false;
        }
        if (!PutRow(cache->GetTableId(), row, tablets, status)) {
            return false;
        }
        return true;
    } else {
        status->msg = "please use getInsertRow with " + sql + " first";
        return false;
    }
}

bool SQLClusterRouter::ExecuteInsert(const std::string& db, const std::string& name, int tid, int partition_num,
                                     hybridse::sdk::ByteArrayPtr dimension, int dimension_len,
                                     hybridse::sdk::ByteArrayPtr value, int len, hybridse::sdk::Status* status) {
    RET_FALSE_IF_NULL_AND_WARN(status, "output status is nullptr");
    if (dimension == nullptr || dimension_len <= 0 || value == nullptr || len <= 0 || partition_num <= 0) {
        *status = {StatusCode::kCmdError, "invalid parameter"};
        return false;
    }
    std::vector<std::shared_ptr<::openmldb::catalog::TabletAccessor>> tablets;
    bool ret = cluster_sdk_->GetTablet(db, name, &tablets);
    if (!ret || tablets.empty()) {
        status->msg = "fail to get table " + name + " tablet";
        return false;
    }
    std::map<uint32_t, ::google::protobuf::RepeatedPtrField<::openmldb::api::Dimension>> dimensions_map;
    int pos = 0;
    while (pos < dimension_len) {
        int idx = *(reinterpret_cast<int*>(dimension + pos));
        pos += sizeof(int);
        int key_len = *(reinterpret_cast<int*>(dimension + pos));
        pos += sizeof(int);
        base::Slice key(dimension + pos, key_len);
        uint32_t pid = static_cast<uint32_t>(::openmldb::base::hash64(key.data(), key.size()) % partition_num);
        auto it = dimensions_map.find(pid);
        if (it == dimensions_map.end()) {
            it = dimensions_map.emplace(pid, ::google::protobuf::RepeatedPtrField<::openmldb::api::Dimension>()).first;
        }
        auto dim = it->second.Add();
        dim->set_idx(idx);
        dim->set_key(key.data(), key.size());
        pos += key_len;
    }
    base::Slice row_value(value, len);
    uint64_t cur_ts = ::baidu::common::timer::get_micros() / 1000;
    for (auto& kv : dimensions_map) {
        uint32_t pid = kv.first;
        if (pid < tablets.size()) {
            auto tablet = tablets[pid];
            if (tablet) {
                auto client = tablet->GetClient();
                if (client) {
                    DLOG(INFO) << "put data to endpoint " << client->GetEndpoint() << " with dimensions size "
                               << kv.second.size();
                    bool ret = client->Put(tid, pid, cur_ts, row_value, &kv.second);
                    if (!ret) {
                        SET_STATUS_AND_WARN(status, StatusCode::kCmdError,
<<<<<<< HEAD
                                "INSERT failed, tid " + std::to_string(tid) +
                                ". Note that data might have been partially inserted. "
                                "You are encouraged to perform DELETE to remove any partially "
                                "inserted data before trying INSERT again.");
                        std::map<uint32_t, std::vector<std::pair<std::string, uint32_t>>> dimensions;
                        for (const auto& val : dimensions_map) {
                            std::vector<std::pair<std::string, uint32_t>> vec;
                            for (const auto& data : val.second) {
                                vec.emplace_back(data.key(), data.idx());
                            }
                            dimensions.emplace(val.first, std::move(vec));
                        }
                        auto table_info = cluster_sdk_->GetTableInfo(db, name);
                        if (!table_info) {
                            return false;
                        }
                        if (RevertPut(*table_info, pid, dimensions, cur_ts, row_value, tablets).IsOK()) {
                            SET_STATUS_AND_WARN(status, StatusCode::kCmdError,
                                    absl::StrCat("INSERT failed, tid ", tid));
                        }
=======
                                            "INSERT failed, tid " + std::to_string(tid) +
                                                ". Note that data might have been partially inserted. "
                                                "You are encouraged to perform DELETE to remove any partially "
                                                "inserted data before trying INSERT again.");
>>>>>>> ebe1f7d5
                        return false;
                    }
                    continue;
                }
            }
        }
        SET_STATUS_AND_WARN(status, StatusCode::kCmdError, "fail to get tablet client. pid " + std::to_string(pid));
        return false;
    }
    return true;
}

bool SQLClusterRouter::GetSQLPlan(const std::string& sql, ::hybridse::node::NodeManager* nm,
                                  ::hybridse::node::PlanNodeList* plan) {
    if (nm == NULL || plan == NULL) return false;
    ::hybridse::base::Status sql_status;
    PlanAPI::CreatePlanTreeFromScript(sql, *plan, nm, sql_status);
    if (0 != sql_status.code) {
        LOG(WARNING) << "create logic plan failed, [" << sql_status.code << "] " << sql_status.msg;
        return false;
    }
    return true;
}

bool SQLClusterRouter::RefreshCatalog() { return cluster_sdk_->Refresh(); }

std::shared_ptr<ExplainInfo> SQLClusterRouter::Explain(const std::string& db, const std::string& sql,
                                                       ::hybridse::sdk::Status* status) {
    RET_IF_NULL_AND_WARN(status, "output status is nullptr");
    ::hybridse::vm::ExplainOutput explain_output;
    ::hybridse::base::Status vm_status;
    ::hybridse::codec::Schema parameter_schema;
    bool ok = cluster_sdk_->GetEngine()->Explain(sql, db, ::hybridse::vm::kRequestMode, parameter_schema,
                                                 &explain_output, &vm_status);
    if (!ok) {
        COPY_PREPEND_AND_WARN(status, vm_status, "fail to explain " + sql);
        return std::shared_ptr<ExplainInfo>();
    }
    ::hybridse::sdk::SchemaImpl input_schema(explain_output.input_schema);
    ::hybridse::sdk::SchemaImpl output_schema(explain_output.output_schema);

    return std::make_shared<ExplainInfoImpl>(input_schema, output_schema, explain_output.logical_plan,
                                             explain_output.physical_plan, explain_output.ir,
                                             explain_output.request_db_name, explain_output.request_name);
}

std::shared_ptr<hybridse::sdk::ResultSet> SQLClusterRouter::CallProcedure(const std::string& db,
                                                                          const std::string& sp_name,
                                                                          std::shared_ptr<SQLRequestRow> row,
                                                                          hybridse::sdk::Status* status) {
    if (!row || !row->OK()) {
        SET_STATUS_AND_WARN(status, StatusCode::kCmdError, "make sure the request row is built before execute sql");
        return nullptr;
    }
    return CallProcedure(db, sp_name, base::Slice(row->GetRow()), "", status);
}

std::shared_ptr<hybridse::sdk::ResultSet> SQLClusterRouter::CallProcedure(const std::string& db,
                                                                          const std::string& sp_name,
                                                                          hybridse::sdk::ByteArrayPtr buf, int len,
                                                                          const std::string& router_col,
                                                                          hybridse::sdk::Status* status) {
    if (buf == nullptr || len == 0) {
        SET_STATUS_AND_WARN(status, StatusCode::kCmdError, "invalid request row data");
        return nullptr;
    }
    return CallProcedure(db, sp_name, base::Slice(buf, len), router_col, status);
}

std::shared_ptr<hybridse::sdk::ResultSet> SQLClusterRouter::CallProcedure(const std::string& db,
                                                                          const std::string& sp_name,
                                                                          const base::Slice& row,
                                                                          const std::string& router_col,
                                                                          hybridse::sdk::Status* status) {
    RET_IF_NULL_AND_WARN(status, "output status is nullptr");
    auto tablet = GetTablet(db, sp_name, router_col, status);
    if (!tablet) {
        SET_STATUS_AND_WARN(status, StatusCode::kCmdError, "cannot get tablet");
        return nullptr;
    }

    auto cntl = std::make_shared<::brpc::Controller>();
    auto response = std::make_shared<::openmldb::api::QueryResponse>();
    bool ok = tablet->CallProcedure(db, sp_name, row, cntl.get(), response.get(), options_->enable_debug,
                                    options_->request_timeout);
    if (!ok || response->code() != ::openmldb::base::kOk) {
        RPC_STATUS_AND_WARN(status, cntl, response, "CallProcedure failed");
        return nullptr;
    }
    return ResultSetSQL::MakeResultSet(response, cntl, status);
}

std::shared_ptr<hybridse::sdk::ResultSet> SQLClusterRouter::CallSQLBatchRequestProcedure(
    const std::string& db, const std::string& sp_name, std::shared_ptr<SQLRequestRowBatch> row_batch,
    hybridse::sdk::Status* status) {
    RET_IF_NULL_AND_WARN(status, "output status is nullptr");
    if (!row_batch) {
        SET_STATUS_AND_WARN(status, StatusCode::kNullInputPointer, "row_batch is nullptr");
        return nullptr;
    }
    auto tablet = GetTablet(db, sp_name, "", status);
    if (!tablet) {
        return nullptr;
    }

    auto cntl = std::make_shared<::brpc::Controller>();
    auto response = std::make_shared<::openmldb::api::SQLBatchRequestQueryResponse>();
    bool ok = tablet->CallSQLBatchRequestProcedure(db, sp_name, row_batch, cntl.get(), response.get(),
                                                   options_->enable_debug, options_->request_timeout);
    if (!ok || response->code() != ::openmldb::base::kOk) {
        RPC_STATUS_AND_WARN(status, cntl, response, "CallSQLBatchRequestProcedure failed");
        return nullptr;
    }
    auto rs = std::make_shared<::openmldb::sdk::SQLBatchRequestResultSet>(response, cntl);
    if (!rs->Init()) {
        SET_STATUS_AND_WARN(status, StatusCode::kCmdError, "SQLBatchRequestResultSet init failed");
        return nullptr;
    }
    return rs;
}

std::shared_ptr<hybridse::sdk::ResultSet> SQLClusterRouter::CallSQLBatchRequestProcedure(
    const std::string& db, const std::string& sp_name, hybridse::sdk::ByteArrayPtr meta, int meta_len,
    hybridse::sdk::ByteArrayPtr buf, int len, hybridse::sdk::Status* status) {
    RET_IF_NULL_AND_WARN(status, "output status is nullptr");
    if (meta == nullptr || meta_len == 0 || buf == nullptr || len == 0) {
        SET_STATUS_AND_WARN(status, StatusCode::kNullInputPointer, "input data is null");
        return nullptr;
    }
    auto tablet = GetTablet(db, sp_name, "", status);
    if (!tablet) {
        return nullptr;
    }

    auto cntl = std::make_shared<::brpc::Controller>();
    auto response = std::make_shared<::openmldb::api::SQLBatchRequestQueryResponse>();
    auto ret = tablet->CallSQLBatchRequestProcedure(db, sp_name, base::Slice(meta, meta_len), base::Slice(buf, len),
                                                    options_->enable_debug, options_->request_timeout, cntl.get(),
                                                    response.get());
    if (!ret.OK()) {
        RPC_STATUS_AND_WARN(status, cntl, response, "CallSQLBatchRequestProcedure failed" + ret.GetMsg());
        return nullptr;
    }
    auto rs = std::make_shared<::openmldb::sdk::SQLBatchRequestResultSet>(response, cntl);
    if (!rs->Init()) {
        SET_STATUS_AND_WARN(status, StatusCode::kCmdError, "SQLBatchRequestResultSet init failed");
        return nullptr;
    }
    return rs;
}

std::shared_ptr<hybridse::sdk::ProcedureInfo> SQLClusterRouter::ShowProcedure(const std::string& db,
                                                                              const std::string& sp_name,
                                                                              hybridse::sdk::Status* status) {
    RET_IF_NULL_AND_WARN(status, "output status is nullptr");
    std::shared_ptr<hybridse::sdk::ProcedureInfo> sp_info = cluster_sdk_->GetProcedureInfo(db, sp_name, &status->msg);
    if (!sp_info) {
        SET_STATUS_AND_WARN(status, StatusCode::kProcedureNotFound, status->msg);
        return nullptr;
    }
    return sp_info;
}

std::shared_ptr<hybridse::sdk::ResultSet> SQLClusterRouter::HandleSQLCmd(const hybridse::node::CmdPlanNode* cmd_node,
                                                                         const std::string& db,
                                                                         ::hybridse::sdk::Status* status) {
    RET_IF_NULL_AND_WARN(status, "output status is nullptr");
    if (cmd_node == nullptr) {
        SET_STATUS_AND_WARN(status, StatusCode::kNullInputPointer, "node is nullptr");
        return {};
    }
    auto ns_ptr = cluster_sdk_->GetNsClient();
    if (!ns_ptr) {
        SET_STATUS_AND_WARN(status, StatusCode::kCmdError, "no nameserver exist");
        return {};
    }
    bool ret = true;
    std::string msg;
    switch (cmd_node->GetCmdType()) {
        case hybridse::node::kCmdShowDatabases: {
            std::vector<std::string> dbs;
            auto ok = ns_ptr->ShowDatabase(&dbs, msg);
            if (ok) {
                std::vector<std::vector<std::string>> values;
                for (const auto& val : dbs) {
                    std::vector<std::string> vec = {val};
                    values.emplace_back(std::move(vec));
                }
                return ResultSetSQL::MakeResultSet({"Databases"}, values, status);
            } else {
                *status = {StatusCode::kCmdError, msg};
            }
            return {};
        }

        case hybridse::node::kCmdShowTables: {
            if (db.empty()) {
                *status = {StatusCode::kCmdError, "please enter database first"};
                return {};
            }
            auto tables = cluster_sdk_->GetTables(db);
            std::vector<std::vector<std::string>> values;
            for (auto it = tables.begin(); it != tables.end(); ++it) {
                std::vector<std::string> vec = {(*it)->name()};
                values.emplace_back(std::move(vec));
            }
            return ResultSetSQL::MakeResultSet({"Tables"}, values, status);
        }

        case hybridse::node::kCmdShowCreateTable: {
            auto& args = cmd_node->GetArgs();
            std::string cur_db = db;
            std::string table_name;
            if (!ParseNamesFromArgs(db, args, &cur_db, &table_name).IsOK()) {
                *status = {StatusCode::kCmdError, msg};
                return {};
            }
            if (cur_db.empty()) {
                *status = {::hybridse::common::StatusCode::kCmdError, "please enter database first"};
                return {};
            }
            auto table = cluster_sdk_->GetTableInfo(cur_db, table_name);
            if (table == nullptr) {
                *status = {StatusCode::kCmdError, "table " + table_name + " does not exist"};
                return {};
            }
            std::string sql = SDKUtil::GenCreateTableSQL(*table);
            std::vector<std::vector<std::string>> values;
            std::vector<std::string> vec = {table_name, sql};
            values.push_back(std::move(vec));
            return ResultSetSQL::MakeResultSet({"Table", "Create Table"}, values, status);
        }

        case hybridse::node::kCmdDescTable: {
            std::string cur_db = db;
            std::string table_name;
            const auto& args = cmd_node->GetArgs();
            if (!ParseNamesFromArgs(db, args, &cur_db, &table_name).IsOK()) {
                *status = {StatusCode::kCmdError, msg};
                return {};
            }
            if (cur_db.empty()) {
                *status = {::hybridse::common::StatusCode::kCmdError, "please enter database first"};
                return {};
            }
            auto table = cluster_sdk_->GetTableInfo(cur_db, table_name);
            if (table == nullptr) {
                *status = {StatusCode::kCmdError, "table " + table_name + " does not exist"};
                return {};
            }
            std::vector<std::vector<std::string>> result;
            std::stringstream ss;
            ::openmldb::cmd::PrintSchema(table->column_desc(), table->added_column_desc(), ss);
            std::vector<std::string> vec = {ss.str()};
            result.emplace_back(std::move(vec));
            ss.str("");
            ::openmldb::cmd::PrintColumnKey(table->column_key(), ss);
            std::vector<std::string> vec1 = {ss.str()};
            result.emplace_back(std::move(vec1));
            if (table->has_offline_table_info()) {
                ss.str("");
                ::openmldb::cmd::PrintOfflineTableInfo(table->offline_table_info(), ss);
                std::vector<std::string> vec2 = {ss.str()};
                result.emplace_back(std::move(vec2));
            }
            ss.str("");
            std::unordered_map<std::string, std::string> options;
            std::string storage_mode = StorageMode_Name(table->storage_mode());
            // remove the prefix 'k', i.e., change kMemory to Memory
            options["storage_mode"] = storage_mode.substr(1, storage_mode.size() - 1);
            std::string compress_type = CompressType_Name(table->compress_type());
            options["compress_type"] = compress_type.substr(1, compress_type.size() - 1);
            ::openmldb::cmd::PrintTableOptions(options, ss);
            result.emplace_back(std::vector{ss.str()});
            return ResultSetSQL::MakeResultSet({FORMAT_STRING_KEY}, result, status);
        }

        case hybridse::node::kCmdCreateDatabase: {
            std::string name = cmd_node->GetArgs()[0];
            if (ns_ptr->CreateDatabase(name, msg, cmd_node->IsIfNotExists())) {
                *status = {};
            } else {
                *status = {StatusCode::kCmdError, "Create database failed for " + msg};
            }
            return {};
        }
        case hybridse::node::kCmdUseDatabase: {
            std::string name = cmd_node->GetArgs()[0];
            if (ns_ptr->Use(name, msg)) {
                db_ = name;
                *status = {::hybridse::common::kOk, "Database changed"};
            } else {
                *status = {StatusCode::kCmdError, "Use database failed for " + msg};
            }
            return {};
        }
        case hybridse::node::kCmdDropDatabase: {
            std::string name = cmd_node->GetArgs()[0];
            if (ns_ptr->DropDatabase(name, msg, cmd_node->IsIfExists())) {
                *status = {};
            } else {
                *status = {StatusCode::kCmdError, msg};
            }
            return {};
        }
        case hybridse::node::kCmdShowFunctions: {
            std::vector<::openmldb::common::ExternalFun> funs;
            base::Status st = ns_ptr->ShowFunction("", &funs);
            if (!st.OK()) {
                APPEND_FROM_BASE_AND_WARN(status, st, "show udf function failed");
                return {};
            }
            std::vector<std::vector<std::string>> lines;
            for (auto& fun_info : funs) {
                std::string is_aggregate = fun_info.is_aggregate() ? "true" : "false";
                std::string return_nullable = fun_info.return_nullable() ? "true" : "false";
                std::string arg_nullable = fun_info.arg_nullable() ? "true" : "false";
                std::string arg_type = "";
                for (int i = 0; i < fun_info.arg_type_size(); i++) {
                    arg_type = absl::StrCat(arg_type, openmldb::type::DataType_Name(fun_info.arg_type(i)).substr(1));
                    if (i != fun_info.arg_type_size() - 1) {
                        arg_type = absl::StrCat(arg_type, "|");
                    }
                }
                std::vector<std::string> vec = {
                    fun_info.name(), openmldb::type::DataType_Name(fun_info.return_type()).substr(1),
                    arg_type,        is_aggregate,
                    fun_info.file(), return_nullable,
                    arg_nullable};
                lines.push_back(vec);
            }
            return ResultSetSQL::MakeResultSet(
                {"Name", "Return_type", "Arg_type", "Is_aggregate", "File", "Return_nullable", "Arg_nullable"}, lines,
                status);
        }
        case hybridse::node::kCmdDropFunction: {
            std::string name = cmd_node->GetArgs()[0];
            if (!interactive_validator_.Check(CmdType::kDrop, TargetType::kFunction, name)) {
                return {};
            }
            auto base_status = ns_ptr->DropFunction(name, cmd_node->IsIfExists());
            if (base_status.OK()) {
                *status = {};
                // zk deleted already, remove from cluster_sdk, only failed when func not exist in sdk, ignore error
                cluster_sdk_->RemoveExternalFun(name);
                // drop function from taskmanager, ignore error, taskmanager can recreate the function
                auto taskmanager_client = cluster_sdk_->GetTaskManagerClient();
                if (taskmanager_client) {
                    base_status = taskmanager_client->DropFunction(name, GetJobTimeout());
                    if (!base_status.OK()) {
                        LOG(WARNING) << "drop function " << name << " failed: [" << base_status.GetCode() << "] "
                                     << base_status.GetMsg();
                        APPEND_FROM_BASE_AND_WARN(status, base_status, "drop function failed from taskmanager");
                        return {};
                    }
                }
            } else {
                // not exists or nameserver delete failed on zk
                APPEND_FROM_BASE_AND_WARN(status, base_status, "drop function failed");
            }
            return {};
        }
        case hybridse::node::kCmdShowCreateSp: {
            auto& args = cmd_node->GetArgs();
            std::string db_name, sp_name;
            if (!ParseNamesFromArgs(db, args, &db_name, &sp_name).IsOK()) {
                *status = {StatusCode::kCmdError, msg};
                return {};
            }
            auto sp_info = cluster_sdk_->GetProcedureInfo(db_name, sp_name, &msg);
            if (!sp_info) {
                *status = {StatusCode::kCmdError, "Failed to show procedure, " + msg};
                return {};
            }
            // PrintProcedureInfo(*sp_info);
            *status = {};
            return {};
        }
        case hybridse::node::kCmdShowProcedures: {
            std::vector<std::shared_ptr<hybridse::sdk::ProcedureInfo>> sp_infos = cluster_sdk_->GetProcedureInfo(&msg);
            std::vector<std::vector<std::string>> lines;
            lines.reserve(sp_infos.size());
            for (auto& sp_info : sp_infos) {
                lines.push_back({sp_info->GetDbName(), sp_info->GetSpName()});
            }
            return ResultSetSQL::MakeResultSet({"DB", "SP"}, lines, status);
        }
        case hybridse::node::kCmdDropSp: {
            if (db.empty()) {
                *status = {StatusCode::kCmdError, "please enter database first"};
                return {};
            }
            std::string sp_name = cmd_node->GetArgs()[0];
            if (!interactive_validator_.Check(CmdType::kDrop, TargetType::kProcedure, sp_name)) {
                return {};
            }
            if (ns_ptr->DropProcedure(db, sp_name, msg)) {
                *status = {};
                RefreshCatalog();
            } else {
                *status = {StatusCode::kCmdError, "Failed to drop, " + msg};
            }
            return {};
        }
        case hybridse::node::kCmdShowDeployment: {
            std::string db_name, deploy_name;
            auto& args = cmd_node->GetArgs();
            *status = ParseNamesFromArgs(db, args, &db_name, &deploy_name);
            if (!status->IsOK()) {
                return {};
            }

            std::vector<api::ProcedureInfo> sps;
            if (!ns_ptr->ShowProcedure(db_name, deploy_name, &sps, &msg)) {
                *status = {StatusCode::kCmdError, msg};
                return {};
            }
            // check if deployment
            if (sps.empty() || sps[0].type() != type::kReqDeployment) {
                *status = {StatusCode::kCmdError, sps.empty() ? "not found" : "not a deployment"};
                return {};
            }
            std::stringstream ss;
            auto sp = std::make_shared<catalog::ProcedureInfoImpl>(sps[0]);
            ::openmldb::cmd::PrintProcedureInfo(*sp, ss);
            std::vector<std::vector<std::string>> result;
            std::vector<std::string> vec = {ss.str()};
            result.emplace_back(std::move(vec));
            return ResultSetSQL::MakeResultSet({FORMAT_STRING_KEY}, result, status);
        }
        case hybridse::node::kCmdShowDeployments: {
            if (db.empty()) {
                *status = {StatusCode::kCmdError, "please enter database first"};
                return {};
            }
            // ns client get all procedures of one db
            std::vector<api::ProcedureInfo> sps;
            if (!ns_ptr->ShowProcedure(db, "", &sps, &msg)) {
                *status = {StatusCode::kCmdError, msg};
                return {};
            }
            std::vector<std::vector<std::string>> lines;
            for (auto& sp_info : sps) {
                if (sp_info.type() == type::kReqDeployment) {
                    lines.push_back({sp_info.db_name(), sp_info.sp_name()});
                }
            }
            return ResultSetSQL::MakeResultSet({"DB", "Deployment"}, lines, status);
        }
        case hybridse::node::kCmdDropDeployment: {
            std::string db_name, deploy_name;
            auto& args = cmd_node->GetArgs();
            *status = ParseNamesFromArgs(db, args, &db_name, &deploy_name);
            if (!status->IsOK()) {
                return {};
            }

            // check if deployment, avoid deleting the normal procedure
            auto sp = cluster_sdk_->GetProcedureInfo(db_name, deploy_name, &msg);
            if (!sp || sp->GetType() != hybridse::sdk::kReqDeployment) {
                *status = {StatusCode::kCmdError, sp ? "not a deployment" : "deployment not found"};
                return {};
            }
            if (!interactive_validator_.Check(CmdType::kDrop, TargetType::kDeployment, deploy_name)) {
                return {};
            }
            if (ns_ptr->DropProcedure(db_name, deploy_name, msg)) {
                RefreshCatalog();
                *status = {};
            } else {
                *status = {StatusCode::kCmdError, "Failed to drop. error: " + msg};
            }
            return {};
        }
        case hybridse::node::kCmdShowSessionVariables: {
            std::vector<std::vector<std::string>> items;
            for (auto& pair : session_variables_) {
                std::vector<std::string> vec = {pair.first, pair.second};
                items.emplace_back(std::move(vec));
            }
            return ResultSetSQL::MakeResultSet({"Variable_name", "Value"}, items, status);
        }
        case hybridse::node::kCmdShowGlobalVariables: {
            std::string db = openmldb::nameserver::INFORMATION_SCHEMA_DB;
            std::string table = openmldb::nameserver::GLOBAL_VARIABLES;
            std::string sql = "select * from " + table;
            ::hybridse::sdk::Status status;
            auto rs = ExecuteSQLParameterized(db, sql, std::shared_ptr<openmldb::sdk::SQLRequestRow>(), &status);
            if (status.code != 0) {
                return {};
            }
            return rs;
        }
        case hybridse::node::kCmdExit: {
            std::cout << "Bye" << std::endl;
            exit(0);
        }
        case hybridse::node::kCmdShowJobs: {
            return GetJobResultSet(status);
        }
        case hybridse::node::kCmdShowJob: {
            int job_id;
            if (!absl::SimpleAtoi(cmd_node->GetArgs()[0], &job_id)) {
                *status = {StatusCode::kCmdError, "Failed to parse job id: " + cmd_node->GetArgs()[0]};
                return {};
            }
            return this->GetJobResultSet(job_id, status);
        }
        case hybridse::node::kCmdShowJobLog: {
            int job_id;
            if (!absl::SimpleAtoi(cmd_node->GetArgs()[0], &job_id)) {
                *status = {StatusCode::kCmdError, "Failed to parse job id: " + cmd_node->GetArgs()[0]};
                return {};
            }
            auto log = GetJobLog(job_id, status);

            if (!status->IsOK()) {
                *status = {::hybridse::common::StatusCode::kCmdError,
                           "Failed to get job log for job id: " + cmd_node->GetArgs()[0] +
                               ", code: " + std::to_string(status->code) + ", message: " + status->msg};
                return {};
            } else {
                std::vector<std::string> value = {log};
                return ResultSetSQL::MakeResultSet({FORMAT_STRING_KEY}, {value}, status);
            }
        }
        case hybridse::node::kCmdStopJob: {
            int job_id;
            if (!absl::SimpleAtoi(cmd_node->GetArgs()[0], &job_id)) {
                *status = {StatusCode::kCmdError, "Failed to parse job id: " + cmd_node->GetArgs()[0]};
                return {};
            }
            ::openmldb::taskmanager::JobInfo job_info;
            StopJob(job_id, &job_info);
            return this->GetJobResultSet(job_id, status);
        }
        case hybridse::node::kCmdDropTable: {
            *status = {};
            std::string db_name = db;
            std::string table_name;
            if (!ParseNamesFromArgs(db, cmd_node->GetArgs(), &db_name, &table_name).IsOK()) {
                *status = {StatusCode::kCmdError, msg};
                return {};
            }
            if (!interactive_validator_.Check(CmdType::kDrop, TargetType::kTable, table_name)) {
                return {};
            }
            if (DropTable(db_name, table_name, cmd_node->IsIfExists(), status)) {
                RefreshCatalog();
            }
            return {};
        }
        case hybridse::node::kCmdTruncate: {
            *status = {};
            std::string db_name;
            std::string table_name;
            if (!ParseNamesFromArgs(db, cmd_node->GetArgs(), &db_name, &table_name).IsOK()) {
                *status = {StatusCode::kCmdError, msg};
                return {};
            }
            if (!interactive_validator_.Check(CmdType::kTruncate, TargetType::kTable, table_name)) {
                return {};
            }
            auto base_status = ns_ptr->TruncateTable(db_name, table_name);
            if (!base_status.OK()) {
                *status = {StatusCode::kCmdError, base_status.GetMsg()};
            }
            return {};
        }
        case hybridse::node::kCmdDropIndex: {
            std::string db_name = db;
            std::string table_name;
            std::string index_name;
            if (cmd_node->GetArgs().size() == 3) {
                db_name = cmd_node->GetArgs()[0];
                table_name = cmd_node->GetArgs()[1];
                index_name = cmd_node->GetArgs()[2];
            } else if (cmd_node->GetArgs().size() == 2) {
                table_name = cmd_node->GetArgs()[0];
                index_name = cmd_node->GetArgs()[1];
            } else {
                *status = {StatusCode::kCmdError, "Invalid Cmd Args size"};
                return {};
            }
            if (!interactive_validator_.Check(CmdType::kDrop, TargetType::kIndex, index_name + " on " + table_name)) {
                return {};
            }
            ret = ns_ptr->DeleteIndex(db_name, table_name, index_name, msg);
            ret == true ? * status = {} : * status = {::hybridse::common::StatusCode::kCmdError, msg};
            return {};
        }
        case hybridse::node::kCmdShowComponents: {
            auto rs = ExecuteShowComponents(status);
            if (FLAGS_role == "sql_client" && status->IsOK() && rs) {
                return std::make_shared<ReadableResultSetSQL>(rs);
            }
            return rs;
        }
        case hybridse::node::kCmdShowTableStatus: {
            const auto& args = cmd_node->GetArgs();
            return ExecuteShowTableStatus(db, args.size() > 0 ? args[0] : "", status);
        }
        default: { *status = {StatusCode::kCmdError, "fail to execute script with unsupported type"}; }
    }
    return {};
}

base::Status SQLClusterRouter::HandleSQLCreateTable(hybridse::node::CreatePlanNode* create_node, const std::string& db,
                                                    std::shared_ptr<::openmldb::client::NsClient> ns_ptr) {
    return HandleSQLCreateTable(create_node, db, ns_ptr, "");
}

base::Status SQLClusterRouter::HandleSQLCreateTable(hybridse::node::CreatePlanNode* create_node, const std::string& db,
                                                    std::shared_ptr<::openmldb::client::NsClient> ns_ptr,
                                                    const std::string& sql) {
    if (create_node == nullptr || ns_ptr == nullptr) {
        return base::Status(base::ReturnCode::kSQLCmdRunError, "fail to execute plan : null pointer");
    }

    std::string db_name = create_node->GetDatabase().empty() ? db : create_node->GetDatabase();
    if (db_name.empty()) {
        return base::Status(base::ReturnCode::kSQLCmdRunError, "ERROR: Please use database first");
    }

    if (create_node->like_clause_ == nullptr) {
        ::openmldb::nameserver::TableInfo table_info;
        table_info.set_db(db_name);

        std::vector<std::shared_ptr<::openmldb::catalog::TabletAccessor>> all_tablet;
        all_tablet = cluster_sdk_->GetAllTablet();
        // set dafault value
        uint32_t default_replica_num = std::min(static_cast<uint32_t>(all_tablet.size()), FLAGS_replica_num);

        hybridse::base::Status sql_status;
        bool is_cluster_mode = cluster_sdk_->IsClusterMode();
        ::openmldb::sdk::NodeAdapter::TransformToTableDef(create_node, &table_info, default_replica_num,
                                                          is_cluster_mode, &sql_status);
        if (sql_status.code != 0) {
            return base::Status(sql_status.code, sql_status.msg);
        }
        std::string msg;
        if (!ns_ptr->CreateTable(table_info, create_node->GetIfNotExist(), msg)) {
            return base::Status(base::ReturnCode::kSQLCmdRunError, msg);
        }
        if (interactive_validator_.Interactive() && table_info.column_key_size() == 0) {
            return base::Status{base::ReturnCode::kOk,
                                "As there is no index specified, a default index type `absolute 0` will be created. "
                                "The data attached to the index will never expire to be deleted. "
                                "Please refer to this link for more details: " +
                                    base::NOTICE_URL};
        }
    } else {
        auto dbs = cluster_sdk_->GetAllDbs();
        auto it = std::find(dbs.begin(), dbs.end(), db_name);
        if (it == dbs.end()) {
            return base::Status(base::ReturnCode::kSQLCmdRunError, "fail to create, database does not exist!");
        }

        LOG(WARNING) << "CREATE TABLE LIKE will run in offline job, please wait.";

        std::map<std::string, std::string> config;
        ::openmldb::taskmanager::JobInfo job_info;
        std::string output;
        // create table like hive is a long op, use large timeout
        ::openmldb::base::Status status =
            ExecuteOfflineQueryGetOutput(sql, config, db, FLAGS_sync_job_timeout, &output);

        if (!status.OK()) {
            LOG(ERROR) << "Fail to create table, error message: " + status.msg;
            return base::Status(base::ReturnCode::kSQLCmdRunError, status.msg);
        }
    }

    return {};
}

base::Status SQLClusterRouter::HandleSQLCreateProcedure(hybridse::node::CreateProcedurePlanNode* create_sp,
                                                        const std::string& db, const std::string& sql,
                                                        std::shared_ptr<::openmldb::client::NsClient> ns_ptr) {
    if (create_sp == nullptr) {
        return base::Status(base::ReturnCode::kSQLCmdRunError, "CreateProcedurePlanNode null");
    }
    // construct sp_info
    hybridse::base::Status sql_status;
    openmldb::api::ProcedureInfo sp_info;
    sp_info.set_db_name(db);
    sp_info.set_sp_name(create_sp->GetSpName());
    sp_info.set_sql(sql);
    PBSchema* schema = sp_info.mutable_input_schema();
    for (auto input : create_sp->GetInputParameterList()) {
        if (input == nullptr) {
            return base::Status(base::ReturnCode::kSQLCmdRunError, "fail to execute plan : InputParameterNode null");
        }
        if (input->GetType() == hybridse::node::kInputParameter) {
            hybridse::node::InputParameterNode* input_ptr = dynamic_cast<hybridse::node::InputParameterNode*>(input);
            if (input_ptr == nullptr) {
                return base::Status(base::ReturnCode::kSQLCmdRunError, "cast InputParameterNode failed");
            }
            openmldb::common::ColumnDesc* col_desc = schema->Add();
            col_desc->set_name(input_ptr->GetColumnName());
            openmldb::type::DataType rtidb_type;
            bool ok = ::openmldb::schema::SchemaAdapter::ConvertType(input_ptr->GetColumnType(), &rtidb_type);
            if (!ok) {
                return base::Status(base::ReturnCode::kSQLCmdRunError, "convert type failed");
            }
            col_desc->set_data_type(rtidb_type);
            col_desc->set_is_constant(input_ptr->GetIsConstant());
        } else {
            return base::Status(
                base::ReturnCode::kSQLCmdRunError,
                "fail to execute script with unsupported type " + hybridse::node::NameOfSqlNodeType(input->GetType()));
        }
    }
    // get input schema, check input parameter, and fill sp_info
    std::set<size_t> input_common_column_indices;
    for (int i = 0; i < schema->size(); ++i) {
        if (schema->Get(i).is_constant()) {
            input_common_column_indices.insert(i);
        }
    }
    bool ok;
    hybridse::vm::ExplainOutput explain_output;
    if (input_common_column_indices.empty()) {
        ok = cluster_sdk_->GetEngine()->Explain(sql, db, hybridse::vm::kRequestMode, &explain_output, &sql_status);
    } else {
        ok = cluster_sdk_->GetEngine()->Explain(sql, db, hybridse::vm::kBatchRequestMode, input_common_column_indices,
                                                &explain_output, &sql_status);
    }
    if (!ok) {
        return base::Status(base::ReturnCode::kSQLCmdRunError, "fail to explain sql" + sql_status.msg);
    }
    PBSchema rtidb_input_schema;
    if (!openmldb::schema::SchemaAdapter::ConvertSchema(explain_output.input_schema, &rtidb_input_schema)) {
        return base::Status(base::ReturnCode::kSQLCmdRunError, "convert input schema failed");
    }
    if (!CheckParameter(*schema, rtidb_input_schema)) {
        return base::Status(base::ReturnCode::kSQLCmdRunError, "check input parameter failed");
    }
    sp_info.mutable_input_schema()->CopyFrom(*schema);
    // get output schema, and fill sp_info
    PBSchema rtidb_output_schema;
    if (!openmldb::schema::SchemaAdapter::ConvertSchema(explain_output.output_schema, &rtidb_output_schema)) {
        return base::Status(base::ReturnCode::kSQLCmdRunError, "convert output schema failed");
    }
    sp_info.mutable_output_schema()->CopyFrom(rtidb_output_schema);
    sp_info.set_main_db(explain_output.request_db_name);
    sp_info.set_main_table(explain_output.request_name);

    auto& tables = explain_output.dependent_tables;
    DLOG(INFO) << "dependent tables: [" << absl::StrJoin(tables, ",", absl::PairFormatter("=")) << "]";
    for (auto& table : tables) {
        auto pair = sp_info.add_tables();
        pair->set_db_name(table.first);
        pair->set_table_name(table.second);
    }
    // send request to ns client
    return ns_ptr->CreateProcedure(sp_info, options_->request_timeout);
}

bool SQLClusterRouter::CheckParameter(const PBSchema& parameter, const PBSchema& input_schema) {
    if (parameter.size() != input_schema.size()) {
        return false;
    }
    for (int32_t i = 0; i < parameter.size(); i++) {
        if (parameter.Get(i).name() != input_schema.Get(i).name()) {
            LOG(WARNING) << "check column name failed, expect " << input_schema.Get(i).name() << ", but "
                         << parameter.Get(i).name();
            return false;
        }
        if (parameter.Get(i).data_type() != input_schema.Get(i).data_type()) {
            LOG(WARNING) << "check column type failed, expect "
                         << openmldb::type::DataType_Name(input_schema.Get(i).data_type()) << ", but "
                         << openmldb::type::DataType_Name(parameter.Get(i).data_type());
            return false;
        }
    }
    return true;
}

bool SQLClusterRouter::CheckSQLSyntax(const std::string& sql) {
    hybridse::node::NodeManager node_manager;
    hybridse::base::Status sql_status;
    hybridse::node::PlanNodeList plan_trees;
    hybridse::plan::PlanAPI::CreatePlanTreeFromScript(sql, plan_trees, &node_manager, sql_status);
    if (0 != sql_status.code) {
        LOG(WARNING) << "[" << sql_status.GetCode() << "]" << sql_status.str();
        return false;
    }
    return true;
}

bool SQLClusterRouter::ExtractDBTypes(const std::shared_ptr<hybridse::sdk::Schema>& schema,
                                      std::vector<openmldb::type::DataType>* db_types) {
    if (schema) {
        for (int i = 0; i < schema->GetColumnCnt(); i++) {
            openmldb::type::DataType casted_type;
            if (!openmldb::schema::SchemaAdapter::ConvertType(schema->GetColumnType(i), &casted_type)) {
                LOG(WARNING) << "Invalid parameter type " << schema->GetColumnType(i);
                return false;
            }
            db_types->push_back(casted_type);
        }
    }
    return true;
}
std::vector<std::shared_ptr<hybridse::sdk::ProcedureInfo>> SQLClusterRouter::ShowProcedure(std::string* msg) {
    std::vector<std::shared_ptr<hybridse::sdk::ProcedureInfo>> vec;
    if (msg == nullptr) {
        *msg = "null ptr";
        return vec;
    }
    return cluster_sdk_->GetProcedureInfo(msg);
}

std::shared_ptr<hybridse::sdk::ProcedureInfo> SQLClusterRouter::ShowProcedure(const std::string& db,
                                                                              const std::string& sp_name,
                                                                              std::string* msg) {
    if (msg == nullptr) {
        *msg = "null ptr";
        return nullptr;
    }
    return cluster_sdk_->GetProcedureInfo(db, sp_name, msg);
}

std::shared_ptr<openmldb::sdk::QueryFuture> SQLClusterRouter::CallProcedure(const std::string& db,
                                                                            const std::string& sp_name,
                                                                            int64_t timeout_ms,
                                                                            std::shared_ptr<SQLRequestRow> row,
                                                                            hybridse::sdk::Status* status) {
    if (!row || !row->OK()) {
        SET_STATUS_AND_WARN(status, StatusCode::kCmdError, "make sure the request row is built before execute sql");
        return {};
    }
    return CallProcedure(db, sp_name, timeout_ms, base::Slice(row->GetRow()), "", status);
}

std::shared_ptr<openmldb::sdk::QueryFuture> SQLClusterRouter::CallProcedure(
    const std::string& db, const std::string& sp_name, int64_t timeout_ms, hybridse::sdk::ByteArrayPtr buf, int len,
    const std::string& router_col, hybridse::sdk::Status* status) {
    if (buf == nullptr || len == 0) {
        SET_STATUS_AND_WARN(status, StatusCode::kCmdError, "invalid request row data");
        return nullptr;
    }
    return CallProcedure(db, sp_name, timeout_ms, base::Slice(buf, len), router_col, status);
}

std::shared_ptr<openmldb::sdk::QueryFuture> SQLClusterRouter::CallProcedure(const std::string& db,
                                                                            const std::string& sp_name,
                                                                            int64_t timeout_ms, const base::Slice& row,
                                                                            const std::string& router_col,
                                                                            hybridse::sdk::Status* status) {
    RET_IF_NULL_AND_WARN(status, "output status is nullptr");
    auto tablet = GetTablet(db, sp_name, router_col, status);
    if (!tablet) {
        return {};
    }
    std::shared_ptr<openmldb::api::QueryResponse> response = std::make_shared<openmldb::api::QueryResponse>();
    std::shared_ptr<brpc::Controller> cntl = std::make_shared<brpc::Controller>();
    auto* callback = new openmldb::RpcCallback<openmldb::api::QueryResponse>(response, cntl);

    std::shared_ptr<openmldb::sdk::QueryFutureImpl> future = std::make_shared<openmldb::sdk::QueryFutureImpl>(callback);
    bool ok = tablet->CallProcedure(db, sp_name, row, timeout_ms, options_->enable_debug, callback);
    if (!ok) {
        // async rpc
        SET_STATUS_AND_WARN(status, StatusCode::kConnError, "CallProcedure failed(stub is null)");
        return {};
    }
    return future;
}

std::shared_ptr<openmldb::sdk::QueryFuture> SQLClusterRouter::CallSQLBatchRequestProcedure(
    const std::string& db, const std::string& sp_name, int64_t timeout_ms,
    std::shared_ptr<SQLRequestRowBatch> row_batch, hybridse::sdk::Status* status) {
    RET_IF_NULL_AND_WARN(status, "output status is nullptr");
    if (!row_batch) {
        // todo
        return nullptr;
    }
    auto tablet = GetTablet(db, sp_name, "", status);
    if (!tablet) {
        return nullptr;
    }

    std::shared_ptr<brpc::Controller> cntl = std::make_shared<brpc::Controller>();
    auto response = std::make_shared<openmldb::api::SQLBatchRequestQueryResponse>();
    openmldb::RpcCallback<openmldb::api::SQLBatchRequestQueryResponse>* callback =
        new openmldb::RpcCallback<openmldb::api::SQLBatchRequestQueryResponse>(response, cntl);

    std::shared_ptr<openmldb::sdk::BatchQueryFutureImpl> future =
        std::make_shared<openmldb::sdk::BatchQueryFutureImpl>(callback);
    bool ok =
        tablet->CallSQLBatchRequestProcedure(db, sp_name, row_batch, options_->enable_debug, timeout_ms, callback);
    if (!ok) {
        // async rpc only check ok
        SET_STATUS_AND_WARN(status, StatusCode::kConnError, "CallSQLBatchRequestProcedure failed(stub is null)");
        return nullptr;
    }
    return future;
}

std::shared_ptr<openmldb::sdk::QueryFuture> SQLClusterRouter::CallSQLBatchRequestProcedure(
    const std::string& db, const std::string& sp_name, int64_t timeout_ms, hybridse::sdk::ByteArrayPtr meta,
    int meta_len, hybridse::sdk::ByteArrayPtr buf, int len, hybridse::sdk::Status* status) {
    RET_IF_NULL_AND_WARN(status, "output status is nullptr");
    if (meta == nullptr || meta_len == 0 || buf == nullptr || len == 0) {
        SET_STATUS_AND_WARN(status, StatusCode::kNullInputPointer, "input data is null");
        return nullptr;
    }
    auto tablet = GetTablet(db, sp_name, "", status);
    if (!tablet) {
        return nullptr;
    }
    std::shared_ptr<brpc::Controller> cntl = std::make_shared<brpc::Controller>();
    auto response = std::make_shared<openmldb::api::SQLBatchRequestQueryResponse>();
    auto callback = new openmldb::RpcCallback<openmldb::api::SQLBatchRequestQueryResponse>(response, cntl);
    auto future = std::make_shared<openmldb::sdk::BatchQueryFutureImpl>(callback);
    auto ret = tablet->CallSQLBatchRequestProcedure(db, sp_name, base::Slice(meta, meta_len), base::Slice(buf, len),
                                                    options_->enable_debug, timeout_ms, callback);
    if (!ret.OK()) {
        SET_STATUS_AND_WARN(status, StatusCode::kConnError, "CallSQLBatchRequestProcedure failed " + ret.GetMsg());
        return nullptr;
    }
    return future;
}

std::shared_ptr<hybridse::sdk::Schema> SQLClusterRouter::GetTableSchema(const std::string& db,
                                                                        const std::string& table_name) {
    auto table_info = cluster_sdk_->GetTableInfo(db, table_name);
    if (!table_info) {
        LOG(ERROR) << "table with name " + table_name + " in db " + db + " does not exist";
        return {};
    }

    ::hybridse::vm::Schema output_schema;
    if (::openmldb::schema::SchemaAdapter::ConvertSchema(table_info->column_desc(), &output_schema)) {
        return std::make_shared<::hybridse::sdk::SchemaImpl>(output_schema);
    } else {
        LOG(ERROR) << "Failed to convert schema for " + table_name + "in db " + db;
    }
    return {};
}

std::vector<std::string> SQLClusterRouter::GetTableNames(const std::string& db) {
    auto table_names = cluster_sdk_->GetTableNames(db);
    return table_names;
}

::openmldb::nameserver::TableInfo SQLClusterRouter::GetTableInfo(const std::string& db, const std::string& table) {
    auto table_infos = cluster_sdk_->GetTableInfo(db, table);
    if (!table_infos) {
        return {};
    }
    return *table_infos;
}

bool SQLClusterRouter::UpdateOfflineTableInfo(const ::openmldb::nameserver::TableInfo& info) {
    auto ret = cluster_sdk_->GetNsClient()->UpdateOfflineTableInfo(info);
    if (!ret.OK()) {
        LOG(WARNING) << "update offline table info failed: " << ret.msg;
        return false;
    }
    return true;
}

::openmldb::base::Status SQLClusterRouter::ShowJobs(const bool only_unfinished,
                                                    std::vector<::openmldb::taskmanager::JobInfo>* job_infos) {
    auto taskmanager_client_ptr = cluster_sdk_->GetTaskManagerClient();
    if (!taskmanager_client_ptr) {
        return {base::ReturnCode::kServerConnError, "Fail to get TaskManager client"};
    }
    return taskmanager_client_ptr->ShowJobs(only_unfinished, GetJobTimeout(), job_infos);
}

::openmldb::base::Status SQLClusterRouter::ShowJob(const int id, ::openmldb::taskmanager::JobInfo* job_info) {
    auto taskmanager_client_ptr = cluster_sdk_->GetTaskManagerClient();
    if (!taskmanager_client_ptr) {
        return {base::ReturnCode::kServerConnError, "Fail to get TaskManager client"};
    }
    return taskmanager_client_ptr->ShowJob(id, GetJobTimeout(), job_info);
}

::openmldb::base::Status SQLClusterRouter::StopJob(const int id, ::openmldb::taskmanager::JobInfo* job_info) {
    auto taskmanager_client_ptr = cluster_sdk_->GetTaskManagerClient();
    if (!taskmanager_client_ptr) {
        return {base::ReturnCode::kServerConnError, "Fail to get TaskManager client"};
    }
    return taskmanager_client_ptr->StopJob(id, GetJobTimeout(), job_info);
}

::openmldb::base::Status SQLClusterRouter::ExecuteOfflineQueryAsync(const std::string& sql,
                                                                    const std::map<std::string, std::string>& config,
                                                                    const std::string& default_db, int job_timeout,
                                                                    ::openmldb::taskmanager::JobInfo* job_info) {
    auto taskmanager_client_ptr = cluster_sdk_->GetTaskManagerClient();
    if (!taskmanager_client_ptr) {
        return {base::ReturnCode::kServerConnError, "Fail to get TaskManager client"};
    }
    return taskmanager_client_ptr->RunBatchAndShow(sql, config, default_db, false, job_timeout, job_info);
}

::openmldb::base::Status SQLClusterRouter::ExecuteOfflineQueryGetOutput(
    const std::string& sql, const std::map<std::string, std::string>& config, const std::string& default_db,
    int job_timeout, std::string* output) {
    auto taskmanager_client_ptr = cluster_sdk_->GetTaskManagerClient();
    if (!taskmanager_client_ptr) {
        return {base::ReturnCode::kServerConnError, "Fail to get TaskManager client"};
    }
    return taskmanager_client_ptr->RunBatchSql(sql, config, default_db, job_timeout, output);
}

::openmldb::base::Status SQLClusterRouter::ImportOnlineData(const std::string& sql,
                                                            const std::map<std::string, std::string>& config,
                                                            const std::string& default_db, bool sync_job,
                                                            int job_timeout,
                                                            ::openmldb::taskmanager::JobInfo* job_info) {
    auto taskmanager_client_ptr = cluster_sdk_->GetTaskManagerClient();
    if (!taskmanager_client_ptr) {
        return {base::ReturnCode::kServerConnError, "Fail to get TaskManager client"};
    }
    return taskmanager_client_ptr->ImportOnlineData(sql, config, default_db, sync_job, job_timeout, job_info);
}

::openmldb::base::Status SQLClusterRouter::ImportOfflineData(const std::string& sql,
                                                             const std::map<std::string, std::string>& config,
                                                             const std::string& default_db, bool sync_job,
                                                             int job_timeout,
                                                             ::openmldb::taskmanager::JobInfo* job_info) {
    auto taskmanager_client_ptr = cluster_sdk_->GetTaskManagerClient();
    if (!taskmanager_client_ptr) {
        return {base::ReturnCode::kServerConnError, "Fail to get TaskManager client"};
    }
    return taskmanager_client_ptr->ImportOfflineData(sql, config, default_db, sync_job, job_timeout, job_info);
}

::openmldb::base::Status SQLClusterRouter::ExportOfflineData(const std::string& sql,
                                                             const std::map<std::string, std::string>& config,
                                                             const std::string& default_db, bool sync_job,
                                                             int job_timeout,
                                                             ::openmldb::taskmanager::JobInfo* job_info) {
    auto taskmanager_client_ptr = cluster_sdk_->GetTaskManagerClient();
    if (!taskmanager_client_ptr) {
        return {base::ReturnCode::kServerConnError, "Fail to get TaskManager client"};
    }
    return taskmanager_client_ptr->ExportOfflineData(sql, config, default_db, sync_job, job_timeout, job_info);
}

::openmldb::base::Status SQLClusterRouter::CreatePreAggrTable(const std::string& aggr_db, const std::string& aggr_table,
                                                              const ::openmldb::base::LongWindowInfo& window_info,
                                                              const ::openmldb::nameserver::TableInfo& base_table_info,
                                                              std::shared_ptr<::openmldb::client::NsClient> ns_ptr) {
    ::openmldb::nameserver::TableInfo table_info;
    table_info.set_db(aggr_db);
    table_info.set_name(aggr_table);
    table_info.set_replica_num(base_table_info.replica_num());
    table_info.set_partition_num(base_table_info.partition_num());
    auto table_partition = table_info.mutable_table_partition();
    table_partition->CopyFrom(base_table_info.table_partition());
    table_info.set_storage_mode(base_table_info.storage_mode());
    table_info.set_base_table_tid(base_table_info.tid());
    auto SetColumnDesc = [](const std::string& name, openmldb::type::DataType type,
                            openmldb::common::ColumnDesc* field) {
        if (field != nullptr) {
            field->set_name(name);
            field->set_data_type(type);
        }
    };
    SetColumnDesc("key", openmldb::type::DataType::kString, table_info.add_column_desc());
    SetColumnDesc("ts_start", openmldb::type::DataType::kTimestamp, table_info.add_column_desc());
    SetColumnDesc("ts_end", openmldb::type::DataType::kTimestamp, table_info.add_column_desc());
    SetColumnDesc("num_rows", openmldb::type::DataType::kInt, table_info.add_column_desc());
    SetColumnDesc("agg_val", openmldb::type::DataType::kString, table_info.add_column_desc());
    SetColumnDesc("binlog_offset", openmldb::type::DataType::kBigInt, table_info.add_column_desc());
    SetColumnDesc("filter_key", openmldb::type::DataType::kString, table_info.add_column_desc());
    auto index = table_info.add_column_key();
    index->set_index_name("key_index");
    index->add_col_name("key");
    index->set_ts_name("ts_start");

    // keep ttl in pre-aggr table the same as base table
    auto ttl = index->mutable_ttl();
    for (int i = 0; i < base_table_info.column_key_size(); i++) {
        const auto& column_key = base_table_info.column_key(i);
        std::string keys = "";
        for (int j = 0; j < column_key.col_name_size(); j++) {
            keys += column_key.col_name(j) + ",";
        }
        keys.pop_back();
        std::string ts_name = column_key.ts_name();
        if (keys == window_info.partition_col_ && ts_name == window_info.order_col_) {
            ttl->CopyFrom(column_key.ttl());
            break;
        }
    }

    std::string msg;
    if (!ns_ptr->CreateTable(table_info, true, msg)) {
        return base::Status(base::ReturnCode::kSQLCmdRunError, msg);
    }
    RefreshCatalog();
    return {};
}

std::string SQLClusterRouter::GetJobLog(const int id, hybridse::sdk::Status* status) {
    RET_IF_NULL_AND_WARN(status, "output status is nullptr");

    auto taskmanager_client_ptr = cluster_sdk_->GetTaskManagerClient();

    if (!taskmanager_client_ptr) {
        SET_STATUS_AND_WARN(status, hybridse::common::kConnError, "Fail to get TaskManager client");
        return "";
    }

    base::Status base_s;
    auto log = taskmanager_client_ptr->GetJobLog(id, GetJobTimeout(), &base_s);

    if (base_s.OK()) {
        status->SetCode(base_s.code);
        status->SetMsg(base_s.msg);
    } else {
        APPEND_FROM_BASE(status, base_s, "get joblog");
    }

    return log;
}

bool SQLClusterRouter::NotifyTableChange() { return cluster_sdk_->TriggerNotify(::openmldb::type::NotifyType::kTable); }

std::shared_ptr<hybridse::sdk::ResultSet> SQLClusterRouter::ExecuteSQL(const std::string& sql,
                                                                       hybridse::sdk::Status* status) {
    std::string db = GetDatabase();
    return ExecuteSQL(db, sql, status);
}

std::shared_ptr<hybridse::sdk::ResultSet> SQLClusterRouter::ExecuteSQL(const std::string& db, const std::string& sql,
                                                                       hybridse::sdk::Status* status) {
    // To avoid small sync job timeout, we set offline_job_timeout to the biggest value, user can set >
    // FLAGS_sync_job_timeout
    auto sync_job = IsSyncJob();
    auto timeout = GetJobTimeout();
    if (sync_job && FLAGS_sync_job_timeout > timeout) {
        timeout = FLAGS_sync_job_timeout;
    }
    return ExecuteSQL(db, sql, IsOnlineMode(), sync_job, timeout, status);
}

std::shared_ptr<hybridse::sdk::ResultSet> SQLClusterRouter::ExecuteSQL(const std::string& db, const std::string& sql,
                                                                       bool is_online_mode, bool is_sync_job,
                                                                       int offline_job_timeout,
                                                                       hybridse::sdk::Status* status) {
    return ExecuteSQL(db, sql, {}, is_online_mode, is_sync_job, offline_job_timeout, status);
}

std::shared_ptr<hybridse::sdk::ResultSet> SQLClusterRouter::ExecuteSQL(
    const std::string& db, const std::string& sql, std::shared_ptr<openmldb::sdk::SQLRequestRow> parameter,
    bool is_online_mode, bool is_sync_job, int offline_job_timeout, hybridse::sdk::Status* status) {
    RET_IF_NULL_AND_WARN(status, "output status is nullptr");
    // functions we called later may not change the status if it's succeed. So if we pass error status here, we'll get a
    // fake error
    status->SetOK();
    hybridse::node::NodeManager node_manager;
    hybridse::node::PlanNodeList plan_trees;
    hybridse::base::Status sql_status;
    hybridse::plan::PlanAPI::CreatePlanTreeFromScript(sql, plan_trees, &node_manager, sql_status);
    if (!sql_status.isOK()) {
        COPY_PREPEND_AND_WARN(status, sql_status, "create logic plan tree failed");
        return {};
    }
    auto ns_ptr = cluster_sdk_->GetNsClient();
    if (!ns_ptr) {
        SET_STATUS_AND_WARN(status, StatusCode::kRuntimeError, "no ns client, retry or check ns process");
        return {};
    }
    hybridse::node::PlanNode* node = plan_trees[0];
    std::string msg;
    switch (node->GetType()) {
        case hybridse::node::kPlanTypeCmd: {
            return HandleSQLCmd(dynamic_cast<hybridse::node::CmdPlanNode*>(node), db, status);
        }
        case hybridse::node::kPlanTypeExplain: {
            std::string empty;
            std::string mu_script = sql;
            mu_script.replace(0u, 7u, empty);
            auto info = Explain(db, mu_script, status);
            if (!info) {
                return {};
            }
            *status = {};
            std::vector<std::string> value = {info->GetPhysicalPlan() + "\n"};
            return ResultSetSQL::MakeResultSet({FORMAT_STRING_KEY}, {value}, status);
        }
        case hybridse::node::kPlanTypeCreate: {
            auto create_node = dynamic_cast<hybridse::node::CreatePlanNode*>(node);
            auto base_status = HandleSQLCreateTable(create_node, db, ns_ptr, sql);
            if (base_status.OK()) {
                RefreshCatalog();
                *status = {StatusCode::kOk, base_status.msg};
            } else {
                *status = {StatusCode::kCmdError, base_status.msg};
            }
            return {};
        }
        case hybridse::node::kPlanTypeCreateSp: {
            if (db.empty()) {
                *status = {StatusCode::kCmdError, "Please use database first"};
                return {};
            }
            auto create_node = dynamic_cast<hybridse::node::CreateProcedurePlanNode*>(node);
            auto base_status = HandleSQLCreateProcedure(create_node, db, sql, ns_ptr);
            if (base_status.OK()) {
                RefreshCatalog();
                *status = {};
            } else {
                *status = {StatusCode::kCmdError, base_status.msg};
            }
            return {};
        }
        case hybridse::node::kPlanTypeCreateIndex: {
            auto create_index_plan_node = dynamic_cast<hybridse::node::CreateIndexPlanNode*>(node);
            auto create_index_node = create_index_plan_node->create_index_node_;
            std::string db_name = create_index_node->db_name_.empty() ? db : create_index_node->db_name_;
            if (db_name.empty()) {
                *status = {::hybridse::common::StatusCode::kCmdError, "Please use database first"};
                return {};
            }
            ::openmldb::common::ColumnKey column_key;
            hybridse::base::Status base_status;
            if (!::openmldb::sdk::NodeAdapter::TransformToColumnKey(create_index_node->index_, {}, &column_key,
                                                                    &base_status)) {
                COPY_PREPEND_AND_WARN(status, base_status, "TransformToColumnKey failed");
                return {};
            }
            column_key.set_index_name(create_index_node->index_name_);
            if (ns_ptr->AddIndex(db_name, create_index_node->table_name_, column_key, nullptr, msg)) {
                *status = {::hybridse::common::StatusCode::kOk,
                           "AddIndex is an asynchronous job. Run 'SHOW JOBS FROM NAMESERVER' to see the job status"};
            } else {
                SET_STATUS_AND_WARN(status, StatusCode::kCmdError, absl::StrCat("ns add index failed. msg: ", msg));
            }
            return {};
        }
        case hybridse::node::kPlanTypeInsert: {
            if (cluster_sdk_->IsClusterMode() && !is_online_mode) {
                // Not support for inserting into offline storage
                *status = {StatusCode::kCmdError,
                           "Can not insert in offline mode, please set @@SESSION.execute_mode='online'"};
                return {};
            }
            // if db name has been specified in sql, db parameter will be ignored
            ExecuteInsert(db, sql, status);
            return {};
        }
        case hybridse::node::kPlanTypeDeploy: {
            if (cluster_sdk_->IsClusterMode() && !is_online_mode) {
                // avoid run deploy in offline mode
                *status = {::hybridse::common::StatusCode::kCmdError,
                           "Can not deploy in offline mode, please set @@SESSION.execute_mode='online'"};
                return {};
            }
            auto deploy_node = dynamic_cast<hybridse::node::DeployPlanNode*>(node);
            std::optional<uint64_t> job_id;
            *status = HandleDeploy(db, deploy_node, &job_id);
            if (status->IsOK()) {
                if (job_id.has_value()) {
                    schema::PBSchema job_schema;
                    auto col = job_schema.Add();
                    col->set_name("job_id");
                    col->set_data_type(::openmldb::type::DataType::kBigInt);
                    std::vector<std::string> value = {std::to_string(job_id.value())};
                    return ResultSetSQL::MakeResultSet(job_schema, {value}, status);
                }
                RefreshCatalog();
                *status = {
                    StatusCode::kOk,
                    "\n- DEPLOY may modify table TTL. Data imported before DEPLOY may expire before the new TTL.\n"
                    "- DEPLOY will fail if the disk table requires creating an index, "
                    "the partial index may have been created."};
            }
            return {};
        }
        case hybridse::node::kPlanTypeFuncDef:
        case hybridse::node::kPlanTypeQuery: {
            if (!cluster_sdk_->IsClusterMode() || is_online_mode) {
                // Run online query
                return ExecuteSQLParameterized(db, sql, parameter, status);
            } else {
                // Run offline query
                return ExecuteOfflineQuery(db, sql, is_sync_job, offline_job_timeout, status);
            }
        }
        case hybridse::node::kPlanTypeSelectInto: {
            if (!cluster_sdk_->IsClusterMode() || is_online_mode) {
                auto* select_into_plan_node = dynamic_cast<hybridse::node::SelectIntoPlanNode*>(node);
                const std::string& query_sql = select_into_plan_node->QueryStr();
                auto rs = ExecuteSQLParameterized(db, query_sql, parameter, status);
                if (!rs) {
                    return {};
                }
                const std::string& file_path = select_into_plan_node->OutFile();
                const std::shared_ptr<hybridse::node::OptionsMap> options_map = select_into_plan_node->Options();
                auto base_status = SaveResultSet(file_path, options_map, rs.get());
                if (!base_status.OK()) {
                    *status = {StatusCode::kCmdError, base_status.msg};
                } else {
                    *status = {};
                }
            } else {
                ::openmldb::taskmanager::JobInfo job_info;
                std::map<std::string, std::string> config = ParseSparkConfigString(GetSparkConfig());
                ReadSparkConfFromFile(std::dynamic_pointer_cast<SQLRouterOptions>(options_)->spark_conf_path, &config);

                auto base_status = ExportOfflineData(sql, config, db, is_sync_job, offline_job_timeout, &job_info);
                if (base_status.OK()) {
                    return this->GetJobResultSet(job_info.id(), status);
                } else {
                    *status = {StatusCode::kCmdError, base_status.msg};
                }
            }
            return {};
        }
        case hybridse::node::kPlanTypeSet: {
            *status = SetVariable(dynamic_cast<hybridse::node::SetPlanNode*>(node));
            return {};
        }
        case hybridse::node::kPlanTypeLoadData: {
            auto plan = dynamic_cast<hybridse::node::LoadDataPlanNode*>(node);
            std::string database = plan->Db().empty() ? db : plan->Db();
            if (database.empty()) {
                *status = {StatusCode::kCmdError, "no db in sql and no default db"};
                return {};
            }

            openmldb::sdk::LoadOptionsMapParser options_parser(plan->Options());
            auto is_local = options_parser.IsLocalMode();
            if (!is_local.ok()) {
                *status = {StatusCode::kCmdError, is_local.status().ToString()};
                return {};
            }
            if (!cluster_sdk_->IsClusterMode() || is_local.value()) {
                if (cluster_sdk_->IsClusterMode() && !IsOnlineMode()) {
                    *status = {::hybridse::common::StatusCode::kCmdError, "local load only supports loading data to online storage"};
                    return {};
                }

                auto thread = options_parser.GetAs<int64_t>("thread");
                if (!thread.ok()) {
                    *status = {::hybridse::common::StatusCode::kCmdError,
                               "thread is not set" + options_parser.ToString()};
                    return {};
                }
                if (thread.value() > static_cast<int64_t>(options_->max_sql_cache_size)) {
                    LOG(INFO) << "Load Data thread exceeds the max allowed number. Change to the max: "
                              << options_->max_sql_cache_size;
                    options_parser.Set("thread", static_cast<int64_t>(options_->max_sql_cache_size));
                }
                auto st = options_parser.Validate();
                if (!st.ok()) {
                    *status = {::hybridse::common::StatusCode::kCmdError, st.ToString()};
                    return {};
                }
                // Load data locally
                *status = HandleLoadDataInfile(database, plan->Table(), plan->File(), options_parser);
            } else {
                // Load data using Spark
                ::openmldb::taskmanager::JobInfo job_info;
                std::map<std::string, std::string> config = ParseSparkConfigString(GetSparkConfig());
                ReadSparkConfFromFile(std::dynamic_pointer_cast<SQLRouterOptions>(options_)->spark_conf_path, &config);

                ::openmldb::base::Status base_status;
                if (is_online_mode) {
                    // Handle in online mode
                    base_status = ImportOnlineData(sql, config, database, is_sync_job, offline_job_timeout, &job_info);
                } else {
                    // Handle in offline mode
                    base_status = ImportOfflineData(sql, config, database, is_sync_job, offline_job_timeout, &job_info);
                }
                if (base_status.OK() && job_info.id() > 0) {
                    return this->GetJobResultSet(job_info.id(), status);
                } else {
                    APPEND_FROM_BASE_AND_WARN(status, base_status, "taskmanager load data failed");
                }
            }
            return {};
        }
        case hybridse::node::kPlanTypeCreateFunction: {
            *status = HandleCreateFunction(dynamic_cast<hybridse::node::CreateFunctionPlanNode*>(node));
            return {};
        }
        case hybridse::node::kPlanTypeDelete: {
            auto plan = dynamic_cast<hybridse::node::DeletePlanNode*>(node);
            std::string database = plan->GetDatabase().empty() ? db : plan->GetDatabase();
            if (database.empty()) {
                *status = {StatusCode::kCmdError, " no db in sql and no default db"};
                return {};
            }
            *status = HandleDelete(database, plan->GetTableName(), plan->GetCondition());
            return {};
        }
        case hybridse::node::kPlanTypeAlterTable: {
            auto plan = dynamic_cast<hybridse::node::AlterTableStmtPlanNode*>(node);

            std::string db_name;
            if (!plan->db_.empty()) {
                db_name = {plan->db_.begin(), plan->db_.end()};
            } else {
                db_name = db;
            }

            std::string table(plan->table_.begin(), plan->table_.end());
            // Refresh before getting actual table info
            cluster_sdk_->Refresh();
            auto tableInfo = cluster_sdk_->GetTableInfo(db_name, table);

            if (tableInfo == nullptr) {
                *status = {StatusCode::kCmdError, "table does not exist"};
                return {};
            }

            // Create offline table info if not exists
            ::openmldb::nameserver::OfflineTableInfo offline_table_info;

            if (tableInfo->has_offline_table_info()) {
                // Get the existed offline table info
                offline_table_info.CopyFrom(tableInfo->offline_table_info());
            } else {
                // Create empty offline table info
                offline_table_info.set_path("");
                offline_table_info.set_format("parquet");
            }

            auto current_symbolic_paths = offline_table_info.symbolic_paths();

            std::vector<const hybridse::node::AlterActionBase*> actions = plan->actions_;

            // Handle multiple add and delete actions
            for (const auto& action : actions) {
                auto kind = action->kind();

                if (kind == hybridse::node::AlterActionBase::ActionKind::ADD_PATH) {  // Handle add path
                    auto addAction = dynamic_cast<const hybridse::node::AddPathAction*>(action);
                    auto target = addAction->target_;

                    bool isDuplicated = false;
                    for (const auto& item : current_symbolic_paths) {
                        if (item == target) {
                            isDuplicated = true;
                            break;
                        }
                    }
                    if (isDuplicated) {
                        *status = {StatusCode::kCmdError, "The symbolic path exists: " + target};
                        return {};
                    } else {
                        offline_table_info.add_symbolic_paths(target);
                    }

                } else {  // Handle delete path
                    auto dropAction = dynamic_cast<const hybridse::node::DropPathAction*>(action);
                    auto target = dropAction->target_;

                    bool isExist = false;
                    int index = 0;
                    for (const auto& item : current_symbolic_paths) {
                        if (item == target) {
                            isExist = true;
                            break;
                        }
                        index += 1;
                    }
                    if (isExist) {
                        offline_table_info.mutable_symbolic_paths()->erase(
                            offline_table_info.mutable_symbolic_paths()->begin() + index);
                    } else {
                        *status = {StatusCode::kCmdError, "The symbolic path does not exist: " + target};
                        return {};
                    }
                }
            }

            // Update offline table info
            tableInfo->mutable_offline_table_info()->CopyFrom(offline_table_info);

            // Send reqeust to persistent table info
            auto ns = cluster_sdk_->GetNsClient();
            ns->UpdateOfflineTableInfo(*tableInfo);
            return {};
        }
        case hybridse::node::kPlanTypeShow: {
            auto plan = dynamic_cast<hybridse::node::ShowPlanNode*>(node);
            auto target = absl::AsciiStrToUpper(plan->GetTarget());
            if (target.empty() || target == "TASKMANAGER") {
                return GetTaskManagerJobResult(plan->GetLikeStr(), status);
            } else if (target == "NAMESERVER") {
                return GetNameServerJobResult(plan->GetLikeStr(), status);
            } else {
                *status = {StatusCode::kCmdError, absl::StrCat("invalid component ", target)};
            }
            return {};
        }
        default: {
            *status = {StatusCode::kCmdError, "Unsupported command"};
            return {};
        }
    }
}

std::shared_ptr<hybridse::sdk::ResultSet> SQLClusterRouter::ExecuteOfflineQuery(const std::string& db,
                                                                                const std::string& sql,
                                                                                bool is_sync_job, int job_timeout,
                                                                                ::hybridse::sdk::Status* status) {
    RET_IF_NULL_AND_WARN(status, "output status is nullptr");
    std::map<std::string, std::string> config = ParseSparkConfigString(GetSparkConfig());
    ReadSparkConfFromFile(std::dynamic_pointer_cast<SQLRouterOptions>(options_)->spark_conf_path, &config);

    if (is_sync_job) {
        // Run offline sql and wait to get output
        std::string output;
        LOG(WARNING) << "offline sync SELECT will show output without the data integrity promise. And it will use "
                        "local filesystem of TaskManager, it's dangerous to select a large result. You'd better use "
                        "SELECT INTO to get the correct result.";
        auto base_status = ExecuteOfflineQueryGetOutput(sql, config, db, job_timeout, &output);
        if (!base_status.OK()) {
            APPEND_FROM_BASE_AND_WARN(status, base_status, "sync offline query failed");
            return {};
        }
        // Print the output from job output
        std::vector<std::string> value = {output};
        return ResultSetSQL::MakeResultSet({FORMAT_STRING_KEY}, {value}, status);
    } else {
        // Run offline sql and return job info immediately
        ::openmldb::taskmanager::JobInfo job_info;
        auto base_status = ExecuteOfflineQueryAsync(sql, config, db, job_timeout, &job_info);
        if (!base_status.OK()) {
            APPEND_FROM_BASE_AND_WARN(status, base_status, "async offline query failed");
            return {};
        }

        return this->GetJobResultSet(job_info.id(), status);
    }
}

bool SQLClusterRouter::IsOnlineMode() {
    std::lock_guard<::openmldb::base::SpinMutex> lock(mu_);
    auto it = session_variables_.find("execute_mode");
    if (it != session_variables_.end() && it->second == "online") {
        return true;
    }
    return false;
}
bool SQLClusterRouter::IsEnableTrace() {
    std::lock_guard<::openmldb::base::SpinMutex> lock(mu_);
    auto it = session_variables_.find("enable_trace");
    if (it != session_variables_.end() && it->second == "true") {
        return true;
    }
    return false;
}

bool SQLClusterRouter::IsSyncJob() {
    std::lock_guard<::openmldb::base::SpinMutex> lock(mu_);
    auto it = session_variables_.find("sync_job");
    if (it != session_variables_.end() && it->second == "true") {
        return true;
    }
    return false;
}

int SQLClusterRouter::GetJobTimeout() {
    std::lock_guard<::openmldb::base::SpinMutex> lock(mu_);
    auto it = session_variables_.find("job_timeout");
    if (it != session_variables_.end()) {
        int new_timeout = 0;
        if (absl::SimpleAtoi(it->second, &new_timeout)) {
            return new_timeout;
        }
    }
    // default timeout use 60000
    return 60000;
}

std::string SQLClusterRouter::GetSparkConfig() {
    std::lock_guard<::openmldb::base::SpinMutex> lock(mu_);
    auto it = session_variables_.find("spark_config");
    if (it != session_variables_.end()) {
        return it->second;
    }

    return "";
}

::hybridse::sdk::Status SQLClusterRouter::SetVariable(hybridse::node::SetPlanNode* node) {
    std::string key = node->Key();
    std::transform(key.begin(), key.end(), key.begin(), ::tolower);
    // update session if set global
    if (node->Scope() == hybridse::node::VariableScope::kGlobalSystemVariable) {
        std::string value = node->Value()->GetExprString();
        std::transform(value.begin(), value.end(), value.begin(), ::tolower);
        hybridse::sdk::Status status;
        std::string sql = "INSERT INTO GLOBAL_VARIABLES values('" + key + "', '" + value + "');";
        if (!ExecuteInsert("INFORMATION_SCHEMA", sql, &status)) {
            RETURN_NOT_OK_PREPEND(status, "set global variable failed(insert into info table)");
        }
        if (!cluster_sdk_->TriggerNotify(::openmldb::type::NotifyType::kGlobalVar)) {
            return {StatusCode::kRunError, "zk globalvar node update failed"};
        }
    }
    std::lock_guard<::openmldb::base::SpinMutex> lock(mu_);
    std::string value = node->Value()->GetExprString();
    std::transform(value.begin(), value.end(), value.begin(), ::tolower);
    // TODO(hw): validation can be simpler
    if (key == "execute_mode") {
        if (value != "online" && value != "offline") {
            return {StatusCode::kCmdError, "the value of execute_mode must be online|offline"};
        }
    } else if (key == "enable_trace" || key == "sync_job") {
        if (value != "true" && value != "false") {
            return {StatusCode::kCmdError, "the value of " + key + " must be true|false"};
        }
    } else if (key == "job_timeout") {
        // we only validate the value here, job timeout will be used in every offline call
        int new_timeout = 0;
        if (!absl::SimpleAtoi(value, &new_timeout)) {
            return {StatusCode::kCmdError, "Fail to parse value, can't set the request timeout"};
        }
    } else if (key == "spark_config") {
        if (!CheckSparkConfigString(value)) {
            return {StatusCode::kCmdError,
                    "Fail to parse spark config, set like 'spark.executor.memory=2g;spark.executor.cores=2'"};
        }
    } else {
        return {};
    }
    session_variables_[key] = value;
    return {};
}

bool SQLClusterRouter::CheckSparkConfigString(const std::string& input) {
    std::istringstream iss(input);
    std::string keyValue;

    while (std::getline(iss, keyValue, ';')) {
        // Check if the substring starts with "spark."
        if (keyValue.find("spark.") != 0) {
            return false;
        }
    }

    return true;
}

::hybridse::sdk::Status SQLClusterRouter::ParseNamesFromArgs(const std::string& db,
                                                             const std::vector<std::string>& args, std::string* db_name,
                                                             std::string* name) {
    if (args.size() == 1) {
        if (db.empty()) {
            return {StatusCode::kCmdError, "Please enter database first"};
        }
        *db_name = db;
        *name = args[0];
    } else if (args.size() == 2) {
        *db_name = args[0];
        *name = args[1];
    } else {
        return {StatusCode::kCmdError, "Invalid args"};
    }
    return {};
}

std::string SQLClusterRouter::GetDatabase() {
    std::lock_guard<::openmldb::base::SpinMutex> lock(mu_);
    return db_;
}

void SQLClusterRouter::SetDatabase(const std::string& db) {
    std::lock_guard<::openmldb::base::SpinMutex> lock(mu_);
    db_ = db;
}

void SQLClusterRouter::SetInteractive(bool value) { interactive_validator_.SetInteractive(value); }

::openmldb::base::Status SQLClusterRouter::SaveResultSet(const std::string& file_path,
                                                         const std::shared_ptr<hybridse::node::OptionsMap>& options_map,
                                                         ::hybridse::sdk::ResultSet* result_set) {
    if (!result_set) {
        return {base::kInvalidParameter, "output result_set is nullptr"};
    }
    openmldb::sdk::WriteOptionsMapParser options_parser(options_map);
    auto st = options_parser.Validate();
    if (!st.ok()) {
        return {base::kInvalidParameter, st.ToString()};
    }
    auto mode = options_parser.GetAs<std::string>("mode");
    auto delimiter = options_parser.GetAs<std::string>("delimiter");
    auto quote_or = options_parser.GetAs<std::string>("quote");
    auto null_value = options_parser.GetAs<std::string>("null_value");
    auto header = options_parser.GetAs<bool>("header");
    if (!mode.ok() || !delimiter.ok() || !quote_or.ok() || !null_value.ok() || !header.ok()) {
        return {base::kInvalidParameter, "impossible: get options from map failed" + options_parser.ToString()};
    }
    auto quote = quote_or.value().empty() ? '\0' : quote_or.value()[0];
    // Check file
    std::ofstream fstream;
    if (mode.value() == "error_if_exists") {
        if (access(file_path.c_str(), 0) == 0) {
            return {base::kSQLCmdRunError, "File already exists"};
        } else {
            fstream.open(file_path);
        }
    } else if (mode.value() == "overwrite") {
        fstream.open(file_path, std::ios::out);
    } else if (mode.value() == "append") {
        fstream.open(file_path, std::ios::app);
        fstream << std::endl;
        if (header.value()) {
            LOG(WARNING) << "In the middle of output file will have header";
        }
    }
    if (!fstream.is_open()) {
        return {openmldb::base::kSQLCmdRunError, "Failed to open file, please check file path"};
    }
    // Write data
    auto* schema = result_set->GetSchema();
    // Add Header
    if (header.value()) {
        std::string schemaString;
        for (int32_t i = 0; i < schema->GetColumnCnt(); i++) {
            schemaString.append(schema->GetColumnName(i));
            if (i != schema->GetColumnCnt() - 1) {
                schemaString += delimiter.value();
            }
        }
        fstream << schemaString << std::endl;
    }
    if (result_set->Size() != 0) {
        bool first = true;
        while (result_set->Next()) {
            std::string rowString;
            for (int32_t i = 0; i < schema->GetColumnCnt(); i++) {
                if (result_set->IsNULL(i)) {
                    rowString.append(null_value.value());
                } else {
                    std::string val;
                    bool ok = result_set->GetAsString(i, val);
                    if (!ok) {
                        return {openmldb::base::kSQLCmdRunError, "Failed to get result set value"};
                    }
                    if (quote != '\0' && schema->GetColumnType(i) == hybridse::sdk::kTypeString) {
                        rowString.append(quote + val + quote);
                    } else {
                        rowString.append(val);
                    }
                }
                if (i != schema->GetColumnCnt() - 1) {
                    rowString += delimiter.value();
                } else {
                    if (!first) {
                        fstream << std::endl;
                    } else {
                        first = false;
                    }
                    fstream << rowString;
                }
            }
        }
    }
    return {};
}

// Only csv format
hybridse::sdk::Status SQLClusterRouter::HandleLoadDataInfile(
    const std::string& database, const std::string& table, const std::string& file_path,
    const openmldb::sdk::LoadOptionsMapParser& options_parser) {
    if (database.empty()) {
        return {StatusCode::kCmdError, "database is empty"};
    }

    DLOG(INFO) << options_parser.ToString();

    std::vector<std::string> file_list = base::FindFiles(file_path);
    if (file_list.empty()) {
        return {StatusCode::kCmdError, "file not exist"};
    }

    auto thread = options_parser.GetAs<int64_t>("thread");
    if (!thread.ok()) {
        return {StatusCode::kCmdError, "thread option get failed" + options_parser.ToString()};
    }
    auto thread_num = thread.value();
    std::vector<uint64_t> counts(thread_num);
    std::vector<std::future<hybridse::sdk::Status>> future_statuses;
    for (int i = 0; i < thread_num; i++) {
        future_statuses.emplace_back(std::async(&SQLClusterRouter::LoadDataMultipleFile, this, i, thread_num, database,
                                                table, file_list, options_parser, &(counts[i])));
    }
    uint64_t total_count = 0;
    hybridse::sdk::Status status;
    for (int i = 0; i < thread_num; i++) {
        auto s = future_statuses[i].get();
        if (s.IsOK()) {
            total_count += counts[i];
        } else {
            // keep the last error code
            status.code = s.code;
            status.msg = s.msg;
        }
    }

    // all ok TODO(hw): move load result to resultset
    if (status.IsOK()) {
        status.msg = absl::StrCat("Load ", total_count, " rows");
        DLOG(INFO) << status.msg;
    } else {
        // the last error
        absl::StrAppend(&status.msg, "\n", "Load ", total_count, " rows");
        LOG(WARNING) << status.ToString();
    }
    return status;
}

hybridse::sdk::Status SQLClusterRouter::LoadDataMultipleFile(int id, int step, const std::string& database,
                                                             const std::string& table,
                                                             const std::vector<std::string>& file_list,
                                                             const openmldb::sdk::LoadOptionsMapParser& options_parser,
                                                             uint64_t* count) {
    for (const auto& file : file_list) {
        uint64_t cur_count = 0;
        auto status = LoadDataSingleFile(id, step, database, table, file, options_parser, &cur_count);
        DLOG(INFO) << "[thread " << id << "] Loaded " << count << " rows in " << file;
        if (!status.IsOK()) {
            return status;
        }
        (*count) += cur_count;
    }
    return {0, absl::StrCat("Load ", std::to_string(*count), " rows")};
}

hybridse::sdk::Status SQLClusterRouter::LoadDataSingleFile(int id, int step, const std::string& database,
                                                           const std::string& table, const std::string& file_path,
                                                           const openmldb::sdk::LoadOptionsMapParser& options_parser,
                                                           uint64_t* count) {
    *count = 0;
    // read csv
    if (!base::IsExists(file_path)) {
        return {StatusCode::kCmdError, "file not exist"};
    }
    std::ifstream file(file_path);
    if (!file.is_open()) {
        return {StatusCode::kCmdError, "open file failed"};
    }

    std::string line;
    if (!std::getline(file, line)) {
        return {StatusCode::kCmdError, "read from file failed"};
    }
    std::vector<std::string> cols;
    auto deli = options_parser.GetAs<std::string>("delimiter");
    auto quote = options_parser.GetAs<std::string>("quote");
    if (!deli.ok() || !quote.ok()) {
        return {StatusCode::kCmdError, "delimiter/quote option get failed" + options_parser.ToString()};
    }
    ::openmldb::sdk::SplitLineWithDelimiterForStrings(line, deli.value(), &cols,
                                                      quote.value().empty() ? '\0' : quote.value()[0]);
    auto schema = GetTableSchema(database, table);
    if (!schema) {
        return {StatusCode::kCmdError, "table does not exist"};
    }
    if (static_cast<int>(cols.size()) != schema->GetColumnCnt()) {
        return {StatusCode::kCmdError, "mismatch column size"};
    }
    auto header = options_parser.GetAs<bool>("header");
    if (!header.ok()) {
        return {StatusCode::kCmdError, "header option get failed" + options_parser.ToString()};
    }
    if (header.value()) {
        // the first line is the column names, check if equal with table schema
        for (int i = 0; i < schema->GetColumnCnt(); ++i) {
            if (cols[i] != schema->GetColumnName(i)) {
                return {StatusCode::kCmdError, "mismatch column name"};
            }
        }
        // then read the first row of data
        std::getline(file, line);
    }

    // build placeholder
    std::string holders;
    for (auto i = 0; i < schema->GetColumnCnt(); ++i) {
        holders += ((i == 0) ? "?" : ",?");
    }
    hybridse::sdk::Status status;
    std::string insert_placeholder = "insert into " + table + " values(" + holders + ");";
    std::vector<int> str_cols_idx;
    for (int i = 0; i < schema->GetColumnCnt(); ++i) {
        if (schema->GetColumnType(i) == hybridse::sdk::kTypeString) {
            str_cols_idx.emplace_back(i);
        }
    }
    int64_t i = 0;
    do {
        // only process the line assigned to its own id
        if (i % step == id) {
            cols.clear();
            std::string error;
            auto deli = options_parser.GetAs<std::string>("delimiter");
            auto quote = options_parser.GetAs<std::string>("quote");
            auto null_value = options_parser.GetAs<std::string>("null_value");
            if (!deli.ok() || !quote.ok() || !null_value.ok()) {
                return {StatusCode::kCmdError,
                        "delimiter/quote/null_value option get failed" + options_parser.ToString()};
            }
            ::openmldb::sdk::SplitLineWithDelimiterForStrings(line, deli.value(), &cols,
                                                              quote.value().empty() ? '\0' : quote.value()[0]);
            auto ret = InsertOneRow(database, insert_placeholder, str_cols_idx, null_value.value(), cols);
            if (!ret.IsOK()) {
                return {StatusCode::kCmdError, absl::StrCat("file [", file_path, "] line [lineno=", i, ": ", line,
                                                            "] insert failed, ", ret.msg)};
            } else {
                (*count)++;
            }
        }
        ++i;
    } while (std::getline(file, line));
    return {StatusCode::kOk, "Load " + std::to_string(i) + " rows"};
}

hybridse::sdk::Status SQLClusterRouter::InsertOneRow(const std::string& database, const std::string& insert_placeholder,
                                                     const std::vector<int>& str_col_idx, const std::string& null_value,
                                                     const std::vector<std::string>& cols) {
    if (cols.empty()) {
        return {StatusCode::kCmdError, "cols is empty"};
    }
    if (database.empty()) {
        return {StatusCode::kCmdError, "database is empty"};
    }
    hybridse::sdk::Status status;
    auto row = GetInsertRow(database, insert_placeholder, &status);
    if (!row) {
        return status;
    }
    // build row from cols
    auto& schema = row->GetSchema();
    auto cnt = schema->GetColumnCnt();
    if (cnt != static_cast<int>(cols.size())) {
        return {StatusCode::kCmdError, "col size mismatch"};
    }
    // scan all strings , calc the sum, to init SQLInsertRow's string length
    std::string::size_type str_len_sum = 0;
    for (auto idx : str_col_idx) {
        if (cols[idx] != null_value) {
            str_len_sum += cols[idx].length();
        }
    }
    row->Init(static_cast<int>(str_len_sum));

    for (int i = 0; i < cnt; ++i) {
        if (!::openmldb::codec::AppendColumnValue(cols[i], schema->GetColumnType(i), schema->IsColumnNotNull(i),
                                                  null_value, row)) {
            return {StatusCode::kCmdError, "translate to insert row failed"};
        }
    }
    if (!ExecuteInsert(database, insert_placeholder, row, &status)) {
        RETURN_NOT_OK_PREPEND(status, "insert row failed");
    }
    return {};
}

hybridse::sdk::Status SQLClusterRouter::HandleDelete(const std::string& db, const std::string& table_name,
                                                     const hybridse::node::ExprNode* condition) {
    if (db.empty() || table_name.empty()) {
        return {StatusCode::kCmdError, "database or table is empty"};
    }
    if (condition == nullptr) {
        return {StatusCode::kCmdError, "has not where condition"};
    }
    auto table_info = cluster_sdk_->GetTableInfo(db, table_name);
    if (!table_info) {
        return {StatusCode::kCmdError, "table " + table_name + " in db " + db + " does not exist"};
    }
    std::vector<Condition> condition_vec;
    std::vector<Condition> parameter_vec;
    auto binary_node = dynamic_cast<const hybridse::node::BinaryExpr*>(condition);
    auto col_map = schema::SchemaAdapter::GetColMap(*table_info);
    auto status =
        NodeAdapter::ExtractCondition(binary_node, col_map, table_info->column_key(), &condition_vec, &parameter_vec);
    if (!status.IsOK()) {
        return status;
    }
    if (!parameter_vec.empty()) {
        return {StatusCode::kCmdError, "unsupport placeholder in sql"};
    }
    DeleteOption option;
    status = NodeAdapter::ExtractDeleteOption(table_info->column_key(), condition_vec, &option);
    if (!status.IsOK()) {
        return status;
    }
    status = SendDeleteRequst(table_info, &option);
    if (status.IsOK()) {
        status = {
            StatusCode::kOk,
            "DELETE is a dangerous operation. Once deleted, it is very difficult to recover. You may also note that:\n"
            "- The deleted data will not be released immediately from the main memory; "
            "it remains until after a garbage collection interval (gc_interval)\n"
            "- Data in the pre-aggregation table will not be updated.\n"
            "Please refer to this link for more details: " +
                base::NOTICE_URL};
    }
    return status;
}

hybridse::sdk::Status SQLClusterRouter::SendDeleteRequst(
    const std::shared_ptr<::openmldb::nameserver::TableInfo>& table_info, const DeleteOption* option) {
    if (option->index_map.empty()) {
        std::vector<std::shared_ptr<::openmldb::catalog::TabletAccessor>> tablets;
        if (!cluster_sdk_->GetTablet(table_info->db(), table_info->name(), &tablets)) {
            return {StatusCode::kCmdError, "get tablet failed"};
        }
        for (auto& tablet : tablets) {
            if (!tablet || !tablet->GetClient()) {
                return {StatusCode::kCmdError, "cannot connect tablet"};
            }
        }
        for (size_t idx = 0; idx < tablets.size(); idx++) {
            auto tablet_client = tablets.at(idx)->GetClient();
            if (auto status = tablet_client->Delete(table_info->tid(), idx, option->index_map, option->ts_name,
                                                    option->start_ts, option->end_ts);
                !status.OK()) {
                return {StatusCode::kCmdError, status.GetMsg()};
            }
        }
    } else {
        std::map<uint32_t, std::map<uint32_t, std::string>> pid_index_map;
        for (const auto& kv : option->index_map) {
            uint32_t pid = ::openmldb::base::hash64(kv.second) % table_info->table_partition_size();
            auto iter = pid_index_map.find(pid);
            if (iter == pid_index_map.end()) {
                iter = pid_index_map.emplace(pid, std::map<uint32_t, std::string>()).first;
            }
            iter->second.emplace(kv.first, kv.second);
        }
        for (const auto& kv : pid_index_map) {
            auto tablet = cluster_sdk_->GetTablet(table_info->db(), table_info->name(), kv.first);
            if (!tablet) {
                return {StatusCode::kCmdError, "cannot connect tablet"};
            }
            auto tablet_client = tablet->GetClient();
            if (!tablet_client) {
                return {StatusCode::kCmdError, "tablet client is null"};
            }
            auto ret = tablet_client->Delete(table_info->tid(), kv.first, kv.second, option->ts_name, option->start_ts,
                                             option->end_ts);
            if (!ret.OK()) {
                return {StatusCode::kCmdError, ret.GetMsg()};
            }
        }
    }
    return {};
}

bool SQLClusterRouter::ExecuteDelete(std::shared_ptr<SQLDeleteRow> row, hybridse::sdk::Status* status) {
    RET_FALSE_IF_NULL_AND_WARN(status, "output status is nullptr");
    if (!row) {
        SET_STATUS_AND_WARN(status, StatusCode::kNullInputPointer, "delete row is nullptr");
        return false;
    }
    const auto& db = row->GetDatabase();
    const auto& table_name = row->GetTableName();
    auto table_info = cluster_sdk_->GetTableInfo(db, table_name);
    if (!table_info) {
        SET_STATUS_AND_WARN(status, StatusCode::kCmdError, "table " + db + "." + table_name + " does not exist");
        return false;
    }
    const auto& condition_vec = row->GetValue();
    DeleteOption option;
    *status = NodeAdapter::ExtractDeleteOption(table_info->column_key(), condition_vec, &option);
    if (!status->IsOK()) {
        return false;
    }
    *status = SendDeleteRequst(table_info, &option);
    return status->IsOK();
}

hybridse::sdk::Status SQLClusterRouter::HandleCreateFunction(const hybridse::node::CreateFunctionPlanNode* node) {
    if (node == nullptr) {
        return {StatusCode::kCmdError, "illegal create function statement"};
    }
    auto fun = std::make_shared<openmldb::common::ExternalFun>();
    fun->set_name(node->Name());
    auto type_node = dynamic_cast<const ::hybridse::node::TypeNode*>(node->GetReturnType());
    if (type_node == nullptr) {
        return {StatusCode::kCmdError, "illegal create function statement"};
    }
    openmldb::type::DataType data_type;
    if (!::openmldb::schema::SchemaAdapter::ConvertType(type_node->base(), &data_type)) {
        return {StatusCode::kCmdError, "illegal return type"};
    }
    fun->set_return_type(data_type);
    for (const auto arg_node : node->GetArgsType()) {
        type_node = dynamic_cast<const ::hybridse::node::TypeNode*>(arg_node);
        if (type_node == nullptr) {
            return {StatusCode::kCmdError, "illegal create function statement"};
        }
        if (!::openmldb::schema::SchemaAdapter::ConvertType(type_node->base(), &data_type)) {
            return {StatusCode::kCmdError, "illegal argument type"};
        }
        fun->add_arg_type(data_type);
    }
    fun->set_is_aggregate(node->IsAggregate());
    auto option = node->Options();
    if (!option || option->find("FILE") == option->end()) {
        return {StatusCode::kCmdError, "missing FILE option"};
    }
    fun->set_file((*option)["FILE"]->GetExprString());
    if (auto iter = option->find("RETURN_NULLABLE"); iter != option->end()) {
        if (iter->second->GetDataType() != hybridse::node::kBool) {
            return {StatusCode::kCmdError, "return_nullable should be bool"};
        }
        fun->set_return_nullable(iter->second->GetBool());
    }
    if (auto iter = option->find("ARG_NULLABLE"); iter != option->end()) {
        if (iter->second->GetDataType() != hybridse::node::kBool) {
            return {StatusCode::kCmdError, "arg_nullable should be bool"};
        }
        fun->set_arg_nullable(iter->second->GetBool());
    }
    hybridse::sdk::Status st;
    if (cluster_sdk_->IsClusterMode()) {
        auto taskmanager_client = cluster_sdk_->GetTaskManagerClient();
        if (taskmanager_client) {
            auto ret = taskmanager_client->CreateFunction(fun, GetJobTimeout());
            if (!ret.OK()) {
                APPEND_FROM_BASE_AND_WARN(&st, ret, "create function failed on taskmanager");
                return st;
            }
        }
    }
    auto ns = cluster_sdk_->GetNsClient();
    auto ret = ns->CreateFunction(*fun);
    if (!ret.OK()) {
        APPEND_FROM_BASE_AND_WARN(&st, ret, "create function failed on nameserver");
        return st;
    }
    cluster_sdk_->RegisterExternalFun(fun);
    return st;
}

hybridse::sdk::Status SQLClusterRouter::HandleDeploy(const std::string& db,
                                                     const hybridse::node::DeployPlanNode* deploy_node,
                                                     std::optional<uint64_t>* job_id) {
    hybridse::sdk::Status status;
    if (db.empty()) {
        return {StatusCode::kCmdError, "database is empty"};
    }
    if (deploy_node == nullptr) {
        return {StatusCode::kCmdError, "illegal deploy statement"};
    }

    std::string select_sql = deploy_node->StmtStr() + ";";
    hybridse::vm::ExplainOutput explain_output;
    hybridse::base::Status sql_status;
    if (!cluster_sdk_->GetEngine()->Explain(select_sql, db, hybridse::vm::kMockRequestMode, &explain_output,
                                            &sql_status)) {
        COPY_PREPEND_AND_WARN(&status, sql_status, "explain failed");
        return status;
    }
    // pack ProcedureInfo
    ::openmldb::api::ProcedureInfo sp_info;
    sp_info.set_db_name(db);
    sp_info.set_sp_name(deploy_node->Name());
    if (!explain_output.request_db_name.empty()) {
        sp_info.set_main_db(explain_output.request_db_name);
    } else {
        sp_info.set_main_db(db);
    }
    sp_info.set_main_table(explain_output.request_name);
    auto input_schema = sp_info.mutable_input_schema();
    auto output_schema = sp_info.mutable_output_schema();
    if (!openmldb::schema::SchemaAdapter::ConvertSchema(explain_output.input_schema, input_schema) ||
        !openmldb::schema::SchemaAdapter::ConvertSchema(explain_output.output_schema, output_schema)) {
        return {StatusCode::kCmdError, "convert schema failed"};
    }

    auto& table_pair = explain_output.dependent_tables;
    for (auto& table : table_pair) {
        auto db_table = sp_info.add_tables();
        db_table->set_db_name(table.first);
        db_table->set_table_name(table.second);
    }
    const auto& router_col = explain_output.router.GetRouterCol();
    std::stringstream str_stream;
    str_stream << "CREATE PROCEDURE " << deploy_node->Name() << " (";
    for (int idx = 0; idx < input_schema->size(); idx++) {
        const auto& col = input_schema->Get(idx);
        auto it = codec::DATA_TYPE_STR_MAP.find(col.data_type());
        if (it == codec::DATA_TYPE_STR_MAP.end()) {
            return {StatusCode::kCmdError, "illegal data type"};
        }
        str_stream << "`" << col.name() << "` " << it->second;
        if (idx != input_schema->size() - 1) {
            str_stream << ", ";
        }
        if (col.name() == router_col) {
            sp_info.add_router_col(idx);
        }
    }
    str_stream << ") BEGIN " << select_sql << " END;";

    sp_info.set_sql(str_stream.str());
    sp_info.set_type(::openmldb::type::ProcedureType::kReqDeployment);
    for (const auto& o : *deploy_node->Options()) {
        auto option = sp_info.add_options();
        option->set_name(o.first);
        option->mutable_value()->set_value(o.second->GetExprString());
    }

    TableInfoMap table_map;
    uint64_t record_cnt = 0;
    std::vector<::openmldb::nameserver::TableInfo> tables;
    std::string msg;
    auto ns = cluster_sdk_->GetNsClient();
    for (const auto& pair : table_pair) {
        tables.clear();
        // args: table name, db name, ...
        auto ok = ns->ShowTable(pair.second, pair.first, false, tables, msg);
        if (!ok) {
            return {StatusCode::kCmdError, msg};
        }
        if (tables.empty() || tables.size() > 1) {
            return {StatusCode::kCmdError, "table not found or more than one table found"};
        }
        table_map[pair.first][pair.second] = tables[0];
        for (int idx = 0; idx < tables[0].table_partition_size(); idx++) {
            record_cnt += tables[0].table_partition(idx).record_cnt();
        }
    }

    bool skip_index_check = false;
    auto iter = deploy_node->Options()->find(SKIP_INDEX_CHECK_OPTION);
    if (iter != deploy_node->Options()->end()) {
        std::string skip_index_value = iter->second->GetExprString();
        if (absl::EqualsIgnoreCase(skip_index_value, "true")) {
            skip_index_check = true;
        }
    }

    // bias parse
    // range bias: int means xx ms, int & interval will covert to minutes, if == 0, no bias, if has part < 1min, add
    // 1min
    Bias bias;
    iter = deploy_node->Options()->find(RANGE_BIAS_OPTION);
    if (iter != deploy_node->Options()->end()) {
        if (!bias.SetRange(iter->second)) {
            return {StatusCode::kCmdError, "range bias '" + iter->second->GetExprString() + "' is illegal"};
        }
    }
    iter = deploy_node->Options()->find(ROWS_BIAS_OPTION);
    if (iter != deploy_node->Options()->end()) {
        if (!bias.SetRows(iter->second)) {
            return {StatusCode::kCmdError, "rows bias '" + iter->second->GetExprString() + "' is illegal"};
        }
    }

    base::MultiDBIndexMap new_index_map;
    // merge index, update exists index ttl(add bias) in table, get new index(add bias) to create
    auto get_index_status = GetNewIndex(table_map, select_sql, db, skip_index_check, bias, &new_index_map);
    if (!get_index_status.IsOK()) {
        return get_index_status;
    }

    if (!new_index_map.empty()) {
        if (cluster_sdk_->IsClusterMode() && record_cnt > 0) {
            // long windows only support one table(no join/union), no secondary table, so no multi db support
            auto lw_status = HandleLongWindows(deploy_node, table_pair, select_sql);
            if (!lw_status.IsOK()) {
                return lw_status;
            }
            uint64_t id = 0;
            auto deploy_status = ns->DeploySQL(sp_info, new_index_map, &id);
            if (!deploy_status.OK()) {
                return {deploy_status.GetCode(), deploy_status.GetMsg()};
            }
            bool sync = true;
            auto iter = deploy_node->Options()->find(SYNC_OPTION);
            if (iter != deploy_node->Options()->end()) {
                std::string skip_index_value = iter->second->GetExprString();
                if (absl::EqualsIgnoreCase(skip_index_value, "false")) {
                    sync = false;
                }
            }
            if (sync) {
                if (record_cnt > 1000000) {
                    LOG(INFO) << "There is data in the table, it may take a few minutes to load the data";
                } else if (record_cnt > 100000) {
                    LOG(INFO) << "There is data in the table, it may take a few seconds to load the data";
                }
                uint64_t start_ts = ::baidu::common::timer::get_micros() / 1000;
                while (true) {
                    nameserver::ShowOPStatusResponse response;
                    auto status = ns->ShowOPStatus(id, &response);
                    if (!status.OK()) {
                        return {status.GetCode(), status.GetMsg()};
                    }
                    if (response.op_status_size() < 1) {
                        return {-1, absl::StrCat("op does not exist. id ", id)};
                    }
                    if (response.op_status(0).status() == "kDone") {
                        return {};
                    } else if (response.op_status(0).status() == "kFailed" ||
                               response.op_status(0).status() == "kCanceled") {
                        return {-1, absl::StrCat("op status is ", response.op_status(0).status())};
                    }
                    uint64_t cur_ts = ::baidu::common::timer::get_micros() / 1000;
                    if (cur_ts - start_ts > static_cast<uint64_t>(FLAGS_deploy_job_max_wait_time_ms)) {
                        return {-1, "exceed max wait time"};
                    }
                    sleep(1);
                }
            } else {
                job_id->emplace(id);
            }
            return {};
        } else {
            auto add_index_status = AddNewIndex(new_index_map);
            if (!add_index_status.IsOK()) {
                return add_index_status;
            }
        }
    }
    auto lw_status = HandleLongWindows(deploy_node, table_pair, select_sql);
    if (!lw_status.IsOK()) {
        return lw_status;
    }

    auto ob_status = ns->CreateProcedure(sp_info, options_->request_timeout);
    if (!ob_status.OK()) {
        APPEND_FROM_BASE_AND_WARN(&status, ob_status, "ns create procedure failed");
        return status;
    }
    return {};
}

hybridse::sdk::Status SQLClusterRouter::GetNewIndex(const TableInfoMap& table_map, const std::string& select_sql,
                                                    const std::string& db, bool skip_index_check, const Bias& bias,
                                                    base::MultiDBIndexMap* new_index_map) {
    // convert info map to desc map
    base::MultiDBTableDescMap table_desc_map;
    for (auto& db_table : table_map) {
        for (auto& kv : db_table.second) {
            table_desc_map[db_table.first].emplace(
                kv.first,
                std::vector<common::ColumnDesc>{kv.second.column_desc().begin(), kv.second.column_desc().end()});
        }
    }
    auto index_map = base::DDLParser::ExtractIndexes(select_sql, db, table_desc_map);
    auto ns = cluster_sdk_->GetNsClient();
    // add bias in the loop
    for (auto& db_index : index_map) {
        auto& db_name = db_index.first;
        for (auto& kv : db_index.second) {
            // for each table, the indexs to be added may be dup(key&ts may be the same, ttl may be different, it's
            // still called dup) so we need to merge them, and after merge, if the new index is the same as the existed
            // one(in table), we do update, not create
            std::string table_name = kv.first;
            std::vector<::openmldb::common::ColumnKey> extract_column_keys = kv.second;

            // gen existed index map
            auto it = table_map.find(db_name);
            if (it == table_map.end()) {
                return {StatusCode::kCmdError, "db " + db_name + "does not exist"};
            }
            auto table_it = it->second.find(table_name);
            if (table_it == it->second.end()) {
                return {StatusCode::kCmdError, "table " + table_name + " does not exist"};
            }
            auto& table = table_it->second;
            std::set<std::string> col_set;
            for (const auto& column_desc : table.column_desc()) {
                col_set.insert(column_desc.name());
            }
            std::map<std::string, ::openmldb::common::ColumnKey> exists_index_map;
            for (const auto& column_key : table.column_key()) {
                if (exists_index_map.find(openmldb::schema::IndexUtil::GetIDStr(column_key)) !=
                    exists_index_map.end()) {
                    LOG(WARNING) << "exist two indexes which are the same id "
                                 << openmldb::schema::IndexUtil::GetIDStr(column_key) << " in table " << table_name;
                }
                exists_index_map.emplace(openmldb::schema::IndexUtil::GetIDStr(column_key), column_key);
            }

            int cur_index_num = table.column_key_size();
            int add_index_num = 0;
            // extract_column_keys & exists_index_map won't have dup indexs, just check if the indexs are the same as
            // the existed ones
            std::vector<::openmldb::common::ColumnKey> new_indexs;
            for (auto& column_key : extract_column_keys) {
                // add bias on extracted index, 0 means unbounded
                auto new_column_key = bias.AddBias(column_key);
                LOG(INFO) << "add bias on extracted index " << column_key.ShortDebugString() << " with bias " << bias
                          << ", result " << new_column_key.ShortDebugString();

                auto index_id = openmldb::schema::IndexUtil::GetIDStr(new_column_key);
                auto it = exists_index_map.find(index_id);
                if (it != exists_index_map.end()) {
                    auto& old_column_key = it->second;
                    common::TTLSt result;
                    // if skip index check, we don't do update ttl, for backward compatibility(server <=0.8.0)
                    if (base::TTLMerge(old_column_key.ttl(), new_column_key.ttl(), &result) && !skip_index_check) {
                        // update ttl
                        auto ns_ptr = cluster_sdk_->GetNsClient();
                        std::string err;
                        if (!ns_ptr->UpdateTTL(db_name, table_name, result.ttl_type(), result.abs_ttl(),
                                               result.lat_ttl(), old_column_key.index_name(), err)) {
                            return {StatusCode::kCmdError, "update ttl failed"};
                        }
                    }
                } else {
                    new_column_key.set_index_name(
                        absl::StrCat("INDEX_", cur_index_num + add_index_num, "_", ::baidu::common::timer::now_time()));
                    add_index_num++;
                    new_indexs.emplace_back(new_column_key);
                }
            }

            if (!new_indexs.empty()) {
                (*new_index_map)[db_name].emplace(table_name, std::move(new_indexs));
            }
        }
    }
    return {};
}

hybridse::sdk::Status SQLClusterRouter::AddNewIndex(const base::MultiDBIndexMap& new_index_map) {
    auto ns = cluster_sdk_->GetNsClient();
    for (auto& db_map : new_index_map) {
        auto& db = db_map.first;
        for (auto& kv : db_map.second) {
            bool skip_load_data = cluster_sdk_->IsClusterMode();
            auto status = ns->AddMultiIndex(db, kv.first, kv.second, skip_load_data);
            if (!status.OK()) {
                return {StatusCode::kCmdError,
                        absl::StrCat("table [", db, ".", kv.first, "] add index failed. ", status.msg)};
            }
        }
    }
    return {};
}

hybridse::sdk::Status SQLClusterRouter::HandleLongWindows(
    const hybridse::node::DeployPlanNode* deploy_node, const std::set<std::pair<std::string, std::string>>& table_pair,
    const std::string& select_sql) {
    auto iter = deploy_node->Options()->find(hybridse::vm::LONG_WINDOWS);
    std::string long_window_param = "";
    if (iter != deploy_node->Options()->end()) {
        long_window_param = iter->second->GetExprString();
    } else {
        return {};
    }
    std::unordered_map<std::string, std::string> long_window_map;
    if (!long_window_param.empty()) {
        if (table_pair.size() != 1) {
            return {StatusCode::kUnsupportSql, "unsupport multi tables with long window options"};
        }
        std::string base_db = table_pair.begin()->first;
        std::string base_table = table_pair.begin()->second;
        std::vector<std::string> windows;
        windows = absl::StrSplit(long_window_param, ",");
        for (auto& window : windows) {
            std::vector<std::string> window_info;
            window_info = absl::StrSplit(window, ":");

            if (window_info.size() == 2) {
                long_window_map[window_info[0]] = window_info[1];
            } else if (window_info.size() == 1) {
                long_window_map[window_info[0]] = FLAGS_bucket_size;
            } else {
                return {StatusCode::kSyntaxError, "illegal long window format"};
            }
        }
        // extract long windows info from select_sql
        openmldb::base::LongWindowInfos long_window_infos;
        auto extract_status = base::DDLParser::ExtractLongWindowInfos(select_sql, long_window_map, &long_window_infos);
        if (!extract_status.IsOK()) {
            return extract_status;
        }
        std::set<std::string> distinct_long_window;
        for (const auto& info : long_window_infos) {
            distinct_long_window.insert(info.window_name_);
        }
        if (distinct_long_window.size() != long_window_map.size()) {
            return {StatusCode::kSyntaxError, "long_windows option doesn't match window in sql"};
        }
        auto ns_client = cluster_sdk_->GetNsClient();
        std::vector<::openmldb::nameserver::TableInfo> tables;
        std::string msg;
        ns_client->ShowTable(base_table, base_db, false, tables, msg);
        if (tables.size() != 1) {
            return {StatusCode::kTableNotFound, absl::StrCat("base table", base_db, ".", base_table, "not found")};
        }
        std::string meta_db = openmldb::nameserver::INTERNAL_DB;
        std::string meta_table = openmldb::nameserver::PRE_AGG_META_NAME;
        std::string aggr_db = openmldb::nameserver::PRE_AGG_DB;

        uint64_t record_cnt = 0;
        auto& table = tables[0];
        for (int idx = 0; idx < table.table_partition_size(); idx++) {
            record_cnt += table.table_partition(idx).record_cnt();
        }
        // TODO(zhanghaohit): record_cnt is updated by ns periodically, causing a delay to get the latest value
        if (record_cnt > 0) {
            return {StatusCode::kUnSupport,
                    "table " + table.name() +
                        " has online data, cannot deploy with long_windows option. please drop this table and create a "
                        "new one"};
        }

        for (const auto& lw : long_window_infos) {
            if (absl::EndsWithIgnoreCase(lw.aggr_func_, "_where")) {
                // TOOD(ace): *_where op only support for memory base table
                if (tables[0].storage_mode() != common::StorageMode::kMemory) {
                    return {StatusCode::kUnSupport,
                            absl::StrCat(lw.aggr_func_, " only support over memory base table")};
                }

                // TODO(#2313): *_where for rows bucket should support later
                if (openmldb::base::IsNumber(long_window_map.at(lw.window_name_))) {
                    return {StatusCode::kUnSupport, absl::StrCat("unsupport *_where op (", lw.aggr_func_,
                                                                 ") for rows bucket type long window")};
                }

                // unsupport filter col of date/timestamp
                for (int i = 0; i < tables[0].column_desc_size(); ++i) {
                    if (lw.filter_col_ == tables[0].column_desc(i).name()) {
                        auto type = tables[0].column_desc(i).data_type();
                        if (type == type::DataType::kDate || type == type::DataType::kTimestamp) {
                            return {
                                StatusCode::kUnSupport,
                                absl::Substitute("unsupport date or timestamp as filter column ($0)", lw.filter_col_)};
                        }
                    }
                }
            }
            // check if pre-aggr table exists
            ::hybridse::sdk::Status status;
            bool is_exist = CheckPreAggrTableExist(base_table, base_db, lw, &status);
            if (!status.IsOK()) {
                return status;
            }
            if (is_exist) {
                continue;
            }
            // insert pre-aggr meta info to meta table
            std::string aggr_col = lw.aggr_col_ == "*" ? "" : lw.aggr_col_;
            auto aggr_table =
                absl::StrCat("pre_", base_db, "_", deploy_node->Name(), "_", lw.window_name_, "_", lw.aggr_func_, "_",
                             aggr_col, lw.filter_col_.empty() ? "" : "_" + lw.filter_col_);
            std::string insert_sql = absl::StrCat(
                "insert into ", meta_db, ".", meta_table, " values('" + aggr_table, "', '", aggr_db, "', '", base_db,
                "', '", base_table, "', '", lw.aggr_func_, "', '", lw.aggr_col_, "', '", lw.partition_col_, "', '",
                lw.order_col_, "', '", lw.bucket_size_, "', '", lw.filter_col_, "');");
            bool ok = ExecuteInsert("", insert_sql, &status);
            if (!ok) {
                RETURN_NOT_OK_PREPEND(status, "insert pre-aggr meta failed");
            }

            // create pre-aggr table
            auto create_status = CreatePreAggrTable(aggr_db, aggr_table, lw, tables[0], ns_client);
            if (!create_status.OK()) {
                return {StatusCode::kRunError, "create pre-aggr table failed"};
            }

            // create aggregator
            std::vector<std::shared_ptr<::openmldb::catalog::TabletAccessor>> tablets;
            bool ret = cluster_sdk_->GetTablet(base_db, base_table, &tablets);
            if (!ret || tablets.empty()) {
                return {StatusCode::kRunError, "get tablets failed"};
            }
            auto base_table_info = cluster_sdk_->GetTableInfo(base_db, base_table);
            if (!base_table_info) {
                return {StatusCode::kTableNotFound, "get table info failed"};
            }
            auto aggr_id = cluster_sdk_->GetTableId(aggr_db, aggr_table);
            ::openmldb::api::TableMeta base_table_meta;
            base_table_meta.set_db(base_table_info->db());
            base_table_meta.set_name(base_table_info->name());
            base_table_meta.set_tid(static_cast<::google::protobuf::int32>(base_table_info->tid()));
            for (int idx = 0; idx < base_table_info->column_desc_size(); idx++) {
                ::openmldb::common::ColumnDesc* column_desc = base_table_meta.add_column_desc();
                column_desc->CopyFrom(base_table_info->column_desc(idx));
            }

            uint32_t index_pos;
            bool found_idx = false;
            for (int idx = 0; idx < base_table_info->column_key_size(); idx++) {
                ::openmldb::common::ColumnKey* column_key = base_table_meta.add_column_key();
                column_key->CopyFrom(base_table_info->column_key(idx));
                std::string partition_keys = "";
                for (int j = 0; j < column_key->col_name_size(); j++) {
                    partition_keys += column_key->col_name(j) + ",";
                }
                partition_keys.pop_back();
                if (partition_keys == lw.partition_col_ && column_key->ts_name() == lw.order_col_) {
                    index_pos = idx;
                    found_idx = true;
                }
            }
            if (!found_idx) {
                return {StatusCode::kIndexNotFound, "index associated with aggregator not found"};
            }
            for (uint32_t pid = 0; pid < tablets.size(); ++pid) {
                auto tablet_client = tablets[pid]->GetClient();
                if (tablet_client == nullptr) {
                    return {StatusCode::kRunError, "get tablet client failed"};
                }
                base_table_meta.set_pid(pid);
                if (!tablet_client->CreateAggregator(base_table_meta, aggr_id, pid, index_pos, lw)) {
                    return {StatusCode::kRunError, "create aggregator failed"};
                }
            }
        }
    }
    return {};
}

bool SQLClusterRouter::CheckPreAggrTableExist(const std::string& base_table, const std::string& base_db,
                                              const openmldb::base::LongWindowInfo& lw,
                                              ::hybridse::sdk::Status* status) {
    RET_FALSE_IF_NULL_AND_WARN(status, "output status is nullptr");
    std::string meta_db = openmldb::nameserver::INTERNAL_DB;
    std::string meta_table = openmldb::nameserver::PRE_AGG_META_NAME;
    std::string filter_cond = lw.filter_col_.empty() ? "" : " and filter_col = '" + lw.filter_col_ + "'";
    std::string meta_info =
        absl::StrCat("base_db = '", base_db, "' and base_table = '", base_table, "' and aggr_func = '", lw.aggr_func_,
                     "' and aggr_col = '", lw.aggr_col_, "' and partition_cols = '", lw.partition_col_,
                     "' and order_by_col = '", lw.order_col_, "'", filter_cond);
    std::string select_sql =
        absl::StrCat("select bucket_size from ", meta_db, ".", meta_table, " where ", meta_info, ";");
    auto rs = ExecuteSQL("", select_sql, status);
    if (!status->IsOK()) {
        LOG(ERROR) << "Select from " << meta_db << "." << meta_table << "  failed: " << status->msg;
        return false;
    }

    if (rs->Size() > 0) {
        LOG(INFO) << "Pre-aggregated table with same meta info already exist: " << meta_info;
        return true;
    } else {
        return false;
    }
}

static const ::openmldb::schema::PBSchema& GetComponetSchema() {
    auto add_field = [](const std::string& name, openmldb::type::DataType type, openmldb::common::ColumnDesc* field) {
        if (field != nullptr) {
            field->set_name(name);
            field->set_data_type(type);
        }
    };
    auto build_schema = [&add_field]() {
        ::openmldb::schema::PBSchema schema;
        add_field("Endpoint", openmldb::type::DataType::kString, schema.Add());
        add_field("Role", openmldb::type::DataType::kString, schema.Add());
        add_field("Connect_time", openmldb::type::DataType::kTimestamp, schema.Add());
        add_field("Status", openmldb::type::DataType::kString, schema.Add());
        add_field("Ns_role", openmldb::type::DataType::kString, schema.Add());
        return schema;
    };
    static ::openmldb::schema::PBSchema schema = build_schema();
    return schema;
}

// Implementation for SHOW COMPONENTS
//
// Error handling:
// it do not set status to fail even e.g. some zk query internally failed,
// which as a consequence, produce partial or empty result on internal error.
//
// in detail
// 1. tablet and nameserver are required, error status or empty result considered error (warning log printed)
// 2. task manager and api server are optional, only error status produce warning log
// 3. task manager only query and show in cluster mode
//
//
// output schema: (Endpoint: string, Role: string,
//                 Connect_time: int64, Status: string, Ns_role: string)
// where
// - Endpoint IP:PORT or DOMAIN:PORT
// - Role can be 'tablet', 'nameserver', 'taskmanager'
// - Connect_time last conncted timestamp from epoch
// - Status can be 'online', 'offline' or 'NULL' (otherwise)
// - Ns_role can be 'master', 'standby', or 'NULL' (for non-namespace component)
std::shared_ptr<hybridse::sdk::ResultSet> SQLClusterRouter::ExecuteShowComponents(hybridse::sdk::Status* status) {
    RET_IF_NULL_AND_WARN(status, "output status is nullptr");
    std::vector<std::shared_ptr<ResultSetSQL>> data;

    {
        hybridse::sdk::Status s;
        auto tablets = std::dynamic_pointer_cast<ResultSetSQL>(ExecuteShowTablets(&s));
        if (tablets != nullptr && s.IsOK()) {
            data.push_back(std::move(tablets));
        } else {
            LOG(WARNING) << "[WARN]: show tablets, code: " << s.code << ", msg: " << s.msg;
        }
    }

    {
        hybridse::sdk::Status s;
        auto nameservers = std::dynamic_pointer_cast<ResultSetSQL>(ExecuteShowNameServers(&s));
        if (nameservers != nullptr && s.IsOK()) {
            data.push_back(std::move(nameservers));
        } else {
            LOG(WARNING) << "[WARN]: show nameservers, code: " << s.code << ", msg: " << s.msg;
        }
    }

    if (cluster_sdk_->IsClusterMode()) {
        // only get task managers in cluster mode
        hybridse::sdk::Status s;
        auto task_managers = std::dynamic_pointer_cast<ResultSetSQL>(ExecuteShowTaskManagers(&s));
        if (s.IsOK()) {
            if (task_managers != nullptr) {
                data.push_back(std::move(task_managers));
            }
        } else {
            LOG(WARNING) << "[WARN]: show taskmanagers, code: " << s.code << ", msg: " << s.msg;
        }
    }

    {
        hybridse::sdk::Status s;
        auto api_servres = std::dynamic_pointer_cast<ResultSetSQL>(ExecuteShowApiServers(&s));
        if (s.IsOK()) {
            if (api_servres != nullptr) {
                data.push_back(std::move(api_servres));
            }
        } else {
            LOG(WARNING) << "[WARN]: show api servers, code: " << s.code << ", msg: " << s.msg;
        }
    }

    status->code = hybridse::common::kOk;
    return MultipleResultSetSQL::MakeResultSet(data, 0, status);
}

std::shared_ptr<hybridse::sdk::ResultSet> SQLClusterRouter::ExecuteShowNameServers(hybridse::sdk::Status* status) {
    RET_IF_NULL_AND_WARN(status, "output status is nullptr");

    const auto& schema = GetComponetSchema();

    auto zk_client = cluster_sdk_->GetZkClient();
    if (!cluster_sdk_->IsClusterMode() || zk_client == nullptr) {
        // standalone mode
        std::string endpoint, real_endpoint;
        if (!cluster_sdk_->GetNsAddress(&endpoint, &real_endpoint)) {
            status->code = hybridse::common::kRunError;
            status->msg = "fail to get ns address";
            return {};
        }

        // TODO(aceforeverd): support connect time for ns in standalone mode
        std::vector<std::vector<std::string>> data = {{endpoint, "nameserver", "0", "online", "master"}};
        return ResultSetSQL::MakeResultSet(schema, data, status);
    }

    auto ns_client = cluster_sdk_->GetNsClient();
    if (!ns_client) {
        *status = {hybridse::common::kRunError, "ns client is nullptr"};
        return {};
    }
    const auto& leader = ns_client->GetEndpoint();

    std::string node_path = absl::StrCat(std::dynamic_pointer_cast<SQLRouterOptions>(options_)->zk_path, "/leader");
    std::vector<std::string> children;
    if (!zk_client->GetChildren(node_path, children) || children.empty()) {
        status->code = hybridse::common::kRunError;
        status->msg = "get nameserver children failed";
        return {};
    }

    // endponit => create time (time in milliseconds from epoch)
    std::map<std::string, int64_t> endpoint_map;
    for (const auto& path : children) {
        std::string real_path = absl::StrCat(node_path, "/", path);
        std::string endpoint;
        Stat stat;
        if (!zk_client->GetNodeValueAndStat(real_path.c_str(), &endpoint, &stat)) {
            status->code = hybridse::common::kRunError;
            status->msg = absl::StrCat("get endpoint failed for path: ", real_path);
            return {};
        }
        if (endpoint_map.find(endpoint) == endpoint_map.end()) {
            endpoint_map[endpoint] = stat.ctime;
        } else {
            // pickup the latest register time
            endpoint_map[endpoint] = std::max(stat.ctime, endpoint_map[endpoint]);
        }
    }

    std::vector<std::vector<std::string>> data;
    for (auto it = endpoint_map.cbegin(); it != endpoint_map.cend(); it++) {
        std::vector<std::string> val = {
            it->first,                                  // endpoint
            "nameserver",                               // role
            std::to_string(it->second),                 // connect time
            "online",                                   // status
            it->first == leader ? "master" : "standby"  // ns_role
        };
        data.push_back(std::move(val));
    }
    return ResultSetSQL::MakeResultSet(schema, data, status);
}

std::shared_ptr<hybridse::sdk::ResultSet> SQLClusterRouter::ExecuteShowTablets(hybridse::sdk::Status* status) {
    RET_IF_NULL_AND_WARN(status, "output status is nullptr");
    const auto& schema = GetComponetSchema();
    auto ns_client = cluster_sdk_->GetNsClient();

    std::vector<::openmldb::client::TabletInfo> tablets;
    std::string msg;
    bool ok = ns_client->ShowTablet(tablets, msg);
    if (!ok) {
        status->code = hybridse::common::StatusCode::kRunError;
        status->msg = absl::StrCat("Fail to show tablets. error msg: ", msg);
        return {};
    }

    std::vector<std::vector<std::string>> data(tablets.size(), std::vector<std::string>(schema.size(), ""));

    for (size_t i = 0; i < tablets.size(); i++) {
        data[i][0] = tablets[i].endpoint;  // endpoint
        data[i][1] = "tablet";             // role

        // connecct time
        data[i][2] = std::to_string(::baidu::common::timer::get_micros() / 1000 - tablets[i].age);

        // state
        if (tablets[i].state == "kHealthy") {
            data[i][3] = "online";
        } else if (tablets[i].state == "kOffline") {
            data[i][3] = "offline";
        } else {
            data[i][3] = "NULL";
        }
        data[i][4] = "NULL";  // ns_role
    }

    return ResultSetSQL::MakeResultSet(schema, data, status);
}

std::shared_ptr<hybridse::sdk::ResultSet> SQLClusterRouter::ExecuteShowTaskManagers(hybridse::sdk::Status* status) {
    RET_IF_NULL_AND_WARN(status, "output status is nullptr");

    auto zk_client = cluster_sdk_->GetZkClient();
    if (!cluster_sdk_->IsClusterMode() || zk_client == nullptr) {
        // standalone mode
        SET_STATUS_AND_WARN(status, hybridse::common::kUnSupport, "show taskmanagers not supported in standalone mode");
        return {};
    }

    std::string node_path =
        absl::StrCat(std::dynamic_pointer_cast<SQLRouterOptions>(options_)->zk_path, "/taskmanager/leader");
    std::string endpoint;
    Stat stat;
    if (!zk_client->GetNodeValueAndStat(node_path.c_str(), &endpoint, &stat)) {
        // as task manager is optional, the zk query will fail if taskmanager not exist
        // here will ignore all the zk errors since `GetNodeValueAndStat` lacks errcode
        LOG(INFO) << "query taskmanager from zk failed";
        return {};
    }

    // taskmanager only registered leader on zk, return one row only currently
    // TODO(#1417): return multiple rows
    const auto& schema = GetComponetSchema();
    std::vector<std::vector<std::string>> data = {
        {endpoint, "taskmanager", std::to_string(stat.ctime), "online", "NULL"}};

    return ResultSetSQL::MakeResultSet(schema, data, status);
}

std::shared_ptr<hybridse::sdk::ResultSet> SQLClusterRouter::ExecuteShowApiServers(hybridse::sdk::Status* status) {
    // TODO(#1416): support show api servers
    return {};
}

static const std::initializer_list<std::string> GetTableStatusSchema() {
    static const std::initializer_list<std::string> schema = {"Table_id",
                                                              "Table_name",
                                                              "Database_name",
                                                              "Storage_type",
                                                              "Rows",
                                                              "Memory_data_size",
                                                              "Disk_data_size",
                                                              "Partition",
                                                              "Partition_unalive",
                                                              "Replica",
                                                              "Offline_path",
                                                              "Offline_format",
                                                              "Offline_symbolic_paths",
                                                              "Warnings"};
    return schema;
}

// output schema:
// - Table_id: tid
// - Table_name
// - Database_name
// - Storage_type: memory/disk
// - Rows: number of rows
// - Memory_data_size: Memory space in bytes taken or related to a table.
//    1. memory: table data + index
//    2. SSD/HDD: rocksdb’s table memory
// - Disk_data_size: disk space in bytes taken by a table in bytes
//    1. memory:  binlog + snapshot
//    2. SSD/HDD: binlog + rocksdb data (sst files), wal files and checkpoints are not included
// - Partition: partition number
// - Partition_unalive: partition number that is unalive
// - Replica: replica number
// - Offline_path: data path for offline data
// - Offline_format: format for offline data
// - Offline_symbolic_paths: symbolic paths for offline data
// - Warnings: any warnings raised during the checking
//
// if db is empty:
//   show table status in all databases except hidden databases
// else: show table status in current database, include hidden database
std::shared_ptr<hybridse::sdk::ResultSet> SQLClusterRouter::ExecuteShowTableStatus(const std::string& db,
                                                                                   const std::string& pattern,
                                                                                   hybridse::sdk::Status* status) {
    RET_IF_NULL_AND_WARN(status, "output status is nullptr");
    base::StringRef pattern_ref(pattern);
    // NOTE: cluster_sdk_->GetTables(db) seems not accurate, query directly
    std::vector<nameserver::TableInfo> tables;
    std::string msg;
    cluster_sdk_->GetNsClient()->ShowTable("", "", true, tables, msg);

    std::vector<std::vector<std::string>> data;
    data.reserve(tables.size());

    auto all_tablets = cluster_sdk_->GetAllTablet();
    TableStatusMap table_statuses;
    for (auto& tablet_accessor : all_tablets) {
        std::shared_ptr<client::TabletClient> tablet_client;
        if (tablet_accessor && (tablet_client = tablet_accessor->GetClient())) {
            ::openmldb::api::GetTableStatusResponse response;
            if (auto st = tablet_client->GetTableStatus(response); st.OK()) {
                for (const auto& table_status : response.all_table_status()) {
                    table_statuses[table_status.tid()][table_status.pid()][tablet_client->GetEndpoint()] = table_status;
                }
            } else {
                LOG(WARNING) << "get table status from tablet failed: " << st.GetMsg();
            }
        }
    }

    bool matched = false, is_null = true;
    for (auto it = tables.rbegin(); it != tables.rend(); it++) {
        auto& tinfo = *it;
        if (!pattern.empty()) {
            // rule 1: if pattern is provided, show all dbs matching the pattern
            base::StringRef db_ref(tinfo.db());
            hybridse::udf::v1::like(&db_ref, &pattern_ref, &matched, &is_null);
            if (is_null || !matched) {
                continue;
            }
        } else if (!db.empty()) {
            // rule 2: selected a db, show tables only inside the db if no pattern is provided
            if (db != tinfo.db()) {
                continue;
            }
        } else if (nameserver::IsHiddenDb(tinfo.db())) {
            // rule 3: if no db selected, show all tables except those in hidden db if no pattern is provided
            continue;
        }

        auto tid = tinfo.tid();
        auto table_name = tinfo.name();
        auto db = tinfo.db();
        auto& inner_storage_mode = StorageMode_Name(tinfo.storage_mode());
        std::string storage_type = absl::AsciiStrToLower(absl::StripPrefix(inner_storage_mode, "k"));
        std::string error_msg;

        auto partition_num = tinfo.partition_num();
        auto replica_num = tinfo.replica_num();
        uint64_t rows = 0, mem_bytes = 0, disk_bytes = 0;
        uint32_t partition_unalive = 0;
        for (auto& partition_info : tinfo.table_partition()) {
            rows += partition_info.record_cnt();
            mem_bytes += partition_info.record_byte_size();
            disk_bytes += partition_info.diskused();
            for (auto& meta : partition_info.partition_meta()) {
                if (!meta.is_alive()) {
                    partition_unalive++;
                }
            }
            CheckTableStatus(db, table_name, tid, partition_info, replica_num, table_statuses, &error_msg);
        }
        // TODO(hw): miss options, it can be got from desc table
        std::string offline_path = "NULL", offline_format = "NULL", symbolic_paths = "NULL";
        if (tinfo.has_offline_table_info()) {
            offline_path = tinfo.offline_table_info().path();
            offline_format = tinfo.offline_table_info().format();
            symbolic_paths = "";
            for (const auto& ele : tinfo.offline_table_info().symbolic_paths()) {
                symbolic_paths += ele + ",";
            }
        }

        data.push_back({std::to_string(tid), table_name, db, storage_type, std::to_string(rows),
                        std::to_string(mem_bytes), std::to_string(disk_bytes), std::to_string(partition_num),
                        std::to_string(partition_unalive), std::to_string(replica_num), offline_path, offline_format,
                        symbolic_paths, error_msg});
    }

    // TODO(#1456): rich schema result set, and pretty-print numberic values (e.g timestamp) in cli
    return ResultSetSQL::MakeResultSet(GetTableStatusSchema(), data, status);
}

bool SQLClusterRouter::CheckTableStatus(const std::string& db, const std::string& table_name, uint32_t tid,
                                        const nameserver::TablePartition& partition_info, uint32_t replica_num,
                                        const TableStatusMap& statuses, std::string* msg) {
    bool check_succeed = true;
    auto& error_msg = *msg;
    uint32_t pid = partition_info.pid();
    auto append_error_msg = [&check_succeed](std::string& msg, uint32_t pid, int is_leader, const std::string& endpoint,
                                             const std::string& error) {
        absl::StrAppend(&msg, (msg.empty() ? "" : "\n"), "[pid=", std::to_string(pid), "]");
        if (is_leader >= 0) {
            absl::StrAppend(&msg, "[", (is_leader == 1 ? "leader" : "follower"), "]");
        }
        if (!endpoint.empty()) {
            absl::StrAppend(&msg, "[", endpoint, "]");
        }
        absl::StrAppend(&msg, ": ", error);
        check_succeed = false;
    };

    if (statuses.count(tid) && statuses.at(tid).count(pid)) {
        const auto& partition_statuses = statuses.at(tid).at(pid);
        if (partition_info.partition_meta_size() != static_cast<int>(partition_statuses.size())) {
            append_error_msg(
                error_msg, pid, -1, "",
                absl::StrCat("real replica number ", partition_statuses.size(),
                             " does not match the configured replicanum ", partition_info.partition_meta_size()));
        }

        for (auto& meta : partition_info.partition_meta()) {
            if (!partition_statuses.count(meta.endpoint())) {
                append_error_msg(error_msg, pid, meta.is_leader(), meta.endpoint(), "state is kNotFound");
                continue;
            }
            const auto& table_status = partition_statuses.at(meta.endpoint());

            // check leader/follower status
            bool is_leader =
                table_status.has_mode() ? table_status.mode() == ::openmldb::api::kTableLeader : meta.is_leader();
            if (is_leader != meta.is_leader()) {
                append_error_msg(error_msg, pid, is_leader, meta.endpoint(), "leader/follower mode inconsistent");
            }

            // check table status
            ::openmldb::api::TableState state =
                table_status.has_state() ? table_status.state() : ::openmldb::api::kTableUndefined;
            if (state == ::openmldb::api::kTableUndefined || (is_leader && state == ::openmldb::api::kTableLoading)) {
                append_error_msg(error_msg, pid, is_leader, meta.endpoint(),
                                 absl::StrCat("state is ", TableState_Name(state)));
            }
        }
    } else {
        append_error_msg(error_msg, pid, -1, "",
                         absl::StrCat("real replica number 0 does not match the configured replicanum ",
                                      partition_info.partition_meta_size()));
    }

    // check the followers' connections
    auto tablet_accessor = cluster_sdk_->GetTablet(db, table_name, pid);
    std::shared_ptr<client::TabletClient> tablet_client;
    if (tablet_accessor && (tablet_client = tablet_accessor->GetClient())) {
        uint64_t offset = 0;
        std::map<std::string, uint64_t> info_map;
        auto st = tablet_client->GetTableFollower(tid, pid, offset, info_map);
        // no followers is fine if replicanum == 1
        if (st.OK() || st.GetCode() == ::openmldb::base::ReturnCode::kNoFollower) {
            for (auto& meta : partition_info.partition_meta()) {
                if (meta.is_leader()) continue;

                if (info_map.count(meta.endpoint()) == 0) {
                    append_error_msg(error_msg, pid, false, meta.endpoint(), "not connected to leader");
                }
            }
        } else {
            append_error_msg(error_msg, pid, -1, "", absl::StrCat("fail to get from tablet: ", st.GetMsg()));
        }
    }

    return check_succeed;
}

std::map<std::string, std::string> SQLClusterRouter::ParseSparkConfigString(const std::string& input) {
    std::map<std::string, std::string> configMap;

    std::istringstream iss(input);
    std::string keyValue;

    while (std::getline(iss, keyValue, ';')) {
        // Split the key-value pair
        size_t equalPos = keyValue.find('=');
        if (equalPos != std::string::npos) {
            std::string key = keyValue.substr(0, equalPos);
            std::string value = keyValue.substr(equalPos + 1);

            // Check if the key starts with "spark."
            if (key.find("spark.") == 0) {
                // Add to the map
                configMap[key] = value;
            } else {
                std::cerr << "Error: Key does not start with 'spark.' - " << key << std::endl;
            }
        } else {
            std::cerr << "Error: Invalid key-value pair - " << keyValue << std::endl;
        }
    }

    return configMap;
}

void SQLClusterRouter::ReadSparkConfFromFile(std::string conf_file_path, std::map<std::string, std::string>* config) {
    if (!conf_file_path.empty()) {
        boost::property_tree::ptree pt;

        try {
            boost::property_tree::ini_parser::read_ini(conf_file_path, pt);
            LOG(INFO) << "Load Spark conf file: " << conf_file_path;
        } catch (...) {
            LOG(WARNING) << "Fail to load Spark conf file: " << conf_file_path;
            return;
        }

        if (pt.empty()) {
            LOG(WARNING) << "Spark conf file is empty";
        }

        for (auto& section : pt) {
            // Only supports Spark section
            if (section.first == "Spark") {
                for (auto& key : section.second) {
                    (*config).emplace(key.first, key.second.get_value<std::string>());
                }
            } else {
                LOG(WARNING) << "The section " + section.first + " is not supported, please use Spark section";
            }
        }
    }
}

std::shared_ptr<hybridse::sdk::ResultSet> SQLClusterRouter::GetJobResultSet(int job_id,
                                                                            ::hybridse::sdk::Status* status) {
    std::string db = openmldb::nameserver::INTERNAL_DB;
    std::string sql = "SELECT * FROM JOB_INFO WHERE id = " + std::to_string(job_id);

    auto rs = ExecuteSQLParameterized(db, sql, {}, status);
    if (!status->IsOK()) {
        return {};
    }
    if (rs->Size() == 0) {
        status->SetCode(::hybridse::common::StatusCode::kCmdError);
        status->SetMsg("Job not found: " + std::to_string(job_id));
        return {};
    }
    rs = JobTableHelper::MakeResultSet(rs, "", status);
    if (FLAGS_role == "sql_client") {
        return std::make_shared<ReadableResultSetSQL>(rs);
    } else {
        return rs;
    }
}

std::shared_ptr<hybridse::sdk::ResultSet> SQLClusterRouter::GetJobResultSet(::hybridse::sdk::Status* status) {
    std::string db = openmldb::nameserver::INTERNAL_DB;
    std::string sql = "SELECT * FROM JOB_INFO";
    auto rs = ExecuteSQLParameterized(db, sql, std::shared_ptr<openmldb::sdk::SQLRequestRow>(), status);
    if (!status->IsOK()) {
        return {};
    }
    rs = JobTableHelper::MakeResultSet(rs, "", status);
    if (FLAGS_role == "sql_client" && rs) {
        return std::make_shared<ReadableResultSetSQL>(rs);
    }
    return rs;
}
std::shared_ptr<hybridse::sdk::ResultSet> SQLClusterRouter::GetTaskManagerJobResult(const std::string& like_pattern,
                                                                                    ::hybridse::sdk::Status* status) {
    bool like_match = JobTableHelper::NeedLikeMatch(like_pattern);
    if (!like_pattern.empty() && !like_match) {
        int job_id;
        if (!absl::SimpleAtoi(like_pattern, &job_id)) {
            *status = {StatusCode::kCmdError, "Failed to parse job id: " + like_pattern};
            return {};
        }
        return this->GetJobResultSet(job_id, status);
    }
    std::string db = openmldb::nameserver::INTERNAL_DB;
    std::string sql = "SELECT * FROM JOB_INFO;";
    auto rs = ExecuteSQLParameterized(db, sql, {}, status);
    if (!status->IsOK()) {
        return {};
    }
    rs = JobTableHelper::MakeResultSet(rs, like_pattern, status);
    if (FLAGS_role == "sql_client" && rs && status->IsOK()) {
        return std::make_shared<ReadableResultSetSQL>(rs);
    }
    return rs;
}

std::shared_ptr<hybridse::sdk::ResultSet> SQLClusterRouter::GetNameServerJobResult(const std::string& like_pattern,
                                                                                   ::hybridse::sdk::Status* status) {
    bool like_match = JobTableHelper::NeedLikeMatch(like_pattern);
    base::Status ret;
    nameserver::ShowOPStatusResponse response;
    if (!like_pattern.empty() && !like_match) {
        uint64_t id;
        if (!absl::SimpleAtoi(like_pattern, &id)) {
            *status = {-1, absl::StrCat("invalid job_id ", like_pattern)};
            return {};
        }
        ret = cluster_sdk_->GetNsClient()->ShowOPStatus(id, &response);
    } else {
        ret = cluster_sdk_->GetNsClient()->ShowOPStatus("", client::INVALID_PID, &response);
    }
    if (!ret.OK()) {
        *status = {ret.GetCode(), ret.GetMsg()};
        return {};
    }
    auto rs = JobTableHelper::MakeResultSet(response.op_status(), like_pattern, status);
    if (FLAGS_role == "sql_client" && rs && status->IsOK()) {
        return std::make_shared<ReadableResultSetSQL>(rs);
    }
    return rs;
}

::hybridse::sdk::Status SQLClusterRouter::RevertPut(const nameserver::TableInfo& table_info,
        uint32_t end_pid,
        const std::map<uint32_t, std::vector<std::pair<std::string, uint32_t>>>& dimensions,
        uint64_t ts,
        const base::Slice& value,
        const std::vector<std::shared_ptr<::openmldb::catalog::TabletAccessor>>& tablets) {
    codec::RowView row_view(table_info.column_desc());
    std::map<std::string, uint32_t> column_map;
    for (int32_t i = 0; i < table_info.column_desc_size(); i++) {
        column_map.emplace(table_info.column_desc(i).name(), i);
    }
    const int8_t* data = reinterpret_cast<const int8_t*>(value.data());
    for (const auto& kv : dimensions) {
        if (static_cast<size_t>(kv.first) > tablets.size()) {
            return {StatusCode::kCmdError, absl::StrCat("pid ", kv.first,
                    " is greater than the tablets size ", tablets.size())};
        }
        auto tablet = tablets[kv.first];
        if (!tablet) {
            continue;
        }
        auto client = tablet->GetClient();
        for (const auto& val : kv.second) {
            if (val.second > static_cast<uint32_t>(table_info.column_key_size())) {
                return {StatusCode::kCmdError, absl::StrCat("invalid index pos ", val.second)};
            }
            const auto& index = table_info.column_key(val.second);
            if (index.flag()) {
                continue;
            }
            int64_t cur_ts = ts;
            if (!index.ts_name().empty()) {
                if (auto it = column_map.find(index.ts_name()); it == column_map.end()) {
                    return {StatusCode::kCmdError, absl::StrCat("invalid ts name ", index.ts_name())};
                } else if (row_view.GetInteger(data, it->second,
                            table_info.column_desc(it->second).data_type(), &cur_ts) != 0) {
                    return {StatusCode::kCmdError, "get ts failed"};
                }
            }
            std::map<uint32_t, std::string> index_val = { {val.second, val.first} };
            uint64_t end_ts = cur_ts > 0 ? cur_ts - 1 : 0;
            client->Delete(table_info.tid(), kv.first, index_val, "", cur_ts, end_ts);
        }
        if (kv.first == end_pid) {
            break;
        }
    }
    return {};
}

common::ColumnKey Bias::AddBias(const common::ColumnKey& index) const {
    if (!index.has_ttl()) {
        LOG(WARNING) << "index has no ttl, skip bias";
        return index;
    }
    auto new_index = index;
    auto ttl = new_index.mutable_ttl();
    if (ttl->ttl_type() != type::TTLType::kLatestTime) {
        // add bias to ttl when abs / abs||. / abs&&.
        if (range_inf) {
            ttl->set_abs_ttl(0);
        } else if (ttl->abs_ttl() > 0) {
            // in ttl, 0 means unlimited, no need to add bias
            ttl->set_abs_ttl(ttl->abs_ttl() + range_bias);
        }
    }
    if (ttl->ttl_type() != type::TTLType::kAbsoluteTime) {
        // add bias to ttl when lat / .||lat / .&&lat
        if (rows_inf) {
            ttl->set_lat_ttl(0);
        } else if (ttl->lat_ttl() > 0) {
            // in ttl, 0 means unlimited, no need to add bias
            ttl->set_lat_ttl(ttl->lat_ttl() + rows_bias);
        }
    }
    return new_index;
}

bool Bias::Set(const hybridse::node::ConstNode* node, bool is_row_type) {
    if (node == nullptr) {
        return false;
    }
    // both range and rows can be int & string 'inf'
    if (node->IsNumber()) {
        SetBias(is_row_type, node->GetAsInt64());
        return true;
    }
    auto str = node->GetAsString();
    if (absl::EqualsIgnoreCase(str, "inf")) {
        SetInf(is_row_type);
        return true;
    }
    // row bias shouldn't be interval, rang bias can be 0d, 0h, ...
    if (is_row_type) {
        return false;
    }
    auto v = node->GetMillis();
    if (v == -1) {
        return false;
    }
    // abs time should be min, 0 means no bias, if has part which < 1 min, add 1 min
    SetBias(is_row_type, v);
    return true;
}

std::ostream& operator<<(std::ostream& os, const Bias& bias) {  // NOLINT
    os << "Bias[" << bias.ToString() << "]";
    return os;
}

}  // namespace sdk
}  // namespace openmldb<|MERGE_RESOLUTION|>--- conflicted
+++ resolved
@@ -1368,7 +1368,6 @@
                                << kv.second.size();
                     bool ret = client->Put(tid, pid, cur_ts, row->GetRow(), kv.second);
                     if (!ret) {
-<<<<<<< HEAD
                         if (RevertPut(row->GetTableInfo(), pid, dimensions, cur_ts,
                                     base::Slice(row->GetRow()), tablets).IsOK()) {
                             SET_STATUS_AND_WARN(status, StatusCode::kCmdError,
@@ -1380,13 +1379,6 @@
                                     "You are encouraged to perform DELETE to remove any partially "
                                     "inserted data before trying INSERT again.");
                         }
-=======
-                        SET_STATUS_AND_WARN(status, StatusCode::kCmdError,
-                                            "INSERT failed, tid " + std::to_string(tid) +
-                                                ". Note that data might have been partially inserted. "
-                                                "You are encouraged to perform DELETE to remove any partially "
-                                                "inserted data before trying INSERT again.");
->>>>>>> ebe1f7d5
                         return false;
                     }
                     continue;
@@ -1499,7 +1491,6 @@
                     bool ret = client->Put(tid, pid, cur_ts, row_value, &kv.second);
                     if (!ret) {
                         SET_STATUS_AND_WARN(status, StatusCode::kCmdError,
-<<<<<<< HEAD
                                 "INSERT failed, tid " + std::to_string(tid) +
                                 ". Note that data might have been partially inserted. "
                                 "You are encouraged to perform DELETE to remove any partially "
@@ -1520,12 +1511,6 @@
                             SET_STATUS_AND_WARN(status, StatusCode::kCmdError,
                                     absl::StrCat("INSERT failed, tid ", tid));
                         }
-=======
-                                            "INSERT failed, tid " + std::to_string(tid) +
-                                                ". Note that data might have been partially inserted. "
-                                                "You are encouraged to perform DELETE to remove any partially "
-                                                "inserted data before trying INSERT again.");
->>>>>>> ebe1f7d5
                         return false;
                     }
                     continue;
@@ -2865,7 +2850,8 @@
             }
             if (!cluster_sdk_->IsClusterMode() || is_local.value()) {
                 if (cluster_sdk_->IsClusterMode() && !IsOnlineMode()) {
-                    *status = {::hybridse::common::StatusCode::kCmdError, "local load only supports loading data to online storage"};
+                    *status = {::hybridse::common::StatusCode::kCmdError,
+                        "local load only supports loading data to online storage"};
                     return {};
                 }
 
