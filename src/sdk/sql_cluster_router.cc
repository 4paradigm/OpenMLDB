--- conflicted
+++ resolved
@@ -712,20 +712,14 @@
     }
     const std::string& table = sp_info.main_table();
     std::vector<std::shared_ptr<::rtidb::client::TabletClient>> tablets;
-    if (!cluster_sdk_->GetTabletByTable(db, table, &tablets)) {
+    auto tablet = cluster_sdk_->GetTablet(db, table);
+    if (!tablet) {
         status->code = -1;
         status->msg = "fail to get tablet, table "  + table;
         LOG(WARNING) << status->msg;
         return nullptr;
     }
-    if (tablets.size() <= 0) {
-        status->code = -1;
-        status->msg = "not tablet found";
-        LOG(WARNING) << status->msg;
-        return nullptr;
-    }
-    uint32_t idx = rand_.Uniform(tablets.size());
-    return tablets[idx];
+    return tablet->GetClient();
 }
 
 bool SQLClusterRouter::IsConstQuery(::fesql::vm::PhysicalOpNode* node) {
@@ -1062,29 +1056,9 @@
     std::unique_ptr<::brpc::Controller> cntl(new ::brpc::Controller());
     std::unique_ptr<::rtidb::api::QueryResponse> response(
         new ::rtidb::api::QueryResponse());
-<<<<<<< HEAD
     bool ok = tablet->CallProcedure(db, sp_name, row->GetRow(), cntl.get(), response.get(),
                              options_.enable_debug);
     if (!ok) {
-=======
-    const std::string& table = sp_info.main_table();
-    auto tablet = cluster_sdk_->GetTablet(db, table);
-    if (!tablet) {
-        status->code = -1;
-        status->msg = "not tablet found";
-        LOG(WARNING) << status->msg;
-        return std::shared_ptr<::fesql::sdk::ResultSet>();
-    }
-    auto client = tablet->GetClient();
-    if (!client) {
-        status->code = -1;
-        status->msg = "not tablet client found";
-        LOG(WARNING) << status->msg;
-        return std::shared_ptr<::fesql::sdk::ResultSet>();
-    }
-    if (!client->CallProcedure(db, sp_name, row->GetRow(), cntl.get(), response.get(),
-                             options_.enable_debug)) {
->>>>>>> 0d868046
         status->code = -1;
         status->msg = "request server error";
         LOG(WARNING) << status->msg;
@@ -1123,28 +1097,10 @@
     std::unique_ptr<::brpc::Controller> cntl(new ::brpc::Controller());
     std::unique_ptr<::rtidb::api::SQLBatchRequestQueryResponse> response(
         new ::rtidb::api::SQLBatchRequestQueryResponse());
-<<<<<<< HEAD
     bool ok = tablet->CallSQLBatchRequestProcedure(
-=======
-    const std::string& table = sp_info.main_table();
-    auto tablet = cluster_sdk_->GetTablet(db, table);
-    if (!tablet) {
-        status->code = -1;
-        status->msg = "not tablet found";
-        LOG(WARNING) << status->msg;
-        return std::shared_ptr<::fesql::sdk::ResultSet>();
-    }
-    auto client = tablet->GetClient();
-    if (!client) {
-        status->code = -1;
-        status->msg = "not tablet client found";
-        LOG(WARNING) << status->msg;
-        return std::shared_ptr<::fesql::sdk::ResultSet>();
-    }
-    if (!client->CallSQLBatchRequestProcedure(
->>>>>>> 0d868046
-        db, sp_name, row_batch, cntl.get(), response.get(),
-        options_.enable_debug)) {
+            db, sp_name, row_batch, cntl.get(), response.get(),
+            options_.enable_debug);
+    if (!ok) {
         status->code = -1;
         status->msg = "request server error";
         return nullptr;
