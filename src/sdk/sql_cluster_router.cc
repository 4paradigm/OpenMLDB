--- conflicted
+++ resolved
@@ -1372,14 +1372,9 @@
                 if (client) {
                     DLOG(INFO) << "put data to endpoint " << client->GetEndpoint() << " with dimensions size "
                                << kv.second.size();
-<<<<<<< HEAD
-                    bool ret = client->Put(tid, pid, cur_ts, row->GetRow(), kv.second, row->IsPutIfAbsent());
-                    if (!ret) {
-=======
                     auto ret = client->Put(tid, pid, cur_ts, row->GetRow(), kv.second,
-                            insert_memory_usage_limit_.load(std::memory_order_relaxed));
+                            insert_memory_usage_limit_.load(std::memory_order_relaxed), row->IsPutIfAbsent());
                     if (!ret.OK()) {
->>>>>>> a1128720
                         SET_STATUS_AND_WARN(status, StatusCode::kCmdError,
                                             "INSERT failed, tid " + std::to_string(tid) +
                                                 ". Note that data might have been partially inserted. "
@@ -1494,14 +1489,9 @@
                 if (client) {
                     DLOG(INFO) << "put data to endpoint " << client->GetEndpoint() << " with dimensions size "
                                << kv.second.size();
-<<<<<<< HEAD
-                    bool ret = client->Put(tid, pid, cur_ts, row_value, &kv.second, put_if_absent);
-                    if (!ret) {
-=======
                     auto ret = client->Put(tid, pid, cur_ts, row_value, &kv.second,
-                            insert_memory_usage_limit_.load(std::memory_order_relaxed));
+                            insert_memory_usage_limit_.load(std::memory_order_relaxed), put_if_absent);
                     if (!ret.OK()) {
->>>>>>> a1128720
                         SET_STATUS_AND_WARN(status, StatusCode::kCmdError,
                                             "INSERT failed, tid " + std::to_string(tid) +
                                                 ". Note that data might have been partially inserted. "
