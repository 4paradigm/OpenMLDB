/*
 * Copyright 2021 4Paradigm
 *
 * Licensed under the Apache License, Version 2.0 (the "License");
 * you may not use this file except in compliance with the License.
 * You may obtain a copy of the License at
 *
 *   http://www.apache.org/licenses/LICENSE-2.0
 *
 * Unless required by applicable law or agreed to in writing, software
 * distributed under the License is distributed on an "AS IS" BASIS,
 * WITHOUT WARRANTIES OR CONDITIONS OF ANY KIND, either express or implied.
 * See the License for the specific language governing permissions and
 * limitations under the License.
 */

#include "sdk/sql_cluster_router.h"

#include <algorithm>
#include <fstream>
#include <future>
#include <memory>
#include <string>
#include <unordered_map>
#include <utility>

#include "absl/strings/ascii.h"
#include "absl/strings/numbers.h"
#include "absl/strings/str_cat.h"
#include "absl/strings/strip.h"
#include "absl/strings/substitute.h"
#include "absl/types/span.h"
#include "base/ddl_parser.h"
#include "base/file_util.h"
#include "base/glog_wrapper.h"
#include "base/status_util.h"
#include "boost/none.hpp"
#include "boost/property_tree/ini_parser.hpp"
#include "boost/property_tree/ptree.hpp"
#include "brpc/channel.h"
#include "cmd/display.h"
#include "common/timer.h"
#include "glog/logging.h"
#include "nameserver/system_table.h"
#include "plan/plan_api.h"
#include "proto/fe_common.pb.h"
#include "proto/tablet.pb.h"
#include "rpc/rpc_client.h"
#include "schema/schema_adapter.h"
#include "sdk/base.h"
#include "sdk/base_impl.h"
#include "sdk/batch_request_result_set_sql.h"
#include "sdk/file_option_parser.h"
#include "sdk/job_table_helper.h"
#include "sdk/node_adapter.h"
#include "sdk/result_set_sql.h"
#include "sdk/split.h"
#include "udf/udf.h"
#include "vm/catalog.h"

DECLARE_string(bucket_size);
DECLARE_uint32(replica_num);
DECLARE_int32(sync_job_timeout);
DECLARE_int32(deploy_job_max_wait_time_ms);

namespace openmldb {
namespace sdk {

using hybridse::common::StatusCode;
using hybridse::plan::PlanAPI;

constexpr const char* SKIP_INDEX_CHECK_OPTION = "skip_index_check";
constexpr const char* SYNC_OPTION = "sync";

class ExplainInfoImpl : public ExplainInfo {
 public:
    ExplainInfoImpl(const ::hybridse::sdk::SchemaImpl& input_schema, const ::hybridse::sdk::SchemaImpl& output_schema,
                    const std::string& logical_plan, const std::string& physical_plan, const std::string& ir,
                    const std::string& request_db_name, const std::string& request_name)
        : input_schema_(input_schema),
          output_schema_(output_schema),
          logical_plan_(logical_plan),
          physical_plan_(physical_plan),
          ir_(ir),
          request_db_name_(request_db_name),
          request_name_(request_name) {}
    ~ExplainInfoImpl() {}

    const ::hybridse::sdk::Schema& GetInputSchema() override { return input_schema_; }

    const ::hybridse::sdk::Schema& GetOutputSchema() override { return output_schema_; }

    const std::string& GetLogicalPlan() override { return logical_plan_; }

    const std::string& GetPhysicalPlan() override { return physical_plan_; }

    const std::string& GetIR() override { return ir_; }

    const std::string& GetRequestName() override { return request_name_; }
    const std::string& GetRequestDbName() override { return request_db_name_; }

 private:
    ::hybridse::sdk::SchemaImpl input_schema_;
    ::hybridse::sdk::SchemaImpl output_schema_;
    std::string logical_plan_;
    std::string physical_plan_;
    std::string ir_;
    std::string request_db_name_;
    std::string request_name_;
};

class QueryFutureImpl : public QueryFuture {
 public:
    explicit QueryFutureImpl(openmldb::RpcCallback<openmldb::api::QueryResponse>* callback) : callback_(callback) {
        if (callback_) {
            callback_->Ref();
        }
    }
    ~QueryFutureImpl() {
        if (callback_) {
            callback_->UnRef();
        }
    }

    std::shared_ptr<hybridse::sdk::ResultSet> GetResultSet(hybridse::sdk::Status* status) override {
        if (!status) {
            return nullptr;
        }
        if (!callback_ || !callback_->GetResponse() || !callback_->GetController()) {
            status->code = hybridse::common::kRpcError;
            status->msg = "request error, response or controller null";
            return nullptr;
        }
        brpc::Join(callback_->GetController()->call_id());
        if (callback_->GetController()->Failed()) {
            status->code = hybridse::common::kRpcError;
            status->msg = "request error, " + callback_->GetController()->ErrorText();
            return nullptr;
        }
        if (callback_->GetResponse()->code() != ::openmldb::base::kOk) {
            status->code = callback_->GetResponse()->code();
            status->msg = "request error, " + callback_->GetResponse()->msg();
            return nullptr;
        }
        auto rs = ResultSetSQL::MakeResultSet(callback_->GetResponse(), callback_->GetController(), status);
        return rs;
    }

    bool IsDone() const override {
        if (callback_) return callback_->IsDone();
        return false;
    }

 private:
    openmldb::RpcCallback<openmldb::api::QueryResponse>* callback_;
};

class BatchQueryFutureImpl : public QueryFuture {
 public:
    explicit BatchQueryFutureImpl(openmldb::RpcCallback<openmldb::api::SQLBatchRequestQueryResponse>* callback)
        : callback_(callback) {
        if (callback_) {
            callback_->Ref();
        }
    }

    ~BatchQueryFutureImpl() {
        if (callback_) {
            callback_->UnRef();
        }
    }

    std::shared_ptr<hybridse::sdk::ResultSet> GetResultSet(hybridse::sdk::Status* status) override {
        if (!status) {
            return nullptr;
        }
        if (!callback_ || !callback_->GetResponse() || !callback_->GetController()) {
            status->code = hybridse::common::kRpcError;
            status->msg = "request error, response or controller null";
            return nullptr;
        }
        brpc::Join(callback_->GetController()->call_id());
        if (callback_->GetController()->Failed()) {
            status->code = hybridse::common::kRpcError;
            status->msg = "request error. " + callback_->GetController()->ErrorText();
            return nullptr;
        }
        std::shared_ptr<::openmldb::sdk::SQLBatchRequestResultSet> rs =
            std::make_shared<openmldb::sdk::SQLBatchRequestResultSet>(callback_->GetResponse(),
                                                                      callback_->GetController());
        bool ok = rs->Init();
        if (!ok) {
            status->code = -1;
            status->msg = "request error, resuletSetSQL init failed";
            return nullptr;
        }
        return rs;
    }

    bool IsDone() const override { return callback_->IsDone(); }

 private:
    openmldb::RpcCallback<openmldb::api::SQLBatchRequestQueryResponse>* callback_;
};

SQLClusterRouter::SQLClusterRouter(const SQLRouterOptions& options)
    : options_(std::make_shared<SQLRouterOptions>(options)),
      is_cluster_mode_(true),
      interactive_(false),
      cluster_sdk_(nullptr),
      mu_(),
      rand_(::baidu::common::timer::now_time()) {}

SQLClusterRouter::SQLClusterRouter(const StandaloneOptions& options)
    : options_(std::make_shared<StandaloneOptions>(options)),
      is_cluster_mode_(false),
      interactive_(false),
      cluster_sdk_(nullptr),
      mu_(),
      rand_(::baidu::common::timer::now_time()) {}

SQLClusterRouter::SQLClusterRouter(DBSDK* sdk)
    : options_(),
      is_cluster_mode_(sdk->IsClusterMode()),
      interactive_(false),
      cluster_sdk_(sdk),
      mu_(),
      rand_(::baidu::common::timer::now_time()) {
    if (is_cluster_mode_) {
        options_ = std::make_shared<SQLRouterOptions>();
    } else {
        options_ = std::make_shared<StandaloneOptions>();
    }
}

SQLClusterRouter::~SQLClusterRouter() { delete cluster_sdk_; }

bool SQLClusterRouter::Init() {
    // set log first(If setup before, setup below won't work, e.g. router in tablet server, router in CLI)
    if (cluster_sdk_ == nullptr) {
        // glog setting for SDK
        FLAGS_glog_level = options_->glog_level;
        FLAGS_glog_dir = options_->glog_dir;
    }
    base::SetupGlog();

    if (cluster_sdk_ == nullptr) {
        // init cluster_sdk_, require options_ or standalone_options_ is set
        if (is_cluster_mode_) {
            auto ops = std::dynamic_pointer_cast<SQLRouterOptions>(options_);
            ClusterOptions coptions;
            coptions.zk_cluster = ops->zk_cluster;
            coptions.zk_path = ops->zk_path;
            coptions.zk_session_timeout = ops->zk_session_timeout;
            coptions.zk_log_level = ops->zk_log_level;
            coptions.zk_log_file = ops->zk_log_file;
            cluster_sdk_ = new ClusterSDK(coptions);
            // TODO(hw): no detail error info
            bool ok = cluster_sdk_->Init();
            if (!ok) {
                LOG(WARNING) << "fail to init cluster sdk";
                return false;
            }
        } else {
            auto ops = std::dynamic_pointer_cast<StandaloneOptions>(options_);
            cluster_sdk_ = new ::openmldb::sdk::StandAloneSDK(ops->host, ops->port);
            bool ok = cluster_sdk_->Init();
            if (!ok) {
                LOG(WARNING) << "fail to init standalone sdk";
                return false;
            }
        }
    } else {
        // init options_ or standalone_options_ if fileds not filled, they should be consistent with cluster_sdk_
        //
        // might better to refactor constructors & fileds for SQLClusterRouter
        // but will introduce breaking changes as well
        if (is_cluster_mode_) {
            auto ops = std::dynamic_pointer_cast<SQLRouterOptions>(options_);
            if (ops->zk_cluster.empty() || ops->zk_path.empty()) {
                auto* cluster_sdk = dynamic_cast<ClusterSDK*>(cluster_sdk_);
                DCHECK(cluster_sdk != nullptr);
                ops->zk_cluster = cluster_sdk->GetClusterOptions().zk_cluster;
                ops->zk_path = cluster_sdk->GetClusterOptions().zk_path;
            }
        } else {
            auto ops = std::dynamic_pointer_cast<StandaloneOptions>(options_);
            if (ops->host.empty() || ops->port == 0) {
                auto* standalone_sdk = dynamic_cast<StandAloneSDK*>(cluster_sdk_);
                DCHECK(standalone_sdk != nullptr);
                ops->host = standalone_sdk->GetHost();
                ops->port = standalone_sdk->GetPort();
            }
        }
    }

    std::string db = openmldb::nameserver::INFORMATION_SCHEMA_DB;
    std::string table = openmldb::nameserver::GLOBAL_VARIABLES;
    std::string sql = "select * from " + table;
    hybridse::sdk::Status status;
    auto rs = ExecuteSQLParameterized(db, sql, std::shared_ptr<openmldb::sdk::SQLRequestRow>(), &status);
    if (rs != nullptr) {
        std::string key;
        std::string value;
        while (rs->Next()) {
            key = rs->GetStringUnsafe(0);
            value = rs->GetStringUnsafe(1);
            session_variables_[key] = value;
        }
    } else {
        // if not allowed to get system table or system table is empty, init session here
        session_variables_.emplace("execute_mode", "offline");
        session_variables_.emplace("enable_trace", "false");
        session_variables_.emplace("sync_job", "false");
        session_variables_.emplace("job_timeout", "60000");  // rpc request timeout for taskmanager
    }
    return true;
}

std::shared_ptr<SQLRequestRow> SQLClusterRouter::GetRequestRow(const std::string& db, const std::string& sql,
                                                               ::hybridse::sdk::Status* status) {
    RET_IF_NULL_AND_WARN(status, "output status is nullptr");

    auto cache = GetCache(db, sql, hybridse::vm::kRequestMode);
    std::set<std::string> col_set;
    std::shared_ptr<RouterSQLCache> router_cache;
    if (cache) {
        router_cache = std::dynamic_pointer_cast<RouterSQLCache>(cache);
    }
    if (router_cache) {
        status->code = 0;
        const std::string& router_col = router_cache->GetRouter().GetRouterCol();
        if (!router_col.empty()) {
            col_set.insert(router_col);
        }
        return std::make_shared<SQLRequestRow>(router_cache->GetSchema(), col_set);
    }
    ::hybridse::vm::ExplainOutput explain;
    ::hybridse::base::Status vm_status;

    bool ok = cluster_sdk_->GetEngine()->Explain(sql, db, ::hybridse::vm::kRequestMode, &explain, &vm_status);
    if (!ok) {
        COPY_PREPEND_AND_WARN(status, vm_status, "fail to explain sql " + sql);
        return {};
    }
    auto schema = std::make_shared<::hybridse::sdk::SchemaImpl>(explain.input_schema);
    const std::string& main_db = explain.router.GetMainDb().empty() ? db : explain.router.GetMainDb();
    const std::string& main_table = explain.router.GetMainTable();
    uint32_t tid = 0;
    if (!main_table.empty()) {
        auto table_info = cluster_sdk_->GetTableInfo(main_db, main_table);
        tid = table_info->tid();
    }
    std::shared_ptr<::hybridse::sdk::Schema> parameter_schema;
    router_cache = std::make_shared<RouterSQLCache>(main_db, tid, main_table, schema, parameter_schema, explain.router);
    SetCache(db, sql, hybridse::vm::kRequestMode, router_cache);
    const std::string& router_col = explain.router.GetRouterCol();
    if (!router_col.empty()) {
        col_set.insert(router_col);
    }
    return std::make_shared<SQLRequestRow>(schema, col_set);
}

std::shared_ptr<SQLRequestRow> SQLClusterRouter::GetRequestRowByProcedure(const std::string& db,
                                                                          const std::string& sp_name,
                                                                          ::hybridse::sdk::Status* status) {
    RET_IF_NULL_AND_WARN(status, "output status is nullptr");
    std::shared_ptr<hybridse::sdk::ProcedureInfo> sp_info = cluster_sdk_->GetProcedureInfo(db, sp_name, &status->msg);
    if (!sp_info) {
        CODE_PREPEND_AND_WARN(status, StatusCode::kProcedureNotFound, db + "-" + sp_name);
        return nullptr;
    }
    const std::string& sql = sp_info->GetSql();
    return GetRequestRow(db, sql, status);
}

std::shared_ptr<openmldb::sdk::SQLDeleteRow> SQLClusterRouter::GetDeleteRow(const std::string& db,
                                                                            const std::string& sql,
                                                                            ::hybridse::sdk::Status* status) {
    RET_IF_NULL_AND_WARN(status, "output status is nullptr");
    std::shared_ptr<SQLCache> cache = GetCache(db, sql, hybridse::vm::kBatchMode);
    if (cache) {
        auto delete_cache = std::dynamic_pointer_cast<DeleteSQLCache>(cache);
        if (delete_cache) {
            status->code = 0;
            return std::make_shared<openmldb::sdk::SQLDeleteRow>(
                delete_cache->GetDatabase(), delete_cache->GetTableName(),
                delete_cache->GetDefaultCondition(), delete_cache->GetCondition());
        }
    }
    ::hybridse::node::NodeManager nm;
    ::hybridse::plan::PlanNodeList plans;
    bool ok = GetSQLPlan(sql, &nm, &plans);
    if (!ok || plans.empty()) {
        SET_STATUS_AND_WARN(status, StatusCode::kCmdError, "fail to get sql plan " + sql);
        return {};
    }
    ::hybridse::node::PlanNode* plan = plans[0];
    if (plan->GetType() != hybridse::node::kPlanTypeDelete) {
        SET_STATUS_AND_WARN(status, StatusCode::kCmdError, "invalid sql node expect delete");
        return {};
    }
    auto delete_plan = dynamic_cast<::hybridse::node::DeletePlanNode*>(plan);
    auto condition = delete_plan->GetCondition();
    if (!condition) {
        SET_STATUS_AND_WARN(status, StatusCode::kCmdError, "no condition in delete sql");
        return {};
    }
    std::string database = delete_plan->GetDatabase().empty() ? db : delete_plan->GetDatabase();
    if (database.empty()) {
        SET_STATUS_AND_WARN(status, StatusCode::kCmdError, "no db in sql and no default db");
        return {};
    }
    const auto& table_name = delete_plan->GetTableName();
    auto table_info = cluster_sdk_->GetTableInfo(database, table_name);
    if (!table_info) {
        SET_STATUS_AND_WARN(status, StatusCode::kCmdError, absl::StrCat(database, "-", table_name));
        return {};
    }
    auto col_map = schema::SchemaAdapter::GetColMap(*table_info);
    std::vector<Condition> condition_vec;
    std::vector<Condition> parameter_vec;
    auto binary_node = dynamic_cast<const hybridse::node::BinaryExpr*>(condition);
    *status = NodeAdapter::ExtractCondition(binary_node, col_map, table_info->column_key(),
        &condition_vec, &parameter_vec);
    if (!status->IsOK()) {
        LOG(WARNING) << status->ToString();
        return {};
    }
    auto delete_cache = std::make_shared<DeleteSQLCache>(
        db, table_info->tid(), table_name, condition_vec, parameter_vec);
    SetCache(db, sql, hybridse::vm::kBatchMode, delete_cache);
    *status = {};
    return std::make_shared<openmldb::sdk::SQLDeleteRow>(delete_cache->GetDatabase(), delete_cache->GetTableName(),
                delete_cache->GetDefaultCondition(), delete_cache->GetCondition());
}

std::shared_ptr<SQLInsertRow> SQLClusterRouter::GetInsertRow(const std::string& db, const std::string& sql,
                                                             ::hybridse::sdk::Status* status) {
    RET_IF_NULL_AND_WARN(status, "output status is nullptr");
    std::shared_ptr<SQLCache> cache = GetCache(db, sql, hybridse::vm::kBatchMode);
    if (cache) {
        auto insert_cache = std::dynamic_pointer_cast<InsertSQLCache>(cache);
        if (insert_cache) {
            *status = {};
            return std::make_shared<SQLInsertRow>(insert_cache->GetTableInfo(), insert_cache->GetSchema(),
                                                  insert_cache->GetDefaultValue(), insert_cache->GetStrLength(),
                                                  insert_cache->GetHoleIdxArr());
        }
    }
    std::shared_ptr<::openmldb::nameserver::TableInfo> table_info;
    DefaultValueMap default_map;
    uint32_t str_length = 0;
    std::vector<uint32_t> stmt_column_idx_arr;
    if (!GetInsertInfo(db, sql, status, &table_info, &default_map, &str_length, &stmt_column_idx_arr)) {
        SET_STATUS_AND_WARN(status, StatusCode::kCmdError, "get insert information failed");
        return {};
    }
    auto schema = openmldb::schema::SchemaAdapter::ConvertSchema(table_info->column_desc());
    auto insert_cache =
        std::make_shared<InsertSQLCache>(table_info, schema, default_map, str_length,
                                         SQLInsertRow::GetHoleIdxArr(default_map, stmt_column_idx_arr, schema));
    SetCache(db, sql, hybridse::vm::kBatchMode, insert_cache);
    *status = {};
    return std::make_shared<SQLInsertRow>(insert_cache->GetTableInfo(), insert_cache->GetSchema(),
                                          insert_cache->GetDefaultValue(), insert_cache->GetStrLength(),
                                          insert_cache->GetHoleIdxArr());
}

bool SQLClusterRouter::GetMultiRowInsertInfo(const std::string& db, const std::string& sql,
                                             ::hybridse::sdk::Status* status,
                                             std::shared_ptr<::openmldb::nameserver::TableInfo>* table_info,
                                             std::vector<DefaultValueMap>* default_maps,
                                             std::vector<uint32_t>* str_lengths) {
    RET_FALSE_IF_NULL_AND_WARN(status, "output status is nullptr");
    // TODO(hw): return status?
    RET_FALSE_IF_NULL_AND_WARN(table_info, "output table_info is nullptr");
    RET_FALSE_IF_NULL_AND_WARN(default_maps, "output default_maps is nullptr");
    RET_FALSE_IF_NULL_AND_WARN(str_lengths, "output str_lengths is nullptr");

    ::hybridse::node::NodeManager nm;
    ::hybridse::plan::PlanNodeList plans;
    bool ok = GetSQLPlan(sql, &nm, &plans);
    if (!ok || plans.empty()) {
        SET_STATUS_AND_WARN(status, StatusCode::kPlanError, "fail to get sql plan with sql " + sql);
        return false;
    }
    ::hybridse::node::PlanNode* plan = plans[0];
    if (plan->GetType() != hybridse::node::kPlanTypeInsert) {
        SET_STATUS_AND_WARN(status, StatusCode::kPlanError, "invalid sql node expect insert");
        return false;
    }
    auto* iplan = dynamic_cast<::hybridse::node::InsertPlanNode*>(plan);
    const ::hybridse::node::InsertStmt* insert_stmt = iplan->GetInsertNode();
    if (insert_stmt == nullptr) {
        SET_STATUS_AND_WARN(status, StatusCode::kPlanError, "insert stmt is null");
        return false;
    }
    std::string db_name;
    if (!insert_stmt->db_name_.empty()) {
        db_name = insert_stmt->db_name_;
    } else {
        db_name = db;
    }
    if (db_name.empty()) {
        SET_STATUS_AND_WARN(status, StatusCode::kCmdError, "Please enter database first");
        return false;
    }
    *table_info = cluster_sdk_->GetTableInfo(db_name, insert_stmt->table_name_);
    if (!(*table_info)) {
        SET_STATUS_AND_WARN(status, StatusCode::kCmdError, db_name + "-" + insert_stmt->table_name_ + " not exist");
        return false;
    }
    std::map<uint32_t, uint32_t> column_map;
    for (size_t j = 0; j < insert_stmt->columns_.size(); ++j) {
        const std::string& col_name = insert_stmt->columns_[j];
        bool find_flag = false;
        for (int i = 0; i < (*table_info)->column_desc_size(); ++i) {
            if (col_name == (*table_info)->column_desc(i).name()) {
                if (column_map.count(i) > 0) {
                    SET_STATUS_AND_WARN(status, StatusCode::kCmdError, "duplicate column of " + col_name);
                    return false;
                }
                column_map.insert(std::make_pair(i, j));
                find_flag = true;
                break;
            }
        }
        if (!find_flag) {
            SET_STATUS_AND_WARN(status, StatusCode::kCmdError,
                                "can't find column " + col_name + " in table " + (*table_info)->name());
            return false;
        }
    }
    size_t total_rows_size = insert_stmt->values_.size();
    for (size_t i = 0; i < total_rows_size; i++) {
        hybridse::node::ExprNode* value = insert_stmt->values_[i];
        if (value->GetExprType() != ::hybridse::node::kExprList) {
            SET_STATUS_AND_WARN(status, StatusCode::kCmdError,
                                "fail to parse row [" + std::to_string(i) +
                                    "]: invalid row expression, expect kExprList but " +
                                    hybridse::node::ExprTypeName(value->GetExprType()));
            return false;
        }
        uint32_t str_length = 0;
        default_maps->push_back(
            GetDefaultMap(*table_info, column_map, dynamic_cast<::hybridse::node::ExprListNode*>(value), &str_length));
        if (!default_maps->back()) {
            SET_STATUS_AND_WARN(status, StatusCode::kCmdError,
                                "fail to parse row[" + std::to_string(i) + "]: " + value->GetExprString());
            return false;
        }
        str_lengths->push_back(str_length);
    }
    if (default_maps->empty() || str_lengths->empty()) {
        SET_STATUS_AND_WARN(status, StatusCode::kCmdError, "default_maps or str_lengths are empty");
        return false;
    }
    if (default_maps->size() != str_lengths->size()) {
        SET_STATUS_AND_WARN(status, StatusCode::kCmdError, "default maps isn't match with str_lengths");
        return false;
    }
    return true;
}

bool SQLClusterRouter::GetInsertInfo(const std::string& db, const std::string& sql, ::hybridse::sdk::Status* status,
                                     std::shared_ptr<::openmldb::nameserver::TableInfo>* table_info,
                                     DefaultValueMap* default_map, uint32_t* str_length,
                                     std::vector<uint32_t>* stmt_column_idx_in_table) {
    RET_FALSE_IF_NULL_AND_WARN(status, "output status is nullptr");
    RET_FALSE_IF_NULL_AND_WARN(table_info, "output table_info is nullptr");
    RET_FALSE_IF_NULL_AND_WARN(default_map, "output default_map is nullptr");
    RET_FALSE_IF_NULL_AND_WARN(str_length, "output str_length is nullptr");
    RET_FALSE_IF_NULL_AND_WARN(stmt_column_idx_in_table, "output stmt_column_idx_in_table is nullptr");

    ::hybridse::node::NodeManager nm;
    ::hybridse::plan::PlanNodeList plans;
    bool ok = GetSQLPlan(sql, &nm, &plans);
    if (!ok || plans.empty()) {
        SET_STATUS_AND_WARN(status, StatusCode::kCmdError, "fail to get sql plan with sql " + sql);
        return false;
    }
    ::hybridse::node::PlanNode* plan = plans[0];
    if (plan->GetType() != hybridse::node::kPlanTypeInsert) {
        SET_STATUS_AND_WARN(status, StatusCode::kCmdError, "invalid sql node expect insert");
        return false;
    }
    auto* iplan = dynamic_cast<::hybridse::node::InsertPlanNode*>(plan);
    const ::hybridse::node::InsertStmt* insert_stmt = iplan->GetInsertNode();
    if (insert_stmt == nullptr) {
        SET_STATUS_AND_WARN(status, StatusCode::kCmdError, "insert stmt is null");
        return false;
    }
    *table_info = cluster_sdk_->GetTableInfo(db, insert_stmt->table_name_);
    if (!(*table_info)) {
        SET_STATUS_AND_WARN(status, StatusCode::kCmdError,
                            "table with name " + insert_stmt->table_name_ + " in db " + db + " does not exist");
        return false;
    }
    // <table schema idx, insert stmt column idx>
    std::map<uint32_t, uint32_t> column_map;
    for (size_t j = 0; j < insert_stmt->columns_.size(); ++j) {
        const std::string& col_name = insert_stmt->columns_[j];
        bool find_flag = false;
        for (int i = 0; i < (*table_info)->column_desc_size(); ++i) {
            if (col_name == (*table_info)->column_desc(i).name()) {
                if (column_map.count(i) > 0) {
                    SET_STATUS_AND_WARN(status, StatusCode::kCmdError, "duplicate column of " + col_name);
                    return false;
                }
                column_map.insert(std::make_pair(i, j));
                stmt_column_idx_in_table->emplace_back(i);
                find_flag = true;
                break;
            }
        }
        if (!find_flag) {
            SET_STATUS_AND_WARN(status, StatusCode::kCmdError,
                                "can't find column " + col_name + " in table " + (*table_info)->name());
            return false;
        }
    }
    *default_map = GetDefaultMap(*table_info, column_map,
                                 dynamic_cast<::hybridse::node::ExprListNode*>(insert_stmt->values_[0]), str_length);
    if (!(*default_map)) {
        SET_STATUS_AND_WARN(status, StatusCode::kCmdError, "get default value map of " + sql + " failed");
        return false;
    }
    return true;
}

DefaultValueMap SQLClusterRouter::GetDefaultMap(const std::shared_ptr<::openmldb::nameserver::TableInfo>& table_info,
                                                const std::map<uint32_t, uint32_t>& column_map,
                                                ::hybridse::node::ExprListNode* row, uint32_t* str_length) {
    if (row == nullptr || str_length == nullptr) {
        LOG(WARNING) << "row or str length is NULL";
        return {};
    }
    auto default_map = std::make_shared<std::map<uint32_t, std::shared_ptr<::hybridse::node::ConstNode>>>();
    if ((column_map.empty() && static_cast<int32_t>(row->children_.size()) < table_info->column_desc_size()) ||
        (!column_map.empty() && row->children_.size() < column_map.size())) {
        LOG(WARNING) << "insert value number less than column number";
        return {};
    }
    for (int32_t idx = 0; idx < table_info->column_desc_size(); idx++) {
        auto column = table_info->column_desc(idx);
        if (!column_map.empty() && (column_map.count(idx) == 0)) {
            if (column.has_default_value()) {
                auto val = NodeAdapter::StringToData(column.default_value(), column.data_type());
                default_map->insert(std::make_pair(idx, val));
                if (column.data_type() == ::openmldb::type::kVarchar ||
                    column.data_type() == ::openmldb::type::kString) {
                    *str_length += strlen(val->GetStr());
                }
                continue;
            }
            if (!column.not_null()) {
                default_map->emplace(idx, std::make_shared<::hybridse::node::ConstNode>());
                continue;
            }
            LOG(WARNING) << "column " << column.name() << " can't be null";
            return {};
        }

        uint32_t i = idx;
        if (!column_map.empty()) {
            i = column_map.at(idx);
        }
        if (hybridse::node::kExprPrimary != row->children_.at(i)->GetExprType() &&
            hybridse::node::kExprParameter != row->children_.at(i)->GetExprType()) {
            LOG(WARNING) << "insert value isn't const value or placeholder";
            return {};
        }

        if (hybridse::node::kExprPrimary == row->children_.at(i)->GetExprType()) {
            auto* primary = dynamic_cast<::hybridse::node::ConstNode*>(row->children_.at(i));
            std::shared_ptr<::hybridse::node::ConstNode> val;
            if (primary->IsNull()) {
                if (column.not_null()) {
                    LOG(WARNING) << "column " << column.name() << " can't be null";
                    return {};
                }
                val = std::make_shared<::hybridse::node::ConstNode>(*primary);
            } else {
                val = NodeAdapter::TransformDataType(*primary, column.data_type());
                if (!val) {
                    LOG(WARNING) << "default value type mismatch, column " << column.name();
                    return {};
                }
            }
            default_map->insert(std::make_pair(idx, val));
            if (!primary->IsNull() &&
                (column.data_type() == ::openmldb::type::kVarchar || column.data_type() == ::openmldb::type::kString)) {
                *str_length += strlen(primary->GetStr());
            }
        }
    }
    return default_map;
}
// Get Cache with given db, sql and engine mode
std::shared_ptr<SQLCache> SQLClusterRouter::GetCache(const std::string& db, const std::string& sql,
                                                     const hybridse::vm::EngineMode engine_mode) {
    std::lock_guard<::openmldb::base::SpinMutex> lock(mu_);
    auto mode_cache_it = input_lru_cache_.find(db);
    if (mode_cache_it == input_lru_cache_.end()) {
        return {};
    }

    auto it = mode_cache_it->second.find(engine_mode);
    if (it != mode_cache_it->second.end()) {
        auto value = it->second.get(sql);
        if (value != boost::none) {
            // Check cache validation, the name is the same, but the tid may be different.
            // Notice that we won't check it when table_info is disabled and router is enabled.
            //  invalid router info doesn't have tid, so it won't get confused.
            auto cached_info = value.value();
            if (cached_info) {
                if (!cached_info->GetTableName().empty()) {
                    auto current_info =
                        cluster_sdk_->GetTableInfo(cached_info->GetDatabase(), cached_info->GetTableName());
                    if (!current_info || cached_info->GetTableId() != current_info->tid()) {
                        // just leave, this invalid value will be updated by SetCache()
                        return {};
                    }
                }
                return cached_info;
            }
        }
    }
    return {};
}

void SQLClusterRouter::SetCache(const std::string& db, const std::string& sql,
                                const hybridse::vm::EngineMode engine_mode,
                                const std::shared_ptr<SQLCache>& router_cache) {
    std::lock_guard<::openmldb::base::SpinMutex> lock(mu_);
    auto it = input_lru_cache_.find(db);
    if (it == input_lru_cache_.end()) {
        decltype(input_lru_cache_)::mapped_type db_value;
        input_lru_cache_.insert(std::make_pair(db, db_value));
        it = input_lru_cache_.find(db);
    }

    auto cache_it = it->second.find(engine_mode);
    if (cache_it == it->second.end()) {
        decltype(it->second)::mapped_type value(options_->max_sql_cache_size);
        auto pair = it->second.emplace(engine_mode, value);
        cache_it = pair.first;
    }
    cache_it->second.upsert(sql, router_cache);
}

std::shared_ptr<SQLInsertRows> SQLClusterRouter::GetInsertRows(const std::string& db, const std::string& sql,
                                                               ::hybridse::sdk::Status* status) {
    RET_IF_NULL_AND_WARN(status, "output status is nullptr");
    std::shared_ptr<SQLCache> cache = GetCache(db, sql, hybridse::vm::kBatchMode);
    std::shared_ptr<InsertSQLCache> insert_cache;
    if (cache) {
        insert_cache = std::dynamic_pointer_cast<InsertSQLCache>(cache);
        if (insert_cache) {
            status->SetOK();
            return std::make_shared<SQLInsertRows>(insert_cache->GetTableInfo(), insert_cache->GetSchema(),
                                                   insert_cache->GetDefaultValue(), insert_cache->GetStrLength(),
                                                   insert_cache->GetHoleIdxArr());
        }
    }
    std::shared_ptr<::openmldb::nameserver::TableInfo> table_info;
    DefaultValueMap default_map;
    uint32_t str_length = 0;
    std::vector<uint32_t> stmt_column_idx_arr;
    if (!GetInsertInfo(db, sql, status, &table_info, &default_map, &str_length, &stmt_column_idx_arr)) {
        return {};
    }
    auto col_schema = openmldb::schema::SchemaAdapter::ConvertSchema(table_info->column_desc());
    insert_cache =
        std::make_shared<InsertSQLCache>(table_info, col_schema, default_map, str_length,
                                         SQLInsertRow::GetHoleIdxArr(default_map, stmt_column_idx_arr, col_schema));
    SetCache(db, sql, hybridse::vm::kBatchMode, insert_cache);
    return std::make_shared<SQLInsertRows>(table_info, insert_cache->GetSchema(), default_map, str_length,
                                           insert_cache->GetHoleIdxArr());
}

bool SQLClusterRouter::ExecuteDDL(const std::string& db, const std::string& sql, hybridse::sdk::Status* status) {
    RET_FALSE_IF_NULL_AND_WARN(status, "output status is nullptr");
    auto ns_ptr = cluster_sdk_->GetNsClient();
    if (!ns_ptr) {
        SET_STATUS_AND_WARN(status, StatusCode::kCmdError, "no nameserver exist");
        return false;
    }
    // TODO(wangtaize) update ns client to thread safe

    // parse sql to judge whether is create procedure case
    hybridse::node::NodeManager node_manager;
    DLOG(INFO) << "start to execute script from dbms:\n" << sql;
    hybridse::base::Status sql_status;
    hybridse::node::PlanNodeList plan_trees;
    PlanAPI::CreatePlanTreeFromScript(sql, plan_trees, &node_manager, sql_status);
    if (plan_trees.empty() || sql_status.code != 0) {
        COPY_PREPEND_AND_WARN(status, sql_status, "create logic plan failed");
        return false;
    }
    hybridse::node::PlanNode* node = plan_trees[0];
    base::Status ret;
    if (node->GetType() == hybridse::node::kPlanTypeCreateSp) {
        ret = HandleSQLCreateProcedure(dynamic_cast<hybridse::node::CreateProcedurePlanNode*>(node), db, sql, ns_ptr);
    } else if (node->GetType() == hybridse::node::kPlanTypeCreate) {
        ret = HandleSQLCreateTable(dynamic_cast<hybridse::node::CreatePlanNode*>(node), db, ns_ptr);
    } else {
        HandleSQLCmd(dynamic_cast<hybridse::node::CmdPlanNode*>(node), db, status);
        ret = {status->code, status->msg};
    }
    if (!ret.OK()) {
        APPEND_FROM_BASE_AND_WARN(status, ret, "fail to execute " + sql);
        return false;
    }
    return true;
}

bool SQLClusterRouter::ShowDB(std::vector<std::string>* dbs, hybridse::sdk::Status* status) {
    RET_FALSE_IF_NULL_AND_WARN(status, "output status is nullptr");
    auto ns_ptr = cluster_sdk_->GetNsClient();
    if (!ns_ptr) {
        SET_STATUS_AND_WARN(status, StatusCode::kCmdError, "no nameserver exist");
        return false;
    }
    std::string err;
    bool ok = ns_ptr->ShowDatabase(dbs, err);
    if (!ok) {
        SET_STATUS_AND_WARN(status, StatusCode::kCmdError, "fail to show databases: " + err);
        return false;
    }
    return true;
}

// get all table names in all DB
std::vector<std::string> SQLClusterRouter::GetAllTables() { return cluster_sdk_->GetAllTables(); }

bool SQLClusterRouter::CreateDB(const std::string& db, hybridse::sdk::Status* status) {
    RET_FALSE_IF_NULL_AND_WARN(status, "output status is nullptr");
    // We use hybridse parser to check db name, to ensure syntactic consistency.
    if (db.empty() || !CheckSQLSyntax("CREATE DATABASE `" + db + "`;")) {
        SET_STATUS_AND_WARN(status, StatusCode::kCmdError, "db name(" + db + ") is invalid");
        return false;
    }

    auto ns_ptr = cluster_sdk_->GetNsClient();
    if (!ns_ptr) {
        SET_STATUS_AND_WARN(status, StatusCode::kCmdError, "no nameserver exist");
        return false;
    }

    std::string err;
    bool ok = ns_ptr->CreateDatabase(db, err);
    if (!ok) {
        SET_STATUS_AND_WARN(status, StatusCode::kCmdError, "fail to create db " + db + " -- " + err);
        return false;
    }
    status->code = 0;
    return true;
}

bool SQLClusterRouter::DropDB(const std::string& db, hybridse::sdk::Status* status) {
    RET_FALSE_IF_NULL_AND_WARN(status, "output status is nullptr");
    if (db.empty() || !CheckSQLSyntax("DROP DATABASE `" + db + "`;")) {
        SET_STATUS_AND_WARN(status, StatusCode::kCmdError, "db name(" + db + ") is invalid");
        return false;
    }

    auto ns_ptr = cluster_sdk_->GetNsClient();
    if (!ns_ptr) {
        SET_STATUS_AND_WARN(status, StatusCode::kCmdError, "no nameserver exist");
        return false;
    }
    std::string err;
    bool ok = ns_ptr->DropDatabase(db, err);
    if (!ok) {
        SET_STATUS_AND_WARN(status, StatusCode::kCmdError, "fail to drop db " + db + " -- " + err);
        return false;
    }
    return true;
}

bool SQLClusterRouter::DropTable(const std::string& db, const std::string& table, const bool if_exists,
                                 hybridse::sdk::Status* status) {
    RET_FALSE_IF_NULL_AND_WARN(status, "output status is nullptr");
    if (db.empty() || table.empty()) {
        SET_STATUS_AND_WARN(status, StatusCode::kCmdError,
                            "db name(" + db + ") or table name(" + table + ") is invalid");
        return false;
    }

    // RefreshCatalog to avoid getting out-of-date table info
    if (!RefreshCatalog()) {
        SET_STATUS_AND_WARN(status, StatusCode::kRuntimeError, "Fail to refresh catalog");
        return false;
    }

    auto table_info = cluster_sdk_->GetTableInfo(db, table);

    if (table_info == nullptr) {
        if (if_exists) {
            *status = {};
            return true;
        } else {
            SET_STATUS_AND_WARN(status, StatusCode::kCmdError, "fail to drop, table does not exist!");
            return false;
        }
    }

    // delete pre-aggr meta info if need
    if (table_info->base_table_tid() > 0) {
        std::string meta_db = openmldb::nameserver::INTERNAL_DB;
        std::string meta_table = openmldb::nameserver::PRE_AGG_META_NAME;
        std::string select_aggr_info =
            absl::StrCat("select base_db,base_table,aggr_func,aggr_col,partition_cols,order_by_col,filter_col from ",
                         meta_db, ".", meta_table, " where aggr_table = '", table_info->name(), "';");
        auto rs = ExecuteSQL("", select_aggr_info, true, true, 0, status);
        WARN_NOT_OK_AND_RET(status, "get aggr info failed", false);
        if (rs->Size() != 1) {
            SET_STATUS_AND_WARN(status, StatusCode::kCmdError,
                                "duplicate records generate with aggr table name: " + table_info->name());
            return false;
        }
        std::string idx_key;
        if (rs->Next()) {
            for (int i = 0; i < rs->GetSchema()->GetColumnCnt(); i++) {
                if (!idx_key.empty()) {
                    idx_key += "|";
                }
                auto k = rs->GetAsStringUnsafe(i);
                if (k.empty()) {
                    idx_key += hybridse::codec::EMPTY_STRING;
                } else {
                    idx_key += k;
                }
            }
        } else {
            SET_STATUS_AND_WARN(status, StatusCode::kCmdError, "access ResultSet failed");
            return false;
        }
        auto tablet_accessor = cluster_sdk_->GetTablet(meta_db, meta_table, (uint32_t)0);
        if (!tablet_accessor) {
            SET_STATUS_AND_WARN(status, StatusCode::kCmdError, "get tablet accessor failed");
            return false;
        }
        auto tablet_client = tablet_accessor->GetClient();
        if (!tablet_client) {
            SET_STATUS_AND_WARN(status, StatusCode::kCmdError, "get tablet client failed");
            return false;
        }
        auto tid = cluster_sdk_->GetTableId(meta_db, meta_table);
        std::string msg;
        if (!tablet_client->Delete(tid, 0, table_info->name(), "aggr_table", msg) ||
            !tablet_client->Delete(tid, 0, idx_key, "unique_key", msg)) {
            SET_STATUS_AND_WARN(status, StatusCode::kCmdError, "delete aggr meta failed");
            return false;
        }
    }

    // Check offline table info first
    if (table_info->has_offline_table_info()) {
        auto taskmanager_client_ptr = cluster_sdk_->GetTaskManagerClient();
        if (!taskmanager_client_ptr) {
            SET_STATUS_AND_WARN(status, StatusCode::kRuntimeError, "no taskmanager client");
            return false;
        }

        ::openmldb::base::Status rpcStatus = taskmanager_client_ptr->DropOfflineTable(db, table, GetJobTimeout());
        if (rpcStatus.code != 0) {
            APPEND_FROM_BASE_AND_WARN(status, rpcStatus, "drop offline table failed");
            return false;
        }
    }

    auto ns_ptr = cluster_sdk_->GetNsClient();
    if (!ns_ptr) {
        SET_STATUS_AND_WARN(status, StatusCode::kRuntimeError, "no ns client");
        return false;
    }
    std::string err;
    bool ok = ns_ptr->DropTable(db, table, err);
    if (!ok) {
        SET_STATUS_AND_WARN(status, StatusCode::kCmdError, "fail to drop, " + err);
        return false;
    }
    return true;
}

/**
 * Get SQL cache
 * @param db
 * @param sql
 * @param engine_mode
 * @param row
 * @param parameter
 * @return
 */
std::shared_ptr<SQLCache> SQLClusterRouter::GetSQLCache(const std::string& db, const std::string& sql,
                                                        const ::hybridse::vm::EngineMode engine_mode,
                                                        const std::shared_ptr<SQLRequestRow>& parameter,
                                                        hybridse::sdk::Status* status) {
    RET_IF_NULL_AND_WARN(status, "output status is nullptr");
    ::hybridse::codec::Schema parameter_schema_raw;
    if (parameter) {
        for (int i = 0; i < parameter->GetSchema()->GetColumnCnt(); i++) {
            auto column = parameter_schema_raw.Add();
            hybridse::type::Type hybridse_type;
            if (!openmldb::schema::SchemaAdapter::ConvertType(parameter->GetSchema()->GetColumnType(i),
                                                              &hybridse_type)) {
                SET_STATUS_AND_WARN(
                    status, StatusCode::kCmdError,
                    "convert failed -- invalid parameter type " + parameter->GetSchema()->GetColumnType(i));
                return {};
            }
            column->set_type(hybridse_type);
        }
    }
    auto router_cache = std::dynamic_pointer_cast<RouterSQLCache>(GetCache(db, sql, engine_mode));
    auto parameter_schema = std::make_shared<::hybridse::sdk::SchemaImpl>(parameter_schema_raw);
    if (router_cache && router_cache->IsCompatibleCache(parameter_schema)) {
        router_cache.reset();
    }
    if (!router_cache) {
        ::hybridse::vm::ExplainOutput explain;
        ::hybridse::base::Status base_status;
        if (cluster_sdk_->GetEngine()->Explain(sql, db, engine_mode, parameter_schema_raw, &explain, &base_status)) {
            std::shared_ptr<::hybridse::sdk::SchemaImpl> schema;
            const std::string& main_db = explain.router.GetMainDb().empty() ? db : explain.router.GetMainDb();
            uint32_t tid = 0;
            std::string table_name;
            if (!explain.input_schema.empty()) {
                schema = std::make_shared<::hybridse::sdk::SchemaImpl>(explain.input_schema);
            } else {
                const std::string& main_table = explain.router.GetMainTable();
                auto table_info = cluster_sdk_->GetTableInfo(main_db, main_table);
                ::hybridse::codec::Schema raw_schema;
                if (table_info) {
                    if (::openmldb::schema::SchemaAdapter::ConvertSchema(table_info->column_desc(), &raw_schema)) {
                        schema = std::make_shared<::hybridse::sdk::SchemaImpl>(raw_schema);
                    }
                    tid = table_info->tid();
                }
            }
            router_cache =
                std::make_shared<RouterSQLCache>(main_db, tid, table_name, schema, parameter_schema, explain.router);
            SetCache(db, sql, engine_mode, router_cache);
        } else {
            COPY_PREPEND_AND_WARN(status, base_status, "fail to explain " + sql);
            return {};
        }
    }
    return router_cache;
}
std::shared_ptr<::openmldb::client::TabletClient> SQLClusterRouter::GetTabletClient(
    const std::string& db, const std::string& sql, const ::hybridse::vm::EngineMode engine_mode,
    const std::shared_ptr<SQLRequestRow>& row, hybridse::sdk::Status* status) {
    return GetTabletClient(db, sql, engine_mode, row, std::shared_ptr<openmldb::sdk::SQLRequestRow>(), status);
}
std::shared_ptr<::openmldb::client::TabletClient> SQLClusterRouter::GetTabletClient(
    const std::string& db, const std::string& sql, const ::hybridse::vm::EngineMode engine_mode,
    const std::shared_ptr<SQLRequestRow>& row, const std::shared_ptr<openmldb::sdk::SQLRequestRow>& parameter,
    hybridse::sdk::Status* status) {
    RET_IF_NULL_AND_WARN(status, "output status is nullptr");
    auto cache = GetSQLCache(db, sql, engine_mode, parameter, status);
    WARN_NOT_OK_AND_RET(status, "sql plan failed(get/create cache failed)", nullptr);
    std::shared_ptr<::openmldb::catalog::TabletAccessor> tablet;
    if (cache) {
        auto router_cache = std::dynamic_pointer_cast<RouterSQLCache>(cache);
        if (router_cache) {
            const auto& router = router_cache->GetRouter();
            const std::string& col = router.GetRouterCol();
            const std::string& main_table = router.GetMainTable();
            const std::string main_db = router.GetMainDb().empty() ? db : router.GetMainDb();
            if (!main_table.empty()) {
                DLOG(INFO) << "get main table" << main_table;
                std::string val;
                if (!col.empty() && row && row->GetRecordVal(col, &val)) {
                    tablet = cluster_sdk_->GetTablet(main_db, main_table, val);
                }
                if (!tablet) {
                    tablet = cluster_sdk_->GetTablet(main_db, main_table);
                }
            }
        }
    }
    if (!tablet) {
        tablet = cluster_sdk_->GetTablet();
    }
    if (!tablet) {
        SET_STATUS_AND_WARN(status, StatusCode::kCmdError, "fail to get tablet");
        return {};
    }
    return tablet->GetClient();
}

// Get clients when online batch query in Cluster OpenMLDB
std::shared_ptr<::openmldb::client::TabletClient> SQLClusterRouter::GetTabletClientForBatchQuery(
    const std::string& db, const std::string& sql, const std::shared_ptr<SQLRequestRow>& parameter,
    hybridse::sdk::Status* status) {
    RET_IF_NULL_AND_WARN(status, "output status is nullptr");
    auto cache = GetSQLCache(db, sql, hybridse::vm::kBatchMode, parameter, status);
    WARN_NOT_OK_AND_RET(status, "sql plan failed(get/create cache failed)", nullptr);
    if (!cache) {
        SET_STATUS_AND_WARN(status, StatusCode::kRuntimeError, "get sql cache but it's nullptr");
        return {};
    }

    auto router_cache = std::dynamic_pointer_cast<RouterSQLCache>(cache);
    if (!router_cache) {
        SET_STATUS_AND_WARN(status, StatusCode::kRuntimeError, "cast to RouterSQLCache failed");
        return {};
    }

    const auto& router = router_cache->GetRouter();
    const std::string& main_table = router.GetMainTable();
    const std::string main_db = router.GetMainDb().empty() ? db : router.GetMainDb();
    if (!main_table.empty()) {
        DLOG(INFO) << "get main table " << main_table;
        auto tablet_accessor = cluster_sdk_->GetTablet(main_db, main_table);
        if (tablet_accessor) {
            *status = {};
            return tablet_accessor->GetClient();
        } else {
            SET_STATUS_AND_WARN(status, StatusCode::kRuntimeError,
                                absl::StrCat("main table ", main_db, ".", main_table, " tablet accessor is null"));
        }
    } else {
        auto tablet_accessor = cluster_sdk_->GetTablet();
        if (tablet_accessor) {
            *status = {};
            return tablet_accessor->GetClient();
        } else {
            SET_STATUS_AND_WARN(status, StatusCode::kRuntimeError, "random tablet accessor is null");
        }
    }
    return {};
}

std::shared_ptr<TableReader> SQLClusterRouter::GetTableReader() {
    return std::make_shared<TableReaderImpl>(cluster_sdk_);
}

std::shared_ptr<openmldb::client::TabletClient> SQLClusterRouter::GetTablet(const std::string& db,
                                                                            const std::string& sp_name,
                                                                            hybridse::sdk::Status* status) {
    RET_IF_NULL_AND_WARN(status, "output status is nullptr");
    std::shared_ptr<hybridse::sdk::ProcedureInfo> sp_info = cluster_sdk_->GetProcedureInfo(db, sp_name, &status->msg);
    if (!sp_info) {
        CODE_PREPEND_AND_WARN(status, StatusCode::kCmdError, "procedure not found");
        return nullptr;
    }
    const std::string& table = sp_info->GetMainTable();
    const std::string& db_name = sp_info->GetMainDb().empty() ? db : sp_info->GetMainDb();
    auto tablet = cluster_sdk_->GetTablet(db_name, table);
    if (!tablet) {
        SET_STATUS_AND_WARN(status, StatusCode::kCmdError, "fail to get tablet, table " + db_name + "." + table);
        return nullptr;
    }
    return tablet->GetClient();
}

bool SQLClusterRouter::IsConstQuery(::hybridse::vm::PhysicalOpNode* node) {
    if (node->GetOpType() == ::hybridse::vm::kPhysicalOpConstProject) {
        return true;
    }

    if (node->GetProducerCnt() <= 0) {
        return false;
    }

    for (size_t i = 0; i < node->GetProducerCnt(); i++) {
        if (!IsConstQuery(node->GetProducer(i))) {
            return false;
        }
    }
    return true;
}
void SQLClusterRouter::GetTables(::hybridse::vm::PhysicalOpNode* node, std::set<std::string>* tables) {
    if (node == NULL || tables == NULL) return;
    if (node->GetOpType() == ::hybridse::vm::kPhysicalOpDataProvider) {
        ::hybridse::vm::PhysicalDataProviderNode* data_node =
            reinterpret_cast<::hybridse::vm::PhysicalDataProviderNode*>(node);
        if (data_node->provider_type_ == ::hybridse::vm::kProviderTypeTable ||
            data_node->provider_type_ == ::hybridse::vm::kProviderTypePartition) {
            tables->insert(data_node->table_handler_->GetName());
        }
    }
    if (node->GetProducerCnt() <= 0) return;
    for (size_t i = 0; i < node->GetProducerCnt(); i++) {
        GetTables(node->GetProducer(i), tables);
    }
}
std::shared_ptr<hybridse::sdk::ResultSet> SQLClusterRouter::ExecuteSQLRequest(const std::string& db,
                                                                              const std::string& sql,
                                                                              std::shared_ptr<SQLRequestRow> row,
                                                                              hybridse::sdk::Status* status) {
    RET_IF_NULL_AND_WARN(status, "output status is nullptr");
    if (!row || !row->OK()) {
        SET_STATUS_AND_WARN(status, StatusCode::kCmdError, "make sure the request row is built before execute sql");
        return {};
    }
    auto cntl = std::make_shared<::brpc::Controller>();
    cntl->set_timeout_ms(options_->request_timeout);
    auto response = std::make_shared<::openmldb::api::QueryResponse>();
    auto client = GetTabletClient(db, sql, hybridse::vm::kRequestMode, row, status);
    if (0 != status->code) {
        return {};
    }
    if (!client) {
        SET_STATUS_AND_WARN(status, StatusCode::kCmdError, "tablet client not found");
        return {};
    }
    if (!client->Query(db, sql, row->GetRow(), cntl.get(), response.get(), options_->enable_debug) ||
        response->code() != ::openmldb::base::kOk) {
        RPC_STATUS_AND_WARN(status, cntl, response, "Query request rpc failed");
        return {};
    }

    auto rs = ResultSetSQL::MakeResultSet(response, cntl, status);
    return rs;
}

std::shared_ptr<::hybridse::sdk::ResultSet> SQLClusterRouter::ExecuteSQLParameterized(
    const std::string& db, const std::string& sql, std::shared_ptr<openmldb::sdk::SQLRequestRow> parameter,
    ::hybridse::sdk::Status* status) {
    RET_IF_NULL_AND_WARN(status, "output status is nullptr");
    std::vector<openmldb::type::DataType> parameter_types;
    if (parameter && !ExtractDBTypes(parameter->GetSchema(), &parameter_types)) {
        SET_STATUS_AND_WARN(status, StatusCode::kCmdError, "convert parameter types error");
        return {};
    }
    auto client = GetTabletClientForBatchQuery(db, sql, parameter, status);
    if (!status->IsOK() || !client) {
        status->Prepend("get tablet client failed");
        return {};
    }
    auto cntl = std::make_shared<::brpc::Controller>();
    cntl->set_timeout_ms(options_->request_timeout);
    DLOG(INFO) << "send query to tablet " << client->GetEndpoint();
    auto response = std::make_shared<::openmldb::api::QueryResponse>();
    if (!client->Query(db, sql, parameter_types, parameter ? parameter->GetRow() : "", cntl.get(), response.get(),
                       options_->enable_debug)) {
        // rpc error is in cntl or response
        RPC_STATUS_AND_WARN(status, cntl, response, "Query rpc failed");
        return {};
    }
    return ResultSetSQL::MakeResultSet(response, cntl, status);
}

std::shared_ptr<hybridse::sdk::ResultSet> SQLClusterRouter::ExecuteSQLBatchRequest(
    const std::string& db, const std::string& sql, std::shared_ptr<SQLRequestRowBatch> row_batch,
    hybridse::sdk::Status* status) {
    RET_IF_NULL_AND_WARN(status, "output status is nullptr");
    if (!row_batch) {
        LOG(WARNING) << "input row_batch is nullptr";
        return nullptr;
    }
    auto cntl = std::make_shared<::brpc::Controller>();
    cntl->set_timeout_ms(options_->request_timeout);
    auto response = std::make_shared<::openmldb::api::SQLBatchRequestQueryResponse>();
    auto client = GetTabletClient(db, sql, hybridse::vm::kBatchRequestMode, std::shared_ptr<SQLRequestRow>(),
                                  std::shared_ptr<SQLRequestRow>(), status);
    if (0 != status->code) {
        return nullptr;
    }
    if (!client) {
        SET_STATUS_AND_WARN(status, StatusCode::kCmdError, "GetTabletClient ok but tablet client is null");
        return nullptr;
    }
    if (!client->SQLBatchRequestQuery(db, sql, row_batch, cntl.get(), response.get(), options_->enable_debug) ||
        response->code() != ::openmldb::base::kOk) {
        RPC_STATUS_AND_WARN(status, cntl, response, "SQLBatchRequestQuery rpc failed");
        return nullptr;
    }

    auto rs = std::make_shared<openmldb::sdk::SQLBatchRequestResultSet>(response, cntl);
    if (!rs->Init()) {
        SET_STATUS_AND_WARN(status, StatusCode::kCmdError, "Batch request result set init fail");
        return nullptr;
    }
    return rs;
}

bool SQLClusterRouter::ExecuteInsert(const std::string& db, const std::string& sql, ::hybridse::sdk::Status* status) {
    RET_FALSE_IF_NULL_AND_WARN(status, "status is nullptr");

    std::shared_ptr<::openmldb::nameserver::TableInfo> table_info;
    std::vector<DefaultValueMap> default_maps;
    std::vector<uint32_t> str_lengths;
    if (!GetMultiRowInsertInfo(db, sql, status, &table_info, &default_maps, &str_lengths)) {
        CODE_PREPEND_AND_WARN(status, StatusCode::kCmdError, "Fail to get insert info");
        return false;
    }

    auto schema = ::openmldb::schema::SchemaAdapter::ConvertSchema(table_info->column_desc());
    std::vector<std::shared_ptr<::openmldb::catalog::TabletAccessor>> tablets;
    bool ret = cluster_sdk_->GetTablet(table_info->db(), table_info->name(), &tablets);
    if (!ret || tablets.empty()) {
        SET_STATUS_AND_WARN(status, StatusCode::kCmdError,
                            "Fail to execute insert statement: fail to get " + table_info->name() + " tablets");
        return false;
    }
    std::vector<size_t> fails;
    for (size_t i = 0; i < default_maps.size(); i++) {
        auto row = std::make_shared<SQLInsertRow>(table_info, schema, default_maps[i], str_lengths[i]);
        if (!row) {
            LOG(WARNING) << "fail to parse row[" << i << "]";
            fails.push_back(i);
            continue;
        }
        if (!row->Init(0)) {
            LOG(WARNING) << "fail to encode row[" << i << " for table " << table_info->name();
            fails.push_back(i);
            continue;
        }
        if (!row->IsComplete()) {
            LOG(WARNING) << "fail to build row[" << i << "]";
            fails.push_back(i);
            continue;
        }
        if (!PutRow(table_info->tid(), row, tablets, status)) {
            LOG(WARNING) << "fail to put row[" << i << "] due to: " << status->msg;
            fails.push_back(i);
            continue;
        }
    }
    if (!fails.empty()) {
        auto ori_size = fails.size();
        // for peek
        absl::Span<const size_t> slice(fails.data(), ori_size > 10 ? 10 : ori_size);
        SET_STATUS_AND_WARN(
            status, StatusCode::kCmdError,
            absl::StrCat("insert values ", ori_size, " failed, failed rows peek: ", absl::StrJoin(slice, ",")));
        return false;
    }
    return true;
}

bool SQLClusterRouter::PutRow(uint32_t tid, const std::shared_ptr<SQLInsertRow>& row,
                              const std::vector<std::shared_ptr<::openmldb::catalog::TabletAccessor>>& tablets,
                              ::hybridse::sdk::Status* status) {
    RET_FALSE_IF_NULL_AND_WARN(status, "output status is nullptr");
    const auto& dimensions = row->GetDimensions();
    uint64_t cur_ts = ::baidu::common::timer::get_micros() / 1000;
    for (const auto& kv : dimensions) {
        uint32_t pid = kv.first;
        if (pid < tablets.size()) {
            auto tablet = tablets[pid];
            if (tablet) {
                auto client = tablet->GetClient();
                if (client) {
                    DLOG(INFO) << "put data to endpoint " << client->GetEndpoint() << " with dimensions size "
                               << kv.second.size();
                    bool ret = client->Put(tid, pid, cur_ts, row->GetRow(), kv.second);
                    if (!ret) {
                        SET_STATUS_AND_WARN(status, StatusCode::kCmdError,
                                            "fail to make a put request to table. tid " + std::to_string(tid));
                        return false;
                    }
                    continue;
                }
            }
        }

        SET_STATUS_AND_WARN(status, StatusCode::kCmdError, "fail to get tablet client. pid " + std::to_string(pid));
        return false;
    }
    return true;
}

bool SQLClusterRouter::ExecuteInsert(const std::string& db, const std::string& sql, std::shared_ptr<SQLInsertRows> rows,
                                     hybridse::sdk::Status* status) {
    RET_FALSE_IF_NULL_AND_WARN(status, "output status is nullptr");
    if (!rows) {
        LOG(WARNING) << "input rows is nullptr";
        return false;
    }
    std::shared_ptr<SQLCache> cache = GetCache(db, sql, hybridse::vm::kBatchMode);
    if (cache) {
        std::vector<std::shared_ptr<::openmldb::catalog::TabletAccessor>> tablets;
        bool ret = cluster_sdk_->GetTablet(db, cache->GetTableName(), &tablets);
        if (!ret || tablets.empty()) {
            status->msg = "fail to get table " + cache->GetTableName() + " tablet";
            return false;
        }
        for (uint32_t i = 0; i < rows->GetCnt(); ++i) {
            std::shared_ptr<SQLInsertRow> row = rows->GetRow(i);
            if (!PutRow(cache->GetTableId(), row, tablets, status)) {
                return false;
            }
        }
        return true;
    } else {
        status->msg = "please use getInsertRow with " + sql + " first";
        return false;
    }
}

bool SQLClusterRouter::ExecuteInsert(const std::string& db, const std::string& sql, std::shared_ptr<SQLInsertRow> row,
                                     hybridse::sdk::Status* status) {
    RET_FALSE_IF_NULL_AND_WARN(status, "output status is nullptr");
    if (!row) {
        LOG(WARNING) << "input row is nullptr";
        return false;
    }
    std::shared_ptr<SQLCache> cache = GetCache(db, sql, hybridse::vm::kBatchMode);
    if (cache) {
        std::vector<std::shared_ptr<::openmldb::catalog::TabletAccessor>> tablets;
        bool ret = cluster_sdk_->GetTablet(db, cache->GetTableName(), &tablets);
        if (!ret || tablets.empty()) {
            status->msg = "fail to get table " + cache->GetTableName() + " tablet";
            return false;
        }
        if (!PutRow(cache->GetTableId(), row, tablets, status)) {
            return false;
        }
        return true;
    } else {
        status->msg = "please use getInsertRow with " + sql + " first";
        return false;
    }
}

bool SQLClusterRouter::GetSQLPlan(const std::string& sql, ::hybridse::node::NodeManager* nm,
                                  ::hybridse::node::PlanNodeList* plan) {
    if (nm == NULL || plan == NULL) return false;
    ::hybridse::base::Status sql_status;
    PlanAPI::CreatePlanTreeFromScript(sql, *plan, nm, sql_status);
    if (0 != sql_status.code) {
        LOG(WARNING) << "create logic plan failed, [" << sql_status.code << "] " << sql_status.msg;
        return false;
    }
    return true;
}

bool SQLClusterRouter::RefreshCatalog() { return cluster_sdk_->Refresh(); }

std::shared_ptr<ExplainInfo> SQLClusterRouter::Explain(const std::string& db, const std::string& sql,
                                                       ::hybridse::sdk::Status* status) {
    RET_IF_NULL_AND_WARN(status, "output status is nullptr");
    ::hybridse::vm::ExplainOutput explain_output;
    ::hybridse::base::Status vm_status;
    ::hybridse::codec::Schema parameter_schema;
    bool ok = cluster_sdk_->GetEngine()->Explain(sql, db, ::hybridse::vm::kRequestMode, parameter_schema,
                                                 &explain_output, &vm_status);
    if (!ok) {
        COPY_PREPEND_AND_WARN(status, vm_status, "fail to explain " + sql);
        return std::shared_ptr<ExplainInfo>();
    }
    ::hybridse::sdk::SchemaImpl input_schema(explain_output.input_schema);
    ::hybridse::sdk::SchemaImpl output_schema(explain_output.output_schema);

    return std::make_shared<ExplainInfoImpl>(input_schema, output_schema, explain_output.logical_plan,
                                             explain_output.physical_plan, explain_output.ir,
                                             explain_output.request_db_name, explain_output.request_name);
}

std::shared_ptr<hybridse::sdk::ResultSet> SQLClusterRouter::CallProcedure(const std::string& db,
                                                                          const std::string& sp_name,
                                                                          std::shared_ptr<SQLRequestRow> row,
                                                                          hybridse::sdk::Status* status) {
    RET_IF_NULL_AND_WARN(status, "output status is nullptr");
    if (!row || !row->OK()) {
        SET_STATUS_AND_WARN(status, StatusCode::kCmdError, "make sure the request row is built before execute sql");
        return nullptr;
    }
    auto tablet = GetTablet(db, sp_name, status);
    if (!tablet) {
        return nullptr;
    }

    auto cntl = std::make_shared<::brpc::Controller>();
    auto response = std::make_shared<::openmldb::api::QueryResponse>();
    bool ok = tablet->CallProcedure(db, sp_name, row->GetRow(), cntl.get(), response.get(), options_->enable_debug,
                                    options_->request_timeout);
    if (!ok || response->code() != ::openmldb::base::kOk) {
        RPC_STATUS_AND_WARN(status, cntl, response, "CallProcedure failed");
        return nullptr;
    }
    auto rs = ResultSetSQL::MakeResultSet(response, cntl, status);
    return rs;
}

std::shared_ptr<hybridse::sdk::ResultSet> SQLClusterRouter::CallSQLBatchRequestProcedure(
    const std::string& db, const std::string& sp_name, std::shared_ptr<SQLRequestRowBatch> row_batch,
    hybridse::sdk::Status* status) {
    RET_IF_NULL_AND_WARN(status, "output status is nullptr");
    if (!row_batch) {
        SET_STATUS_AND_WARN(status, StatusCode::kNullInputPointer, "row_batch is nullptr");
        return nullptr;
    }
    auto tablet = GetTablet(db, sp_name, status);
    if (!tablet) {
        return nullptr;
    }

    auto cntl = std::make_shared<::brpc::Controller>();
    auto response = std::make_shared<::openmldb::api::SQLBatchRequestQueryResponse>();
    bool ok = tablet->CallSQLBatchRequestProcedure(db, sp_name, row_batch, cntl.get(), response.get(),
                                                   options_->enable_debug, options_->request_timeout);
    if (!ok || response->code() != ::openmldb::base::kOk) {
        RPC_STATUS_AND_WARN(status, cntl, response, "CallSQLBatchRequestProcedure failed");
        return nullptr;
    }
    auto rs = std::make_shared<::openmldb::sdk::SQLBatchRequestResultSet>(response, cntl);
    if (!rs->Init()) {
        SET_STATUS_AND_WARN(status, StatusCode::kCmdError, "SQLBatchRequestResultSet init failed");
        return nullptr;
    }
    return rs;
}

std::shared_ptr<hybridse::sdk::ProcedureInfo> SQLClusterRouter::ShowProcedure(const std::string& db,
                                                                              const std::string& sp_name,
                                                                              hybridse::sdk::Status* status) {
    RET_IF_NULL_AND_WARN(status, "output status is nullptr");
    std::shared_ptr<hybridse::sdk::ProcedureInfo> sp_info = cluster_sdk_->GetProcedureInfo(db, sp_name, &status->msg);
    if (!sp_info) {
        SET_STATUS_AND_WARN(status, StatusCode::kProcedureNotFound, status->msg);
        return nullptr;
    }
    return sp_info;
}

std::shared_ptr<hybridse::sdk::ResultSet> SQLClusterRouter::HandleSQLCmd(const hybridse::node::CmdPlanNode* cmd_node,
                                                                         const std::string& db,
                                                                         ::hybridse::sdk::Status* status) {
    RET_IF_NULL_AND_WARN(status, "output status is nullptr");
    if (cmd_node == nullptr) {
        SET_STATUS_AND_WARN(status, StatusCode::kNullInputPointer, "node is nullptr");
        return {};
    }
    auto ns_ptr = cluster_sdk_->GetNsClient();
    if (!ns_ptr) {
        SET_STATUS_AND_WARN(status, StatusCode::kCmdError, "no nameserver exist");
        return {};
    }
    bool ret = true;
    std::string msg;
    switch (cmd_node->GetCmdType()) {
        case hybridse::node::kCmdShowDatabases: {
            std::vector<std::string> dbs;
            auto ok = ns_ptr->ShowDatabase(&dbs, msg);
            if (ok) {
                std::vector<std::vector<std::string>> values;
                for (const auto& val : dbs) {
                    std::vector<std::string> vec = {val};
                    values.emplace_back(std::move(vec));
                }
                return ResultSetSQL::MakeResultSet({"Databases"}, values, status);
            } else {
                *status = {StatusCode::kCmdError, msg};
            }
            return {};
        }

        case hybridse::node::kCmdShowTables: {
            if (db.empty()) {
                *status = {StatusCode::kCmdError, "please enter database first"};
                return {};
            }
            auto tables = cluster_sdk_->GetTables(db);
            std::vector<std::vector<std::string>> values;
            for (auto it = tables.begin(); it != tables.end(); ++it) {
                std::vector<std::string> vec = {(*it)->name()};
                values.emplace_back(std::move(vec));
            }
            return ResultSetSQL::MakeResultSet({"Tables"}, values, status);
        }

        case hybridse::node::kCmdDescTable: {
            std::string cur_db = db;
            std::string table_name;
            const auto& args = cmd_node->GetArgs();
            if (args.size() > 1) {
                cur_db = args[0];
                table_name = args[1];
            } else {
                table_name = args[0];
            }
            if (cur_db.empty()) {
                *status = {::hybridse::common::StatusCode::kCmdError, "please enter database first"};
                return {};
            }
            auto table = cluster_sdk_->GetTableInfo(cur_db, table_name);
            if (table == nullptr) {
                *status = {StatusCode::kCmdError, "table " + table_name + " does not exist"};
                return {};
            }
            std::vector<std::vector<std::string>> result;
            std::stringstream ss;
            ::openmldb::cmd::PrintSchema(table->column_desc(), table->added_column_desc(), ss);
            std::vector<std::string> vec = {ss.str()};
            result.emplace_back(std::move(vec));
            ss.str("");
            ::openmldb::cmd::PrintColumnKey(table->column_key(), ss);
            std::vector<std::string> vec1 = {ss.str()};
            result.emplace_back(std::move(vec1));
            if (table->has_offline_table_info()) {
                ss.str("");
                ::openmldb::cmd::PrintOfflineTableInfo(table->offline_table_info(), ss);
                std::vector<std::string> vec2 = {ss.str()};
                result.emplace_back(std::move(vec2));
            }
            ss.str("");
            std::unordered_map<std::string, std::string> options;
            options["storage_mode"] = StorageMode_Name(table->storage_mode());
            // remove the prefix 'k', i.e., change kMemory to Memory
            options["storage_mode"] = options["storage_mode"].substr(1, options["storage_mode"].size() - 1);
            ::openmldb::cmd::PrintTableOptions(options, ss);
            result.emplace_back(std::vector{ss.str()});
            return ResultSetSQL::MakeResultSet({FORMAT_STRING_KEY}, result, status);
        }

        case hybridse::node::kCmdCreateDatabase: {
            std::string name = cmd_node->GetArgs()[0];
            if (ns_ptr->CreateDatabase(name, msg, cmd_node->IsIfNotExists())) {
                *status = {};
            } else {
                *status = {StatusCode::kCmdError, "Create database failed for " + msg};
            }
            return {};
        }
        case hybridse::node::kCmdUseDatabase: {
            std::string name = cmd_node->GetArgs()[0];
            if (ns_ptr->Use(name, msg)) {
                db_ = name;
                *status = {::hybridse::common::kOk, "Database changed"};
            } else {
                *status = {StatusCode::kCmdError, "Use database failed for " + msg};
            }
            return {};
        }
        case hybridse::node::kCmdDropDatabase: {
            std::string name = cmd_node->GetArgs()[0];
            if (ns_ptr->DropDatabase(name, msg, cmd_node->IsIfExists())) {
                *status = {};
            } else {
                *status = {StatusCode::kCmdError, msg};
            }
            return {};
        }
        case hybridse::node::kCmdShowFunctions: {
            std::vector<::openmldb::common::ExternalFun> funs;
            base::Status st = ns_ptr->ShowFunction("", &funs);
            if (!st.OK()) {
                APPEND_FROM_BASE_AND_WARN(status, st, "show udf function failed");
                return {};
            }
            std::vector<std::vector<std::string>> lines;
            for (auto& fun_info : funs) {
                std::string is_aggregate = fun_info.is_aggregate() ? "true" : "false";
                std::string return_nullable = fun_info.return_nullable() ? "true" : "false";
                std::string arg_nullable = fun_info.arg_nullable() ? "true" : "false";
                std::string arg_type = "";
                for (int i = 0; i < fun_info.arg_type_size(); i++) {
                    arg_type = absl::StrCat(arg_type, openmldb::type::DataType_Name(fun_info.arg_type(i)).substr(1));
                    if (i != fun_info.arg_type_size() - 1) {
                        arg_type = absl::StrCat(arg_type, "|");
                    }
                }
                std::vector<std::string> vec = {
                    fun_info.name(), openmldb::type::DataType_Name(fun_info.return_type()).substr(1),
                    arg_type,        is_aggregate,
                    fun_info.file(), return_nullable,
                    arg_nullable};
                lines.push_back(vec);
            }
            return ResultSetSQL::MakeResultSet(
                {"Name", "Return_type", "Arg_type", "Is_aggregate", "File", "Return_nullable", "Arg_nullable"}, lines,
                status);
        }
        case hybridse::node::kCmdDropFunction: {
            std::string name = cmd_node->GetArgs()[0];
            auto base_status = ns_ptr->DropFunction(name, cmd_node->IsIfExists());
            if (base_status.OK()) {
                cluster_sdk_->RemoveExternalFun(name);
                auto taskmanager_client = cluster_sdk_->GetTaskManagerClient();
                if (taskmanager_client) {
                    base_status = taskmanager_client->DropFunction(name, GetJobTimeout());
                    if (!base_status.OK()) {
                        *status = {StatusCode::kCmdError, base_status.msg};
                        return {};
                    }
                }
                *status = {};
            } else {
                *status = {StatusCode::kCmdError, base_status.msg};
            }
            return {};
        }
        case hybridse::node::kCmdShowCreateSp: {
            auto& args = cmd_node->GetArgs();
            std::string db_name, sp_name;
            if (!ParseNamesFromArgs(db, args, &db_name, &sp_name).IsOK()) {
                *status = {StatusCode::kCmdError, msg};
                return {};
            }
            auto sp_info = cluster_sdk_->GetProcedureInfo(db_name, sp_name, &msg);
            if (!sp_info) {
                *status = {StatusCode::kCmdError, "Failed to show procedure, " + msg};
                return {};
            }
            // PrintProcedureInfo(*sp_info);
            *status = {};
            return {};
        }
        case hybridse::node::kCmdShowProcedures: {
            std::vector<std::shared_ptr<hybridse::sdk::ProcedureInfo>> sp_infos = cluster_sdk_->GetProcedureInfo(&msg);
            std::vector<std::vector<std::string>> lines;
            lines.reserve(sp_infos.size());
            for (auto& sp_info : sp_infos) {
                lines.push_back({sp_info->GetDbName(), sp_info->GetSpName()});
            }
            return ResultSetSQL::MakeResultSet({"DB", "SP"}, lines, status);
        }
        case hybridse::node::kCmdDropSp: {
            if (db.empty()) {
                *status = {StatusCode::kCmdError, "please enter database first"};
                return {};
            }
            std::string sp_name = cmd_node->GetArgs()[0];
            if (!CheckAnswerIfInteractive("procedure", sp_name)) {
                return {};
            }
            if (ns_ptr->DropProcedure(db, sp_name, msg)) {
                *status = {};
                RefreshCatalog();
            } else {
                *status = {StatusCode::kCmdError, "Failed to drop, " + msg};
            }
            return {};
        }
        case hybridse::node::kCmdShowDeployment: {
            std::string db_name, deploy_name;
            auto& args = cmd_node->GetArgs();
            *status = ParseNamesFromArgs(db, args, &db_name, &deploy_name);
            if (!status->IsOK()) {
                return {};
            }
            std::vector<api::ProcedureInfo> sps;
            if (!ns_ptr->ShowProcedure(db, deploy_name, &sps, &msg)) {
                *status = {StatusCode::kCmdError, msg};
                return {};
            }
            // check if deployment
            if (sps.empty() || sps[0].type() != type::kReqDeployment) {
                *status = {StatusCode::kCmdError, sps.empty() ? "not found" : "not a deployment"};
                return {};
            }
            std::stringstream ss;
            auto sp = std::make_shared<catalog::ProcedureInfoImpl>(sps[0]);
            ::openmldb::cmd::PrintProcedureInfo(*sp, ss);
            std::vector<std::vector<std::string>> result;
            std::vector<std::string> vec = {ss.str()};
            result.emplace_back(std::move(vec));
            return ResultSetSQL::MakeResultSet({FORMAT_STRING_KEY}, result, status);
        }
        case hybridse::node::kCmdShowDeployments: {
            if (db.empty()) {
                *status = {StatusCode::kCmdError, "please enter database first"};
                return {};
            }
            // ns client get all procedures of one db
            std::vector<api::ProcedureInfo> sps;
            if (!ns_ptr->ShowProcedure(db, "", &sps, &msg)) {
                *status = {StatusCode::kCmdError, msg};
                return {};
            }
            std::vector<std::vector<std::string>> lines;
            for (auto& sp_info : sps) {
                if (sp_info.type() == type::kReqDeployment) {
                    lines.push_back({sp_info.db_name(), sp_info.sp_name()});
                }
            }
            return ResultSetSQL::MakeResultSet({"DB", "Deployment"}, lines, status);
        }
        case hybridse::node::kCmdDropDeployment: {
            if (db.empty()) {
                *status = {StatusCode::kCmdError, "please enter database first"};
                return {};
            }
            std::string deploy_name = cmd_node->GetArgs()[0];
            // check if deployment, avoid deleting the normal procedure
            auto sp = cluster_sdk_->GetProcedureInfo(db, deploy_name, &msg);
            if (!sp || sp->GetType() != hybridse::sdk::kReqDeployment) {
                *status = {StatusCode::kCmdError, sp ? "not a deployment" : "deployment not found"};
                return {};
            }
            if (!CheckAnswerIfInteractive("deployment", deploy_name)) {
                return {};
            }
            if (ns_ptr->DropProcedure(db, deploy_name, msg)) {
                RefreshCatalog();
                *status = {};
            } else {
                *status = {StatusCode::kCmdError, "Failed to drop. error: " + msg};
            }
            return {};
        }
        case hybridse::node::kCmdShowSessionVariables: {
            std::vector<std::vector<std::string>> items;
            for (auto& pair : session_variables_) {
                std::vector<std::string> vec = {pair.first, pair.second};
                items.emplace_back(std::move(vec));
            }
            return ResultSetSQL::MakeResultSet({"Variable_name", "Value"}, items, status);
        }
        case hybridse::node::kCmdShowGlobalVariables: {
            std::string db = openmldb::nameserver::INFORMATION_SCHEMA_DB;
            std::string table = openmldb::nameserver::GLOBAL_VARIABLES;
            std::string sql = "select * from " + table;
            ::hybridse::sdk::Status status;
            auto rs = ExecuteSQLParameterized(db, sql, std::shared_ptr<openmldb::sdk::SQLRequestRow>(), &status);
            if (status.code != 0) {
                return {};
            }
            return rs;
        }
        case hybridse::node::kCmdExit: {
            std::cout << "Bye" << std::endl;
            exit(0);
        }
        case hybridse::node::kCmdShowJobs: {
            return GetJobResultSet(status);
        }
        case hybridse::node::kCmdShowJob: {
            int job_id;
            if (!absl::SimpleAtoi(cmd_node->GetArgs()[0], &job_id)) {
                *status = {StatusCode::kCmdError, "Failed to parse job id: " + cmd_node->GetArgs()[0]};
                return {};
            }
            return this->GetJobResultSet(job_id, status);
        }
        case hybridse::node::kCmdShowJobLog: {
            int job_id;
            if (!absl::SimpleAtoi(cmd_node->GetArgs()[0], &job_id)) {
                *status = {StatusCode::kCmdError, "Failed to parse job id: " + cmd_node->GetArgs()[0]};
                return {};
            }
            auto log = GetJobLog(job_id, status);

            if (!status->IsOK()) {
                *status = {::hybridse::common::StatusCode::kCmdError,
                           "Failed to get job log for job id: " + cmd_node->GetArgs()[0] +
                               ", code: " + std::to_string(status->code) + ", message: " + status->msg};
                return {};
            } else {
                std::vector<std::string> value = {log};
                return ResultSetSQL::MakeResultSet({FORMAT_STRING_KEY}, {value}, status);
            }
        }
        case hybridse::node::kCmdStopJob: {
            int job_id;
            if (!absl::SimpleAtoi(cmd_node->GetArgs()[0], &job_id)) {
                *status = {StatusCode::kCmdError, "Failed to parse job id: " + cmd_node->GetArgs()[0]};
                return {};
            }
            ::openmldb::taskmanager::JobInfo job_info;
            StopJob(job_id, &job_info);
            return this->GetJobResultSet(job_id, status);
        }
        case hybridse::node::kCmdDropTable: {
            *status = {};
            std::string db_name = db;
            std::string table_name;
            if (cmd_node->GetArgs().size() == 2) {
                db_name = cmd_node->GetArgs()[0];
                table_name = cmd_node->GetArgs()[1];
            } else if (cmd_node->GetArgs().size() == 1) {
                table_name = cmd_node->GetArgs()[0];
            } else {
                *status = {StatusCode::kCmdError, "Invalid Cmd Args size"};
            }
            if (!CheckAnswerIfInteractive("table", table_name)) {
                return {};
            }
            if (DropTable(db_name, table_name, cmd_node->IsIfExists(), status)) {
                RefreshCatalog();
            }
            return {};
        }
        case hybridse::node::kCmdDropIndex: {
            std::string db_name = db;
            std::string table_name;
            std::string index_name;
            if (cmd_node->GetArgs().size() == 3) {
                db_name = cmd_node->GetArgs()[0];
                table_name = cmd_node->GetArgs()[1];
                index_name = cmd_node->GetArgs()[2];
            } else if (cmd_node->GetArgs().size() == 2) {
                table_name = cmd_node->GetArgs()[0];
                index_name = cmd_node->GetArgs()[1];
            } else {
                *status = {StatusCode::kCmdError, "Invalid Cmd Args size"};
                return {};
            }
            if (!CheckAnswerIfInteractive("index", index_name + " on " + table_name)) {
                return {};
            }
            ret = ns_ptr->DeleteIndex(db_name, table_name, index_name, msg);
            ret == true ? * status = {} : * status = {::hybridse::common::StatusCode::kCmdError, msg};
            return {};
        }
        case hybridse::node::kCmdShowComponents: {
            auto rs = ExecuteShowComponents(status);
            if (FLAGS_role == "sql_client" && status->IsOK() && rs) {
                return std::make_shared<ReadableResultSetSQL>(rs);
            }
            return rs;
        }
        case hybridse::node::kCmdShowTableStatus: {
            const auto& args = cmd_node->GetArgs();
            return ExecuteShowTableStatus(db, args.size() > 0 ? args[0] : "", status);
        }
        default: { *status = {StatusCode::kCmdError, "fail to execute script with unsupported type"}; }
    }
    return {};
}

base::Status SQLClusterRouter::HandleSQLCreateTable(hybridse::node::CreatePlanNode* create_node, const std::string& db,
                                                    std::shared_ptr<::openmldb::client::NsClient> ns_ptr) {
    return HandleSQLCreateTable(create_node, db, ns_ptr, "");
}

base::Status SQLClusterRouter::HandleSQLCreateTable(hybridse::node::CreatePlanNode* create_node, const std::string& db,
                                                    std::shared_ptr<::openmldb::client::NsClient> ns_ptr,
                                                    const std::string& sql) {
    if (create_node == nullptr || ns_ptr == nullptr) {
        return base::Status(base::ReturnCode::kSQLCmdRunError, "fail to execute plan : null pointer");
    }

    if (create_node->like_clause_ == nullptr) {
        std::string db_name = create_node->GetDatabase().empty() ? db : create_node->GetDatabase();
        if (db_name.empty()) {
            return base::Status(base::ReturnCode::kSQLCmdRunError, "ERROR: Please use database first");
        }
        ::openmldb::nameserver::TableInfo table_info;
        table_info.set_db(db_name);

        std::vector<std::shared_ptr<::openmldb::catalog::TabletAccessor>> all_tablet;
        all_tablet = cluster_sdk_->GetAllTablet();
        // set dafault value
        uint32_t default_replica_num = std::min(static_cast<uint32_t>(all_tablet.size()), FLAGS_replica_num);

        hybridse::base::Status sql_status;
        bool is_cluster_mode = cluster_sdk_->IsClusterMode();
        ::openmldb::sdk::NodeAdapter::TransformToTableDef(create_node, &table_info, default_replica_num,
                                                          is_cluster_mode, &sql_status);
        if (sql_status.code != 0) {
            return base::Status(sql_status.code, sql_status.msg);
        }
        std::string msg;
        if (!ns_ptr->CreateTable(table_info, create_node->GetIfNotExist(), msg)) {
            return base::Status(base::ReturnCode::kSQLCmdRunError, msg);
        }
    } else {
        LOG(WARNING) << "CREATE TABLE LIKE will run in offline job, please wait.";

        std::map<std::string, std::string> config;
        ::openmldb::taskmanager::JobInfo job_info;
        std::string output;
        // create table like hive is a long op, use large timeout
        ::openmldb::base::Status status =
            ExecuteOfflineQueryGetOutput(sql, config, db, FLAGS_sync_job_timeout, &output);

        if (!status.OK()) {
            LOG(ERROR) << "Fail to create table, error message: " + status.msg;
            return base::Status(base::ReturnCode::kSQLCmdRunError, status.msg);
        }
    }

    return {};
}

base::Status SQLClusterRouter::HandleSQLCreateProcedure(hybridse::node::CreateProcedurePlanNode* create_sp,
                                                        const std::string& db, const std::string& sql,
                                                        std::shared_ptr<::openmldb::client::NsClient> ns_ptr) {
    if (create_sp == nullptr) {
        return base::Status(base::ReturnCode::kSQLCmdRunError, "CreateProcedurePlanNode null");
    }
    // construct sp_info
    hybridse::base::Status sql_status;
    openmldb::api::ProcedureInfo sp_info;
    sp_info.set_db_name(db);
    sp_info.set_sp_name(create_sp->GetSpName());
    sp_info.set_sql(sql);
    PBSchema* schema = sp_info.mutable_input_schema();
    for (auto input : create_sp->GetInputParameterList()) {
        if (input == nullptr) {
            return base::Status(base::ReturnCode::kSQLCmdRunError, "fail to execute plan : InputParameterNode null");
        }
        if (input->GetType() == hybridse::node::kInputParameter) {
            hybridse::node::InputParameterNode* input_ptr = dynamic_cast<hybridse::node::InputParameterNode*>(input);
            if (input_ptr == nullptr) {
                return base::Status(base::ReturnCode::kSQLCmdRunError, "cast InputParameterNode failed");
            }
            openmldb::common::ColumnDesc* col_desc = schema->Add();
            col_desc->set_name(input_ptr->GetColumnName());
            openmldb::type::DataType rtidb_type;
            bool ok = ::openmldb::schema::SchemaAdapter::ConvertType(input_ptr->GetColumnType(), &rtidb_type);
            if (!ok) {
                return base::Status(base::ReturnCode::kSQLCmdRunError, "convert type failed");
            }
            col_desc->set_data_type(rtidb_type);
            col_desc->set_is_constant(input_ptr->GetIsConstant());
        } else {
            return base::Status(
                base::ReturnCode::kSQLCmdRunError,
                "fail to execute script with unsupported type " + hybridse::node::NameOfSqlNodeType(input->GetType()));
        }
    }
    // get input schema, check input parameter, and fill sp_info
    std::set<size_t> input_common_column_indices;
    for (int i = 0; i < schema->size(); ++i) {
        if (schema->Get(i).is_constant()) {
            input_common_column_indices.insert(i);
        }
    }
    bool ok;
    hybridse::vm::ExplainOutput explain_output;
    if (input_common_column_indices.empty()) {
        ok = cluster_sdk_->GetEngine()->Explain(sql, db, hybridse::vm::kRequestMode, &explain_output, &sql_status);
    } else {
        ok = cluster_sdk_->GetEngine()->Explain(sql, db, hybridse::vm::kBatchRequestMode, input_common_column_indices,
                                                &explain_output, &sql_status);
    }
    if (!ok) {
        return base::Status(base::ReturnCode::kSQLCmdRunError, "fail to explain sql" + sql_status.msg);
    }
    PBSchema rtidb_input_schema;
    if (!openmldb::schema::SchemaAdapter::ConvertSchema(explain_output.input_schema, &rtidb_input_schema)) {
        return base::Status(base::ReturnCode::kSQLCmdRunError, "convert input schema failed");
    }
    if (!CheckParameter(*schema, rtidb_input_schema)) {
        return base::Status(base::ReturnCode::kSQLCmdRunError, "check input parameter failed");
    }
    sp_info.mutable_input_schema()->CopyFrom(*schema);
    // get output schema, and fill sp_info
    PBSchema rtidb_output_schema;
    if (!openmldb::schema::SchemaAdapter::ConvertSchema(explain_output.output_schema, &rtidb_output_schema)) {
        return base::Status(base::ReturnCode::kSQLCmdRunError, "convert output schema failed");
    }
    sp_info.mutable_output_schema()->CopyFrom(rtidb_output_schema);
    sp_info.set_main_db(explain_output.request_db_name);
    sp_info.set_main_table(explain_output.request_name);

    auto& tables = explain_output.dependent_tables;
    DLOG(INFO) << "dependent tables: [" << absl::StrJoin(tables, ",", absl::PairFormatter("=")) << "]";
    for (auto& table : tables) {
        auto pair = sp_info.add_tables();
        pair->set_db_name(table.first);
        pair->set_table_name(table.second);
    }
    // send request to ns client
    return ns_ptr->CreateProcedure(sp_info, options_->request_timeout);
}

bool SQLClusterRouter::CheckParameter(const PBSchema& parameter, const PBSchema& input_schema) {
    if (parameter.size() != input_schema.size()) {
        return false;
    }
    for (int32_t i = 0; i < parameter.size(); i++) {
        if (parameter.Get(i).name() != input_schema.Get(i).name()) {
            LOG(WARNING) << "check column name failed, expect " << input_schema.Get(i).name() << ", but "
                         << parameter.Get(i).name();
            return false;
        }
        if (parameter.Get(i).data_type() != input_schema.Get(i).data_type()) {
            LOG(WARNING) << "check column type failed, expect "
                         << openmldb::type::DataType_Name(input_schema.Get(i).data_type()) << ", but "
                         << openmldb::type::DataType_Name(parameter.Get(i).data_type());
            return false;
        }
    }
    return true;
}

bool SQLClusterRouter::CheckSQLSyntax(const std::string& sql) {
    hybridse::node::NodeManager node_manager;
    hybridse::base::Status sql_status;
    hybridse::node::PlanNodeList plan_trees;
    hybridse::plan::PlanAPI::CreatePlanTreeFromScript(sql, plan_trees, &node_manager, sql_status);
    if (0 != sql_status.code) {
        LOG(WARNING) << "[" << sql_status.GetCode() << "]" << sql_status.str();
        return false;
    }
    return true;
}

bool SQLClusterRouter::ExtractDBTypes(const std::shared_ptr<hybridse::sdk::Schema>& schema,
                                      std::vector<openmldb::type::DataType>* db_types) {
    if (schema) {
        for (int i = 0; i < schema->GetColumnCnt(); i++) {
            openmldb::type::DataType casted_type;
            if (!openmldb::schema::SchemaAdapter::ConvertType(schema->GetColumnType(i), &casted_type)) {
                LOG(WARNING) << "Invalid parameter type " << schema->GetColumnType(i);
                return false;
            }
            db_types->push_back(casted_type);
        }
    }
    return true;
}
std::vector<std::shared_ptr<hybridse::sdk::ProcedureInfo>> SQLClusterRouter::ShowProcedure(std::string* msg) {
    std::vector<std::shared_ptr<hybridse::sdk::ProcedureInfo>> vec;
    if (msg == nullptr) {
        *msg = "null ptr";
        return vec;
    }
    return cluster_sdk_->GetProcedureInfo(msg);
}

std::shared_ptr<hybridse::sdk::ProcedureInfo> SQLClusterRouter::ShowProcedure(const std::string& db,
                                                                              const std::string& sp_name,
                                                                              std::string* msg) {
    if (msg == nullptr) {
        *msg = "null ptr";
        return nullptr;
    }
    return cluster_sdk_->GetProcedureInfo(db, sp_name, msg);
}

std::shared_ptr<openmldb::sdk::QueryFuture> SQLClusterRouter::CallProcedure(const std::string& db,
                                                                            const std::string& sp_name,
                                                                            int64_t timeout_ms,
                                                                            std::shared_ptr<SQLRequestRow> row,
                                                                            hybridse::sdk::Status* status) {
    RET_IF_NULL_AND_WARN(status, "output status is nullptr");
    if (!row || !row->OK()) {
        SET_STATUS_AND_WARN(status, StatusCode::kCmdError, "make sure the request row is built before execute sql");
        return {};
    }
    auto tablet = GetTablet(db, sp_name, status);
    if (!tablet) {
        return {};
    }

    std::shared_ptr<openmldb::api::QueryResponse> response = std::make_shared<openmldb::api::QueryResponse>();
    std::shared_ptr<brpc::Controller> cntl = std::make_shared<brpc::Controller>();
    auto* callback = new openmldb::RpcCallback<openmldb::api::QueryResponse>(response, cntl);

    std::shared_ptr<openmldb::sdk::QueryFutureImpl> future = std::make_shared<openmldb::sdk::QueryFutureImpl>(callback);
    bool ok = tablet->CallProcedure(db, sp_name, row->GetRow(), timeout_ms, options_->enable_debug, callback);
    if (!ok) {
        // async rpc
        SET_STATUS_AND_WARN(status, StatusCode::kConnError, "CallProcedure failed(stub is null)");
        return {};
    }
    return future;
}

std::shared_ptr<openmldb::sdk::QueryFuture> SQLClusterRouter::CallSQLBatchRequestProcedure(
    const std::string& db, const std::string& sp_name, int64_t timeout_ms,
    std::shared_ptr<SQLRequestRowBatch> row_batch, hybridse::sdk::Status* status) {
    RET_IF_NULL_AND_WARN(status, "output status is nullptr");
    if (!row_batch) {
        // todo
        return nullptr;
    }
    auto tablet = GetTablet(db, sp_name, status);
    if (!tablet) {
        return nullptr;
    }

    std::shared_ptr<brpc::Controller> cntl = std::make_shared<brpc::Controller>();
    auto response = std::make_shared<openmldb::api::SQLBatchRequestQueryResponse>();
    openmldb::RpcCallback<openmldb::api::SQLBatchRequestQueryResponse>* callback =
        new openmldb::RpcCallback<openmldb::api::SQLBatchRequestQueryResponse>(response, cntl);

    std::shared_ptr<openmldb::sdk::BatchQueryFutureImpl> future =
        std::make_shared<openmldb::sdk::BatchQueryFutureImpl>(callback);
    bool ok =
        tablet->CallSQLBatchRequestProcedure(db, sp_name, row_batch, options_->enable_debug, timeout_ms, callback);
    if (!ok) {
        // async rpc only check ok
        SET_STATUS_AND_WARN(status, StatusCode::kConnError, "CallSQLBatchRequestProcedure failed(stub is null)");
        return nullptr;
    }
    return future;
}

std::shared_ptr<hybridse::sdk::Schema> SQLClusterRouter::GetTableSchema(const std::string& db,
                                                                        const std::string& table_name) {
    auto table_info = cluster_sdk_->GetTableInfo(db, table_name);
    if (!table_info) {
        LOG(ERROR) << "table with name " + table_name + " in db " + db + " does not exist";
        return {};
    }

    ::hybridse::vm::Schema output_schema;
    if (::openmldb::schema::SchemaAdapter::ConvertSchema(table_info->column_desc(), &output_schema)) {
        return std::make_shared<::hybridse::sdk::SchemaImpl>(output_schema);
    } else {
        LOG(ERROR) << "Failed to convert schema for " + table_name + "in db " + db;
    }
    return {};
}

std::vector<std::string> SQLClusterRouter::GetTableNames(const std::string& db) {
    auto table_names = cluster_sdk_->GetTableNames(db);
    return table_names;
}

::openmldb::nameserver::TableInfo SQLClusterRouter::GetTableInfo(const std::string& db, const std::string& table) {
    auto table_infos = cluster_sdk_->GetTableInfo(db, table);
    if (!table_infos) {
        return {};
    }
    return *table_infos;
}

bool SQLClusterRouter::UpdateOfflineTableInfo(const ::openmldb::nameserver::TableInfo& info) {
    auto ret = cluster_sdk_->GetNsClient()->UpdateOfflineTableInfo(info);
    if (!ret.OK()) {
        LOG(WARNING) << "update offline table info failed: " << ret.msg;
        return false;
    }
    return true;
}

::openmldb::base::Status SQLClusterRouter::ShowJobs(const bool only_unfinished,
                                                    std::vector<::openmldb::taskmanager::JobInfo>* job_infos) {
    auto taskmanager_client_ptr = cluster_sdk_->GetTaskManagerClient();
    if (!taskmanager_client_ptr) {
        return {base::ReturnCode::kServerConnError, "Fail to get TaskManager client"};
    }
    return taskmanager_client_ptr->ShowJobs(only_unfinished, GetJobTimeout(), job_infos);
}

::openmldb::base::Status SQLClusterRouter::ShowJob(const int id, ::openmldb::taskmanager::JobInfo* job_info) {
    auto taskmanager_client_ptr = cluster_sdk_->GetTaskManagerClient();
    if (!taskmanager_client_ptr) {
        return {base::ReturnCode::kServerConnError, "Fail to get TaskManager client"};
    }
    return taskmanager_client_ptr->ShowJob(id, GetJobTimeout(), job_info);
}

::openmldb::base::Status SQLClusterRouter::StopJob(const int id, ::openmldb::taskmanager::JobInfo* job_info) {
    auto taskmanager_client_ptr = cluster_sdk_->GetTaskManagerClient();
    if (!taskmanager_client_ptr) {
        return {base::ReturnCode::kServerConnError, "Fail to get TaskManager client"};
    }
    return taskmanager_client_ptr->StopJob(id, GetJobTimeout(), job_info);
}

::openmldb::base::Status SQLClusterRouter::ExecuteOfflineQueryAsync(const std::string& sql,
                                                                    const std::map<std::string, std::string>& config,
                                                                    const std::string& default_db, int job_timeout,
                                                                    ::openmldb::taskmanager::JobInfo* job_info) {
    auto taskmanager_client_ptr = cluster_sdk_->GetTaskManagerClient();
    if (!taskmanager_client_ptr) {
        return {base::ReturnCode::kServerConnError, "Fail to get TaskManager client"};
    }
    return taskmanager_client_ptr->RunBatchAndShow(sql, config, default_db, false, job_timeout, job_info);
}

::openmldb::base::Status SQLClusterRouter::ExecuteOfflineQueryGetOutput(
    const std::string& sql, const std::map<std::string, std::string>& config, const std::string& default_db,
    int job_timeout, std::string* output) {
    auto taskmanager_client_ptr = cluster_sdk_->GetTaskManagerClient();
    if (!taskmanager_client_ptr) {
        return {base::ReturnCode::kServerConnError, "Fail to get TaskManager client"};
    }
    return taskmanager_client_ptr->RunBatchSql(sql, config, default_db, job_timeout, output);
}

::openmldb::base::Status SQLClusterRouter::ImportOnlineData(const std::string& sql,
                                                            const std::map<std::string, std::string>& config,
                                                            const std::string& default_db, bool sync_job,
                                                            int job_timeout,
                                                            ::openmldb::taskmanager::JobInfo* job_info) {
    auto taskmanager_client_ptr = cluster_sdk_->GetTaskManagerClient();
    if (!taskmanager_client_ptr) {
        return {base::ReturnCode::kServerConnError, "Fail to get TaskManager client"};
    }
    return taskmanager_client_ptr->ImportOnlineData(sql, config, default_db, sync_job, job_timeout, job_info);
}

::openmldb::base::Status SQLClusterRouter::ImportOfflineData(const std::string& sql,
                                                             const std::map<std::string, std::string>& config,
                                                             const std::string& default_db, bool sync_job,
                                                             int job_timeout,
                                                             ::openmldb::taskmanager::JobInfo* job_info) {
    auto taskmanager_client_ptr = cluster_sdk_->GetTaskManagerClient();
    if (!taskmanager_client_ptr) {
        return {base::ReturnCode::kServerConnError, "Fail to get TaskManager client"};
    }
    return taskmanager_client_ptr->ImportOfflineData(sql, config, default_db, sync_job, job_timeout, job_info);
}

::openmldb::base::Status SQLClusterRouter::ExportOfflineData(const std::string& sql,
                                                             const std::map<std::string, std::string>& config,
                                                             const std::string& default_db, bool sync_job,
                                                             int job_timeout,
                                                             ::openmldb::taskmanager::JobInfo* job_info) {
    auto taskmanager_client_ptr = cluster_sdk_->GetTaskManagerClient();
    if (!taskmanager_client_ptr) {
        return {base::ReturnCode::kServerConnError, "Fail to get TaskManager client"};
    }
    return taskmanager_client_ptr->ExportOfflineData(sql, config, default_db, sync_job, job_timeout, job_info);
}

::openmldb::base::Status SQLClusterRouter::CreatePreAggrTable(const std::string& aggr_db, const std::string& aggr_table,
                                                              const ::openmldb::base::LongWindowInfo& window_info,
                                                              const ::openmldb::nameserver::TableInfo& base_table_info,
                                                              std::shared_ptr<::openmldb::client::NsClient> ns_ptr) {
    ::openmldb::nameserver::TableInfo table_info;
    table_info.set_db(aggr_db);
    table_info.set_name(aggr_table);
    table_info.set_replica_num(base_table_info.replica_num());
    table_info.set_partition_num(base_table_info.partition_num());
    auto table_partition = table_info.mutable_table_partition();
    table_partition->CopyFrom(base_table_info.table_partition());
    table_info.set_storage_mode(base_table_info.storage_mode());
    table_info.set_base_table_tid(base_table_info.tid());
    auto SetColumnDesc = [](const std::string& name, openmldb::type::DataType type,
                            openmldb::common::ColumnDesc* field) {
        if (field != nullptr) {
            field->set_name(name);
            field->set_data_type(type);
        }
    };
    SetColumnDesc("key", openmldb::type::DataType::kString, table_info.add_column_desc());
    SetColumnDesc("ts_start", openmldb::type::DataType::kTimestamp, table_info.add_column_desc());
    SetColumnDesc("ts_end", openmldb::type::DataType::kTimestamp, table_info.add_column_desc());
    SetColumnDesc("num_rows", openmldb::type::DataType::kInt, table_info.add_column_desc());
    SetColumnDesc("agg_val", openmldb::type::DataType::kString, table_info.add_column_desc());
    SetColumnDesc("binlog_offset", openmldb::type::DataType::kBigInt, table_info.add_column_desc());
    SetColumnDesc("filter_key", openmldb::type::DataType::kString, table_info.add_column_desc());
    auto index = table_info.add_column_key();
    index->set_index_name("key_index");
    index->add_col_name("key");
    index->set_ts_name("ts_start");

    // keep ttl in pre-aggr table the same as base table
    auto ttl = index->mutable_ttl();
    for (int i = 0; i < base_table_info.column_key_size(); i++) {
        const auto& column_key = base_table_info.column_key(i);
        std::string keys = "";
        for (int j = 0; j < column_key.col_name_size(); j++) {
            keys += column_key.col_name(j) + ",";
        }
        keys.pop_back();
        std::string ts_name = column_key.ts_name();
        if (keys == window_info.partition_col_ && ts_name == window_info.order_col_) {
            ttl->CopyFrom(column_key.ttl());
            break;
        }
    }

    std::string msg;
    if (!ns_ptr->CreateTable(table_info, true, msg)) {
        return base::Status(base::ReturnCode::kSQLCmdRunError, msg);
    }
    RefreshCatalog();
    return {};
}

std::string SQLClusterRouter::GetJobLog(const int id, hybridse::sdk::Status* status) {
    RET_IF_NULL_AND_WARN(status, "output status is nullptr");

    auto taskmanager_client_ptr = cluster_sdk_->GetTaskManagerClient();

    if (!taskmanager_client_ptr) {
        SET_STATUS_AND_WARN(status, hybridse::common::kConnError, "Fail to get TaskManager client");
        return "";
    }

    base::Status base_s;
    auto log = taskmanager_client_ptr->GetJobLog(id, GetJobTimeout(), &base_s);

    if (base_s.OK()) {
        status->SetCode(base_s.code);
        status->SetMsg(base_s.msg);
    } else {
        APPEND_FROM_BASE(status, base_s, "get joblog");
    }

    return log;
}

bool SQLClusterRouter::NotifyTableChange() { return cluster_sdk_->TriggerNotify(::openmldb::type::NotifyType::kTable); }

std::shared_ptr<hybridse::sdk::ResultSet> SQLClusterRouter::ExecuteSQL(const std::string& sql,
                                                                       hybridse::sdk::Status* status) {
    std::string db = GetDatabase();
    return ExecuteSQL(db, sql, status);
}

std::shared_ptr<hybridse::sdk::ResultSet> SQLClusterRouter::ExecuteSQL(const std::string& db, const std::string& sql,
                                                                       hybridse::sdk::Status* status) {
    // To avoid setting sync job timeout by user, we set offline_job_timeout to the biggest value
    auto sync_job = IsSyncJob();
    auto timeout = sync_job ? FLAGS_sync_job_timeout : GetJobTimeout();
    return ExecuteSQL(db, sql, IsOnlineMode(), sync_job, timeout, status);
}

std::shared_ptr<hybridse::sdk::ResultSet> SQLClusterRouter::ExecuteSQL(const std::string& db, const std::string& sql,
                                                                       bool is_online_mode, bool is_sync_job,
                                                                       int offline_job_timeout,
                                                                       hybridse::sdk::Status* status) {
    return ExecuteSQL(db, sql, {}, is_online_mode, is_sync_job, offline_job_timeout, status);
}

std::shared_ptr<hybridse::sdk::ResultSet> SQLClusterRouter::ExecuteSQL(
    const std::string& db, const std::string& sql, std::shared_ptr<openmldb::sdk::SQLRequestRow> parameter,
    bool is_online_mode, bool is_sync_job, int offline_job_timeout, hybridse::sdk::Status* status) {
    RET_IF_NULL_AND_WARN(status, "output status is nullptr");
    // functions we called later may not change the status if it's succeed. So if we pass error status here, we'll get a
    // fake error
    status->SetOK();
    hybridse::node::NodeManager node_manager;
    hybridse::node::PlanNodeList plan_trees;
    hybridse::base::Status sql_status;
    hybridse::plan::PlanAPI::CreatePlanTreeFromScript(sql, plan_trees, &node_manager, sql_status);
    if (!sql_status.isOK()) {
        COPY_PREPEND_AND_WARN(status, sql_status, "create logic plan tree failed");
        return {};
    }
    auto ns_ptr = cluster_sdk_->GetNsClient();
    if (!ns_ptr) {
        SET_STATUS_AND_WARN(status, StatusCode::kRuntimeError, "no ns client, retry or check ns process");
        return {};
    }
    hybridse::node::PlanNode* node = plan_trees[0];
    std::string msg;
    switch (node->GetType()) {
        case hybridse::node::kPlanTypeCmd: {
            return HandleSQLCmd(dynamic_cast<hybridse::node::CmdPlanNode*>(node), db, status);
        }
        case hybridse::node::kPlanTypeExplain: {
            std::string empty;
            std::string mu_script = sql;
            mu_script.replace(0u, 7u, empty);
            auto info = Explain(db, mu_script, status);
            if (!info) {
                return {};
            }
            *status = {};
            std::vector<std::string> value = {info->GetPhysicalPlan() + "\n"};
            return ResultSetSQL::MakeResultSet({FORMAT_STRING_KEY}, {value}, status);
        }
        case hybridse::node::kPlanTypeCreate: {
            auto create_node = dynamic_cast<hybridse::node::CreatePlanNode*>(node);
            auto base_status = HandleSQLCreateTable(create_node, db, ns_ptr, sql);
            if (base_status.OK()) {
                RefreshCatalog();
                *status = {};
            } else {
                *status = {StatusCode::kCmdError, base_status.msg};
            }
            return {};
        }
        case hybridse::node::kPlanTypeCreateSp: {
            if (db.empty()) {
                *status = {StatusCode::kCmdError, "Please use database first"};
                return {};
            }
            auto create_node = dynamic_cast<hybridse::node::CreateProcedurePlanNode*>(node);
            auto base_status = HandleSQLCreateProcedure(create_node, db, sql, ns_ptr);
            if (base_status.OK()) {
                RefreshCatalog();
                *status = {};
            } else {
                *status = {StatusCode::kCmdError, base_status.msg};
            }
            return {};
        }
        case hybridse::node::kPlanTypeCreateIndex: {
            auto create_index_plan_node = dynamic_cast<hybridse::node::CreateIndexPlanNode*>(node);
            auto create_index_node = create_index_plan_node->create_index_node_;
            std::string db_name = create_index_node->db_name_.empty() ? db : create_index_node->db_name_;
            if (db_name.empty()) {
                *status = {::hybridse::common::StatusCode::kCmdError, "Please use database first"};
                return {};
            }
            ::openmldb::common::ColumnKey column_key;
            hybridse::base::Status base_status;
            if (!::openmldb::sdk::NodeAdapter::TransformToColumnKey(create_index_node->index_, {}, &column_key,
                                                                    &base_status)) {
                COPY_PREPEND_AND_WARN(status, base_status, "TransformToColumnKey failed");
                return {};
            }
            column_key.set_index_name(create_index_node->index_name_);
            if (ns_ptr->AddIndex(db_name, create_index_node->table_name_, column_key, nullptr, msg)) {
                *status = {};
            } else {
                SET_STATUS_AND_WARN(status, StatusCode::kCmdError, "ns add index failed");
            }
            return {};
        }
        case hybridse::node::kPlanTypeInsert: {
            if (cluster_sdk_->IsClusterMode() && !is_online_mode) {
                // Not support for inserting into offline storage
                *status = {StatusCode::kCmdError,
                           "Can not insert in offline mode, please set @@SESSION.execute_mode='online'"};
                return {};
            }
            // if db name has been specified in sql, db parameter will be ignored
            ExecuteInsert(db, sql, status);
            return {};
        }
        case hybridse::node::kPlanTypeDeploy: {
            if (cluster_sdk_->IsClusterMode() && !is_online_mode) {
                // avoid run deploy in offline mode
                *status = {::hybridse::common::StatusCode::kCmdError,
                           "Can not deploy in offline mode, please set @@SESSION.execute_mode='online'"};
                return {};
            }
            auto deploy_node = dynamic_cast<hybridse::node::DeployPlanNode*>(node);
            std::optional<uint64_t> job_id;
            *status = HandleDeploy(db, deploy_node, &job_id);
            if (status->IsOK()) {
                if (job_id.has_value()) {
                    schema::PBSchema job_schema;
                    auto col = job_schema.Add();
                    col->set_name("job_id");
                    col->set_data_type(::openmldb::type::DataType::kBigInt);
                    std::vector<std::string> value = {std::to_string(job_id.value())};
                    return ResultSetSQL::MakeResultSet(job_schema, {value}, status);
                }
                RefreshCatalog();
            }
            return {};
        }
        case hybridse::node::kPlanTypeFuncDef:
        case hybridse::node::kPlanTypeQuery: {
            if (!cluster_sdk_->IsClusterMode() || is_online_mode) {
                // Run online query
                return ExecuteSQLParameterized(db, sql, parameter, status);
            } else {
                // Run offline query
                return ExecuteOfflineQuery(db, sql, is_sync_job, offline_job_timeout, status);
            }
        }
        case hybridse::node::kPlanTypeSelectInto: {
            if (!cluster_sdk_->IsClusterMode() || is_online_mode) {
                auto* select_into_plan_node = dynamic_cast<hybridse::node::SelectIntoPlanNode*>(node);
                const std::string& query_sql = select_into_plan_node->QueryStr();
                auto rs = ExecuteSQLParameterized(db, query_sql, parameter, status);
                if (!rs) {
                    return {};
                }
                const std::string& file_path = select_into_plan_node->OutFile();
                const std::shared_ptr<hybridse::node::OptionsMap> options_map = select_into_plan_node->Options();
                auto base_status = SaveResultSet(file_path, options_map, rs.get());
                if (!base_status.OK()) {
                    *status = {StatusCode::kCmdError, base_status.msg};
                } else {
                    *status = {};
                }
            } else {
                ::openmldb::taskmanager::JobInfo job_info;
                std::map<std::string, std::string> config;

                ReadSparkConfFromFile(std::dynamic_pointer_cast<SQLRouterOptions>(options_)->spark_conf_path, &config);
                auto base_status = ExportOfflineData(sql, config, db, is_sync_job, offline_job_timeout, &job_info);
                if (base_status.OK()) {
                    return this->GetJobResultSet(job_info.id(), status);
                } else {
                    *status = {StatusCode::kCmdError, base_status.msg};
                }
            }
            return {};
        }
        case hybridse::node::kPlanTypeSet: {
            *status = SetVariable(dynamic_cast<hybridse::node::SetPlanNode*>(node));
            return {};
        }
        case hybridse::node::kPlanTypeLoadData: {
            auto plan = dynamic_cast<hybridse::node::LoadDataPlanNode*>(node);
            std::string database = plan->Db().empty() ? db : plan->Db();
            if (database.empty()) {
                *status = {StatusCode::kCmdError, " no db in sql and no default db"};
                return {};
            }

            openmldb::sdk::ReadFileOptionsParser options_parser;
            auto st = options_parser.Parse(plan->Options());
            if (!st.OK()) {
                *status = {::hybridse::common::StatusCode::kCmdError, st.msg};
                return {};
            }

            if (!cluster_sdk_->IsClusterMode() || options_parser.GetLoadMode() == "local") {
                if (cluster_sdk_->IsClusterMode() && !IsOnlineMode()) {
                    auto msg = "local load only supports loading data to online storage";
                    *status = {::hybridse::common::StatusCode::kCmdError, msg};
                    return {};
                }
                if (options_parser.GetThread() > static_cast<int>(options_->max_sql_cache_size)) {
                    LOG(INFO) << "Load Data thread exceeds the max allowed number. Change to the max: "
                              << options_->max_sql_cache_size;
                    options_parser.SetThread(options_->max_sql_cache_size);
                }
                // Load data locally
                *status = HandleLoadDataInfile(database, plan->Table(), plan->File(), options_parser);
            } else {
                // Load data using Spark
                ::openmldb::taskmanager::JobInfo job_info;
                std::map<std::string, std::string> config;
                ReadSparkConfFromFile(std::dynamic_pointer_cast<SQLRouterOptions>(options_)->spark_conf_path, &config);

                ::openmldb::base::Status base_status;
                if (is_online_mode) {
                    // Handle in online mode
                    base_status = ImportOnlineData(sql, config, database, is_sync_job, offline_job_timeout, &job_info);
                } else {
                    // Handle in offline mode
                    base_status = ImportOfflineData(sql, config, database, is_sync_job, offline_job_timeout, &job_info);
                }
                if (base_status.OK() && job_info.id() > 0) {
                    return this->GetJobResultSet(job_info.id(), status);
                } else {
                    APPEND_FROM_BASE_AND_WARN(status, base_status, "taskmanager load data failed");
                }
            }
            return {};
        }
        case hybridse::node::kPlanTypeCreateFunction: {
            *status = HandleCreateFunction(dynamic_cast<hybridse::node::CreateFunctionPlanNode*>(node));
            return {};
        }
        case hybridse::node::kPlanTypeDelete: {
            auto plan = dynamic_cast<hybridse::node::DeletePlanNode*>(node);
            std::string database = plan->GetDatabase().empty() ? db : plan->GetDatabase();
            if (database.empty()) {
                *status = {StatusCode::kCmdError, " no db in sql and no default db"};
                return {};
            }
            *status = HandleDelete(database, plan->GetTableName(), plan->GetCondition());
            return {};
        }
        case hybridse::node::kPlanTypeAlterTable: {
            auto plan = dynamic_cast<hybridse::node::AlterTableStmtPlanNode*>(node);

            std::string db_name;
            if (!plan->db_.empty()) {
                db_name = {plan->db_.begin(), plan->db_.end()};
            } else {
                db_name = db;
            }

            std::string table(plan->table_.begin(), plan->table_.end());
            // Refresh before getting actual table info
            cluster_sdk_->Refresh();
            auto tableInfo = cluster_sdk_->GetTableInfo(db_name, table);

            if (tableInfo == nullptr) {
                *status = {StatusCode::kCmdError, "table does not exist"};
                return {};
            }

            // Create offline table info if not exists
            ::openmldb::nameserver::OfflineTableInfo offline_table_info;

            if (tableInfo->has_offline_table_info()) {
                // Get the existed offline table info
                offline_table_info.CopyFrom(tableInfo->offline_table_info());
            } else {
                // Create empty offline table info
                offline_table_info.set_path("");
                offline_table_info.set_format("parquet");
            }

            auto current_symbolic_paths = offline_table_info.symbolic_paths();

<<<<<<< HEAD
            std::vector<const hybridse::node::AlterActionBase *> actions = plan->actions_;
=======
            std::vector<const hybridse::node::AlterActionBase*> actions = plan->actions_;
>>>>>>> d5647d1a

            // Handle multiple add and delete actions
            for (const auto& action : actions) {
                auto kind = action->kind();

                if (kind == hybridse::node::AlterActionBase::ActionKind::ADD_PATH) {  // Handle add path
                    auto addAction = dynamic_cast<const hybridse::node::AddPathAction*>(action);
                    auto target = addAction->target_;

                    bool isDuplicated = false;
                    for (const auto& item : current_symbolic_paths) {
                        if (item == target) {
                            isDuplicated = true;
                            break;
                        }
                    }
                    if (isDuplicated) {
                        *status = {StatusCode::kCmdError, "The symbolic path exists: " + target};
                        return {};
                    } else {
                        offline_table_info.add_symbolic_paths(target);
                    }

                } else {  // Handle delete path
                    auto dropAction = dynamic_cast<const hybridse::node::DropPathAction*>(action);
                    auto target = dropAction->target_;

                    bool isExist = false;
                    int index = 0;
                    for (const auto& item : current_symbolic_paths) {
                        if (item == target) {
                            isExist = true;
                            break;
                        }
                        index += 1;
                    }
                    if (isExist) {
                        offline_table_info.mutable_symbolic_paths()->erase(
                            offline_table_info.mutable_symbolic_paths()->begin() + index);
                    } else {
                        *status = {StatusCode::kCmdError, "The symbolic path does not exist: " + target};
                        return {};
                    }
                }
            }

            // Update offline table info
            tableInfo->mutable_offline_table_info()->CopyFrom(offline_table_info);

            // Send reqeust to persistent table info
            auto ns = cluster_sdk_->GetNsClient();
            ns->UpdateOfflineTableInfo(*tableInfo);
            return {};
        }
        case hybridse::node::kPlanTypeShow: {
            auto plan = dynamic_cast<hybridse::node::ShowPlanNode*>(node);
            auto target = absl::AsciiStrToUpper(plan->GetTarget());
            if (target.empty() || target == "TASKMANAGER") {
                return GetTaskManagerJobResult(plan->GetLikeStr(), status);
            } else if (target == "NAMESERVER") {
                return GetNameServerJobResult(plan->GetLikeStr(), status);
            } else {
                *status = {StatusCode::kCmdError, absl::StrCat("invalid component ", target)};
            }
            return {};
        }
        default: {
            *status = {StatusCode::kCmdError, "Unsupported command"};
            return {};
        }
    }
}

std::shared_ptr<hybridse::sdk::ResultSet> SQLClusterRouter::ExecuteOfflineQuery(const std::string& db,
                                                                                const std::string& sql,
                                                                                bool is_sync_job, int job_timeout,
                                                                                ::hybridse::sdk::Status* status) {
    RET_IF_NULL_AND_WARN(status, "output status is nullptr");
    std::map<std::string, std::string> config;
    ReadSparkConfFromFile(std::dynamic_pointer_cast<SQLRouterOptions>(options_)->spark_conf_path, &config);

    if (is_sync_job) {
        // Run offline sql and wait to get output
        std::string output;
        LOG(WARNING) << "offline sync SELECT will show output without the data integrity promise. And it will use "
                        "local filesystem of TaskManager, it's dangerous to select a large result. You'd better use "
                        "SELECT INTO to get the correct result.";
        auto base_status = ExecuteOfflineQueryGetOutput(sql, config, db, job_timeout, &output);
        if (!base_status.OK()) {
            APPEND_FROM_BASE_AND_WARN(status, base_status, "sync offline query failed");
            return {};
        }
        // Print the output from job output
        std::vector<std::string> value = {output};
        return ResultSetSQL::MakeResultSet({FORMAT_STRING_KEY}, {value}, status);
    } else {
        // Run offline sql and return job info immediately
        ::openmldb::taskmanager::JobInfo job_info;
        auto base_status = ExecuteOfflineQueryAsync(sql, config, db, job_timeout, &job_info);
        if (!base_status.OK()) {
            APPEND_FROM_BASE_AND_WARN(status, base_status, "async offline query failed");
            return {};
        }

        return this->GetJobResultSet(job_info.id(), status);
    }
}

bool SQLClusterRouter::IsOnlineMode() {
    std::lock_guard<::openmldb::base::SpinMutex> lock(mu_);
    auto it = session_variables_.find("execute_mode");
    if (it != session_variables_.end() && it->second == "online") {
        return true;
    }
    return false;
}
bool SQLClusterRouter::IsEnableTrace() {
    std::lock_guard<::openmldb::base::SpinMutex> lock(mu_);
    auto it = session_variables_.find("enable_trace");
    if (it != session_variables_.end() && it->second == "true") {
        return true;
    }
    return false;
}

bool SQLClusterRouter::IsSyncJob() {
    std::lock_guard<::openmldb::base::SpinMutex> lock(mu_);
    auto it = session_variables_.find("sync_job");
    if (it != session_variables_.end() && it->second == "true") {
        return true;
    }
    return false;
}

int SQLClusterRouter::GetJobTimeout() {
    std::lock_guard<::openmldb::base::SpinMutex> lock(mu_);
    auto it = session_variables_.find("job_timeout");
    if (it != session_variables_.end()) {
        int new_timeout = 0;
        if (absl::SimpleAtoi(it->second, &new_timeout)) {
            return new_timeout;
        }
    }
    // default timeout use 60000
    return 60000;
}

::hybridse::sdk::Status SQLClusterRouter::SetVariable(hybridse::node::SetPlanNode* node) {
    std::string key = node->Key();
    std::transform(key.begin(), key.end(), key.begin(), ::tolower);
    // update session if set global
    if (node->Scope() == hybridse::node::VariableScope::kGlobalSystemVariable) {
        std::string value = node->Value()->GetExprString();
        std::transform(value.begin(), value.end(), value.begin(), ::tolower);
        hybridse::sdk::Status status;
        std::string sql = "INSERT INTO GLOBAL_VARIABLES values('" + key + "', '" + value + "');";
        if (!ExecuteInsert("INFORMATION_SCHEMA", sql, &status)) {
            RETURN_NOT_OK_PREPEND(status, "set global variable failed(insert into info table)");
        }
        if (!cluster_sdk_->TriggerNotify(::openmldb::type::NotifyType::kGlobalVar)) {
            return {StatusCode::kRunError, "zk globalvar node update failed"};
        }
    }
    std::lock_guard<::openmldb::base::SpinMutex> lock(mu_);
    std::string value = node->Value()->GetExprString();
    std::transform(value.begin(), value.end(), value.begin(), ::tolower);
    // TODO(hw): validation can be simpler
    if (key == "execute_mode") {
        if (value != "online" && value != "offline") {
            return {StatusCode::kCmdError, "the value of execute_mode must be online|offline"};
        }
    } else if (key == "enable_trace" || key == "sync_job") {
        if (value != "true" && value != "false") {
            return {StatusCode::kCmdError, "the value of " + key + " must be true|false"};
        }
    } else if (key == "job_timeout") {
        // we only validate the value here, job timeout will be used in every offline call
        int new_timeout = 0;
        if (!absl::SimpleAtoi(value, &new_timeout)) {
            return {StatusCode::kCmdError, "Fail to parse value, can't set the request timeout"};
        }
    } else {
        return {};
    }
    session_variables_[key] = value;
    return {};
}

::hybridse::sdk::Status SQLClusterRouter::ParseNamesFromArgs(const std::string& db,
                                                             const std::vector<std::string>& args, std::string* db_name,
                                                             std::string* sp_name) {
    if (args.size() == 1) {
        // only sp name, no db_name
        if (db.empty()) {
            return {StatusCode::kCmdError, "Please enter database first"};
        }
        *db_name = db;
        *sp_name = args[0];
    } else if (args.size() == 2) {
        *db_name = args[0];
        *sp_name = args[1];
    } else {
        return {StatusCode::kCmdError, "Invalid args"};
    }
    return {};
}

bool SQLClusterRouter::CheckAnswerIfInteractive(const std::string& drop_type, const std::string& name) {
    if (interactive_) {
        printf("Drop %s %s? yes/no\n", drop_type.c_str(), name.c_str());
        std::string input;
        std::cin >> input;
        std::transform(input.begin(), input.end(), input.begin(), ::tolower);
        if (input != "yes") {
            printf("'Drop %s' cmd is canceled!\n", name.c_str());
            return false;
        }
    }
    return true;
}

std::string SQLClusterRouter::GetDatabase() {
    std::lock_guard<::openmldb::base::SpinMutex> lock(mu_);
    return db_;
}

void SQLClusterRouter::SetDatabase(const std::string& db) {
    std::lock_guard<::openmldb::base::SpinMutex> lock(mu_);
    db_ = db;
}

void SQLClusterRouter::SetInteractive(bool value) { interactive_ = value; }

::openmldb::base::Status SQLClusterRouter::SaveResultSet(const std::string& file_path,
                                                         const std::shared_ptr<hybridse::node::OptionsMap>& options_map,
                                                         ::hybridse::sdk::ResultSet* result_set) {
    if (!result_set) {
        return {base::kInvalidParameter, "output result_set is nullptr"};
    }
    openmldb::sdk::WriteFileOptionsParser options_parse;
    auto st = options_parse.Parse(options_map);
    if (!st.OK()) {
        return st;
    }
    if (options_parse.GetFormat() != "csv") {
        return {base::kInvalidParameter, "saving results only supports 'csv' format"};
    }

    // Check file
    std::ofstream fstream;
    if (options_parse.GetMode() == "error_if_exists") {
        if (access(file_path.c_str(), 0) == 0) {
            return {base::kSQLCmdRunError, "File already exists"};
        } else {
            fstream.open(file_path);
        }
    } else if (options_parse.GetMode() == "overwrite") {
        fstream.open(file_path, std::ios::out);
    } else if (options_parse.GetMode() == "append") {
        fstream.open(file_path, std::ios::app);
        fstream << std::endl;
        if (options_parse.GetHeader()) {
            LOG(WARNING) << "In the middle of output file will have header";
        }
    }
    if (!fstream.is_open()) {
        return {openmldb::base::kSQLCmdRunError, "Failed to open file, please check file path"};
    }
    // Write data
    auto* schema = result_set->GetSchema();
    // Add Header
    if (options_parse.GetHeader()) {
        std::string schemaString;
        for (int32_t i = 0; i < schema->GetColumnCnt(); i++) {
            schemaString.append(schema->GetColumnName(i));
            if (i != schema->GetColumnCnt() - 1) {
                schemaString += options_parse.GetDelimiter();
            }
        }
        fstream << schemaString << std::endl;
    }
    if (result_set->Size() != 0) {
        bool first = true;
        while (result_set->Next()) {
            std::string rowString;
            for (int32_t i = 0; i < schema->GetColumnCnt(); i++) {
                if (result_set->IsNULL(i)) {
                    rowString.append(options_parse.GetNullValue());
                } else {
                    std::string val;
                    bool ok = result_set->GetAsString(i, val);
                    if (!ok) {
                        return {openmldb::base::kSQLCmdRunError, "Failed to get result set value"};
                    }
                    if (options_parse.GetQuote() != '\0' && schema->GetColumnType(i) == hybridse::sdk::kTypeString) {
                        rowString.append(options_parse.GetQuote() + val + options_parse.GetQuote());
                    } else {
                        rowString.append(val);
                    }
                }
                if (i != schema->GetColumnCnt() - 1) {
                    rowString += options_parse.GetDelimiter();
                } else {
                    if (!first) {
                        fstream << std::endl;
                    } else {
                        first = false;
                    }
                    fstream << rowString;
                }
            }
        }
    }
    return {};
}

// Only csv format
hybridse::sdk::Status SQLClusterRouter::HandleLoadDataInfile(
    const std::string& database, const std::string& table, const std::string& file_path,
    const openmldb::sdk::ReadFileOptionsParser& options_parser) {
    if (options_parser.GetMode() != "append") {
        return {StatusCode::kCmdError, "online data load only supports 'append' mode"};
    }

    if (options_parser.GetFormat() != "csv") {
        return {StatusCode::kCmdError, "local data load only supports 'csv' format"};
    }

    if (options_parser.GetThread() <= 0) {
        return {StatusCode::kCmdError, "thread number <= 0"};
    }

    if (database.empty()) {
        return {StatusCode::kCmdError, "database is empty"};
    }

    DLOG(INFO) << "Load " << file_path << " to " << database << "-" << table << ", options: delimiter ["
               << options_parser.GetDelimiter() << "], has header[" << (options_parser.GetHeader() ? "true" : "false")
               << "], null_value[" << options_parser.GetNullValue() << "], format[" << options_parser.GetFormat()
               << "], quote[" << options_parser.GetQuote() << "]";

    std::vector<std::string> file_list = base::FindFiles(file_path);
    if (file_list.empty()) {
        return {StatusCode::kCmdError, "file not exist"};
    }

    int thread_num = options_parser.GetThread();
    std::vector<uint64_t> counts(thread_num);
    std::vector<std::future<hybridse::sdk::Status>> future_statuses;
    for (int i = 0; i < thread_num; i++) {
        future_statuses.emplace_back(std::async(&SQLClusterRouter::LoadDataMultipleFile, this, i, thread_num, database,
                                                table, file_list, options_parser, &(counts[i])));
    }
    uint64_t total_count = 0;
    hybridse::sdk::Status status;
    for (int i = 0; i < thread_num; i++) {
        auto s = future_statuses[i].get();
        if (s.IsOK()) {
            total_count += counts[i];
        } else {
            // keep the last error code
            status.code = s.code;
            status.msg = s.msg;
        }
    }

    // all ok TODO(hw): move load result to resultset
    if (status.IsOK()) {
        status.msg = absl::StrCat("Load ", total_count, " rows");
        DLOG(INFO) << status.msg;
    } else {
        // the last error
        absl::StrAppend(&status.msg, "\n", "Load ", total_count, " rows");
        LOG(WARNING) << status.ToString();
    }
    return status;
}

hybridse::sdk::Status SQLClusterRouter::LoadDataMultipleFile(int id, int step, const std::string& database,
                                                             const std::string& table,
                                                             const std::vector<std::string>& file_list,
                                                             const openmldb::sdk::ReadFileOptionsParser& options_parser,
                                                             uint64_t* count) {
    for (const auto& file : file_list) {
        uint64_t cur_count = 0;
        auto status = LoadDataSingleFile(id, step, database, table, file, options_parser, &cur_count);
        DLOG(INFO) << "[thread " << id << "] Loaded " << count << " rows in " << file;
        if (!status.IsOK()) {
            return status;
        }
        (*count) += cur_count;
    }
    return {0, absl::StrCat("Load ", std::to_string(*count), " rows")};
}

hybridse::sdk::Status SQLClusterRouter::LoadDataSingleFile(int id, int step, const std::string& database,
                                                           const std::string& table, const std::string& file_path,
                                                           const openmldb::sdk::ReadFileOptionsParser& options_parser,
                                                           uint64_t* count) {
    *count = 0;
    // read csv
    if (!base::IsExists(file_path)) {
        return {StatusCode::kCmdError, "file not exist"};
    }
    std::ifstream file(file_path);
    if (!file.is_open()) {
        return {StatusCode::kCmdError, "open file failed"};
    }

    std::string line;
    if (!std::getline(file, line)) {
        return {StatusCode::kCmdError, "read from file failed"};
    }
    std::vector<std::string> cols;
    ::openmldb::sdk::SplitLineWithDelimiterForStrings(line, options_parser.GetDelimiter(), &cols,
                                                      options_parser.GetQuote());
    auto schema = GetTableSchema(database, table);
    if (!schema) {
        return {StatusCode::kCmdError, "table does not exist"};
    }
    if (static_cast<int>(cols.size()) != schema->GetColumnCnt()) {
        return {StatusCode::kCmdError, "mismatch column size"};
    }

    if (options_parser.GetHeader()) {
        // the first line is the column names, check if equal with table schema
        for (int i = 0; i < schema->GetColumnCnt(); ++i) {
            if (cols[i] != schema->GetColumnName(i)) {
                return {StatusCode::kCmdError, "mismatch column name"};
            }
        }
        // then read the first row of data
        std::getline(file, line);
    }

    // build placeholder
    std::string holders;
    for (auto i = 0; i < schema->GetColumnCnt(); ++i) {
        holders += ((i == 0) ? "?" : ",?");
    }
    hybridse::sdk::Status status;
    std::string insert_placeholder = "insert into " + table + " values(" + holders + ");";
    std::vector<int> str_cols_idx;
    for (int i = 0; i < schema->GetColumnCnt(); ++i) {
        if (schema->GetColumnType(i) == hybridse::sdk::kTypeString) {
            str_cols_idx.emplace_back(i);
        }
    }
    int64_t i = 0;
    do {
        // only process the line assigned to its own id
        if (i % step == id) {
            cols.clear();
            std::string error;
            ::openmldb::sdk::SplitLineWithDelimiterForStrings(line, options_parser.GetDelimiter(), &cols,
                                                              options_parser.GetQuote());
            auto ret = InsertOneRow(database, insert_placeholder, str_cols_idx, options_parser.GetNullValue(), cols);
            if (!ret.IsOK()) {
                return {StatusCode::kCmdError, absl::StrCat("file [", file_path, "] line [lineno=", i, ": ", line,
                                                            "] insert failed, ", ret.msg)};
            } else {
                (*count)++;
            }
        }
        ++i;
    } while (std::getline(file, line));
    return {StatusCode::kOk, "Load " + std::to_string(i) + " rows"};
}

hybridse::sdk::Status SQLClusterRouter::InsertOneRow(const std::string& database, const std::string& insert_placeholder,
                                                     const std::vector<int>& str_col_idx, const std::string& null_value,
                                                     const std::vector<std::string>& cols) {
    if (cols.empty()) {
        return {StatusCode::kCmdError, "cols is empty"};
    }
    if (database.empty()) {
        return {StatusCode::kCmdError, "database is empty"};
    }
    hybridse::sdk::Status status;
    auto row = GetInsertRow(database, insert_placeholder, &status);
    if (!row) {
        return status;
    }
    // build row from cols
    auto& schema = row->GetSchema();
    auto cnt = schema->GetColumnCnt();
    if (cnt != static_cast<int>(cols.size())) {
        return {StatusCode::kCmdError, "col size mismatch"};
    }
    // scan all strings , calc the sum, to init SQLInsertRow's string length
    std::string::size_type str_len_sum = 0;
    for (auto idx : str_col_idx) {
        if (cols[idx] != null_value) {
            str_len_sum += cols[idx].length();
        }
    }
    row->Init(static_cast<int>(str_len_sum));

    for (int i = 0; i < cnt; ++i) {
        if (!::openmldb::codec::AppendColumnValue(cols[i], schema->GetColumnType(i), schema->IsColumnNotNull(i),
                                                  null_value, row)) {
            return {StatusCode::kCmdError, "translate to insert row failed"};
        }
    }
    if (!ExecuteInsert(database, insert_placeholder, row, &status)) {
        RETURN_NOT_OK_PREPEND(status, "insert row failed");
    }
    return {};
}

hybridse::sdk::Status SQLClusterRouter::HandleDelete(const std::string& db, const std::string& table_name,
                                                     const hybridse::node::ExprNode* condition) {
    if (db.empty() || table_name.empty()) {
        return {StatusCode::kCmdError, "database or table is empty"};
    }
    if (condition == nullptr) {
        return {StatusCode::kCmdError, "has not where condition"};
    }
    auto table_info = cluster_sdk_->GetTableInfo(db, table_name);
    if (!table_info) {
        return {StatusCode::kCmdError, "table " + table_name + " in db " + db + " does not exist"};
    }
    std::vector<Condition> condition_vec;
    std::vector<Condition> parameter_vec;
    auto binary_node = dynamic_cast<const hybridse::node::BinaryExpr*>(condition);
    auto col_map = schema::SchemaAdapter::GetColMap(*table_info);
    auto status = NodeAdapter::ExtractCondition(binary_node, col_map, table_info->column_key(),
        &condition_vec, &parameter_vec);
    if (!status.IsOK()) {
        return status;
    }
    if (!parameter_vec.empty()) {
        return {StatusCode::kCmdError, "unsupport placeholder in sql"};
    }
    DeleteOption option;
    status = NodeAdapter::ExtractDeleteOption(table_info->column_key(), condition_vec, &option);
    if (!status.IsOK()) {
        return status;
    }
    return SendDeleteRequst(table_info, &option);
}

hybridse::sdk::Status SQLClusterRouter::SendDeleteRequst(
        const std::shared_ptr<::openmldb::nameserver::TableInfo>& table_info,
        const DeleteOption* option) {
    if (option->index_map.empty()) {
        std::vector<std::shared_ptr<::openmldb::catalog::TabletAccessor>> tablets;
        if (!cluster_sdk_->GetTablet(table_info->db(), table_info->name(), &tablets)) {
            return {StatusCode::kCmdError, "get tablet failed"};
        }
        for (auto& tablet : tablets) {
            if (!tablet || !tablet->GetClient()) {
                return {StatusCode::kCmdError, "cannot connect tablet"};
            }
        }
        for (size_t idx = 0; idx < tablets.size(); idx++) {
            auto tablet_client = tablets.at(idx)->GetClient();
            if (auto status = tablet_client->Delete(table_info->tid(), idx,
                        option->index_map, option->ts_name, option->start_ts, option->end_ts); !status.OK()) {
                return {StatusCode::kCmdError, status.GetMsg()};
            }
        }
    } else {
        std::map<uint32_t, std::map<uint32_t, std::string>> pid_index_map;
        for (const auto& kv : option->index_map) {
            uint32_t pid = ::openmldb::base::hash64(kv.second) % table_info->table_partition_size();
            auto iter = pid_index_map.find(pid);
            if (iter == pid_index_map.end()) {
                iter = pid_index_map.emplace(pid, std::map<uint32_t, std::string>()).first;
            }
            iter->second.emplace(kv.first, kv.second);
        }
        for (const auto& kv : pid_index_map) {
            auto tablet = cluster_sdk_->GetTablet(table_info->db(), table_info->name(), kv.first);
            if (!tablet) {
                return {StatusCode::kCmdError, "cannot connect tablet"};
            }
            auto tablet_client = tablet->GetClient();
            if (!tablet_client) {
                return {StatusCode::kCmdError, "tablet client is null"};
            }
            auto ret = tablet_client->Delete(table_info->tid(), kv.first, kv.second,
                    option->ts_name, option->start_ts, option->end_ts);
            if (!ret.OK()) {
                return {StatusCode::kCmdError, ret.GetMsg()};
            }
        }
    }
    return {};
}

bool SQLClusterRouter::ExecuteDelete(std::shared_ptr<SQLDeleteRow> row, hybridse::sdk::Status* status) {
    RET_FALSE_IF_NULL_AND_WARN(status, "output status is nullptr");
    if (!row) {
        SET_STATUS_AND_WARN(status, StatusCode::kNullInputPointer, "delete row is nullptr");
        return false;
    }
    const auto& db = row->GetDatabase();
    const auto& table_name = row->GetTableName();
    auto table_info = cluster_sdk_->GetTableInfo(db, table_name);
    if (!table_info) {
        SET_STATUS_AND_WARN(status, StatusCode::kCmdError, "table " + db + "." + table_name + " does not exist");
        return false;
    }
    const auto& condition_vec = row->GetValue();
    DeleteOption option;
    *status = NodeAdapter::ExtractDeleteOption(table_info->column_key(), condition_vec, &option);
    if (!status->IsOK()) {
        return false;
    }
    *status = SendDeleteRequst(table_info, &option);
    return status->IsOK();
}

hybridse::sdk::Status SQLClusterRouter::HandleCreateFunction(const hybridse::node::CreateFunctionPlanNode* node) {
    if (node == nullptr) {
        return {StatusCode::kCmdError, "illegal create function statement"};
    }
    auto fun = std::make_shared<openmldb::common::ExternalFun>();
    fun->set_name(node->Name());
    auto type_node = dynamic_cast<const ::hybridse::node::TypeNode*>(node->GetReturnType());
    if (type_node == nullptr) {
        return {StatusCode::kCmdError, "illegal create function statement"};
    }
    openmldb::type::DataType data_type;
    if (!::openmldb::schema::SchemaAdapter::ConvertType(type_node->base(), &data_type)) {
        return {StatusCode::kCmdError, "illegal return type"};
    }
    fun->set_return_type(data_type);
    for (const auto arg_node : node->GetArgsType()) {
        type_node = dynamic_cast<const ::hybridse::node::TypeNode*>(arg_node);
        if (type_node == nullptr) {
            return {StatusCode::kCmdError, "illegal create function statement"};
        }
        if (!::openmldb::schema::SchemaAdapter::ConvertType(type_node->base(), &data_type)) {
            return {StatusCode::kCmdError, "illegal argument type"};
        }
        fun->add_arg_type(data_type);
    }
    fun->set_is_aggregate(node->IsAggregate());
    auto option = node->Options();
    if (!option || option->find("FILE") == option->end()) {
        return {StatusCode::kCmdError, "missing FILE option"};
    }
    fun->set_file((*option)["FILE"]->GetExprString());
    if (auto iter = option->find("RETURN_NULLABLE"); iter != option->end()) {
        if (iter->second->GetDataType() != hybridse::node::kBool) {
            return {StatusCode::kCmdError, "return_nullable should be bool"};
        }
        fun->set_return_nullable(iter->second->GetBool());
    }
    if (auto iter = option->find("ARG_NULLABLE"); iter != option->end()) {
        if (iter->second->GetDataType() != hybridse::node::kBool) {
            return {StatusCode::kCmdError, "arg_nullable should be bool"};
        }
        fun->set_arg_nullable(iter->second->GetBool());
    }
    if (cluster_sdk_->IsClusterMode()) {
        auto taskmanager_client = cluster_sdk_->GetTaskManagerClient();
        if (taskmanager_client) {
            auto ret = taskmanager_client->CreateFunction(fun, GetJobTimeout());
            if (!ret.OK()) {
                return {StatusCode::kCmdError, ret.msg};
            }
        }
    }
    auto ns = cluster_sdk_->GetNsClient();
    auto ret = ns->CreateFunction(*fun);
    if (!ret.OK()) {
        return {StatusCode::kCmdError, ret.msg};
    }
    cluster_sdk_->RegisterExternalFun(fun);
    return {};
}

hybridse::sdk::Status SQLClusterRouter::HandleDeploy(const std::string& db,
                                                     const hybridse::node::DeployPlanNode* deploy_node,
                                                     std::optional<uint64_t>* job_id) {
    hybridse::sdk::Status status;
    if (db.empty()) {
        return {StatusCode::kCmdError, "database is empty"};
    }
    if (deploy_node == nullptr) {
        return {StatusCode::kCmdError, "illegal deploy statement"};
    }

    std::string select_sql = deploy_node->StmtStr() + ";";
    hybridse::vm::ExplainOutput explain_output;
    hybridse::base::Status sql_status;
    if (!cluster_sdk_->GetEngine()->Explain(select_sql, db, hybridse::vm::kMockRequestMode, &explain_output,
                                            &sql_status)) {
        COPY_PREPEND_AND_WARN(&status, sql_status, "explain failed");
        return status;
    }
    // pack ProcedureInfo
    ::openmldb::api::ProcedureInfo sp_info;
    sp_info.set_db_name(db);
    sp_info.set_sp_name(deploy_node->Name());
    if (!explain_output.request_db_name.empty()) {
        sp_info.set_main_db(explain_output.request_db_name);
    } else {
        sp_info.set_main_db(db);
    }
    sp_info.set_main_table(explain_output.request_name);
    auto input_schema = sp_info.mutable_input_schema();
    auto output_schema = sp_info.mutable_output_schema();
    if (!openmldb::schema::SchemaAdapter::ConvertSchema(explain_output.input_schema, input_schema) ||
        !openmldb::schema::SchemaAdapter::ConvertSchema(explain_output.output_schema, output_schema)) {
        return {StatusCode::kCmdError, "convert schema failed"};
    }

    auto& table_pair = explain_output.dependent_tables;
    for (auto& table : table_pair) {
        auto db_table = sp_info.add_tables();
        db_table->set_db_name(table.first);
        db_table->set_table_name(table.second);
    }

    std::stringstream str_stream;
    str_stream << "CREATE PROCEDURE " << deploy_node->Name() << " (";
    for (int idx = 0; idx < input_schema->size(); idx++) {
        const auto& col = input_schema->Get(idx);
        auto it = codec::DATA_TYPE_STR_MAP.find(col.data_type());
        if (it == codec::DATA_TYPE_STR_MAP.end()) {
            return {StatusCode::kCmdError, "illegal data type"};
        }
        str_stream << "`" << col.name() << "` " << it->second;
        if (idx != input_schema->size() - 1) {
            str_stream << ", ";
        }
    }
    str_stream << ") BEGIN " << select_sql << " END;";

    sp_info.set_sql(str_stream.str());
    sp_info.set_type(::openmldb::type::ProcedureType::kReqDeployment);
    for (const auto& o : *deploy_node->Options()) {
        auto option = sp_info.add_options();
        option->set_name(o.first);
        option->mutable_value()->set_value(o.second->GetExprString());
    }

    TableInfoMap table_map;
    uint64_t record_cnt = 0;
    std::vector<::openmldb::nameserver::TableInfo> tables;
    std::string msg;
    auto ns = cluster_sdk_->GetNsClient();
    for (const auto& pair : table_pair) {
        tables.clear();
        // args: table name, db name, ...
        auto ok = ns->ShowTable(pair.second, pair.first, false, tables, msg);
        if (!ok) {
            return {StatusCode::kCmdError, msg};
        }
        if (tables.empty() || tables.size() > 1) {
            return {StatusCode::kCmdError, "table not found or more than one table found"};
        }
        table_map[pair.first][pair.second] = tables[0];
        for (int idx = 0; idx < tables[0].table_partition_size(); idx++) {
            record_cnt += tables[0].table_partition(idx).record_cnt();
        }
    }

    bool skip_index_check = false;
    auto iter = deploy_node->Options()->find(SKIP_INDEX_CHECK_OPTION);
    if (iter != deploy_node->Options()->end()) {
        std::string skip_index_value = iter->second->GetExprString();
        if (absl::EqualsIgnoreCase(absl::string_view(skip_index_value), absl::string_view("true"))) {
            skip_index_check = true;
        }
    }

    base::MultiDBIndexMap new_index_map;
    // merge index, update exists index ttl in table, get new index to create
    auto get_index_status = GetNewIndex(table_map, select_sql, db, skip_index_check, &new_index_map);
    if (!get_index_status.IsOK()) {
        return get_index_status;
    }

    if (!new_index_map.empty()) {
        if (cluster_sdk_->IsClusterMode() && record_cnt > 0) {
            // long windows only support one table(no join/union), no secondary table, so no multi db support
            auto lw_status = HandleLongWindows(deploy_node, table_pair, select_sql);
            if (!lw_status.IsOK()) {
                return lw_status;
            }
            uint64_t id = 0;
            auto deploy_status = ns->DeploySQL(sp_info, new_index_map, &id);
            if (!deploy_status.OK()) {
                return {deploy_status.GetCode(), deploy_status.GetMsg()};
            }
            bool sync = true;
            auto iter = deploy_node->Options()->find(SYNC_OPTION);
            if (iter != deploy_node->Options()->end()) {
                std::string skip_index_value = iter->second->GetExprString();
                if (absl::EqualsIgnoreCase(absl::string_view(skip_index_value), absl::string_view("false"))) {
                    sync = false;
                }
            }
            if (sync) {
                if (record_cnt > 1000000) {
                    LOG(INFO) << "There is data in the table, it may take a few minutes to load the data";
                } else if (record_cnt > 100000) {
                    LOG(INFO) << "There is data in the table, it may take a few seconds to load the data";
                }
                uint64_t start_ts = ::baidu::common::timer::get_micros() / 1000;
                while (true) {
                    nameserver::ShowOPStatusResponse response;
                    auto status = ns->ShowOPStatus(id, &response);
                    if (!status.OK()) {
                        return {status.GetCode(), status.GetMsg()};
                    }
                    if (response.op_status_size() < 1) {
                        return {-1, absl::StrCat("op does not exist. id ", id)};
                    }
                    if (response.op_status(0).status() == "kDone") {
                        return {};
                    } else if (response.op_status(0).status() == "kFailed" ||
                               response.op_status(0).status() == "kCanceled") {
                        return {-1, absl::StrCat("op status is ", response.op_status(0).status())};
                    }
                    uint64_t cur_ts = ::baidu::common::timer::get_micros() / 1000;
                    if (cur_ts - start_ts > static_cast<uint64_t>(FLAGS_deploy_job_max_wait_time_ms)) {
                        return {-1, "exceed max wait time"};
                    }
                    sleep(1);
                }
            } else {
                job_id->emplace(id);
            }
            return {};
        } else {
            auto add_index_status = AddNewIndex(new_index_map);
            if (!add_index_status.IsOK()) {
                return add_index_status;
            }
        }
    }
    auto lw_status = HandleLongWindows(deploy_node, table_pair, select_sql);
    if (!lw_status.IsOK()) {
        return lw_status;
    }

    auto ob_status = ns->CreateProcedure(sp_info, options_->request_timeout);
    if (!ob_status.OK()) {
        APPEND_FROM_BASE_AND_WARN(&status, ob_status, "ns create procedure failed");
        return status;
    }
    return {};
}

hybridse::sdk::Status SQLClusterRouter::GetNewIndex(const TableInfoMap& table_map, const std::string& select_sql,
                                                    const std::string& db, bool skip_index_check,
                                                    base::MultiDBIndexMap* new_index_map) {
    // convert info map to desc map
    base::MultiDBTableDescMap table_desc_map;
    for (auto& db_table : table_map) {
        for (auto& kv : db_table.second) {
            table_desc_map[db_table.first].emplace(
                kv.first,
                std::vector<common::ColumnDesc>{kv.second.column_desc().begin(), kv.second.column_desc().end()});
        }
    }
    auto index_map = base::DDLParser::ExtractIndexes(select_sql, db, table_desc_map);
    auto ns = cluster_sdk_->GetNsClient();
    for (auto& db_index : index_map) {
        auto& db_name = db_index.first;
        for (auto& kv : db_index.second) {
            // for each table, the indexs to be added may be dup(key&ts may be the same, ttl may be different, it's
            // still called dup) so we need to merge them, and after merge, if the new index is the same as the existed
            // one(in table), we do update, not create
            std::string table_name = kv.first;
            std::vector<::openmldb::common::ColumnKey> extract_column_keys = kv.second;

            // gen existed index map
            auto it = table_map.find(db_name);
            if (it == table_map.end()) {
                return {StatusCode::kCmdError, "db " + db_name + "does not exist"};
<<<<<<< HEAD
            }
            auto table_it = it->second.find(table_name);
            if (table_it == it->second.end()) {
                return {StatusCode::kCmdError, "table " + table_name + " does not exist"};
            }
            auto& table = table_it->second;
            std::set<std::string> col_set;
            for (const auto& column_desc : table.column_desc()) {
                col_set.insert(column_desc.name());
            }
            std::map<std::string, ::openmldb::common::ColumnKey> exists_index_map;
            for (const auto& column_key : table.column_key()) {
                if (exists_index_map.find(openmldb::schema::IndexUtil::GetIDStr(column_key)) !=
                    exists_index_map.end()) {
                    LOG(WARNING) << "exist two indexes which are the same id "
                                 << openmldb::schema::IndexUtil::GetIDStr(column_key) << " in table " << table_name;
                }
                exists_index_map.emplace(openmldb::schema::IndexUtil::GetIDStr(column_key), column_key);
            }
=======
            }
            auto table_it = it->second.find(table_name);
            if (table_it == it->second.end()) {
                return {StatusCode::kCmdError, "table " + table_name + " does not exist"};
            }
            auto& table = table_it->second;
            std::set<std::string> col_set;
            for (const auto& column_desc : table.column_desc()) {
                col_set.insert(column_desc.name());
            }
            std::map<std::string, ::openmldb::common::ColumnKey> exists_index_map;
            for (const auto& column_key : table.column_key()) {
                if (exists_index_map.find(openmldb::schema::IndexUtil::GetIDStr(column_key)) !=
                    exists_index_map.end()) {
                    LOG(WARNING) << "exist two indexes which are the same id "
                                 << openmldb::schema::IndexUtil::GetIDStr(column_key) << " in table " << table_name;
                }
                exists_index_map.emplace(openmldb::schema::IndexUtil::GetIDStr(column_key), column_key);
            }
>>>>>>> d5647d1a

            int cur_index_num = table.column_key_size();
            int add_index_num = 0;
            // extract_column_keys & exists_index_map won't have dup indexs, just check if the indexs are the same as
            // the existed ones
            std::vector<::openmldb::common::ColumnKey> new_indexs;
            for (auto& column_key : extract_column_keys) {
                auto index_id = openmldb::schema::IndexUtil::GetIDStr(column_key);
                auto it = exists_index_map.find(index_id);
                if (it != exists_index_map.end()) {
                    auto& old_column_key = it->second;
                    common::TTLSt result;
                    // if skip index check, we don't do update ttl, for backward compatibility(server <=0.8.0)
                    if (base::TTLMerge(old_column_key.ttl(), column_key.ttl(), &result) && !skip_index_check) {
                        // update ttl
                        auto ns_ptr = cluster_sdk_->GetNsClient();
                        std::string err;
                        if (!ns_ptr->UpdateTTL(table_name, result.ttl_type(), result.abs_ttl(), result.lat_ttl(),
                                               old_column_key.index_name(), err)) {
                            return {StatusCode::kCmdError, "update ttl failed"};
                        }
                    }
                } else {
                    column_key.set_index_name(
                        absl::StrCat("INDEX_", cur_index_num + add_index_num, "_", ::baidu::common::timer::now_time()));
                    add_index_num++;
                    new_indexs.emplace_back(column_key);
                }
<<<<<<< HEAD
            }

            if (!new_indexs.empty()) {
                (*new_index_map)[db_name].emplace(table_name, std::move(new_indexs));
            }
=======
            }

            if (!new_indexs.empty()) {
                (*new_index_map)[db_name].emplace(table_name, std::move(new_indexs));
            }
>>>>>>> d5647d1a
        }
    }
    return {};
}

hybridse::sdk::Status SQLClusterRouter::AddNewIndex(const base::MultiDBIndexMap& new_index_map) {
    auto ns = cluster_sdk_->GetNsClient();
    for (auto& db_map : new_index_map) {
        auto& db = db_map.first;
        for (auto& kv : db_map.second) {
            bool skip_load_data = cluster_sdk_->IsClusterMode();
            auto status = ns->AddMultiIndex(db, kv.first, kv.second, skip_load_data);
            if (!status.OK()) {
                return {StatusCode::kCmdError,
                        absl::StrCat("table [", db, ".", kv.first, "] add index failed. ", status.msg)};
            }
        }
    }
    return {};
}

hybridse::sdk::Status SQLClusterRouter::HandleLongWindows(
    const hybridse::node::DeployPlanNode* deploy_node, const std::set<std::pair<std::string, std::string>>& table_pair,
    const std::string& select_sql) {
    auto iter = deploy_node->Options()->find(hybridse::vm::LONG_WINDOWS);
    std::string long_window_param = "";
    if (iter != deploy_node->Options()->end()) {
        long_window_param = iter->second->GetExprString();
    } else {
        return {};
    }
    std::unordered_map<std::string, std::string> long_window_map;
    if (!long_window_param.empty()) {
        if (table_pair.size() != 1) {
            return {StatusCode::kUnsupportSql, "unsupport multi tables with long window options"};
        }
        std::string base_db = table_pair.begin()->first;
        std::string base_table = table_pair.begin()->second;
        std::vector<std::string> windows;
        boost::split(windows, long_window_param, boost::is_any_of(","));
        for (auto& window : windows) {
            std::vector<std::string> window_info;
            boost::split(window_info, window, boost::is_any_of(":"));

            if (window_info.size() == 2) {
                long_window_map[window_info[0]] = window_info[1];
            } else if (window_info.size() == 1) {
                long_window_map[window_info[0]] = FLAGS_bucket_size;
            } else {
                return {StatusCode::kSyntaxError, "illegal long window format"};
            }
        }
        // extract long windows info from select_sql
        openmldb::base::LongWindowInfos long_window_infos;
        auto extract_status = base::DDLParser::ExtractLongWindowInfos(select_sql, long_window_map, &long_window_infos);
        if (!extract_status.IsOK()) {
            return extract_status;
        }
        std::set<std::string> distinct_long_window;
        for (const auto& info : long_window_infos) {
            distinct_long_window.insert(info.window_name_);
        }
        if (distinct_long_window.size() != long_window_map.size()) {
            return {StatusCode::kSyntaxError, "long_windows option doesn't match window in sql"};
        }
        auto ns_client = cluster_sdk_->GetNsClient();
        std::vector<::openmldb::nameserver::TableInfo> tables;
        std::string msg;
        ns_client->ShowTable(base_table, base_db, false, tables, msg);
        if (tables.size() != 1) {
            return {StatusCode::kTableNotFound, absl::StrCat("base table", base_db, ".", base_table, "not found")};
        }
        std::string meta_db = openmldb::nameserver::INTERNAL_DB;
        std::string meta_table = openmldb::nameserver::PRE_AGG_META_NAME;
        std::string aggr_db = openmldb::nameserver::PRE_AGG_DB;

        uint64_t record_cnt = 0;
        auto& table = tables[0];
        for (int idx = 0; idx < table.table_partition_size(); idx++) {
            record_cnt += table.table_partition(idx).record_cnt();
        }
        // TODO(zhanghaohit): record_cnt is updated by ns periodically, causing a delay to get the latest value
        if (record_cnt > 0) {
            return {StatusCode::kUnSupport,
                    "table " + table.name() +
                        " has online data, cannot deploy with long_windows option. please drop this table and create a "
                        "new one"};
        }

        for (const auto& lw : long_window_infos) {
            if (absl::EndsWithIgnoreCase(lw.aggr_func_, "_where")) {
                // TOOD(ace): *_where op only support for memory base table
                if (tables[0].storage_mode() != common::StorageMode::kMemory) {
                    return {StatusCode::kUnSupport,
                            absl::StrCat(lw.aggr_func_, " only support over memory base table")};
                }

                // TODO(#2313): *_where for rows bucket should support later
                if (openmldb::base::IsNumber(long_window_map.at(lw.window_name_))) {
                    return {StatusCode::kUnSupport, absl::StrCat("unsupport *_where op (", lw.aggr_func_,
                                                                 ") for rows bucket type long window")};
                }

                // unsupport filter col of date/timestamp
                for (int i = 0; i < tables[0].column_desc_size(); ++i) {
                    if (lw.filter_col_ == tables[0].column_desc(i).name()) {
                        auto type = tables[0].column_desc(i).data_type();
                        if (type == type::DataType::kDate || type == type::DataType::kTimestamp) {
                            return {
                                StatusCode::kUnSupport,
                                absl::Substitute("unsupport date or timestamp as filter column ($0)", lw.filter_col_)};
                        }
                    }
                }
            }
            // check if pre-aggr table exists
            ::hybridse::sdk::Status status;
            bool is_exist = CheckPreAggrTableExist(base_table, base_db, lw, &status);
            if (!status.IsOK()) {
                return status;
            }
            if (is_exist) {
                continue;
            }
            // insert pre-aggr meta info to meta table
            std::string aggr_col = lw.aggr_col_ == "*" ? "" : lw.aggr_col_;
            auto aggr_table =
                absl::StrCat("pre_", base_db, "_", deploy_node->Name(), "_", lw.window_name_, "_", lw.aggr_func_, "_",
                             aggr_col, lw.filter_col_.empty() ? "" : "_" + lw.filter_col_);
            std::string insert_sql = absl::StrCat(
                "insert into ", meta_db, ".", meta_table, " values('" + aggr_table, "', '", aggr_db, "', '", base_db,
                "', '", base_table, "', '", lw.aggr_func_, "', '", lw.aggr_col_, "', '", lw.partition_col_, "', '",
                lw.order_col_, "', '", lw.bucket_size_, "', '", lw.filter_col_, "');");
            bool ok = ExecuteInsert("", insert_sql, &status);
            if (!ok) {
                RETURN_NOT_OK_PREPEND(status, "insert pre-aggr meta failed");
            }

            // create pre-aggr table
            auto create_status = CreatePreAggrTable(aggr_db, aggr_table, lw, tables[0], ns_client);
            if (!create_status.OK()) {
                return {StatusCode::kRunError, "create pre-aggr table failed"};
            }

            // create aggregator
            std::vector<std::shared_ptr<::openmldb::catalog::TabletAccessor>> tablets;
            bool ret = cluster_sdk_->GetTablet(base_db, base_table, &tablets);
            if (!ret || tablets.empty()) {
                return {StatusCode::kRunError, "get tablets failed"};
            }
            auto base_table_info = cluster_sdk_->GetTableInfo(base_db, base_table);
            if (!base_table_info) {
                return {StatusCode::kTableNotFound, "get table info failed"};
            }
            auto aggr_id = cluster_sdk_->GetTableId(aggr_db, aggr_table);
            ::openmldb::api::TableMeta base_table_meta;
            base_table_meta.set_db(base_table_info->db());
            base_table_meta.set_name(base_table_info->name());
            base_table_meta.set_tid(static_cast<::google::protobuf::int32>(base_table_info->tid()));
            for (int idx = 0; idx < base_table_info->column_desc_size(); idx++) {
                ::openmldb::common::ColumnDesc* column_desc = base_table_meta.add_column_desc();
                column_desc->CopyFrom(base_table_info->column_desc(idx));
            }

            uint32_t index_pos;
            bool found_idx = false;
            for (int idx = 0; idx < base_table_info->column_key_size(); idx++) {
                ::openmldb::common::ColumnKey* column_key = base_table_meta.add_column_key();
                column_key->CopyFrom(base_table_info->column_key(idx));
                std::string partition_keys = "";
                for (int j = 0; j < column_key->col_name_size(); j++) {
                    partition_keys += column_key->col_name(j) + ",";
                }
                partition_keys.pop_back();
                if (partition_keys == lw.partition_col_ && column_key->ts_name() == lw.order_col_) {
                    index_pos = idx;
                    found_idx = true;
                }
            }
            if (!found_idx) {
                return {StatusCode::kIndexNotFound, "index associated with aggregator not found"};
            }
            for (uint32_t pid = 0; pid < tablets.size(); ++pid) {
                auto tablet_client = tablets[pid]->GetClient();
                if (tablet_client == nullptr) {
                    return {StatusCode::kRunError, "get tablet client failed"};
                }
                base_table_meta.set_pid(pid);
                if (!tablet_client->CreateAggregator(base_table_meta, aggr_id, pid, index_pos, lw)) {
                    return {StatusCode::kRunError, "create aggregator failed"};
                }
            }
        }
    }
    return {};
}

bool SQLClusterRouter::CheckPreAggrTableExist(const std::string& base_table, const std::string& base_db,
                                              const openmldb::base::LongWindowInfo& lw,
                                              ::hybridse::sdk::Status* status) {
    RET_FALSE_IF_NULL_AND_WARN(status, "output status is nullptr");
    std::string meta_db = openmldb::nameserver::INTERNAL_DB;
    std::string meta_table = openmldb::nameserver::PRE_AGG_META_NAME;
    std::string filter_cond = lw.filter_col_.empty() ? "" : " and filter_col = '" + lw.filter_col_ + "'";
    std::string meta_info =
        absl::StrCat("base_db = '", base_db, "' and base_table = '", base_table, "' and aggr_func = '", lw.aggr_func_,
                     "' and aggr_col = '", lw.aggr_col_, "' and partition_cols = '", lw.partition_col_,
                     "' and order_by_col = '", lw.order_col_, "'", filter_cond);
    std::string select_sql =
        absl::StrCat("select bucket_size from ", meta_db, ".", meta_table, " where ", meta_info, ";");
    auto rs = ExecuteSQL("", select_sql, status);
    if (!status->IsOK()) {
        LOG(ERROR) << "Select from " << meta_db << "." << meta_table << "  failed: " << status->msg;
        return false;
    }

    if (rs->Size() > 0) {
        LOG(INFO) << "Pre-aggregated table with same meta info already exist: " << meta_info;
        return true;
    } else {
        return false;
    }
}

static const ::openmldb::schema::PBSchema& GetComponetSchema() {
    auto add_field = [](const std::string& name, openmldb::type::DataType type, openmldb::common::ColumnDesc* field) {
        if (field != nullptr) {
            field->set_name(name);
            field->set_data_type(type);
        }
    };
    auto build_schema = [&add_field]() {
        ::openmldb::schema::PBSchema schema;
        add_field("Endpoint", openmldb::type::DataType::kString, schema.Add());
        add_field("Role", openmldb::type::DataType::kString, schema.Add());
        add_field("Connect_time", openmldb::type::DataType::kTimestamp, schema.Add());
        add_field("Status", openmldb::type::DataType::kString, schema.Add());
        add_field("Ns_role", openmldb::type::DataType::kString, schema.Add());
        return schema;
    };
    static ::openmldb::schema::PBSchema schema = build_schema();
    return schema;
}

// Implementation for SHOW COMPONENTS
//
// Error handling:
// it do not set status to fail even e.g. some zk query internally failed,
// which as a consequence, produce partial or empty result on internal error.
//
// in detail
// 1. tablet and nameserver are required, error status or empty result considered error (warning log printed)
// 2. task manager and api server are optional, only error status produce warning log
// 3. task manager only query and show in cluster mode
//
//
// output schema: (Endpoint: string, Role: string,
//                 Connect_time: int64, Status: string, Ns_role: string)
// where
// - Endpoint IP:PORT or DOMAIN:PORT
// - Role can be 'tablet', 'nameserver', 'taskmanager'
// - Connect_time last conncted timestamp from epoch
// - Status can be 'online', 'offline' or 'NULL' (otherwise)
// - Ns_role can be 'master', 'standby', or 'NULL' (for non-namespace component)
std::shared_ptr<hybridse::sdk::ResultSet> SQLClusterRouter::ExecuteShowComponents(hybridse::sdk::Status* status) {
    RET_IF_NULL_AND_WARN(status, "output status is nullptr");
    std::vector<std::shared_ptr<ResultSetSQL>> data;

    {
        hybridse::sdk::Status s;
        auto tablets = std::dynamic_pointer_cast<ResultSetSQL>(ExecuteShowTablets(&s));
        if (tablets != nullptr && s.IsOK()) {
            data.push_back(std::move(tablets));
        } else {
            LOG(WARNING) << "[WARN]: show tablets, code: " << s.code << ", msg: " << s.msg;
        }
    }

    {
        hybridse::sdk::Status s;
        auto nameservers = std::dynamic_pointer_cast<ResultSetSQL>(ExecuteShowNameServers(&s));
        if (nameservers != nullptr && s.IsOK()) {
            data.push_back(std::move(nameservers));
        } else {
            LOG(WARNING) << "[WARN]: show nameservers, code: " << s.code << ", msg: " << s.msg;
        }
    }

    if (cluster_sdk_->IsClusterMode()) {
        // only get task managers in cluster mode
        hybridse::sdk::Status s;
        auto task_managers = std::dynamic_pointer_cast<ResultSetSQL>(ExecuteShowTaskManagers(&s));
        if (s.IsOK()) {
            if (task_managers != nullptr) {
                data.push_back(std::move(task_managers));
            }
        } else {
            LOG(WARNING) << "[WARN]: show taskmanagers, code: " << s.code << ", msg: " << s.msg;
        }
    }

    {
        hybridse::sdk::Status s;
        auto api_servres = std::dynamic_pointer_cast<ResultSetSQL>(ExecuteShowApiServers(&s));
        if (s.IsOK()) {
            if (api_servres != nullptr) {
                data.push_back(std::move(api_servres));
            }
        } else {
            LOG(WARNING) << "[WARN]: show api servers, code: " << s.code << ", msg: " << s.msg;
        }
    }

    status->code = hybridse::common::kOk;
    return MultipleResultSetSQL::MakeResultSet(data, 0, status);
}

std::shared_ptr<hybridse::sdk::ResultSet> SQLClusterRouter::ExecuteShowNameServers(hybridse::sdk::Status* status) {
    RET_IF_NULL_AND_WARN(status, "output status is nullptr");

    const auto& schema = GetComponetSchema();

    auto zk_client = cluster_sdk_->GetZkClient();
    if (!cluster_sdk_->IsClusterMode() || zk_client == nullptr) {
        // standalone mode
        std::string endpoint, real_endpoint;
        if (!cluster_sdk_->GetNsAddress(&endpoint, &real_endpoint)) {
            status->code = hybridse::common::kRunError;
            status->msg = "fail to get ns address";
            return {};
        }

        // TODO(aceforeverd): support connect time for ns in standalone mode
        std::vector<std::vector<std::string>> data = {{endpoint, "nameserver", "0", "online", "master"}};
        return ResultSetSQL::MakeResultSet(schema, data, status);
    }

    auto ns_client = cluster_sdk_->GetNsClient();
    if (!ns_client) {
        *status = {hybridse::common::kRunError, "ns client is nullptr"};
        return {};
    }
    const auto& leader = ns_client->GetEndpoint();

    std::string node_path = absl::StrCat(std::dynamic_pointer_cast<SQLRouterOptions>(options_)->zk_path, "/leader");
    std::vector<std::string> children;
    if (!zk_client->GetChildren(node_path, children) || children.empty()) {
        status->code = hybridse::common::kRunError;
        status->msg = "get nameserver children failed";
        return {};
    }

    // endponit => create time (time in milliseconds from epoch)
    std::map<std::string, int64_t> endpoint_map;
    for (const auto& path : children) {
        std::string real_path = absl::StrCat(node_path, "/", path);
        std::string endpoint;
        Stat stat;
        if (!zk_client->GetNodeValueAndStat(real_path.c_str(), &endpoint, &stat)) {
            status->code = hybridse::common::kRunError;
            status->msg = absl::StrCat("get endpoint failed for path: ", real_path);
            return {};
        }
        if (endpoint_map.find(endpoint) == endpoint_map.end()) {
            endpoint_map[endpoint] = stat.ctime;
        } else {
            // pickup the latest register time
            endpoint_map[endpoint] = std::max(stat.ctime, endpoint_map[endpoint]);
        }
    }

    std::vector<std::vector<std::string>> data;
    for (auto it = endpoint_map.cbegin(); it != endpoint_map.cend(); it++) {
        std::vector<std::string> val = {
            it->first,                                  // endpoint
            "nameserver",                               // role
            std::to_string(it->second),                 // connect time
            "online",                                   // status
            it->first == leader ? "master" : "standby"  // ns_role
        };
        data.push_back(std::move(val));
    }
    return ResultSetSQL::MakeResultSet(schema, data, status);
}

std::shared_ptr<hybridse::sdk::ResultSet> SQLClusterRouter::ExecuteShowTablets(hybridse::sdk::Status* status) {
    RET_IF_NULL_AND_WARN(status, "output status is nullptr");
    const auto& schema = GetComponetSchema();
    auto ns_client = cluster_sdk_->GetNsClient();

    std::vector<::openmldb::client::TabletInfo> tablets;
    std::string msg;
    bool ok = ns_client->ShowTablet(tablets, msg);
    if (!ok) {
        status->code = hybridse::common::StatusCode::kRunError;
        status->msg = absl::StrCat("Fail to show tablets. error msg: ", msg);
        return {};
    }

    std::vector<std::vector<std::string>> data(tablets.size(), std::vector<std::string>(schema.size(), ""));

    for (size_t i = 0; i < tablets.size(); i++) {
        data[i][0] = tablets[i].endpoint;  // endpoint
        data[i][1] = "tablet";             // role

        // connecct time
        data[i][2] = std::to_string(::baidu::common::timer::get_micros() / 1000 - tablets[i].age);

        // state
        if (tablets[i].state == "kHealthy") {
            data[i][3] = "online";
        } else if (tablets[i].state == "kOffline") {
            data[i][3] = "offline";
        } else {
            data[i][3] = "NULL";
        }
        data[i][4] = "NULL";  // ns_role
    }

    return ResultSetSQL::MakeResultSet(schema, data, status);
}

std::shared_ptr<hybridse::sdk::ResultSet> SQLClusterRouter::ExecuteShowTaskManagers(hybridse::sdk::Status* status) {
    RET_IF_NULL_AND_WARN(status, "output status is nullptr");

    auto zk_client = cluster_sdk_->GetZkClient();
    if (!cluster_sdk_->IsClusterMode() || zk_client == nullptr) {
        // standalone mode
        SET_STATUS_AND_WARN(status, hybridse::common::kUnSupport, "show taskmanagers not supported in standalone mode");
        return {};
    }

    std::string node_path =
        absl::StrCat(std::dynamic_pointer_cast<SQLRouterOptions>(options_)->zk_path, "/taskmanager/leader");
    std::string endpoint;
    Stat stat;
    if (!zk_client->GetNodeValueAndStat(node_path.c_str(), &endpoint, &stat)) {
        // as task manager is optional, the zk query will fail if taskmanager not exist
        // here will ignore all the zk errors since `GetNodeValueAndStat` lacks errcode
        LOG(INFO) << "query taskmanager from zk failed";
        return {};
    }

    // taskmanager only registered leader on zk, return one row only currently
    // TODO(#1417): return multiple rows
    const auto& schema = GetComponetSchema();
    std::vector<std::vector<std::string>> data = {
        {endpoint, "taskmanager", std::to_string(stat.ctime), "online", "NULL"}};

    return ResultSetSQL::MakeResultSet(schema, data, status);
}

std::shared_ptr<hybridse::sdk::ResultSet> SQLClusterRouter::ExecuteShowApiServers(hybridse::sdk::Status* status) {
    // TODO(#1416): support show api servers
    return {};
}

static const std::initializer_list<std::string> GetTableStatusSchema() {
    static const std::initializer_list<std::string> schema = {"Table_id",
                                                              "Table_name",
                                                              "Database_name",
                                                              "Storage_type",
                                                              "Rows",
                                                              "Memory_data_size",
                                                              "Disk_data_size",
                                                              "Partition",
                                                              "Partition_unalive",
                                                              "Replica",
                                                              "Offline_path",
                                                              "Offline_format",
                                                              "Offline_symbolic_paths",
                                                              "Warnings"};
    return schema;
}

// output schema:
// - Table_id: tid
// - Table_name
// - Database_name
// - Storage_type: memory/disk
// - Rows: number of rows
// - Memory_data_size: Memory space in bytes taken or related to a table.
//    1. memory: table data + index
//    2. SSD/HDD: rocksdb’s table memory
// - Disk_data_size: disk space in bytes taken by a table in bytes
//    1. memory:  binlog + snapshot
//    2. SSD/HDD: binlog + rocksdb data (sst files), wal files and checkpoints are not included
// - Partition: partition number
// - partition_unalive: partition number that is unalive
// - Replica: replica number
// - Offline_path: data path for offline data
// - Offline_format: format for offline data
// - Offline_symbolic_paths: symbolic paths for offline data
// - Warnings: any warnings raised during the checking
//
// if db is empty:
//   show table status in all databases except hidden databases
// else: show table status in current database, include hidden database
std::shared_ptr<hybridse::sdk::ResultSet> SQLClusterRouter::ExecuteShowTableStatus(const std::string& db,
                                                                                   const std::string& pattern,
                                                                                   hybridse::sdk::Status* status) {
    RET_IF_NULL_AND_WARN(status, "output status is nullptr");
    base::StringRef pattern_ref(pattern);
    // NOTE: cluster_sdk_->GetTables(db) seems not accurate, query directly
    std::vector<nameserver::TableInfo> tables;
    std::string msg;
    cluster_sdk_->GetNsClient()->ShowTable("", "", true, tables, msg);

    std::vector<std::vector<std::string>> data;
    data.reserve(tables.size());

    auto all_tablets = cluster_sdk_->GetAllTablet();
    TableStatusMap table_statuses;
    for (auto& tablet_accessor : all_tablets) {
        std::shared_ptr<client::TabletClient> tablet_client;
        if (tablet_accessor && (tablet_client = tablet_accessor->GetClient())) {
            ::openmldb::api::GetTableStatusResponse response;
            if (tablet_client->GetTableStatus(response)) {
                for (const auto& table_status : response.all_table_status()) {
                    table_statuses[table_status.tid()][table_status.pid()][tablet_client->GetEndpoint()] = table_status;
                }
            }
        }
    }

    bool matched = false, is_null = true;
    for (auto it = tables.rbegin(); it != tables.rend(); it++) {
        auto& tinfo = *it;
        if (!pattern.empty()) {
            // rule 1: if pattern is provided, show all dbs matching the pattern
            base::StringRef db_ref(tinfo.db());
            hybridse::udf::v1::like(&db_ref, &pattern_ref, &matched, &is_null);
            if (is_null || !matched) {
                continue;
            }
        } else if (!db.empty()) {
            // rule 2: selected a db, show tables only inside the db if no pattern is provided
            if (db != tinfo.db()) {
                continue;
            }
        } else if (nameserver::IsHiddenDb(tinfo.db())) {
            // rule 3: if no db selected, show all tables except those in hidden db if no pattern is provided
            continue;
        }

        auto tid = tinfo.tid();
        auto table_name = tinfo.name();
        auto db = tinfo.db();
        auto& inner_storage_mode = StorageMode_Name(tinfo.storage_mode());
        std::string storage_type = absl::AsciiStrToLower(absl::StripPrefix(inner_storage_mode, "k"));
        std::string error_msg;

        auto partition_num = tinfo.partition_num();
        auto replica_num = tinfo.replica_num();
        uint64_t rows = 0, mem_bytes = 0, disk_bytes = 0;
        uint32_t partition_unalive = 0;
        for (auto& partition_info : tinfo.table_partition()) {
            rows += partition_info.record_cnt();
            mem_bytes += partition_info.record_byte_size();
            disk_bytes += partition_info.diskused();
            for (auto& meta : partition_info.partition_meta()) {
                if (!meta.is_alive()) {
                    partition_unalive++;
                }
            }
            CheckTableStatus(db, table_name, tid, partition_info, replica_num, table_statuses, &error_msg);
        }
        // TODO(hw): miss options, it can be got from desc table
        std::string offline_path = "NULL", offline_format = "NULL", symbolic_paths = "NULL";
        if (tinfo.has_offline_table_info()) {
            offline_path = tinfo.offline_table_info().path();
            offline_format = tinfo.offline_table_info().format();
            symbolic_paths = "";
            for (const auto& ele : tinfo.offline_table_info().symbolic_paths()) {
                symbolic_paths += ele + ",";
            }
        }

        data.push_back({std::to_string(tid), table_name, db, storage_type, std::to_string(rows),
                        std::to_string(mem_bytes), std::to_string(disk_bytes), std::to_string(partition_num),
                        std::to_string(partition_unalive), std::to_string(replica_num), offline_path, offline_format,
                        symbolic_paths, error_msg});
    }

    // TODO(#1456): rich schema result set, and pretty-print numberic values (e.g timestamp) in cli
    return ResultSetSQL::MakeResultSet(GetTableStatusSchema(), data, status);
}

bool SQLClusterRouter::CheckTableStatus(const std::string& db, const std::string& table_name, uint32_t tid,
                                        const nameserver::TablePartition& partition_info, uint32_t replica_num,
                                        const TableStatusMap& statuses, std::string* msg) {
    bool check_succeed = true;
    auto& error_msg = *msg;
    uint32_t pid = partition_info.pid();
    auto append_error_msg = [&check_succeed](std::string& msg, uint32_t pid, int is_leader, const std::string& endpoint,
                                             const std::string& error) {
        absl::StrAppend(&msg, (msg.empty() ? "" : "\n"), "[pid=", std::to_string(pid), "]");
        if (is_leader >= 0) {
            absl::StrAppend(&msg, "[", (is_leader == 1 ? "leader" : "follower"), "]");
        }
        if (!endpoint.empty()) {
            absl::StrAppend(&msg, "[", endpoint, "]");
        }
        absl::StrAppend(&msg, ": ", error);
        check_succeed = false;
    };

    if (statuses.count(tid) && statuses.at(tid).count(pid)) {
        const auto& partition_statuses = statuses.at(tid).at(pid);
        if (partition_info.partition_meta_size() != static_cast<int>(partition_statuses.size())) {
            append_error_msg(
                error_msg, pid, -1, "",
                absl::StrCat("real replica number ", partition_statuses.size(),
                             " does not match the configured replicanum ", partition_info.partition_meta_size()));
        }

        for (auto& meta : partition_info.partition_meta()) {
            if (!partition_statuses.count(meta.endpoint())) {
                append_error_msg(error_msg, pid, meta.is_leader(), meta.endpoint(), "state is kNotFound");
                continue;
            }
            const auto& table_status = partition_statuses.at(meta.endpoint());

            // check leader/follower status
            bool is_leader =
                table_status.has_mode() ? table_status.mode() == ::openmldb::api::kTableLeader : meta.is_leader();
            if (is_leader != meta.is_leader()) {
                append_error_msg(error_msg, pid, is_leader, meta.endpoint(), "leader/follower mode inconsistent");
            }

            // check table status
            ::openmldb::api::TableState state =
                table_status.has_state() ? table_status.state() : ::openmldb::api::kTableUndefined;
            if (state == ::openmldb::api::kTableUndefined || (is_leader && state == ::openmldb::api::kTableLoading)) {
                append_error_msg(error_msg, pid, is_leader, meta.endpoint(),
                                 absl::StrCat("state is ", TableState_Name(state)));
            }
        }
    } else {
        append_error_msg(error_msg, pid, -1, "",
                         absl::StrCat("real replica number 0 does not match the configured replicanum ",
                                      partition_info.partition_meta_size()));
    }

    // check the followers' connections
    auto tablet_accessor = cluster_sdk_->GetTablet(db, table_name, pid);
    std::shared_ptr<client::TabletClient> tablet_client;
    if (tablet_accessor && (tablet_client = tablet_accessor->GetClient())) {
        uint64_t offset = 0;
        std::map<std::string, uint64_t> info_map;
        std::string msg;
        tablet_client->GetTableFollower(tid, pid, offset, info_map, msg);
        for (auto& meta : partition_info.partition_meta()) {
            if (meta.is_leader()) continue;

            if (info_map.count(meta.endpoint()) == 0) {
                append_error_msg(error_msg, pid, false, meta.endpoint(), "not connected to leader");
            }
        }
    }

    return check_succeed;
}

void SQLClusterRouter::ReadSparkConfFromFile(std::string conf_file_path, std::map<std::string, std::string>* config) {
    if (!conf_file_path.empty()) {
        boost::property_tree::ptree pt;

        try {
            boost::property_tree::ini_parser::read_ini(conf_file_path, pt);
            LOG(INFO) << "Load Spark conf file: " << conf_file_path;
        } catch (...) {
            LOG(WARNING) << "Fail to load Spark conf file: " << conf_file_path;
            return;
        }

        if (pt.empty()) {
            LOG(WARNING) << "Spark conf file is empty";
        }

        for (auto& section : pt) {
            // Only supports Spark section
            if (section.first == "Spark") {
                for (auto& key : section.second) {
                    (*config).emplace(key.first, key.second.get_value<std::string>());
                }
            } else {
                LOG(WARNING) << "The section " + section.first + " is not supported, please use Spark section";
            }
        }
    }
}

std::shared_ptr<hybridse::sdk::ResultSet> SQLClusterRouter::GetJobResultSet(int job_id,
        ::hybridse::sdk::Status* status) {
    std::string db = openmldb::nameserver::INTERNAL_DB;
    std::string sql = "SELECT * FROM JOB_INFO WHERE id = " + std::to_string(job_id);

    auto rs = ExecuteSQLParameterized(db, sql, {}, status);
    if (!status->IsOK()) {
        return {};
    }
    if (rs->Size() == 0) {
        status->SetCode(::hybridse::common::StatusCode::kCmdError);
        status->SetMsg("Job not found: " + std::to_string(job_id));
        return {};
    }
    rs = JobTableHelper::MakeResultSet(rs, "", status);
    if (FLAGS_role == "sql_client") {
        return std::make_shared<ReadableResultSetSQL>(rs);
    } else {
        return rs;
    }
}

std::shared_ptr<hybridse::sdk::ResultSet> SQLClusterRouter::GetJobResultSet(::hybridse::sdk::Status* status) {
    std::string db = openmldb::nameserver::INTERNAL_DB;
    std::string sql = "SELECT * FROM JOB_INFO";
    auto rs = ExecuteSQLParameterized(db, sql, std::shared_ptr<openmldb::sdk::SQLRequestRow>(), status);
    if (!status->IsOK()) {
        return {};
    }
    rs = JobTableHelper::MakeResultSet(rs, "", status);
    if (FLAGS_role == "sql_client" && rs) {
        return std::make_shared<ReadableResultSetSQL>(rs);
    }
    return rs;
}
std::shared_ptr<hybridse::sdk::ResultSet> SQLClusterRouter::GetTaskManagerJobResult(const std::string& like_pattern,
<<<<<<< HEAD
        ::hybridse::sdk::Status* status) {
=======
                                                                                    ::hybridse::sdk::Status* status) {
>>>>>>> d5647d1a
    bool like_match = JobTableHelper::NeedLikeMatch(like_pattern);
    if (!like_pattern.empty() && !like_match) {
        int job_id;
        if (!absl::SimpleAtoi(like_pattern, &job_id)) {
            *status = {StatusCode::kCmdError, "Failed to parse job id: " + like_pattern};
            return {};
        }
        return this->GetJobResultSet(job_id, status);
    }
    std::string db = openmldb::nameserver::INTERNAL_DB;
    std::string sql = "SELECT * FROM JOB_INFO;";
    auto rs = ExecuteSQLParameterized(db, sql, {}, status);
    if (!status->IsOK()) {
        return {};
    }
    rs = JobTableHelper::MakeResultSet(rs, like_pattern, status);
    if (FLAGS_role == "sql_client" && rs && status->IsOK()) {
        return std::make_shared<ReadableResultSetSQL>(rs);
    }
    return rs;
}

std::shared_ptr<hybridse::sdk::ResultSet> SQLClusterRouter::GetNameServerJobResult(const std::string& like_pattern,
<<<<<<< HEAD
        ::hybridse::sdk::Status* status) {
=======
                                                                                   ::hybridse::sdk::Status* status) {
>>>>>>> d5647d1a
    bool like_match = JobTableHelper::NeedLikeMatch(like_pattern);
    base::Status ret;
    nameserver::ShowOPStatusResponse response;
    if (!like_pattern.empty() && !like_match) {
        uint64_t id;
        if (!absl::SimpleAtoi(like_pattern, &id)) {
            *status = {-1, absl::StrCat("invalid job_id ", like_pattern)};
            return {};
        }
        ret = cluster_sdk_->GetNsClient()->ShowOPStatus(id, &response);
    } else {
        ret = cluster_sdk_->GetNsClient()->ShowOPStatus("", client::INVALID_PID, &response);
    }
    if (!ret.OK()) {
        *status = {ret.GetCode(), ret.GetMsg()};
        return {};
    }
    auto rs = JobTableHelper::MakeResultSet(response.op_status(), like_pattern, status);
    if (FLAGS_role == "sql_client" && rs && status->IsOK()) {
        return std::make_shared<ReadableResultSetSQL>(rs);
    }
    return rs;
}

}  // namespace sdk
}  // namespace openmldb<|MERGE_RESOLUTION|>--- conflicted
+++ resolved
@@ -2666,11 +2666,7 @@
 
             auto current_symbolic_paths = offline_table_info.symbolic_paths();
 
-<<<<<<< HEAD
-            std::vector<const hybridse::node::AlterActionBase *> actions = plan->actions_;
-=======
             std::vector<const hybridse::node::AlterActionBase*> actions = plan->actions_;
->>>>>>> d5647d1a
 
             // Handle multiple add and delete actions
             for (const auto& action : actions) {
@@ -3548,7 +3544,6 @@
             auto it = table_map.find(db_name);
             if (it == table_map.end()) {
                 return {StatusCode::kCmdError, "db " + db_name + "does not exist"};
-<<<<<<< HEAD
             }
             auto table_it = it->second.find(table_name);
             if (table_it == it->second.end()) {
@@ -3568,27 +3563,6 @@
                 }
                 exists_index_map.emplace(openmldb::schema::IndexUtil::GetIDStr(column_key), column_key);
             }
-=======
-            }
-            auto table_it = it->second.find(table_name);
-            if (table_it == it->second.end()) {
-                return {StatusCode::kCmdError, "table " + table_name + " does not exist"};
-            }
-            auto& table = table_it->second;
-            std::set<std::string> col_set;
-            for (const auto& column_desc : table.column_desc()) {
-                col_set.insert(column_desc.name());
-            }
-            std::map<std::string, ::openmldb::common::ColumnKey> exists_index_map;
-            for (const auto& column_key : table.column_key()) {
-                if (exists_index_map.find(openmldb::schema::IndexUtil::GetIDStr(column_key)) !=
-                    exists_index_map.end()) {
-                    LOG(WARNING) << "exist two indexes which are the same id "
-                                 << openmldb::schema::IndexUtil::GetIDStr(column_key) << " in table " << table_name;
-                }
-                exists_index_map.emplace(openmldb::schema::IndexUtil::GetIDStr(column_key), column_key);
-            }
->>>>>>> d5647d1a
 
             int cur_index_num = table.column_key_size();
             int add_index_num = 0;
@@ -3617,19 +3591,11 @@
                     add_index_num++;
                     new_indexs.emplace_back(column_key);
                 }
-<<<<<<< HEAD
             }
 
             if (!new_indexs.empty()) {
                 (*new_index_map)[db_name].emplace(table_name, std::move(new_indexs));
             }
-=======
-            }
-
-            if (!new_indexs.empty()) {
-                (*new_index_map)[db_name].emplace(table_name, std::move(new_indexs));
-            }
->>>>>>> d5647d1a
         }
     }
     return {};
@@ -4324,7 +4290,7 @@
 }
 
 std::shared_ptr<hybridse::sdk::ResultSet> SQLClusterRouter::GetJobResultSet(int job_id,
-        ::hybridse::sdk::Status* status) {
+                                                                            ::hybridse::sdk::Status* status) {
     std::string db = openmldb::nameserver::INTERNAL_DB;
     std::string sql = "SELECT * FROM JOB_INFO WHERE id = " + std::to_string(job_id);
 
@@ -4359,11 +4325,7 @@
     return rs;
 }
 std::shared_ptr<hybridse::sdk::ResultSet> SQLClusterRouter::GetTaskManagerJobResult(const std::string& like_pattern,
-<<<<<<< HEAD
-        ::hybridse::sdk::Status* status) {
-=======
                                                                                     ::hybridse::sdk::Status* status) {
->>>>>>> d5647d1a
     bool like_match = JobTableHelper::NeedLikeMatch(like_pattern);
     if (!like_pattern.empty() && !like_match) {
         int job_id;
@@ -4387,11 +4349,7 @@
 }
 
 std::shared_ptr<hybridse::sdk::ResultSet> SQLClusterRouter::GetNameServerJobResult(const std::string& like_pattern,
-<<<<<<< HEAD
-        ::hybridse::sdk::Status* status) {
-=======
                                                                                    ::hybridse::sdk::Status* status) {
->>>>>>> d5647d1a
     bool like_match = JobTableHelper::NeedLikeMatch(like_pattern);
     base::Status ret;
     nameserver::ShowOPStatusResponse response;
