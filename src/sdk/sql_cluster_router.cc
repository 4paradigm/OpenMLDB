--- conflicted
+++ resolved
@@ -2887,13 +2887,8 @@
                 ::openmldb::base::Status base_status;
                 if (is_online_mode) {
                     // Handle in online mode
-<<<<<<< HEAD
-                    config.emplace("park.insert_memory_usage_limit",
-                                   std::to_string(insert_memory_usage_limit_.load(std::memory_order_relaxed)));
-=======
                     config.emplace("spark.insert_memory_usage_limit",
                             std::to_string(insert_memory_usage_limit_.load(std::memory_order_relaxed)));
->>>>>>> 7d755ff8
                     base_status = ImportOnlineData(sql, config, database, is_sync_job, offline_job_timeout, &job_info);
                 } else {
                     // Handle in offline mode
