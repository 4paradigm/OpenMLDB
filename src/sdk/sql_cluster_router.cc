--- conflicted
+++ resolved
@@ -3329,41 +3329,12 @@
 
     sp_info.set_sql(str_stream.str());
     sp_info.set_type(::openmldb::type::ProcedureType::kReqDeployment);
-<<<<<<< HEAD
-=======
-
-    auto index_status = HandleIndex(db, table_pair, select_sql, deploy_node);
-    if (!index_status.IsOK()) {
-        return index_status;
-    }
-
-    auto lw_status = HandleLongWindows(deploy_node, table_pair, select_sql);
-    if (!lw_status.IsOK()) {
-        return lw_status;
-    }
->>>>>>> e9d5bd1e
     for (const auto& o : *deploy_node->Options()) {
         auto option = sp_info.add_options();
         option->set_name(o.first);
         option->mutable_value()->set_value(o.second->GetExprString());
     }
 
-<<<<<<< HEAD
-=======
-    auto ob_status = cluster_sdk_->GetNsClient()->CreateProcedure(sp_info, options_->request_timeout);
-    if (!ob_status.OK()) {
-        APPEND_FROM_BASE_AND_WARN(&status, ob_status, "ns create procedure failed");
-        return status;
-    }
-    return {};
-}
-
-hybridse::sdk::Status SQLClusterRouter::HandleIndex(const std::string& db,
-                                                    const std::set<std::pair<std::string, std::string>>& table_pair,
-                                                    const std::string& select_sql,
-                                                    const hybridse::node::DeployPlanNode* deploy_node) {
-    // extract index from sql
->>>>>>> e9d5bd1e
     std::vector<::openmldb::nameserver::TableInfo> tables;
     auto ns = cluster_sdk_->GetNsClient();
     // TODO(denglong): support multi db
@@ -3384,13 +3355,6 @@
             }
         }
     }
-<<<<<<< HEAD
-    std::map<std::string, std::vector<::openmldb::common::ColumnKey>> new_index_map;
-    auto index_status = GetNewIndex(table_map, select_sql, &new_index_map);
-    if (!index_status.IsOK()) {
-        return index_status;
-=======
-    auto index_map = base::DDLParser::ExtractIndexes(select_sql, table_schema_map);
     bool skip_index_check = false;
     auto iter = deploy_node->Options()->find(SKIP_INDEX_CHECK);
     if (iter != deploy_node->Options()->end()) {
@@ -3400,10 +3364,9 @@
         }
     }
     std::map<std::string, std::vector<::openmldb::common::ColumnKey>> new_index_map;
-    auto get_index_status = GetNewIndex(table_map, index_map, skip_index_check, &new_index_map);
-    if (!get_index_status.IsOK()) {
-        return get_index_status;
->>>>>>> e9d5bd1e
+    auto index_status = GetNewIndex(table_map, select_sql, skip_index_check, &new_index_map);
+    if (!index_status.IsOK()) {
+        return index_status;
     }
     if (cluster_sdk_->IsClusterMode() && record_cnt > 0) {
         auto lw_status = HandleLongWindows(deploy_node, table_pair, select_sql);
@@ -3437,14 +3400,8 @@
 }
 
 hybridse::sdk::Status SQLClusterRouter::GetNewIndex(
-<<<<<<< HEAD
     const std::map<std::string, ::openmldb::nameserver::TableInfo>& table_map, const std::string& select_sql,
-=======
-    const std::map<std::string, ::openmldb::nameserver::TableInfo>& table_map,
-    const std::map<std::string, std::vector<::openmldb::common::ColumnKey>>& index_map,
-    bool skip_index_check,
->>>>>>> e9d5bd1e
-    std::map<std::string, std::vector<::openmldb::common::ColumnKey>>* new_index_map) {
+    bool skip_index_check, std::map<std::string, std::vector<::openmldb::common::ColumnKey>>* new_index_map) {
     std::map<std::string, ::google::protobuf::RepeatedPtrField<::openmldb::common::ColumnDesc>> table_schema_map;
     for (const auto& kv : table_map) {
         table_schema_map.emplace(kv.first, kv.second.column_desc());
