--- conflicted
+++ resolved
@@ -885,11 +885,7 @@
     std::string meta_table = openmldb::nameserver::PRE_AGG_META_NAME;
     std::string select_aggr_info =
         absl::StrCat("select aggr_db, aggr_table from ", meta_db, ".", meta_table, " where base_table = '",
-<<<<<<< HEAD
-                     table_info->name(), "' and base_db='", table_info->db(), "';");
-=======
                      table_info->name(), "' and base_db='", table_info->db(), "' CONFIG (execute_mode = 'online');");
->>>>>>> b2782612
     auto rs = ExecuteSQL("", select_aggr_info, true, true, 0, status);
     WARN_NOT_OK_AND_RET(status, "get aggr info failed", false);
     if (rs->Size() > 0) {
@@ -5230,11 +5226,7 @@
 }
 
 absl::StatusOr<bool> SQLClusterRouter::GetUser(const std::string& name, UserInfo* user_info) {
-<<<<<<< HEAD
-    std::string sql = absl::StrCat("select * from ", nameserver::USER_INFO_NAME);
-=======
     std::string sql = absl::StrCat("select * from ", nameserver::USER_INFO_NAME, " CONFIG (execute_mode = 'online')");
->>>>>>> b2782612
     hybridse::sdk::Status status;
     auto rs =
         ExecuteSQLParameterized(nameserver::INTERNAL_DB, sql, std::shared_ptr<openmldb::sdk::SQLRequestRow>(), &status);
