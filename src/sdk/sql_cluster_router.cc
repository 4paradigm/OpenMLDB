--- conflicted
+++ resolved
@@ -942,31 +942,13 @@
         LOG(WARNING) << "no nameserver exist";
         return std::shared_ptr<::fesql::sdk::ResultSet>();
     }
-<<<<<<< HEAD
     const auto& sp_info = cluster_sdk_->GetProcedureInfo(db, sp_name);
     if (!sp_info) {
-=======
-    std::vector<rtidb::api::ProcedureInfo> sp_infos;
-    std::string err;
-    bool ok = ns_ptr->ShowProcedure(db, sp_name, sp_infos, err);
-    if (!ok) {
-        status->code = -1;
-        status->msg = "fail to show procedure for error " + err;
-        LOG(WARNING) << status->msg;
-        return std::shared_ptr<::fesql::sdk::ResultSet>();
-    }
-    if (sp_infos.empty()) {
->>>>>>> 96dad2b9
         status->code = -1;
         status->msg = "procedure " + sp_name + " does not exist in db " + db;
         LOG(WARNING) << status->msg;
         return std::shared_ptr<::fesql::sdk::ResultSet>();
     }
-<<<<<<< HEAD
-=======
-    rtidb::api::ProcedureInfo& sp_info = sp_infos.at(0);
-    const std::string& sql = sp_info.sql();
->>>>>>> 96dad2b9
 
     std::unique_ptr<::brpc::Controller> cntl(new ::brpc::Controller());
     std::unique_ptr<::rtidb::api::QueryResponse> response(
@@ -1081,33 +1063,13 @@
 
 std::shared_ptr<ProcedureInfo> SQLClusterRouter::ShowProcedure(
         const std::string& db, const std::string& sp_name, fesql::sdk::Status* status) {
-<<<<<<< HEAD
     const auto& sp_info = cluster_sdk_->GetProcedureInfo(db, sp_name);
     if (!sp_info) {
-=======
-    auto ns_ptr = cluster_sdk_->GetNsClient();
-    if (!ns_ptr) {
-        LOG(WARNING) << "no nameserver exist";
-        status->msg = "no nameserver exist";
-        status->code = -1;
+        status->code = -1;
+        status->msg = "procedure " + sp_name + " does not exist in db " + db;
+        LOG(WARNING) << status->msg;
         return std::shared_ptr<ProcedureInfo>();
     }
-    std::vector<rtidb::api::ProcedureInfo> sp_infos;
-    std::string err;
-    bool ok = ns_ptr->ShowProcedure(db, sp_name, sp_infos, err);
-    if (!ok) {
-        status->msg = "fail to show procedure for error " + err;
-        LOG(WARNING) << status->msg;
->>>>>>> 96dad2b9
-        status->code = -1;
-        status->msg = "procedure " + sp_name + " does not exist in db " + db;
-        LOG(WARNING) << status->msg;
-        return std::shared_ptr<ProcedureInfo>();
-    }
-<<<<<<< HEAD
-=======
-    rtidb::api::ProcedureInfo& sp_info_pb = sp_infos.at(0);
->>>>>>> 96dad2b9
     ::fesql::vm::Schema fesql_in_schema;
     if (!rtidb::catalog::SchemaAdapter::ConvertSchema(
                 sp_info->input_schema(), &fesql_in_schema)) {
@@ -1161,7 +1123,7 @@
                 return false;
             }
             // construct sp_info
-            rtidb::nameserver::ProcedureInfo sp_info;
+            rtidb::api::ProcedureInfo sp_info;
             sp_info.set_db_name(db);
             sp_info.set_sp_name(create_sp->GetSpName());
             sp_info.set_sql(sql);
