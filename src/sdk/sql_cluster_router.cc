--- conflicted
+++ resolved
@@ -2948,11 +2948,7 @@
                                                       options_parser.GetQuote());
     auto schema = GetTableSchema(database, table);
     if (!schema) {
-<<<<<<< HEAD
-        return {StatusCode::kCmdError, "table is not exist"};
-=======
         return {StatusCode::kCmdError, "table does not exist"};
->>>>>>> 7382ae27
     }
     if (static_cast<int>(cols.size()) != schema->GetColumnCnt()) {
         return {StatusCode::kCmdError, "mismatch column size"};
@@ -3338,11 +3334,7 @@
         std::vector<::openmldb::common::ColumnKey> extract_column_keys = kv.second;
         auto it = table_map.find(table_name);
         if (it == table_map.end()) {
-<<<<<<< HEAD
-            return {StatusCode::kCmdError, "table " + table_name + "is not exist"};
-=======
             return {StatusCode::kCmdError, "table " + table_name + "does not exist"};
->>>>>>> 7382ae27
         }
         auto& table = it->second;
         std::set<std::string> col_set;
@@ -3366,19 +3358,11 @@
             }
             if (!column_key.ts_name().empty() && col_set.count(column_key.ts_name()) == 0) {
                 return {StatusCode::kCmdError,
-<<<<<<< HEAD
-                        "ts col " + column_key.ts_name() + " is not exist in table " + table_name};
-            }
-            for (const auto& col : column_key.col_name()) {
-                if (col_set.count(col) == 0) {
-                    return {StatusCode::kCmdError, "col " + col + " is not exist in table " + table_name};
-=======
                         "ts col " + column_key.ts_name() + " does not exist in table " + table_name};
             }
             for (const auto& col : column_key.col_name()) {
                 if (col_set.count(col) == 0) {
                     return {StatusCode::kCmdError, "col " + col + " does not exist in table " + table_name};
->>>>>>> 7382ae27
                 }
             }
             std::string index_id = openmldb::schema::IndexUtil::GetIDStr(column_key);
