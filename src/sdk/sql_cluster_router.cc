--- conflicted
+++ resolved
@@ -1471,10 +1471,9 @@
     return *table_infos;
 }
 
-<<<<<<< HEAD
 bool SQLClusterRouter::UpdateOfflineTableInfo(const ::openmldb::nameserver::TableInfo& info) {
     return cluster_sdk_->GetNsClient()->UpdateOfflineTableInfo(info);
-=======
+
 ::openmldb::base::Status SQLClusterRouter::ShowJobs(const bool only_unfinished,
                                                     std::vector<::openmldb::taskmanager::JobInfo>& job_infos) {
     auto taskmanager_client_ptr = cluster_sdk_->GetTaskManagerClient();
@@ -1498,7 +1497,6 @@
         return ::openmldb::base::Status(-1, "Fail to get TaskManager client");
     }
     return taskmanager_client_ptr->StopJob(id, job_info);
->>>>>>> 139e36a7
 }
 
 }  // namespace sdk
