--- conflicted
+++ resolved
@@ -208,7 +208,8 @@
     ::hybridse::vm::ExplainOutput explain;
     ::hybridse::base::Status vm_status;
 
-    bool ok = cluster_sdk_->GetEngine()->Explain(sql, db, ::hybridse::vm::kRequestMode, &explain, &vm_status);
+    bool ok = cluster_sdk_->GetEngine()->Explain(sql, db, ::hybridse::vm::kRequestMode,
+                                                 &explain, &vm_status);
     if (!ok) {
         status->code = -1;
         status->msg = vm_status.msg;
@@ -542,14 +543,15 @@
         if (!column_map.empty()) {
             i = column_map.at(idx);
         }
-        if (hybridse::node::kExprPrimary != row->children_.at(i)->GetExprType() &&
-            hybridse::node::kExprParameter != row->children_.at(i)->GetExprType()) {
+        if (hybridse::node::kExprPrimary != row->children_.at(i)->GetExprType()
+            && hybridse::node::kExprParameter != row->children_.at(i)->GetExprType()) {
             LOG(WARNING) << "insert value isn't const value or placeholder";
             return {};
         }
 
         if (hybridse::node::kExprPrimary == row->children_.at(i)->GetExprType()) {
-            ::hybridse::node::ConstNode* primary = dynamic_cast<::hybridse::node::ConstNode*>(row->children_.at(i));
+            ::hybridse::node::ConstNode* primary =
+                dynamic_cast<::hybridse::node::ConstNode*>(row->children_.at(i));
             std::shared_ptr<::hybridse::node::ConstNode> val;
             if (primary->IsNull()) {
                 if (column.not_null()) {
@@ -773,7 +775,8 @@
                 }
             }
             if (schema) {
-                cache = std::make_shared<SQLCache>(schema, parameter_schema, explain.router);
+                cache = std::make_shared<SQLCache>(
+                    schema, parameter_schema, explain.router);
                 SetCache(db, sql, cache);
             }
         }
@@ -912,13 +915,8 @@
 
     auto client = GetTabletClient(db, sql, std::shared_ptr<SQLRequestRow>(), parameter);
     if (!client) {
-<<<<<<< HEAD
-        DLOG(INFO) << "no tablet avilable for sql " << sql;
-        return {};
-=======
         DLOG(INFO) << "no tablet available for sql " << sql;
-        return std::shared_ptr<::hybridse::sdk::ResultSet>();
->>>>>>> 608f2680
+        return {};
     }
     DLOG(INFO) << " send query to tablet " << client->GetEndpoint();
     if (!client->Query(db, sql, parameter_types, parameter ? parameter->GetRow() : "", cntl.get(), response.get(),
@@ -1344,10 +1342,11 @@
     bool ok;
     hybridse::vm::ExplainOutput explain_output;
     if (input_common_column_indices.empty()) {
-        ok = cluster_sdk_->GetEngine()->Explain(sql, db, hybridse::vm::kRequestMode, &explain_output, &sql_status);
+        ok = cluster_sdk_->GetEngine()->Explain(sql, db, hybridse::vm::kRequestMode, &explain_output,
+                                                &sql_status);
     } else {
-        ok = cluster_sdk_->GetEngine()->Explain(sql, db, hybridse::vm::kBatchRequestMode, input_common_column_indices,
-                                                &explain_output, &sql_status);
+        ok = cluster_sdk_->GetEngine()->Explain(sql, db, hybridse::vm::kBatchRequestMode,
+                                                input_common_column_indices, &explain_output, &sql_status);
     }
     if (!ok) {
         *msg = "fail to explain sql" + sql_status.msg;
@@ -1422,7 +1421,7 @@
     return true;
 }
 bool SQLClusterRouter::ExtractDBTypes(const std::shared_ptr<hybridse::sdk::Schema> schema,
-                                      std::vector<openmldb::type::DataType>& db_types) {  // NOLINT
+                           std::vector<openmldb::type::DataType>& db_types) {  // NOLINT
     if (schema) {
         for (int i = 0; i < schema->GetColumnCnt(); i++) {
             openmldb::type::DataType casted_type;
