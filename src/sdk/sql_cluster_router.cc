--- conflicted
+++ resolved
@@ -2787,19 +2787,6 @@
     sp_info.set_sql(str_stream.str());
     sp_info.set_type(::openmldb::type::ProcedureType::kReqDeployment);
 
-<<<<<<< HEAD
-=======
-    auto lw_status = HandleLongWindows(deploy_node, table_pair, select_sql);
-    if (!lw_status.IsOK()) {
-        return lw_status;
-    }
-    for (const auto& o : *deploy_node->Options()) {
-        auto option = sp_info.add_options();
-        option->set_name(o.first);
-        option->mutable_value()->set_value(o.second->GetExprString());
-    }
-
->>>>>>> 230f99b9
     // extract index from sql
     std::vector<::openmldb::nameserver::TableInfo> tables;
     auto ns = cluster_sdk_->GetNsClient();
@@ -2928,6 +2915,11 @@
     auto lw_status = HandleLongWindows(deploy_node, table_pair, select_sql);
     if (!lw_status.IsOK()) {
         return lw_status;
+    }
+    for (const auto& o : *deploy_node->Options()) {
+        auto option = sp_info.add_options();
+        option->set_name(o.first);
+        option->mutable_value()->set_value(o.second->GetExprString());
     }
 
     auto status = ns->CreateProcedure(sp_info, options_.request_timeout);
