--- conflicted
+++ resolved
@@ -615,141 +615,6 @@
         LOG(WARNING) << "input is invalid";
         return false;
     }
-<<<<<<< HEAD
-    bool replace_empty_str = true;
-    uint32_t str_size = 0;
-    for (uint32_t idx = 0; idx < row->children_.size(); idx++) {
-        const ::rtidb::common::ColumnDesc& column = schema.Get(idx);
-        auto val = row->children_.at(idx);
-        if (val->GetExprType() != ::fesql::node::kExprPrimary) {
-            LOG(WARNING) << "unsupported  data type";
-            return false;
-        }
-        ::fesql::node::ConstNode* primary =
-            dynamic_cast<::fesql::node::ConstNode*>(val);
-        if (primary->IsNull()) {
-            continue;
-        }
-        if (column.data_type() == ::rtidb::type::kVarchar ||
-            column.data_type() == ::rtidb::type::kString) {
-            str_size += strlen(primary->GetStr());
-        }
-    }
-    DLOG(INFO) << "row str size " << str_size;
-    ::rtidb::codec::RowBuilder rb(schema);
-    uint32_t row_size = rb.CalTotalLength(str_size);
-    value->resize(row_size);
-    char* buf = reinterpret_cast<char*>(&(value->at(0)));
-    bool ok = rb.SetBuffer(reinterpret_cast<int8_t*>(buf), row_size);
-    if (!ok) {
-        return false;
-    }
-    int32_t idx_cnt = 0;
-    for (int32_t i = 0; i < schema.size(); i++) {
-        const ::rtidb::common::ColumnDesc& column = schema.Get(i);
-        const ::fesql::node::ConstNode* primary =
-            dynamic_cast<const ::fesql::node::ConstNode*>(row->children_.at(i));
-        if (primary->IsNull()) {
-            if (column.not_null()) {
-                return false;
-            }
-            rb.AppendNULL();
-            continue;
-        }
-        switch (column.data_type()) {
-            case ::rtidb::type::kSmallInt: {
-                ok = rb.AppendInt16(primary->GetSmallInt());
-                DLOG(INFO) << "parse column " << column.name() << " with value "
-                           << primary->GetSmallInt();
-                if (column.add_ts_idx()) {
-                    dimensions->push_back(std::make_pair(
-                        std::to_string(primary->GetSmallInt()), idx_cnt));
-                    idx_cnt++;
-                }
-                break;
-            }
-            case ::rtidb::type::kInt: {
-                DLOG(INFO) << "parse column " << column.name() << " with value "
-                           << primary->GetInt();
-                ok = rb.AppendInt32(primary->GetInt());
-                if (column.add_ts_idx()) {
-                    dimensions->push_back(std::make_pair(
-                        std::to_string(primary->GetInt()), idx_cnt));
-                    idx_cnt++;
-                }
-                break;
-            }
-            case ::rtidb::type::kBigInt: {
-                if (column.is_ts_col()) {
-                    ts_dimensions->push_back(primary->GetAsInt64());
-                }
-                if (column.add_ts_idx()) {
-                    dimensions->push_back(std::make_pair(
-                        std::to_string(primary->GetAsInt64()), idx_cnt));
-                    idx_cnt++;
-                }
-                DLOG(INFO) << "parse column " << column.name() << " with value "
-                           << primary->GetAsInt64();
-                ok = rb.AppendInt64(primary->GetAsInt64());
-                break;
-            }
-            case ::rtidb::type::kFloat: {
-                DLOG(INFO) << "parse column " << column.name() << " with value "
-                           << primary->GetDouble();
-                ok = rb.AppendFloat(static_cast<float>(primary->GetDouble()));
-                break;
-            }
-            case ::rtidb::type::kDouble: {
-                DLOG(INFO) << "parse column " << column.name() << " with value "
-                           << primary->GetDouble();
-                ok = rb.AppendDouble(primary->GetDouble());
-                break;
-            }
-            case ::rtidb::type::kVarchar:
-            case ::rtidb::type::kString: {
-                ok = rb.AppendString(primary->GetStr(),
-                                     strlen(primary->GetStr()));
-                DLOG(INFO) << "parse column " << column.name() << " with value "
-                           << std::string(primary->GetStr(),
-                                          strlen(primary->GetStr()));
-                if (column.add_ts_idx()) {
-                    std::string key = std::string(primary->GetStr(),
-                                                  strlen(primary->GetStr()));
-                    if (replace_empty_str && key.empty()) {
-                        key = rtidb::codec::EMPTY_STRING;
-                    }
-                    dimensions->push_back(std::make_pair(key, idx_cnt));
-                    idx_cnt++;
-                }
-                break;
-            }
-            case ::rtidb::type::kTimestamp: {
-                if (column.is_ts_col()) {
-                    ts_dimensions->push_back(primary->GetAsInt64());
-                }
-                ok = rb.AppendTimestamp(primary->GetAsInt64());
-                break;
-            }
-            case ::rtidb::type::kDate: {
-                int32_t year;
-                int32_t month;
-                int32_t day;
-                if (!primary->GetAsDate(&year, &month, &day)) {
-                    ok = false;
-                } else {
-                    ok = rb.AppendDate(year, month, day);
-                }
-                fesql::codec::Date date(year, month, day);
-                if (column.add_ts_idx()) {
-                    dimensions->push_back(
-                        std::make_pair(std::to_string(date.date_), idx_cnt));
-                    idx_cnt++;
-                }
-                break;
-            }
-            default: {
-                LOG(WARNING) << " not supported type";
-=======
     std::shared_ptr<RouterCache> cache = GetCache(db, sql);
     if (cache) {
         std::shared_ptr<::rtidb::nameserver::TableInfo> table_info =
@@ -771,7 +636,6 @@
                 status->msg =
                     "fail to get table " + table_info->name() + " tablet";
                 LOG(WARNING) << status->msg;
->>>>>>> 1f7213fc
                 return false;
             }
         }
