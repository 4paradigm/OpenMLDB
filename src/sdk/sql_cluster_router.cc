/*
 * Copyright 2021 4Paradigm
 *
 * Licensed under the Apache License, Version 2.0 (the "License");
 * you may not use this file except in compliance with the License.
 * You may obtain a copy of the License at
 *
 *   http://www.apache.org/licenses/LICENSE-2.0
 *
 * Unless required by applicable law or agreed to in writing, software
 * distributed under the License is distributed on an "AS IS" BASIS,
 * WITHOUT WARRANTIES OR CONDITIONS OF ANY KIND, either express or implied.
 * See the License for the specific language governing permissions and
 * limitations under the License.
 */

#include "sdk/sql_cluster_router.h"

#include <algorithm>
#include <fstream>
#include <future>
#include <memory>
#include <string>
#include <unordered_map>
#include <utility>

#include "absl/strings/ascii.h"
#include "absl/strings/str_cat.h"
#include "absl/strings/strip.h"
#include "absl/strings/substitute.h"
#include "base/ddl_parser.h"
#include "base/file_util.h"
#include "base/glog_wrapper.h"
#include "base/status_util.h"
#include "boost/none.hpp"
#include "boost/property_tree/ini_parser.hpp"
#include "boost/property_tree/ptree.hpp"
#include "brpc/channel.h"
#include "cmd/display.h"
#include "common/timer.h"
#include "glog/logging.h"
#include "nameserver/system_table.h"
#include "plan/plan_api.h"
#include "proto/fe_common.pb.h"
#include "proto/tablet.pb.h"
#include "rpc/rpc_client.h"
#include "schema/schema_adapter.h"
#include "sdk/base.h"
#include "sdk/base_impl.h"
#include "sdk/batch_request_result_set_sql.h"
#include "sdk/file_option_parser.h"
#include "sdk/node_adapter.h"
#include "sdk/result_set_sql.h"
#include "sdk/split.h"
#include "udf/udf.h"
#include "vm/catalog.h"

DECLARE_string(bucket_size);
DECLARE_uint32(replica_num);

namespace openmldb {
namespace sdk {

using hybridse::common::StatusCode;
using hybridse::plan::PlanAPI;

class ExplainInfoImpl : public ExplainInfo {
 public:
    ExplainInfoImpl(const ::hybridse::sdk::SchemaImpl& input_schema, const ::hybridse::sdk::SchemaImpl& output_schema,
                    const std::string& logical_plan, const std::string& physical_plan, const std::string& ir,
                    const std::string& request_db_name, const std::string& request_name)
        : input_schema_(input_schema),
          output_schema_(output_schema),
          logical_plan_(logical_plan),
          physical_plan_(physical_plan),
          ir_(ir),
          request_db_name_(request_db_name),
          request_name_(request_name) {}
    ~ExplainInfoImpl() {}

    const ::hybridse::sdk::Schema& GetInputSchema() override { return input_schema_; }

    const ::hybridse::sdk::Schema& GetOutputSchema() override { return output_schema_; }

    const std::string& GetLogicalPlan() override { return logical_plan_; }

    const std::string& GetPhysicalPlan() override { return physical_plan_; }

    const std::string& GetIR() override { return ir_; }

    const std::string& GetRequestName() override { return request_name_; }
    const std::string& GetRequestDbName() override { return request_db_name_; }

 private:
    ::hybridse::sdk::SchemaImpl input_schema_;
    ::hybridse::sdk::SchemaImpl output_schema_;
    std::string logical_plan_;
    std::string physical_plan_;
    std::string ir_;
    std::string request_db_name_;
    std::string request_name_;
};

class QueryFutureImpl : public QueryFuture {
 public:
    explicit QueryFutureImpl(openmldb::RpcCallback<openmldb::api::QueryResponse>* callback) : callback_(callback) {
        if (callback_) {
            callback_->Ref();
        }
    }
    ~QueryFutureImpl() {
        if (callback_) {
            callback_->UnRef();
        }
    }

    std::shared_ptr<hybridse::sdk::ResultSet> GetResultSet(hybridse::sdk::Status* status) override {
        if (!status) {
            return nullptr;
        }
        if (!callback_ || !callback_->GetResponse() || !callback_->GetController()) {
            status->code = hybridse::common::kRpcError;
            status->msg = "request error, response or controller null";
            return nullptr;
        }
        brpc::Join(callback_->GetController()->call_id());
        if (callback_->GetController()->Failed()) {
            status->code = hybridse::common::kRpcError;
            status->msg = "request error, " + callback_->GetController()->ErrorText();
            return nullptr;
        }
        if (callback_->GetResponse()->code() != ::openmldb::base::kOk) {
            status->code = callback_->GetResponse()->code();
            status->msg = "request error, " + callback_->GetResponse()->msg();
            return nullptr;
        }
        auto rs = ResultSetSQL::MakeResultSet(callback_->GetResponse(), callback_->GetController(), status);
        return rs;
    }

    bool IsDone() const override {
        if (callback_) return callback_->IsDone();
        return false;
    }

 private:
    openmldb::RpcCallback<openmldb::api::QueryResponse>* callback_;
};

class BatchQueryFutureImpl : public QueryFuture {
 public:
    explicit BatchQueryFutureImpl(openmldb::RpcCallback<openmldb::api::SQLBatchRequestQueryResponse>* callback)
        : callback_(callback) {
        if (callback_) {
            callback_->Ref();
        }
    }

    ~BatchQueryFutureImpl() {
        if (callback_) {
            callback_->UnRef();
        }
    }

    std::shared_ptr<hybridse::sdk::ResultSet> GetResultSet(hybridse::sdk::Status* status) override {
        if (!status) {
            return nullptr;
        }
        if (!callback_ || !callback_->GetResponse() || !callback_->GetController()) {
            status->code = hybridse::common::kRpcError;
            status->msg = "request error, response or controller null";
            return nullptr;
        }
        brpc::Join(callback_->GetController()->call_id());
        if (callback_->GetController()->Failed()) {
            status->code = hybridse::common::kRpcError;
            status->msg = "request error. " + callback_->GetController()->ErrorText();
            return nullptr;
        }
        std::shared_ptr<::openmldb::sdk::SQLBatchRequestResultSet> rs =
            std::make_shared<openmldb::sdk::SQLBatchRequestResultSet>(callback_->GetResponse(),
                                                                      callback_->GetController());
        bool ok = rs->Init();
        if (!ok) {
            status->code = -1;
            status->msg = "request error, resuletSetSQL init failed";
            return nullptr;
        }
        return rs;
    }

    bool IsDone() const override { return callback_->IsDone(); }

 private:
    openmldb::RpcCallback<openmldb::api::SQLBatchRequestQueryResponse>* callback_;
};

SQLClusterRouter::SQLClusterRouter(const SQLRouterOptions& options)
    : options_(std::make_shared<SQLRouterOptions>(options)),
      is_cluster_mode_(true),
      interactive_(false),
      cluster_sdk_(nullptr),
      mu_(),
      rand_(::baidu::common::timer::now_time()) {}

SQLClusterRouter::SQLClusterRouter(const StandaloneOptions& options)
    : options_(std::make_shared<StandaloneOptions>(options)),
      is_cluster_mode_(false),
      interactive_(false),
      cluster_sdk_(nullptr),
      mu_(),
      rand_(::baidu::common::timer::now_time()) {}

SQLClusterRouter::SQLClusterRouter(DBSDK* sdk)
    : options_(),
      is_cluster_mode_(sdk->IsClusterMode()),
      interactive_(false),
      cluster_sdk_(sdk),
      mu_(),
      rand_(::baidu::common::timer::now_time()) {
    if (is_cluster_mode_) {
        options_ = std::make_shared<SQLRouterOptions>();
    } else {
        options_ = std::make_shared<StandaloneOptions>();
    }
}

SQLClusterRouter::~SQLClusterRouter() { delete cluster_sdk_; }

bool SQLClusterRouter::Init() {
    // set log first(If setup before, setup below won't work, e.g. router in tablet server, router in CLI)
    if (cluster_sdk_ == nullptr) {
        // glog setting for SDK
        FLAGS_glog_level = options_->glog_level;
        FLAGS_glog_dir = options_->glog_dir;
    }
    base::SetupGlog();

    if (cluster_sdk_ == nullptr) {
        // init cluster_sdk_, require options_ or standalone_options_ is set
        if (is_cluster_mode_) {
            auto ops = std::dynamic_pointer_cast<SQLRouterOptions>(options_);
            ClusterOptions coptions;
            coptions.zk_cluster = ops->zk_cluster;
            coptions.zk_path = ops->zk_path;
            coptions.zk_session_timeout = ops->zk_session_timeout;
            coptions.zk_log_level = ops->zk_log_level;
            coptions.zk_log_file = ops->zk_log_file;
            cluster_sdk_ = new ClusterSDK(coptions);
            // TODO(hw): no detail error info
            bool ok = cluster_sdk_->Init();
            if (!ok) {
                LOG(WARNING) << "fail to init cluster sdk";
                return false;
            }
        } else {
            auto ops = std::dynamic_pointer_cast<StandaloneOptions>(options_);
            cluster_sdk_ = new ::openmldb::sdk::StandAloneSDK(ops->host, ops->port);
            bool ok = cluster_sdk_->Init();
            if (!ok) {
                LOG(WARNING) << "fail to init standalone sdk";
                return false;
            }
        }
    } else {
        // init options_ or standalone_options_ if fileds not filled, they should be consistent with cluster_sdk_
        //
        // might better to refactor constructors & fileds for SQLClusterRouter
        // but will introduce breaking changes as well
        if (is_cluster_mode_) {
            auto ops = std::dynamic_pointer_cast<SQLRouterOptions>(options_);
            if (ops->zk_cluster.empty() || ops->zk_path.empty()) {
                auto* cluster_sdk = dynamic_cast<ClusterSDK*>(cluster_sdk_);
                DCHECK(cluster_sdk != nullptr);
                ops->zk_cluster = cluster_sdk->GetClusterOptions().zk_cluster;
                ops->zk_path = cluster_sdk->GetClusterOptions().zk_path;
            }
        } else {
            auto ops = std::dynamic_pointer_cast<StandaloneOptions>(options_);
            if (ops->host.empty() || ops->port == 0) {
                auto* standalone_sdk = dynamic_cast<StandAloneSDK*>(cluster_sdk_);
                DCHECK(standalone_sdk != nullptr);
                ops->host = standalone_sdk->GetHost();
                ops->port = standalone_sdk->GetPort();
            }
        }
    }

    std::string db = openmldb::nameserver::INFORMATION_SCHEMA_DB;
    std::string table = openmldb::nameserver::GLOBAL_VARIABLES;
    std::string sql = "select * from " + table;
    hybridse::sdk::Status status;
    auto rs = ExecuteSQLParameterized(db, sql, std::shared_ptr<openmldb::sdk::SQLRequestRow>(), &status);
    if (rs != nullptr) {
        std::string key;
        std::string value;
        while (rs->Next()) {
            key = rs->GetStringUnsafe(0);
            value = rs->GetStringUnsafe(1);
            session_variables_[key] = value;
        }
    } else {
        // if not allowed to get system table or system table is empty, init session here
        session_variables_.emplace("execute_mode", "offline");
        session_variables_.emplace("enable_trace", "false");
        session_variables_.emplace("sync_job", "false");
        session_variables_.emplace("job_timeout", "60000");  // rpc request timeout for taskmanager
    }
    return true;
}

std::shared_ptr<SQLRequestRow> SQLClusterRouter::GetRequestRow(const std::string& db, const std::string& sql,
                                                               ::hybridse::sdk::Status* status) {
    RET_IF_NULL_AND_WARN(status, "output status is nullptr");

    auto cache = GetCache(db, sql, hybridse::vm::kRequestMode);
    std::set<std::string> col_set;
    std::shared_ptr<RouterSQLCache> router_cache;
    if (cache) {
        router_cache = std::dynamic_pointer_cast<RouterSQLCache>(cache);
    }
    if (router_cache) {
        status->code = 0;
        const std::string& router_col = router_cache->GetRouter().GetRouterCol();
        if (!router_col.empty()) {
            col_set.insert(router_col);
        }
        return std::make_shared<SQLRequestRow>(router_cache->GetSchema(), col_set);
    }
    ::hybridse::vm::ExplainOutput explain;
    ::hybridse::base::Status vm_status;

    bool ok = cluster_sdk_->GetEngine()->Explain(sql, db, ::hybridse::vm::kRequestMode, &explain, &vm_status);
    if (!ok) {
        COPY_PREPEND_AND_WARN(status, vm_status, "fail to explain sql " + sql);
        return {};
    }
    auto schema = std::make_shared<::hybridse::sdk::SchemaImpl>(explain.input_schema);
    const std::string& main_db = explain.router.GetMainDb().empty() ? db : explain.router.GetMainDb();
    const std::string& main_table = explain.router.GetMainTable();
    uint32_t tid = 0;
    if (!main_table.empty()) {
        auto table_info = cluster_sdk_->GetTableInfo(main_db, main_table);
        tid = table_info->tid();
    }
    std::shared_ptr<::hybridse::sdk::Schema> parameter_schema;
    router_cache = std::make_shared<RouterSQLCache>(main_db, tid, main_table, schema, parameter_schema, explain.router);
    SetCache(db, sql, hybridse::vm::kRequestMode, router_cache);
    const std::string& router_col = explain.router.GetRouterCol();
    if (!router_col.empty()) {
        col_set.insert(router_col);
    }
    return std::make_shared<SQLRequestRow>(schema, col_set);
}

std::shared_ptr<SQLRequestRow> SQLClusterRouter::GetRequestRowByProcedure(const std::string& db,
                                                                          const std::string& sp_name,
                                                                          ::hybridse::sdk::Status* status) {
    RET_IF_NULL_AND_WARN(status, "output status is nullptr");
    std::shared_ptr<hybridse::sdk::ProcedureInfo> sp_info = cluster_sdk_->GetProcedureInfo(db, sp_name, &status->msg);
    if (!sp_info) {
        CODE_PREPEND_AND_WARN(status, StatusCode::kProcedureNotFound, db + "-" + sp_name);
        return nullptr;
    }
    const std::string& sql = sp_info->GetSql();
    return GetRequestRow(db, sql, status);
}

std::shared_ptr<openmldb::sdk::SQLDeleteRow> SQLClusterRouter::GetDeleteRow(const std::string& db,
                                                                            const std::string& sql,
                                                                            ::hybridse::sdk::Status* status) {
    RET_IF_NULL_AND_WARN(status, "output status is nullptr");
    std::shared_ptr<SQLCache> cache = GetCache(db, sql, hybridse::vm::kBatchMode);
    if (cache) {
        auto delete_cache = std::dynamic_pointer_cast<DeleteSQLCache>(cache);
        if (delete_cache) {
            status->code = 0;
            return std::make_shared<openmldb::sdk::SQLDeleteRow>(
                delete_cache->GetDatabase(), delete_cache->GetTableName(), delete_cache->GetIndexName(),
                delete_cache->GetColNames(), delete_cache->GetDefaultValue(), delete_cache->GetHoleMap());
        }
    }
    ::hybridse::node::NodeManager nm;
    ::hybridse::plan::PlanNodeList plans;
    bool ok = GetSQLPlan(sql, &nm, &plans);
    if (!ok || plans.empty()) {
        SET_STATUS_AND_WARN(status, StatusCode::kCmdError, "fail to get sql plan " + sql);
        return {};
    }
    ::hybridse::node::PlanNode* plan = plans[0];
    if (plan->GetType() != hybridse::node::kPlanTypeDelete) {
        SET_STATUS_AND_WARN(status, StatusCode::kCmdError, "invalid sql node expect delete");
        return {};
    }
    auto delete_plan = dynamic_cast<::hybridse::node::DeletePlanNode*>(plan);
    auto condition = delete_plan->GetCondition();
    if (!condition) {
        SET_STATUS_AND_WARN(status, StatusCode::kCmdError, "no condition in delete sql");
        return {};
    }
    std::string database = delete_plan->GetDatabase().empty() ? db : delete_plan->GetDatabase();
    if (database.empty()) {
        SET_STATUS_AND_WARN(status, StatusCode::kCmdError, "no db in sql and no default db");
        return {};
    }
    const auto& table_name = delete_plan->GetTableName();
    auto table_info = cluster_sdk_->GetTableInfo(database, table_name);
    if (!table_info) {
        SET_STATUS_AND_WARN(status, StatusCode::kCmdError, absl::StrCat(database, "-", table_name));
        return {};
    }
    auto col_map = schema::SchemaAdapter::GetColMap(*table_info);
    std::map<std::string, std::string> condition_map;
    std::map<std::string, int> parameter_map;
    auto binary_node = dynamic_cast<const hybridse::node::BinaryExpr*>(condition);
    *status = NodeAdapter::ParseExprNode(binary_node, col_map, &condition_map, &parameter_map);
    if (!status->IsOK()) {
        LOG(WARNING) << status->ToString();
        return {};
    }
    int index_pos = 0;
    bool found = true;
    for (; index_pos < table_info->column_key_size(); index_pos++) {
        const auto& column_key = table_info->column_key(index_pos);
        if (column_key.flag() != 0) {
            continue;
        }
        for (const auto& col : column_key.col_name()) {
            if (condition_map.count(col) == 0 && parameter_map.count(col) == 0) {
                found = false;
                break;
            }
        }
        if (found) {
            break;
        }
    }
    if (!found) {
        SET_STATUS_AND_WARN(status, StatusCode::kCmdError, "no index col in sql");
        return {};
    }
    auto delete_cache = std::make_shared<DeleteSQLCache>(
        db, table_info->tid(), table_name, table_info->column_key(index_pos), condition_map, parameter_map);

    SetCache(db, sql, hybridse::vm::kBatchMode, delete_cache);
    *status = {};
    return std::make_shared<openmldb::sdk::SQLDeleteRow>(delete_cache->GetDatabase(), delete_cache->GetTableName(),
                                                         delete_cache->GetIndexName(), delete_cache->GetColNames(),
                                                         delete_cache->GetDefaultValue(), delete_cache->GetHoleMap());
}

std::shared_ptr<SQLInsertRow> SQLClusterRouter::GetInsertRow(const std::string& db, const std::string& sql,
                                                             ::hybridse::sdk::Status* status) {
    RET_IF_NULL_AND_WARN(status, "output status is nullptr");
    std::shared_ptr<SQLCache> cache = GetCache(db, sql, hybridse::vm::kBatchMode);
    if (cache) {
        auto insert_cache = std::dynamic_pointer_cast<InsertSQLCache>(cache);
        if (insert_cache) {
            *status = {};
            return std::make_shared<SQLInsertRow>(insert_cache->GetTableInfo(), insert_cache->GetSchema(),
                                                  insert_cache->GetDefaultValue(), insert_cache->GetStrLength(),
                                                  insert_cache->GetHoleIdxArr());
        }
    }
    std::shared_ptr<::openmldb::nameserver::TableInfo> table_info;
    DefaultValueMap default_map;
    uint32_t str_length = 0;
    std::vector<uint32_t> stmt_column_idx_arr;
    if (!GetInsertInfo(db, sql, status, &table_info, &default_map, &str_length, &stmt_column_idx_arr)) {
        SET_STATUS_AND_WARN(status, StatusCode::kCmdError, "get insert information failed");
        return {};
    }
    auto schema = openmldb::schema::SchemaAdapter::ConvertSchema(table_info->column_desc());
    auto insert_cache =
        std::make_shared<InsertSQLCache>(table_info, schema, default_map, str_length,
                                         SQLInsertRow::GetHoleIdxArr(default_map, stmt_column_idx_arr, schema));
    SetCache(db, sql, hybridse::vm::kBatchMode, insert_cache);
    *status = {};
    return std::make_shared<SQLInsertRow>(insert_cache->GetTableInfo(), insert_cache->GetSchema(),
                                          insert_cache->GetDefaultValue(), insert_cache->GetStrLength(),
                                          insert_cache->GetHoleIdxArr());
}

bool SQLClusterRouter::GetMultiRowInsertInfo(const std::string& db, const std::string& sql,
                                             ::hybridse::sdk::Status* status,
                                             std::shared_ptr<::openmldb::nameserver::TableInfo>* table_info,
                                             std::vector<DefaultValueMap>* default_maps,
                                             std::vector<uint32_t>* str_lengths) {
    RET_FALSE_IF_NULL_AND_WARN(status, "output status is nullptr");
    // TODO(hw): return status?
    RET_FALSE_IF_NULL_AND_WARN(table_info, "output table_info is nullptr");
    RET_FALSE_IF_NULL_AND_WARN(default_maps, "output default_maps is nullptr");
    RET_FALSE_IF_NULL_AND_WARN(str_lengths, "output str_lengths is nullptr");

    ::hybridse::node::NodeManager nm;
    ::hybridse::plan::PlanNodeList plans;
    bool ok = GetSQLPlan(sql, &nm, &plans);
    if (!ok || plans.empty()) {
        SET_STATUS_AND_WARN(status, StatusCode::kPlanError, "fail to get sql plan with sql " + sql);
        return false;
    }
    ::hybridse::node::PlanNode* plan = plans[0];
    if (plan->GetType() != hybridse::node::kPlanTypeInsert) {
        SET_STATUS_AND_WARN(status, StatusCode::kPlanError, "invalid sql node expect insert");
        return false;
    }
    auto* iplan = dynamic_cast<::hybridse::node::InsertPlanNode*>(plan);
    const ::hybridse::node::InsertStmt* insert_stmt = iplan->GetInsertNode();
    if (insert_stmt == nullptr) {
        SET_STATUS_AND_WARN(status, StatusCode::kPlanError, "insert stmt is null");
        return false;
    }
    std::string db_name;
    if (!insert_stmt->db_name_.empty()) {
        db_name = insert_stmt->db_name_;
    } else {
        db_name = db;
    }
    if (db_name.empty()) {
        SET_STATUS_AND_WARN(status, StatusCode::kCmdError, "Please enter database first");
        return false;
    }
    *table_info = cluster_sdk_->GetTableInfo(db_name, insert_stmt->table_name_);
    if (!(*table_info)) {
        SET_STATUS_AND_WARN(status, StatusCode::kCmdError, db_name + "-" + insert_stmt->table_name_ + " not exist");
        return false;
    }
    std::map<uint32_t, uint32_t> column_map;
    for (size_t j = 0; j < insert_stmt->columns_.size(); ++j) {
        const std::string& col_name = insert_stmt->columns_[j];
        bool find_flag = false;
        for (int i = 0; i < (*table_info)->column_desc_size(); ++i) {
            if (col_name == (*table_info)->column_desc(i).name()) {
                if (column_map.count(i) > 0) {
                    SET_STATUS_AND_WARN(status, StatusCode::kCmdError, "duplicate column of " + col_name);
                    return false;
                }
                column_map.insert(std::make_pair(i, j));
                find_flag = true;
                break;
            }
        }
        if (!find_flag) {
            SET_STATUS_AND_WARN(status, StatusCode::kCmdError,
                                "can't find column " + col_name + " in table " + (*table_info)->name());
            return false;
        }
    }
    size_t total_rows_size = insert_stmt->values_.size();
    for (size_t i = 0; i < total_rows_size; i++) {
        hybridse::node::ExprNode* value = insert_stmt->values_[i];
        if (value->GetExprType() != ::hybridse::node::kExprList) {
            SET_STATUS_AND_WARN(status, StatusCode::kCmdError,
                                "fail to parse row [" + std::to_string(i) +
                                    "]: invalid row expression, expect kExprList but " +
                                    hybridse::node::ExprTypeName(value->GetExprType()));
            return false;
        }
        uint32_t str_length = 0;
        default_maps->push_back(
            GetDefaultMap(*table_info, column_map, dynamic_cast<::hybridse::node::ExprListNode*>(value), &str_length));
        if (!default_maps->back()) {
            SET_STATUS_AND_WARN(status, StatusCode::kCmdError,
                                "fail to parse row[" + std::to_string(i) + "]: " + value->GetExprString());
            return false;
        }
        str_lengths->push_back(str_length);
    }
    if (default_maps->empty() || str_lengths->empty()) {
        SET_STATUS_AND_WARN(status, StatusCode::kCmdError, "default_maps or str_lengths are empty");
        return false;
    }
    if (default_maps->size() != str_lengths->size()) {
        SET_STATUS_AND_WARN(status, StatusCode::kCmdError, "default maps isn't match with str_lengths");
        return false;
    }
    return true;
}

bool SQLClusterRouter::GetInsertInfo(const std::string& db, const std::string& sql, ::hybridse::sdk::Status* status,
                                     std::shared_ptr<::openmldb::nameserver::TableInfo>* table_info,
                                     DefaultValueMap* default_map, uint32_t* str_length,
                                     std::vector<uint32_t>* stmt_column_idx_in_table) {
    RET_FALSE_IF_NULL_AND_WARN(status, "output status is nullptr");
    RET_FALSE_IF_NULL_AND_WARN(table_info, "output table_info is nullptr");
    RET_FALSE_IF_NULL_AND_WARN(default_map, "output default_map is nullptr");
    RET_FALSE_IF_NULL_AND_WARN(str_length, "output str_length is nullptr");
    RET_FALSE_IF_NULL_AND_WARN(stmt_column_idx_in_table, "output stmt_column_idx_in_table is nullptr");

    ::hybridse::node::NodeManager nm;
    ::hybridse::plan::PlanNodeList plans;
    bool ok = GetSQLPlan(sql, &nm, &plans);
    if (!ok || plans.empty()) {
        SET_STATUS_AND_WARN(status, StatusCode::kCmdError, "fail to get sql plan with sql " + sql);
        return false;
    }
    ::hybridse::node::PlanNode* plan = plans[0];
    if (plan->GetType() != hybridse::node::kPlanTypeInsert) {
        SET_STATUS_AND_WARN(status, StatusCode::kCmdError, "invalid sql node expect insert");
        return false;
    }
    auto* iplan = dynamic_cast<::hybridse::node::InsertPlanNode*>(plan);
    const ::hybridse::node::InsertStmt* insert_stmt = iplan->GetInsertNode();
    if (insert_stmt == nullptr) {
        SET_STATUS_AND_WARN(status, StatusCode::kCmdError, "insert stmt is null");
        return false;
    }
    *table_info = cluster_sdk_->GetTableInfo(db, insert_stmt->table_name_);
    if (!(*table_info)) {
        SET_STATUS_AND_WARN(status, StatusCode::kCmdError,
                            "table with name " + insert_stmt->table_name_ + " in db " + db + " does not exist");
        return false;
    }
    // <table schema idx, insert stmt column idx>
    std::map<uint32_t, uint32_t> column_map;
    for (size_t j = 0; j < insert_stmt->columns_.size(); ++j) {
        const std::string& col_name = insert_stmt->columns_[j];
        bool find_flag = false;
        for (int i = 0; i < (*table_info)->column_desc_size(); ++i) {
            if (col_name == (*table_info)->column_desc(i).name()) {
                if (column_map.count(i) > 0) {
                    SET_STATUS_AND_WARN(status, StatusCode::kCmdError, "duplicate column of " + col_name);
                    return false;
                }
                column_map.insert(std::make_pair(i, j));
                stmt_column_idx_in_table->emplace_back(i);
                find_flag = true;
                break;
            }
        }
        if (!find_flag) {
            SET_STATUS_AND_WARN(status, StatusCode::kCmdError,
                                "can't find column " + col_name + " in table " + (*table_info)->name());
            return false;
        }
    }
    *default_map = GetDefaultMap(*table_info, column_map,
                                 dynamic_cast<::hybridse::node::ExprListNode*>(insert_stmt->values_[0]), str_length);
    if (!(*default_map)) {
        SET_STATUS_AND_WARN(status, StatusCode::kCmdError, "get default value map of " + sql + " failed");
        return false;
    }
    return true;
}

DefaultValueMap SQLClusterRouter::GetDefaultMap(const std::shared_ptr<::openmldb::nameserver::TableInfo>& table_info,
                                                const std::map<uint32_t, uint32_t>& column_map,
                                                ::hybridse::node::ExprListNode* row, uint32_t* str_length) {
    if (row == nullptr || str_length == nullptr) {
        LOG(WARNING) << "row or str length is NULL";
        return {};
    }
    auto default_map = std::make_shared<std::map<uint32_t, std::shared_ptr<::hybridse::node::ConstNode>>>();
    if ((column_map.empty() && static_cast<int32_t>(row->children_.size()) < table_info->column_desc_size()) ||
        (!column_map.empty() && row->children_.size() < column_map.size())) {
        LOG(WARNING) << "insert value number less than column number";
        return {};
    }
    for (int32_t idx = 0; idx < table_info->column_desc_size(); idx++) {
        auto column = table_info->column_desc(idx);
        if (!column_map.empty() && (column_map.count(idx) == 0)) {
            if (column.has_default_value()) {
                auto val = NodeAdapter::StringToData(column.default_value(), column.data_type());
                default_map->insert(std::make_pair(idx, val));
                if (column.data_type() == ::openmldb::type::kVarchar ||
                    column.data_type() == ::openmldb::type::kString) {
                    *str_length += strlen(val->GetStr());
                }
                continue;
            }
            if (!column.not_null()) {
                default_map->emplace(idx, std::make_shared<::hybridse::node::ConstNode>());
                continue;
            }
            LOG(WARNING) << "column " << column.name() << " can't be null";
            return {};
        }

        uint32_t i = idx;
        if (!column_map.empty()) {
            i = column_map.at(idx);
        }
        if (hybridse::node::kExprPrimary != row->children_.at(i)->GetExprType() &&
            hybridse::node::kExprParameter != row->children_.at(i)->GetExprType()) {
            LOG(WARNING) << "insert value isn't const value or placeholder";
            return {};
        }

        if (hybridse::node::kExprPrimary == row->children_.at(i)->GetExprType()) {
            auto* primary = dynamic_cast<::hybridse::node::ConstNode*>(row->children_.at(i));
            std::shared_ptr<::hybridse::node::ConstNode> val;
            if (primary->IsNull()) {
                if (column.not_null()) {
                    LOG(WARNING) << "column " << column.name() << " can't be null";
                    return {};
                }
                val = std::make_shared<::hybridse::node::ConstNode>(*primary);
            } else {
                val = NodeAdapter::TransformDataType(*primary, column.data_type());
                if (!val) {
                    LOG(WARNING) << "default value type mismatch, column " << column.name();
                    return {};
                }
            }
            default_map->insert(std::make_pair(idx, val));
            if (!primary->IsNull() &&
                (column.data_type() == ::openmldb::type::kVarchar || column.data_type() == ::openmldb::type::kString)) {
                *str_length += strlen(primary->GetStr());
            }
        }
    }
    return default_map;
}
// Get Cache with given db, sql and engine mode
std::shared_ptr<SQLCache> SQLClusterRouter::GetCache(const std::string& db, const std::string& sql,
                                                     const hybridse::vm::EngineMode engine_mode) {
    std::lock_guard<::openmldb::base::SpinMutex> lock(mu_);
    auto mode_cache_it = input_lru_cache_.find(db);
    if (mode_cache_it == input_lru_cache_.end()) {
        return {};
    }

    auto it = mode_cache_it->second.find(engine_mode);
    if (it != mode_cache_it->second.end()) {
        auto value = it->second.get(sql);
        if (value != boost::none) {
            // Check cache validation, the name is the same, but the tid may be different.
            // Notice that we won't check it when table_info is disabled and router is enabled.
            //  invalid router info doesn't have tid, so it won't get confused.
            auto cached_info = value.value();
            if (cached_info) {
                if (!cached_info->GetTableName().empty()) {
                    auto current_info =
                        cluster_sdk_->GetTableInfo(cached_info->GetDatabase(), cached_info->GetTableName());
                    if (!current_info || cached_info->GetTableId() != current_info->tid()) {
                        // just leave, this invalid value will be updated by SetCache()
                        return {};
                    }
                }
                return cached_info;
            }
        }
    }
    return {};
}

void SQLClusterRouter::SetCache(const std::string& db, const std::string& sql,
                                const hybridse::vm::EngineMode engine_mode,
                                const std::shared_ptr<SQLCache>& router_cache) {
    std::lock_guard<::openmldb::base::SpinMutex> lock(mu_);
    auto it = input_lru_cache_.find(db);
    if (it == input_lru_cache_.end()) {
        decltype(input_lru_cache_)::mapped_type db_value;
        input_lru_cache_.insert(std::make_pair(db, db_value));
        it = input_lru_cache_.find(db);
    }

    auto cache_it = it->second.find(engine_mode);
    if (cache_it == it->second.end()) {
        decltype(it->second)::mapped_type value(options_->max_sql_cache_size);
        auto pair = it->second.emplace(engine_mode, value);
        cache_it = pair.first;
    }
    cache_it->second.upsert(sql, router_cache);
}

std::shared_ptr<SQLInsertRows> SQLClusterRouter::GetInsertRows(const std::string& db, const std::string& sql,
                                                               ::hybridse::sdk::Status* status) {
    RET_IF_NULL_AND_WARN(status, "output status is nullptr");
    std::shared_ptr<SQLCache> cache = GetCache(db, sql, hybridse::vm::kBatchMode);
    std::shared_ptr<InsertSQLCache> insert_cache;
    if (cache) {
        insert_cache = std::dynamic_pointer_cast<InsertSQLCache>(cache);
        if (insert_cache) {
            status->SetOK();
            return std::make_shared<SQLInsertRows>(insert_cache->GetTableInfo(), insert_cache->GetSchema(),
                                                   insert_cache->GetDefaultValue(), insert_cache->GetStrLength(),
                                                   insert_cache->GetHoleIdxArr());
        }
    }
    std::shared_ptr<::openmldb::nameserver::TableInfo> table_info;
    DefaultValueMap default_map;
    uint32_t str_length = 0;
    std::vector<uint32_t> stmt_column_idx_arr;
    if (!GetInsertInfo(db, sql, status, &table_info, &default_map, &str_length, &stmt_column_idx_arr)) {
        return {};
    }
    auto col_schema = openmldb::schema::SchemaAdapter::ConvertSchema(table_info->column_desc());
    insert_cache =
        std::make_shared<InsertSQLCache>(table_info, col_schema, default_map, str_length,
                                         SQLInsertRow::GetHoleIdxArr(default_map, stmt_column_idx_arr, col_schema));
    SetCache(db, sql, hybridse::vm::kBatchMode, insert_cache);
    return std::make_shared<SQLInsertRows>(table_info, insert_cache->GetSchema(), default_map, str_length,
                                           insert_cache->GetHoleIdxArr());
}

bool SQLClusterRouter::ExecuteDDL(const std::string& db, const std::string& sql, hybridse::sdk::Status* status) {
    RET_FALSE_IF_NULL_AND_WARN(status, "output status is nullptr");
    auto ns_ptr = cluster_sdk_->GetNsClient();
    if (!ns_ptr) {
        SET_STATUS_AND_WARN(status, StatusCode::kCmdError, "no nameserver exist");
        return false;
    }
    // TODO(wangtaize) update ns client to thread safe

    // parse sql to judge whether is create procedure case
    hybridse::node::NodeManager node_manager;
    DLOG(INFO) << "start to execute script from dbms:\n" << sql;
    hybridse::base::Status sql_status;
    hybridse::node::PlanNodeList plan_trees;
    PlanAPI::CreatePlanTreeFromScript(sql, plan_trees, &node_manager, sql_status);
    if (plan_trees.empty() || sql_status.code != 0) {
        COPY_PREPEND_AND_WARN(status, sql_status, "create logic plan failed");
        return false;
    }
    hybridse::node::PlanNode* node = plan_trees[0];
    base::Status ret;
    if (node->GetType() == hybridse::node::kPlanTypeCreateSp) {
        ret = HandleSQLCreateProcedure(dynamic_cast<hybridse::node::CreateProcedurePlanNode*>(node), db, sql, ns_ptr);
    } else if (node->GetType() == hybridse::node::kPlanTypeCreate) {
        ret = HandleSQLCreateTable(dynamic_cast<hybridse::node::CreatePlanNode*>(node), db, ns_ptr);
    } else {
        HandleSQLCmd(dynamic_cast<hybridse::node::CmdPlanNode*>(node), db, status);
        ret = {status->code, status->msg};
    }
    if (!ret.OK()) {
        APPEND_FROM_BASE_AND_WARN(status, ret, "fail to execute " + sql);
        return false;
    }
    return true;
}

bool SQLClusterRouter::ShowDB(std::vector<std::string>* dbs, hybridse::sdk::Status* status) {
    RET_FALSE_IF_NULL_AND_WARN(status, "output status is nullptr");
    auto ns_ptr = cluster_sdk_->GetNsClient();
    if (!ns_ptr) {
        SET_STATUS_AND_WARN(status, StatusCode::kCmdError, "no nameserver exist");
        return false;
    }
    std::string err;
    bool ok = ns_ptr->ShowDatabase(dbs, err);
    if (!ok) {
        SET_STATUS_AND_WARN(status, StatusCode::kCmdError, "fail to show databases: " + err);
        return false;
    }
    return true;
}

// get all table names in all DB
std::vector<std::string> SQLClusterRouter::GetAllTables() { return cluster_sdk_->GetAllTables(); }

bool SQLClusterRouter::CreateDB(const std::string& db, hybridse::sdk::Status* status) {
    RET_FALSE_IF_NULL_AND_WARN(status, "output status is nullptr");
    // We use hybridse parser to check db name, to ensure syntactic consistency.
    if (db.empty() || !CheckSQLSyntax("CREATE DATABASE `" + db + "`;")) {
        SET_STATUS_AND_WARN(status, StatusCode::kCmdError, "db name(" + db + ") is invalid");
        return false;
    }

    auto ns_ptr = cluster_sdk_->GetNsClient();
    if (!ns_ptr) {
        SET_STATUS_AND_WARN(status, StatusCode::kCmdError, "no nameserver exist");
        return false;
    }

    std::string err;
    bool ok = ns_ptr->CreateDatabase(db, err);
    if (!ok) {
        SET_STATUS_AND_WARN(status, StatusCode::kCmdError, "fail to create db " + db + " -- " + err);
        return false;
    }
    status->code = 0;
    return true;
}

bool SQLClusterRouter::DropDB(const std::string& db, hybridse::sdk::Status* status) {
    RET_FALSE_IF_NULL_AND_WARN(status, "output status is nullptr");
    if (db.empty() || !CheckSQLSyntax("DROP DATABASE `" + db + "`;")) {
        SET_STATUS_AND_WARN(status, StatusCode::kCmdError, "db name(" + db + ") is invalid");
        return false;
    }

    auto ns_ptr = cluster_sdk_->GetNsClient();
    if (!ns_ptr) {
        SET_STATUS_AND_WARN(status, StatusCode::kCmdError, "no nameserver exist");
        return false;
    }
    std::string err;
    bool ok = ns_ptr->DropDatabase(db, err);
    if (!ok) {
        SET_STATUS_AND_WARN(status, StatusCode::kCmdError, "fail to drop db " + db + " -- " + err);
        return false;
    }
    return true;
}

bool SQLClusterRouter::DropTable(const std::string& db, const std::string& table, hybridse::sdk::Status* status) {
    RET_FALSE_IF_NULL_AND_WARN(status, "output status is nullptr");
    if (db.empty() || table.empty()) {
        SET_STATUS_AND_WARN(status, StatusCode::kCmdError,
                            "db name(" + db + ") or table name(" + table + ") is invalid");
        return false;
    }

    // RefreshCatalog to avoid getting out-of-date table info
    if (!RefreshCatalog()) {
        SET_STATUS_AND_WARN(status, StatusCode::kRuntimeError, "Fail to refresh catalog");
        return false;
    }

    auto tableInfo = GetTableInfo(db, table);

    // delete pre-aggr meta info if need
    if (tableInfo.base_table_tid() > 0) {
        std::string meta_db = openmldb::nameserver::INTERNAL_DB;
        std::string meta_table = openmldb::nameserver::PRE_AGG_META_NAME;
        std::string select_aggr_info =
            absl::StrCat("select base_db,base_table,aggr_func,aggr_col,partition_cols,order_by_col,filter_col from ",
                         meta_db, ".", meta_table, " where aggr_table = '", tableInfo.name(), "';");
        auto rs = ExecuteSQL("", select_aggr_info, true, true, 0, status);
        WARN_NOT_OK_AND_RET(status, "get aggr info failed", false);
        if (rs->Size() != 1) {
            SET_STATUS_AND_WARN(status, StatusCode::kCmdError,
                                "duplicate records generate with aggr table name: " + tableInfo.name());
            return false;
        }
        std::string idx_key;
        if (rs->Next()) {
            for (int i = 0; i < rs->GetSchema()->GetColumnCnt(); i++) {
                if (!idx_key.empty()) {
                    idx_key += "|";
                }
                auto k = rs->GetAsStringUnsafe(i);
                if (k.empty()) {
                    idx_key += hybridse::codec::EMPTY_STRING;
                } else {
                    idx_key += k;
                }
            }
        } else {
            SET_STATUS_AND_WARN(status, StatusCode::kCmdError, "access ResultSet failed");
            return false;
        }
        auto tablet_accessor = cluster_sdk_->GetTablet(meta_db, meta_table, (uint32_t)0);
        if (!tablet_accessor) {
            SET_STATUS_AND_WARN(status, StatusCode::kCmdError, "get tablet accessor failed");
            return false;
        }
        auto tablet_client = tablet_accessor->GetClient();
        if (!tablet_client) {
            SET_STATUS_AND_WARN(status, StatusCode::kCmdError, "get tablet client failed");
            return false;
        }
        auto tid = cluster_sdk_->GetTableId(meta_db, meta_table);
        std::string msg;
        if (!tablet_client->Delete(tid, 0, tableInfo.name(), "aggr_table", msg) ||
            !tablet_client->Delete(tid, 0, idx_key, "unique_key", msg)) {
            SET_STATUS_AND_WARN(status, StatusCode::kCmdError, "delete aggr meta failed");
            return false;
        }
    }

    // Check offline table info first
    if (tableInfo.has_offline_table_info()) {
        auto taskmanager_client_ptr = cluster_sdk_->GetTaskManagerClient();
        if (!taskmanager_client_ptr) {
            SET_STATUS_AND_WARN(status, StatusCode::kRuntimeError, "no taskmanager client");
            return false;
        }

        ::openmldb::base::Status rpcStatus = taskmanager_client_ptr->DropOfflineTable(db, table, GetJobTimeout());
        if (rpcStatus.code != 0) {
            APPEND_FROM_BASE_AND_WARN(status, rpcStatus, "drop offline table failed");
            return false;
        }
    }

    auto ns_ptr = cluster_sdk_->GetNsClient();
    if (!ns_ptr) {
        SET_STATUS_AND_WARN(status, StatusCode::kRuntimeError, "no ns client");
        return false;
    }
    std::string err;
    bool ok = ns_ptr->DropTable(db, table, err);
    if (!ok) {
        SET_STATUS_AND_WARN(status, StatusCode::kCmdError, "fail to drop, " + err);
        return false;
    }
    return true;
}

/**
 * Get SQL cache
 * @param db
 * @param sql
 * @param engine_mode
 * @param row
 * @param parameter
 * @return
 */
std::shared_ptr<SQLCache> SQLClusterRouter::GetSQLCache(const std::string& db, const std::string& sql,
                                                        const ::hybridse::vm::EngineMode engine_mode,
                                                        const std::shared_ptr<SQLRequestRow>& parameter,
                                                        hybridse::sdk::Status* status) {
    RET_IF_NULL_AND_WARN(status, "output status is nullptr");
    ::hybridse::codec::Schema parameter_schema_raw;
    if (parameter) {
        for (int i = 0; i < parameter->GetSchema()->GetColumnCnt(); i++) {
            auto column = parameter_schema_raw.Add();
            hybridse::type::Type hybridse_type;
            if (!openmldb::schema::SchemaAdapter::ConvertType(parameter->GetSchema()->GetColumnType(i),
                                                              &hybridse_type)) {
                SET_STATUS_AND_WARN(
                    status, StatusCode::kCmdError,
                    "convert failed -- invalid parameter type " + parameter->GetSchema()->GetColumnType(i));
                return {};
            }
            column->set_type(hybridse_type);
        }
    }
    auto router_cache = std::dynamic_pointer_cast<RouterSQLCache>(GetCache(db, sql, engine_mode));
    auto parameter_schema = std::make_shared<::hybridse::sdk::SchemaImpl>(parameter_schema_raw);
    if (router_cache && router_cache->IsCompatibleCache(parameter_schema)) {
        router_cache.reset();
    }
    if (!router_cache) {
        ::hybridse::vm::ExplainOutput explain;
        ::hybridse::base::Status base_status;
        if (cluster_sdk_->GetEngine()->Explain(sql, db, engine_mode, parameter_schema_raw, &explain, &base_status)) {
            std::shared_ptr<::hybridse::sdk::SchemaImpl> schema;
            const std::string& main_db = explain.router.GetMainDb().empty() ? db : explain.router.GetMainDb();
            uint32_t tid = 0;
            std::string table_name;
            if (!explain.input_schema.empty()) {
                schema = std::make_shared<::hybridse::sdk::SchemaImpl>(explain.input_schema);
            } else {
                const std::string& main_table = explain.router.GetMainTable();
                auto table_info = cluster_sdk_->GetTableInfo(main_db, main_table);
                ::hybridse::codec::Schema raw_schema;
                if (table_info) {
                    if (::openmldb::schema::SchemaAdapter::ConvertSchema(table_info->column_desc(), &raw_schema)) {
                        schema = std::make_shared<::hybridse::sdk::SchemaImpl>(raw_schema);
                    }
                    tid = table_info->tid();
                }
            }
            router_cache =
                std::make_shared<RouterSQLCache>(main_db, tid, table_name, schema, parameter_schema, explain.router);
            SetCache(db, sql, engine_mode, router_cache);
        } else {
            COPY_PREPEND_AND_WARN(status, base_status, "fail to explain " + sql);
            return {};
        }
    }
    return router_cache;
}
std::shared_ptr<::openmldb::client::TabletClient> SQLClusterRouter::GetTabletClient(
    const std::string& db, const std::string& sql, const ::hybridse::vm::EngineMode engine_mode,
    const std::shared_ptr<SQLRequestRow>& row, hybridse::sdk::Status* status) {
    return GetTabletClient(db, sql, engine_mode, row, std::shared_ptr<openmldb::sdk::SQLRequestRow>(), status);
}
std::shared_ptr<::openmldb::client::TabletClient> SQLClusterRouter::GetTabletClient(
    const std::string& db, const std::string& sql, const ::hybridse::vm::EngineMode engine_mode,
    const std::shared_ptr<SQLRequestRow>& row, const std::shared_ptr<openmldb::sdk::SQLRequestRow>& parameter,
    hybridse::sdk::Status* status) {
    RET_IF_NULL_AND_WARN(status, "output status is nullptr");
    auto cache = GetSQLCache(db, sql, engine_mode, parameter, status);
    WARN_NOT_OK_AND_RET(status, "sql plan failed(get/create cache failed)", nullptr);
    std::shared_ptr<::openmldb::catalog::TabletAccessor> tablet;
    if (cache) {
        auto router_cache = std::dynamic_pointer_cast<RouterSQLCache>(cache);
        if (router_cache) {
            const auto& router = router_cache->GetRouter();
            const std::string& col = router.GetRouterCol();
            const std::string& main_table = router.GetMainTable();
            const std::string main_db = router.GetMainDb().empty() ? db : router.GetMainDb();
            if (!main_table.empty()) {
                DLOG(INFO) << "get main table" << main_table;
                std::string val;
                if (!col.empty() && row && row->GetRecordVal(col, &val)) {
                    tablet = cluster_sdk_->GetTablet(main_db, main_table, val);
                }
                if (!tablet) {
                    tablet = cluster_sdk_->GetTablet(main_db, main_table);
                }
            }
        }
    }
    if (!tablet) {
        tablet = cluster_sdk_->GetTablet();
    }
    if (!tablet) {
        SET_STATUS_AND_WARN(status, StatusCode::kCmdError, "fail to get tablet");
        return {};
    }
    return tablet->GetClient();
}

// Get clients when online batch query in Cluster OpenMLDB
std::shared_ptr<::openmldb::client::TabletClient> SQLClusterRouter::GetTabletClientForBatchQuery(
    const std::string& db, const std::string& sql, const std::shared_ptr<SQLRequestRow>& parameter,
    hybridse::sdk::Status* status) {
    RET_IF_NULL_AND_WARN(status, "output status is nullptr");
    auto cache = GetSQLCache(db, sql, hybridse::vm::kBatchMode, parameter, status);
    if (0 != status->code) {
        return {};
    }
    if (cache) {
        auto router_cache = std::dynamic_pointer_cast<RouterSQLCache>(cache);
        if (router_cache) {
            const auto& router = router_cache->GetRouter();
            const std::string& main_table = router.GetMainTable();
            const std::string main_db = router.GetMainDb().empty() ? db : router.GetMainDb();
            if (!main_table.empty()) {
                DLOG(INFO) << "get main table " << main_table;
                auto tablet_accessor = cluster_sdk_->GetTablet(main_db, main_table);
                if (tablet_accessor) {
                    *status = {};
                    return tablet_accessor->GetClient();
                }
            } else {
                auto tablet_accessor = cluster_sdk_->GetTablet();
                if (tablet_accessor) {
                    *status = {};
                    return tablet_accessor->GetClient();
                }
            }
        }
    }
    SET_STATUS_AND_WARN(status, StatusCode::kRuntimeError, "fail to get tablet from cache");
    return {};
}

std::shared_ptr<TableReader> SQLClusterRouter::GetTableReader() {
    return std::make_shared<TableReaderImpl>(cluster_sdk_);
}

std::shared_ptr<openmldb::client::TabletClient> SQLClusterRouter::GetTablet(const std::string& db,
                                                                            const std::string& sp_name,
                                                                            hybridse::sdk::Status* status) {
    RET_IF_NULL_AND_WARN(status, "output status is nullptr");
    std::shared_ptr<hybridse::sdk::ProcedureInfo> sp_info = cluster_sdk_->GetProcedureInfo(db, sp_name, &status->msg);
    if (!sp_info) {
        CODE_PREPEND_AND_WARN(status, StatusCode::kCmdError, "procedure not found");
        return nullptr;
    }
    const std::string& table = sp_info->GetMainTable();
    const std::string& db_name = sp_info->GetMainDb().empty() ? db : sp_info->GetMainDb();
    auto tablet = cluster_sdk_->GetTablet(db_name, table);
    if (!tablet) {
        SET_STATUS_AND_WARN(status, StatusCode::kCmdError, "fail to get tablet, table " + db_name + "." + table);
        return nullptr;
    }
    return tablet->GetClient();
}

bool SQLClusterRouter::IsConstQuery(::hybridse::vm::PhysicalOpNode* node) {
    if (node->GetOpType() == ::hybridse::vm::kPhysicalOpConstProject) {
        return true;
    }

    if (node->GetProducerCnt() <= 0) {
        return false;
    }

    for (size_t i = 0; i < node->GetProducerCnt(); i++) {
        if (!IsConstQuery(node->GetProducer(i))) {
            return false;
        }
    }
    return true;
}
void SQLClusterRouter::GetTables(::hybridse::vm::PhysicalOpNode* node, std::set<std::string>* tables) {
    if (node == NULL || tables == NULL) return;
    if (node->GetOpType() == ::hybridse::vm::kPhysicalOpDataProvider) {
        ::hybridse::vm::PhysicalDataProviderNode* data_node =
            reinterpret_cast<::hybridse::vm::PhysicalDataProviderNode*>(node);
        if (data_node->provider_type_ == ::hybridse::vm::kProviderTypeTable ||
            data_node->provider_type_ == ::hybridse::vm::kProviderTypePartition) {
            tables->insert(data_node->table_handler_->GetName());
        }
    }
    if (node->GetProducerCnt() <= 0) return;
    for (size_t i = 0; i < node->GetProducerCnt(); i++) {
        GetTables(node->GetProducer(i), tables);
    }
}
std::shared_ptr<hybridse::sdk::ResultSet> SQLClusterRouter::ExecuteSQLRequest(const std::string& db,
                                                                              const std::string& sql,
                                                                              std::shared_ptr<SQLRequestRow> row,
                                                                              hybridse::sdk::Status* status) {
    RET_IF_NULL_AND_WARN(status, "output status is nullptr");
    if (!row || !row->OK()) {
        SET_STATUS_AND_WARN(status, StatusCode::kCmdError, "make sure the request row is built before execute sql");
        return {};
    }
    auto cntl = std::make_shared<::brpc::Controller>();
    cntl->set_timeout_ms(options_->request_timeout);
    auto response = std::make_shared<::openmldb::api::QueryResponse>();
    auto client = GetTabletClient(db, sql, hybridse::vm::kRequestMode, row, status);
    if (0 != status->code) {
        return {};
    }
    if (!client) {
        SET_STATUS_AND_WARN(status, StatusCode::kCmdError, "tablet client not found");
        return {};
    }
    if (!client->Query(db, sql, row->GetRow(), cntl.get(), response.get(), options_->enable_debug) ||
        response->code() != ::openmldb::base::kOk) {
        RPC_STATUS_AND_WARN(status, cntl, response, "Query request rpc failed");
        return {};
    }

    auto rs = ResultSetSQL::MakeResultSet(response, cntl, status);
    return rs;
}

std::shared_ptr<::hybridse::sdk::ResultSet> SQLClusterRouter::ExecuteSQLParameterized(
    const std::string& db, const std::string& sql, std::shared_ptr<openmldb::sdk::SQLRequestRow> parameter,
    ::hybridse::sdk::Status* status) {
    RET_IF_NULL_AND_WARN(status, "output status is nullptr");
    std::vector<openmldb::type::DataType> parameter_types;
    if (parameter && !ExtractDBTypes(parameter->GetSchema(), &parameter_types)) {
        SET_STATUS_AND_WARN(status, StatusCode::kCmdError, "convert parameter types error");
        return {};
    }
    auto client = GetTabletClientForBatchQuery(db, sql, parameter, status);
    if (!status->IsOK() || !client) {
        status->Prepend("get tablet client failed");
        return {};
    }
    auto cntl = std::make_shared<::brpc::Controller>();
    cntl->set_timeout_ms(options_->request_timeout);
    DLOG(INFO) << " send query to tablet " << client->GetEndpoint();
    auto response = std::make_shared<::openmldb::api::QueryResponse>();
    if (!client->Query(db, sql, parameter_types, parameter ? parameter->GetRow() : "", cntl.get(), response.get(),
                       options_->enable_debug)) {
        // rpc error is in cntl or response
        RPC_STATUS_AND_WARN(status, cntl, response, "Query rpc failed");
        return {};
    }
    return ResultSetSQL::MakeResultSet(response, cntl, status);
}

std::shared_ptr<hybridse::sdk::ResultSet> SQLClusterRouter::ExecuteSQLBatchRequest(
    const std::string& db, const std::string& sql, std::shared_ptr<SQLRequestRowBatch> row_batch,
    hybridse::sdk::Status* status) {
    RET_IF_NULL_AND_WARN(status, "output status is nullptr");
    if (!row_batch) {
        LOG(WARNING) << "input row_batch is nullptr";
        return nullptr;
    }
    auto cntl = std::make_shared<::brpc::Controller>();
    cntl->set_timeout_ms(options_->request_timeout);
    auto response = std::make_shared<::openmldb::api::SQLBatchRequestQueryResponse>();
    auto client = GetTabletClient(db, sql, hybridse::vm::kBatchRequestMode, std::shared_ptr<SQLRequestRow>(),
                                  std::shared_ptr<SQLRequestRow>(), status);
    if (0 != status->code) {
        return nullptr;
    }
    if (!client) {
        SET_STATUS_AND_WARN(status, StatusCode::kCmdError, "GetTabletClient ok but tablet client is null");
        return nullptr;
    }
    if (!client->SQLBatchRequestQuery(db, sql, row_batch, cntl.get(), response.get(), options_->enable_debug) ||
        response->code() != ::openmldb::base::kOk) {
        RPC_STATUS_AND_WARN(status, cntl, response, "SQLBatchRequestQuery rpc failed");
        return nullptr;
    }

    auto rs = std::make_shared<openmldb::sdk::SQLBatchRequestResultSet>(response, cntl);
    if (!rs->Init()) {
        SET_STATUS_AND_WARN(status, StatusCode::kCmdError, "Batch request result set init fail");
        return nullptr;
    }
    return rs;
}

bool SQLClusterRouter::ExecuteInsert(const std::string& db, const std::string& sql, ::hybridse::sdk::Status* status) {
    RET_FALSE_IF_NULL_AND_WARN(status, "status is nullptr");

    std::shared_ptr<::openmldb::nameserver::TableInfo> table_info;
    std::vector<DefaultValueMap> default_maps;
    std::vector<uint32_t> str_lengths;
    if (!GetMultiRowInsertInfo(db, sql, status, &table_info, &default_maps, &str_lengths)) {
        CODE_PREPEND_AND_WARN(status, StatusCode::kCmdError, "Fail to get insert info");
        return false;
    }

    auto schema = ::openmldb::schema::SchemaAdapter::ConvertSchema(table_info->column_desc());
    std::vector<std::shared_ptr<::openmldb::catalog::TabletAccessor>> tablets;
    bool ret = cluster_sdk_->GetTablet(table_info->db(), table_info->name(), &tablets);
    if (!ret || tablets.empty()) {
        SET_STATUS_AND_WARN(status, StatusCode::kCmdError,
                            "Fail to execute insert statement: fail to get " + table_info->name() + " tablets");
        return false;
    }
    size_t cnt = 0;
    for (size_t i = 0; i < default_maps.size(); i++) {
        auto row = std::make_shared<SQLInsertRow>(table_info, schema, default_maps[i], str_lengths[i]);
        if (!row) {
            LOG(WARNING) << "fail to parse row[" << i << "]";
            continue;
        }
        if (!row->Init(0)) {
            LOG(WARNING) << "fail to encode row[" << i << " for table " << table_info->name();
            continue;
        }
        if (!row->IsComplete()) {
            LOG(WARNING) << "fail to build row[" << i << "]";
            continue;
        }
        if (!PutRow(table_info->tid(), row, tablets, status)) {
            LOG(WARNING) << "fail to put row[" << i << "] due to: " << status->msg;
            continue;
        }
        cnt++;
    }
    if (cnt < default_maps.size()) {
        status->msg = "Error occur when execute insert, success/total: " + std::to_string(cnt) + "/" +
                      std::to_string(default_maps.size());
        status->code = 1;
        return false;
    }
    return true;
}

bool SQLClusterRouter::PutRow(uint32_t tid, const std::shared_ptr<SQLInsertRow>& row,
                              const std::vector<std::shared_ptr<::openmldb::catalog::TabletAccessor>>& tablets,
                              ::hybridse::sdk::Status* status) {
    RET_FALSE_IF_NULL_AND_WARN(status, "output status is nullptr");
    const auto& dimensions = row->GetDimensions();
    uint64_t cur_ts = ::baidu::common::timer::get_micros() / 1000;
    for (const auto& kv : dimensions) {
        uint32_t pid = kv.first;
        if (pid < tablets.size()) {
            auto tablet = tablets[pid];
            if (tablet) {
                auto client = tablet->GetClient();
                if (client) {
                    DLOG(INFO) << "put data to endpoint " << client->GetEndpoint() << " with dimensions size "
                               << kv.second.size();
                    bool ret = client->Put(tid, pid, cur_ts, row->GetRow(), kv.second);
                    if (!ret) {
                        SET_STATUS_AND_WARN(status, StatusCode::kCmdError,
                                            "fail to make a put request to table. tid " + std::to_string(tid));
                        return false;
                    }
                    continue;
                }
            }
        }

        SET_STATUS_AND_WARN(status, StatusCode::kCmdError, "fail to get tablet client. pid " + std::to_string(pid));
        return false;
    }
    return true;
}

bool SQLClusterRouter::ExecuteInsert(const std::string& db, const std::string& sql, std::shared_ptr<SQLInsertRows> rows,
                                     hybridse::sdk::Status* status) {
    RET_FALSE_IF_NULL_AND_WARN(status, "output status is nullptr");
    if (!rows) {
        LOG(WARNING) << "input rows is invalid";
        return false;
    }
    std::shared_ptr<SQLCache> cache = GetCache(db, sql, hybridse::vm::kBatchMode);
    if (cache) {
        std::vector<std::shared_ptr<::openmldb::catalog::TabletAccessor>> tablets;
        bool ret = cluster_sdk_->GetTablet(db, cache->GetTableName(), &tablets);
        if (!ret || tablets.empty()) {
            status->msg = "fail to get table " + cache->GetTableName() + " tablet";
            return false;
        }
        for (uint32_t i = 0; i < rows->GetCnt(); ++i) {
            std::shared_ptr<SQLInsertRow> row = rows->GetRow(i);
            if (!PutRow(cache->GetTableId(), row, tablets, status)) {
                return false;
            }
        }
        return true;
    } else {
        status->msg = "please use getInsertRow with " + sql + " first";
        return false;
    }
}

bool SQLClusterRouter::ExecuteInsert(const std::string& db, const std::string& sql, std::shared_ptr<SQLInsertRow> row,
                                     hybridse::sdk::Status* status) {
    RET_FALSE_IF_NULL_AND_WARN(status, "output status is nullptr");
    if (!row) {
        // TODO
        return false;
    }
    std::shared_ptr<SQLCache> cache = GetCache(db, sql, hybridse::vm::kBatchMode);
    if (cache) {
        std::vector<std::shared_ptr<::openmldb::catalog::TabletAccessor>> tablets;
        bool ret = cluster_sdk_->GetTablet(db, cache->GetTableName(), &tablets);
        if (!ret || tablets.empty()) {
            status->msg = "fail to get table " + cache->GetTableName() + " tablet";
            return false;
        }
        if (!PutRow(cache->GetTableId(), row, tablets, status)) {
            return false;
        }
        return true;
    } else {
        status->msg = "please use getInsertRow with " + sql + " first";
        return false;
    }
}

bool SQLClusterRouter::GetSQLPlan(const std::string& sql, ::hybridse::node::NodeManager* nm,
                                  ::hybridse::node::PlanNodeList* plan) {
    if (nm == NULL || plan == NULL) return false;
    ::hybridse::base::Status sql_status;
    PlanAPI::CreatePlanTreeFromScript(sql, *plan, nm, sql_status);
    if (0 != sql_status.code) {
        LOG(WARNING) << "create logic plan failed, [" << sql_status.code << "] " << sql_status.msg;
        return false;
    }
    return true;
}

bool SQLClusterRouter::RefreshCatalog() { return cluster_sdk_->Refresh(); }

std::shared_ptr<ExplainInfo> SQLClusterRouter::Explain(const std::string& db, const std::string& sql,
                                                       ::hybridse::sdk::Status* status) {
    RET_IF_NULL_AND_WARN(status, "output status is nullptr");
    ::hybridse::vm::ExplainOutput explain_output;
    ::hybridse::base::Status vm_status;
    ::hybridse::codec::Schema parameter_schema;
    bool ok = cluster_sdk_->GetEngine()->Explain(sql, db, ::hybridse::vm::kRequestMode, parameter_schema,
                                                 &explain_output, &vm_status);
    if (!ok) {
        COPY_PREPEND_AND_WARN(status, vm_status, "fail to explain " + sql);
        return std::shared_ptr<ExplainInfo>();
    }
    ::hybridse::sdk::SchemaImpl input_schema(explain_output.input_schema);
    ::hybridse::sdk::SchemaImpl output_schema(explain_output.output_schema);

    return std::make_shared<ExplainInfoImpl>(input_schema, output_schema, explain_output.logical_plan,
                                             explain_output.physical_plan, explain_output.ir,
                                             explain_output.request_db_name, explain_output.request_name);
}

std::shared_ptr<hybridse::sdk::ResultSet> SQLClusterRouter::CallProcedure(const std::string& db,
                                                                          const std::string& sp_name,
                                                                          std::shared_ptr<SQLRequestRow> row,
                                                                          hybridse::sdk::Status* status) {
    RET_IF_NULL_AND_WARN(status, "output status is nullptr");
    if (!row || !row->OK()) {
        SET_STATUS_AND_WARN(status, StatusCode::kCmdError, "make sure the request row is built before execute sql");
        return nullptr;
    }
    auto tablet = GetTablet(db, sp_name, status);
    if (!tablet) {
        return nullptr;
    }

    auto cntl = std::make_shared<::brpc::Controller>();
    auto response = std::make_shared<::openmldb::api::QueryResponse>();
    bool ok = tablet->CallProcedure(db, sp_name, row->GetRow(), cntl.get(), response.get(), options_->enable_debug,
                                    options_->request_timeout);
    if (!ok || response->code() != ::openmldb::base::kOk) {
        RPC_STATUS_AND_WARN(status, cntl, response, "CallProcedure failed");
        return nullptr;
    }
    auto rs = ResultSetSQL::MakeResultSet(response, cntl, status);
    return rs;
}

std::shared_ptr<hybridse::sdk::ResultSet> SQLClusterRouter::CallSQLBatchRequestProcedure(
    const std::string& db, const std::string& sp_name, std::shared_ptr<SQLRequestRowBatch> row_batch,
    hybridse::sdk::Status* status) {
    RET_IF_NULL_AND_WARN(status, "output status is nullptr");
    if (!row_batch) {
        SET_STATUS_AND_WARN(status, StatusCode::kNullInputPointer, "row_batch is nullptr");
        return nullptr;
    }
    auto tablet = GetTablet(db, sp_name, status);
    if (!tablet) {
        return nullptr;
    }

    auto cntl = std::make_shared<::brpc::Controller>();
    auto response = std::make_shared<::openmldb::api::SQLBatchRequestQueryResponse>();
    bool ok = tablet->CallSQLBatchRequestProcedure(db, sp_name, row_batch, cntl.get(), response.get(),
                                                   options_->enable_debug, options_->request_timeout);
    if (!ok || response->code() != ::openmldb::base::kOk) {
        RPC_STATUS_AND_WARN(status, cntl, response, "CallSQLBatchRequestProcedure failed");
        return nullptr;
    }
    auto rs = std::make_shared<::openmldb::sdk::SQLBatchRequestResultSet>(response, cntl);
    if (!rs->Init()) {
        SET_STATUS_AND_WARN(status, StatusCode::kCmdError, "SQLBatchRequestResultSet init failed");
        return nullptr;
    }
    return rs;
}

std::shared_ptr<hybridse::sdk::ProcedureInfo> SQLClusterRouter::ShowProcedure(const std::string& db,
                                                                              const std::string& sp_name,
                                                                              hybridse::sdk::Status* status) {
    RET_IF_NULL_AND_WARN(status, "output status is nullptr");
    std::shared_ptr<hybridse::sdk::ProcedureInfo> sp_info = cluster_sdk_->GetProcedureInfo(db, sp_name, &status->msg);
    if (!sp_info) {
        SET_STATUS_AND_WARN(status, StatusCode::kProcedureNotFound, status->msg);
        return nullptr;
    }
    return sp_info;
}

std::shared_ptr<hybridse::sdk::ResultSet> SQLClusterRouter::HandleSQLCmd(const hybridse::node::CmdPlanNode* cmd_node,
                                                                         const std::string& db,
                                                                         ::hybridse::sdk::Status* status) {
    RET_IF_NULL_AND_WARN(status, "output status is nullptr");
    if (cmd_node == nullptr) {
        SET_STATUS_AND_WARN(status, StatusCode::kNullInputPointer, " node is nullptr");
        return {};
    }
    auto ns_ptr = cluster_sdk_->GetNsClient();
    if (!ns_ptr) {
        SET_STATUS_AND_WARN(status, StatusCode::kCmdError, "no nameserver exist");
        return {};
    }
    bool ret = true;
    std::string msg;
    switch (cmd_node->GetCmdType()) {
        case hybridse::node::kCmdShowDatabases: {
            std::vector<std::string> dbs;
            auto ok = ns_ptr->ShowDatabase(&dbs, msg);
            if (ok) {
                std::vector<std::vector<std::string>> values;
                for (const auto& val : dbs) {
                    std::vector<std::string> vec = {val};
                    values.emplace_back(std::move(vec));
                }
                return ResultSetSQL::MakeResultSet({"Databases"}, values, status);
            } else {
                *status = {StatusCode::kCmdError, msg};
            }
            return {};
        }

        case hybridse::node::kCmdShowTables: {
            if (db.empty()) {
                *status = {StatusCode::kCmdError, "please enter database first"};
                return {};
            }
            auto tables = cluster_sdk_->GetTables(db);
            std::vector<std::vector<std::string>> values;
            for (auto it = tables.begin(); it != tables.end(); ++it) {
                std::vector<std::string> vec = {(*it)->name()};
                values.emplace_back(std::move(vec));
            }
            return ResultSetSQL::MakeResultSet({"Tables"}, values, status);
        }

        case hybridse::node::kCmdDescTable: {
            std::string cur_db = db;
            std::string table_name;
            const auto& args = cmd_node->GetArgs();
            if (args.size() > 1) {
                cur_db = args[0];
                table_name = args[1];
            } else {
                table_name = args[0];
            }
            if (cur_db.empty()) {
                *status = {::hybridse::common::StatusCode::kCmdError, "please enter database first"};
                return {};
            }
            auto table = cluster_sdk_->GetTableInfo(cur_db, table_name);
            if (table == nullptr) {
                *status = {StatusCode::kCmdError, "table " + table_name + " does not exist"};
                return {};
            }
            std::vector<std::vector<std::string>> result;
            std::stringstream ss;
            ::openmldb::cmd::PrintSchema(table->column_desc(), table->added_column_desc(), ss);
            std::vector<std::string> vec = {ss.str()};
            result.emplace_back(std::move(vec));
            ss.str("");
            ::openmldb::cmd::PrintColumnKey(table->column_key(), ss);
            std::vector<std::string> vec1 = {ss.str()};
            result.emplace_back(std::move(vec1));
            if (table->has_offline_table_info()) {
                ss.str("");
                ::openmldb::cmd::PrintOfflineTableInfo(table->offline_table_info(), ss);
                std::vector<std::string> vec2 = {ss.str()};
                result.emplace_back(std::move(vec2));
            }
            ss.str("");
            std::unordered_map<std::string, std::string> options;
            options["storage_mode"] = StorageMode_Name(table->storage_mode());
            // remove the prefix 'k', i.e., change kMemory to Memory
            options["storage_mode"] = options["storage_mode"].substr(1, options["storage_mode"].size() - 1);
            ::openmldb::cmd::PrintTableOptions(options, ss);
            result.emplace_back(std::vector{ss.str()});
            return ResultSetSQL::MakeResultSet({FORMAT_STRING_KEY}, result, status);
        }

        case hybridse::node::kCmdCreateDatabase: {
            std::string name = cmd_node->GetArgs()[0];
            if (ns_ptr->CreateDatabase(name, msg, cmd_node->IsIfNotExists())) {
                *status = {};
            } else {
                *status = {StatusCode::kCmdError, "Create database failed for " + msg};
            }
            return {};
        }
        case hybridse::node::kCmdUseDatabase: {
            std::string name = cmd_node->GetArgs()[0];
            if (ns_ptr->Use(name, msg)) {
                db_ = name;
                *status = {::hybridse::common::kOk, "Database changed"};
            } else {
                *status = {StatusCode::kCmdError, "Use database failed for " + msg};
            }
            return {};
        }
        case hybridse::node::kCmdDropDatabase: {
            std::string name = cmd_node->GetArgs()[0];
            if (ns_ptr->DropDatabase(name, msg)) {
                *status = {};
            } else {
                *status = {StatusCode::kCmdError, msg};
            }
            return {};
        }
        case hybridse::node::kCmdShowFunctions: {
            std::vector<::openmldb::common::ExternalFun> funs;
            base::Status st = ns_ptr->ShowFunction("", &funs);
            if (!st.OK()) {
                APPEND_FROM_BASE_AND_WARN(status, st, "show udf function failed");
                return {};
            }
            std::vector<std::vector<std::string>> lines;
            for (auto& fun_info : funs) {
                std::string is_aggregate = "false";
                if (fun_info.is_aggregate()) {
                    is_aggregate = "true";
                }
                std::string arg_type = "";
                for (int i = 0; i < fun_info.arg_type_size(); i++) {
                    arg_type = absl::StrCat(arg_type, openmldb::type::DataType_Name(fun_info.arg_type(i)).substr(1));
                    if (i != fun_info.arg_type_size() - 1) {
                        arg_type = absl::StrCat(arg_type, "|");
                    }
                }
                std::vector<std::string> vec = {fun_info.name(),
                                                openmldb::type::DataType_Name(fun_info.return_type()).substr(1),
                                                arg_type, is_aggregate, fun_info.file()};
                lines.push_back(vec);
            }
            return ResultSetSQL::MakeResultSet({"Name", "Return_type", "Arg_type", "Is_aggregate", "File"}, lines,
                                               status);
        }
        case hybridse::node::kCmdDropFunction: {
            std::string name = cmd_node->GetArgs()[0];
            auto base_status = ns_ptr->DropFunction(name, cmd_node->IsIfExists());
            if (base_status.OK()) {
                cluster_sdk_->RemoveExternalFun(name);
                auto taskmanager_client = cluster_sdk_->GetTaskManagerClient();
                if (taskmanager_client) {
                    base_status = taskmanager_client->DropFunction(name, GetJobTimeout());
                    if (!base_status.OK()) {
                        *status = {StatusCode::kCmdError, base_status.msg};
                        return {};
                    }
                }
                *status = {};
            } else {
                *status = {StatusCode::kCmdError, base_status.msg};
            }
            return {};
        }
        case hybridse::node::kCmdShowCreateSp: {
            auto& args = cmd_node->GetArgs();
            std::string db_name, sp_name;
            if (!ParseNamesFromArgs(db, args, &db_name, &sp_name).IsOK()) {
                *status = {StatusCode::kCmdError, msg};
                return {};
            }
            auto sp_info = cluster_sdk_->GetProcedureInfo(db_name, sp_name, &msg);
            if (!sp_info) {
                *status = {StatusCode::kCmdError, "Failed to show procedure, " + msg};
                return {};
            }
            // PrintProcedureInfo(*sp_info);
            *status = {};
            return {};
        }
        case hybridse::node::kCmdShowProcedures: {
            std::vector<std::shared_ptr<hybridse::sdk::ProcedureInfo>> sp_infos = cluster_sdk_->GetProcedureInfo(&msg);
            std::vector<std::vector<std::string>> lines;
            lines.reserve(sp_infos.size());
            for (auto& sp_info : sp_infos) {
                lines.push_back({sp_info->GetDbName(), sp_info->GetSpName()});
            }
            return ResultSetSQL::MakeResultSet({"DB", "SP"}, lines, status);
        }
        case hybridse::node::kCmdDropSp: {
            if (db.empty()) {
                *status = {StatusCode::kCmdError, "please enter database first"};
                return {};
            }
            std::string sp_name = cmd_node->GetArgs()[0];
            if (!CheckAnswerIfInteractive("procedure", sp_name)) {
                return {};
            }
            if (ns_ptr->DropProcedure(db, sp_name, msg)) {
                *status = {};
                RefreshCatalog();
            } else {
                *status = {StatusCode::kCmdError, "Failed to drop, " + msg};
            }
            return {};
        }
        case hybridse::node::kCmdShowDeployment: {
            std::string db_name, deploy_name;
            auto& args = cmd_node->GetArgs();
            *status = ParseNamesFromArgs(db, args, &db_name, &deploy_name);
            if (!status->IsOK()) {
                return {};
            }
            std::vector<api::ProcedureInfo> sps;
            if (!ns_ptr->ShowProcedure(db, deploy_name, &sps, &msg)) {
                *status = {StatusCode::kCmdError, msg};
                return {};
            }
            // check if deployment
            if (sps.empty() || sps[0].type() != type::kReqDeployment) {
                *status = {StatusCode::kCmdError, sps.empty() ? "not found" : "not a deployment"};
                return {};
            }
            std::stringstream ss;
            auto sp = std::make_shared<catalog::ProcedureInfoImpl>(sps[0]);
            ::openmldb::cmd::PrintProcedureInfo(*sp, ss);
            std::vector<std::vector<std::string>> result;
            std::vector<std::string> vec = {ss.str()};
            result.emplace_back(std::move(vec));
            return ResultSetSQL::MakeResultSet({FORMAT_STRING_KEY}, result, status);
        }
        case hybridse::node::kCmdShowDeployments: {
            if (db.empty()) {
                *status = {StatusCode::kCmdError, "please enter database first"};
                return {};
            }
            // ns client get all procedures of one db
            std::vector<api::ProcedureInfo> sps;
            if (!ns_ptr->ShowProcedure(db, "", &sps, &msg)) {
                *status = {StatusCode::kCmdError, msg};
                return {};
            }
            std::vector<std::vector<std::string>> lines;
            for (auto& sp_info : sps) {
                if (sp_info.type() == type::kReqDeployment) {
                    lines.push_back({sp_info.db_name(), sp_info.sp_name()});
                }
            }
            return ResultSetSQL::MakeResultSet({"DB", "Deployment"}, lines, status);
        }
        case hybridse::node::kCmdDropDeployment: {
            if (db.empty()) {
                *status = {StatusCode::kCmdError, "please enter database first"};
                return {};
            }
            std::string deploy_name = cmd_node->GetArgs()[0];
            // check if deployment, avoid deleting the normal procedure
            auto sp = cluster_sdk_->GetProcedureInfo(db, deploy_name, &msg);
            if (!sp || sp->GetType() != hybridse::sdk::kReqDeployment) {
                *status = {StatusCode::kCmdError, sp ? "not a deployment" : "deployment not found"};
                return {};
            }
            if (!CheckAnswerIfInteractive("deployment", deploy_name)) {
                return {};
            }
            if (ns_ptr->DropProcedure(db, deploy_name, msg)) {
                RefreshCatalog();
                *status = {};
            } else {
                *status = {StatusCode::kCmdError, "Failed to drop. error: " + msg};
            }
            return {};
        }
        case hybridse::node::kCmdShowSessionVariables: {
            std::vector<std::vector<std::string>> items;
            for (auto& pair : session_variables_) {
                std::vector<std::string> vec = {pair.first, pair.second};
                items.emplace_back(std::move(vec));
            }
            return ResultSetSQL::MakeResultSet({"Variable_name", "Value"}, items, status);
        }
        case hybridse::node::kCmdShowGlobalVariables: {
            std::string db = openmldb::nameserver::INFORMATION_SCHEMA_DB;
            std::string table = openmldb::nameserver::GLOBAL_VARIABLES;
            std::string sql = "select * from " + table;
            ::hybridse::sdk::Status status;
            auto rs = ExecuteSQLParameterized(db, sql, std::shared_ptr<openmldb::sdk::SQLRequestRow>(), &status);
            if (status.code != 0) {
                return {};
            }
            return rs;
        }
        case hybridse::node::kCmdExit: {
            exit(0);
        }
        case hybridse::node::kCmdShowJobs: {
            std::string db = openmldb::nameserver::INTERNAL_DB;
            std::string sql = "SELECT * FROM JOB_INFO";
            auto rs = ExecuteSQLParameterized(db, sql, std::shared_ptr<openmldb::sdk::SQLRequestRow>(), status);
            if (!status->IsOK()) {
                return {};
            }
            if (FLAGS_role == "sql_client" && rs) {
                return std::make_shared<ReadableResultSetSQL>(rs);
            }
            return rs;
        }
        case hybridse::node::kCmdShowJob: {
            int job_id;
            try {
                // Check argument type
                job_id = std::stoi(cmd_node->GetArgs()[0]);
            } catch (...) {
                *status = {StatusCode::kCmdError, "Failed to parse job id: " + cmd_node->GetArgs()[0]};
                return {};
            }
<<<<<<< HEAD

            std::string db = openmldb::nameserver::INTERNAL_DB;
            std::string sql = "SELECT * FROM JOB_INFO WHERE id = " + std::to_string(job_id);

            auto rs = ExecuteSQLParameterized(db, sql, std::shared_ptr<openmldb::sdk::SQLRequestRow>(), status);
            if (!status->IsOK()) {
                return {};
            }
            if (rs->Size() == 0) {
                status->code = StatusCode::kCmdError;
                status->msg = "Job not found: " + std::to_string(job_id);
                return {};
            }
            if (FLAGS_role == "sql_client") {
                return std::make_shared<ReadableResultSetSQL>(rs);
            }
            return rs;
=======
            return this->GetJobResultSet(job_id);
>>>>>>> dba9db6d
        }
        case hybridse::node::kCmdStopJob: {
            int job_id;
            try {
                job_id = std::stoi(cmd_node->GetArgs()[0]);
            } catch (...) {
                *status = {StatusCode::kCmdError, "Failed to parse job id: " + cmd_node->GetArgs()[0]};
                return {};
            }

            ::openmldb::taskmanager::JobInfo job_info;
            StopJob(job_id, &job_info);
            return this->GetJobResultSet(job_id);
        }
        case hybridse::node::kCmdDropTable: {
            *status = {};
            std::string db_name = db;
            std::string table_name;
            if (cmd_node->GetArgs().size() == 2) {
                db_name = cmd_node->GetArgs()[0];
                table_name = cmd_node->GetArgs()[1];
            } else if (cmd_node->GetArgs().size() == 1) {
                table_name = cmd_node->GetArgs()[0];
            } else {
                *status = {StatusCode::kCmdError, "Invalid Cmd Args size"};
            }
            if (!CheckAnswerIfInteractive("table", table_name)) {
                return {};
            }
            if (DropTable(db_name, table_name, status)) {
                RefreshCatalog();
            }
            return {};
        }
        case hybridse::node::kCmdDropIndex: {
            std::string db_name = db;
            std::string table_name;
            std::string index_name;
            if (cmd_node->GetArgs().size() == 3) {
                db_name = cmd_node->GetArgs()[0];
                table_name = cmd_node->GetArgs()[1];
                index_name = cmd_node->GetArgs()[2];
            } else if (cmd_node->GetArgs().size() == 2) {
                table_name = cmd_node->GetArgs()[0];
                index_name = cmd_node->GetArgs()[1];
            } else {
                *status = {StatusCode::kCmdError, "Invalid Cmd Args size"};
                return {};
            }
            if (!CheckAnswerIfInteractive("index", index_name + " on " + table_name)) {
                return {};
            }
            ret = ns_ptr->DeleteIndex(db_name, table_name, index_name, msg);
            ret == true ? * status = {} : * status = {::hybridse::common::StatusCode::kCmdError, msg};
            return {};
        }
        case hybridse::node::kCmdShowComponents: {
            auto rs = ExecuteShowComponents(status);
            if (FLAGS_role == "sql_client" && status->IsOK() && rs) {
                return std::make_shared<ReadableResultSetSQL>(rs);
            }
            return rs;
        }
        case hybridse::node::kCmdShowTableStatus: {
            const auto& args = cmd_node->GetArgs();
            return ExecuteShowTableStatus(db, args.size() > 0 ? args[0] : "", status);
        }
        default: { *status = {StatusCode::kCmdError, "fail to execute script with unsupported type"}; }
    }
    return {};
}

// TODO(hw): use openmldb::base::Status?
base::Status SQLClusterRouter::HandleSQLCreateTable(hybridse::node::CreatePlanNode* create_node, const std::string& db,
                                                    std::shared_ptr<::openmldb::client::NsClient> ns_ptr) {
    if (create_node == nullptr || ns_ptr == nullptr) {
        return base::Status(base::ReturnCode::kSQLCmdRunError, "fail to execute plan : null pointer");
    }
    std::string db_name = create_node->GetDatabase().empty() ? db : create_node->GetDatabase();
    if (db_name.empty()) {
        return base::Status(base::ReturnCode::kSQLCmdRunError, "ERROR: Please use database first");
    }
    ::openmldb::nameserver::TableInfo table_info;
    table_info.set_db(db_name);

    std::vector<std::shared_ptr<::openmldb::catalog::TabletAccessor>> all_tablet;
    all_tablet = cluster_sdk_->GetAllTablet();
    // set dafault value
    uint32_t default_replica_num = std::min(static_cast<uint32_t>(all_tablet.size()), FLAGS_replica_num);

    hybridse::base::Status sql_status;
    bool is_cluster_mode = cluster_sdk_->IsClusterMode();
    ::openmldb::sdk::NodeAdapter::TransformToTableDef(create_node, &table_info, default_replica_num, is_cluster_mode,
                                                      &sql_status);
    if (sql_status.code != 0) {
        return base::Status(sql_status.code, sql_status.msg);
    }
    std::string msg;
    if (!ns_ptr->CreateTable(table_info, create_node->GetIfNotExist(), msg)) {
        return base::Status(base::ReturnCode::kSQLCmdRunError, msg);
    }
    return {};
}

base::Status SQLClusterRouter::HandleSQLCreateProcedure(hybridse::node::CreateProcedurePlanNode* create_sp,
                                                        const std::string& db, const std::string& sql,
                                                        std::shared_ptr<::openmldb::client::NsClient> ns_ptr) {
    if (create_sp == nullptr) {
        return base::Status(base::ReturnCode::kSQLCmdRunError, "CreateProcedurePlanNode null");
    }
    // construct sp_info
    hybridse::base::Status sql_status;
    openmldb::api::ProcedureInfo sp_info;
    sp_info.set_db_name(db);
    sp_info.set_sp_name(create_sp->GetSpName());
    sp_info.set_sql(sql);
    PBSchema* schema = sp_info.mutable_input_schema();
    for (auto input : create_sp->GetInputParameterList()) {
        if (input == nullptr) {
            return base::Status(base::ReturnCode::kSQLCmdRunError, "fail to execute plan : InputParameterNode null");
        }
        if (input->GetType() == hybridse::node::kInputParameter) {
            hybridse::node::InputParameterNode* input_ptr = dynamic_cast<hybridse::node::InputParameterNode*>(input);
            if (input_ptr == nullptr) {
                return base::Status(base::ReturnCode::kSQLCmdRunError, "cast InputParameterNode failed");
            }
            openmldb::common::ColumnDesc* col_desc = schema->Add();
            col_desc->set_name(input_ptr->GetColumnName());
            openmldb::type::DataType rtidb_type;
            bool ok = ::openmldb::schema::SchemaAdapter::ConvertType(input_ptr->GetColumnType(), &rtidb_type);
            if (!ok) {
                return base::Status(base::ReturnCode::kSQLCmdRunError, "convert type failed");
            }
            col_desc->set_data_type(rtidb_type);
            col_desc->set_is_constant(input_ptr->GetIsConstant());
        } else {
            return base::Status(
                base::ReturnCode::kSQLCmdRunError,
                "fail to execute script with unsupported type " + hybridse::node::NameOfSqlNodeType(input->GetType()));
        }
    }
    // get input schema, check input parameter, and fill sp_info
    std::set<size_t> input_common_column_indices;
    for (int i = 0; i < schema->size(); ++i) {
        if (schema->Get(i).is_constant()) {
            input_common_column_indices.insert(i);
        }
    }
    bool ok;
    hybridse::vm::ExplainOutput explain_output;
    if (input_common_column_indices.empty()) {
        ok = cluster_sdk_->GetEngine()->Explain(sql, db, hybridse::vm::kRequestMode, &explain_output, &sql_status);
    } else {
        ok = cluster_sdk_->GetEngine()->Explain(sql, db, hybridse::vm::kBatchRequestMode, input_common_column_indices,
                                                &explain_output, &sql_status);
    }
    if (!ok) {
        return base::Status(base::ReturnCode::kSQLCmdRunError, "fail to explain sql" + sql_status.msg);
    }
    PBSchema rtidb_input_schema;
    if (!openmldb::schema::SchemaAdapter::ConvertSchema(explain_output.input_schema, &rtidb_input_schema)) {
        return base::Status(base::ReturnCode::kSQLCmdRunError, "convert input schema failed");
    }
    if (!CheckParameter(*schema, rtidb_input_schema)) {
        return base::Status(base::ReturnCode::kSQLCmdRunError, "check input parameter failed");
    }
    sp_info.mutable_input_schema()->CopyFrom(*schema);
    // get output schema, and fill sp_info
    PBSchema rtidb_output_schema;
    if (!openmldb::schema::SchemaAdapter::ConvertSchema(explain_output.output_schema, &rtidb_output_schema)) {
        return base::Status(base::ReturnCode::kSQLCmdRunError, "convert output schema failed");
    }
    sp_info.mutable_output_schema()->CopyFrom(rtidb_output_schema);
    sp_info.set_main_db(explain_output.request_db_name);
    sp_info.set_main_table(explain_output.request_name);
    // get dependent tables, and fill sp_info
    std::set<std::pair<std::string, std::string>> tables;
    ::hybridse::base::Status status;
    if (!cluster_sdk_->GetEngine()->GetDependentTables(sql, db, ::hybridse::vm::kRequestMode, &tables, status)) {
        return base::Status(base::ReturnCode::kSQLCmdRunError, "fail to get dependent tables: " + status.msg);
    }
    for (auto& table : tables) {
        auto pair = sp_info.add_tables();
        pair->set_db_name(table.first);
        pair->set_table_name(table.second);
    }
    // send request to ns client
    return ns_ptr->CreateProcedure(sp_info, options_->request_timeout);
}

bool SQLClusterRouter::CheckParameter(const PBSchema& parameter, const PBSchema& input_schema) {
    if (parameter.size() != input_schema.size()) {
        return false;
    }
    for (int32_t i = 0; i < parameter.size(); i++) {
        if (parameter.Get(i).name() != input_schema.Get(i).name()) {
            LOG(WARNING) << "check column name failed, expect " << input_schema.Get(i).name() << ", but "
                         << parameter.Get(i).name();
            return false;
        }
        if (parameter.Get(i).data_type() != input_schema.Get(i).data_type()) {
            LOG(WARNING) << "check column type failed, expect "
                         << openmldb::type::DataType_Name(input_schema.Get(i).data_type()) << ", but "
                         << openmldb::type::DataType_Name(parameter.Get(i).data_type());
            return false;
        }
    }
    return true;
}

bool SQLClusterRouter::CheckSQLSyntax(const std::string& sql) {
    hybridse::node::NodeManager node_manager;
    hybridse::base::Status sql_status;
    hybridse::node::PlanNodeList plan_trees;
    hybridse::plan::PlanAPI::CreatePlanTreeFromScript(sql, plan_trees, &node_manager, sql_status);
    if (0 != sql_status.code) {
        LOG(WARNING) << "[" << sql_status.GetCode() << "]" << sql_status.str();
        return false;
    }
    return true;
}

bool SQLClusterRouter::ExtractDBTypes(const std::shared_ptr<hybridse::sdk::Schema>& schema,
                                      std::vector<openmldb::type::DataType>* db_types) {
    if (schema) {
        for (int i = 0; i < schema->GetColumnCnt(); i++) {
            openmldb::type::DataType casted_type;
            if (!openmldb::schema::SchemaAdapter::ConvertType(schema->GetColumnType(i), &casted_type)) {
                LOG(WARNING) << "Invalid parameter type " << schema->GetColumnType(i);
                return false;
            }
            db_types->push_back(casted_type);
        }
    }
    return true;
}
std::vector<std::shared_ptr<hybridse::sdk::ProcedureInfo>> SQLClusterRouter::ShowProcedure(std::string* msg) {
    std::vector<std::shared_ptr<hybridse::sdk::ProcedureInfo>> vec;
    if (msg == nullptr) {
        *msg = "null ptr";
        return vec;
    }
    return cluster_sdk_->GetProcedureInfo(msg);
}

std::shared_ptr<hybridse::sdk::ProcedureInfo> SQLClusterRouter::ShowProcedure(const std::string& db,
                                                                              const std::string& sp_name,
                                                                              std::string* msg) {
    if (msg == nullptr) {
        *msg = "null ptr";
        return nullptr;
    }
    return cluster_sdk_->GetProcedureInfo(db, sp_name, msg);
}

std::shared_ptr<openmldb::sdk::QueryFuture> SQLClusterRouter::CallProcedure(const std::string& db,
                                                                            const std::string& sp_name,
                                                                            int64_t timeout_ms,
                                                                            std::shared_ptr<SQLRequestRow> row,
                                                                            hybridse::sdk::Status* status) {
    RET_IF_NULL_AND_WARN(status, "output status is nullptr");
    if (!row || !row->OK()) {
        SET_STATUS_AND_WARN(status, StatusCode::kCmdError, "make sure the request row is built before execute sql");
        return {};
    }
    auto tablet = GetTablet(db, sp_name, status);
    if (!tablet) {
        return {};
    }

    std::shared_ptr<openmldb::api::QueryResponse> response = std::make_shared<openmldb::api::QueryResponse>();
    std::shared_ptr<brpc::Controller> cntl = std::make_shared<brpc::Controller>();
    auto* callback = new openmldb::RpcCallback<openmldb::api::QueryResponse>(response, cntl);

    std::shared_ptr<openmldb::sdk::QueryFutureImpl> future = std::make_shared<openmldb::sdk::QueryFutureImpl>(callback);
    bool ok = tablet->CallProcedure(db, sp_name, row->GetRow(), timeout_ms, options_->enable_debug, callback);
    if (!ok) {
        // async rpc
        SET_STATUS_AND_WARN(status, StatusCode::kConnError, "CallProcedure failed(stub is null)");
        return {};
    }
    return future;
}

std::shared_ptr<openmldb::sdk::QueryFuture> SQLClusterRouter::CallSQLBatchRequestProcedure(
    const std::string& db, const std::string& sp_name, int64_t timeout_ms,
    std::shared_ptr<SQLRequestRowBatch> row_batch, hybridse::sdk::Status* status) {
    RET_IF_NULL_AND_WARN(status, "output status is nullptr");
    if (!row_batch) {
        // todo
        return nullptr;
    }
    auto tablet = GetTablet(db, sp_name, status);
    if (!tablet) {
        return nullptr;
    }

    std::shared_ptr<brpc::Controller> cntl = std::make_shared<brpc::Controller>();
    auto response = std::make_shared<openmldb::api::SQLBatchRequestQueryResponse>();
    openmldb::RpcCallback<openmldb::api::SQLBatchRequestQueryResponse>* callback =
        new openmldb::RpcCallback<openmldb::api::SQLBatchRequestQueryResponse>(response, cntl);

    std::shared_ptr<openmldb::sdk::BatchQueryFutureImpl> future =
        std::make_shared<openmldb::sdk::BatchQueryFutureImpl>(callback);
    bool ok =
        tablet->CallSQLBatchRequestProcedure(db, sp_name, row_batch, options_->enable_debug, timeout_ms, callback);
    if (!ok) {
        // async rpc only check ok
        SET_STATUS_AND_WARN(status, StatusCode::kConnError, "CallSQLBatchRequestProcedure failed(stub is null)");
        return nullptr;
    }
    return future;
}

std::shared_ptr<hybridse::sdk::Schema> SQLClusterRouter::GetTableSchema(const std::string& db,
                                                                        const std::string& table_name) {
    auto table_info = cluster_sdk_->GetTableInfo(db, table_name);
    if (!table_info) {
        LOG(ERROR) << "table with name " + table_name + " in db " + db + " does not exist";
        return {};
    }

    ::hybridse::vm::Schema output_schema;
    if (::openmldb::schema::SchemaAdapter::ConvertSchema(table_info->column_desc(), &output_schema)) {
        return std::make_shared<::hybridse::sdk::SchemaImpl>(output_schema);
    } else {
        LOG(ERROR) << "Failed to convert schema for " + table_name + "in db " + db;
    }
    return {};
}

std::vector<std::string> SQLClusterRouter::GetTableNames(const std::string& db) {
    auto table_names = cluster_sdk_->GetTableNames(db);
    return table_names;
}

::openmldb::nameserver::TableInfo SQLClusterRouter::GetTableInfo(const std::string& db, const std::string& table) {
    auto table_infos = cluster_sdk_->GetTableInfo(db, table);
    if (!table_infos) {
        return {};
    }
    return *table_infos;
}

bool SQLClusterRouter::UpdateOfflineTableInfo(const ::openmldb::nameserver::TableInfo& info) {
    auto ret = cluster_sdk_->GetNsClient()->UpdateOfflineTableInfo(info);
    if (!ret.OK()) {
        LOG(WARNING) << "update offline table info failed: " << ret.msg;
        return false;
    }
    return true;
}

::openmldb::base::Status SQLClusterRouter::ShowJobs(const bool only_unfinished,
                                                    std::vector<::openmldb::taskmanager::JobInfo>* job_infos) {
    auto taskmanager_client_ptr = cluster_sdk_->GetTaskManagerClient();
    if (!taskmanager_client_ptr) {
        return {base::ReturnCode::kServerConnError, "Fail to get TaskManager client"};
    }
    return taskmanager_client_ptr->ShowJobs(only_unfinished, GetJobTimeout(), job_infos);
}

::openmldb::base::Status SQLClusterRouter::ShowJob(const int id, ::openmldb::taskmanager::JobInfo* job_info) {
    auto taskmanager_client_ptr = cluster_sdk_->GetTaskManagerClient();
    if (!taskmanager_client_ptr) {
        return {base::ReturnCode::kServerConnError, "Fail to get TaskManager client"};
    }
    return taskmanager_client_ptr->ShowJob(id, GetJobTimeout(), job_info);
}

::openmldb::base::Status SQLClusterRouter::StopJob(const int id, ::openmldb::taskmanager::JobInfo* job_info) {
    auto taskmanager_client_ptr = cluster_sdk_->GetTaskManagerClient();
    if (!taskmanager_client_ptr) {
        return {base::ReturnCode::kServerConnError, "Fail to get TaskManager client"};
    }
    return taskmanager_client_ptr->StopJob(id, GetJobTimeout(), job_info);
}

::openmldb::base::Status SQLClusterRouter::ExecuteOfflineQueryAsync(const std::string& sql,
                                                                    const std::map<std::string, std::string>& config,
                                                                    const std::string& default_db, int job_timeout,
                                                                    ::openmldb::taskmanager::JobInfo* job_info) {
    auto taskmanager_client_ptr = cluster_sdk_->GetTaskManagerClient();
    if (!taskmanager_client_ptr) {
        return {base::ReturnCode::kServerConnError, "Fail to get TaskManager client"};
    }
    return taskmanager_client_ptr->RunBatchAndShow(sql, config, default_db, false, job_timeout, job_info);
}

::openmldb::base::Status SQLClusterRouter::ExecuteOfflineQueryGetOutput(
    const std::string& sql, const std::map<std::string, std::string>& config, const std::string& default_db,
    int job_timeout, std::string* output) {
    auto taskmanager_client_ptr = cluster_sdk_->GetTaskManagerClient();
    if (!taskmanager_client_ptr) {
        return {base::ReturnCode::kServerConnError, "Fail to get TaskManager client"};
    }
    return taskmanager_client_ptr->RunBatchSql(sql, config, default_db, job_timeout, output);
}

::openmldb::base::Status SQLClusterRouter::ImportOnlineData(const std::string& sql,
                                                            const std::map<std::string, std::string>& config,
                                                            const std::string& default_db, bool sync_job,
                                                            int job_timeout,
                                                            ::openmldb::taskmanager::JobInfo* job_info) {
    auto taskmanager_client_ptr = cluster_sdk_->GetTaskManagerClient();
    if (!taskmanager_client_ptr) {
        return {base::ReturnCode::kServerConnError, "Fail to get TaskManager client"};
    }
    return taskmanager_client_ptr->ImportOnlineData(sql, config, default_db, sync_job, job_timeout, job_info);
}

::openmldb::base::Status SQLClusterRouter::ImportOfflineData(const std::string& sql,
                                                             const std::map<std::string, std::string>& config,
                                                             const std::string& default_db, bool sync_job,
                                                             int job_timeout,
                                                             ::openmldb::taskmanager::JobInfo* job_info) {
    auto taskmanager_client_ptr = cluster_sdk_->GetTaskManagerClient();
    if (!taskmanager_client_ptr) {
        return {base::ReturnCode::kServerConnError, "Fail to get TaskManager client"};
    }
    return taskmanager_client_ptr->ImportOfflineData(sql, config, default_db, sync_job, job_timeout, job_info);
}

::openmldb::base::Status SQLClusterRouter::ExportOfflineData(const std::string& sql,
                                                             const std::map<std::string, std::string>& config,
                                                             const std::string& default_db, bool sync_job,
                                                             int job_timeout,
                                                             ::openmldb::taskmanager::JobInfo* job_info) {
    auto taskmanager_client_ptr = cluster_sdk_->GetTaskManagerClient();
    if (!taskmanager_client_ptr) {
        return {base::ReturnCode::kServerConnError, "Fail to get TaskManager client"};
    }
    return taskmanager_client_ptr->ExportOfflineData(sql, config, default_db, sync_job, job_timeout, job_info);
}

::openmldb::base::Status SQLClusterRouter::CreatePreAggrTable(const std::string& aggr_db, const std::string& aggr_table,
                                                              const ::openmldb::base::LongWindowInfo& window_info,
                                                              const ::openmldb::nameserver::TableInfo& base_table_info,
                                                              std::shared_ptr<::openmldb::client::NsClient> ns_ptr) {
    ::openmldb::nameserver::TableInfo table_info;
    table_info.set_db(aggr_db);
    table_info.set_name(aggr_table);
    table_info.set_replica_num(base_table_info.replica_num());
    table_info.set_partition_num(base_table_info.partition_num());
    auto table_partition = table_info.mutable_table_partition();
    table_partition->CopyFrom(base_table_info.table_partition());
    table_info.set_format_version(1);
    table_info.set_storage_mode(base_table_info.storage_mode());
    table_info.set_base_table_tid(base_table_info.tid());
    auto SetColumnDesc = [](const std::string& name, openmldb::type::DataType type,
                            openmldb::common::ColumnDesc* field) {
        if (field != nullptr) {
            field->set_name(name);
            field->set_data_type(type);
        }
    };
    SetColumnDesc("key", openmldb::type::DataType::kString, table_info.add_column_desc());
    SetColumnDesc("ts_start", openmldb::type::DataType::kTimestamp, table_info.add_column_desc());
    SetColumnDesc("ts_end", openmldb::type::DataType::kTimestamp, table_info.add_column_desc());
    SetColumnDesc("num_rows", openmldb::type::DataType::kInt, table_info.add_column_desc());
    SetColumnDesc("agg_val", openmldb::type::DataType::kString, table_info.add_column_desc());
    SetColumnDesc("binlog_offset", openmldb::type::DataType::kBigInt, table_info.add_column_desc());
    SetColumnDesc("filter_key", openmldb::type::DataType::kString, table_info.add_column_desc());
    auto index = table_info.add_column_key();
    index->set_index_name("key_index");
    index->add_col_name("key");
    index->set_ts_name("ts_start");

    // keep ttl in pre-aggr table the same as base table
    auto ttl = index->mutable_ttl();
    for (int i = 0; i < base_table_info.column_key_size(); i++) {
        const auto& column_key = base_table_info.column_key(i);
        std::string keys = "";
        for (int j = 0; j < column_key.col_name_size(); j++) {
            keys += column_key.col_name(j) + ",";
        }
        keys.pop_back();
        std::string ts_name = column_key.ts_name();
        if (keys == window_info.partition_col_ && ts_name == window_info.order_col_) {
            ttl->CopyFrom(column_key.ttl());
            break;
        }
    }

    std::string msg;
    if (!ns_ptr->CreateTable(table_info, true, msg)) {
        return base::Status(base::ReturnCode::kSQLCmdRunError, msg);
    }
    RefreshCatalog();
    return {};
}

std::string SQLClusterRouter::GetJobLog(const int id, hybridse::sdk::Status* status) {
    RET_IF_NULL_AND_WARN(status, "output status is nullptr");
    auto taskmanager_client_ptr = cluster_sdk_->GetTaskManagerClient();
    if (!taskmanager_client_ptr) {
        SET_STATUS_AND_WARN(status, hybridse::common::kConnError, "Fail to get TaskManager client");
        return "";
    }

    base::Status base_s;
    auto log = taskmanager_client_ptr->GetJobLog(id, GetJobTimeout(), &base_s);
    APPEND_FROM_BASE(status, base_s, "get joblog");
    return log;
}

bool SQLClusterRouter::NotifyTableChange() { return cluster_sdk_->TriggerNotify(::openmldb::type::NotifyType::kTable); }

std::shared_ptr<hybridse::sdk::ResultSet> SQLClusterRouter::ExecuteSQL(const std::string& sql,
                                                                       hybridse::sdk::Status* status) {
    std::string db = GetDatabase();
    return ExecuteSQL(db, sql, status);
}

std::shared_ptr<hybridse::sdk::ResultSet> SQLClusterRouter::ExecuteSQL(const std::string& db, const std::string& sql,
                                                                       hybridse::sdk::Status* status) {
    return ExecuteSQL(db, sql, IsOnlineMode(), IsSyncJob(), GetJobTimeout(), status);
}

std::shared_ptr<hybridse::sdk::ResultSet> SQLClusterRouter::ExecuteSQL(const std::string& db, const std::string& sql,
                                                                       bool is_online_mode, bool is_sync_job,
                                                                       int offline_job_timeout,
                                                                       hybridse::sdk::Status* status) {
    return ExecuteSQL(db, sql, {}, is_online_mode, is_sync_job, offline_job_timeout, status);
}

std::shared_ptr<hybridse::sdk::ResultSet> SQLClusterRouter::ExecuteSQL(
    const std::string& db, const std::string& sql, std::shared_ptr<openmldb::sdk::SQLRequestRow> parameter,
    bool is_online_mode, bool is_sync_job, int offline_job_timeout, hybridse::sdk::Status* status) {
    RET_IF_NULL_AND_WARN(status, "output status is nullptr");
    // functions we called later may not change the status if it's succeed. So if we pass error status here, we'll get a
    // fake error
    status->SetOK();
    hybridse::node::NodeManager node_manager;
    hybridse::node::PlanNodeList plan_trees;
    hybridse::base::Status sql_status;
    hybridse::plan::PlanAPI::CreatePlanTreeFromScript(sql, plan_trees, &node_manager, sql_status);
    if (!sql_status.isOK()) {
        COPY_PREPEND_AND_WARN(status, sql_status, "create logic plan tree failed");
        return {};
    }
    auto ns_ptr = cluster_sdk_->GetNsClient();
    if (!ns_ptr) {
        SET_STATUS_AND_WARN(status, StatusCode::kRuntimeError, "no ns client, retry or check ns process");
        return {};
    }
    hybridse::node::PlanNode* node = plan_trees[0];
    std::string msg;
    switch (node->GetType()) {
        case hybridse::node::kPlanTypeCmd: {
            return HandleSQLCmd(dynamic_cast<hybridse::node::CmdPlanNode*>(node), db, status);
        }
        case hybridse::node::kPlanTypeExplain: {
            std::string empty;
            std::string mu_script = sql;
            mu_script.replace(0u, 7u, empty);
            auto info = Explain(db, mu_script, status);
            if (!info) {
                return {};
            }
            *status = {};
            std::vector<std::string> value = {info->GetPhysicalPlan() + "\n"};
            return ResultSetSQL::MakeResultSet({FORMAT_STRING_KEY}, {value}, status);
        }
        case hybridse::node::kPlanTypeCreate: {
            auto create_node = dynamic_cast<hybridse::node::CreatePlanNode*>(node);
            auto base_status = HandleSQLCreateTable(create_node, db, ns_ptr);
            if (base_status.OK()) {
                RefreshCatalog();
                *status = {};
            } else {
                *status = {StatusCode::kCmdError, base_status.msg};
            }
            return {};
        }
        case hybridse::node::kPlanTypeCreateSp: {
            if (db.empty()) {
                *status = {StatusCode::kCmdError, "Please use database first"};
                return {};
            }
            auto create_node = dynamic_cast<hybridse::node::CreateProcedurePlanNode*>(node);
            auto base_status = HandleSQLCreateProcedure(create_node, db, sql, ns_ptr);
            if (base_status.OK()) {
                RefreshCatalog();
                *status = {};
            } else {
                *status = {StatusCode::kCmdError, base_status.msg};
            }
            return {};
        }
        case hybridse::node::kPlanTypeCreateIndex: {
            auto create_index_plan_node = dynamic_cast<hybridse::node::CreateIndexPlanNode*>(node);
            auto create_index_node = create_index_plan_node->create_index_node_;
            std::string db_name = create_index_node->db_name_.empty() ? db : create_index_node->db_name_;
            if (db_name.empty()) {
                *status = {::hybridse::common::StatusCode::kCmdError, "Please use database first"};
                return {};
            }
            ::openmldb::common::ColumnKey column_key;
            hybridse::base::Status base_status;
            if (!::openmldb::sdk::NodeAdapter::TransformToColumnKey(create_index_node->index_, {}, &column_key,
                                                                    &base_status)) {
                COPY_PREPEND_AND_WARN(status, base_status, "TransformToColumnKey failed");
                return {};
            }
            column_key.set_index_name(create_index_node->index_name_);
            if (ns_ptr->AddIndex(db_name, create_index_node->table_name_, column_key, nullptr, msg)) {
                *status = {};
            } else {
                COPY_PREPEND_AND_WARN(status, base_status, "ns add index failed");
            }
            return {};
        }
        case hybridse::node::kPlanTypeInsert: {
            if (cluster_sdk_->IsClusterMode() && !is_online_mode) {
                // Not support for inserting into offline storage
                *status = {StatusCode::kCmdError,
                           "Can not insert in offline mode, please set @@SESSION.execute_mode='online'"};
                return {};
            }
            // if db name has been specified in sql, db parameter will be ignored
            if (!ExecuteInsert(db, sql, status)) {
                status->code = StatusCode::kCmdError;
            } else {
                *status = {};
            }
            return {};
        }
        case hybridse::node::kPlanTypeDeploy: {
            if (cluster_sdk_->IsClusterMode() && !is_online_mode) {
                // avoid run deploy in offline mode
                *status = {::hybridse::common::StatusCode::kCmdError,
                           "Can not deploy in offline mode, please set @@SESSION.execute_mode='online'"};
                return {};
            }

            *status = HandleDeploy(db, dynamic_cast<hybridse::node::DeployPlanNode*>(node));
            if (status->IsOK()) {
                RefreshCatalog();
            }
            return {};
        }
        case hybridse::node::kPlanTypeFuncDef:
        case hybridse::node::kPlanTypeQuery: {
            if (!cluster_sdk_->IsClusterMode() || is_online_mode) {
                // Run online query
                return ExecuteSQLParameterized(db, sql, parameter, status);
            } else {
                // Run offline query
                return ExecuteOfflineQuery(db, sql, is_sync_job, offline_job_timeout, status);
            }
        }
        case hybridse::node::kPlanTypeSelectInto: {
            if (!cluster_sdk_->IsClusterMode() || is_online_mode) {
                auto* select_into_plan_node = dynamic_cast<hybridse::node::SelectIntoPlanNode*>(node);
                const std::string& query_sql = select_into_plan_node->QueryStr();
                auto rs = ExecuteSQLParameterized(db, query_sql, parameter, status);
                if (!rs) {
                    return {};
                }
                const std::string& file_path = select_into_plan_node->OutFile();
                const std::shared_ptr<hybridse::node::OptionsMap> options_map = select_into_plan_node->Options();
                auto base_status = SaveResultSet(file_path, options_map, rs.get());
                if (!base_status.OK()) {
                    *status = {StatusCode::kCmdError, base_status.msg};
                } else {
                    *status = {};
                }
            } else {
                ::openmldb::taskmanager::JobInfo job_info;
                std::map<std::string, std::string> config;

                ReadSparkConfFromFile(std::dynamic_pointer_cast<SQLRouterOptions>(options_)->spark_conf_path, &config);
                auto base_status = ExportOfflineData(sql, config, db, is_sync_job, offline_job_timeout, &job_info);
                if (base_status.OK()) {
                    return this->GetJobResultSet(job_info.id());
                } else {
                    *status = {StatusCode::kCmdError, base_status.msg};
                }
            }
            return {};
        }
        case hybridse::node::kPlanTypeSet: {
            *status = SetVariable(dynamic_cast<hybridse::node::SetPlanNode*>(node));
            return {};
        }
        case hybridse::node::kPlanTypeLoadData: {
            auto plan = dynamic_cast<hybridse::node::LoadDataPlanNode*>(node);
            std::string database = plan->Db().empty() ? db : plan->Db();
            if (database.empty()) {
                *status = {StatusCode::kCmdError, " no db in sql and no default db"};
                return {};
            }

            openmldb::sdk::ReadFileOptionsParser options_parser;
            auto st = options_parser.Parse(plan->Options());
            if (!st.OK()) {
                *status = {::hybridse::common::StatusCode::kCmdError, st.msg};
                return {};
            }

            if (!cluster_sdk_->IsClusterMode() || options_parser.GetLoadMode() == "local") {
                if (cluster_sdk_->IsClusterMode() && !IsOnlineMode()) {
                    auto msg = "local load only supports loading data to online storage";
                    *status = {::hybridse::common::StatusCode::kCmdError, msg};
                    return {};
                }
                if (options_parser.GetThread() > static_cast<int>(options_->max_sql_cache_size)) {
                    LOG(INFO) << "Load Data thread exceeds the max allowed number. Change to the max: "
                              << options_->max_sql_cache_size;
                    options_parser.SetThread(options_->max_sql_cache_size);
                }
                // Load data locally
                *status = HandleLoadDataInfile(database, plan->Table(), plan->File(), options_parser);
            } else {
                // Load data using Spark
                ::openmldb::taskmanager::JobInfo job_info;
                std::map<std::string, std::string> config;
                ReadSparkConfFromFile(std::dynamic_pointer_cast<SQLRouterOptions>(options_)->spark_conf_path, &config);

                ::openmldb::base::Status base_status;
                if (is_online_mode) {
                    // Handle in online mode
                    base_status = ImportOnlineData(sql, config, database, is_sync_job, offline_job_timeout, &job_info);
                } else {
                    // Handle in offline mode
                    base_status = ImportOfflineData(sql, config, database, is_sync_job, offline_job_timeout, &job_info);
                }
                if (base_status.OK() && job_info.id() > 0) {
                    return this->GetJobResultSet(job_info.id());
                } else {
                    APPEND_FROM_BASE_AND_WARN(status, base_status, "taskmanager load data failed");
                }
            }
            return {};
        }
        case hybridse::node::kPlanTypeCreateFunction: {
            *status = HandleCreateFunction(dynamic_cast<hybridse::node::CreateFunctionPlanNode*>(node));
            return {};
        }
        case hybridse::node::kPlanTypeDelete: {
            auto plan = dynamic_cast<hybridse::node::DeletePlanNode*>(node);
            std::string database = plan->GetDatabase().empty() ? db : plan->GetDatabase();
            if (database.empty()) {
                *status = {StatusCode::kCmdError, " no db in sql and no default db"};
                return {};
            }
            *status = HandleDelete(database, plan->GetTableName(), plan->GetCondition());
            return {};
        }
        default: {
            *status = {StatusCode::kCmdError, "Unsupported command"};
            return {};
        }
    }
}

std::shared_ptr<hybridse::sdk::ResultSet> SQLClusterRouter::ExecuteOfflineQuery(const std::string& db,
                                                                                const std::string& sql,
                                                                                bool is_sync_job, int job_timeout,
                                                                                ::hybridse::sdk::Status* status) {
    RET_IF_NULL_AND_WARN(status, "output status is nullptr");
    std::map<std::string, std::string> config;
    ReadSparkConfFromFile(std::dynamic_pointer_cast<SQLRouterOptions>(options_)->spark_conf_path, &config);

    if (is_sync_job) {
        // Run offline sql and wait to get output
        std::string output;
        auto base_status = ExecuteOfflineQueryGetOutput(sql, config, db, job_timeout, &output);
        if (!base_status.OK()) {
            APPEND_FROM_BASE_AND_WARN(status, base_status, "sync offline query failed");
            return {};
        }
        // Print the output from job output
        // TODO(tobe): return result set if want to format the output
        std::vector<std::string> value = {output};
        return ResultSetSQL::MakeResultSet({FORMAT_STRING_KEY}, {value}, status);
    } else {
        // Run offline sql and return job info immediately
        ::openmldb::taskmanager::JobInfo job_info;
        auto base_status = ExecuteOfflineQueryAsync(sql, config, db, job_timeout, &job_info);
        if (!base_status.OK()) {
            APPEND_FROM_BASE_AND_WARN(status, base_status, "async offline query failed");
            return {};
        }
<<<<<<< HEAD

        // job info id should > 0
        if (job_info.id() <= 0) {
            SET_STATUS_AND_WARN(status, StatusCode::kResponseError, "job info id should > 0");
            return {};
        }

        std::stringstream ss;
        ::openmldb::cmd::PrintJobInfos({job_info}, ss);
        std::vector<std::string> value = {ss.str()};
        // TODO(tobe): Return the result set with multiple columns
        return ResultSetSQL::MakeResultSet({FORMAT_STRING_KEY}, {value}, status);
=======
        return this->GetJobResultSet(job_info.id());
>>>>>>> dba9db6d
    }
}

bool SQLClusterRouter::IsOnlineMode() {
    std::lock_guard<::openmldb::base::SpinMutex> lock(mu_);
    auto it = session_variables_.find("execute_mode");
    if (it != session_variables_.end() && it->second == "online") {
        return true;
    }
    return false;
}
bool SQLClusterRouter::IsEnableTrace() {
    std::lock_guard<::openmldb::base::SpinMutex> lock(mu_);
    auto it = session_variables_.find("enable_trace");
    if (it != session_variables_.end() && it->second == "true") {
        return true;
    }
    return false;
}

bool SQLClusterRouter::IsSyncJob() {
    std::lock_guard<::openmldb::base::SpinMutex> lock(mu_);
    auto it = session_variables_.find("sync_job");
    if (it != session_variables_.end() && it->second == "true") {
        return true;
    }
    return false;
}

int SQLClusterRouter::GetJobTimeout() {
    std::lock_guard<::openmldb::base::SpinMutex> lock(mu_);
    auto it = session_variables_.find("job_timeout");
    if (it != session_variables_.end()) {
        int new_timeout = 0;
        if (absl::SimpleAtoi(it->second, &new_timeout)) {
            return new_timeout;
        }
    }
    // default timeout use 60000
    return 60000;
}

::hybridse::sdk::Status SQLClusterRouter::SetVariable(hybridse::node::SetPlanNode* node) {
    std::string key = node->Key();
    std::transform(key.begin(), key.end(), key.begin(), ::tolower);
    // update session if set global
    if (node->Scope() == hybridse::node::VariableScope::kGlobalSystemVariable) {
        std::string value = node->Value()->GetExprString();
        std::transform(value.begin(), value.end(), value.begin(), ::tolower);
        hybridse::sdk::Status status;
        std::string sql = "INSERT INTO GLOBAL_VARIABLES values('" + key + "', '" + value + "');";
        if (!ExecuteInsert("INFORMATION_SCHEMA", sql, &status)) {
            return {StatusCode::kRunError, "set global variable failed"};
        }
        if (!cluster_sdk_->TriggerNotify(::openmldb::type::NotifyType::kGlobalVar)) {
            return {StatusCode::kRunError, "zk globlvar node not update"};
        }
    }
    std::lock_guard<::openmldb::base::SpinMutex> lock(mu_);
    std::string value = node->Value()->GetExprString();
    std::transform(value.begin(), value.end(), value.begin(), ::tolower);
    // TODO(hw): validation can be simpler
    if (key == "execute_mode") {
        if (value != "online" && value != "offline") {
            return {StatusCode::kCmdError, "the value of execute_mode must be online|offline"};
        }
    } else if (key == "enable_trace" || key == "sync_job") {
        if (value != "true" && value != "false") {
            return {StatusCode::kCmdError, "the value of " + key + " must be true|false"};
        }
    } else if (key == "job_timeout") {
        // we only validate the value here, job timeout will be used in every offline call
        int new_timeout = 0;
        if (!absl::SimpleAtoi(value, &new_timeout)) {
            return {StatusCode::kCmdError, "Fail to parse value, can't set the request timeout"};
        }
    } else {
        return {};
    }
    session_variables_[key] = value;
    return {};
}

::hybridse::sdk::Status SQLClusterRouter::ParseNamesFromArgs(const std::string& db,
                                                             const std::vector<std::string>& args, std::string* db_name,
                                                             std::string* sp_name) {
    if (args.size() == 1) {
        // only sp name, no db_name
        if (db.empty()) {
            return {StatusCode::kCmdError, "Please enter database first"};
        }
        *db_name = db;
        *sp_name = args[0];
    } else if (args.size() == 2) {
        *db_name = args[0];
        *sp_name = args[1];
    } else {
        return {StatusCode::kCmdError, "Invalid args"};
    }
    return {};
}

bool SQLClusterRouter::CheckAnswerIfInteractive(const std::string& drop_type, const std::string& name) {
    if (interactive_) {
        printf("Drop %s %s? yes/no\n", drop_type.c_str(), name.c_str());
        std::string input;
        std::cin >> input;
        std::transform(input.begin(), input.end(), input.begin(), ::tolower);
        if (input != "yes") {
            printf("'Drop %s' cmd is canceled!\n", name.c_str());
            return false;
        }
    }
    return true;
}

std::string SQLClusterRouter::GetDatabase() {
    std::lock_guard<::openmldb::base::SpinMutex> lock(mu_);
    return db_;
}

void SQLClusterRouter::SetDatabase(const std::string& db) {
    std::lock_guard<::openmldb::base::SpinMutex> lock(mu_);
    db_ = db;
}

void SQLClusterRouter::SetInteractive(bool value) { interactive_ = value; }

::openmldb::base::Status SQLClusterRouter::SaveResultSet(const std::string& file_path,
                                                         const std::shared_ptr<hybridse::node::OptionsMap>& options_map,
                                                         ::hybridse::sdk::ResultSet* result_set) {
    if (!result_set) {
        return {base::kInvalidParameter, "output result_set is nullptr"};
    }
    openmldb::sdk::WriteFileOptionsParser options_parse;
    auto st = options_parse.Parse(options_map);
    if (!st.OK()) {
        return st;
    }
    if (options_parse.GetFormat() != "csv") {
        return {base::kInvalidParameter, "saving results only supports 'csv' format"};
    }

    // Check file
    std::ofstream fstream;
    if (options_parse.GetMode() == "error_if_exists") {
        if (access(file_path.c_str(), 0) == 0) {
            return {base::kSQLCmdRunError, "File already exists"};
        } else {
            fstream.open(file_path);
        }
    } else if (options_parse.GetMode() == "overwrite") {
        fstream.open(file_path, std::ios::out);
    } else if (options_parse.GetMode() == "append") {
        fstream.open(file_path, std::ios::app);
        fstream << std::endl;
        if (options_parse.GetHeader()) {
            LOG(WARNING) << "In the middle of output file will have header";
        }
    }
    if (!fstream.is_open()) {
        return {openmldb::base::kSQLCmdRunError, "Failed to open file, please check file path"};
    }
    // Write data
    auto* schema = result_set->GetSchema();
    // Add Header
    if (options_parse.GetHeader()) {
        std::string schemaString;
        for (int32_t i = 0; i < schema->GetColumnCnt(); i++) {
            schemaString.append(schema->GetColumnName(i));
            if (i != schema->GetColumnCnt() - 1) {
                schemaString += options_parse.GetDelimiter();
            }
        }
        fstream << schemaString << std::endl;
    }
    if (result_set->Size() != 0) {
        bool first = true;
        while (result_set->Next()) {
            std::string rowString;
            for (int32_t i = 0; i < schema->GetColumnCnt(); i++) {
                if (result_set->IsNULL(i)) {
                    rowString.append(options_parse.GetNullValue());
                } else {
                    std::string val;
                    bool ok = result_set->GetAsString(i, val);
                    if (!ok) {
                        return {openmldb::base::kSQLCmdRunError, "Failed to get result set value"};
                    }
                    if (options_parse.GetQuote() != '\0' && schema->GetColumnType(i) == hybridse::sdk::kTypeString) {
                        rowString.append(options_parse.GetQuote() + val + options_parse.GetQuote());
                    } else {
                        rowString.append(val);
                    }
                }
                if (i != schema->GetColumnCnt() - 1) {
                    rowString += options_parse.GetDelimiter();
                } else {
                    if (!first) {
                        fstream << std::endl;
                    } else {
                        first = false;
                    }
                    fstream << rowString;
                }
            }
        }
    }
    return {};
}

// Only csv format
hybridse::sdk::Status SQLClusterRouter::HandleLoadDataInfile(
    const std::string& database, const std::string& table, const std::string& file_path,
    const openmldb::sdk::ReadFileOptionsParser& options_parser) {
    if (options_parser.GetMode() != "append") {
        return {StatusCode::kCmdError, "online data load only supports 'append' mode"};
    }

    if (options_parser.GetFormat() != "csv") {
        return {StatusCode::kCmdError, "local data load only supports 'csv' format"};
    }

    if (options_parser.GetThread() <= 0) {
        return {StatusCode::kCmdError, "thread number <= 0"};
    }

    if (database.empty()) {
        return {StatusCode::kCmdError, "database is empty"};
    }

    DLOG(INFO) << "Load " << file_path << " to " << database << "-" << table << ", options: delimiter ["
               << options_parser.GetDelimiter() << "], has header[" << (options_parser.GetHeader() ? "true" : "false")
               << "], null_value[" << options_parser.GetNullValue() << "], format[" << options_parser.GetFormat()
               << "], quote[" << options_parser.GetQuote() << "]";

    std::vector<std::string> file_list = base::FindFiles(file_path);
    if (file_list.empty()) {
        return {StatusCode::kCmdError, "file not exist"};
    }

    int thread_num = options_parser.GetThread();
    std::vector<uint64_t> counts(thread_num);
    std::vector<std::future<hybridse::sdk::Status>> future_statuses;
    for (int i = 0; i < thread_num; i++) {
        future_statuses.emplace_back(std::async(&SQLClusterRouter::LoadDataMultipleFile, this, i, thread_num, database,
                                                table, file_list, options_parser, &(counts[i])));
    }
    uint64_t total_count = 0;
    hybridse::sdk::Status status;
    for (int i = 0; i < thread_num; i++) {
        auto s = future_statuses[i].get();
        if (s.IsOK()) {
            total_count += counts[i];
        } else {
            // keep the last error code
            status.code = s.code;
            status.msg = s.msg;
        }
    }

    // all ok TODO(hw): move load result to resultset
    if (status.IsOK()) {
        status.msg = absl::StrCat("Load ", total_count, " rows");
        DLOG(INFO) << status.msg;
    } else {
        // the last error
        absl::StrAppend(&status.msg, "\n", "Load ", total_count, " rows");
        LOG(WARNING) << status.ToString();
    }
    return status;
}

hybridse::sdk::Status SQLClusterRouter::LoadDataMultipleFile(int id, int step, const std::string& database,
                                                             const std::string& table,
                                                             const std::vector<std::string>& file_list,
                                                             const openmldb::sdk::ReadFileOptionsParser& options_parser,
                                                             uint64_t* count) {
    for (const auto& file : file_list) {
        uint64_t cur_count = 0;
        auto status = LoadDataSingleFile(id, step, database, table, file, options_parser, &cur_count);
        DLOG(INFO) << "[thread " << id << "] Loaded " << count << " rows in " << file;
        if (!status.IsOK()) {
            return status;
        }
        (*count) += cur_count;
    }
    return {0, absl::StrCat("Load ", std::to_string(*count), " rows")};
}

hybridse::sdk::Status SQLClusterRouter::LoadDataSingleFile(int id, int step, const std::string& database,
                                                           const std::string& table, const std::string& file_path,
                                                           const openmldb::sdk::ReadFileOptionsParser& options_parser,
                                                           uint64_t* count) {
    *count = 0;
    // read csv
    if (!base::IsExists(file_path)) {
        return {StatusCode::kCmdError, "file not exist"};
    }
    std::ifstream file(file_path);
    if (!file.is_open()) {
        return {StatusCode::kCmdError, "open file failed"};
    }

    std::string line;
    if (!std::getline(file, line)) {
        return {StatusCode::kCmdError, "read from file failed"};
    }
    std::vector<std::string> cols;
    ::openmldb::sdk::SplitLineWithDelimiterForStrings(line, options_parser.GetDelimiter(), &cols,
                                                      options_parser.GetQuote());
    auto schema = GetTableSchema(database, table);
    if (!schema) {
        return {StatusCode::kCmdError, "table is not exist"};
    }
    if (static_cast<int>(cols.size()) != schema->GetColumnCnt()) {
        return {StatusCode::kCmdError, "mismatch column size"};
    }

    if (options_parser.GetHeader()) {
        // the first line is the column names, check if equal with table schema
        for (int i = 0; i < schema->GetColumnCnt(); ++i) {
            if (cols[i] != schema->GetColumnName(i)) {
                return {StatusCode::kCmdError, "mismatch column name"};
            }
        }
        // then read the first row of data
        std::getline(file, line);
    }

    // build placeholder
    std::string holders;
    for (auto i = 0; i < schema->GetColumnCnt(); ++i) {
        holders += ((i == 0) ? "?" : ",?");
    }
    hybridse::sdk::Status status;
    std::string insert_placeholder = "insert into " + table + " values(" + holders + ");";
    std::vector<int> str_cols_idx;
    for (int i = 0; i < schema->GetColumnCnt(); ++i) {
        if (schema->GetColumnType(i) == hybridse::sdk::kTypeString) {
            str_cols_idx.emplace_back(i);
        }
    }
    int64_t i = 0;
    do {
        // only process the line assigned to its own id
        if (i % step == id) {
            cols.clear();
            std::string error;
            ::openmldb::sdk::SplitLineWithDelimiterForStrings(line, options_parser.GetDelimiter(), &cols,
                                                              options_parser.GetQuote());
            auto ret = InsertOneRow(database, insert_placeholder, str_cols_idx, options_parser.GetNullValue(), cols);
            if (!ret.IsOK()) {
                return {StatusCode::kCmdError, absl::StrCat("file [", file_path, "] line [lineno=", i, ": ", line,
                                                            "] insert failed, ", ret.msg)};
            } else {
                (*count)++;
            }
        }
        ++i;
    } while (std::getline(file, line));
    return {StatusCode::kOk, "Load " + std::to_string(i) + " rows"};
}

hybridse::sdk::Status SQLClusterRouter::InsertOneRow(const std::string& database, const std::string& insert_placeholder,
                                                     const std::vector<int>& str_col_idx, const std::string& null_value,
                                                     const std::vector<std::string>& cols) {
    if (cols.empty()) {
        return {StatusCode::kCmdError, "cols is empty"};
    }
    if (database.empty()) {
        return {StatusCode::kCmdError, "database is empty"};
    }
    hybridse::sdk::Status status;
    auto row = GetInsertRow(database, insert_placeholder, &status);
    if (!row) {
        return status;
    }
    // build row from cols
    auto& schema = row->GetSchema();
    auto cnt = schema->GetColumnCnt();
    if (cnt != static_cast<int>(cols.size())) {
        return {StatusCode::kCmdError, "col size mismatch"};
    }
    // scan all strings , calc the sum, to init SQLInsertRow's string length
    std::string::size_type str_len_sum = 0;
    for (auto idx : str_col_idx) {
        if (cols[idx] != null_value) {
            str_len_sum += cols[idx].length();
        }
    }
    row->Init(static_cast<int>(str_len_sum));

    for (int i = 0; i < cnt; ++i) {
        if (!::openmldb::codec::AppendColumnValue(cols[i], schema->GetColumnType(i), schema->IsColumnNotNull(i),
                                                  null_value, row)) {
            return {StatusCode::kCmdError, "translate to insert row failed"};
        }
    }
    if (!ExecuteInsert(database, insert_placeholder, row, &status)) {
        return {StatusCode::kCmdError, "insert row failed"};
    }
    return {};
}

hybridse::sdk::Status SQLClusterRouter::HandleDelete(const std::string& db, const std::string& table_name,
                                                     const hybridse::node::ExprNode* condition) {
    if (db.empty() || table_name.empty()) {
        return {StatusCode::kCmdError, "database or table is empty"};
    }
    if (condition == nullptr) {
        return {StatusCode::kCmdError, "has not where condition"};
    }
    auto table_info = cluster_sdk_->GetTableInfo(db, table_name);
    if (!table_info) {
        return {StatusCode::kCmdError, "table " + table_name + " in db " + db + " does not exist"};
    }
    std::map<std::string, std::string> condition_map;
    std::map<std::string, int> parameter_map;
    auto binary_node = dynamic_cast<const hybridse::node::BinaryExpr*>(condition);
    auto col_map = schema::SchemaAdapter::GetColMap(*table_info);
    auto status = NodeAdapter::ParseExprNode(binary_node, col_map, &condition_map, &parameter_map);
    if (!status.IsOK()) {
        return status;
    }
    if (!parameter_map.empty()) {
        return {StatusCode::kCmdError, "unsupport placeholder in sql"};
    }
    std::string index_name;
    std::string pk;
    for (const auto& column_key : table_info->column_key()) {
        if (column_key.flag() != 0) {
            continue;
        }
        pk.clear();
        bool found = true;
        for (const auto& col : column_key.col_name()) {
            auto iter = condition_map.find(col);
            if (iter == condition_map.end()) {
                found = false;
                break;
            }
            if (!pk.empty()) {
                pk.append("|");
            }
            if (iter->second.empty()) {
                pk.append(hybridse::codec::EMPTY_STRING);
            } else {
                pk.append(iter->second);
            }
        }
        if (found) {
            index_name = column_key.index_name();
            break;
        }
    }
    if (index_name.empty()) {
        return {StatusCode::kCmdError, "no index col in delete sql"};
    }
    uint32_t pid = ::openmldb::base::hash64(pk) % table_info->table_partition_size();
    auto tablet = cluster_sdk_->GetTablet(db, table_name, pk);
    if (!tablet) {
        return {StatusCode::kCmdError, "cannot connect tablet"};
    }
    auto tablet_client = tablet->GetClient();
    if (!tablet_client) {
        return {StatusCode::kCmdError, "tablet client is null"};
    }
    std::string msg;
    if (!tablet_client->Delete(table_info->tid(), pid, pk, index_name, msg)) {
        return {StatusCode::kCmdError, msg};
    }
    return {};
}

bool SQLClusterRouter::ExecuteDelete(std::shared_ptr<SQLDeleteRow> row, hybridse::sdk::Status* status) {
    RET_FALSE_IF_NULL_AND_WARN(status, "output status is nullptr");
    if (!row) {
        SET_STATUS_AND_WARN(status, StatusCode::kNullInputPointer, "delete row is nullptr");
        return false;
    }
    const auto& db = row->GetDatabase();
    const auto& table_name = row->GetTableName();
    auto table_info = cluster_sdk_->GetTableInfo(db, table_name);
    if (!table_info) {
        SET_STATUS_AND_WARN(status, StatusCode::kCmdError, "table " + db + "." + table_name + " does not exist");
        return false;
    }
    const auto& pk = row->GetValue();
    const auto& index_name = row->GetIndexName();
    uint32_t pid = ::openmldb::base::hash64(pk) % table_info->table_partition_size();
    auto tablet = cluster_sdk_->GetTablet(db, table_name, pk);
    if (!tablet) {
        *status = {StatusCode::kCmdError, "cannot connect tablet"};
        return false;
    }
    auto tablet_client = tablet->GetClient();
    if (!tablet_client) {
        *status = {StatusCode::kCmdError, "tablet client is null"};
    }
    std::string msg;
    if (!tablet_client->Delete(table_info->tid(), pid, pk, index_name, msg)) {
        *status = {StatusCode::kCmdError, msg};
        return false;
    }
    *status = {};
    return true;
}

hybridse::sdk::Status SQLClusterRouter::HandleCreateFunction(const hybridse::node::CreateFunctionPlanNode* node) {
    if (node == nullptr) {
        return {StatusCode::kCmdError, "illegal create function statement"};
    }
    auto fun = std::make_shared<openmldb::common::ExternalFun>();
    fun->set_name(node->Name());
    auto type_node = dynamic_cast<const ::hybridse::node::TypeNode*>(node->GetReturnType());
    if (type_node == nullptr) {
        return {StatusCode::kCmdError, "illegal create function statement"};
    }
    openmldb::type::DataType data_type;
    if (!::openmldb::schema::SchemaAdapter::ConvertType(type_node->base(), &data_type)) {
        return {StatusCode::kCmdError, "illegal return type"};
    }
    fun->set_return_type(data_type);
    for (const auto arg_node : node->GetArgsType()) {
        type_node = dynamic_cast<const ::hybridse::node::TypeNode*>(arg_node);
        if (type_node == nullptr) {
            return {StatusCode::kCmdError, "illegal create function statement"};
        }
        if (!::openmldb::schema::SchemaAdapter::ConvertType(type_node->base(), &data_type)) {
            return {StatusCode::kCmdError, "illegal argument type"};
        }
        fun->add_arg_type(data_type);
    }
    if (node->IsAggregate()) {
        return {StatusCode::kCmdError, "unsupport udaf function"};
    }
    fun->set_is_aggregate(node->IsAggregate());
    auto option = node->Options();
    if (!option || option->find("FILE") == option->end()) {
        return {StatusCode::kCmdError, "missing FILE option"};
    }
    fun->set_file((*option)["FILE"]->GetExprString());
    if (cluster_sdk_->IsClusterMode()) {
        auto taskmanager_client = cluster_sdk_->GetTaskManagerClient();
        if (taskmanager_client) {
            auto ret = taskmanager_client->CreateFunction(fun, GetJobTimeout());
            if (!ret.OK()) {
                return {StatusCode::kCmdError, ret.msg};
            }
        }
    }
    auto ns = cluster_sdk_->GetNsClient();
    auto ret = ns->CreateFunction(*fun);
    if (!ret.OK()) {
        return {StatusCode::kCmdError, ret.msg};
    }
    cluster_sdk_->RegisterExternalFun(fun);
    return {};
}

hybridse::sdk::Status SQLClusterRouter::HandleDeploy(const std::string& db,
                                                     const hybridse::node::DeployPlanNode* deploy_node) {
    hybridse::sdk::Status status;
    if (db.empty()) {
        return {StatusCode::kCmdError, "database is empty"};
    }
    if (deploy_node == nullptr) {
        return {StatusCode::kCmdError, "illegal deploy statement"};
    }

    std::string select_sql = deploy_node->StmtStr() + ";";
    hybridse::vm::ExplainOutput explain_output;
    hybridse::base::Status sql_status;
    if (!cluster_sdk_->GetEngine()->Explain(select_sql, db, hybridse::vm::kMockRequestMode, &explain_output,
                                            &sql_status)) {
        COPY_PREPEND_AND_WARN(&status, sql_status, "explain failed");
        return status;
    }
    // pack ProcedureInfo
    ::openmldb::api::ProcedureInfo sp_info;
    sp_info.set_db_name(db);
    sp_info.set_sp_name(deploy_node->Name());
    if (!explain_output.request_db_name.empty()) {
        sp_info.set_main_db(explain_output.request_db_name);
    } else {
        sp_info.set_main_db(db);
    }
    sp_info.set_main_table(explain_output.request_name);
    auto input_schema = sp_info.mutable_input_schema();
    auto output_schema = sp_info.mutable_output_schema();
    if (!openmldb::schema::SchemaAdapter::ConvertSchema(explain_output.input_schema, input_schema) ||
        !openmldb::schema::SchemaAdapter::ConvertSchema(explain_output.output_schema, output_schema)) {
        return {StatusCode::kCmdError, "convert schema failed"};
    }

    std::set<std::pair<std::string, std::string>> table_pair;
    if (!cluster_sdk_->GetEngine()->GetDependentTables(select_sql, db, ::hybridse::vm::kBatchMode, &table_pair,
                                                       sql_status)) {
        COPY_PREPEND_AND_WARN(&status, sql_status, "GetDependentTables failed");
        return status;
    }
    std::set<std::string> db_set;
    for (auto& table : table_pair) {
        db_set.insert(table.first);
        auto db_table = sp_info.add_tables();
        db_table->set_db_name(table.first);
        db_table->set_table_name(table.second);
    }
    if (db_set.size() > 1) {
        return {StatusCode::kCmdError, "unsupport multi database"};
    }
    std::stringstream str_stream;
    str_stream << "CREATE PROCEDURE " << deploy_node->Name() << " (";
    for (int idx = 0; idx < input_schema->size(); idx++) {
        const auto& col = input_schema->Get(idx);
        auto it = codec::DATA_TYPE_STR_MAP.find(col.data_type());
        if (it == codec::DATA_TYPE_STR_MAP.end()) {
            return {StatusCode::kCmdError, "illegal data type"};
        }
        str_stream << col.name() << " " << it->second;
        if (idx != input_schema->size() - 1) {
            str_stream << ", ";
        }
    }
    str_stream << ") BEGIN " << select_sql << " END;";

    sp_info.set_sql(str_stream.str());
    sp_info.set_type(::openmldb::type::ProcedureType::kReqDeployment);

    auto index_status = HandleIndex(db, table_pair, select_sql);
    if (!index_status.IsOK()) {
        return index_status;
    }

    auto lw_status = HandleLongWindows(deploy_node, table_pair, select_sql);
    if (!lw_status.IsOK()) {
        return lw_status;
    }
    for (const auto& o : *deploy_node->Options()) {
        auto option = sp_info.add_options();
        option->set_name(o.first);
        option->mutable_value()->set_value(o.second->GetExprString());
    }

    auto ob_status = cluster_sdk_->GetNsClient()->CreateProcedure(sp_info, options_->request_timeout);
    if (!ob_status.OK()) {
        APPEND_FROM_BASE_AND_WARN(&status, ob_status, "ns create procedure failed");
        return status;
    }
    return {};
}

hybridse::sdk::Status SQLClusterRouter::HandleIndex(const std::string& db,
                                                    const std::set<std::pair<std::string, std::string>>& table_pair,
                                                    const std::string& select_sql) {
    // extract index from sql
    std::vector<::openmldb::nameserver::TableInfo> tables;
    auto ns = cluster_sdk_->GetNsClient();
    // TODO(denglong): support multi db
    auto ret = ns->ShowDBTable(db, &tables);
    if (!ret.OK()) {
        return {StatusCode::kCmdError, "get table failed " + ret.msg};
    }
    std::map<std::string, ::google::protobuf::RepeatedPtrField<::openmldb::common::ColumnDesc>> table_schema_map;
    std::map<std::string, ::openmldb::nameserver::TableInfo> table_map;
    for (const auto& table : tables) {
        for (const auto& pair : table_pair) {
            if (table.name() == pair.second) {
                table_schema_map.emplace(table.name(), table.column_desc());
                table_map.emplace(table.name(), table);
                break;
            }
        }
    }
    auto index_map = base::DDLParser::ExtractIndexes(select_sql, table_schema_map);
    std::map<std::string, std::vector<::openmldb::common::ColumnKey>> new_index_map;
    auto get_index_status = GetNewIndex(table_map, index_map, &new_index_map);
    if (!get_index_status.IsOK()) {
        return get_index_status;
    }

    auto add_index_status = AddNewIndex(db, table_map, new_index_map);
    if (!add_index_status.IsOK()) {
        return add_index_status;
    }
    return {};
}

hybridse::sdk::Status SQLClusterRouter::GetNewIndex(
    const std::map<std::string, ::openmldb::nameserver::TableInfo>& table_map,
    const std::map<std::string, std::vector<::openmldb::common::ColumnKey>>& index_map,
    std::map<std::string, std::vector<::openmldb::common::ColumnKey>>* new_index_map) {
    auto ns = cluster_sdk_->GetNsClient();
    for (auto& kv : index_map) {
        std::string table_name = kv.first;
        std::vector<::openmldb::common::ColumnKey> extract_column_keys = kv.second;
        auto it = table_map.find(table_name);
        if (it == table_map.end()) {
            return {StatusCode::kCmdError, "table " + table_name + "is not exist"};
        }
        auto& table = it->second;
        std::set<std::string> col_set;
        for (const auto& column_desc : table.column_desc()) {
            col_set.insert(column_desc.name());
        }
        std::map<std::string, ::openmldb::common::ColumnKey> id_columnkey_map;
        for (const auto& column_key : table.column_key()) {
            if (id_columnkey_map.find(openmldb::schema::IndexUtil::GetIDStr(column_key)) != id_columnkey_map.end()) {
                LOG(WARNING) << "exist two indexes which are the same id "
                             << openmldb::schema::IndexUtil::GetIDStr(column_key) << " in table " << table_name;
            }
            id_columnkey_map.emplace(openmldb::schema::IndexUtil::GetIDStr(column_key), column_key);
        }
        int cur_index_num = table.column_key_size();
        int add_index_num = 0;
        std::vector<::openmldb::common::ColumnKey> new_indexs;
        for (auto& column_key : extract_column_keys) {
            if (!column_key.has_ttl()) {
                return {StatusCode::kCmdError, "table " + table_name + " index has not ttl"};
            }
            if (!column_key.ts_name().empty() && col_set.count(column_key.ts_name()) == 0) {
                return {StatusCode::kCmdError,
                        "ts col " + column_key.ts_name() + " is not exist in table " + table_name};
            }
            for (const auto& col : column_key.col_name()) {
                if (col_set.count(col) == 0) {
                    return {StatusCode::kCmdError, "col " + col + " is not exist in table " + table_name};
                }
            }
            std::string index_id = openmldb::schema::IndexUtil::GetIDStr(column_key);
            // index exist, if type match && new ttl greater than old ttl && old ttl != 0, update ttl, else skip
            auto it = id_columnkey_map.find(index_id);
            if (it != id_columnkey_map.end()) {
                auto& old_column_key = it->second;
                // type mismatch, return here and deploy failed
                if (old_column_key.ttl().ttl_type() != column_key.ttl().ttl_type()) {
                    return {StatusCode::kCmdError, "new ttl type " +
                                                       ::openmldb::type::TTLType_Name(column_key.ttl().ttl_type()) +
                                                       " doesn't match the old ttl type " +
                                                       ::openmldb::type::TTLType_Name(old_column_key.ttl().ttl_type())};
                } else {
                    // type match, if old ttl == 0, won't update
                    ::openmldb::type::TTLType type = column_key.ttl().ttl_type();
                    uint64_t old_abs_ttl = 0;
                    uint64_t old_lat_ttl = 0;
                    uint64_t new_abs_ttl = 0;
                    uint64_t new_lat_ttl = 0;
                    if (type == ::openmldb::type::TTLType::kAbsoluteTime) {
                        if (old_column_key.ttl().abs_ttl() != 0) {
                            old_abs_ttl = old_column_key.ttl().abs_ttl();
                            new_abs_ttl = column_key.ttl().abs_ttl();
                        }
                    } else if (type == ::openmldb::type::TTLType::kLatestTime) {
                        if (old_column_key.ttl().lat_ttl() != 0) {
                            old_lat_ttl = old_column_key.ttl().lat_ttl();
                            new_lat_ttl = column_key.ttl().lat_ttl();
                        }
                    } else {
                        // absandlat && absorlat should check abs_ttl and lat_ttl
                        if (old_column_key.ttl().abs_ttl() != 0) {
                            old_abs_ttl = old_column_key.ttl().abs_ttl();
                            new_abs_ttl = column_key.ttl().abs_ttl();
                        }
                        if (old_column_key.ttl().lat_ttl() != 0) {
                            old_lat_ttl = old_column_key.ttl().lat_ttl();
                            new_lat_ttl = column_key.ttl().lat_ttl();
                        }
                    }
                    if (new_abs_ttl > old_abs_ttl || new_lat_ttl > old_lat_ttl) {
                        // update ttl
                        auto ns_ptr = cluster_sdk_->GetNsClient();
                        std::string err;
                        if (!ns_ptr->UpdateTTL(table_name, type, new_abs_ttl, new_lat_ttl, old_column_key.index_name(),
                                               err)) {
                            return {StatusCode::kCmdError, "update ttl failed"};
                        }
                    }
                }
            } else {
                column_key.set_index_name("INDEX_" + std::to_string(cur_index_num + add_index_num) + "_" +
                                          std::to_string(::baidu::common::timer::now_time()));
                add_index_num++;
                new_indexs.emplace_back(column_key);
            }
        }
        if (!new_indexs.empty()) {
            if (cluster_sdk_->IsClusterMode()) {
                // TODO(zhanghaohit): record_cnt is updated by ns periodically, causing a delay to get the latest value
                uint64_t record_cnt = 0;
                for (int idx = 0; idx < table.table_partition_size(); idx++) {
                    record_cnt += table.table_partition(idx).record_cnt();
                }
                if (record_cnt > 0) {
                    return {StatusCode::kUnSupport,
                            "table " + table_name +
                                " has online data, cannot deploy. please drop this table and create a new one"};
                }
            }
            new_index_map->emplace(table_name, std::move(new_indexs));
        }
    }
    return {};
}

hybridse::sdk::Status SQLClusterRouter::AddNewIndex(
    const std::string& db, const std::map<std::string, ::openmldb::nameserver::TableInfo>& table_map,
    const std::map<std::string, std::vector<::openmldb::common::ColumnKey>>& new_index_map) {
    auto ns = cluster_sdk_->GetNsClient();
    if (cluster_sdk_->IsClusterMode()) {
        for (auto& kv : new_index_map) {
            auto status = ns->AddMultiIndex(db, kv.first, kv.second);
            if (!status.OK()) {
                return {StatusCode::kCmdError, "table [" + db + "." + kv.first + "] add index failed. " + status.msg};
            }
        }
    } else {
        auto tablet_accessor = cluster_sdk_->GetTablet();
        if (!tablet_accessor) {
            return {StatusCode::kCmdError, "cannot connect tablet"};
        }
        auto tablet_client = tablet_accessor->GetClient();
        if (!tablet_client) {
            return {StatusCode::kCmdError, "tablet client is null"};
        }
        // add index
        for (auto& kv : new_index_map) {
            auto it = table_map.find(kv.first);
            for (auto& column_key : kv.second) {
                std::vector<openmldb::common::ColumnDesc> cols;
                for (const auto& col_name : column_key.col_name()) {
                    for (const auto& col : it->second.column_desc()) {
                        if (col.name() == col_name) {
                            cols.push_back(col);
                            break;
                        }
                    }
                }
                std::string msg;
                if (!ns->AddIndex(kv.first, column_key, &cols, msg)) {
                    return {StatusCode::kCmdError, "table " + kv.first + " add index failed"};
                }
            }
        }
        // load new index data to table
        for (auto& kv : new_index_map) {
            auto it = table_map.find(kv.first);
            if (it == table_map.end()) {
                continue;
            }
            uint32_t tid = it->second.tid();
            uint32_t pid = 0;
            if (!tablet_client->ExtractMultiIndexData(tid, pid, it->second.table_partition_size(), kv.second)) {
                return {StatusCode::kCmdError, "table " + kv.first + " load data failed"};
            }
        }
    }
    return {};
}

hybridse::sdk::Status SQLClusterRouter::HandleLongWindows(
    const hybridse::node::DeployPlanNode* deploy_node, const std::set<std::pair<std::string, std::string>>& table_pair,
    const std::string& select_sql) {
    auto iter = deploy_node->Options()->find(hybridse::vm::LONG_WINDOWS);
    std::string long_window_param = "";
    if (iter != deploy_node->Options()->end()) {
        long_window_param = iter->second->GetExprString();
    } else {
        return {};
    }
    std::unordered_map<std::string, std::string> long_window_map;
    if (!long_window_param.empty()) {
        if (table_pair.size() != 1) {
            return {StatusCode::kUnsupportSql, "unsupport multi tables with long window options"};
        }
        std::string base_db = table_pair.begin()->first;
        std::string base_table = table_pair.begin()->second;
        std::vector<std::string> windows;
        boost::split(windows, long_window_param, boost::is_any_of(","));
        for (auto& window : windows) {
            std::vector<std::string> window_info;
            boost::split(window_info, window, boost::is_any_of(":"));

            if (window_info.size() == 2) {
                long_window_map[window_info[0]] = window_info[1];
            } else if (window_info.size() == 1) {
                long_window_map[window_info[0]] = FLAGS_bucket_size;
            } else {
                return {StatusCode::kSyntaxError, "illegal long window format"};
            }
        }
        // extract long windows info from select_sql
        openmldb::base::LongWindowInfos long_window_infos;
        auto extract_status = base::DDLParser::ExtractLongWindowInfos(select_sql, long_window_map, &long_window_infos);
        if (!extract_status.IsOK()) {
            return extract_status;
        }
        std::set<std::string> distinct_long_window;
        for (const auto& info : long_window_infos) {
            distinct_long_window.insert(info.window_name_);
        }
        if (distinct_long_window.size() != long_window_map.size()) {
            return {StatusCode::kSyntaxError, "long_windows option doesn't match window in sql"};
        }
        auto ns_client = cluster_sdk_->GetNsClient();
        std::vector<::openmldb::nameserver::TableInfo> tables;
        std::string msg;
        ns_client->ShowTable(base_table, base_db, false, tables, msg);
        if (tables.size() != 1) {
            return {StatusCode::kTableNotFound, absl::StrCat("base table", base_db, ".", base_table, "not found")};
        }
        std::string meta_db = openmldb::nameserver::INTERNAL_DB;
        std::string meta_table = openmldb::nameserver::PRE_AGG_META_NAME;
        std::string aggr_db = openmldb::nameserver::PRE_AGG_DB;

        uint64_t record_cnt = 0;
        auto& table = tables[0];
        for (int idx = 0; idx < table.table_partition_size(); idx++) {
            record_cnt += table.table_partition(idx).record_cnt();
        }
        // TODO(zhanghaohit): record_cnt is updated by ns periodically, causing a delay to get the latest value
        if (record_cnt > 0) {
            return {StatusCode::kUnSupport,
                    "table " + table.name() +
                        " has online data, cannot deploy with long_windows option. please drop this table and create a "
                        "new one"};
        }

        for (const auto& lw : long_window_infos) {
            if (absl::EndsWithIgnoreCase(lw.aggr_func_, "_where")) {
                // TOOD(ace): *_where op only support for memory base table
                if (tables[0].storage_mode() != common::StorageMode::kMemory) {
                    return {StatusCode::kUnSupport,
                            absl::StrCat(lw.aggr_func_, " only support over memory base table")};
                }

                // TODO(#2313): *_where for rows bucket should support later
                if (openmldb::base::IsNumber(long_window_map.at(lw.window_name_))) {
                    return {StatusCode::kUnSupport, absl::StrCat("unsupport *_where op (", lw.aggr_func_,
                                                                 ") for rows bucket type long window")};
                }

                // unsupport filter col of date/timestamp
                for (int i = 0; i < tables[0].column_desc_size(); ++i) {
                    if (lw.filter_col_ == tables[0].column_desc(i).name()) {
                        auto type = tables[0].column_desc(i).data_type();
                        if (type == type::DataType::kDate || type == type::DataType::kTimestamp) {
                            return {
                                StatusCode::kUnSupport,
                                absl::Substitute("unsupport date or timestamp as filter column ($0)", lw.filter_col_)};
                        }
                    }
                }
            }
            // check if pre-aggr table exists
            ::hybridse::sdk::Status status;
            bool is_exist = CheckPreAggrTableExist(base_table, base_db, lw, &status);
            if (!status.IsOK()) {
                return status;
            }
            if (is_exist) {
                continue;
            }
            // insert pre-aggr meta info to meta table
            std::string aggr_col = lw.aggr_col_ == "*" ? "" : lw.aggr_col_;
            auto aggr_table =
                absl::StrCat("pre_", base_db, "_", deploy_node->Name(), "_", lw.window_name_, "_", lw.aggr_func_, "_",
                             aggr_col, lw.filter_col_.empty() ? "" : "_" + lw.filter_col_);
            std::string insert_sql = absl::StrCat(
                "insert into ", meta_db, ".", meta_table, " values('" + aggr_table, "', '", aggr_db, "', '", base_db,
                "', '", base_table, "', '", lw.aggr_func_, "', '", lw.aggr_col_, "', '", lw.partition_col_, "', '",
                lw.order_col_, "', '", lw.bucket_size_, "', '", lw.filter_col_, "');");
            bool ok = ExecuteInsert("", insert_sql, &status);
            if (!ok) {
                return {StatusCode::kTablePutFailed, "insert pre-aggr meta failed"};
            }

            // create pre-aggr table
            auto create_status = CreatePreAggrTable(aggr_db, aggr_table, lw, tables[0], ns_client);
            if (!create_status.OK()) {
                return {StatusCode::kRunError, "create pre-aggr table failed"};
            }

            // create aggregator
            std::vector<std::shared_ptr<::openmldb::catalog::TabletAccessor>> tablets;
            bool ret = cluster_sdk_->GetTablet(base_db, base_table, &tablets);
            if (!ret || tablets.empty()) {
                return {StatusCode::kRunError, "get tablets failed"};
            }
            auto base_table_info = cluster_sdk_->GetTableInfo(base_db, base_table);
            if (!base_table_info) {
                return {StatusCode::kTableNotFound, "get table info failed"};
            }
            auto aggr_id = cluster_sdk_->GetTableId(aggr_db, aggr_table);
            ::openmldb::api::TableMeta base_table_meta;
            base_table_meta.set_db(base_table_info->db());
            base_table_meta.set_name(base_table_info->name());
            base_table_meta.set_tid(static_cast<::google::protobuf::int32>(base_table_info->tid()));
            base_table_meta.set_format_version(base_table_info->format_version());
            for (int idx = 0; idx < base_table_info->column_desc_size(); idx++) {
                ::openmldb::common::ColumnDesc* column_desc = base_table_meta.add_column_desc();
                column_desc->CopyFrom(base_table_info->column_desc(idx));
            }

            uint32_t index_pos;
            bool found_idx = false;
            for (int idx = 0; idx < base_table_info->column_key_size(); idx++) {
                ::openmldb::common::ColumnKey* column_key = base_table_meta.add_column_key();
                column_key->CopyFrom(base_table_info->column_key(idx));
                std::string partition_keys = "";
                for (int j = 0; j < column_key->col_name_size(); j++) {
                    partition_keys += column_key->col_name(j) + ",";
                }
                partition_keys.pop_back();
                if (partition_keys == lw.partition_col_ && column_key->ts_name() == lw.order_col_) {
                    index_pos = idx;
                    found_idx = true;
                }
            }
            if (!found_idx) {
                return {StatusCode::kIndexNotFound, "index associated with aggregator not found"};
            }
            for (uint32_t pid = 0; pid < tablets.size(); ++pid) {
                auto tablet_client = tablets[pid]->GetClient();
                if (tablet_client == nullptr) {
                    return {StatusCode::kRunError, "get tablet client failed"};
                }
                base_table_meta.set_pid(pid);
                if (!tablet_client->CreateAggregator(base_table_meta, aggr_id, pid, index_pos, lw)) {
                    return {StatusCode::kRunError, "create aggregator failed"};
                }
            }
        }
    }
    return {};
}

bool SQLClusterRouter::CheckPreAggrTableExist(const std::string& base_table, const std::string& base_db,
                                              const openmldb::base::LongWindowInfo& lw,
                                              ::hybridse::sdk::Status* status) {
    RET_FALSE_IF_NULL_AND_WARN(status, "output status is nullptr");
    std::string meta_db = openmldb::nameserver::INTERNAL_DB;
    std::string meta_table = openmldb::nameserver::PRE_AGG_META_NAME;
    std::string filter_cond = lw.filter_col_.empty() ? "" : " and filter_col = '" + lw.filter_col_ + "'";
    std::string meta_info =
        absl::StrCat("base_db = '", base_db, "' and base_table = '", base_table, "' and aggr_func = '", lw.aggr_func_,
                     "' and aggr_col = '", lw.aggr_col_, "' and partition_cols = '", lw.partition_col_,
                     "' and order_by_col = '", lw.order_col_, "'", filter_cond);
    std::string select_sql =
        absl::StrCat("select bucket_size from ", meta_db, ".", meta_table, " where ", meta_info, ";");
    auto rs = ExecuteSQL("", select_sql, status);
    if (!status->IsOK()) {
        LOG(ERROR) << "Select from " << meta_db << "." << meta_table << "  failed: " << status->msg;
        return false;
    }

    if (rs->Size() > 0) {
        LOG(INFO) << "Pre-aggregated table with same meta info already exist: " << meta_info;
        return true;
    } else {
        return false;
    }
}

static const ::openmldb::schema::PBSchema& GetComponetSchema() {
    auto add_field = [](const std::string& name, openmldb::type::DataType type, openmldb::common::ColumnDesc* field) {
        if (field != nullptr) {
            field->set_name(name);
            field->set_data_type(type);
        }
    };
    auto build_schema = [&add_field]() {
        ::openmldb::schema::PBSchema schema;
        add_field("Endpoint", openmldb::type::DataType::kString, schema.Add());
        add_field("Role", openmldb::type::DataType::kString, schema.Add());
        add_field("Connect_time", openmldb::type::DataType::kTimestamp, schema.Add());
        add_field("Status", openmldb::type::DataType::kString, schema.Add());
        add_field("Ns_role", openmldb::type::DataType::kString, schema.Add());
        return schema;
    };
    static ::openmldb::schema::PBSchema schema = build_schema();
    return schema;
}

// Implementation for SHOW COMPONENTS
//
// Error handling:
// it do not set status to fail even e.g. some zk query internally failed,
// which as a consequence, produce partial or empty result on internal error.
//
// in detail
// 1. tablet and nameserver are required, error status or empty result considered error (warning log printed)
// 2. task manager and api server are optional, only error status produce warning log
// 3. task manager only query and show in cluster mode
//
//
// output schema: (Endpoint: string, Role: string,
//                 Connect_time: int64, Status: string, Ns_role: string)
// where
// - Endpoint IP:PORT or DOMAIN:PORT
// - Role can be 'tablet', 'nameserver', 'taskmanager'
// - Connect_time last conncted timestamp from epoch
// - Status can be 'online', 'offline' or 'NULL' (otherwise)
// - Ns_role can be 'master', 'standby', or 'NULL' (for non-namespace component)
std::shared_ptr<hybridse::sdk::ResultSet> SQLClusterRouter::ExecuteShowComponents(hybridse::sdk::Status* status) {
    RET_IF_NULL_AND_WARN(status, "output status is nullptr");
    std::vector<std::shared_ptr<ResultSetSQL>> data;

    {
        hybridse::sdk::Status s;
        auto tablets = std::dynamic_pointer_cast<ResultSetSQL>(ExecuteShowTablets(&s));
        if (tablets != nullptr && s.IsOK()) {
            data.push_back(std::move(tablets));
        } else {
            LOG(WARNING) << "[WARN]: show tablets, code: " << s.code << ", msg: " << s.msg;
        }
    }

    {
        hybridse::sdk::Status s;
        auto nameservers = std::dynamic_pointer_cast<ResultSetSQL>(ExecuteShowNameServers(&s));
        if (nameservers != nullptr && s.IsOK()) {
            data.push_back(std::move(nameservers));
        } else {
            LOG(WARNING) << "[WARN]: show nameservers, code: " << s.code << ", msg: " << s.msg;
        }
    }

    if (cluster_sdk_->IsClusterMode()) {
        // only get task managers in cluster mode
        hybridse::sdk::Status s;
        auto task_managers = std::dynamic_pointer_cast<ResultSetSQL>(ExecuteShowTaskManagers(&s));
        if (s.IsOK()) {
            if (task_managers != nullptr) {
                data.push_back(std::move(task_managers));
            }
        } else {
            LOG(WARNING) << "[WARN]: show taskmanagers, code: " << s.code << ", msg: " << s.msg;
        }
    }

    {
        hybridse::sdk::Status s;
        auto api_servres = std::dynamic_pointer_cast<ResultSetSQL>(ExecuteShowApiServers(&s));
        if (s.IsOK()) {
            if (api_servres != nullptr) {
                data.push_back(std::move(api_servres));
            }
        } else {
            LOG(WARNING) << "[WARN]: show api servers, code: " << s.code << ", msg: " << s.msg;
        }
    }

    status->code = hybridse::common::kOk;
    return MultipleResultSetSQL::MakeResultSet(data, 0, status);
}

std::shared_ptr<hybridse::sdk::ResultSet> SQLClusterRouter::ExecuteShowNameServers(hybridse::sdk::Status* status) {
    RET_IF_NULL_AND_WARN(status, "output status is nullptr");

    const auto& schema = GetComponetSchema();

    auto zk_client = cluster_sdk_->GetZkClient();
    if (!cluster_sdk_->IsClusterMode() || zk_client == nullptr) {
        // standalone mode
        std::string endpoint, real_endpoint;
        if (!cluster_sdk_->GetNsAddress(&endpoint, &real_endpoint)) {
            status->code = hybridse::common::kRunError;
            status->msg = "fail to get ns address";
            return {};
        }

        // TODO(aceforeverd): support connect time for ns in standalone mode
        std::vector<std::vector<std::string>> data = {{endpoint, "nameserver", "0", "online", "master"}};

        return ResultSetSQL::MakeResultSet(schema, data, status);
    }

    std::string node_path = absl::StrCat(std::dynamic_pointer_cast<SQLRouterOptions>(options_)->zk_path, "/leader");
    std::vector<std::string> children;
    if (!zk_client->GetChildren(node_path, children) || children.empty()) {
        status->code = hybridse::common::kRunError;
        status->msg = "get nameserver children failed";
        return {};
    }

    // endponit => create time (time in milliseconds from epoch)
    std::map<std::string, int64_t> endpoint_map;
    for (const auto& path : children) {
        std::string real_path = absl::StrCat(node_path, "/", path);
        std::string endpoint;
        Stat stat;
        if (!zk_client->GetNodeValueAndStat(real_path.c_str(), &endpoint, &stat)) {
            status->code = hybridse::common::kRunError;
            status->msg = absl::StrCat("get endpoint failed for path: ", real_path);
            return {};
        }
        if (endpoint_map.find(endpoint) == endpoint_map.end()) {
            endpoint_map[endpoint] = stat.ctime;
        } else {
            // pickup the latest register time
            endpoint_map[endpoint] = std::max(stat.ctime, endpoint_map[endpoint]);
        }
    }

    std::vector<std::vector<std::string>> data(endpoint_map.size(), std::vector<std::string>(schema.size(), ""));

    auto begin = endpoint_map.cbegin();
    for (size_t i = 0; i < endpoint_map.size(); i++) {
        auto it = std::next(begin, i);
        // endpoint
        data[i][0] = it->first;
        // role
        data[i][1] = "nameserver";

        // connect time
        data[i][2] = std::to_string(it->second);

        // status
        // offlined nameserver won't register in zookeeper, so there is only online
        data[i][3] = "online";

        // ns_role
        // NSs runs as mater/standby mode
        if (i == 0) {
            data[i][4] = "master";
        } else {
            data[i][4] = "standby";
        }
    }

    return ResultSetSQL::MakeResultSet(schema, data, status);
}

std::shared_ptr<hybridse::sdk::ResultSet> SQLClusterRouter::ExecuteShowTablets(hybridse::sdk::Status* status) {
    RET_IF_NULL_AND_WARN(status, "output status is nullptr");
    const auto& schema = GetComponetSchema();
    auto ns_client = cluster_sdk_->GetNsClient();

    std::vector<::openmldb::client::TabletInfo> tablets;
    std::string msg;
    bool ok = ns_client->ShowTablet(tablets, msg);
    if (!ok) {
        status->code = hybridse::common::StatusCode::kRunError;
        status->msg = absl::StrCat("Fail to show tablets. error msg: ", msg);
        return {};
    }

    std::vector<std::vector<std::string>> data(tablets.size(), std::vector<std::string>(schema.size(), ""));

    for (size_t i = 0; i < tablets.size(); i++) {
        data[i][0] = tablets[i].endpoint;  // endpoint
        data[i][1] = "tablet";             // role

        // connecct time
        data[i][2] = std::to_string(::baidu::common::timer::get_micros() / 1000 - tablets[i].age);

        // state
        if (tablets[i].state == "kHealthy") {
            data[i][3] = "online";
        } else if (tablets[i].state == "kOffline") {
            data[i][3] = "offline";
        } else {
            data[i][3] = "NULL";
        }
        data[i][4] = "NULL";  // ns_role
    }

    return ResultSetSQL::MakeResultSet(schema, data, status);
}

std::shared_ptr<hybridse::sdk::ResultSet> SQLClusterRouter::ExecuteShowTaskManagers(hybridse::sdk::Status* status) {
    RET_IF_NULL_AND_WARN(status, "output status is nullptr");

    auto zk_client = cluster_sdk_->GetZkClient();
    if (!cluster_sdk_->IsClusterMode() || zk_client == nullptr) {
        // standalone mode
        SET_STATUS_AND_WARN(status, hybridse::common::kUnSupport, "show taskmanagers not supported in standalone mode");
        return {};
    }

    std::string node_path =
        absl::StrCat(std::dynamic_pointer_cast<SQLRouterOptions>(options_)->zk_path, "/taskmanager/leader");
    std::string endpoint;
    Stat stat;
    if (!zk_client->GetNodeValueAndStat(node_path.c_str(), &endpoint, &stat)) {
        // as task manager is optional, the zk query will fail if taskmanager not exist
        // here will ignore all the zk errors since `GetNodeValueAndStat` lacks errcode
        LOG(INFO) << "query taskmanager from zk failed";
        return {};
    }

    // taskmanager only registered leader on zk, return one row only currently
    // TODO(#1417): return multiple rows
    const auto& schema = GetComponetSchema();
    std::vector<std::vector<std::string>> data = {
        {endpoint, "taskmanager", std::to_string(stat.ctime), "online", "NULL"}};

    return ResultSetSQL::MakeResultSet(schema, data, status);
}

std::shared_ptr<hybridse::sdk::ResultSet> SQLClusterRouter::ExecuteShowApiServers(hybridse::sdk::Status* status) {
    // TODO(#1416): support show api servers
    return {};
}

static const std::initializer_list<std::string> GetTableStatusSchema() {
    static const std::initializer_list<std::string> schema = {
        "Table_id",         "Table_name",     "Database_name",    "Storage_type",      "Rows",
        "Memory_data_size", "Disk_data_size", "Partition",        "Partition_unalive", "Replica",
        "Offline_path",     "Offline_format", "Offline_deep_copy", "Warnings"};
    return schema;
}

// output schema:
// - Table_id: tid
// - Table_name
// - Database_name
// - Storage_type: memory/disk
// - Rows: number of rows
// - Memory_data_size: Memory space in bytes taken or related to a table.
//    1. memory: table data + index
//    2. SSD/HDD: rocksdb’s table memory
// - Disk_data_size: disk space in bytes taken by a table in bytes
//    1. memory:  binlog + snapshot
//    2. SSD/HDD: binlog + rocksdb data (sst files), wal files and checkpoints are not included
// - Partition: partition number
// - partition_unalive: partition number that is unalive
// - Replica: replica number
// - Offline_path: data path for offline data
// - Offline_format: format for offline data
// - Offline_deep_copy: deep copy option for offline data
// - Warnings: any warnings raised during the checking
//
// if db is empty:
//   show table status in all databases except hidden databases
// else: show table status in current database, include hidden database
std::shared_ptr<hybridse::sdk::ResultSet> SQLClusterRouter::ExecuteShowTableStatus(const std::string& db,
                                                                                   const std::string& pattern,
                                                                                   hybridse::sdk::Status* status) {
    RET_IF_NULL_AND_WARN(status, "output status is nullptr");
    base::StringRef pattern_ref(pattern);
    // NOTE: cluster_sdk_->GetTables(db) seems not accurate, query directly
    std::vector<nameserver::TableInfo> tables;
    std::string msg;
    cluster_sdk_->GetNsClient()->ShowTable("", "", true, tables, msg);

    std::vector<std::vector<std::string>> data;
    data.reserve(tables.size());

    auto all_tablets = cluster_sdk_->GetAllTablet();
    TableStatusMap table_statuses;
    for (auto& tablet_accessor : all_tablets) {
        std::shared_ptr<client::TabletClient> tablet_client;
        if (tablet_accessor && (tablet_client = tablet_accessor->GetClient())) {
            ::openmldb::api::GetTableStatusResponse response;
            if (tablet_client->GetTableStatus(response)) {
                for (const auto& table_status : response.all_table_status()) {
                    table_statuses[table_status.tid()][table_status.pid()][tablet_client->GetEndpoint()] = table_status;
                }
            }
        }
    }

    bool matched = false, is_null = true;
    for (auto it = tables.rbegin(); it != tables.rend(); it++) {
        auto& tinfo = *it;
        if (!pattern.empty()) {
            // rule 1: if pattern is provided, show all dbs matching the pattern
            base::StringRef db_ref(tinfo.db());
            hybridse::udf::v1::like(&db_ref, &pattern_ref, &matched, &is_null);
            if (is_null || !matched) {
                continue;
            }
        } else if (!db.empty()) {
            // rule 2: selected a db, show tables only inside the db if no pattern is provided
            if (db != tinfo.db()) {
                continue;
            }
        } else if (nameserver::IsHiddenDb(tinfo.db())) {
            // rule 3: if no db selected, show all tables except those in hidden db if no pattern is provided
            continue;
        }

        auto tid = tinfo.tid();
        auto table_name = tinfo.name();
        auto db = tinfo.db();
        auto& inner_storage_mode = StorageMode_Name(tinfo.storage_mode());
        std::string storage_type = absl::AsciiStrToLower(absl::StripPrefix(inner_storage_mode, "k"));
        std::string error_msg;

        auto partition_num = tinfo.partition_num();
        auto replica_num = tinfo.replica_num();
        uint64_t rows = 0, mem_bytes = 0, disk_bytes = 0;
        uint32_t partition_unalive = 0;
        for (auto& partition_info : tinfo.table_partition()) {
            rows += partition_info.record_cnt();
            mem_bytes += partition_info.record_byte_size();
            disk_bytes += partition_info.diskused();
            for (auto& meta : partition_info.partition_meta()) {
                if (!meta.is_alive()) {
                    partition_unalive++;
                }
            }
            CheckTableStatus(db, table_name, tid, partition_info, replica_num, table_statuses, &error_msg);
        }

        std::string offline_path = "NULL", offline_format = "NULL", offline_deep_copy = "NULL";
        if (tinfo.has_offline_table_info()) {
            offline_path = tinfo.offline_table_info().path();
            offline_format = tinfo.offline_table_info().format();
            offline_deep_copy = std::to_string(tinfo.offline_table_info().deep_copy());
        }

        data.push_back({std::to_string(tid), table_name, db, storage_type, std::to_string(rows),
                        std::to_string(mem_bytes), std::to_string(disk_bytes), std::to_string(partition_num),
                        std::to_string(partition_unalive), std::to_string(replica_num), offline_path, offline_format,
                        offline_deep_copy, error_msg});
    }

    // TODO(#1456): rich schema result set, and pretty-print numberic values (e.g timestamp) in cli
    return ResultSetSQL::MakeResultSet(GetTableStatusSchema(), data, status);
}

bool SQLClusterRouter::CheckTableStatus(const std::string& db, const std::string& table_name, uint32_t tid,
                                        const nameserver::TablePartition& partition_info, uint32_t replica_num,
                                        const TableStatusMap& statuses, std::string* msg) {
    bool check_succeed = true;
    auto& error_msg = *msg;
    uint32_t pid = partition_info.pid();
    auto append_error_msg = [&check_succeed](std::string& msg, uint32_t pid, int is_leader, const std::string& endpoint,
                                             const std::string& error) {
        absl::StrAppend(&msg, (msg.empty() ? "" : "\n"), "[pid=", std::to_string(pid), "]");
        if (is_leader >= 0) {
            absl::StrAppend(&msg, "[", (is_leader == 1 ? "leader" : "follower"), "]");
        }
        if (!endpoint.empty()) {
            absl::StrAppend(&msg, "[", endpoint, "]");
        }
        absl::StrAppend(&msg, ": ", error);
        check_succeed = false;
    };

    if (statuses.count(tid) && statuses.at(tid).count(pid)) {
        const auto& partition_statuses = statuses.at(tid).at(pid);
        if (partition_info.partition_meta_size() != partition_statuses.size()) {
            append_error_msg(
                error_msg, pid, -1, "",
                absl::StrCat("real replica number ", partition_statuses.size(),
                             " does not match the configured replicanum ", partition_info.partition_meta_size()));
        }

        for (auto& meta : partition_info.partition_meta()) {
            if (!partition_statuses.count(meta.endpoint())) {
                append_error_msg(error_msg, pid, meta.is_leader(), meta.endpoint(), "state is kNotFound");
                continue;
            }
            const auto& table_status = partition_statuses.at(meta.endpoint());

            // check leader/follower status
            bool is_leader =
                table_status.has_mode() ? table_status.mode() == ::openmldb::api::kTableLeader : meta.is_leader();
            if (is_leader != meta.is_leader()) {
                append_error_msg(error_msg, pid, is_leader, meta.endpoint(), "leader/follower mode inconsistent");
            }

            // check table status
            ::openmldb::api::TableState state =
                table_status.has_state() ? table_status.state() : ::openmldb::api::kTableUndefined;
            if (state == ::openmldb::api::kTableUndefined || (is_leader && state == ::openmldb::api::kTableLoading)) {
                append_error_msg(error_msg, pid, is_leader, meta.endpoint(),
                                 absl::StrCat("state is ", TableState_Name(state)));
            }
        }
    } else {
        append_error_msg(error_msg, pid, -1, "",
                         absl::StrCat("real replica number 0 does not match the configured replicanum ",
                                      partition_info.partition_meta_size()));
    }

    // check the followers' connections
    auto tablet_accessor = cluster_sdk_->GetTablet(db, table_name, pid);
    std::shared_ptr<client::TabletClient> tablet_client;
    if (tablet_accessor && (tablet_client = tablet_accessor->GetClient())) {
        uint64_t offset = 0;
        std::map<std::string, uint64_t> info_map;
        std::string msg;
        tablet_client->GetTableFollower(tid, pid, offset, info_map, msg);
        for (auto& meta : partition_info.partition_meta()) {
            if (meta.is_leader()) continue;

            if (info_map.count(meta.endpoint()) == 0) {
                append_error_msg(error_msg, pid, false, meta.endpoint(), "not connected to leader");
            }
        }
    }

    return check_succeed;
}

void SQLClusterRouter::ReadSparkConfFromFile(std::string conf_file_path, std::map<std::string, std::string>* config) {
    if (!conf_file_path.empty()) {
        boost::property_tree::ptree pt;

        try {
            boost::property_tree::ini_parser::read_ini(conf_file_path, pt);
            LOG(INFO) << "Load Spark conf file: " << conf_file_path;
        } catch (...) {
            LOG(WARNING) << "Fail to load Spark conf file: " << conf_file_path;
            return;
        }

        if (pt.empty()) {
            LOG(WARNING) << "Spark conf file is empty";
        }

        for (auto& section : pt) {
            // Only supports Spark section
            if (section.first == "Spark") {
                for (auto& key : section.second) {
                    (*config).emplace(key.first, key.second.get_value<std::string>());
                }
            } else {
                LOG(WARNING) << "The section " + section.first + " is not supported, please use Spark section";
            }
        }
    }
}

std::shared_ptr<hybridse::sdk::ResultSet> SQLClusterRouter::GetJobResultSet(int job_id) {
    hybridse::sdk::Status status;

    std::string db = openmldb::nameserver::INTERNAL_DB;
    std::string sql = "SELECT * FROM JOB_INFO WHERE id = " + std::to_string(job_id);

    auto rs = ExecuteSQLParameterized(db, sql, std::shared_ptr<openmldb::sdk::SQLRequestRow>(), &status);
    if (!status.IsOK()) {
        return {};
    }
    if (rs->Size() == 0) {
        status.code = ::hybridse::common::StatusCode::kCmdError;
        status.msg = "Job not found: " + std::to_string(job_id);
        return {};
    }
    if (FLAGS_role == "sql_client") {
        return std::make_shared<ReadableResultSetSQL>(rs);
    } else {
        return rs;
    }
}

}  // namespace sdk
}  // namespace openmldb<|MERGE_RESOLUTION|>--- conflicted
+++ resolved
@@ -1828,27 +1828,7 @@
                 *status = {StatusCode::kCmdError, "Failed to parse job id: " + cmd_node->GetArgs()[0]};
                 return {};
             }
-<<<<<<< HEAD
-
-            std::string db = openmldb::nameserver::INTERNAL_DB;
-            std::string sql = "SELECT * FROM JOB_INFO WHERE id = " + std::to_string(job_id);
-
-            auto rs = ExecuteSQLParameterized(db, sql, std::shared_ptr<openmldb::sdk::SQLRequestRow>(), status);
-            if (!status->IsOK()) {
-                return {};
-            }
-            if (rs->Size() == 0) {
-                status->code = StatusCode::kCmdError;
-                status->msg = "Job not found: " + std::to_string(job_id);
-                return {};
-            }
-            if (FLAGS_role == "sql_client") {
-                return std::make_shared<ReadableResultSetSQL>(rs);
-            }
-            return rs;
-=======
             return this->GetJobResultSet(job_id);
->>>>>>> dba9db6d
         }
         case hybridse::node::kCmdStopJob: {
             int job_id;
@@ -2634,22 +2614,7 @@
             APPEND_FROM_BASE_AND_WARN(status, base_status, "async offline query failed");
             return {};
         }
-<<<<<<< HEAD
-
-        // job info id should > 0
-        if (job_info.id() <= 0) {
-            SET_STATUS_AND_WARN(status, StatusCode::kResponseError, "job info id should > 0");
-            return {};
-        }
-
-        std::stringstream ss;
-        ::openmldb::cmd::PrintJobInfos({job_info}, ss);
-        std::vector<std::string> value = {ss.str()};
-        // TODO(tobe): Return the result set with multiple columns
-        return ResultSetSQL::MakeResultSet({FORMAT_STRING_KEY}, {value}, status);
-=======
         return this->GetJobResultSet(job_info.id());
->>>>>>> dba9db6d
     }
 }
 
