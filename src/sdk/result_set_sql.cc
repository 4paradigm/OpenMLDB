--- conflicted
+++ resolved
@@ -162,30 +162,17 @@
     return ret == 0;
 }
 
-<<<<<<< HEAD
 bool ResultSetSQL::GetDate(uint32_t index, int32_t* date) {
     if (date == NULL) {
         LOG(WARNING) << "input ptr is null pointer";
         return false;
     }
     int32_t ret = row_view_->GetDate(index, date);
-=======
-bool ResultSetSQL::GetDate(uint32_t index, int32_t* days) {
-    if (days == NULL) {
-        LOG(WARNING) << "input ptr is null pointer";
-        return false;
-    }
-    int32_t ret = row_view_->GetDate(index, days);
->>>>>>> a25cf279
     return ret == 0;
 }
 
 bool ResultSetSQL::GetDate(uint32_t index, int32_t* year, int32_t* month,
-<<<<<<< HEAD
-                            int32_t* day) {
-=======
                            int32_t* day) {
->>>>>>> a25cf279
     if (day == NULL) {
         LOG(WARNING) << "input ptr is null pointer";
         return false;
