--- conflicted
+++ resolved
@@ -240,7 +240,6 @@
         return requestPs;
     }
 
-<<<<<<< HEAD
     private void getData(ResultSet resultSet) {
         if (resultSet == null) {
             return;
@@ -272,8 +271,6 @@
         }
     }
 
-    public void putData() {
-=======
 //    public void putData() {
 //        while (running.get()) {
 //            for (TableInfo table : tableMap.values()) {
@@ -291,7 +288,6 @@
 //    }
 
     private void insert() {
->>>>>>> 4a2ad866
         while (running.get()) {
             if (random.nextFloat() < BenchmarkConfig.INSERT_RATIO) {
                 for (TableInfo table : tableMap.values()) {
@@ -377,15 +373,9 @@
                     resultSet = null;
                     ps = getPreparedStatement(mode, isProcedure);
                     if (ps instanceof CallablePreparedStatement) {
-<<<<<<< HEAD
                         QueryFuture future = ((CallablePreparedStatement) ps).executeQueryAsync(100, TimeUnit.MILLISECONDS);
                         resultSet = future.get();
                         getData(resultSet);
-=======
-                        QueryFuture future = ((CallablePreparedStatement) ps).executeQueryAsync(10000, TimeUnit.MILLISECONDS);
-                        ResultSet resultSet = future.get();
-                        resultSet.close();
->>>>>>> 4a2ad866
                     }
                 } catch (Exception e) {
                     e.printStackTrace();
