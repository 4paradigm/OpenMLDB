--- conflicted
+++ resolved
@@ -294,7 +294,6 @@
                 return;
             }
         }
-<<<<<<< HEAD
         String[] methodArr = BenchmarkConfig.METHOD.split(",");
         for (String method : methodArr) {
             if (method.toLowerCase().equals("insert")) {
@@ -305,12 +304,6 @@
         }
         //perf.putData();
         //perf.query();
-=======
-        // pre put data into db
-        perf.prePutData();
-        perf.runPut(BenchmarkConfig.PUT_THREAD_NUM);
-        perf.runQuery(BenchmarkConfig.QUERY_THREAD_NUM);
->>>>>>> 2cc8afd6
         long startTime = System.currentTimeMillis();
         while (true) {
             try {
