package com._4paradigm.sql.tools;

import com._4paradigm.sql.BenchmarkConfig;
import org.json.JSONArray;
import org.json.JSONObject;

import java.util.*;

public class TableInfo {
    private String name;
    private String ddl;
    private Map<String, Integer> schemaPos;
    private Map<Integer, String> schemaPosName;
    private List<String> columns;
    private List<String> indexs;
    private List<String> schema;
    private Set<Integer> tsIndex;
    private Set<Integer> index;
    private Map<Integer, String> colRelation;

    public TableInfo(String ddl, Relation relation) {
<<<<<<< HEAD
        if (!ddl.trim().endsWith(")")) {
            ddl += ",";
        }
        this.ddl = ddl + "partitionnum=" + BenchmarkConfig.PARTITION_NUM + ";";
=======
        if (ddl.contains("replicanum=")) {
            this.ddl = ddl + ", partitionnum=" + BenchmarkConfig.PARTITION_NUM + ";";
        } else {
            this.ddl = ddl + "partitionnum=" + BenchmarkConfig.PARTITION_NUM + ";";
        }
>>>>>>> 0788ef1c
        String[] arr = ddl.split("index\\(")[0].split("\\(");
        name = arr[0].split(" ")[2].replaceAll("`", "");
        String[] filed = arr[1].split(",");
        schema = new ArrayList<>();
        columns = new ArrayList<>();
        schemaPos = new HashMap<>();
        schemaPosName = new HashMap<>();
        for (int i = 0; i < filed.length; i++) {
            String[] tmp = filed[i].split(" ");
            if (tmp.length < 2) {
                continue;
            }
            columns.add(tmp[0] + " " + tmp[1]);
            schema.add(tmp[1].trim());
            String fieldName = tmp[0].replaceAll("`", "");
            schemaPos.put(fieldName, i);
            schemaPosName.put(i, fieldName);
        }
        parseRelation(relation);
    }

    public TableInfo(String name, JSONArray jsonSchema, Relation relation) {
        this.name = name;
        schema = new ArrayList<>();
        schemaPos = new HashMap<>();
        schemaPosName = new HashMap<>();
        try {
            for (int i = 0; i < jsonSchema.length(); i++) {
                JSONObject val = jsonSchema.getJSONObject(i);
                String field = val.getString("name");
                String type = val.getString("type");
                schema.add(type);
                schemaPos.put(field, i);
                schemaPosName.put(i, field);
            }
        } catch (Exception e) {
            e.printStackTrace();
        }
        parseRelation(relation);
    }

    public String getTypeString() {
        StringBuilder stringBuilder  = new StringBuilder();
        for (int i = 0; i < schema.size(); i++) {
            if (i > 0) {
                stringBuilder.append(",");
            }
            String name = schemaPosName.get(i);
            stringBuilder.append("`");
            stringBuilder.append(name);
            stringBuilder.append("` ");
            if (schema.get(i).equals("int")) {
                stringBuilder.append("int32");
            } else {
                stringBuilder.append(schema.get(i));
            }
        }
        return stringBuilder.toString();
    }

    private void parseRelation(Relation relation) {
        String indexStr = relation.getIndex().get(name);
        String tsIndexStr = relation.getTsIndex().get(name);
        index = new HashSet<>();
        for (String val : indexStr.trim().split(",")) {
            String[] tmp = val.split("\\|");
            for (String field : tmp) {
                index.add(schemaPos.get(field));
            }
        }
        tsIndex = new HashSet<>();
        if (!tsIndexStr.equals("null")) {
            for (String val : tsIndexStr.trim().split(",")) {
                tsIndex.add(schemaPos.get(val));
            }
        }
        String relationStr = relation.getColRelaion().get(name);
        colRelation = new HashMap<>();
        if (!relationStr.equals("null")) {
            for (String val : relationStr.trim().split(",")) {
                String[] tmp = val.split("\\|");
                if (tmp.length == 2) {
                    colRelation.put(schemaPos.get(tmp[1]), tmp[0]);
                }
            }
        }
        String mainTable = relation.getMainTable();
        if (name.equals(mainTable)) {
            for (Map.Entry<String, String> entry : relation.getColRelaion().entrySet()) {
                if (entry.getKey().equals(mainTable)) {
                    continue;
                }
                String curRelationStr = entry.getValue();
                String[] tmp = curRelationStr.trim().split("\\|");
                index.add(schemaPos.get(tmp[0]));
            }
        }
    }

    public String getDDL() { return ddl; }
    public Set<Integer> getTsIndex() { return tsIndex; }
    public String getName() { return name; }
    public Set<Integer> getIndex() { return index; }
    public List<String> getSchema() { return schema; }
    public List<String> getColumns() { return columns; }
    public List<String> getIndexs() { return indexs; }

    public Map<String, Integer> getSchemaPos() { return schemaPos; }
    public Map<Integer, String> getColRelation() { return colRelation; }
    public Map<Integer, String> getSchemaPosName() { return schemaPosName; }
}<|MERGE_RESOLUTION|>--- conflicted
+++ resolved
@@ -19,18 +19,11 @@
     private Map<Integer, String> colRelation;
 
     public TableInfo(String ddl, Relation relation) {
-<<<<<<< HEAD
-        if (!ddl.trim().endsWith(")")) {
-            ddl += ",";
-        }
-        this.ddl = ddl + "partitionnum=" + BenchmarkConfig.PARTITION_NUM + ";";
-=======
         if (ddl.contains("replicanum=")) {
             this.ddl = ddl + ", partitionnum=" + BenchmarkConfig.PARTITION_NUM + ";";
         } else {
             this.ddl = ddl + "partitionnum=" + BenchmarkConfig.PARTITION_NUM + ";";
         }
->>>>>>> 0788ef1c
         String[] arr = ddl.split("index\\(")[0].split("\\(");
         name = arr[0].split(" ")[2].replaceAll("`", "");
         String[] filed = arr[1].split(",");
