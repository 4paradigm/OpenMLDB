--- conflicted
+++ resolved
@@ -3,7 +3,6 @@
 import com._4paradigm.sql.sdk.SdkOption;
 import com._4paradigm.sql.sdk.SqlExecutor;
 import com._4paradigm.sql.sdk.impl.SqlClusterExecutor;
-<<<<<<< HEAD
 
 public class BenchmarkConfig {
 
@@ -17,14 +16,6 @@
 //    public static String ZK_PATH="/onebox";
 //    public static String ZK_CLUSTER="172.27.128.81:16181";
 //    public static String ZK_PATH="/rtidb_fe";
-=======
-
-import java.util.Properties;
-
-public class BenchmarkConfig {
-    public static String ZK_CLUSTER="172.27.128.32:12200";
-    public static String ZK_PATH="/standalone";
->>>>>>> 1466184c
     public static String ZK_NS = "featuredb";
     public static String MEMSQL_URL="jdbc:mysql://172.27.128.37:3306/benchmark?user=benchmark&password=benchmark";
     public static String PARTITION_NUM = "4";
