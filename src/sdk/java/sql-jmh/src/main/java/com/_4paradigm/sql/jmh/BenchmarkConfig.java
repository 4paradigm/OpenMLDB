package com._4paradigm.sql.jmh;

import com._4paradigm.sql.sdk.SdkOption;
import com._4paradigm.sql.sdk.SqlExecutor;
import com._4paradigm.sql.sdk.impl.SqlClusterExecutor;
import com._4paradigm.featuredb.driver.DBMSClient;
import com._4paradigm.featuredb.driver.impl.DBMSDriverClientImpl;

public class BenchmarkConfig {
<<<<<<< HEAD
    public static String ZK_CLUSTER="172.27.128.81:16181";
    public static String ZK_PATH="/fedb_cluster2";
    public static String MEMSQL_URL="jdbc:mysql://172.27.128.37:3306/benchmark?user=benchmark&password=benchmark";
    public static String REDIS_IP = "172.27.128.81";
    public static int REDIS_PORT = 6379;
=======
//    public static String ZK_CLUSTER = "127.0.0.1:6181";
    public static String ZK_CLUSTER="172.27.128.32:12200";
    public static String ZK_PATH="/standalone";
//    public static String ZK_PATH="/cluster";
//    public static String ZK_PATH="/onebox";
//    public static String ZK_CLUSTER="172.27.128.81:16181";
//    public static String ZK_PATH="/rtidb_fe";
    public static String ZK_NS = "featuredb";
    public static String MEMSQL_URL="jdbc:mysql://172.27.128.37:3306/benchmark?user=benchmark&password=benchmark";
    public static String PARTITION_NUM = "4";

    private static SqlExecutor executor = null;
    private static SdkOption option = null;
    private static boolean needProxy = false;

    public static boolean NeedProxy() {
        return needProxy;
    }

    public static SqlExecutor GetSqlExecutor(boolean enableDebug) {
        if (executor != null) {
            return executor;
        }
        SdkOption sdkOption = new SdkOption();
        sdkOption.setSessionTimeout(30000);
        sdkOption.setZkCluster(BenchmarkConfig.ZK_CLUSTER);
        sdkOption.setZkPath(BenchmarkConfig.ZK_PATH);
        sdkOption.setEnableDebug(enableDebug);
        option = sdkOption;
        try {
            executor = new SqlClusterExecutor(option);
        } catch (Exception e) {
            e.printStackTrace();
        }
        return executor;
    }


>>>>>>> 2e8d1f40
}<|MERGE_RESOLUTION|>--- conflicted
+++ resolved
@@ -7,13 +7,7 @@
 import com._4paradigm.featuredb.driver.impl.DBMSDriverClientImpl;
 
 public class BenchmarkConfig {
-<<<<<<< HEAD
-    public static String ZK_CLUSTER="172.27.128.81:16181";
-    public static String ZK_PATH="/fedb_cluster2";
-    public static String MEMSQL_URL="jdbc:mysql://172.27.128.37:3306/benchmark?user=benchmark&password=benchmark";
-    public static String REDIS_IP = "172.27.128.81";
-    public static int REDIS_PORT = 6379;
-=======
+
 //    public static String ZK_CLUSTER = "127.0.0.1:6181";
     public static String ZK_CLUSTER="172.27.128.32:12200";
     public static String ZK_PATH="/standalone";
@@ -51,6 +45,4 @@
         return executor;
     }
 
-
->>>>>>> 2e8d1f40
 }