--- conflicted
+++ resolved
@@ -162,12 +162,9 @@
                                 valueMap.put(fieldName, String.valueOf(pkBase + i));
                             }
                         } else if (tsIndex.contains(pos)) {
-<<<<<<< HEAD
                             builder.append(ts - (tsCnt + BenchmarkConfig.TIME_DIFF) * 1000);
-=======
-                            builder.append(ts - tsCnt);
-                            row.add(ts - tsCnt);
->>>>>>> 75a5f913
+                            row.add(ts - (tsCnt + BenchmarkConfig.TIME_DIFF) * 1000);
+
                         } else {
                             if (type.equals("timestamp")) {
                                 builder.append(ts);
@@ -507,14 +504,14 @@
     }
 
     public static void main(String[] args) throws RunnerException {
-        FESQLFZBenchmark ben = new FESQLFZBenchmark();
-        try {
-            ben.setup();
-            ben.execSQL();
-            ben.teardown();
-        } catch (Exception e) {
-            e.printStackTrace();
-        }
+      FESQLFZBenchmark ben = new FESQLFZBenchmark();
+      try {
+          ben.setup();
+          ben.execSQL();
+          ben.teardown();
+      } catch (Exception e) {
+          e.printStackTrace();
+      }
         /*Options opt = new OptionsBuilder()
                 .include(FESQLFZBenchmark.class.getSimpleName())
                 .forks(1)
