package com._4paradigm.sql.jmh;

<<<<<<< HEAD
import com._4paradigm.sql.BenchmarkConfig;
=======
import com._4paradigm.fesql.sqlcase.model.ExpectDesc;
import com._4paradigm.fesql.sqlcase.model.InputDesc;
import com._4paradigm.fesql.sqlcase.model.SQLCase;
import com._4paradigm.fesql.sqlcase.model.Table;
>>>>>>> 25c8b456
import com._4paradigm.sql.sdk.SqlExecutor;
import com._4paradigm.sql.tools.Util;
import com._4paradigm.sql.tools.Relation;
import com._4paradigm.sql.tools.TableInfo;
import com.google.common.collect.Lists;
import org.openjdk.jmh.annotations.*;
import org.openjdk.jmh.runner.RunnerException;
import org.openjdk.jmh.runner.Runner;
import org.openjdk.jmh.runner.options.Options;
import org.openjdk.jmh.runner.options.OptionsBuilder;

import java.io.*;
import java.sql.*;
import java.sql.Date;
import java.util.*;
import java.util.concurrent.TimeUnit;

import org.yaml.snakeyaml.Yaml;
import org.yaml.snakeyaml.constructor.Constructor;
import org.yaml.snakeyaml.introspector.Property;
import org.yaml.snakeyaml.nodes.Node;
import org.yaml.snakeyaml.nodes.NodeTuple;
import org.yaml.snakeyaml.nodes.Tag;
import org.yaml.snakeyaml.representer.Representer;

@BenchmarkMode(Mode.SampleTime)
@OutputTimeUnit(TimeUnit.MICROSECONDS)
@State(Scope.Benchmark)
@Threads(1)
@Fork(value = 1, jvmArgs = {"-Xms32G", "-Xmx32G"})
@Warmup(iterations = 1)

public class FESQLFZBenchmark {
    private SqlExecutor executor;
    private String db;
<<<<<<< HEAD
=======
    private String ddlUrl = "http://172.27.128.37:8999/fz_ddl/batch_request100680.txt.ddl.txt";
    private String scriptUrl = "http://172.27.128.37:8999/fz_ddl/batch_request100680.txt";
    private String relationUrl = "http://172.27.128.37:8999/fz_ddl/batch_request100680.relation.txt";
    private Boolean enableOutputYamlCase = false;
    SQLCase sqlCase = new SQLCase();
>>>>>>> 25c8b456
    private int pkNum = 1;
    @Param({"100", "500", "1000", "2000"})
    private int windowNum = 100;
    private Map<String, TableInfo> tableMap;
    private String script;
    private String mainTable;
    List<Map<String, String>> mainTableValue;
    List<Integer> commonColumnIndices;
    int pkBase = 1000000;

    public FESQLFZBenchmark() {
        this(false, false);
    }

    public FESQLFZBenchmark(boolean enableDebug, boolean enableOutputYamlCase) {
        executor = BenchmarkConfig.GetSqlExecutor(enableDebug);
        db = "db" + System.nanoTime();
        tableMap = new HashMap<>();
        mainTableValue = new ArrayList<>();
<<<<<<< HEAD
        commonColumnIndices = new ArrayList<>();
=======
        this.enableOutputYamlCase = enableOutputYamlCase;
>>>>>>> 25c8b456
    }

    public void setWindowNum(int windowNum) {
        this.windowNum = windowNum;
    }

    public void init() {
        String rawScript = Util.getContent(BenchmarkConfig.scriptUrl);
        script = rawScript.trim().replace("\n", " ");
        Relation relation = new Relation(Util.getContent(BenchmarkConfig.relationUrl));
        mainTable = relation.getMainTable();
        tableMap = Util.parseDDL(BenchmarkConfig.ddlUrl, relation);
        if (!BenchmarkConfig.commonCol.isEmpty()) {
            String[] colArr = BenchmarkConfig.commonCol.trim().split(",");
            for (String col : colArr) {
                commonColumnIndices.add(tableMap.get(mainTable).getSchemaPos().get(col));
            }
        }
        System.out.println(db);
    }

    public void putData() {
        TableInfo mainTableInfo = tableMap.get(mainTable);
        putTableData(mainTableInfo);
        for (Map.Entry<String, TableInfo> entry : tableMap.entrySet()) {
            if (entry.getKey().equals(mainTable)) {
                continue;
            }
            putTableData(entry.getValue());
        }
    }

    private void putTableData(TableInfo table) {
        List<String> inserts = Lists.newArrayList();
        boolean isMainTable = false;
        if (table.getName().equals(mainTable)) {
            isMainTable = true;
        }
        if (!isMainTable && mainTableValue.size() != pkNum) {
            return;
        }
        List<String> schema = table.getSchema();
        Set<Integer> index = table.getIndex();
        Set<Integer> tsIndex = table.getTsIndex();
        Map<Integer, String> relation = table.getColRelation();

        Map<String, String> valueMap;
        for (int i = 0; i < pkNum; i++) {
            long ts = System.currentTimeMillis();
            if (isMainTable) {
                valueMap = new HashMap<>();
            } else {
                valueMap = mainTableValue.get(i);
            }
            for (int tsCnt = 0; tsCnt < windowNum; tsCnt++) {
                StringBuilder builder = new StringBuilder();
                builder.append("insert into ");
                builder.append(table.getName());
                builder.append(" values(");
                for (int pos = 0; pos < schema.size(); pos++) {
                    if (pos > 0) {
                        builder.append(", ");
                    }
                    String type = schema.get(pos);
                    if (!isMainTable && index.contains(pos)) {
                        if (type.equals("string")) {
                            builder.append("'");
                        }
                        builder.append(valueMap.get(relation.get(pos)));
                        if (type.equals("string")) {
                            builder.append("'");
                        }
                        continue;
                    }
                    if (type.equals("string")) {
                        builder.append("'");
                        builder.append("col");
                        builder.append(pos);
                        if (index.contains(pos)) {
                            String fieldName = table.getSchemaPosName().get(pos);
                            if (!valueMap.containsKey(fieldName)) {
                                valueMap.put(fieldName, "col" + pos);
                            }
                        }
                        builder.append("'");
                    } else if (type.equals("float")) {
                        builder.append(1.3);
                    } else if (type.equals("double")) {
                        builder.append("1.4");
                    } else if (type.equals("bigint") || type.equals("timestamp") || type.equals("int")) {
                        if (index.contains(pos)) {
                            builder.append(pkBase + i);
                            String fieldName = table.getSchemaPosName().get(pos);
                            if (!valueMap.containsKey(fieldName)) {
                                valueMap.put(fieldName, String.valueOf(pkBase + i));
                            }
                        } else if (tsIndex.contains(pos)) {
                            builder.append(ts - tsCnt);
                        } else {
                            if (type.equals("timestamp")) {
                                builder.append(ts);
                            } else {
                                builder.append(pos);
                            }
                        }
                    } else if (type.equals("bool")) {
                        builder.append(true);
                    } else if (type.equals("date")) {
                        builder.append("'2020-11-27'");
                    } else {
                        System.out.println("invalid type");
                    }
                }
                builder.append(");");
                String exeSql = builder.toString();
                //System.out.println(exeSql);
                inserts.add(exeSql);
            }
            if (isMainTable) {
                mainTableValue.add(valueMap);
            }
        }
        for (String exeSql : inserts) {
            executor.executeInsert(db, exeSql);
        }
        if (enableOutputYamlCase) {
            InputDesc inputDesc = new InputDesc();
            inputDesc.setName(table.getName());
            inputDesc.setColumns(Lists.<String>newArrayList());
            inputDesc.setIndexs(Lists.<String>newArrayList());
            inputDesc.setRows(Lists.<List<Object>>newArrayList());
            inputDesc.setCreate(table.getDDL());
            inputDesc.setInserts(inserts);
            sqlCase.getInputs().add(inputDesc);
        }
    }

    private PreparedStatement getPreparedStatement(BenchmarkConfig.Mode mode) throws SQLException {
        PreparedStatement requestPs = null;
        if (mode == BenchmarkConfig.Mode.BATCH_REQUEST) {
            requestPs = executor.getBatchRequestPreparedStmt(db, script, commonColumnIndices);
            for (int i = 0; i < BenchmarkConfig.BATCH_SIZE; i++) {
                if (setRequestData(requestPs)) {
                    requestPs.addBatch();
                }
            }
        } else {
            requestPs = executor.getRequestPreparedStmt(db, script);
            setRequestData(requestPs);
        }
        return requestPs;
    }

    private boolean setRequestData(PreparedStatement requestPs) {
        try {
            ResultSetMetaData metaData = requestPs.getMetaData();
            TableInfo table = tableMap.get(mainTable);
            if (table.getSchema().size() != metaData.getColumnCount()) {
                return false;
            }
            for (int i = 0; i < metaData.getColumnCount(); i++) {
                int columnType = metaData.getColumnType(i + 1);
                if (columnType == Types.VARCHAR) {
                    requestPs.setString(i + 1, "col" + String.valueOf(i));
                } else if (columnType == Types.DOUBLE) {
                    requestPs.setDouble(i + 1, 1.4d);
                } else if (columnType == Types.FLOAT) {
                    requestPs.setFloat(i + 1, 1.3f);
                } else if (columnType == Types.INTEGER) {
                    if (table.getIndex().contains(i)) {
                        requestPs.setInt(i + 1, pkBase + i);
                    } else {
                        requestPs.setInt(i + 1, i);
                    }
                } else if (columnType == Types.BIGINT) {
                    if (table.getIndex().contains(i)) {
                        requestPs.setLong(i + 1, pkBase + i);
                    } else {
                        requestPs.setLong(i + 1, i);
                    }
                } else if (columnType == Types.TIMESTAMP) {
                    requestPs.setTimestamp(i + 1, new Timestamp(System.currentTimeMillis()));
                } else if (columnType == Types.DATE) {
                    requestPs.setDate(i + 1, new Date(System.currentTimeMillis()));
                }
            }
        } catch (Exception e) {
            e.printStackTrace();
            return false;
        }
<<<<<<< HEAD
        return true;
=======
        return requestPs;
>>>>>>> 25c8b456
    }

    @Setup
    public void setup() throws SQLException {
        init();
        if (!executor.createDB(db)) {
            return;
        }
        for (TableInfo table : tableMap.values()) {
            //System.out.println(table.getDDL());
            if (!executor.executeDDL(db, table.getDDL())) {
                return;
            }
        }
        if (enableOutputYamlCase) {
            sqlCase.setDesc("FZ benchmark case");
            sqlCase.setId("0");
            sqlCase.setInputs(Lists.<InputDesc>newArrayList());
        }
        putData();
        if (enableOutputYamlCase) {
            sqlCase.setSql(script);
            sqlCase.setExpect(new ExpectDesc());
        }
    }

    public Boolean outputSQLCase(String caseAbsPath) throws FileNotFoundException, UnsupportedEncodingException {
        if (sqlCase == null) {
            return false;
        }
        Writer writer = new OutputStreamWriter(new FileOutputStream(caseAbsPath), "UTF-8");
        Representer representer = new Representer() {
            @Override
            protected NodeTuple representJavaBeanProperty(Object javaBean, Property property, Object propertyValue, Tag customTag) {
                // if value of property is null, ignore it.
                if (propertyValue == null) {
                    return null;
                } else if (propertyValue instanceof ArrayList &&
                        ((ArrayList) propertyValue).isEmpty()) {
                    return null;
                } else if (propertyValue.toString().equalsIgnoreCase("id001")) {
                    return null;
                }else {
                    return super.representJavaBeanProperty(javaBean, property, propertyValue, customTag);
                }
            }

        };
        Yaml yaml = new Yaml(new Constructor(SQLCase.class), representer);
        yaml.represent(representer);
        yaml.dump(sqlCase, writer);
        return true;
    }

    @TearDown
    public void teardown() throws SQLException {
        for (String name : tableMap.keySet()) {
            executor.executeDDL(db, "drop table " + name + ";");
        }
        executor.dropDB(db);
    }

    @Benchmark
    public void execSQL() {
        try {
            PreparedStatement ps = getPreparedStatement(BenchmarkConfig.mode);
            ResultSet resultSet = ps.executeQuery();
            /*resultSet.next();
            ResultSetMetaData metaData = resultSet.getMetaData();
            Map<String, String> val = new HashMap<>();
            int stringNum = 0;
            for (int i = 0; i < metaData.getColumnCount(); i++) {
                String columnName = metaData.getColumnName(i + 1);
                System.out.println(columnName + ":" + String.valueOf(i));
                int columnType = metaData.getColumnType(i + 1);
                if (columnType == Types.VARCHAR) {
                    val.put(columnName, String.valueOf(resultSet.getString(i + 1)));
                    stringNum++;
                    System.out.println(columnName + ":" + String.valueOf(i) + ":" + resultSet.getString(i+ 1));

                } else if (columnType == Types.DOUBLE) {
                    val.put(columnName, String.valueOf(resultSet.getDouble(i + 1)));
                } else if (columnType == Types.INTEGER) {
                    val.put(columnName, String.valueOf(resultSet.getInt(i + 1)));
                } else if (columnType == Types.BIGINT) {
                    val.put(columnName, String.valueOf(resultSet.getLong(i + 1)));
                } else if (columnType == Types.TIMESTAMP) {
                    val.put(columnName, String.valueOf(resultSet.getTimestamp(i + 1)));
                } else if (columnType == Types.DATE) {
                    val.put(columnName, String.valueOf(resultSet.getDate(i+ 1)));
                }
            }
            System.out.println("string num" + stringNum);*/
            ps.close();
        } catch (Exception e) {
            e.printStackTrace();
        }
    }

    public List<Map<String, String>> execSQLTest() {
        try {
            PreparedStatement ps = getPreparedStatement(BenchmarkConfig.mode);
            ResultSet resultSet = ps.executeQuery();
            ResultSetMetaData metaData = resultSet.getMetaData();
            Map<String, String> val = new HashMap<>();
            List<Map<String, String>> vals = new ArrayList<>();
            while(resultSet.next()) {
                for (int i = 0; i < metaData.getColumnCount(); i++) {
                    String columnName = metaData.getColumnName(i + 1);
                    int columnType = metaData.getColumnType(i + 1);
                    if (columnType == Types.VARCHAR) {
                        val.put(columnName, String.valueOf(resultSet.getString(i + 1)));
                    } else if (columnType == Types.DOUBLE) {
                        val.put(columnName, String.valueOf(resultSet.getDouble(i + 1)));
                    } else if (columnType == Types.INTEGER) {
                        val.put(columnName, String.valueOf(resultSet.getInt(i + 1)));
                    } else if (columnType == Types.BIGINT) {
                        val.put(columnName, String.valueOf(resultSet.getLong(i + 1)));
                    } else if (columnType == Types.TIMESTAMP) {
                        val.put(columnName, String.valueOf(resultSet.getTimestamp(i + 1)));
                    }
                }
                vals.add(val);
            }
            ps.close();
            return vals;
        } catch (Exception e) {
            e.printStackTrace();
        }
        return null;
    }

    public static void main(String[] args) throws RunnerException {
      FESQLFZBenchmark ben = new FESQLFZBenchmark();
      try {
          ben.setup();
          ben.execSQL();
          ben.teardown();
      } catch (Exception e) {
          e.printStackTrace();
      }
        /*Options opt = new OptionsBuilder()
                .include(FESQLFZBenchmark.class.getSimpleName())
                .forks(1)
                .build();
        new Runner(opt).run();*/
    }
}<|MERGE_RESOLUTION|>--- conflicted
+++ resolved
@@ -1,13 +1,10 @@
 package com._4paradigm.sql.jmh;
 
-<<<<<<< HEAD
-import com._4paradigm.sql.BenchmarkConfig;
-=======
 import com._4paradigm.fesql.sqlcase.model.ExpectDesc;
 import com._4paradigm.fesql.sqlcase.model.InputDesc;
 import com._4paradigm.fesql.sqlcase.model.SQLCase;
 import com._4paradigm.fesql.sqlcase.model.Table;
->>>>>>> 25c8b456
+import com._4paradigm.sql.BenchmarkConfig;
 import com._4paradigm.sql.sdk.SqlExecutor;
 import com._4paradigm.sql.tools.Util;
 import com._4paradigm.sql.tools.Relation;
@@ -43,14 +40,8 @@
 public class FESQLFZBenchmark {
     private SqlExecutor executor;
     private String db;
-<<<<<<< HEAD
-=======
-    private String ddlUrl = "http://172.27.128.37:8999/fz_ddl/batch_request100680.txt.ddl.txt";
-    private String scriptUrl = "http://172.27.128.37:8999/fz_ddl/batch_request100680.txt";
-    private String relationUrl = "http://172.27.128.37:8999/fz_ddl/batch_request100680.relation.txt";
     private Boolean enableOutputYamlCase = false;
     SQLCase sqlCase = new SQLCase();
->>>>>>> 25c8b456
     private int pkNum = 1;
     @Param({"100", "500", "1000", "2000"})
     private int windowNum = 100;
@@ -70,11 +61,8 @@
         db = "db" + System.nanoTime();
         tableMap = new HashMap<>();
         mainTableValue = new ArrayList<>();
-<<<<<<< HEAD
+        this.enableOutputYamlCase = enableOutputYamlCase;
         commonColumnIndices = new ArrayList<>();
-=======
-        this.enableOutputYamlCase = enableOutputYamlCase;
->>>>>>> 25c8b456
     }
 
     public void setWindowNum(int windowNum) {
@@ -120,7 +108,9 @@
         Set<Integer> index = table.getIndex();
         Set<Integer> tsIndex = table.getTsIndex();
         Map<Integer, String> relation = table.getColRelation();
-
+        table.getIndex();
+
+        List<List<Object>> rows = Lists.newArrayList();
         Map<String, String> valueMap;
         for (int i = 0; i < pkNum; i++) {
             long ts = System.currentTimeMillis();
@@ -130,6 +120,7 @@
                 valueMap = mainTableValue.get(i);
             }
             for (int tsCnt = 0; tsCnt < windowNum; tsCnt++) {
+                List<Object> row = Lists.newArrayList();
                 StringBuilder builder = new StringBuilder();
                 builder.append("insert into ");
                 builder.append(table.getName());
@@ -144,6 +135,7 @@
                             builder.append("'");
                         }
                         builder.append(valueMap.get(relation.get(pos)));
+                        row.add(valueMap.get(relation.get(pos)));
                         if (type.equals("string")) {
                             builder.append("'");
                         }
@@ -153,6 +145,7 @@
                         builder.append("'");
                         builder.append("col");
                         builder.append(pos);
+                        row.add("col" + pos);
                         if (index.contains(pos)) {
                             String fieldName = table.getSchemaPosName().get(pos);
                             if (!valueMap.containsKey(fieldName)) {
@@ -162,28 +155,36 @@
                         builder.append("'");
                     } else if (type.equals("float")) {
                         builder.append(1.3);
+                        row.add(1.3);
                     } else if (type.equals("double")) {
                         builder.append("1.4");
+                        row.add(1.4);
                     } else if (type.equals("bigint") || type.equals("timestamp") || type.equals("int")) {
                         if (index.contains(pos)) {
                             builder.append(pkBase + i);
+                            row.add(pkBase + i);
                             String fieldName = table.getSchemaPosName().get(pos);
                             if (!valueMap.containsKey(fieldName)) {
                                 valueMap.put(fieldName, String.valueOf(pkBase + i));
                             }
                         } else if (tsIndex.contains(pos)) {
                             builder.append(ts - tsCnt);
+                            row.add(ts - tsCnt);
                         } else {
                             if (type.equals("timestamp")) {
                                 builder.append(ts);
+                                row.add(ts);
                             } else {
                                 builder.append(pos);
+                                row.add(pos);
                             }
                         }
                     } else if (type.equals("bool")) {
                         builder.append(true);
+                        row.add(true);
                     } else if (type.equals("date")) {
                         builder.append("'2020-11-27'");
+                        row.add("2020-11-27");
                     } else {
                         System.out.println("invalid type");
                     }
@@ -191,6 +192,7 @@
                 builder.append(");");
                 String exeSql = builder.toString();
                 //System.out.println(exeSql);
+                rows.add(row);
                 inserts.add(exeSql);
             }
             if (isMainTable) {
@@ -203,9 +205,9 @@
         if (enableOutputYamlCase) {
             InputDesc inputDesc = new InputDesc();
             inputDesc.setName(table.getName());
-            inputDesc.setColumns(Lists.<String>newArrayList());
-            inputDesc.setIndexs(Lists.<String>newArrayList());
-            inputDesc.setRows(Lists.<List<Object>>newArrayList());
+            inputDesc.setColumns(table.getColumns());
+            inputDesc.setIndexs(table.getIndexs());
+            inputDesc.setRows(rows);
             inputDesc.setCreate(table.getDDL());
             inputDesc.setInserts(inserts);
             sqlCase.getInputs().add(inputDesc);
@@ -214,6 +216,10 @@
 
     private PreparedStatement getPreparedStatement(BenchmarkConfig.Mode mode) throws SQLException {
         PreparedStatement requestPs = null;
+        if (enableOutputYamlCase) {
+            sqlCase.setBatch_request(new InputDesc());
+            sqlCase.getBatch_request().setRows(new ArrayList<List<Object>>());
+        }
         if (mode == BenchmarkConfig.Mode.BATCH_REQUEST) {
             requestPs = executor.getBatchRequestPreparedStmt(db, script, commonColumnIndices);
             for (int i = 0; i < BenchmarkConfig.BATCH_SIZE; i++) {
@@ -225,6 +231,7 @@
             requestPs = executor.getRequestPreparedStmt(db, script);
             setRequestData(requestPs);
         }
+
         return requestPs;
     }
 
@@ -235,41 +242,59 @@
             if (table.getSchema().size() != metaData.getColumnCount()) {
                 return false;
             }
+            List<Object> row = Lists.newArrayList();
             for (int i = 0; i < metaData.getColumnCount(); i++) {
                 int columnType = metaData.getColumnType(i + 1);
                 if (columnType == Types.VARCHAR) {
                     requestPs.setString(i + 1, "col" + String.valueOf(i));
+                    row.add("col" + String.valueOf(i));
                 } else if (columnType == Types.DOUBLE) {
                     requestPs.setDouble(i + 1, 1.4d);
+                    row.add("1.4");
                 } else if (columnType == Types.FLOAT) {
                     requestPs.setFloat(i + 1, 1.3f);
+                    row.add("1.3");
                 } else if (columnType == Types.INTEGER) {
                     if (table.getIndex().contains(i)) {
                         requestPs.setInt(i + 1, pkBase + i);
+                        row.add(String.valueOf(pkBase + i));
                     } else {
                         requestPs.setInt(i + 1, i);
+                        row.add(String.valueOf(i));
                     }
                 } else if (columnType == Types.BIGINT) {
                     if (table.getIndex().contains(i)) {
                         requestPs.setLong(i + 1, pkBase + i);
+                        row.add(String.valueOf(pkBase + i));
                     } else {
                         requestPs.setLong(i + 1, i);
+                        row.add(String.valueOf(i));
                     }
                 } else if (columnType == Types.TIMESTAMP) {
-                    requestPs.setTimestamp(i + 1, new Timestamp(System.currentTimeMillis()));
+                    long ts = System.currentTimeMillis();
+                    requestPs.setTimestamp(i + 1, new Timestamp(ts));
+                    row.add(String.valueOf(ts));
                 } else if (columnType == Types.DATE) {
-                    requestPs.setDate(i + 1, new Date(System.currentTimeMillis()));
-                }
+                    long ts = System.currentTimeMillis();
+                    requestPs.setDate(i + 1, new Date(ts));
+                    row.add(new Date(ts).toString());
+                }
+            }
+            if (enableOutputYamlCase) {
+                InputDesc batchRequest = sqlCase.getBatch_request();
+                batchRequest.setColumns(table.getColumns());
+                List<List<Object>> rows = batchRequest.getRows();
+                if (rows.isEmpty()) {
+                    rows = new ArrayList<>();
+                }
+                rows.add(row);
+                batchRequest.setRows(rows);
             }
         } catch (Exception e) {
             e.printStackTrace();
             return false;
         }
-<<<<<<< HEAD
         return true;
-=======
-        return requestPs;
->>>>>>> 25c8b456
     }
 
     @Setup
