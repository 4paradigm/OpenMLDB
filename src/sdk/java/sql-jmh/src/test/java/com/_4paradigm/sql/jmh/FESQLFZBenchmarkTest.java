--- conflicted
+++ resolved
@@ -1,9 +1,6 @@
 package com._4paradigm.sql.jmh;
 
-<<<<<<< HEAD
 import com._4paradigm.sql.BenchmarkConfig;
-=======
->>>>>>> 25c8b456
 import com._4paradigm.sql.tools.Util;
 import org.junit.Assert;
 import org.junit.Ignore;
@@ -25,8 +22,7 @@
 
     @Test
     public void execSQLTest() throws SQLException {
-<<<<<<< HEAD
-        FESQLFZBenchmark benchmark = new FESQLFZBenchmark(true);
+        FESQLFZBenchmark benchmark = new FESQLFZBenchmark(true, false);
         if (BenchmarkConfig.NeedProxy()) {
             Util.EnableProxy();
         }
@@ -44,17 +40,6 @@
                 }
                 Assert.assertNotNull(result);
                 Assert.assertTrue(result.size() > 0);
-=======
-        FESQLFZBenchmark benchmark = new FESQLFZBenchmark(true, false);
-        Util.EnableProxy();
-        benchmark.setWindowNum(1);
-        benchmark.setup();
-        int loops = 1;
-        for (int i = 0; i < loops; i++) {
-            Map<String, String> result = benchmark.execSQLTest();
-            for (Map.Entry<String, String> entry : result.entrySet()) {
-                System.out.println(entry.getKey() + ": " + entry.getValue());
->>>>>>> 25c8b456
             }
         }
         benchmark.teardown();
@@ -64,9 +49,25 @@
     public void dumpSQLCaseTest() throws SQLException {
         try {
             FESQLFZBenchmark benchmark = new FESQLFZBenchmark(true, true);
-            Util.EnableProxy();
-            benchmark.setWindowNum(10);
+            if (BenchmarkConfig.NeedProxy()) {
+                Util.EnableProxy();
+            }
+            benchmark.setWindowNum(5);
             benchmark.setup();
+            int loops = 1;
+            for (int i = 0; i < loops; i++) {
+                List<Map<String, String>> results = benchmark.execSQLTest();
+                System.out.println("result sizes " + results.size());
+                for (int idx = 0; idx < results.size(); idx++) {
+                    Map<String, String> result = results.get(idx);
+                    System.out.println("=========================================result row " + idx);
+                    for (Map.Entry<String, String> entry : result.entrySet()) {
+                        System.out.println(entry.getKey() + ": " + entry.getValue());
+                    }
+                    Assert.assertNotNull(result);
+                    Assert.assertTrue(result.size() > 0);
+                }
+            }
             benchmark.outputSQLCase("fz_case_benchmark.yaml");
             benchmark.teardown();
         } catch (Exception e) {
