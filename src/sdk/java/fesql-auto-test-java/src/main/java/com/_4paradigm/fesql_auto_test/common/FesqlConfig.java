package com._4paradigm.fesql_auto_test.common;

import com._4paradigm.fesql_auto_test.entity.FEDBInfo;
import com._4paradigm.fesql_auto_test.util.Tool;
import lombok.extern.slf4j.Slf4j;
import org.apache.commons.lang3.StringUtils;
import org.testng.collections.Lists;

import java.util.Arrays;
import java.util.List;
import java.util.Properties;
import java.util.stream.Collectors;

/**
 * @author zhaowei
 * @date 2020/6/11 11:34 AM
 */
@Slf4j
public class FesqlConfig {
    public static final String ZK_CLUSTER;
    public static final String ZK_ROOT_PATH;
<<<<<<< HEAD
    public static final List<Integer> FESQL_CASE_LEVELS;
    public static final String FESQL_CASE_PATH;
    public static final String FESQL_CASE_NAME;
    public static final String FESQL_CASE_ID;
    public static final String FESQL_CASE_DESC;
    public static final String TB_ENDPOINT_0;
    public static final String TB_ENDPOINT_1;
    public static final String TB_ENDPOINT_2;

    public static final Properties CONFIG = Tool.getProperties("fesql.properties");


    static {
        ZK_CLUSTER = CONFIG.getProperty(FesqlGlobalVar.env + "_zk_cluster");
        ZK_ROOT_PATH = CONFIG.getProperty(FesqlGlobalVar.env + "_zk_root_path");
        String levelStr = System.getProperty("caseLevel");
        levelStr = StringUtils.isEmpty(levelStr) ? "0,1,2,3,4,5" : levelStr;
        FESQL_CASE_LEVELS = Arrays.stream(levelStr.split(",")).map(Integer::parseInt).collect(Collectors.toList());
        FESQL_CASE_NAME = System.getProperty("caseName");
        FESQL_CASE_ID = System.getProperty("caseId");
        FESQL_CASE_DESC = System.getProperty("caseDesc");
        FESQL_CASE_PATH = System.getProperty("casePath");
        log.info("FESQL_CASE_LEVELS {}", FESQL_CASE_LEVELS);
        if (!StringUtils.isEmpty(FESQL_CASE_NAME)) {
            log.info("FESQL_CASE_NAME {}", FESQL_CASE_NAME);
        }
        if (!StringUtils.isEmpty(FESQL_CASE_ID)) {
            log.info("FESQL_CASE_ID {}", FESQL_CASE_ID);
        }
        if (!StringUtils.isEmpty(FESQL_CASE_PATH)) {
            log.info("FESQL_CASE_PATH {}", FESQL_CASE_PATH);
        }
        if (!StringUtils.isEmpty(FESQL_CASE_DESC)) {
            log.info("FESQL_CASE_DESC {}", FESQL_CASE_DESC);
        }
        TB_ENDPOINT_0 = CONFIG.getProperty(FesqlGlobalVar.env + "_tb_endpoint_0");
        TB_ENDPOINT_1 = CONFIG.getProperty(FesqlGlobalVar.env + "_tb_endpoint_1");
        TB_ENDPOINT_2 = CONFIG.getProperty(FesqlGlobalVar.env + "_tb_endpoint_2");
=======
    public static final List<Integer> levels;
    public static final List<String> VERSIONS;
    public static final FEDBInfo mainInfo;
    public static final String BASE_PATH;
    public static boolean INIT_VERSION_ENV = true;

    public static final Properties CONFIG = Tool.getProperties("fesql.properties");

    static{
        ZK_CLUSTER = CONFIG.getProperty(FesqlGlobalVar.env+"_zk_cluster");
        ZK_ROOT_PATH = CONFIG.getProperty(FesqlGlobalVar.env+"_zk_root_path");
        String levelStr = System.getProperty("caseLevel");
        levelStr = StringUtils.isEmpty(levelStr) ? "0" : levelStr;
        levels = Arrays.stream(levelStr.split(",")).map(Integer::parseInt).collect(Collectors.toList());
        log.info("FesqlConfig: levels: {}", levels);
        BASE_PATH = CONFIG.getProperty(FesqlGlobalVar.env+"_base_path");
        String tb_endpoint_0 = CONFIG.getProperty(FesqlGlobalVar.env+"_tb_endpoint_0");
        String tb_endpoint_1 = CONFIG.getProperty(FesqlGlobalVar.env+"_tb_endpoint_1");
        String tb_endpoint_2 = CONFIG.getProperty(FesqlGlobalVar.env+"_tb_endpoint_2");
        String versionStr = System.getProperty("fedbVersion");
        if(StringUtils.isEmpty(versionStr)){
            versionStr = CONFIG.getProperty(FesqlGlobalVar.env+"_versions");
        }
        if(StringUtils.isNotEmpty(versionStr)) {
            VERSIONS = Arrays.stream(versionStr.split(",")).collect(Collectors.toList());
        }else{
            VERSIONS = Lists.newArrayList();
        }
        log.info("FesqlConfig: versions: {}", VERSIONS);
        mainInfo = FEDBInfo.builder()
                .nsNum(2)
                .tabletNum(3)
                .zk_cluster(ZK_CLUSTER)
                .tabletEndpoints(Lists.newArrayList(tb_endpoint_0,tb_endpoint_1,tb_endpoint_2))
                .zk_root_path(ZK_ROOT_PATH)
                .build();
        String init_env = CONFIG.getProperty(FesqlGlobalVar.env+"_init_version_env");
        if(StringUtils.isNotEmpty(init_env)){
            INIT_VERSION_ENV = Boolean.parseBoolean(init_env);
        }
>>>>>>> da827bf6
    }

    public static boolean isCluster() {
        return FesqlGlobalVar.env.equals("cluster");
    }
}<|MERGE_RESOLUTION|>--- conflicted
+++ resolved
@@ -19,24 +19,23 @@
 public class FesqlConfig {
     public static final String ZK_CLUSTER;
     public static final String ZK_ROOT_PATH;
-<<<<<<< HEAD
+    public static final List<String> VERSIONS;
+    public static final FEDBInfo mainInfo;
+    public static final String BASE_PATH;
+    public static boolean INIT_VERSION_ENV = true;
     public static final List<Integer> FESQL_CASE_LEVELS;
     public static final String FESQL_CASE_PATH;
     public static final String FESQL_CASE_NAME;
     public static final String FESQL_CASE_ID;
     public static final String FESQL_CASE_DESC;
-    public static final String TB_ENDPOINT_0;
-    public static final String TB_ENDPOINT_1;
-    public static final String TB_ENDPOINT_2;
 
     public static final Properties CONFIG = Tool.getProperties("fesql.properties");
-
 
     static {
         ZK_CLUSTER = CONFIG.getProperty(FesqlGlobalVar.env + "_zk_cluster");
         ZK_ROOT_PATH = CONFIG.getProperty(FesqlGlobalVar.env + "_zk_root_path");
         String levelStr = System.getProperty("caseLevel");
-        levelStr = StringUtils.isEmpty(levelStr) ? "0,1,2,3,4,5" : levelStr;
+        levelStr = StringUtils.isEmpty(levelStr) ? "0" : levelStr;
         FESQL_CASE_LEVELS = Arrays.stream(levelStr.split(",")).map(Integer::parseInt).collect(Collectors.toList());
         FESQL_CASE_NAME = System.getProperty("caseName");
         FESQL_CASE_ID = System.getProperty("caseId");
@@ -55,36 +54,17 @@
         if (!StringUtils.isEmpty(FESQL_CASE_DESC)) {
             log.info("FESQL_CASE_DESC {}", FESQL_CASE_DESC);
         }
-        TB_ENDPOINT_0 = CONFIG.getProperty(FesqlGlobalVar.env + "_tb_endpoint_0");
-        TB_ENDPOINT_1 = CONFIG.getProperty(FesqlGlobalVar.env + "_tb_endpoint_1");
-        TB_ENDPOINT_2 = CONFIG.getProperty(FesqlGlobalVar.env + "_tb_endpoint_2");
-=======
-    public static final List<Integer> levels;
-    public static final List<String> VERSIONS;
-    public static final FEDBInfo mainInfo;
-    public static final String BASE_PATH;
-    public static boolean INIT_VERSION_ENV = true;
-
-    public static final Properties CONFIG = Tool.getProperties("fesql.properties");
-
-    static{
-        ZK_CLUSTER = CONFIG.getProperty(FesqlGlobalVar.env+"_zk_cluster");
-        ZK_ROOT_PATH = CONFIG.getProperty(FesqlGlobalVar.env+"_zk_root_path");
-        String levelStr = System.getProperty("caseLevel");
-        levelStr = StringUtils.isEmpty(levelStr) ? "0" : levelStr;
-        levels = Arrays.stream(levelStr.split(",")).map(Integer::parseInt).collect(Collectors.toList());
-        log.info("FesqlConfig: levels: {}", levels);
-        BASE_PATH = CONFIG.getProperty(FesqlGlobalVar.env+"_base_path");
-        String tb_endpoint_0 = CONFIG.getProperty(FesqlGlobalVar.env+"_tb_endpoint_0");
-        String tb_endpoint_1 = CONFIG.getProperty(FesqlGlobalVar.env+"_tb_endpoint_1");
-        String tb_endpoint_2 = CONFIG.getProperty(FesqlGlobalVar.env+"_tb_endpoint_2");
+        BASE_PATH = CONFIG.getProperty(FesqlGlobalVar.env + "_base_path");
+        String tb_endpoint_0 = CONFIG.getProperty(FesqlGlobalVar.env + "_tb_endpoint_0");
+        String tb_endpoint_1 = CONFIG.getProperty(FesqlGlobalVar.env + "_tb_endpoint_1");
+        String tb_endpoint_2 = CONFIG.getProperty(FesqlGlobalVar.env + "_tb_endpoint_2");
         String versionStr = System.getProperty("fedbVersion");
-        if(StringUtils.isEmpty(versionStr)){
-            versionStr = CONFIG.getProperty(FesqlGlobalVar.env+"_versions");
+        if (StringUtils.isEmpty(versionStr)) {
+            versionStr = CONFIG.getProperty(FesqlGlobalVar.env + "_versions");
         }
-        if(StringUtils.isNotEmpty(versionStr)) {
+        if (StringUtils.isNotEmpty(versionStr)) {
             VERSIONS = Arrays.stream(versionStr.split(",")).collect(Collectors.toList());
-        }else{
+        } else {
             VERSIONS = Lists.newArrayList();
         }
         log.info("FesqlConfig: versions: {}", VERSIONS);
@@ -92,14 +72,13 @@
                 .nsNum(2)
                 .tabletNum(3)
                 .zk_cluster(ZK_CLUSTER)
-                .tabletEndpoints(Lists.newArrayList(tb_endpoint_0,tb_endpoint_1,tb_endpoint_2))
+                .tabletEndpoints(Lists.newArrayList(tb_endpoint_0, tb_endpoint_1, tb_endpoint_2))
                 .zk_root_path(ZK_ROOT_PATH)
                 .build();
-        String init_env = CONFIG.getProperty(FesqlGlobalVar.env+"_init_version_env");
-        if(StringUtils.isNotEmpty(init_env)){
+        String init_env = CONFIG.getProperty(FesqlGlobalVar.env + "_init_version_env");
+        if (StringUtils.isNotEmpty(init_env)) {
             INIT_VERSION_ENV = Boolean.parseBoolean(init_env);
         }
->>>>>>> da827bf6
     }
 
     public static boolean isCluster() {
