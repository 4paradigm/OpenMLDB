--- conflicted
+++ resolved
@@ -114,10 +114,6 @@
 
     @Override
     protected void tearDown() {
-<<<<<<< HEAD
-        super.tearDown();
-=======
->>>>>>> b3daec7e
         if (CollectionUtils.isEmpty(spNames)) {
             return;
         }
@@ -125,9 +121,6 @@
             String drop = "drop procedure " + spName + ";";
             FesqlUtil.ddl(executor, dbName, drop);
         }
-<<<<<<< HEAD
-=======
         super.tearDown();
->>>>>>> b3daec7e
     }
 }