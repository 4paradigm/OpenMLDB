package com._4paradigm.fesql_auto_test.common;

/**
 * @author zhaowei
 * @date 2020/6/11 11:45 AM
 */
public class FesqlGlobalVar {
    public static String env;
<<<<<<< HEAD
    public static String level;
=======
    public static String version;
    public static String fedbPath;
>>>>>>> da827bf6
}<|MERGE_RESOLUTION|>--- conflicted
+++ resolved
@@ -6,10 +6,7 @@
  */
 public class FesqlGlobalVar {
     public static String env;
-<<<<<<< HEAD
     public static String level;
-=======
     public static String version;
     public static String fedbPath;
->>>>>>> da827bf6
 }