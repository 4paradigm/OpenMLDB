package com._4paradigm.fesql_auto_test.entity;

import com._4paradigm.fesql.sqlcase.model.SQLCase;
import com._4paradigm.fesql_auto_test.common.FesqlConfig;
import com._4paradigm.fesql_auto_test.util.Tool;
import org.apache.commons.lang3.StringUtils;
import org.testng.Assert;

import java.io.File;
import java.io.FileFilter;
import java.io.FileNotFoundException;
import java.util.ArrayList;
import java.util.List;

public class FesqlDataProviderList {
    private List<FesqlDataProvider> dataProviderList = new ArrayList<FesqlDataProvider>();

    public List<SQLCase> getCases() {
        List<SQLCase> cases = new ArrayList<SQLCase>();
        String caseId = System.getProperty("caseId");
        String caseDesc= System.getProperty("caseDesc");
        for (FesqlDataProvider dataProvider : dataProviderList) {
<<<<<<< HEAD
            cases.addAll(dataProvider.getCases(FesqlConfig.levels));
=======
            for (SQLCase sqlCase : dataProvider.getCases()) {
                if (!StringUtils.isEmpty(caseId) && !caseId.equals(sqlCase.getId())) {
                    continue;
                }
                if (!StringUtils.isEmpty(caseDesc) && !caseDesc.equals(sqlCase.getDesc())) {
                    continue;
                }
                cases.add(sqlCase);
            }
>>>>>>> 86728034
        }
        return cases;
    }

    public static FesqlDataProviderList dataProviderGenerator(String[] caseFiles) throws FileNotFoundException {
        String yamlPath = System.getProperty("casePath");
        FesqlDataProviderList fesqlDataProviderList = new FesqlDataProviderList();
        for (String caseFile : caseFiles) {
            if (!StringUtils.isEmpty(yamlPath) && !yamlPath.equals(caseFile)) {
                continue;
            }
            String casePath = Tool.getCasePath(caseFile);
            File file = new File(casePath);
            if (!file.exists()) {
                continue;
            }
            if (file.isFile()) {
                fesqlDataProviderList.dataProviderList.add(FesqlDataProvider.dataProviderGenerator(casePath));
            } else {
                File[] files = file.listFiles(f -> f.getName().endsWith(".yaml"));
                for (File f : files) {
                    fesqlDataProviderList.dataProviderList.add(FesqlDataProvider.dataProviderGenerator(f.getAbsolutePath()));
                }
            }
        }
        return fesqlDataProviderList;
    }

}<|MERGE_RESOLUTION|>--- conflicted
+++ resolved
@@ -20,10 +20,7 @@
         String caseId = System.getProperty("caseId");
         String caseDesc= System.getProperty("caseDesc");
         for (FesqlDataProvider dataProvider : dataProviderList) {
-<<<<<<< HEAD
-            cases.addAll(dataProvider.getCases(FesqlConfig.levels));
-=======
-            for (SQLCase sqlCase : dataProvider.getCases()) {
+            for (SQLCase sqlCase : dataProvider.getCases(FesqlConfig.levels)) {
                 if (!StringUtils.isEmpty(caseId) && !caseId.equals(sqlCase.getId())) {
                     continue;
                 }
@@ -32,7 +29,6 @@
                 }
                 cases.add(sqlCase);
             }
->>>>>>> 86728034
         }
         return cases;
     }
