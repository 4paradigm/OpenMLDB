--- conflicted
+++ resolved
@@ -1,19 +1,13 @@
 package com._4paradigm.fesql_auto_test.entity;
 
 import com._4paradigm.fesql.sqlcase.model.SQLCase;
-<<<<<<< HEAD
-import org.apache.commons.collections.CollectionUtils;
-import org.apache.commons.lang3.SerializationUtils;
-=======
 import com._4paradigm.fesql_auto_test.util.Tool;
 import org.testng.Assert;
->>>>>>> a3b81886
 
 import java.io.File;
 import java.io.FileFilter;
 import java.io.FileNotFoundException;
 import java.util.ArrayList;
-import java.util.Collections;
 import java.util.List;
 
 public class FesqlDataProviderList {
@@ -22,8 +16,7 @@
     public List<SQLCase> getCases() {
         List<SQLCase> cases = new ArrayList<SQLCase>();
         for (FesqlDataProvider dataProvider : dataProviderList) {
-            List<SQLCase> sqlCases = dataProvider.getCases();
-            cases.addAll(sqlCases);
+            cases.addAll(dataProvider.getCases());
         }
         return cases;
     }
