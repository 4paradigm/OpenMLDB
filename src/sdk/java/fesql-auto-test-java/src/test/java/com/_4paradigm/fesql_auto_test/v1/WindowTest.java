--- conflicted
+++ resolved
@@ -26,15 +26,12 @@
                         "/integration/v1/test_window_row_range.yaml",
                         "/integration/v1/test_window_row.yaml",
                         "/integration/v1/test_window_union.yaml",
-<<<<<<< HEAD
-                        "/integration/v1/test_index_optimized.yaml",
-
-=======
                         "/integration/cluster/test_window_row.yaml",
                         "/integration/cluster/test_window_row_range.yaml",
                         "/integration/cluster/window_and_lastjoin.yaml",
                         "/integration/error/error_window.yaml"
->>>>>>> e8d4da80
+                        "/integration/v1/test_index_optimized.yaml",
+
                 });
         return dp.getCases().toArray();
     }
