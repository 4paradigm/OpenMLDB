--- conflicted
+++ resolved
@@ -23,20 +23,8 @@
     public Object[] testWindowData() throws FileNotFoundException {
         FesqlDataProviderList dp = FesqlDataProviderList
                 .dataProviderGenerator(new String[]{
-<<<<<<< HEAD
-                        "/integration/v1/test_window_row_range.yaml",
-                        "/integration/v1/test_window_row.yaml",
-                        "/integration/v1/test_window_union.yaml",
-                        "/integration/cluster/test_window_row.yaml",
-                        "/integration/cluster/test_window_row_range.yaml",
-                        "/integration/cluster/window_and_lastjoin.yaml",
-                        "/integration/error/error_window.yaml",
-                        "/integration/v1/test_index_optimized.yaml",
-
-=======
                         "/integration/error/error_window.yaml",
                         "/integration/v1/window/"
->>>>>>> 6baf8b37
                 });
         return dp.getCases().toArray();
     }
