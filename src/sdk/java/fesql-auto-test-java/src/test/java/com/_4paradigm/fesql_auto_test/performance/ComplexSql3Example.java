package com._4paradigm.fesql_auto_test.performance;

import com._4paradigm.sql.jdbc.CallablePreparedStatement;
<<<<<<< HEAD
=======
import com._4paradigm.sql.sdk.ProcedureInfo;
>>>>>>> 9fb539ca
import com._4paradigm.sql.sdk.SdkOption;
import com._4paradigm.sql.sdk.SqlException;
import com._4paradigm.sql.sdk.SqlExecutor;
import com._4paradigm.sql.sdk.impl.BatchCallablePreparedStatementImpl;
import com._4paradigm.sql.sdk.impl.CallablePreparedStatementImpl;
import com._4paradigm.sql.sdk.impl.SqlClusterExecutor;
import org.apache.commons.io.IOUtils;
import org.slf4j.Logger;
import org.slf4j.LoggerFactory;
import org.testng.Assert;

import java.io.File;
import java.io.FileInputStream;
import java.io.IOException;
import java.sql.*;
import java.util.ArrayList;
import java.util.Arrays;
import java.util.List;

public class ComplexSql3Example extends BaseExample {
    private static final Logger logger = LoggerFactory.getLogger(ComplexSql3Example.class);
    private SqlExecutor sqlExecutor = null;
    private String db = "fix_test32";
    private String spSql;
    private List<String> tableDDLList = new ArrayList<>();

    public void init() throws SqlException {
        try {
            String path = System.getProperty("user.dir");
            File file = new File(path + "/fesql-auto-test-java/src/test/resources/xjd_sp_ddl.txt");
            spSql = IOUtils.toString(new FileInputStream(file), "UTF-8");
            file = new File(path + "/fesql-auto-test-java/src/test/resources/xjd_table_ddl.txt");
            String tableDDL = IOUtils.toString(new FileInputStream(file), "UTF-8");
            String[] split = tableDDL.split(";");
            tableDDLList = Arrays.asList(split);
        } catch (IOException e) {
            e.printStackTrace();
        }
        SdkOption option = new SdkOption();
        option.setZkCluster(zkCluster);
        option.setZkPath(zkPath);
        option.setSessionTimeout(10000);
        option.setRequestTimeout(60000);
        sqlExecutor = new SqlClusterExecutor(option);
    }

    public void initDDL() throws Exception {
        sqlExecutor.dropDB(db);
        sqlExecutor.createDB(db);
        for (String ddl : tableDDLList) {
            boolean ok = sqlExecutor.executeDDL(db, ddl + ";");
            Assert.assertTrue(ok);
        }
        System.out.println("init ddl finished");
    }

    public void createProcedure() throws Exception {
        boolean ok = sqlExecutor.executeDDL(db, spSql);
        Assert.assertTrue(ok);
    }

    public void callProcedureWithPstms() throws Exception {
<<<<<<< HEAD
        CallablePreparedStatementImpl callablePreparedStmt = sqlExecutor.getCallablePreparedStmt(db, "xjd10");
=======
        ProcedureInfo xjd10 = sqlExecutor.showProcedure(db, "xjd10");
        CallablePreparedStatement callablePreparedStmt = sqlExecutor.getCallablePreparedStmt(db, "xjd10");
>>>>>>> 9fb539ca
        ResultSetMetaData metaData = callablePreparedStmt.getMetaData();
        if (setData(callablePreparedStmt, metaData, "bb")) return;
        ResultSet sqlResultSet = callablePreparedStmt.executeQuery();
        Assert.assertTrue(sqlResultSet.next());
        for (int i = 1; i < sqlResultSet.getMetaData().getColumnCount(); i++) {
            System.out.println("output column: " + i + ", " + sqlResultSet.getNString(i));
        }
        System.out.println("call ok");

<<<<<<< HEAD
        BatchCallablePreparedStatementImpl batchPsmt = sqlExecutor.getCallablePreparedStmtBatch(db, "xjd10");
=======
        CallablePreparedStatement batchPsmt = sqlExecutor.getCallablePreparedStmtBatch(db, "xjd10");
>>>>>>> 9fb539ca
        metaData = batchPsmt.getMetaData();
        metaData = batchPsmt.getMetaData();
        if (setData(batchPsmt, metaData, "bb")) return;
        batchPsmt.addBatch();
        if (setData(batchPsmt, metaData, "")) return;
        batchPsmt.addBatch();
        sqlResultSet = batchPsmt.executeQuery();
        Assert.assertTrue(sqlResultSet.next());

        System.out.println("call batch ok");
        sqlResultSet.close();
        callablePreparedStmt.close();
    }

    private boolean setData(CallablePreparedStatement callablePreparedStmt, ResultSetMetaData metaData, String strVal) throws SQLException {
        for (int i = 0; i < metaData.getColumnCount(); i++) {
//            Object obj = requestRow[i];
//            if (obj == null) {
//                callablePreparedStmt.setNull(i + 1, 0);
//                continue;
//            }
            int columnType = metaData.getColumnType(i + 1);
            if (columnType == Types.BOOLEAN) {
                callablePreparedStmt.setBoolean(i + 1, true);
            } else if (columnType == Types.SMALLINT) {
                callablePreparedStmt.setShort(i + 1, (short) 1);
            } else if (columnType == Types.INTEGER) {
                callablePreparedStmt.setInt(i + 1, 11);
            } else if (columnType == Types.BIGINT) {
                callablePreparedStmt.setLong(i + 1, Long.valueOf(300l));
            } else if (columnType == Types.FLOAT) {
                callablePreparedStmt.setFloat(i + 1, Float.valueOf(3.0f));
            } else if (columnType == Types.DOUBLE) {
                callablePreparedStmt.setDouble(i + 1, 1.0);
            } else if (columnType == Types.TIMESTAMP) {
                callablePreparedStmt.setTimestamp(i + 1, new Timestamp(1590738994000l));
            } else if (columnType == Types.DATE) {
                callablePreparedStmt.setDate(i + 1, Date.valueOf("2020-05-05"));
            } else if (columnType == Types.VARCHAR) {
                callablePreparedStmt.setString(i + 1, strVal);
            } else {
                logger.error("fail to build request row: invalid data type {]", columnType);
                return true;
            }
        }
        return false;
    }

    public static void run() {
        final ComplexSql3Example example = new ComplexSql3Example();
        try {
            example.init();
            System.out.println("init success");
            example.initDDL();
            example.createProcedure();
            example.callProcedureWithPstms();
        } catch (Exception e) {
            e.printStackTrace();
        }
    }

    public static void main(String[] args) {
        run();
    }

}<|MERGE_RESOLUTION|>--- conflicted
+++ resolved
@@ -1,10 +1,7 @@
 package com._4paradigm.fesql_auto_test.performance;
 
 import com._4paradigm.sql.jdbc.CallablePreparedStatement;
-<<<<<<< HEAD
-=======
 import com._4paradigm.sql.sdk.ProcedureInfo;
->>>>>>> 9fb539ca
 import com._4paradigm.sql.sdk.SdkOption;
 import com._4paradigm.sql.sdk.SqlException;
 import com._4paradigm.sql.sdk.SqlExecutor;
@@ -67,12 +64,8 @@
     }
 
     public void callProcedureWithPstms() throws Exception {
-<<<<<<< HEAD
-        CallablePreparedStatementImpl callablePreparedStmt = sqlExecutor.getCallablePreparedStmt(db, "xjd10");
-=======
         ProcedureInfo xjd10 = sqlExecutor.showProcedure(db, "xjd10");
         CallablePreparedStatement callablePreparedStmt = sqlExecutor.getCallablePreparedStmt(db, "xjd10");
->>>>>>> 9fb539ca
         ResultSetMetaData metaData = callablePreparedStmt.getMetaData();
         if (setData(callablePreparedStmt, metaData, "bb")) return;
         ResultSet sqlResultSet = callablePreparedStmt.executeQuery();
@@ -82,11 +75,7 @@
         }
         System.out.println("call ok");
 
-<<<<<<< HEAD
-        BatchCallablePreparedStatementImpl batchPsmt = sqlExecutor.getCallablePreparedStmtBatch(db, "xjd10");
-=======
         CallablePreparedStatement batchPsmt = sqlExecutor.getCallablePreparedStmtBatch(db, "xjd10");
->>>>>>> 9fb539ca
         metaData = batchPsmt.getMetaData();
         metaData = batchPsmt.getMetaData();
         if (setData(batchPsmt, metaData, "bb")) return;
