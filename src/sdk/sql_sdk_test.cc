--- conflicted
+++ resolved
@@ -697,10 +697,6 @@
         ASSERT_TRUE(router->ExecuteInsert(db, insert_sql, &status));
     }
 
-<<<<<<< HEAD
-
-=======
->>>>>>> 31b14fb5
     auto parameter_types = std::make_shared<hybridse::sdk::ColumnTypes>();
     parameter_types->AddColumnType(::hybridse::sdk::kTypeString);
     parameter_types->AddColumnType(::hybridse::sdk::kTypeInt64);
