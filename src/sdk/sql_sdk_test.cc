/*
 * Copyright 2021 4Paradigm
 *
 * Licensed under the Apache License, Version 2.0 (the "License");
 * you may not use this file except in compliance with the License.
 * You may obtain a copy of the License at
 *
 *   http://www.apache.org/licenses/LICENSE-2.0
 *
 * Unless required by applicable law or agreed to in writing, software
 * distributed under the License is distributed on an "AS IS" BASIS,
 * WITHOUT WARRANTIES OR CONDITIONS OF ANY KIND, either express or implied.
 * See the License for the specific language governing permissions and
 * limitations under the License.
 */

#include "sdk/sql_sdk_test.h"

#include <sched.h>
#include <unistd.h>

#include <memory>
#include <string>
#include <vector>

#include "base/file_util.h"
#include "base/glog_wapper.h"
#include "catalog/schema_adapter.h"
#include "codec/fe_row_codec.h"
#include "common/timer.h"
#include "gflags/gflags.h"
#include "sdk/mini_cluster.h"
#include "sdk/sql_router.h"
#include "test/base_test.h"
#include "vm/catalog.h"

namespace openmldb {
namespace sdk {

MiniCluster* mc_ = nullptr;
std::shared_ptr<SQLRouter> router_ = std::shared_ptr<SQLRouter>();
static std::shared_ptr<SQLRouter> GetNewSQLRouter() {
    SQLRouterOptions sql_opt;
    sql_opt.zk_cluster = mc_->GetZkCluster();
    sql_opt.zk_path = mc_->GetZkPath();
    sql_opt.session_timeout = 30000;
    sql_opt.enable_debug = hybridse::sqlcase::SqlCase::IsDebug();
    return NewClusterSQLRouter(sql_opt);
}

static bool IsSupportMode(const std::string& mode) {
<<<<<<< HEAD
    if (mode.find("rtidb-unsupport") != std::string::npos ||
            mode.find("request-unsupport") != std::string::npos
        || mode.find("standalone-unsupport") != std::string::npos) {
=======
    if (mode.find("rtidb-unsupport") != std::string::npos || mode.find("request-unsupport") != std::string::npos) {
>>>>>>> d0e56328
        return false;
    }
    return true;
}

TEST_P(SQLSDKTest, sql_sdk_batch_test) {
    auto sql_case = GetParam();
    LOG(INFO) << "ID: " << sql_case.id() << ", DESC: " << sql_case.desc();
    if (boost::contains(sql_case.mode(), "rtidb-unsupport") ||
        boost::contains(sql_case.mode(), "rtidb-batch-unsupport") ||
        boost::contains(sql_case.mode(), "batch-unsupport") ||
        boost::contains(sql_case.mode(), "standalone-unsupport")) {
        LOG(WARNING) << "Unsupport mode: " << sql_case.mode();
        return;
    }
    SQLRouterOptions sql_opt;
    sql_opt.session_timeout = 30000;
    sql_opt.zk_cluster = mc_->GetZkCluster();
    sql_opt.zk_path = mc_->GetZkPath();
    sql_opt.enable_debug = sql_case.debug() || hybridse::sqlcase::SqlCase::IsDebug();
    auto router = NewClusterSQLRouter(sql_opt);
    if (!router) {
        FAIL() << "Fail new cluster sql router";
        return;
    }
    SQLSDKTest::RunBatchModeSDK(sql_case, router, mc_->GetTbEndpoint());
}

TEST_P(SQLSDKQueryTest, sql_sdk_request_test) {
    auto sql_case = GetParam();
    LOG(INFO) << "ID: " << sql_case.id() << ", DESC: " << sql_case.desc();
    if (!IsSupportMode(sql_case.mode())) {
        LOG(WARNING) << "Unsupport mode: " << sql_case.mode();
        return;
    }
    ASSERT_TRUE(router_ != nullptr) << "Fail new cluster sql router";
    RunRequestModeSDK(sql_case, router_);
    LOG(INFO) << "Finish sql_sdk_request_test: ID: " << sql_case.id() << ", DESC: " << sql_case.desc();
}
TEST_P(SQLSDKQueryTest, sql_sdk_batch_request_test) {
    auto sql_case = GetParam();
    LOG(INFO) << "ID: " << sql_case.id() << ", DESC: " << sql_case.desc();
    if (!IsSupportMode(sql_case.mode())) {
        LOG(WARNING) << "Unsupport mode: " << sql_case.mode();
        return;
    }
    ASSERT_TRUE(router_ != nullptr) << "Fail new cluster sql router";
    RunBatchRequestModeSDK(sql_case, router_);
    LOG(INFO) << "Finish sql_sdk_request_test: ID: " << sql_case.id() << ", DESC: " << sql_case.desc();
}

TEST_P(SQLSDKQueryTest, sql_sdk_batch_test) {
    auto sql_case = GetParam();
    LOG(INFO) << "ID: " << sql_case.id() << ", DESC: " << sql_case.desc();
    if (boost::contains(sql_case.mode(), "rtidb-unsupport") ||
        boost::contains(sql_case.mode(), "rtidb-batch-unsupport") ||
        boost::contains(sql_case.mode(), "batch-unsupport") ||
        boost::contains(sql_case.mode(), "standalone-unsupport")) {
        LOG(WARNING) << "Unsupport mode: " << sql_case.mode();
        return;
    }
    ASSERT_TRUE(router_ != nullptr) << "Fail new cluster sql router";
    RunBatchModeSDK(sql_case, router_, mc_->GetTbEndpoint());
}

TEST_P(SQLSDKQueryTest, sql_sdk_request_procedure_test) {
    auto sql_case = GetParam();
    LOG(INFO) << "ID: " << sql_case.id() << ", DESC: " << sql_case.desc();
    if (!IsSupportMode(sql_case.mode())) {
        LOG(WARNING) << "Unsupport mode: " << sql_case.mode();
        return;
    }
    ASSERT_TRUE(router_ != nullptr) << "Fail new cluster sql router";
    RunRequestProcedureModeSDK(sql_case, router_, false);
    LOG(INFO) << "Finish sql_sdk_request_procedure_test: ID: " << sql_case.id() << ", DESC: " << sql_case.desc();
}

TEST_P(SQLSDKQueryTest, sql_sdk_request_procedure_asyn_test) {
    auto sql_case = GetParam();
    LOG(INFO) << "ID: " << sql_case.id() << ", DESC: " << sql_case.desc();
    if (!IsSupportMode(sql_case.mode())) {
        LOG(WARNING) << "Unsupport mode: " << sql_case.mode();
        return;
    }
    ASSERT_TRUE(router_ != nullptr) << "Fail new cluster sql router";
    RunRequestProcedureModeSDK(sql_case, router_, true);
    LOG(INFO) << "Finish sql_sdk_request_procedure_asyn_test: ID: " << sql_case.id() << ", DESC: " << sql_case.desc();
}
TEST_P(SQLSDKBatchRequestQueryTest, sql_sdk_batch_request_test) {
    auto sql_case = GetParam();
    if (!IsSupportMode(sql_case.mode())) {
        LOG(WARNING) << "Unsupport mode: " << sql_case.mode();
        return;
    }
    if (sql_case.batch_request().columns_.empty()) {
        LOG(WARNING) << "No batch request specified";
        return;
    }
    LOG(INFO) << "ID: " << sql_case.id() << ", DESC: " << sql_case.desc();
    ASSERT_TRUE(router_ != nullptr) << "Fail new cluster sql router";
    RunBatchRequestModeSDK(sql_case, router_);
    LOG(INFO) << "Finish sql_sdk_request_test: ID: " << sql_case.id() << ", DESC: " << sql_case.desc();
}
TEST_P(SQLSDKBatchRequestQueryTest, sql_sdk_batch_request_procedure_test) {
    auto sql_case = GetParam();
    if (!IsSupportMode(sql_case.mode())) {
        LOG(WARNING) << "Unsupport mode: " << sql_case.mode();
        return;
    }
    if (sql_case.batch_request().columns_.empty()) {
        LOG(WARNING) << "No batch request specified";
        return;
    }
    LOG(INFO) << "ID: " << sql_case.id() << ", DESC: " << sql_case.desc();
    ASSERT_TRUE(router_ != nullptr) << "Fail new cluster sql router";
    RunBatchRequestProcedureModeSDK(sql_case, router_, false);
    LOG(INFO) << "Finish sql_sdk_request_test: ID: " << sql_case.id() << ", DESC: " << sql_case.desc();
}

TEST_P(SQLSDKBatchRequestQueryTest, sql_sdk_batch_request_procedure_asyn_test) {
    auto sql_case = GetParam();
    if (!IsSupportMode(sql_case.mode())) {
        LOG(WARNING) << "Unsupport mode: " << sql_case.mode();
        return;
    }
    if (sql_case.batch_request().columns_.empty()) {
        LOG(WARNING) << "No batch request specified";
        return;
    }
    LOG(INFO) << "ID: " << sql_case.id() << ", DESC: " << sql_case.desc();
    ASSERT_TRUE(router_ != nullptr) << "Fail new cluster sql router";
    RunBatchRequestProcedureModeSDK(sql_case, router_, true);
    LOG(INFO) << "Finish sql_sdk_request_test: ID: " << sql_case.id() << ", DESC: " << sql_case.desc();
}

TEST_F(SQLSDKQueryTest, execute_where_test) {
    std::string ddl =
        "create table trans(c_sk_seq string,\n"
        "                   cust_no string,\n"
        "                   pay_cust_name string,\n"
        "                   pay_card_no string,\n"
        "                   payee_card_no string,\n"
        "                   card_type string,\n"
        "                   merch_id string,\n"
        "                   txn_datetime string,\n"
        "                   txn_amt double,\n"
        "                   txn_curr string,\n"
        "                   card_balance double,\n"
        "                   day_openbuy double,\n"
        "                   credit double,\n"
        "                   remainning_credit double,\n"
        "                   indi_openbuy double,\n"
        "                   lgn_ip string,\n"
        "                   IEMI string,\n"
        "                   client_mac string,\n"
        "                   chnl_type int32,\n"
        "                   cust_idt int32,\n"
        "                   cust_idt_no string,\n"
        "                   province string,\n"
        "                   city string,\n"
        "                   latitudeandlongitude string,\n"
        "                   txn_time timestamp,\n"
        "                   index(key=pay_card_no, ts=txn_time),\n"
        "                   index(key=merch_id, ts=txn_time));";
    SQLRouterOptions sql_opt;
    sql_opt.session_timeout = 30000;
    sql_opt.zk_cluster = mc_->GetZkCluster();
    sql_opt.zk_path = mc_->GetZkPath();
    sql_opt.enable_debug = hybridse::sqlcase::SqlCase::IsDebug();
    auto router = NewClusterSQLRouter(sql_opt);
    if (!router) {
        FAIL() << "Fail new cluster sql router";
    }
    std::string db = "sql_where_test";
    hybridse::sdk::Status status;
    ASSERT_TRUE(router->CreateDB(db, &status));
    ASSERT_TRUE(router->ExecuteDDL(db, ddl, &status));
    ASSERT_TRUE(router->RefreshCatalog());
    int64_t ts = 1594800959827;
    char buffer[4096];
    sprintf(buffer,  // NOLINT
            "insert into trans "
            "values('c_sk_seq0','cust_no0','pay_cust_name0','card_%d','"
            "payee_card_no0','card_type0','mc_%d','2020-"
            "10-20 "
            "10:23:50',1.0,'txn_curr',2.0,3.0,4.0,5.0,6.0,'lgn_ip0','iemi0'"
            ",'client_mac0',10,20,'cust_idt_no0','"
            "province0',"
            "'city0', 'longitude', %s);",
            0, 0, std::to_string(ts++).c_str());  // NOLINT
    std::string insert_sql = std::string(buffer, strlen(buffer));
    ASSERT_TRUE(router->ExecuteInsert(db, insert_sql, &status));
    std::string where_exist = "select * from trans where merch_id='mc_0';";
    auto rs = router->ExecuteSQL(db, where_exist, &status);
    if (!rs) {
        FAIL() << "fail to execute sql";
    }
    ASSERT_EQ(rs->Size(), 1);
    std::string where_not_exist = "select * from trans where merch_id='mc_1';";
    rs = router->ExecuteSQL(db, where_not_exist, &status);
    if (!rs) {
        FAIL() << "fail to execute sql";
    }
    ASSERT_EQ(rs->Size(), 0);
}

TEST_F(SQLSDKQueryTest, execute_insert_loops_test) {
    std::string ddl =
        "create table trans(c_sk_seq string,\n"
        "                   cust_no string,\n"
        "                   pay_cust_name string,\n"
        "                   pay_card_no string,\n"
        "                   payee_card_no string,\n"
        "                   card_type string,\n"
        "                   merch_id string,\n"
        "                   txn_datetime string,\n"
        "                   txn_amt double,\n"
        "                   txn_curr string,\n"
        "                   card_balance double,\n"
        "                   day_openbuy double,\n"
        "                   credit double,\n"
        "                   remainning_credit double,\n"
        "                   indi_openbuy double,\n"
        "                   lgn_ip string,\n"
        "                   IEMI string,\n"
        "                   client_mac string,\n"
        "                   chnl_type int32,\n"
        "                   cust_idt int32,\n"
        "                   cust_idt_no string,\n"
        "                   province string,\n"
        "                   city string,\n"
        "                   latitudeandlongitude string,\n"
        "                   txn_time timestamp,\n"
        "                   index(key=pay_card_no, ts=txn_time),\n"
        "                   index(key=merch_id, ts=txn_time));";
    int64_t ts = 1594800959827;
    int card = 0;
    int mc = 0;
    int64_t error_cnt = 0;
    int64_t cnt = 0;
    SQLRouterOptions sql_opt;
    sql_opt.session_timeout = 30000;
    sql_opt.zk_cluster = mc_->GetZkCluster();
    sql_opt.zk_path = mc_->GetZkPath();
    sql_opt.enable_debug = hybridse::sqlcase::SqlCase::IsDebug();
    auto router = NewClusterSQLRouter(sql_opt);
    if (!router) {
        FAIL() << "Fail new cluster sql router";
    }
    std::string db = "leak_test";
    hybridse::sdk::Status status;
    router->CreateDB(db, &status);
    router->ExecuteDDL(db, "drop table trans;", &status);
    ASSERT_TRUE(router->RefreshCatalog());
    if (!router->ExecuteDDL(db, ddl, &status)) {
        ASSERT_TRUE(router->RefreshCatalog());
        LOG(WARNING) << "fail to create table";
        return;
    }
    ASSERT_TRUE(router->RefreshCatalog());
    while (true) {
        char buffer[4096];
        sprintf(buffer,  // NOLINT
                "insert into trans "
                "values('c_sk_seq0','cust_no0','pay_cust_name0','card_%d','"
                "payee_card_no0','card_type0','mc_%d','2020-"
                "10-20 "
                "10:23:50',1.0,'txn_curr',2.0,3.0,4.0,5.0,6.0,'lgn_ip0','iemi0'"
                ",'client_mac0',10,20,'cust_idt_no0','"
                "province0',"
                "'city0', 'longitude', %s);",
                card++, mc++, std::to_string(ts++).c_str());  // NOLINT
        std::string insert_sql = std::string(buffer, strlen(buffer));
        //        LOG(INFO) << insert_sql;
        hybridse::sdk::Status status;
        if (!router->ExecuteInsert(db, insert_sql, &status)) {
            error_cnt += 1;
        }

        if (cnt % 10000 == 0) {
            LOG(INFO) << "process ...... " << cnt << " error: " << error_cnt;
        }
        cnt++;
        break;
    }
}

TEST_F(SQLSDKQueryTest, create_no_ts) {
    std::string ddl =
        "create table t1(c1 string,\n"
        "                c2 bigint,\n"
        "                index(key=c1, ttl=14400m, ttl_type=absolute));";
    SQLRouterOptions sql_opt;
    sql_opt.session_timeout = 30000;
    sql_opt.zk_cluster = mc_->GetZkCluster();
    sql_opt.zk_path = mc_->GetZkPath();
    sql_opt.enable_debug = hybridse::sqlcase::SqlCase::IsDebug();
    auto router = NewClusterSQLRouter(sql_opt);
    if (!router) {
        FAIL() << "Fail new cluster sql router";
    }
    std::string db = "create_no_ts";
    hybridse::sdk::Status status;
    ASSERT_TRUE(router->CreateDB(db, &status));
    ASSERT_TRUE(router->ExecuteDDL(db, ddl, &status));
    ASSERT_TRUE(router->RefreshCatalog());
    std::string insert_sql = "insert into t1 values('c1x', 1234);";
    ASSERT_TRUE(router->ExecuteInsert(db, insert_sql, &status));
    std::string where_exist = "select * from t1 where c1='c1x';";
    auto rs = router->ExecuteSQL(db, where_exist, &status);
    if (!rs) {
        FAIL() << "fail to execute sql";
    }
    ASSERT_EQ(rs->Size(), 1);
    std::string where_not_exist = "select * from t1 where c1='mc_1';";
    rs = router->ExecuteSQL(db, where_not_exist, &status);
    if (!rs) {
        FAIL() << "fail to execute sql";
    }
    ASSERT_EQ(rs->Size(), 0);
}

TEST_F(SQLSDKQueryTest, request_procedure_test) {
    // create table
    std::string ddl =
        "create table trans(c1 string,\n"
        "                   c3 int,\n"
        "                   c4 bigint,\n"
        "                   c5 float,\n"
        "                   c6 double,\n"
        "                   c7 timestamp,\n"
        "                   c8 date,\n"
        "                   index(key=c1, ts=c7));";
    SQLRouterOptions sql_opt;
    sql_opt.zk_cluster = mc_->GetZkCluster();
    sql_opt.zk_path = mc_->GetZkPath();
    sql_opt.session_timeout = 30000;
    sql_opt.enable_debug = hybridse::sqlcase::SqlCase::IsDebug();
    auto router = NewClusterSQLRouter(sql_opt);
    if (!router) {
        FAIL() << "Fail new cluster sql router";
    }
    std::string db = "test";
    hybridse::sdk::Status status;
    router->CreateDB(db, &status);
    router->ExecuteDDL(db, "drop table trans;", &status);
    ASSERT_TRUE(router->RefreshCatalog());
    if (!router->ExecuteDDL(db, ddl, &status)) {
        FAIL() << "fail to create table";
    }
    ASSERT_TRUE(router->RefreshCatalog());
    // insert
    std::string insert_sql = "insert into trans values(\"bb\",24,34,1.5,2.5,1590738994000,\"2020-05-05\");";
    ASSERT_TRUE(router->ExecuteInsert(db, insert_sql, &status));
    // create procedure
    std::string sp_name = "sp";
    std::string sql =
        "SELECT c1, c3, sum(c4) OVER w1 as w1_c4_sum FROM trans WINDOW w1 AS"
        " (PARTITION BY trans.c1 ORDER BY trans.c7 ROWS BETWEEN 2 PRECEDING AND CURRENT ROW);";
    std::string sp_ddl =
        "create procedure " + sp_name +
        " (const c1 string, const c3 int, c4 bigint, c5 float, c6 double, const c7 timestamp, c8 date" + ")" +
        " begin " + sql + " end;";
    if (!router->ExecuteDDL(db, sp_ddl, &status)) {
        FAIL() << "fail to create procedure";
    }
    // call procedure
    ASSERT_TRUE(router->RefreshCatalog());
    auto request_row = router->GetRequestRow(db, sql, &status);
    ASSERT_TRUE(request_row);
    request_row->Init(2);
    ASSERT_TRUE(request_row->AppendString("bb"));
    ASSERT_TRUE(request_row->AppendInt32(23));
    ASSERT_TRUE(request_row->AppendInt64(33));
    ASSERT_TRUE(request_row->AppendFloat(1.5f));
    ASSERT_TRUE(request_row->AppendDouble(2.5));
    ASSERT_TRUE(request_row->AppendTimestamp(1590738994000));
    ASSERT_TRUE(request_row->AppendDate(1234));
    ASSERT_TRUE(request_row->Build());
    auto rs = router->CallProcedure(db, sp_name, request_row, &status);
    if (!rs) FAIL() << "call procedure failed";
    auto schema = rs->GetSchema();
    ASSERT_EQ(schema->GetColumnCnt(), 3);
    ASSERT_TRUE(rs->Next());
    ASSERT_EQ(rs->GetStringUnsafe(0), "bb");
    ASSERT_EQ(rs->GetInt32Unsafe(1), 23);
    ASSERT_EQ(rs->GetInt64Unsafe(2), 67);
    ASSERT_FALSE(rs->Next());
    // show procedure
    std::string msg;
    auto sp_info = router->ShowProcedure(db, sp_name, &status);
    ASSERT_TRUE(sp_info);
    ASSERT_EQ(sp_info->GetDbName(), db);
    ASSERT_EQ(sp_info->GetSpName(), sp_name);
    ASSERT_EQ(sp_info->GetMainTable(), "trans");
    ASSERT_EQ(sp_info->GetTables().size(), 1u);
    ASSERT_EQ(sp_info->GetTables().at(0), "trans");
    auto& input_schema = sp_info->GetInputSchema();
    ASSERT_EQ(input_schema.GetColumnCnt(), 7);
    ASSERT_EQ(input_schema.GetColumnName(0), "c1");
    ASSERT_EQ(input_schema.GetColumnName(1), "c3");
    ASSERT_EQ(input_schema.GetColumnName(2), "c4");
    ASSERT_EQ(input_schema.GetColumnName(3), "c5");
    ASSERT_EQ(input_schema.GetColumnName(4), "c6");
    ASSERT_EQ(input_schema.GetColumnName(5), "c7");
    ASSERT_EQ(input_schema.GetColumnName(6), "c8");
    ASSERT_EQ(input_schema.GetColumnType(0), hybridse::sdk::kTypeString);
    ASSERT_EQ(input_schema.GetColumnType(1), hybridse::sdk::kTypeInt32);
    ASSERT_EQ(input_schema.GetColumnType(2), hybridse::sdk::kTypeInt64);
    ASSERT_EQ(input_schema.GetColumnType(3), hybridse::sdk::kTypeFloat);
    ASSERT_EQ(input_schema.GetColumnType(4), hybridse::sdk::kTypeDouble);
    ASSERT_EQ(input_schema.GetColumnType(5), hybridse::sdk::kTypeTimestamp);
    ASSERT_EQ(input_schema.GetColumnType(6), hybridse::sdk::kTypeDate);
    ASSERT_TRUE(input_schema.IsConstant(0));
    ASSERT_TRUE(input_schema.IsConstant(1));
    ASSERT_TRUE(!input_schema.IsConstant(2));

    auto& output_schema = sp_info->GetOutputSchema();
    ASSERT_EQ(output_schema.GetColumnCnt(), 3);
    ASSERT_EQ(output_schema.GetColumnName(0), "c1");
    ASSERT_EQ(output_schema.GetColumnName(1), "c3");
    ASSERT_EQ(output_schema.GetColumnName(2), "w1_c4_sum");
    ASSERT_EQ(output_schema.GetColumnType(0), hybridse::sdk::kTypeString);
    ASSERT_EQ(output_schema.GetColumnType(1), hybridse::sdk::kTypeInt32);
    ASSERT_EQ(output_schema.GetColumnType(2), hybridse::sdk::kTypeInt64);
    ASSERT_TRUE(output_schema.IsConstant(0));
    ASSERT_TRUE(output_schema.IsConstant(1));
    ASSERT_TRUE(!output_schema.IsConstant(2));

    // drop procedure
    std::string drop_sp_sql = "drop procedure " + sp_name + ";";
    ASSERT_TRUE(router->ExecuteDDL(db, drop_sp_sql, &status));
    ASSERT_TRUE(router->ExecuteDDL(db, "drop table trans;", &status));
}

TEST_F(SQLSDKTest, table_reader_scan) {
    SQLRouterOptions sql_opt;
    sql_opt.zk_cluster = mc_->GetZkCluster();
    sql_opt.zk_path = mc_->GetZkPath();
    auto router = NewClusterSQLRouter(sql_opt);
    ASSERT_TRUE(router != nullptr);
    std::string db = GenRand("db");
    ::hybridse::sdk::Status status;
    bool ok = router->CreateDB(db, &status);
    ASSERT_TRUE(ok);
    for (int i = 0; i < 2; i++) {
        std::string name = "test" + std::to_string(i);
        std::string ddl = "create table " + name +
                          "("
                          "col1 string, col2 bigint,"
                          "index(key=col1, ts=col2));";
        ok = router->ExecuteDDL(db, ddl, &status);
        ASSERT_TRUE(ok);
    }
    ASSERT_TRUE(router->RefreshCatalog());
    std::string insert = "insert into test0 values('key1', 1609212669000L);";
    ASSERT_TRUE(router->ExecuteInsert(db, insert, &status));
    auto table_reader = router->GetTableReader();
    ScanOption so;
    auto rs = table_reader->Scan(db, "test0", "key1", 1609212679000l, 0, so, &status);
    ASSERT_TRUE(rs);
    ASSERT_EQ(1, rs->Size());
    ASSERT_TRUE(rs->Next());
    ASSERT_EQ(1609212669000l, rs->GetInt64Unsafe(1));
    ASSERT_FALSE(rs->Next());
}

TEST_F(SQLSDKTest, table_reader_async_scan) {
    SQLRouterOptions sql_opt;
    sql_opt.zk_cluster = mc_->GetZkCluster();
    sql_opt.zk_path = mc_->GetZkPath();
    auto router = NewClusterSQLRouter(sql_opt);
    ASSERT_TRUE(router != nullptr);
    std::string db = GenRand("db");
    ::hybridse::sdk::Status status;
    bool ok = router->CreateDB(db, &status);
    ASSERT_TRUE(ok);
    for (int i = 0; i < 2; i++) {
        std::string name = "test" + std::to_string(i);
        std::string ddl = "create table " + name +
                          "("
                          "col1 string, col2 bigint,"
                          "index(key=col1, ts=col2));";
        ok = router->ExecuteDDL(db, ddl, &status);
        ASSERT_TRUE(ok);
    }
    ASSERT_TRUE(router->RefreshCatalog());
    std::string insert = "insert into test0 values('key1', 1609212669000L);";
    ASSERT_TRUE(router->ExecuteInsert(db, insert, &status));
    auto table_reader = router->GetTableReader();
    ScanOption so;
    auto future = table_reader->AsyncScan(db, "test0", "key1", 1609212679000l, 0, so, 10, &status);
    ASSERT_TRUE(future);
    auto rs = future->GetResultSet(&status);
    ASSERT_TRUE(rs);
    ASSERT_EQ(1, rs->Size());
    ASSERT_TRUE(rs->Next());
    ASSERT_EQ(1609212669000l, rs->GetInt64Unsafe(1));
    ASSERT_FALSE(rs->Next());
}
TEST_F(SQLSDKTest, create_table) {
    SQLRouterOptions sql_opt;
    sql_opt.zk_cluster = mc_->GetZkCluster();
    sql_opt.zk_path = mc_->GetZkPath();
    auto router = NewClusterSQLRouter(sql_opt);
    ASSERT_TRUE(router != nullptr);
    std::string db = GenRand("db");
    ::hybridse::sdk::Status status;
    bool ok = router->CreateDB(db, &status);
    ASSERT_TRUE(ok);
    for (int i = 0; i < 2; i++) {
        std::string name = "test" + std::to_string(i);
        std::string ddl = "create table " + name +
                          "("
                          "col1 string, col2 bigint,"
                          "index(key=col1, ts=col2));";
        ok = router->ExecuteDDL(db, ddl, &status);
        ASSERT_TRUE(ok);
    }
    ASSERT_TRUE(router->RefreshCatalog());
    auto ns_client = mc_->GetNsClient();
    std::vector<::openmldb::nameserver::TableInfo> tables;
    std::string msg;
    ASSERT_TRUE(ns_client->ShowTable("", db, false, tables, msg));
    ASSERT_TRUE(!tables.empty());
    std::map<std::string, int> pid_map;
    for (const auto& table : tables) {
        for (const auto& partition : table.table_partition()) {
            for (const auto& meta : partition.partition_meta()) {
                if (pid_map.find(meta.endpoint()) == pid_map.end()) {
                    pid_map.emplace(meta.endpoint(), 0);
                }
                pid_map[meta.endpoint()]++;
            }
        }
    }
    ASSERT_EQ(pid_map.size(), 1u);
    ASSERT_TRUE(router->ExecuteDDL(db, "drop table test0;", &status));
    ASSERT_TRUE(router->ExecuteDDL(db, "drop table test1;", &status));
    ASSERT_TRUE(router->DropDB(db, &status));
}

}  // namespace sdk
}  // namespace openmldb

int main(int argc, char** argv) {
    ::hybridse::vm::Engine::InitializeGlobalLLVM();
    ::testing::InitGoogleTest(&argc, argv);
    srand(time(NULL));
    FLAGS_zk_session_timeout = 100000;
<<<<<<< HEAD
    ::fedb::sdk::MiniCluster mc(6181);
    ::fedb::sdk::mc_ = &mc;
    int ok = ::fedb::sdk::mc_->SetUp(1);
=======
    ::openmldb::sdk::MiniCluster mc(6181);
    ::openmldb::sdk::mc_ = &mc;
    int ok = ::openmldb::sdk::mc_->SetUp(2);
>>>>>>> d0e56328
    sleep(1);
    ::google::ParseCommandLineFlags(&argc, &argv, true);
    ::openmldb::sdk::router_ = ::openmldb::sdk::GetNewSQLRouter();
    if (nullptr == ::openmldb::sdk::router_) {
        LOG(ERROR) << "Fail Test with NULL SQL router";
        return -1;
    }
    ok = RUN_ALL_TESTS();
    ::openmldb::sdk::mc_->Close();
    return ok;
}<|MERGE_RESOLUTION|>--- conflicted
+++ resolved
@@ -49,13 +49,9 @@
 }
 
 static bool IsSupportMode(const std::string& mode) {
-<<<<<<< HEAD
     if (mode.find("rtidb-unsupport") != std::string::npos ||
             mode.find("request-unsupport") != std::string::npos
         || mode.find("standalone-unsupport") != std::string::npos) {
-=======
-    if (mode.find("rtidb-unsupport") != std::string::npos || mode.find("request-unsupport") != std::string::npos) {
->>>>>>> d0e56328
         return false;
     }
     return true;
@@ -606,15 +602,9 @@
     ::testing::InitGoogleTest(&argc, argv);
     srand(time(NULL));
     FLAGS_zk_session_timeout = 100000;
-<<<<<<< HEAD
-    ::fedb::sdk::MiniCluster mc(6181);
-    ::fedb::sdk::mc_ = &mc;
-    int ok = ::fedb::sdk::mc_->SetUp(1);
-=======
     ::openmldb::sdk::MiniCluster mc(6181);
     ::openmldb::sdk::mc_ = &mc;
     int ok = ::openmldb::sdk::mc_->SetUp(2);
->>>>>>> d0e56328
     sleep(1);
     ::google::ParseCommandLineFlags(&argc, &argv, true);
     ::openmldb::sdk::router_ = ::openmldb::sdk::GetNewSQLRouter();
