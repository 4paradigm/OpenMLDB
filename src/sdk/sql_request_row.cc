/*
 * Copyright 2021 4Paradigm
 *
 * Licensed under the Apache License, Version 2.0 (the "License");
 * you may not use this file except in compliance with the License.
 * You may obtain a copy of the License at
 *
 *   http://www.apache.org/licenses/LICENSE-2.0
 *
 * Unless required by applicable law or agreed to in writing, software
 * distributed under the License is distributed on an "AS IS" BASIS,
 * WITHOUT WARRANTIES OR CONDITIONS OF ANY KIND, either express or implied.
 * See the License for the specific language governing permissions and
 * limitations under the License.
 */

#include "sdk/sql_request_row.h"
<<<<<<< HEAD
=======

>>>>>>> 31b14fb5
#include <stdint.h>
#include <string>
#include <unordered_map>

#include "catalog/schema_adapter.h"
#include "glog/logging.h"

namespace openmldb {
namespace sdk {

#define BitMapSize(size) (((size) >> 3) + !!((size)&0x07))
static constexpr uint8_t SDK_VERSION_LENGTH = 2;
static constexpr uint8_t SDK_SIZE_LENGTH = 4;
static constexpr uint8_t SDK_HEADER_LENGTH = SDK_VERSION_LENGTH + SDK_SIZE_LENGTH;
static constexpr uint32_t SDK_UINT24_MAX = (1 << 24) - 1;
static const std::unordered_map<::hybridse::sdk::DataType, uint8_t> SDK_TYPE_SIZE_MAP = {
    {::hybridse::sdk::kTypeBool, sizeof(bool)},         {::hybridse::sdk::kTypeInt16, sizeof(int16_t)},
    {::hybridse::sdk::kTypeInt32, sizeof(int32_t)},     {::hybridse::sdk::kTypeDate, sizeof(int32_t)},
    {::hybridse::sdk::kTypeFloat, sizeof(float)},       {::hybridse::sdk::kTypeInt64, sizeof(int64_t)},
    {::hybridse::sdk::kTypeTimestamp, sizeof(int64_t)}, {::hybridse::sdk::kTypeDouble, sizeof(double)}};

static inline uint8_t SDKGetAddrLength(uint32_t size) {
    if (size <= UINT8_MAX) {
        return 1;
    } else if (size <= UINT16_MAX) {
        return 2;
    } else if (size <= SDK_UINT24_MAX) {
        return 3;
    } else {
        return 4;
    }
}

inline uint32_t SDKGetStartOffset(int32_t column_count) { return SDK_HEADER_LENGTH + BitMapSize(column_count); }

SQLRequestRow::SQLRequestRow(std::shared_ptr<hybridse::sdk::Schema> schema, const std::set<std::string>& record_cols)
    : schema_(schema),
      cnt_(0),
      size_(0),
      str_field_cnt_(0),
      str_addr_length_(0),
      str_field_start_offset_(0),
      str_offset_(0),
      offset_vec_(),
      val_(),
      buf_(NULL),
      str_length_expect_(0),
      str_length_current_(0),
      has_error_(false),
      is_ok_(false) {
    str_field_start_offset_ = SDK_HEADER_LENGTH + BitMapSize(schema->GetColumnCnt());
    for (int idx = 0; idx < schema->GetColumnCnt(); idx++) {
        auto type = schema->GetColumnType(idx);
        if (type == ::hybridse::sdk::kTypeString) {
            offset_vec_.push_back(str_field_cnt_);
            str_field_cnt_++;
        } else {
            auto iter = SDK_TYPE_SIZE_MAP.find(type);
            if (iter == SDK_TYPE_SIZE_MAP.end()) {
                LOG(WARNING) << hybridse::sdk::DataTypeName(type) << " is not supported";
            } else {
                offset_vec_.push_back(str_field_start_offset_);
                str_field_start_offset_ += iter->second;
            }
        }
        if (!record_cols.empty() && record_cols.find(schema->GetColumnName(idx)) != record_cols.end()) {
            record_cols_.insert(static_cast<uint32_t>(idx));
        }
    }
}

bool SQLRequestRow::Init(int32_t str_length) {
    if (schema_->GetColumnCnt() == 0) {
        return true;
    }
    has_error_ = false;
    is_ok_ = false;
    str_length_expect_ = str_length;
    str_length_current_ = 0;
    uint32_t total_length = str_field_start_offset_;
    total_length += str_length;
    if (total_length + str_field_cnt_ <= UINT8_MAX) {
        total_length += str_field_cnt_;
    } else if (total_length + str_field_cnt_ * 2 <= UINT16_MAX) {
        total_length += str_field_cnt_ * 2;
    } else if (total_length + str_field_cnt_ * 3 <= SDK_UINT24_MAX) {
        total_length += str_field_cnt_ * 3;
    } else if (total_length + str_field_cnt_ * 4 <= UINT32_MAX) {
        total_length += str_field_cnt_ * 4;
    }
    // TODO(wangtaize) limit total length
    val_.resize(total_length);
    buf_ = reinterpret_cast<int8_t*>(&(val_[0]));
    size_ = total_length;
    *(buf_) = 1;      // FVersion
    *(buf_ + 1) = 1;  // SVersion
    *(reinterpret_cast<uint32_t*>(buf_ + SDK_VERSION_LENGTH)) = total_length;
    uint32_t bitmap_size = BitMapSize(schema_->GetColumnCnt());
    memset(buf_ + SDK_HEADER_LENGTH, 0, bitmap_size);
    cnt_ = 0;
    str_addr_length_ = SDKGetAddrLength(total_length);
    str_offset_ = str_field_start_offset_ + str_addr_length_ * str_field_cnt_;
    return true;
}

bool SQLRequestRow::Check(hybridse::sdk::DataType type) {
    if (buf_ == NULL) {
        LOG(WARNING) << "please init this object";
        return false;
    }
    if ((int32_t)cnt_ >= schema_->GetColumnCnt()) {
        LOG(WARNING) << "idx out of index: " << cnt_ << " size=" << schema_->GetColumnCnt();
        return false;
    }
    auto expected_type = schema_->GetColumnType(cnt_);
    if (expected_type != type) {
        LOG(WARNING) << "type mismatch required type " << hybridse::sdk::DataTypeName(expected_type)
                     << " but real type " << hybridse::sdk::DataTypeName(type);
        return false;
    }
    if (type != ::hybridse::sdk::kTypeString) {
        auto iter = SDK_TYPE_SIZE_MAP.find(type);
        if (iter == SDK_TYPE_SIZE_MAP.end()) {
            LOG(WARNING) << hybridse::sdk::DataTypeName(type) << " is not supported";
            return false;
        }
    }
    return true;
}

bool SQLRequestRow::AppendBool(bool val) {
    if (!Check(::hybridse::sdk::kTypeBool)) return false;
    int8_t* ptr = buf_ + offset_vec_[cnt_];
    *(reinterpret_cast<uint8_t*>(ptr)) = val ? 1 : 0;
    if (record_cols_.find(cnt_) != record_cols_.end()) {
        if (val) {
            record_value_.emplace(schema_->GetColumnName(cnt_), "0");
        } else {
            record_value_.emplace(schema_->GetColumnName(cnt_), "1");
        }
    }
    cnt_++;
    return true;
}

bool SQLRequestRow::AppendInt32(int32_t val) {
    if (!Check(::hybridse::sdk::kTypeInt32)) return false;
    int8_t* ptr = buf_ + offset_vec_[cnt_];
    *(reinterpret_cast<int32_t*>(ptr)) = val;
    if (record_cols_.find(cnt_) != record_cols_.end()) {
        record_value_.emplace(schema_->GetColumnName(cnt_), std::to_string(val));
    }
    cnt_++;
    return true;
}

bool SQLRequestRow::AppendInt16(int16_t val) {
    if (!Check(::hybridse::sdk::kTypeInt16)) return false;
    int8_t* ptr = buf_ + offset_vec_[cnt_];
    *(reinterpret_cast<int16_t*>(ptr)) = val;
    if (record_cols_.find(cnt_) != record_cols_.end()) {
        record_value_.emplace(schema_->GetColumnName(cnt_), std::to_string(val));
    }
    cnt_++;
    return true;
}

bool SQLRequestRow::AppendInt64(int64_t val) {
    if (!Check(::hybridse::sdk::kTypeInt64)) return false;
    int8_t* ptr = buf_ + offset_vec_[cnt_];
    *(reinterpret_cast<int64_t*>(ptr)) = val;
    if (record_cols_.find(cnt_) != record_cols_.end()) {
        record_value_.emplace(schema_->GetColumnName(cnt_), std::to_string(val));
    }
    cnt_++;
    return true;
}

bool SQLRequestRow::AppendTimestamp(int64_t val) {
    if (!Check(::hybridse::sdk::kTypeTimestamp)) return false;
    int8_t* ptr = buf_ + offset_vec_[cnt_];
    *(reinterpret_cast<int64_t*>(ptr)) = val;
    if (record_cols_.find(cnt_) != record_cols_.end()) {
        record_value_.emplace(schema_->GetColumnName(cnt_), std::to_string(val));
    }
    cnt_++;
    return true;
}
bool SQLRequestRow::AppendDate(int32_t val) {
    if (!Check(::hybridse::sdk::kTypeDate)) return false;
    int8_t* ptr = buf_ + offset_vec_[cnt_];
    *(reinterpret_cast<int32_t*>(ptr)) = val;
    if (record_cols_.find(cnt_) != record_cols_.end()) {
        record_value_.emplace(schema_->GetColumnName(cnt_), std::to_string(val));
    }
    cnt_++;
    return true;
}
bool SQLRequestRow::AppendDate(int32_t year, int32_t month, int32_t day) {
    if (!Check(::hybridse::sdk::kTypeDate)) return false;
    int8_t* ptr = buf_ + offset_vec_[cnt_];
    int32_t date = 0;
    if (year < 1900 || year > 9999) {
        *(reinterpret_cast<int32_t*>(ptr)) = 0;
        cnt_++;
        return true;
    }
    if (month < 1 || month > 12) {
        *(reinterpret_cast<int32_t*>(ptr)) = 0;
        cnt_++;
        return true;
    }
    if (day < 1 || day > 31) {
        *(reinterpret_cast<int32_t*>(ptr)) = 0;
        cnt_++;
        return true;
    }
    date = (year - 1900) << 16;
    date = date | ((month - 1) << 8);
    date = date | day;
    *(reinterpret_cast<int32_t*>(ptr)) = date;
    if (record_cols_.find(cnt_) != record_cols_.end()) {
        record_value_.emplace(schema_->GetColumnName(cnt_), std::to_string(date));
    }
    cnt_++;
    return true;
}
bool SQLRequestRow::AppendFloat(float val) {
    if (!Check(::hybridse::sdk::kTypeFloat)) return false;
    int8_t* ptr = buf_ + offset_vec_[cnt_];
    *(reinterpret_cast<float*>(ptr)) = val;
    if (record_cols_.find(cnt_) != record_cols_.end()) {
        record_value_.emplace(schema_->GetColumnName(cnt_), std::to_string(val));
    }
    cnt_++;
    return true;
}

bool SQLRequestRow::AppendDouble(double val) {
    if (!Check(::hybridse::sdk::kTypeDouble)) return false;
    int8_t* ptr = buf_ + offset_vec_[cnt_];
    *(reinterpret_cast<double*>(ptr)) = val;
    if (record_cols_.find(cnt_) != record_cols_.end()) {
        record_value_.emplace(schema_->GetColumnName(cnt_), std::to_string(val));
    }
    cnt_++;
    return true;
}

bool SQLRequestRow::AppendString(const std::string& val) { return AppendString(val.data(), val.size()); }

bool SQLRequestRow::AppendString(const char* string_buffer_var_name, uint32_t length) {
    if (!Check(::hybridse::sdk::kTypeString)) return false;
    if (str_offset_ + length > size_) return false;
    int8_t* ptr = buf_ + str_field_start_offset_ + str_addr_length_ * offset_vec_[cnt_];
    if (str_addr_length_ == 1) {
        *(reinterpret_cast<uint8_t*>(ptr)) = (uint8_t)str_offset_;
    } else if (str_addr_length_ == 2) {
        *(reinterpret_cast<uint16_t*>(ptr)) = (uint16_t)str_offset_;
    } else if (str_addr_length_ == 3) {
        *(reinterpret_cast<uint8_t*>(ptr)) = str_offset_ >> 16;
        *(reinterpret_cast<uint8_t*>(ptr + 1)) = (str_offset_ & 0xFF00) >> 8;
        *(reinterpret_cast<uint8_t*>(ptr + 2)) = str_offset_ & 0x00FF;
    } else {
        *(reinterpret_cast<uint32_t*>(ptr)) = str_offset_;
    }
    if (length != 0) {
        memcpy(reinterpret_cast<char*>(buf_ + str_offset_), string_buffer_var_name, length);
    }
    if (record_cols_.find(cnt_) != record_cols_.end()) {
        record_value_.emplace(schema_->GetColumnName(cnt_), string_buffer_var_name);
    }
    str_offset_ += length;
    cnt_++;
    str_length_current_ += length;
    return true;
}

bool SQLRequestRow::AppendNULL() {
    if (schema_->IsColumnNotNull(cnt_)) {
        has_error_ = true;
        return false;
    }
    int8_t* ptr = buf_ + SDK_HEADER_LENGTH + (cnt_ >> 3);
    *(reinterpret_cast<uint8_t*>(ptr)) |= 1 << (cnt_ & 0x07);
    auto type = schema_->GetColumnType(cnt_);
    if (type == ::hybridse::sdk::kTypeString) {
        ptr = buf_ + str_field_start_offset_ + str_addr_length_ * offset_vec_[cnt_];
        if (str_addr_length_ == 1) {
            *(reinterpret_cast<uint8_t*>(ptr)) = (uint8_t)str_offset_;
        } else if (str_addr_length_ == 2) {
            *(reinterpret_cast<uint16_t*>(ptr)) = (uint16_t)str_offset_;
        } else if (str_addr_length_ == 3) {
            *(reinterpret_cast<uint8_t*>(ptr)) = str_offset_ >> 16;
            *(reinterpret_cast<uint8_t*>(ptr + 1)) = (str_offset_ & 0xFF00) >> 8;
            *(reinterpret_cast<uint8_t*>(ptr + 2)) = str_offset_ & 0x00FF;
        } else {
            *(reinterpret_cast<uint32_t*>(ptr)) = str_offset_;
        }
    }
    cnt_++;
    return true;
}

bool SQLRequestRow::Build() {
    if (has_error_) {
        return false;
    }
    if (str_length_current_ != str_length_expect_) {
        LOG(WARNING) << "str_length_current_ != str_length_expect_ " << str_length_current_ << ", "
                     << str_length_expect_;
        return false;
    }
    int32_t cnt = cnt_;
    for (; cnt < schema_->GetColumnCnt(); cnt++) {
        bool ok = AppendNULL();
        if (!ok) return false;
    }
    is_ok_ = true;
    return true;
}

bool SQLRequestRow::GetRecordVal(const std::string& col, std::string* val) {
    if (val == nullptr) {
        return false;
    }
    auto iter = record_value_.find(col);
    if (iter != record_value_.end()) {
        val->assign(iter->second);
        return true;
    }
    return false;
}

std::shared_ptr<SQLRequestRow> SQLRequestRow::CreateSQLRequestRowFromColumnTypes(
    std::shared_ptr<hybridse::sdk::ColumnTypes> types) {
    hybridse::codec::Schema schema;
    for (size_t idx = 0; idx < types->GetTypeSize(); idx++) {
        hybridse::type::Type hybridse_type;
        if (!openmldb::catalog::SchemaAdapter::ConvertType(types->GetColumnType(idx), &hybridse_type)) {
            LOG(WARNING) << "fail to create sql request row from column types: invalid type "
                         << hybridse::sdk::DataTypeName(types->GetColumnType(idx));
            return std::shared_ptr<SQLRequestRow>();
        }
        auto column = schema.Add();
        column->set_type(hybridse_type);
    }
    const std::shared_ptr<::hybridse::sdk::Schema> schema_impl = std::make_shared<hybridse::sdk::SchemaImpl>(schema);
    return std::make_shared<SQLRequestRow>(schema_impl, std::set<std::string>());
}

::hybridse::type::Type ProtoTypeFromDataType(::hybridse::sdk::DataType type) {
    switch (type) {
        case hybridse::sdk::kTypeBool:
            return hybridse::type::kBool;
        case hybridse::sdk::kTypeInt16:
            return hybridse::type::kInt16;
        case hybridse::sdk::kTypeInt32:
            return hybridse::type::kInt32;
        case hybridse::sdk::kTypeInt64:
            return hybridse::type::kInt64;
        case hybridse::sdk::kTypeFloat:
            return hybridse::type::kFloat;
        case hybridse::sdk::kTypeDouble:
            return hybridse::type::kDouble;
        case hybridse::sdk::kTypeString:
            return hybridse::type::kVarchar;
        case hybridse::sdk::kTypeDate:
            return hybridse::type::kDate;
        case hybridse::sdk::kTypeTimestamp:
            return hybridse::type::kTimestamp;
        default:
            return hybridse::type::kNull;
    }
}

void ColumnIndicesSet::AddCommonColumnIdx(size_t idx) {
    if (idx >= bound_) {
        LOG(WARNING) << "Common column index out of bound: " << idx;
        return;
    }
    common_column_indices_.insert(idx);
}

SQLRequestRowBatch::SQLRequestRowBatch(std::shared_ptr<hybridse::sdk::Schema> schema,
                                       std::shared_ptr<ColumnIndicesSet> indices)
    : common_selector_(nullptr), non_common_selector_(nullptr) {
    if (schema == nullptr) {
        LOG(WARNING) << "Null input schema";
        return;
    }
    common_column_indices_ = indices->common_column_indices_;

    std::vector<size_t> common_indices_vec;
    std::vector<size_t> non_common_indices_vec;
    for (int i = 0; i < schema->GetColumnCnt(); ++i) {
        auto col_ref = request_schema_.Add();
        col_ref->set_name(schema->GetColumnName(i));
        col_ref->set_is_not_null(schema->IsColumnNotNull(i));
        col_ref->set_type(ProtoTypeFromDataType(schema->GetColumnType(i)));
        if (common_column_indices_.find(i) != common_column_indices_.end()) {
            common_indices_vec.push_back(i);
        } else {
            non_common_indices_vec.push_back(i);
        }
    }

    if (!common_column_indices_.empty()) {
        common_selector_ = std::unique_ptr<::hybridse::codec::RowSelector>(
            new ::hybridse::codec::RowSelector(&request_schema_, common_indices_vec));
        non_common_selector_ = std::unique_ptr<::hybridse::codec::RowSelector>(
            new ::hybridse::codec::RowSelector(&request_schema_, non_common_indices_vec));
    }
}

bool SQLRequestRowBatch::AddRow(std::shared_ptr<SQLRequestRow> row) {
    if (row == nullptr || !row->OK()) {
        LOG(WARNING) << "make sure the request row is built before execute sql";
        return false;
    }
    const std::string& row_str = row->GetRow();
    int8_t* input_buf = reinterpret_cast<int8_t*>(const_cast<char*>(&row_str[0]));
    size_t input_size = row_str.size();

    // non-common
    if (common_column_indices_.empty() ||
        common_column_indices_.size() == static_cast<size_t>(request_schema_.size())) {
        non_common_slices_.emplace_back(std::string(reinterpret_cast<char*>(input_buf), input_size));
        return true;
    }

    if (non_common_slices_.empty()) {
        int8_t* common_buf = nullptr;
        size_t common_size = 0;
        if (!common_selector_->Select(input_buf, input_size, &common_buf, &common_size)) {
            LOG(WARNING) << "Extract common slice failed";
            return false;
        }
        common_slice_ = std::string(reinterpret_cast<char*>(common_buf), common_size);
        free(common_buf);
    }
    int8_t* non_common_buf = nullptr;
    size_t non_common_size = 0;
    if (!non_common_selector_->Select(input_buf, input_size, &non_common_buf, &non_common_size)) {
        LOG(WARNING) << "Extract non-common slice failed";
        return false;
    }
    non_common_slices_.emplace_back(std::string(reinterpret_cast<char*>(non_common_buf), non_common_size));
    free(non_common_buf);
    return true;
}

}  // namespace sdk
}  // namespace openmldb<|MERGE_RESOLUTION|>--- conflicted
+++ resolved
@@ -15,10 +15,7 @@
  */
 
 #include "sdk/sql_request_row.h"
-<<<<<<< HEAD
-=======
-
->>>>>>> 31b14fb5
+
 #include <stdint.h>
 #include <string>
 #include <unordered_map>
