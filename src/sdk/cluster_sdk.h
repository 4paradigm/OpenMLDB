/*
 * cluster_sdk.h
 * Copyright (C) 4paradigm.com 2020 wangtaize <wangtaize@4paradigm.com>
 *
 * Licensed under the Apache License, Version 2.0 (the "License");
 * you may not use this file except in compliance with the License.
 * You may obtain a copy of the License at
 *
 *    http://www.apache.org/licenses/LICENSE-2.0
 *
 * Unless required by applicable law or agreed to in writing, software
 * distributed under the License is distributed on an "AS IS" BASIS,
 * WITHOUT WARRANTIES OR CONDITIONS OF ANY KIND, either express or implied.
 * See the License for the specific language governing permissions and
 * limitations under the License.
 */

#ifndef SRC_SDK_CLUSTER_SDK_H_
#define SRC_SDK_CLUSTER_SDK_H_

#include <snappy.h>
#include <map>
#include <memory>
#include <string>
#include <vector>

#include "base/spinlock.h"
#include "catalog/sdk_catalog.h"
#include "client/ns_client.h"
#include "client/tablet_client.h"
#include "thread_pool.h"  // NOLINT
#include "vm/catalog.h"
#include "zk/zk_client.h"

namespace rtidb {
namespace sdk {

struct ClusterOptions {
    std::string zk_cluster;
    std::string zk_path;
    int32_t session_timeout = 2000;
};

class ClusterSDK {
 public:
    explicit ClusterSDK(const ClusterOptions& options);

    ~ClusterSDK();

    bool Init();

    bool Refresh();

    inline uint64_t GetClusterVersion() {
        return cluster_version_.load(std::memory_order_relaxed);
    }

    inline std::shared_ptr<::rtidb::catalog::SDKCatalog> GetCatalog() {
        std::lock_guard<::rtidb::base::SpinMutex> lock(mu_);
        return catalog_;
    }
    uint32_t GetTableId(const std::string& db, const std::string& tname);

    std::shared_ptr<::rtidb::nameserver::TableInfo> GetTableInfo(
        const std::string& db, const std::string& tname);
    std::vector<std::shared_ptr<::rtidb::nameserver::TableInfo>> GetTables(
        const std::string& db);

    inline std::shared_ptr<::rtidb::client::NsClient> GetNsClient() {
        auto ns_client =  std::atomic_load_explicit(&ns_client_, std::memory_order_relaxed);
        if (ns_client) return ns_client;
        CreateNsClient();
        return std::atomic_load_explicit(&ns_client_, std::memory_order_relaxed);
    }
    bool GetRealEndpoint(const std::string& endpoint,
            std::string* real_endpoint);

<<<<<<< HEAD
    std::shared_ptr<::rtidb::catalog::TabletAccessor> GetTablet();
    bool GetTablet(const std::string& db, const  std::string& name,
            std::vector<std::shared_ptr<::rtidb::catalog::TabletAccessor>>* tablets);
    std::shared_ptr<::rtidb::catalog::TabletAccessor> GetTablet(const std::string& db,
                                                                   const  std::string& name);
    std::shared_ptr<::rtidb::catalog::TabletAccessor> GetTablet(const std::string& db,
                                                                   const  std::string& name,
                                                                   uint32_t pid);
=======
    bool GetProcedureInfo(const std::string& db, const std::string& sp_name,
        ::rtidb::api::ProcedureInfo* sp_info, std::string* msg);

    bool GetProcedureInfo(
            std::vector<std::shared_ptr<::rtidb::api::ProcedureInfo>>* sp_infos, std::string* msg);
>>>>>>> cae67ab8

 private:
    bool InitCatalog();
    bool RefreshCatalog(const std::vector<std::string>& table_datas,
            const std::vector<std::string>& sp_datas);
    bool InitTabletClient();
    bool CreateNsClient();
    void WatchNotify();
    void CheckZk();

 private:
    std::atomic<uint64_t> cluster_version_;
    ClusterOptions options_;
    std::string nodes_root_path_;
    std::string table_root_path_;
    std::string notify_path_;
    ::rtidb::zk::ZkClient* zk_client_;
    ::rtidb::base::SpinMutex mu_;
    std::shared_ptr<::rtidb::catalog::ClientManager> client_manager_;
    std::map<
        std::string,
        std::map<std::string, std::shared_ptr<::rtidb::nameserver::TableInfo>>>
        table_to_tablets_;
    std::shared_ptr<::rtidb::catalog::SDKCatalog> catalog_;
    std::shared_ptr<::rtidb::client::NsClient> ns_client_;
    ::baidu::common::ThreadPool pool_;
    uint64_t session_id_;
<<<<<<< HEAD
    ::rtidb::base::Random rand_;
=======
    std::atomic<bool> running_;
    std::string sp_root_path_;
    std::map<
        std::string,
        std::map<std::string, std::shared_ptr<::rtidb::api::ProcedureInfo>>>
        sp_map_;
>>>>>>> cae67ab8
};

}  // namespace sdk
}  // namespace rtidb
#endif  // SRC_SDK_CLUSTER_SDK_H_<|MERGE_RESOLUTION|>--- conflicted
+++ resolved
@@ -75,7 +75,6 @@
     bool GetRealEndpoint(const std::string& endpoint,
             std::string* real_endpoint);
 
-<<<<<<< HEAD
     std::shared_ptr<::rtidb::catalog::TabletAccessor> GetTablet();
     bool GetTablet(const std::string& db, const  std::string& name,
             std::vector<std::shared_ptr<::rtidb::catalog::TabletAccessor>>* tablets);
@@ -84,13 +83,12 @@
     std::shared_ptr<::rtidb::catalog::TabletAccessor> GetTablet(const std::string& db,
                                                                    const  std::string& name,
                                                                    uint32_t pid);
-=======
+
     bool GetProcedureInfo(const std::string& db, const std::string& sp_name,
         ::rtidb::api::ProcedureInfo* sp_info, std::string* msg);
 
     bool GetProcedureInfo(
             std::vector<std::shared_ptr<::rtidb::api::ProcedureInfo>>* sp_infos, std::string* msg);
->>>>>>> cae67ab8
 
  private:
     bool InitCatalog();
@@ -118,16 +116,12 @@
     std::shared_ptr<::rtidb::client::NsClient> ns_client_;
     ::baidu::common::ThreadPool pool_;
     uint64_t session_id_;
-<<<<<<< HEAD
     ::rtidb::base::Random rand_;
-=======
-    std::atomic<bool> running_;
     std::string sp_root_path_;
     std::map<
         std::string,
         std::map<std::string, std::shared_ptr<::rtidb::api::ProcedureInfo>>>
         sp_map_;
->>>>>>> cae67ab8
 };
 
 }  // namespace sdk
