/*
 * cluster_sdk.cc
 * Copyright (C) 4paradigm.com 2020 wangtaize <wangtaize@4paradigm.com>
 *
 * Licensed under the Apache License, Version 2.0 (the "License");
 * you may not use this file except in compliance with the License.
 * You may obtain a copy of the License at
 *
 *    http://www.apache.org/licenses/LICENSE-2.0
 *
 * Unless required by applicable law or agreed to in writing, software
 * distributed under the License is distributed on an "AS IS" BASIS,
 * WITHOUT WARRANTIES OR CONDITIONS OF ANY KIND, either express or implied.
 * See the License for the specific language governing permissions and
 * limitations under the License.
 */

#include "sdk/cluster_sdk.h"

#include <algorithm>
#include <map>
#include <memory>
#include <set>
#include <string>
#include <utility>
#include <vector>

#include "base/strings.h"
#include "boost/algorithm/string.hpp"
#include "boost/function.hpp"
#include "glog/logging.h"

namespace rtidb {
namespace sdk {

ClusterSDK::ClusterSDK(const ClusterOptions& options)
    : cluster_version_(0),
      options_(options),
      nodes_root_path_(options.zk_path + "/nodes"),
      table_root_path_(options.zk_path + "/table/db_table_data"),
      notify_path_(options.zk_path + "/table/notify"),
      zk_client_(NULL),
      mu_(),
      client_manager_(std::make_shared<::rtidb::catalog::ClientManager>()),
      table_to_tablets_(),
      catalog_(new ::rtidb::catalog::SDKCatalog(client_manager_)),
      pool_(1),
      session_id_(0),
<<<<<<< HEAD
      rand_(0xdeadbeef) {}
=======
      running_(true),
      sp_root_path_(options.zk_path + "/store_procedure/db_sp_data") {}
>>>>>>> cae67ab8

ClusterSDK::~ClusterSDK() {
    pool_.Stop(false);
    if (zk_client_ != NULL) {
        zk_client_->CloseZK();
        delete zk_client_;
        zk_client_ = NULL;
    }
}

void ClusterSDK::CheckZk() {
    if (session_id_ == 0) {
        WatchNotify();
    } else if (session_id_ != zk_client_->GetSessionTerm()) {
        LOG(WARNING) << "session changed rewatch notity";
        WatchNotify();
    }
    pool_.DelayTask(2000, boost::bind(&ClusterSDK::CheckZk, this));
}

bool ClusterSDK::Init() {
    zk_client_ = new ::rtidb::zk::ZkClient(options_.zk_cluster, "", options_.session_timeout, "", options_.zk_path);
    bool ok = zk_client_->Init();
    if (!ok) {
        LOG(WARNING) << "fail to init zk client with zk cluster " << options_.zk_cluster << " , zk path "
                     << options_.zk_path << " and session timeout " << options_.session_timeout;
        return false;
    }
    LOG(INFO) << "init zk client with zk cluster " << options_.zk_cluster << " , zk path " << options_.zk_path
                 << ",session timeout " << options_.session_timeout << " and session id "
                 << zk_client_->GetSessionTerm();
    ok = InitCatalog();
    if (!ok) return false;
    CheckZk();
    return true;
}

bool ClusterSDK::Refresh() { return InitCatalog(); }

void ClusterSDK::WatchNotify() {
    LOG(INFO) << "start to watch table notify";
    session_id_ = zk_client_->GetSessionTerm();
    zk_client_->CancelWatchItem(notify_path_);
    zk_client_->WatchItem(notify_path_, boost::bind(&ClusterSDK::Refresh, this));
}

bool ClusterSDK::CreateNsClient() {
    std::string ns_node = options_.zk_path + "/leader";
    std::vector<std::string> children;
    if (!zk_client_->GetChildren(ns_node, children) || children.empty()) {
        LOG(WARNING) << "no nameserver exists";
        return false;
    }
    std::sort(children.begin(), children.end());
    std::string real_path = ns_node + "/" + children[0];
    std::string endpoint;
    if (!zk_client_->GetNodeValue(real_path, endpoint)) {
        LOG(WARNING) << "fail to get zk value with path " << real_path;
        return false;
    }
    DLOG(INFO) << "leader path " << real_path << " with value " << endpoint;

    std::string real_endpoint;
    if (!GetRealEndpoint(endpoint, &real_endpoint)) {
        return false;
    }
    std::shared_ptr<::rtidb::client::NsClient> ns_client(new ::rtidb::client::NsClient(endpoint, real_endpoint));
    int ret = ns_client->Init();
    if (ret != 0) {
        LOG(WARNING) << "fail to init ns client with endpoint " << endpoint;
        return false;
    } else {
        LOG(INFO) << "init ns client with endpoint " << endpoint << " done";
        std::atomic_store_explicit(&ns_client_, ns_client, std::memory_order_relaxed);
        return true;
    }
}

bool ClusterSDK::RefreshCatalog(const std::vector<std::string>& table_datas,
        const std::vector<std::string>& sp_datas) {
    std::vector<::rtidb::nameserver::TableInfo> tables;
    std::map<std::string, std::map<std::string, std::shared_ptr<::rtidb::nameserver::TableInfo>>> mapping;
    auto new_catalog = std::make_shared<::rtidb::catalog::SDKCatalog>(client_manager_);
    for (uint32_t i = 0; i < table_datas.size(); i++) {
        if (table_datas[i].empty()) continue;
        std::string value;
        bool ok = zk_client_->GetNodeValue(table_root_path_ + "/" + table_datas[i], value);
        if (!ok) {
            LOG(WARNING) << "fail to get table data";
            continue;
        }
        std::shared_ptr<::rtidb::nameserver::TableInfo> table_info(new ::rtidb::nameserver::TableInfo());
        ok = table_info->ParseFromString(value);
        if (!ok) {
            LOG(WARNING) << "fail to parse table proto with " << value;
            return false;
        }
        DLOG(INFO) << "parse table " << table_info->name() << " ok";
        if (table_info->format_version() != 1) {
            continue;
        }
        tables.push_back(*(table_info.get()));
        auto it = mapping.find(table_info->db());
        if (it == mapping.end()) {
            std::map<std::string, std::shared_ptr<::rtidb::nameserver::TableInfo>> table_in_db;
            table_in_db.insert(std::make_pair(table_info->name(), table_info));
            mapping.insert(std::make_pair(table_info->db(), table_in_db));
        } else {
            it->second.insert(std::make_pair(table_info->name(), table_info));
        }
        DLOG(INFO) << "load table info with name " << table_info->name() << " in db " << table_info->db();
    }
<<<<<<< HEAD
    if (!new_catalog->Init(tables)) {
=======

    std::map<
        std::string,
        std::map<std::string, std::shared_ptr<::rtidb::api::ProcedureInfo>>>
        sp_mapping;
    for (uint32_t i = 0; i < sp_datas.size(); i++) {
        if (sp_datas[i].empty()) continue;
        std::string value;
        bool ok = zk_client_->GetNodeValue(
                sp_root_path_ + "/" + sp_datas[i], value);
        if (!ok) {
            LOG(WARNING) << "fail to get procedure data";
            continue;
        }
        std::string uncompressed;
        ::snappy::Uncompress(value.c_str(), value.length(), &uncompressed);
        std::shared_ptr<::rtidb::api::ProcedureInfo> sp_info(
                new ::rtidb::api::ProcedureInfo());
        ok = sp_info->ParseFromString(uncompressed);
        if (!ok) {
            LOG(WARNING) << "fail to parse procedure proto with " << value;
            return false;
        }
        DLOG(INFO) << "parse procedure " << sp_info->sp_name() << " ok";
        auto it = sp_mapping.find(sp_info->db_name());
        if (it == sp_mapping.end()) {
            std::map<std::string,
                     std::shared_ptr<::rtidb::api::ProcedureInfo>>
                     sp_in_db = {{sp_info->sp_name(), sp_info}};
            sp_mapping.insert(std::make_pair(sp_info->db_name(), sp_in_db));
        } else {
            it->second.insert(std::make_pair(sp_info->sp_name(), sp_info));
        }
        DLOG(INFO) << "load procedure info with sp name " << sp_info->sp_name()
            << " in db " << sp_info->db_name();
    }

    if (!new_catalog->Init(tables, tablet_clients)) {
>>>>>>> cae67ab8
        LOG(WARNING) << "fail to init catalog";
        return false;
    }
    {
        std::lock_guard<::rtidb::base::SpinMutex> lock(mu_);
        table_to_tablets_ = mapping;
        catalog_ = new_catalog;
        sp_map_ = sp_mapping;
        return true;
    }
}

bool ClusterSDK::InitTabletClient() {
    std::vector<std::string> tablets;
    bool ok = zk_client_->GetNodes(tablets);
    if (!ok) {
        LOG(WARNING) << "fail to get tablet";
        return false;
    }
    std::map<std::string, std::string> real_ep_map;
    for (const auto& endpoint : tablets) {
        if (boost::starts_with(endpoint, ::rtidb::base::BLOB_PREFIX)) {
            continue;
        }
        std::string real_endpoint;
        if (!GetRealEndpoint(endpoint, &real_endpoint)) {
            return false;
        }
        real_ep_map.emplace(endpoint, real_endpoint);
    }
    client_manager_->UpdateClient(real_ep_map);
    return true;
}

bool ClusterSDK::InitCatalog() {
    std::vector<std::string> table_datas;
    if (zk_client_->IsExistNode(table_root_path_) == 0) {
        bool ok = zk_client_->GetChildren(table_root_path_, table_datas);
        if (!ok) {
            LOG(WARNING) << "fail to get table list with path " << table_root_path_;
            return false;
        }
    } else {
        LOG(INFO) << "no tables in db";
    }
    std::vector<std::string> sp_datas;
    if (zk_client_->IsExistNode(sp_root_path_) == 0) {
        bool ok = zk_client_->GetChildren(sp_root_path_, sp_datas);
        if (!ok) {
            LOG(WARNING) << "fail to get procedure list with path "
                         << sp_root_path_;
            return false;
        }
    } else {
        LOG(INFO) << "no procedures in db";
    }
    bool ok = InitTabletClient();
    if (!ok) return false;
    return RefreshCatalog(table_datas, sp_datas);
}

uint32_t ClusterSDK::GetTableId(const std::string& db, const std::string& tname) {
    auto table_handler = GetCatalog()->GetTable(db, tname);
    ::rtidb::catalog::SDKTableHandler* sdk_table_handler =
        dynamic_cast<::rtidb::catalog::SDKTableHandler*>(table_handler.get());
    return sdk_table_handler->GetTid();
}

std::shared_ptr<::rtidb::nameserver::TableInfo> ClusterSDK::GetTableInfo(const std::string& db,
                                                                         const std::string& tname) {
    std::lock_guard<::rtidb::base::SpinMutex> lock(mu_);
    auto it = table_to_tablets_.find(db);
    if (it == table_to_tablets_.end()) {
        return std::shared_ptr<::rtidb::nameserver::TableInfo>();
    }
    auto sit = it->second.find(tname);
    if (sit == it->second.end()) {
        return std::shared_ptr<::rtidb::nameserver::TableInfo>();
    }
    auto table_info = sit->second;
    return table_info;
}

std::vector<std::shared_ptr<::rtidb::nameserver::TableInfo>> ClusterSDK::GetTables(const std::string& db) {
    std::lock_guard<::rtidb::base::SpinMutex> lock(mu_);
    std::vector<std::shared_ptr<::rtidb::nameserver::TableInfo>> tables;
    auto it = table_to_tablets_.find(db);
    if (it == table_to_tablets_.end()) {
        return tables;
    }
    auto iit = it->second.begin();
    for (; iit != it->second.end(); ++iit) {
        tables.push_back(iit->second);
    }
    return tables;
}

bool ClusterSDK::GetRealEndpoint(const std::string& endpoint, std::string* real_endpoint) {
    if (real_endpoint == nullptr) {
        return false;
    }
    std::string sdk_path = options_.zk_path + "/map/sdkendpoints/" + endpoint;
    if (zk_client_->IsExistNode(sdk_path) == 0) {
        if (!zk_client_->GetNodeValue(sdk_path, *real_endpoint)) {
            DLOG(WARNING) << "get zk failed! : sdk_path: " << sdk_path;
            return false;
        }
    }
    if (real_endpoint->empty()) {
        std::string sname_path = options_.zk_path + "/map/names/" + endpoint;
        if (zk_client_->IsExistNode(sname_path) == 0) {
            if (!zk_client_->GetNodeValue(sname_path, *real_endpoint)) {
                DLOG(WARNING) << "get zk failed! : sname_path: " << sname_path;
                return false;
            }
        }
    }
    return true;
}

<<<<<<< HEAD
std::shared_ptr<::rtidb::catalog::TabletAccessor> ClusterSDK::GetTablet() { return GetCatalog()->GetTablet(); }

std::shared_ptr<::rtidb::catalog::TabletAccessor> ClusterSDK::GetTablet(const std::string& db,
                                                                        const std::string& name) {
    auto table_handler = GetCatalog()->GetTable(db, name);
    if (table_handler) {
        ::rtidb::catalog::SDKTableHandler* sdk_table_handler =
            dynamic_cast<::rtidb::catalog::SDKTableHandler*>(table_handler.get());
        if (sdk_table_handler) {
            uint32_t pid_num = sdk_table_handler->GetPartitionNum();
            uint32_t pid = 0;
            if (pid_num > 0) {
                pid = rand_.Uniform(pid_num);
            }
            return sdk_table_handler->GetTablet(pid);
        }
    }
    return std::shared_ptr<::rtidb::catalog::TabletAccessor>();
}

bool ClusterSDK::GetTablet(const std::string& db, const std::string& name,
                           std::vector<std::shared_ptr<::rtidb::catalog::TabletAccessor>>* tablets) {
    auto table_handler = GetCatalog()->GetTable(db, name);
    if (table_handler) {
        ::rtidb::catalog::SDKTableHandler* sdk_table_handler =
            dynamic_cast<::rtidb::catalog::SDKTableHandler*>(table_handler.get());
        if (sdk_table_handler) {
            return sdk_table_handler->GetTablet(tablets);
        }
    }
    return false;
}

std::shared_ptr<::rtidb::catalog::TabletAccessor> ClusterSDK::GetTablet(const std::string& db, const std::string& name,
                                                                        uint32_t pid) {
    auto table_handler = GetCatalog()->GetTable(db, name);
    if (table_handler) {
        ::rtidb::catalog::SDKTableHandler* sdk_table_handler =
            dynamic_cast<::rtidb::catalog::SDKTableHandler*>(table_handler.get());
        if (sdk_table_handler) {
            auto tablet = sdk_table_handler->GetTablet(pid);
            return tablet;
        }
    }
    return std::shared_ptr<::rtidb::catalog::TabletAccessor>();
=======
bool ClusterSDK::GetProcedureInfo(const std::string& db, const std::string& sp_name,
        ::rtidb::api::ProcedureInfo* sp_info, std::string* msg) {
    if (msg == nullptr || sp_info == nullptr) {
        *msg = "null ptr";
        return false;
    }
    if (db.empty() || sp_name.empty()) {
        *msg = "db or sp_name is empty";
        return false;
    } else {
        std::lock_guard<::rtidb::base::SpinMutex> lock(mu_);
        auto it = sp_map_.find(db);
        if (it == sp_map_.end()) {
            *msg = sp_name + " does not exist in sp_map";
            return false;
        }
        auto sit = it->second.find(sp_name);
        if (sit == it->second.end()) {
            *msg = db + " does not exist in sp_map";
            return false;
        }
        *sp_info = *(sit->second.get());
    }
    return true;
}

bool ClusterSDK::GetProcedureInfo(
        std::vector<std::shared_ptr<::rtidb::api::ProcedureInfo>>* sp_infos,
        std::string* msg) {
    if (msg == nullptr || sp_infos == nullptr) {
        *msg = "null ptr";
        return false;
    }
    std::lock_guard<::rtidb::base::SpinMutex> lock(mu_);
    for (const auto& db_kv : sp_map_) {
        for (const auto& sp_kv : db_kv.second) {
            sp_infos->push_back(sp_kv.second);
        }
    }
    if (sp_infos->empty()) {
        *msg = "procedure set is empty";
        return false;
    }
    return true;
>>>>>>> cae67ab8
}

}  // namespace sdk
}  // namespace rtidb<|MERGE_RESOLUTION|>--- conflicted
+++ resolved
@@ -46,12 +46,8 @@
       catalog_(new ::rtidb::catalog::SDKCatalog(client_manager_)),
       pool_(1),
       session_id_(0),
-<<<<<<< HEAD
-      rand_(0xdeadbeef) {}
-=======
-      running_(true),
+      rand_(0xdeadbeef),
       sp_root_path_(options.zk_path + "/store_procedure/db_sp_data") {}
->>>>>>> cae67ab8
 
 ClusterSDK::~ClusterSDK() {
     pool_.Stop(false);
@@ -164,9 +160,6 @@
         }
         DLOG(INFO) << "load table info with name " << table_info->name() << " in db " << table_info->db();
     }
-<<<<<<< HEAD
-    if (!new_catalog->Init(tables)) {
-=======
 
     std::map<
         std::string,
@@ -204,8 +197,7 @@
             << " in db " << sp_info->db_name();
     }
 
-    if (!new_catalog->Init(tables, tablet_clients)) {
->>>>>>> cae67ab8
+    if (!new_catalog->Init(tables)) {
         LOG(WARNING) << "fail to init catalog";
         return false;
     }
@@ -326,7 +318,6 @@
     return true;
 }
 
-<<<<<<< HEAD
 std::shared_ptr<::rtidb::catalog::TabletAccessor> ClusterSDK::GetTablet() { return GetCatalog()->GetTablet(); }
 
 std::shared_ptr<::rtidb::catalog::TabletAccessor> ClusterSDK::GetTablet(const std::string& db,
@@ -372,7 +363,8 @@
         }
     }
     return std::shared_ptr<::rtidb::catalog::TabletAccessor>();
-=======
+}    
+
 bool ClusterSDK::GetProcedureInfo(const std::string& db, const std::string& sp_name,
         ::rtidb::api::ProcedureInfo* sp_info, std::string* msg) {
     if (msg == nullptr || sp_info == nullptr) {
@@ -417,7 +409,6 @@
         return false;
     }
     return true;
->>>>>>> cae67ab8
 }
 
 }  // namespace sdk
