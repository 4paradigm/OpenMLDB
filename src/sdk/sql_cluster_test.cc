/*
 * Copyright 2021 4Paradigm
 *
 * Licensed under the Apache License, Version 2.0 (the "License");
 * you may not use this file except in compliance with the License.
 * You may obtain a copy of the License at
 *
 *   http://www.apache.org/licenses/LICENSE-2.0
 *
 * Unless required by applicable law or agreed to in writing, software
 * distributed under the License is distributed on an "AS IS" BASIS,
 * WITHOUT WARRANTIES OR CONDITIONS OF ANY KIND, either express or implied.
 * See the License for the specific language governing permissions and
 * limitations under the License.
 */

#include <unistd.h>
#include <algorithm>
#include <memory>
#include <string>
#include <vector>

#include "absl/strings/str_cat.h"
#include "base/glog_wrapper.h"
#include "codec/fe_row_codec.h"
#include "gflags/gflags.h"
#include "gtest/gtest.h"
#include "sdk/mini_cluster.h"
#include "sdk/sql_cluster_router.h"
#include "sdk/job_table_helper.h"
#include "sdk/sql_router.h"
#include "sdk/sql_sdk_test.h"
#include "vm/catalog.h"


DECLARE_uint32(max_traverse_cnt);
DECLARE_uint32(traverse_cnt_limit);

namespace openmldb::sdk {

static void SetOnlineMode(const std::shared_ptr<SQLRouter>& router) {
    ::hybridse::sdk::Status status;
    router->ExecuteSQL("SET @@execute_mode='online';", &status);
}

::openmldb::sdk::MiniCluster* mc_;
std::shared_ptr<SQLRouter> router_;

class SQLClusterTest : public ::testing::Test {
 public:
    SQLClusterTest() = default;
    ~SQLClusterTest() override = default;
    void SetUp() override {}
    void TearDown() override {}
};

class MockClosure : public ::google::protobuf::Closure {
 public:
    MockClosure() = default;
    ~MockClosure() override = default;
    void Run() override {}
};

class SQLClusterDDLTest : public SQLClusterTest {
 public:
    void SetUp() override {
        SQLRouterOptions sql_opt;
        sql_opt.zk_cluster = mc_->GetZkCluster();
        sql_opt.zk_path = mc_->GetZkPath();
        router = NewClusterSQLRouter(sql_opt);
        ASSERT_TRUE(router != nullptr);
        SetOnlineMode(router);
        db = "db" + GenRand();
        ::hybridse::sdk::Status status;
        ASSERT_TRUE(router->CreateDB(db, &status));
    }

    void TearDown() override {
        ::hybridse::sdk::Status status;
        ASSERT_TRUE(router->DropDB(db, &status));
        router.reset();
    }

    void RightDDL(const std::string& db, const std::string& name, const std::string& ddl) {
        ::hybridse::sdk::Status status;
        ASSERT_TRUE(router->ExecuteDDL(db, ddl, &status)) << "ddl: " << ddl;
        ASSERT_TRUE(router->ExecuteDDL(db, "drop table " + name + ";", &status));
    }
    void RightDDL(const std::string& name, const std::string& ddl) { RightDDL(db, name, ddl); }

    void WrongDDL(const std::string& name, const std::string& ddl) { WrongDDL(db, name, ddl); }
    void WrongDDL(const std::string& db, const std::string& name, const std::string& ddl) {
        ::hybridse::sdk::Status status;
        ASSERT_FALSE(router->ExecuteDDL(db, ddl, &status)) << "ddl: " << ddl;
        ASSERT_FALSE(router->ExecuteDDL(db, "drop table " + name + ";", &status));
    }

    std::shared_ptr<SQLRouter> router;
    std::string db;
};
<<<<<<< HEAD
TEST_F(SQLClusterDDLTest, ShowSortedJobs) {
    std::string name = "job_info" + GenRand();
    ::hybridse::sdk::Status status;

    std::string sql;
    sql = "create table " + name +
          "("
          "id int, job_type string, state string, start_time timestamp, end_time timestamp, "
          "parameter string, cluster string, application_id string, error string, "
          "index(key=id));";
    ASSERT_TRUE(router->ExecuteDDL(db, sql, &status)) << "ddl: " << sql;
    ASSERT_TRUE(router->RefreshCatalog());

    sql = "insert into " + name +
          " values(1, \"ImportOnlineData\", \"Finished\", 1000, 1001, "
          "\"/tmp/sql-00000000000000000001\", \"local[*]\", \"local-000000000000001\", \"\");";
    router->ExecuteSQL(db, sql, &status);
    ASSERT_TRUE(status.IsOK());

    sql = "insert into " + name +
          " values(5, \"ImportOnlineData\", \"Failed\", 1000, 1005, "
          "\"/tmp/sql-00000000000000000005\", \"local[*]\", \"local-000000000000005\", \"\");";
    router->ExecuteSQL(db, sql, &status);
    ASSERT_TRUE(status.IsOK());

    sql = "insert into " + name +
          " values(9, \"ImportOnlineData\", \"Submitted\", 1000, 1009, "
          "\"/tmp/sql-00000000000000000009\", \"local[*]\", \"local-000000000000009\", \"\");";
    router->ExecuteSQL(db, sql, &status);
    ASSERT_TRUE(status.IsOK());

    sql = "insert into " + name +
          " values(2, \"ExportOnlineData\", \"Finished\", 1000, 1002, "
          "\"/tmp/sql-00000000000000000002\", \"local[*]\", \"local-000000000000002\", \"\");";
    router->ExecuteSQL(db, sql, &status);
    ASSERT_TRUE(status.IsOK());

    sql = "insert into " + name +
          " values(6, \"ExportOnlineData\", \"Failed\", 1000, 1006, "
          "\"/tmp/sql-00000000000000000006\", \"local[*]\", \"local-000000000000006\", \"\");";
    router->ExecuteSQL(db, sql, &status);
    ASSERT_TRUE(status.IsOK());

    sql = "insert into " + name +
          " values(10, \"ExportOnlineData\", \"Submitted\", 1000, 1010, "
          "\"/tmp/sql-00000000000000000010\", \"local[*]\", \"local-000000000000010\", \"\");";
    router->ExecuteSQL(db, sql, &status);
    ASSERT_TRUE(status.IsOK());

    sql = "insert into " + name +
          " values(3, \"ImportOfflineData\", \"Finished\", 1000, 1003, "
          "\"/tmp/sql-00000000000000000003\", \"local[*]\", \"local-000000000000003\", \"\");";
    router->ExecuteSQL(db, sql, &status);
    ASSERT_TRUE(status.IsOK());

    sql = "insert into " + name +
          " values(7, \"ImportOfflineData\", \"Failed\", 1000, 1007, "
          "\"/tmp/sql-00000000000000000007\", \"local[*]\", \"local-000000000000007\", \"\");";
    router->ExecuteSQL(db, sql, &status);
    ASSERT_TRUE(status.IsOK());

    sql = "insert into " + name +
          " values(11, \"ImportOfflineData\", \"Submitted\", 1000, 1011, "
          "\"/tmp/sql-00000000000000000011\", \"local[*]\", \"local-000000000000011\", \"\");";
    router->ExecuteSQL(db, sql, &status);
    ASSERT_TRUE(status.IsOK());

    sql = "insert into " + name +
          " values(4, \"ExportOfflineData\", \"Finished\", 1000, 1004, "
          "\"/tmp/sql-00000000000000000004\", \"local[*]\", \"local-000000000000004\", \"\");";
    router->ExecuteSQL(db, sql, &status);
    ASSERT_TRUE(status.IsOK());

    sql = "insert into " + name +
          " values(8, \"ExportOfflineData\", \"Failed\", 1000, 1008, "
          "\"/tmp/sql-00000000000000000008\", \"local[*]\", \"local-000000000000008\", \"\");";
    router->ExecuteSQL(db, sql, &status);
    ASSERT_TRUE(status.IsOK());

    sql = "insert into " + name +
          " values(12, \"ExportOfflineData\", \"Failed\", 1000, 1012, "
          "\"/tmp/sql-00000000000000000012\", \"local[*]\", \"local-000000000000012\", \"\");";
    router->ExecuteSQL(db, sql, &status);
    ASSERT_TRUE(status.IsOK());

    auto rs = router->ExecuteSQL(db, "select * from " + name + ";", &status);
    ASSERT_TRUE(status.IsOK());

    rs = JobTableHelper::MakeResultSet(rs, "", &status);
    ASSERT_TRUE(status.IsOK());

    int id_current = 0, id_next;
    while (rs->Next()) {
        ASSERT_TRUE(rs->GetInt32(0, &id_next));
        ASSERT_LT(id_current, id_next);
        id_current = id_next;
    }
    ASSERT_TRUE(router->ExecuteDDL(db, "drop table " + name + ";", &status));
=======

TEST_F(SQLClusterDDLTest, TestIfExists) {
    std::string name = "test" + GenRand();
    ::hybridse::sdk::Status status;
    std::string db2 = "db" + GenRand();

    std::string ddl;
    ddl = "create table " + db2 + "." + name +
          "("
          "col1 int, col2 bigint, col3 string,"
          "index(key=col3, ts=col2));";

    ASSERT_TRUE(router->ExecuteDDL(db, "create database " + db2 + ";", &status));

    // drop database db2 & table name
    ASSERT_TRUE(router->ExecuteDDL(db, ddl, &status));
    ASSERT_TRUE(router->ExecuteDDL(db, "drop table " + db2 + "." + name + ";", &status));

    // drop table name when name not exist
    ASSERT_FALSE(router->ExecuteDDL(db, "drop table " + db2 + "." + name + ";", &status));
    ASSERT_TRUE(router->ExecuteDDL(db, "drop database " + db2 + ";", &status));

    // drop database db2 when db2 not exist
    ASSERT_FALSE(router->ExecuteDDL(db, "drop database " + db2 + ";", &status));

    ASSERT_TRUE(router->ExecuteDDL(db, "create database " + db2 + ";", &status));

    // if exists drop database db2 & table name
    ASSERT_TRUE(router->ExecuteDDL(db, ddl, &status));
    ASSERT_TRUE(router->ExecuteDDL(db, "drop table if exists " + db2 + "." + name + ";", &status));

    // drop table name when name not exist
    ASSERT_TRUE(router->ExecuteDDL(db, "drop table if exists " + db2 + "." + name + ";", &status));
    ASSERT_TRUE(router->ExecuteDDL(db, "drop database if exists " + db2 + ";", &status));

    // drop database db2 when db2 not exist
    ASSERT_TRUE(router->ExecuteDDL(db, "drop database if exists " + db2 + ";", &status));
>>>>>>> 2b6e6307
}

TEST_F(SQLClusterDDLTest, CreateTableWithDatabase) {
    std::string name = "test" + GenRand();
    ::hybridse::sdk::Status status;
    std::string ddl;

    std::string db2 = "db" + GenRand();
    ASSERT_TRUE(router->CreateDB(db2, &status));
    // create table db2.name
    ddl = "create table " + db2 + "." + name +
          "("
          "col1 int, col2 bigint, col3 string,"
          "index(key=col3, ts=col2));";
    ASSERT_TRUE(router->ExecuteDDL(db, ddl, &status)) << "ddl: " << ddl;
    ASSERT_TRUE(router->ExecuteDDL(db, "drop table " + db2 + "." + name + ";", &status));

    // create table db2.name when default database is empty
    ddl = "create table " + db2 + "." + name +
          "("
          "col1 int, col2 bigint, col3 string,"
          "index(key=col3, ts=col2));";
    ASSERT_TRUE(router->ExecuteDDL("", ddl, &status)) << "ddl: " << ddl;
    ASSERT_TRUE(router->ExecuteDDL("", "drop table " + db2 + "." + name + ";", &status));

    ASSERT_TRUE(router->DropDB(db2, &status));
}
TEST_F(SQLClusterDDLTest, CreateTableWithDatabaseWrongDDL) {
    std::string name = "test" + GenRand();
    ::hybridse::sdk::Status status;
    std::string ddl;

    // create table db2.name when db2 not exist
    ddl = "create table db2." + name +
          "("
          "col1 int, col2 bigint, col3 string,"
          "index(key=col3, ts=col2));";
    ASSERT_FALSE(router->ExecuteDDL(db, ddl, &status)) << "ddl: " << ddl;
    ASSERT_FALSE(router->ExecuteDDL(db, "drop table " + name + ";", &status));

    // create table db2.name when db2 not exit
    ddl = "create table db2." + name +
          "("
          "col1 int, col2 bigint, col3 string,"
          "index(key=col3, ts=col2));";
    ASSERT_FALSE(router->ExecuteDDL("", ddl, &status)) << "ddl: " << ddl;
    ASSERT_FALSE(router->ExecuteDDL("", "drop table " + name + ";", &status));
}

TEST_F(SQLClusterDDLTest, ColumnDefaultValue) {
    std::string name = "test" + GenRand();
    ::hybridse::sdk::Status status;
    std::string ddl;
    ddl = "create table " + name +
          "("
          "col1 bool default true, col2 bigint not null, col3 string,"
          "index(key=col3, ts=col2));";
    RightDDL(name, ddl);
    ddl = "create table " + name +
          "("
          "col1 bool default 12, col2 bigint not null, col3 string,"
          "index(key=col3, ts=col2));";
    RightDDL(name, ddl);
    ddl = "create table " + name +
          "("
          "col1 int default 12, col2 bigint not null, col3 string,"
          "index(key=col3, ts=col2));";
    RightDDL(name, ddl);
    ddl = "create table " + name +
          "("
          "col1 bigint default 50000000000l, col2 bigint not null, col3 string,"
          "index(key=col3, ts=col2));";
    RightDDL(name, ddl);
    ddl = "create table " + name +
          "("
          "col1 float default 123, col2 bigint not null, col3 string,"
          "index(key=col3, ts=col2));";
    RightDDL(name, ddl);
    ddl = "create table " + name +
          "("
          "col1 float default 1.23, col2 bigint not null, col3 string,"
          "index(key=col3, ts=col2));";
    RightDDL(name, ddl);
    ddl = "create table " + name +
          "("
          "col1 double default 0.1, col2 bigint not null, col3 string,"
          "index(key=col3, ts=col2));";
    RightDDL(name, ddl);
    ddl = "create table " + name +
          "("
          "col1 date default '2021-10-01', col2 bigint not null, col3 string,"
          "index(key=col3, ts=col2));";
    RightDDL(name, ddl);
    ddl = "create table " + name +
          "("
          "col1 timestamp default 1634890378, col2 bigint not null, col3 string,"
          "index(key=col3, ts=col2));";
    RightDDL(name, ddl);
}

TEST_F(SQLClusterDDLTest, ColumnDefaultValueWrongType) {
    std::string name = "test" + GenRand();
    ::hybridse::sdk::Status status;
    std::string ddl;
    ddl = "create table " + name +
          "("
          "col1 bool default test, col2 bigint not null, col3 string,"
          "index(key=col3, ts=col2));";
    WrongDDL(name, ddl);
    ddl = "create table " + name +
          "("
          "col1 int default 'test', col2 bigint not null, col3 string,"
          "index(key=col3, ts=col2));";
    WrongDDL(name, ddl);
    ddl = "create table " + name +
          "("
          "col1 int default 1.0, col2 bigint not null, col3 string,"
          "index(key=col3, ts=col2));";
    WrongDDL(name, ddl);
    ddl = "create table " + name +
          "("
          "col1 int default 1+1, col2 bigint not null, col3 string,"
          "index(key=col3, ts=col2));";
    WrongDDL(name, ddl);
    ddl = "create table " + name +
          "("
          "col1 string default 12, col2 bigint not null, col3 string,"
          "index(key=col3, ts=col2));";
    WrongDDL(name, ddl);
    ddl = "create table " + name +
          "("
          "col1 double default 'test', col2 bigint not null, col3 string,"
          "index(key=col3, ts=col2));";
    WrongDDL(name, ddl);
    ddl = "create table " + name +
          "("
          "col1 date default 'test', col2 bigint not null, col3 string,"
          "index(key=col3, ts=col2));";
    WrongDDL(name, ddl);
    ddl = "create table " + name +
          "("
          "col1 date default 1234, col2 bigint not null, col3 string,"
          "index(key=col3, ts=col2));";
    WrongDDL(name, ddl);
    ddl = "create table " + name +
          "("
          "col1 timestamp default 'test', col2 bigint not null, col3 string,"
          "index(key=col3, ts=col2));";
    WrongDDL(name, ddl);
}

TEST_F(SQLClusterTest, ClusterInsert) {
    SQLRouterOptions sql_opt;
    sql_opt.zk_cluster = mc_->GetZkCluster();
    sql_opt.zk_path = mc_->GetZkPath();
    auto router = NewClusterSQLRouter(sql_opt);
    ASSERT_TRUE(router != nullptr);
    SetOnlineMode(router);
    std::string name = "test" + GenRand();
    std::string db = "db" + GenRand();
    ::hybridse::sdk::Status status;
    bool ok = router->CreateDB(db, &status);
    ASSERT_TRUE(ok);
    std::string ddl = "create table " + name +
                      "("
                      "col1 string, col2 bigint,"
                      "index(key=col1, ts=col2)) options(partitionnum=8);";
    ok = router->ExecuteDDL(db, ddl, &status);
    ASSERT_TRUE(ok);
    ASSERT_TRUE(router->RefreshCatalog());
    std::map<uint32_t, std::vector<std::string>> key_map;
    for (int i = 0; i < 100; i++) {
        std::string key = "hello" + std::to_string(i);
        std::string insert = "insert into " + name + " values('" + key + "', 1590);";
        ok = router->ExecuteInsert(db, insert, &status);
        ASSERT_TRUE(ok);
        uint32_t pid = static_cast<uint32_t>(::openmldb::base::hash64(key) % 8);
        key_map[pid].push_back(key);
    }
    std::vector<::openmldb::nameserver::TableInfo> tables;
    auto ns = mc_->GetNsClient();
    auto ret = ns->ShowDBTable(db, &tables);
    ASSERT_TRUE(ret.OK());
    ASSERT_EQ(tables.size(), 1);
    auto tid = tables[0].tid();
    auto endpoints = mc_->GetTbEndpoint();
    uint32_t count = 0;
    for (const auto& endpoint : endpoints) {
        ::openmldb::tablet::TabletImpl* tb1 = mc_->GetTablet(endpoint);
        ::openmldb::api::GetTableStatusRequest request;
        ::openmldb::api::GetTableStatusResponse response;
        request.set_tid(tid);
        MockClosure closure;
        tb1->GetTableStatus(NULL, &request, &response, &closure);
        for (const auto& table_status : response.all_table_status()) {
            count += table_status.record_cnt();
            auto iter = key_map.find(table_status.pid());
            if (table_status.record_cnt() != 0) {
                ASSERT_EQ(iter->second.size(), table_status.record_cnt());
            }
        }
    }
    ASSERT_EQ(100u, count);
    ok = router->ExecuteDDL(db, "drop table " + name + ";", &status);
    ASSERT_TRUE(ok);
    ok = router->DropDB(db, &status);
    ASSERT_TRUE(ok);
}

TEST_F(SQLClusterTest, ClusterInsertWithColumnDefaultValue) {
    SQLRouterOptions sql_opt;
    sql_opt.zk_cluster = mc_->GetZkCluster();
    sql_opt.zk_path = mc_->GetZkPath();
    auto router = NewClusterSQLRouter(sql_opt);
    ASSERT_TRUE(router != nullptr);
    SetOnlineMode(router);
    std::string name = "test" + GenRand();
    std::string db = "db" + GenRand();
    ::hybridse::sdk::Status status;
    bool ok = router->CreateDB(db, &status);
    ASSERT_TRUE(ok);
    std::string ddl = "create table " + name +
                      "("
                      "col1 int not null,"
                      "col2 bigint default 112 not null,"
                      "col4 string default 'test4' not null,"
                      "col5 date default '2000-01-01' not null,"
                      "col6 timestamp default 10000 not null,"
                      "index(key=col1, ts=col2)) options(partitionnum=1);";
    ok = router->ExecuteDDL(db, ddl, &status);
    ASSERT_TRUE(ok);
    ASSERT_TRUE(router->RefreshCatalog());
    std::string sql;
    sql = "insert into " + name + " values(1, 1, '1', '2021-01-01', 1);";
    ASSERT_TRUE(router->ExecuteInsert(db, sql, &status));
    auto res = router->ExecuteSQL(db, "select * from " + name + " where col1=1", &status);
    ASSERT_TRUE(res);
    ASSERT_TRUE(res->Next());
    ASSERT_EQ("1, 1, 1, 2021-01-01, 1", res->GetRowString());
    ASSERT_FALSE(res->Next());

    sql = "insert into " + name + "(col1, col2) values(2, 2);";
    ASSERT_TRUE(router->ExecuteInsert(db, sql, &status));
    res = router->ExecuteSQL(db, "select * from " + name + " where col1=2", &status);
    ASSERT_TRUE(res);
    ASSERT_TRUE(res->Next());
    ASSERT_EQ("2, 2, test4, 2000-01-01, 10000", res->GetRowString());
    ASSERT_FALSE(res->Next());
    sql = "insert into " + name + "(col1) values(3);";
    ASSERT_TRUE(router->ExecuteInsert(db, sql, &status));
    res = router->ExecuteSQL(db, "select * from " + name + " where col1=3", &status);
    ASSERT_TRUE(res);
    ASSERT_TRUE(res->Next());
    ASSERT_EQ("3, 112, test4, 2000-01-01, 10000", res->GetRowString());
    ASSERT_FALSE(res->Next());
    sql = "insert into " + name + "(col2) values(4);";
    ASSERT_FALSE(router->ExecuteInsert(db, sql, &status));

    std::vector<::openmldb::nameserver::TableInfo> tables;
    auto ns = mc_->GetNsClient();
    auto ret = ns->ShowDBTable(db, &tables);
    ASSERT_TRUE(ret.OK());
    ASSERT_EQ(tables.size(), 1);
    {
        ::hybridse::sdk::Status status;
        res = router->ExecuteSQL(db, absl::StrCat("select * from ", name), &status);
        ASSERT_TRUE(status.IsOK()) << status.msg;
        ASSERT_EQ(3u, res->Size());
    }
    ok = router->ExecuteDDL(db, "drop table " + name + ";", &status);
    ASSERT_TRUE(ok);
    ok = router->DropDB(db, &status);
    ASSERT_TRUE(ok);
}

TEST_F(SQLSDKQueryTest, GetTabletClient) {
    std::string ddl =
        "create table t1(col0 string,\n"
        "                col1 bigint,\n"
        "                col2 string,\n"
        "                col3 bigint,\n"
        "                index(key=col2, ts=col3)) "
        "options(partitionnum=2);";
    SQLRouterOptions sql_opt;
    sql_opt.zk_session_timeout = 30000;
    sql_opt.zk_cluster = mc_->GetZkCluster();
    sql_opt.zk_path = mc_->GetZkPath();
    sql_opt.enable_debug = hybridse::sqlcase::SqlCase::IsDebug();
    auto router = NewClusterSQLRouter(sql_opt);
    if (!router) {
        FAIL() << "Fail new cluster sql router";
    }
    SetOnlineMode(router);
    std::string db = "gettabletclient;";
    hybridse::sdk::Status status;
    ASSERT_TRUE(router->CreateDB(db, &status));
    ASSERT_TRUE(router->ExecuteDDL(db, ddl, &status));
    ASSERT_TRUE(router->RefreshCatalog());
    std::string sql =
        "select col2, sum(col1) over w1 from t1 \n"
        "window w1 as (partition by col2 \n"
        "order by col3 rows between 3 preceding and current row);";
    auto ns_client = mc_->GetNsClient();
    std::vector<::openmldb::nameserver::TableInfo> tables;
    std::string msg;
    ASSERT_TRUE(ns_client->ShowTable("t1", db, false, tables, msg));
    for (int i = 0; i < 10; i++) {
        std::string pk = "pk" + std::to_string(i);
        auto request_row = router->GetRequestRow(db, sql, &status);
        request_row->Init(4 + pk.size());
        request_row->AppendString("col0");
        request_row->AppendInt64(1);
        request_row->AppendString(pk);
        request_row->AppendInt64(3);
        ASSERT_TRUE(request_row->Build());
        auto sql_cluster_router = std::dynamic_pointer_cast<SQLClusterRouter>(router);
        hybridse::sdk::Status sdk_status;
        auto client =
            sql_cluster_router->GetTabletClient(db, sql, hybridse::vm::kRequestMode, request_row, &sdk_status);
        int pid = ::openmldb::base::hash64(pk) % 2;
        // only assert leader paritition
        for (int i = 0; i < 3; i++) {
            if (tables[0].table_partition(pid).partition_meta(i).is_leader()) {
                ASSERT_EQ(client->GetEndpoint(), tables[0].table_partition(pid).partition_meta(i).endpoint());
            }
        }
    }
    ASSERT_TRUE(router->ExecuteDDL(db, "drop table t1;", &status));
    ASSERT_TRUE(router->DropDB(db, &status));
}

TEST_F(SQLClusterTest, CreatePreAggrTable) {
    SQLRouterOptions sql_opt;
    sql_opt.zk_cluster = mc_->GetZkCluster();
    sql_opt.zk_path = mc_->GetZkPath();
    auto router = NewClusterSQLRouter(sql_opt);
    SetOnlineMode(router);
    ASSERT_TRUE(router != nullptr);
    std::string base_table = "test" + GenRand();
    std::string base_db = "db" + GenRand();
    ::hybridse::sdk::Status status;
    bool ok = router->CreateDB(base_db, &status);
    ASSERT_TRUE(ok);
    std::string ddl = "create table " + base_table +
                      "("
                      "col1 string, col2 bigint, col3 int,"
                      " index(key=col1, ts=col2,"
                      " TTL_TYPE=absolute, TTL=1m)) options(partitionnum=8, replicanum=2);";
    ok = router->ExecuteDDL(base_db, ddl, &status);
    ASSERT_TRUE(ok);
    ASSERT_TRUE(router->RefreshCatalog());

    auto ns_client = mc_->GetNsClient();
    std::vector<::openmldb::nameserver::TableInfo> base_tables;
    std::string msg;
    ASSERT_TRUE(ns_client->ShowTable(base_table, base_db, false, base_tables, msg));
    ASSERT_EQ(base_tables.size(), 1);

    // normal case
    {
        std::string deploy_sql =
            "deploy test1 options(long_windows='w1:1000') select col1,"
            " sum(col3) over w1 as w1_sum_col3 from " +
            base_table +
            " WINDOW w1 AS (PARTITION BY col1 ORDER BY col2"
            " ROWS_RANGE BETWEEN 20s PRECEDING AND CURRENT ROW);";
        router->ExecuteSQL(base_db, "use " + base_db + ";", &status);
        router->ExecuteSQL(base_db, deploy_sql, &status);
        ASSERT_TRUE(router->RefreshCatalog());

        std::vector<::openmldb::nameserver::TableInfo> agg_tables;
        std::string pre_aggr_db = openmldb::nameserver::PRE_AGG_DB;
        std::string aggr_table = "pre_" + base_db + "_test1_w1_sum_col3";
        ASSERT_TRUE(ns_client->ShowTable(aggr_table, pre_aggr_db, false, agg_tables, msg));
        ASSERT_EQ(1, agg_tables.size());
        ASSERT_EQ(1, agg_tables[0].column_key_size());
        ASSERT_EQ("key", agg_tables[0].column_key(0).col_name(0));
        ASSERT_EQ("ts_start", agg_tables[0].column_key(0).ts_name());
        ASSERT_EQ(base_tables[0].column_key(0).ttl().ttl_type(), agg_tables[0].column_key(0).ttl().ttl_type());
        ASSERT_EQ(base_tables[0].column_key(0).ttl().lat_ttl(), agg_tables[0].column_key(0).ttl().lat_ttl());
        ASSERT_EQ(base_tables[0].replica_num(), agg_tables[0].replica_num());
        ASSERT_EQ(base_tables[0].partition_num(), agg_tables[0].partition_num());
        ASSERT_EQ(base_tables[0].table_partition().size(), agg_tables[0].table_partition().size());
        ASSERT_EQ(base_tables[0].storage_mode(), agg_tables[0].storage_mode());

        std::string meta_db = openmldb::nameserver::INTERNAL_DB;
        std::string meta_table = openmldb::nameserver::PRE_AGG_META_NAME;
        std::string meta_sql = "select * from " + meta_table + ";";

        auto rs = router->ExecuteSQL(meta_db, meta_sql, &status);
        ASSERT_EQ(0, static_cast<int>(status.code));
        ASSERT_EQ(1, rs->Size());
        ASSERT_TRUE(rs->Next());
        ASSERT_EQ(aggr_table, rs->GetStringUnsafe(0));
        ASSERT_EQ(pre_aggr_db, rs->GetStringUnsafe(1));
        ASSERT_EQ(base_db, rs->GetStringUnsafe(2));
        ASSERT_EQ(base_table, rs->GetStringUnsafe(3));
        ASSERT_EQ("sum", rs->GetStringUnsafe(4));
        ASSERT_EQ("col3", rs->GetStringUnsafe(5));
        ASSERT_EQ("col1", rs->GetStringUnsafe(6));
        ASSERT_EQ("col2", rs->GetStringUnsafe(7));
        ASSERT_EQ("1000", rs->GetStringUnsafe(8));

        ASSERT_TRUE(mc_->GetNsClient()->DropProcedure(base_db, "test1", msg));
        ok = router->ExecuteDDL(pre_aggr_db, "drop table " + aggr_table + ";", &status);
        ASSERT_TRUE(ok);
    }

    // window doesn't match window in sql
    {
        std::string deploy_sql =
            "deploy test1 options(long_windows='w2:1000,w1:1d') select col1,"
            " sum(col3) over w1 as w1_sum_col3 from " +
            base_table +
            " WINDOW w1 AS (PARTITION BY col1 ORDER BY col2"
            " ROWS_RANGE BETWEEN 20s PRECEDING AND CURRENT ROW);";
        router->ExecuteSQL(base_db, "use " + base_db + ";", &status);
        router->ExecuteSQL(base_db, deploy_sql, &status);
        ASSERT_EQ(status.code, ::hybridse::common::StatusCode::kSyntaxError);
        ASSERT_EQ(status.msg, "long_windows option doesn't match window in sql");
    }
    {
        std::string deploy_sql =
            "deploy test1 options(long_windows='w_error:1d') select col1,"
            " sum(col3) over w1 as w1_sum_col3 from " +
            base_table +
            " WINDOW w1 AS (PARTITION BY col1 ORDER BY col2"
            " ROWS_RANGE BETWEEN 20s PRECEDING AND CURRENT ROW);";
        router->ExecuteSQL(base_db, "use " + base_db + ";", &status);
        router->ExecuteSQL(base_db, deploy_sql, &status);
        ASSERT_EQ(status.code, ::hybridse::common::StatusCode::kSyntaxError);
        ASSERT_EQ(status.msg, "long_windows option doesn't match window in sql");
    }
    ok = router->ExecuteDDL(base_db, "drop table " + base_table + ";", &status);
    ASSERT_TRUE(ok);
    ok = router->DropDB(base_db, &status);
    ASSERT_TRUE(ok);
}

TEST_F(SQLClusterTest, Aggregator) {
    SQLRouterOptions sql_opt;
    sql_opt.zk_cluster = mc_->GetZkCluster();
    sql_opt.zk_path = mc_->GetZkPath();
    auto router = NewClusterSQLRouter(sql_opt);
    SetOnlineMode(router);
    ASSERT_TRUE(router != nullptr);
    std::string base_table = "t" + GenRand();
    std::string base_db = "d" + GenRand();
    ::hybridse::sdk::Status status;
    bool ok = router->CreateDB(base_db, &status);
    ASSERT_TRUE(ok);
    std::string ddl = "create table " + base_table +
                      "(col1 string, col2 string, col3 timestamp, col4 bigint) "
                      "options(partitionnum=8);";
    ok = router->ExecuteDDL(base_db, ddl, &status);
    ASSERT_TRUE(ok);
    ASSERT_TRUE(router->RefreshCatalog());

    auto ns_client = mc_->GetNsClient();
    std::vector<::openmldb::nameserver::TableInfo> tables;
    std::string msg;
    ASSERT_TRUE(ns_client->ShowTable(base_table, base_db, false, tables, msg));
    ASSERT_EQ(tables.size(), 1);

    std::string deploy_sql =
        "deploy test_aggr options(long_windows='w1:2') select col1, col2,"
        " sum(col4) over w1 as w1_sum_col4 from " +
        base_table +
        " WINDOW w1 AS (PARTITION BY col1,col2 ORDER BY col3"
        " ROWS BETWEEN 100 PRECEDING AND CURRENT ROW);";
    router->ExecuteSQL(base_db, "use " + base_db + ";", &status);
    router->ExecuteSQL(base_db, deploy_sql, &status);

    std::string pre_aggr_db = openmldb::nameserver::PRE_AGG_DB;

    for (int i = 1; i <= 11; i++) {
        std::string insert = "insert into " + base_table + " values('str1', 'str2', " + std::to_string(i) + ", " +
                             std::to_string(i) + ");";
        ok = router->ExecuteInsert(base_db, insert, &status);
        ASSERT_TRUE(ok);
    }

    std::string aggr_table = "pre_" + base_db + "_test_aggr_w1_sum_col4";
    std::string result_sql = "select * from " + aggr_table + ";";

    auto rs = router->ExecuteSQL(pre_aggr_db, result_sql, &status);
    ASSERT_EQ(5, rs->Size());

    for (int i = 5; i >= 1; i--) {
        ASSERT_TRUE(rs->Next());
        ASSERT_EQ("str1|str2", rs->GetStringUnsafe(0));
        ASSERT_EQ(i * 2 - 1, rs->GetInt64Unsafe(1));
        ASSERT_EQ(i * 2, rs->GetInt64Unsafe(2));
        ASSERT_EQ(2, rs->GetInt32Unsafe(3));
        std::string aggr_val_str = rs->GetStringUnsafe(4);
        int64_t aggr_val = *reinterpret_cast<int64_t*>(&aggr_val_str[0]);
        ASSERT_EQ(i * 4 - 1, aggr_val);
        ASSERT_EQ(i * 2, rs->GetInt64Unsafe(5));
    }

    ASSERT_TRUE(mc_->GetNsClient()->DropProcedure(base_db, "test_aggr", msg));
    ok = router->ExecuteDDL(pre_aggr_db, "drop table " + aggr_table + ";", &status);
    ASSERT_TRUE(ok);
    ok = router->ExecuteDDL(base_db, "drop table " + base_table + ";", &status);
    ASSERT_TRUE(ok);
    ok = router->DropDB(base_db, &status);
    ASSERT_TRUE(ok);
}

TEST_F(SQLClusterTest, PreAggrTableExist) {
    SQLRouterOptions sql_opt;
    sql_opt.zk_cluster = mc_->GetZkCluster();
    sql_opt.zk_path = mc_->GetZkPath();
    auto router = NewClusterSQLRouter(sql_opt);
    ASSERT_TRUE(router != nullptr);
    SetOnlineMode(router);
    std::string base_table = "test" + GenRand();
    std::string base_db = "db" + GenRand();
    ::hybridse::sdk::Status status;
    bool ok = router->CreateDB(base_db, &status);
    ASSERT_TRUE(ok);
    std::string ddl = "create table " + base_table +
                      "("
                      " col1 string, col2 bigint, col3 int,"
                      " index(key=col1, ts=col2,"
                      " TTL_TYPE=absolute, TTL=1m)) options(partitionnum=8);";
    ok = router->ExecuteDDL(base_db, ddl, &status);
    ASSERT_TRUE(ok);
    ASSERT_TRUE(router->RefreshCatalog());

    auto ns_client = mc_->GetNsClient();
    std::vector<::openmldb::nameserver::TableInfo> tables;
    std::string msg;
    ASSERT_TRUE(ns_client->ShowTable(base_table, base_db, false, tables, msg));
    ASSERT_EQ(tables.size(), 1);

    std::string deploy_sql =
        "deploy test1 options(long_windows='w1:1000') select col1,"
        " sum(col3) over w1 as w1_sum_col3 from " +
        base_table +
        " WINDOW w1 AS (PARTITION BY col1 ORDER BY col2"
        " ROWS_RANGE BETWEEN 20s PRECEDING AND CURRENT ROW);";
    router->ExecuteSQL(base_db, "use " + base_db + ";", &status);
    router->ExecuteSQL(base_db, deploy_sql, &status);

    std::string deploy_sql2 =
        "deploy test2 options(long_windows='w1:1000') select col1,"
        " sum(col3) over w1 as w1_sum_col3 from " +
        base_table +
        " WINDOW w1 AS (PARTITION BY col1 ORDER BY col2"
        " ROWS_RANGE BETWEEN 1d PRECEDING AND CURRENT ROW);";
    router->ExecuteSQL(base_db, deploy_sql2, &status);

    tables.clear();
    std::string pre_aggr_db = openmldb::nameserver::PRE_AGG_DB;
    ASSERT_TRUE(ns_client->ShowTable("", pre_aggr_db, false, tables, msg));

    // pre-aggr table with same meta info only create once.
    ASSERT_EQ(tables.size(), 1);

    std::string meta_db = openmldb::nameserver::INTERNAL_DB;
    std::string meta_table = openmldb::nameserver::PRE_AGG_META_NAME;
    std::string meta_sql = "select * from " + meta_table + " where base_db='" + base_db + "';";

    auto rs = router->ExecuteSQL(meta_db, meta_sql, &status);
    std::string aggr_table = "pre_" + base_db + "_test1_w1_sum_col3";
    ASSERT_EQ(0, static_cast<int>(status.code));
    ASSERT_EQ(1, rs->Size());
    ASSERT_TRUE(rs->Next());
    ASSERT_EQ(aggr_table, rs->GetStringUnsafe(0));
    ASSERT_EQ(pre_aggr_db, rs->GetStringUnsafe(1));
    ASSERT_EQ(base_db, rs->GetStringUnsafe(2));
    ASSERT_EQ(base_table, rs->GetStringUnsafe(3));
    ASSERT_EQ("sum", rs->GetStringUnsafe(4));
    ASSERT_EQ("col3", rs->GetStringUnsafe(5));
    ASSERT_EQ("col1", rs->GetStringUnsafe(6));
    ASSERT_EQ("col2", rs->GetStringUnsafe(7));
    ASSERT_EQ("1000", rs->GetStringUnsafe(8));
    ASSERT_TRUE(mc_->GetNsClient()->DropProcedure(base_db, "test2", msg));
    ASSERT_TRUE(mc_->GetNsClient()->DropProcedure(base_db, "test1", msg));
    ok = router->ExecuteDDL(base_db, "drop table " + base_table + ";", &status);
    ASSERT_TRUE(ok);
    ok = router->DropDB(base_db, &status);
    ASSERT_TRUE(ok);
}

static std::shared_ptr<SQLRouter> GetNewSQLRouter() {
    SQLRouterOptions sql_opt;
    sql_opt.zk_cluster = mc_->GetZkCluster();
    sql_opt.zk_path = mc_->GetZkPath();
    sql_opt.zk_session_timeout = 60000;
    sql_opt.enable_debug = hybridse::sqlcase::SqlCase::IsDebug();
    auto router = NewClusterSQLRouter(sql_opt);
    SetOnlineMode(router);
    return router;
}
static bool IsRequestSupportMode(const std::string& mode) {
    if (mode.find("hybridse-only") != std::string::npos || mode.find("rtidb-unsupport") != std::string::npos ||
        mode.find("performance-sensitive-unsupport") != std::string::npos ||
        mode.find("request-unsupport") != std::string::npos || mode.find("cluster-unsupport") != std::string::npos) {
        return false;
    }
    return true;
}
static bool IsBatchRequestSupportMode(const std::string& mode) {
    if (mode.find("hybridse-only") != std::string::npos || mode.find("rtidb-unsupport") != std::string::npos ||
        mode.find("performance-sensitive-unsupport") != std::string::npos ||
        mode.find("batch-request-unsupport") != std::string::npos ||
        mode.find("request-unsupport") != std::string::npos || mode.find("cluster-unsupport") != std::string::npos) {
        return false;
    }
    return true;
}
static bool IsBatchSupportMode(const std::string& mode) {
    if (mode.find("hybridse-only") != std::string::npos || mode.find("rtidb-unsupport") != std::string::npos ||
        mode.find("performance-sensitive-unsupport") != std::string::npos ||
        mode.find("batch-unsupport") != std::string::npos || mode.find("cluster-unsupport") != std::string::npos) {
        return false;
    }
    return true;
}

TEST_P(SQLSDKQueryTest, SqlSdkDistributeBatchRequestTest) {
    auto sql_case = GetParam();
    if (!IsBatchRequestSupportMode(sql_case.mode())) {
        LOG(WARNING) << "Unsupport mode: " << sql_case.mode();
        return;
    }
    if (sql_case.batch_request().columns_.empty()) {
        LOG(WARNING) << "No batch request specified";
        return;
    }
    LOG(INFO) << "ID: " << sql_case.id() << ", DESC: " << sql_case.desc();
    ASSERT_TRUE(router_ != nullptr) << "Fail new cluster sql router";
    DistributeRunBatchRequestModeSDK(sql_case, router_);
    LOG(INFO) << "Finish sql_sdk_distribute_batch_request_test: ID: " << sql_case.id() << ", DESC: " << sql_case.desc();
}
TEST_P(SQLSDKBatchRequestQueryTest, SqlSdkDistributeBatchRequestTest) {
    auto sql_case = GetParam();
    if (!IsBatchRequestSupportMode(sql_case.mode())) {
        LOG(WARNING) << "Unsupport mode: " << sql_case.mode();
        return;
    }
    if (sql_case.batch_request().columns_.empty()) {
        LOG(WARNING) << "No batch request specified";
        return;
    }
    LOG(INFO) << "ID: " << sql_case.id() << ", DESC: " << sql_case.desc();
    ASSERT_TRUE(router_ != nullptr) << "Fail new cluster sql router";
    DistributeRunBatchRequestModeSDK(sql_case, router_);
    LOG(INFO) << "Finish sql_sdk_distribute_batch_request_test: ID: " << sql_case.id() << ", DESC: " << sql_case.desc();
}

TEST_P(SQLSDKQueryTest, SqlSdkDistributeRequestTest) {
    auto sql_case = GetParam();
    LOG(INFO) << "ID: " << sql_case.id() << ", DESC: " << sql_case.desc();
    if (!IsRequestSupportMode(sql_case.mode())) {
        LOG(WARNING) << "Unsupport mode: " << sql_case.mode();
        return;
    }
    ASSERT_TRUE(router_ != nullptr) << "Fail new cluster sql router with multi partitions";
    DistributeRunRequestModeSDK(sql_case, router_);
    LOG(INFO) << "Finish sql_sdk_distribute_request_test: ID: " << sql_case.id() << ", DESC: " << sql_case.desc();
}
TEST_P(SQLSDKQueryTest, SqlSdkDistributeBatchRequestSinglePartitionTest) {
    auto sql_case = GetParam();
    if (!IsBatchRequestSupportMode(sql_case.mode())) {
        LOG(WARNING) << "Unsupport mode: " << sql_case.mode();
        return;
    }
    if (sql_case.batch_request().columns_.empty()) {
        LOG(WARNING) << "No batch request specified";
        return;
    }
    LOG(INFO) << "ID: " << sql_case.id() << ", DESC: " << sql_case.desc();
    ASSERT_TRUE(router_ != nullptr) << "Fail new cluster sql router";
    DistributeRunBatchRequestModeSDK(sql_case, router_, 1);
    LOG(INFO) << "Finish sql_sdk_distribute_batch_request_single_partition_test: ID: " << sql_case.id()
              << ", DESC: " << sql_case.desc();
}
TEST_P(SQLSDKBatchRequestQueryTest, SqlSdkDistributeBatchRequestSinglePartitionTest) {
    auto sql_case = GetParam();
    if (!IsBatchRequestSupportMode(sql_case.mode())) {
        LOG(WARNING) << "Unsupport mode: " << sql_case.mode();
        return;
    }
    if (sql_case.batch_request().columns_.empty()) {
        LOG(WARNING) << "No batch request specified";
        return;
    }
    LOG(INFO) << "ID: " << sql_case.id() << ", DESC: " << sql_case.desc();
    ASSERT_TRUE(router_ != nullptr) << "Fail new cluster sql router";
    DistributeRunBatchRequestModeSDK(sql_case, router_, 1);
    LOG(INFO) << "Finish sql_sdk_distribute_batch_request_single_partition_test: ID: " << sql_case.id()
              << ", DESC: " << sql_case.desc();
}

/* TEST_P(SQLSDKQueryTest, sql_sdk_distribute_request_single_partition_test) {
    auto sql_case = GetParam();
    LOG(INFO) << "ID: " << sql_case.id() << ", DESC: " << sql_case.desc();
    if (boost::contains(sql_case.mode(), "rtidb-unsupport") ||
        boost::contains(sql_case.mode(), "rtidb-request-unsupport") ||
        boost::contains(sql_case.mode(), "request-unsupport") ||
        boost::contains(sql_case.mode(), "cluster-unsupport")) {
        LOG(WARNING) << "Unsupport mode: " << sql_case.mode();
        return;
    }
    ASSERT_TRUE(router_ != nullptr) << "Fail new cluster sql router with multi partitions";
    DistributeRunRequestModeSDK(sql_case, router_, 1);
    LOG(INFO) << "Finish sql_sdk_distribute_request_single_partition_test: ID: " << sql_case.id()
              << ", DESC: " << sql_case.desc();
} */

TEST_P(SQLSDKBatchRequestQueryTest, SqlSdkDistributeBatchRequestProcedureTest) {
    auto sql_case = GetParam();
    if (!IsBatchRequestSupportMode(sql_case.mode())) {
        LOG(WARNING) << "Unsupport mode: " << sql_case.mode();
        return;
    }
    if (sql_case.batch_request().columns_.empty()) {
        LOG(WARNING) << "No batch request specified";
        return;
    }
    LOG(INFO) << "ID: " << sql_case.id() << ", DESC: " << sql_case.desc();
    ASSERT_TRUE(router_ != nullptr) << "Fail new cluster sql router";
    DistributeRunBatchRequestProcedureModeSDK(sql_case, router_, 8, false);
    LOG(INFO) << "Finish sql_sdk_distribute_batch_request_procedure_test: ID: " << sql_case.id()
              << ", DESC: " << sql_case.desc();
}

TEST_P(SQLSDKQueryTest, SqlSdkDistributeRequestProcedureTest) {
    auto sql_case = GetParam();
    LOG(INFO) << "ID: " << sql_case.id() << ", DESC: " << sql_case.desc();
    if (!IsRequestSupportMode(sql_case.mode())) {
        LOG(WARNING) << "Unsupport mode: " << sql_case.mode();
        return;
    }
    ASSERT_TRUE(router_ != nullptr) << "Fail new cluster sql router with multi partitions";
    DistributeRunRequestProcedureModeSDK(sql_case, router_, 8, false);
    LOG(INFO) << "Finish sql_sdk_distribute_request_procedure_test: ID: " << sql_case.id()
              << ", DESC: " << sql_case.desc();
}
TEST_P(SQLSDKBatchRequestQueryTest, SqlSdkDistributeBatchRequestProcedureAsyncTest) {
    auto sql_case = GetParam();
    if (!IsRequestSupportMode(sql_case.mode())) {
        LOG(WARNING) << "Unsupport mode: " << sql_case.mode();
        return;
    }
    if (sql_case.batch_request().columns_.empty()) {
        LOG(WARNING) << "No batch request specified";
        return;
    }
    LOG(INFO) << "ID: " << sql_case.id() << ", DESC: " << sql_case.desc();
    ASSERT_TRUE(router_ != nullptr) << "Fail new cluster sql router";
    DistributeRunBatchRequestProcedureModeSDK(sql_case, router_, 8, true);
    LOG(INFO) << "Finish sql_sdk_distribute_batch_request_procedure_async_test: ID: " << sql_case.id()
              << ", DESC: " << sql_case.desc();
}

TEST_P(SQLSDKQueryTest, SqlSdkDistributeRequestProcedureAsyncTest) {
    auto sql_case = GetParam();
    LOG(INFO) << "ID: " << sql_case.id() << ", DESC: " << sql_case.desc();
    if (!IsRequestSupportMode(sql_case.mode())) {
        LOG(WARNING) << "Unsupport mode: " << sql_case.mode();
        return;
    }
    ASSERT_TRUE(router_ != nullptr) << "Fail new cluster sql router with multi partitions";
    DistributeRunRequestProcedureModeSDK(sql_case, router_, 8, true);
    LOG(INFO) << "Finish sql_sdk_distribute_request_procedure_async_test: ID: " << sql_case.id()
              << ", DESC: " << sql_case.desc();
}

TEST_F(SQLClusterTest, CreateTable) {
    SQLRouterOptions sql_opt;
    sql_opt.zk_cluster = mc_->GetZkCluster();
    sql_opt.zk_path = mc_->GetZkPath();
    auto router = NewClusterSQLRouter(sql_opt);
    ASSERT_TRUE(router != nullptr);
    SetOnlineMode(router);
    std::string db = "db" + GenRand();
    ::hybridse::sdk::Status status;
    bool ok = router->CreateDB(db, &status);
    ASSERT_TRUE(ok);
    for (int i = 0; i < 2; i++) {
        std::string name = "test" + std::to_string(i);
        std::string ddl = "create table " + name +
                          "("
                          "col1 string, col2 bigint,"
                          "index(key=col1, ts=col2)) "
                          "options(partitionnum=3);";
        ok = router->ExecuteDDL(db, ddl, &status);
        ASSERT_TRUE(ok);
    }
    ASSERT_TRUE(router->RefreshCatalog());
    auto ns_client = mc_->GetNsClient();
    std::vector<::openmldb::nameserver::TableInfo> tables;
    std::string msg;
    ASSERT_TRUE(ns_client->ShowTable("", db, false, tables, msg));
    ASSERT_TRUE(!tables.empty());
    std::map<std::string, int> pid_map;
    for (const auto& table : tables) {
        for (const auto& partition : table.table_partition()) {
            for (const auto& meta : partition.partition_meta()) {
                if (pid_map.find(meta.endpoint()) == pid_map.end()) {
                    pid_map.emplace(meta.endpoint(), 0);
                }
                pid_map[meta.endpoint()]++;
            }
        }
    }
    ASSERT_EQ(pid_map.size(), 3u);
    ASSERT_EQ(pid_map.begin()->second, pid_map.rbegin()->second);
    ASSERT_TRUE(router->ExecuteDDL(db, "drop table test0;", &status));
    ASSERT_TRUE(router->ExecuteDDL(db, "drop table test1;", &status));
    ASSERT_TRUE(router->DropDB(db, &status));
}

TEST_F(SQLClusterTest, GetTableSchema) {
    SQLRouterOptions sql_opt;
    sql_opt.zk_cluster = mc_->GetZkCluster();
    sql_opt.zk_path = mc_->GetZkPath();
    auto router = NewClusterSQLRouter(sql_opt);
    ASSERT_TRUE(router != nullptr);
    SetOnlineMode(router);
    std::string db = "db" + GenRand();
    std::string table = "test0";
    ::hybridse::sdk::Status status;
    bool ok = router->CreateDB(db, &status);
    ASSERT_TRUE(ok);

    std::string ddl = "create table " + table +
                      "("
                      "col1 string, col2 bigint,"
                      "index(key=col1, ts=col2)) "
                      "options(partitionnum=3);";
    ok = router->ExecuteDDL(db, ddl, &status);
    ASSERT_TRUE(ok);
    ASSERT_TRUE(router->RefreshCatalog());

    auto schema = router->GetTableSchema(db, table);
    ASSERT_EQ(schema->GetColumnCnt(), 2);
    ASSERT_EQ(schema->GetColumnName(0), "col1");
    ASSERT_EQ(schema->GetColumnType(0), hybridse::sdk::DataType::kTypeString);
    ASSERT_EQ(schema->GetColumnName(1), "col2");
    ASSERT_EQ(schema->GetColumnType(1), hybridse::sdk::DataType::kTypeInt64);

    ASSERT_TRUE(router->ExecuteDDL(db, "drop table test0;", &status));
    ASSERT_TRUE(router->DropDB(db, &status));
}

TEST_P(SQLSDKClusterOnlineBatchQueryTest, SqlSdkDistributeBatchTest) {
    auto sql_case = GetParam();
    if (!IsBatchSupportMode(sql_case.mode())) {
        LOG(WARNING) << "Unsupport mode: " << sql_case.mode();
        return;
    }
    LOG(INFO) << "ID: " << sql_case.id() << ", DESC: " << sql_case.desc();
    ASSERT_TRUE(router_ != nullptr) << "Fail new cluster sql router";
    DistributeRunBatchModeSDK(sql_case, router_, mc_->GetTbEndpoint());
    LOG(INFO) << "Finish SqlSdkDistributeBatchTest: ID: " << sql_case.id() << ", DESC: " << sql_case.desc();
}

TEST_F(SQLClusterTest, ClusterSelect) {
    SQLRouterOptions sql_opt;
    sql_opt.zk_cluster = mc_->GetZkCluster();
    sql_opt.zk_path = mc_->GetZkPath();
    auto router = NewClusterSQLRouter(sql_opt);
    ASSERT_TRUE(router != nullptr);
    SetOnlineMode(router);
    std::string table = "test" + GenRand();
    std::string db = "db" + GenRand();
    ::hybridse::sdk::Status status;
    bool ok = router->CreateDB(db, &status);
    ASSERT_TRUE(ok);
    std::string ddl = "create table " + table +
                      "("
                      "col1 string, col2 bigint,"
                      "index(key=col1, ts=col2)) options(partitionnum=8, replicanum=3);";
    ok = router->ExecuteDDL(db, ddl, &status);
    ASSERT_TRUE(ok);
    ASSERT_TRUE(router->RefreshCatalog());

    std::string insert = "insert into " + table + " values('helloworld', 1024);";
    ok = router->ExecuteInsert(db, insert, &status);
    ASSERT_TRUE(ok);

    auto res = router->ExecuteSQL(db, "select * from " + table, &status);
    ASSERT_TRUE(res);
    ASSERT_EQ(res->Size(), 1);
    ASSERT_TRUE(res->Next());
    ASSERT_EQ("helloworld, 1024", res->GetRowString());
    ASSERT_FALSE(res->Next());

    ok = router->ExecuteDDL(db, "drop table " + table + ";", &status);
    ASSERT_TRUE(ok);
    ok = router->DropDB(db, &status);
    ASSERT_TRUE(ok);
}

TEST_F(SQLClusterTest, ClusterOnlineAgg) {
    SQLRouterOptions sql_opt;
    sql_opt.enable_debug = false;
    sql_opt.zk_cluster = mc_->GetZkCluster();
    sql_opt.zk_path = mc_->GetZkPath();
    sql_opt.zk_session_timeout = 1000000;
    sql_opt.request_timeout = 1000000;
    auto router = NewClusterSQLRouter(sql_opt);
    ASSERT_TRUE(router != nullptr);
    SetOnlineMode(router);
    std::string table = "test" + GenRand();
    std::string db = "db" + GenRand();
    ::hybridse::sdk::Status status;
    bool ok = router->CreateDB(db, &status);
    ASSERT_TRUE(ok);
    std::string ddl = "create table " + table +
                      "(c1 string, c2 int, c3 bigint, c4 float, c5 double, c6 timestamp, c7 date, index(key=c1, "
                      "ts=c6)) options(partitionnum=8, replicanum=1);";
    ok = router->ExecuteDDL(db, ddl, &status);
    ASSERT_TRUE(ok) << status.msg;
    ASSERT_TRUE(router->RefreshCatalog());

    int row_num = 500;
    for (int i = 0; i < row_num; i++) {
        std::string insert = "insert into " + table + " values('key2" + "',20,22,9.2,19.3," + std::to_string(1000 + i) +
                             ",'2021-01-10');";
        ok = router->ExecuteInsert(db, insert, &status);
        ASSERT_TRUE(ok) << status.msg;
    }

    {
        auto res = router->ExecuteSQL(db, "select sum(c2), count(c2), sum(c3), sum(c4), sum(c5) from " + table + ";",
                                      true, true, 0, &status);
        ASSERT_TRUE(res) << "failed: " << status.msg << ", " << status.code;
        ASSERT_EQ(res->Size(), 1);
        while (res->Next()) {
            int32_t sum_c2 = res->GetInt32Unsafe(0);
            int64_t count = res->GetInt64Unsafe(1);
            int64_t sum_c3 = res->GetInt64Unsafe(2);
            float sum_c4 = res->GetFloatUnsafe(3);
            double sum_c5 = res->GetDoubleUnsafe(4);
            LOG(INFO) << "res = " << res->GetRowString();
            ASSERT_EQ(sum_c2, row_num * 20);
            ASSERT_EQ(sum_c3, row_num * 22);
            ASSERT_EQ(count, row_num);
            ASSERT_TRUE(std::abs(sum_c4 / row_num - 9.2) < 0.1);
            ASSERT_TRUE(std::abs(sum_c5 / row_num - 19.3) < 0.1);
        }
    }

    ok = router->ExecuteDDL(db, "drop table " + table + ";", &status);
    ASSERT_TRUE(ok);
    ok = router->DropDB(db, &status);
    ASSERT_TRUE(ok);
}

bool contains(const google::protobuf::RepeatedPtrField<std::string>& field, const std::string& value) {
    return std::find(field.begin(), field.end(), value) != field.end();
}

TEST_F(SQLClusterTest, AlterTableAddDropOfflinePath) {
    SQLRouterOptions sql_opt;
    sql_opt.zk_cluster = mc_->GetZkCluster();
    sql_opt.zk_path = mc_->GetZkPath();
    auto router = NewClusterSQLRouter(sql_opt);
    ASSERT_TRUE(router != nullptr);
    SetOnlineMode(router);
    std::string table = "test" + GenRand();
    std::string db = "db" + GenRand();
    ::hybridse::sdk::Status status;
    bool ok = router->CreateDB(db, &status);
    ASSERT_TRUE(ok);
    std::string ddl = "create table " + table + " (col1 int)";
    ok = router->ExecuteDDL(db, ddl, &status);
    ASSERT_TRUE(ok);
    ASSERT_TRUE(router->RefreshCatalog());

    // Add path
    ddl = "ALTER TABLE " + table + " ADD offline_path 'hdfs://foo/bar'";
    router->ExecuteSQL(db, ddl, &status);
    ASSERT_TRUE(router->RefreshCatalog());

    auto paths = router->GetTableInfo(db, table).offline_table_info().symbolic_paths();
    ASSERT_TRUE(contains(paths, "hdfs://foo/bar"));

    // Drop path
    ddl = "ALTER TABLE " + table + " DROP offline_path 'hdfs://foo/bar'";
    router->ExecuteSQL(db, ddl, &status);
    ASSERT_TRUE(router->RefreshCatalog());

    paths = router->GetTableInfo(db, table).offline_table_info().symbolic_paths();
    ASSERT_TRUE(!contains(paths, "hdfs://foo/bar"));

    // Add path
    ddl = "ALTER TABLE " + table + " ADD offline_path 'hdfs://foo/bar'";
    router->ExecuteSQL(db, ddl, &status);
    ASSERT_TRUE(router->RefreshCatalog());

    paths = router->GetTableInfo(db, table).offline_table_info().symbolic_paths();
    ASSERT_TRUE(contains(paths, "hdfs://foo/bar"));

    // Add path and drop path
    ddl = "ALTER TABLE " + table + " ADD offline_path 'hdfs://foo/bar2', DROP offline_path 'hdfs://foo/bar'";
    router->ExecuteSQL(db, ddl, &status);
    ASSERT_TRUE(router->RefreshCatalog());

    paths = router->GetTableInfo(db, table).offline_table_info().symbolic_paths();
    ASSERT_TRUE(!contains(paths, "hdfs://foo/bar"));
    ASSERT_TRUE(contains(paths, "hdfs://foo/bar2"));

    // Add path with database name
    ddl = "ALTER TABLE " + db + "." + table + " ADD offline_path 'hdfs://foo/bar'";
    router->ExecuteSQL(db, ddl, &status);
    ASSERT_TRUE(router->RefreshCatalog());

    paths = router->GetTableInfo(db, table).offline_table_info().symbolic_paths();
    ASSERT_TRUE(contains(paths, "hdfs://foo/bar"));

    // Clear offline table to drop, otherwise it requires taskmanager to drop table
    auto table_info = router->GetTableInfo(db, table);
    table_info.clear_offline_table_info();
    router->UpdateOfflineTableInfo(table_info);

    ok = router->ExecuteDDL(db, "drop table " + table + ";", &status);
    ASSERT_TRUE(ok);
    ok = router->DropDB(db, &status);
    ASSERT_TRUE(ok);
}

TEST_F(SQLClusterTest, MultiThreadAlterTableOfflinePath) {
    SQLRouterOptions sql_opt;
    sql_opt.zk_cluster = mc_->GetZkCluster();
    sql_opt.zk_path = mc_->GetZkPath();
    auto router = NewClusterSQLRouter(sql_opt);
    ASSERT_TRUE(router != nullptr);
    SetOnlineMode(router);
    std::string table = "test" + GenRand();
    std::string db = "db" + GenRand();
    ::hybridse::sdk::Status status;
    bool ok = router->CreateDB(db, &status);
    ASSERT_TRUE(ok);
    std::string ddl = "create table " + table + " (col1 int)";
    ok = router->ExecuteDDL(db, ddl, &status);
    ASSERT_TRUE(ok);
    ASSERT_TRUE(router->RefreshCatalog());

    auto run_and_check = [&]() {
        // Add path
        ddl = "ALTER TABLE " + table + " ADD offline_path 'hdfs://foo/bar'";
        router->ExecuteSQL(db, ddl, &status);
        ASSERT_TRUE(router->RefreshCatalog());

        // Drop path
        ddl = "ALTER TABLE " + table + " DROP offline_path 'hdfs://foo/bar'";
        router->ExecuteSQL(db, ddl, &status);
        ASSERT_TRUE(router->RefreshCatalog());
    };

    int iter = 1;
    for (int i = 0; i < iter; i++) {
        std::thread t1(run_and_check);
        std::thread t2(run_and_check);
        std::thread t3(run_and_check);
        t1.join();
        t2.join();
        t3.join();
    }

    auto paths = router->GetTableInfo(db, table).offline_table_info().symbolic_paths();
    ASSERT_TRUE(!contains(paths, "hdfs://foo/bar"));

    // Clear offline table to drop, otherwise it requires taskmanager to drop table
    auto table_info = router->GetTableInfo(db, table);
    table_info.clear_offline_table_info();
    router->UpdateOfflineTableInfo(table_info);

    ok = router->ExecuteDDL(db, "drop table " + table + ";", &status);
    ASSERT_TRUE(ok);
    ok = router->DropDB(db, &status);
    ASSERT_TRUE(ok);
}

}  // namespace openmldb::sdk

int main(int argc, char** argv) {
    FLAGS_traverse_cnt_limit = 10;
    FLAGS_max_traverse_cnt = 5000;
    // init google test first for gtest_xxx flags
    ::testing::InitGoogleTest(&argc, argv);
    ::google::ParseCommandLineFlags(&argc, &argv, true);
    ::hybridse::vm::Engine::InitializeGlobalLLVM();
    FLAGS_zk_session_timeout = 100000;
    ::openmldb::base::SetupGlog(true);

    ::openmldb::sdk::MiniCluster mc(6181);
    ::openmldb::sdk::mc_ = &mc;
    FLAGS_enable_distsql = true;
    int ok = ::openmldb::sdk::mc_->SetUp(3);
    sleep(5);

    ::openmldb::sdk::router_ = ::openmldb::sdk::GetNewSQLRouter();
    if (nullptr == ::openmldb::sdk::router_) {
        LOG(ERROR) << "Test failed with NULL SQL router";
        return -1;
    }

    srand(time(nullptr));
    ok = RUN_ALL_TESTS();
    ::openmldb::sdk::mc_->Close();
    return ok;
}<|MERGE_RESOLUTION|>--- conflicted
+++ resolved
@@ -98,7 +98,7 @@
     std::shared_ptr<SQLRouter> router;
     std::string db;
 };
-<<<<<<< HEAD
+
 TEST_F(SQLClusterDDLTest, ShowSortedJobs) {
     std::string name = "job_info" + GenRand();
     ::hybridse::sdk::Status status;
@@ -196,8 +196,9 @@
         ASSERT_LT(id_current, id_next);
         id_current = id_next;
     }
+
     ASSERT_TRUE(router->ExecuteDDL(db, "drop table " + name + ";", &status));
-=======
+}
 
 TEST_F(SQLClusterDDLTest, TestIfExists) {
     std::string name = "test" + GenRand();
@@ -235,7 +236,6 @@
 
     // drop database db2 when db2 not exist
     ASSERT_TRUE(router->ExecuteDDL(db, "drop database if exists " + db2 + ";", &status));
->>>>>>> 2b6e6307
 }
 
 TEST_F(SQLClusterDDLTest, CreateTableWithDatabase) {
