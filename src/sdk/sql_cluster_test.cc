--- conflicted
+++ resolved
@@ -1054,11 +1054,8 @@
 }  // namespace openmldb::sdk
 
 int main(int argc, char** argv) {
-<<<<<<< HEAD
-=======
     FLAGS_traverse_cnt_limit = 10;
     FLAGS_max_traverse_cnt = 5000;
->>>>>>> 907413f5
     // init google test first for gtest_xxx flags
     ::testing::InitGoogleTest(&argc, argv);
     ::google::ParseCommandLineFlags(&argc, &argv, true);
