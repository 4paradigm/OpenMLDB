/*
 * Copyright 2021 4Paradigm
 *
 * Licensed under the Apache License, Version 2.0 (the "License");
 * you may not use this file except in compliance with the License.
 * You may obtain a copy of the License at
 *
 *   http://www.apache.org/licenses/LICENSE-2.0
 *
 * Unless required by applicable law or agreed to in writing, software
 * distributed under the License is distributed on an "AS IS" BASIS,
 * WITHOUT WARRANTIES OR CONDITIONS OF ANY KIND, either express or implied.
 * See the License for the specific language governing permissions and
 * limitations under the License.
 */

#include <unistd.h>
#include <algorithm>
#include <memory>
#include <string>
#include <vector>

#include "absl/strings/str_cat.h"
#include "base/glog_wrapper.h"
#include "codec/fe_row_codec.h"
#include "gflags/gflags.h"
#include "gtest/gtest.h"
#include "sdk/mini_cluster.h"
#include "sdk/sql_cluster_router.h"
#include "sdk/sql_router.h"
#include "sdk/sql_sdk_test.h"
#include "vm/catalog.h"


DECLARE_uint32(max_traverse_cnt);
DECLARE_uint32(traverse_cnt_limit);

namespace openmldb::sdk {

static void SetOnlineMode(const std::shared_ptr<SQLRouter>& router) {
    ::hybridse::sdk::Status status;
    router->ExecuteSQL("SET @@execute_mode='online';", &status);
}

::openmldb::sdk::MiniCluster* mc_;
std::shared_ptr<SQLRouter> router_;

class SQLClusterTest : public ::testing::Test {
 public:
    SQLClusterTest() = default;
    ~SQLClusterTest() override = default;
    void SetUp() override {}
    void TearDown() override {}
};

class MockClosure : public ::google::protobuf::Closure {
 public:
    MockClosure() = default;
    ~MockClosure() override = default;
    void Run() override {}
};

class SQLClusterDDLTest : public SQLClusterTest {
 public:
    void SetUp() override {
        SQLRouterOptions sql_opt;
        sql_opt.zk_cluster = mc_->GetZkCluster();
        sql_opt.zk_path = mc_->GetZkPath();
        router = NewClusterSQLRouter(sql_opt);
        ASSERT_TRUE(router != nullptr);
        SetOnlineMode(router);
        db = "db" + GenRand();
        ::hybridse::sdk::Status status;
        ASSERT_TRUE(router->CreateDB(db, &status));
    }

    void TearDown() override {
        ::hybridse::sdk::Status status;
        ASSERT_TRUE(router->DropDB(db, &status));
        router.reset();
    }

    void RightDDL(const std::string& db, const std::string& name, const std::string& ddl) {
        ::hybridse::sdk::Status status;
        ASSERT_TRUE(router->ExecuteDDL(db, ddl, &status)) << "ddl: " << ddl;
        ASSERT_TRUE(router->ExecuteDDL(db, "drop table " + name + ";", &status));
    }
    void RightDDL(const std::string& name, const std::string& ddl) { RightDDL(db, name, ddl); }

    void WrongDDL(const std::string& name, const std::string& ddl) { WrongDDL(db, name, ddl); }
    void WrongDDL(const std::string& db, const std::string& name, const std::string& ddl) {
        ::hybridse::sdk::Status status;
        ASSERT_FALSE(router->ExecuteDDL(db, ddl, &status)) << "ddl: " << ddl;
        ASSERT_FALSE(router->ExecuteDDL(db, "drop table " + name + ";", &status));
    }

    std::shared_ptr<SQLRouter> router;
    std::string db;
};

<<<<<<< HEAD
TEST_F(SQLClusterDDLTest, TestCreateTableLike) {
    std::string db2 = "db" + GenRand();
    ::hybridse::sdk::Status status;
    std::string ddl;

    ASSERT_FALSE(router->ExecuteDDL(db, "create table " +  db2 + ".tb like hive 'hive://db.tb';", &status));
    ASSERT_FALSE(router->ExecuteDDL(db, "drop table " + db2 + ".tb;", &status));
=======
TEST_F(SQLClusterDDLTest, TestIfExists) {
    std::string name = "test" + GenRand();
    ::hybridse::sdk::Status status;
    std::string db2 = "db" + GenRand();

    std::string ddl;
    ddl = "create table " + db2 + "." + name +
          "("
          "col1 int, col2 bigint, col3 string,"
          "index(key=col3, ts=col2));";

    ASSERT_TRUE(router->ExecuteDDL(db, "create database " + db2 + ";", &status));

    // drop database db2 & table name
    ASSERT_TRUE(router->ExecuteDDL(db, ddl, &status));
    ASSERT_TRUE(router->ExecuteDDL(db, "drop table " + db2 + "." + name + ";", &status));

    // drop table name when name not exist
    ASSERT_FALSE(router->ExecuteDDL(db, "drop table " + db2 + "." + name + ";", &status));
    ASSERT_TRUE(router->ExecuteDDL(db, "drop database " + db2 + ";", &status));

    // drop database db2 when db2 not exist
    ASSERT_FALSE(router->ExecuteDDL(db, "drop database " + db2 + ";", &status));

    ASSERT_TRUE(router->ExecuteDDL(db, "create database " + db2 + ";", &status));

    // if exists drop database db2 & table name
    ASSERT_TRUE(router->ExecuteDDL(db, ddl, &status));
    ASSERT_TRUE(router->ExecuteDDL(db, "drop table if exists " + db2 + "." + name + ";", &status));

    // drop table name when name not exist
    ASSERT_TRUE(router->ExecuteDDL(db, "drop table if exists " + db2 + "." + name + ";", &status));
    ASSERT_TRUE(router->ExecuteDDL(db, "drop database if exists " + db2 + ";", &status));

    // drop database db2 when db2 not exist
    ASSERT_TRUE(router->ExecuteDDL(db, "drop database if exists " + db2 + ";", &status));
>>>>>>> bd0b58fb
}

TEST_F(SQLClusterDDLTest, CreateTableWithDatabase) {
    std::string name = "test" + GenRand();
    ::hybridse::sdk::Status status;
    std::string ddl;

    std::string db2 = "db" + GenRand();
    ASSERT_TRUE(router->CreateDB(db2, &status));
    // create table db2.name
    ddl = "create table " + db2 + "." + name +
          "("
          "col1 int, col2 bigint, col3 string,"
          "index(key=col3, ts=col2));";
    ASSERT_TRUE(router->ExecuteDDL(db, ddl, &status)) << "ddl: " << ddl;
    ASSERT_TRUE(router->ExecuteDDL(db, "drop table " + db2 + "." + name + ";", &status));

    // create table db2.name when default database is empty
    ddl = "create table " + db2 + "." + name +
          "("
          "col1 int, col2 bigint, col3 string,"
          "index(key=col3, ts=col2));";
    ASSERT_TRUE(router->ExecuteDDL("", ddl, &status)) << "ddl: " << ddl;
    ASSERT_TRUE(router->ExecuteDDL("", "drop table " + db2 + "." + name + ";", &status));

    ASSERT_TRUE(router->DropDB(db2, &status));
}
TEST_F(SQLClusterDDLTest, CreateTableWithDatabaseWrongDDL) {
    std::string name = "test" + GenRand();
    ::hybridse::sdk::Status status;
    std::string ddl;

    // create table db2.name when db2 not exist
    ddl = "create table db2." + name +
          "("
          "col1 int, col2 bigint, col3 string,"
          "index(key=col3, ts=col2));";
    ASSERT_FALSE(router->ExecuteDDL(db, ddl, &status)) << "ddl: " << ddl;
    ASSERT_FALSE(router->ExecuteDDL(db, "drop table " + name + ";", &status));

    // create table db2.name when db2 not exit
    ddl = "create table db2." + name +
          "("
          "col1 int, col2 bigint, col3 string,"
          "index(key=col3, ts=col2));";
    ASSERT_FALSE(router->ExecuteDDL("", ddl, &status)) << "ddl: " << ddl;
    ASSERT_FALSE(router->ExecuteDDL("", "drop table " + name + ";", &status));
}

TEST_F(SQLClusterDDLTest, ColumnDefaultValue) {
    std::string name = "test" + GenRand();
    ::hybridse::sdk::Status status;
    std::string ddl;
    ddl = "create table " + name +
          "("
          "col1 bool default true, col2 bigint not null, col3 string,"
          "index(key=col3, ts=col2));";
    RightDDL(name, ddl);
    ddl = "create table " + name +
          "("
          "col1 bool default 12, col2 bigint not null, col3 string,"
          "index(key=col3, ts=col2));";
    RightDDL(name, ddl);
    ddl = "create table " + name +
          "("
          "col1 int default 12, col2 bigint not null, col3 string,"
          "index(key=col3, ts=col2));";
    RightDDL(name, ddl);
    ddl = "create table " + name +
          "("
          "col1 bigint default 50000000000l, col2 bigint not null, col3 string,"
          "index(key=col3, ts=col2));";
    RightDDL(name, ddl);
    ddl = "create table " + name +
          "("
          "col1 float default 123, col2 bigint not null, col3 string,"
          "index(key=col3, ts=col2));";
    RightDDL(name, ddl);
    ddl = "create table " + name +
          "("
          "col1 float default 1.23, col2 bigint not null, col3 string,"
          "index(key=col3, ts=col2));";
    RightDDL(name, ddl);
    ddl = "create table " + name +
          "("
          "col1 double default 0.1, col2 bigint not null, col3 string,"
          "index(key=col3, ts=col2));";
    RightDDL(name, ddl);
    ddl = "create table " + name +
          "("
          "col1 date default '2021-10-01', col2 bigint not null, col3 string,"
          "index(key=col3, ts=col2));";
    RightDDL(name, ddl);
    ddl = "create table " + name +
          "("
          "col1 timestamp default 1634890378, col2 bigint not null, col3 string,"
          "index(key=col3, ts=col2));";
    RightDDL(name, ddl);
}

TEST_F(SQLClusterDDLTest, ColumnDefaultValueWrongType) {
    std::string name = "test" + GenRand();
    ::hybridse::sdk::Status status;
    std::string ddl;
    ddl = "create table " + name +
          "("
          "col1 bool default test, col2 bigint not null, col3 string,"
          "index(key=col3, ts=col2));";
    WrongDDL(name, ddl);
    ddl = "create table " + name +
          "("
          "col1 int default 'test', col2 bigint not null, col3 string,"
          "index(key=col3, ts=col2));";
    WrongDDL(name, ddl);
    ddl = "create table " + name +
          "("
          "col1 int default 1.0, col2 bigint not null, col3 string,"
          "index(key=col3, ts=col2));";
    WrongDDL(name, ddl);
    ddl = "create table " + name +
          "("
          "col1 int default 1+1, col2 bigint not null, col3 string,"
          "index(key=col3, ts=col2));";
    WrongDDL(name, ddl);
    ddl = "create table " + name +
          "("
          "col1 string default 12, col2 bigint not null, col3 string,"
          "index(key=col3, ts=col2));";
    WrongDDL(name, ddl);
    ddl = "create table " + name +
          "("
          "col1 double default 'test', col2 bigint not null, col3 string,"
          "index(key=col3, ts=col2));";
    WrongDDL(name, ddl);
    ddl = "create table " + name +
          "("
          "col1 date default 'test', col2 bigint not null, col3 string,"
          "index(key=col3, ts=col2));";
    WrongDDL(name, ddl);
    ddl = "create table " + name +
          "("
          "col1 date default 1234, col2 bigint not null, col3 string,"
          "index(key=col3, ts=col2));";
    WrongDDL(name, ddl);
    ddl = "create table " + name +
          "("
          "col1 timestamp default 'test', col2 bigint not null, col3 string,"
          "index(key=col3, ts=col2));";
    WrongDDL(name, ddl);
}

TEST_F(SQLClusterTest, ClusterInsert) {
    SQLRouterOptions sql_opt;
    sql_opt.zk_cluster = mc_->GetZkCluster();
    sql_opt.zk_path = mc_->GetZkPath();
    auto router = NewClusterSQLRouter(sql_opt);
    ASSERT_TRUE(router != nullptr);
    SetOnlineMode(router);
    std::string name = "test" + GenRand();
    std::string db = "db" + GenRand();
    ::hybridse::sdk::Status status;
    bool ok = router->CreateDB(db, &status);
    ASSERT_TRUE(ok);
    std::string ddl = "create table " + name +
                      "("
                      "col1 string, col2 bigint,"
                      "index(key=col1, ts=col2)) options(partitionnum=8);";
    ok = router->ExecuteDDL(db, ddl, &status);
    ASSERT_TRUE(ok);
    ASSERT_TRUE(router->RefreshCatalog());
    std::map<uint32_t, std::vector<std::string>> key_map;
    for (int i = 0; i < 100; i++) {
        std::string key = "hello" + std::to_string(i);
        std::string insert = "insert into " + name + " values('" + key + "', 1590);";
        ok = router->ExecuteInsert(db, insert, &status);
        ASSERT_TRUE(ok);
        uint32_t pid = static_cast<uint32_t>(::openmldb::base::hash64(key) % 8);
        key_map[pid].push_back(key);
    }
    std::vector<::openmldb::nameserver::TableInfo> tables;
    auto ns = mc_->GetNsClient();
    auto ret = ns->ShowDBTable(db, &tables);
    ASSERT_TRUE(ret.OK());
    ASSERT_EQ(tables.size(), 1);
    auto tid = tables[0].tid();
    auto endpoints = mc_->GetTbEndpoint();
    uint32_t count = 0;
    for (const auto& endpoint : endpoints) {
        ::openmldb::tablet::TabletImpl* tb1 = mc_->GetTablet(endpoint);
        ::openmldb::api::GetTableStatusRequest request;
        ::openmldb::api::GetTableStatusResponse response;
        request.set_tid(tid);
        MockClosure closure;
        tb1->GetTableStatus(NULL, &request, &response, &closure);
        for (const auto& table_status : response.all_table_status()) {
            count += table_status.record_cnt();
            auto iter = key_map.find(table_status.pid());
            if (table_status.record_cnt() != 0) {
                ASSERT_EQ(iter->second.size(), table_status.record_cnt());
            }
        }
    }
    ASSERT_EQ(100u, count);
    ok = router->ExecuteDDL(db, "drop table " + name + ";", &status);
    ASSERT_TRUE(ok);
    ok = router->DropDB(db, &status);
    ASSERT_TRUE(ok);
}

TEST_F(SQLClusterTest, ClusterInsertWithColumnDefaultValue) {
    SQLRouterOptions sql_opt;
    sql_opt.zk_cluster = mc_->GetZkCluster();
    sql_opt.zk_path = mc_->GetZkPath();
    auto router = NewClusterSQLRouter(sql_opt);
    ASSERT_TRUE(router != nullptr);
    SetOnlineMode(router);
    std::string name = "test" + GenRand();
    std::string db = "db" + GenRand();
    ::hybridse::sdk::Status status;
    bool ok = router->CreateDB(db, &status);
    ASSERT_TRUE(ok);
    std::string ddl = "create table " + name +
                      "("
                      "col1 int not null,"
                      "col2 bigint default 112 not null,"
                      "col4 string default 'test4' not null,"
                      "col5 date default '2000-01-01' not null,"
                      "col6 timestamp default 10000 not null,"
                      "index(key=col1, ts=col2)) options(partitionnum=1);";
    ok = router->ExecuteDDL(db, ddl, &status);
    ASSERT_TRUE(ok);
    ASSERT_TRUE(router->RefreshCatalog());
    std::string sql;
    sql = "insert into " + name + " values(1, 1, '1', '2021-01-01', 1);";
    ASSERT_TRUE(router->ExecuteInsert(db, sql, &status));
    auto res = router->ExecuteSQL(db, "select * from " + name + " where col1=1", &status);
    ASSERT_TRUE(res);
    ASSERT_TRUE(res->Next());
    ASSERT_EQ("1, 1, 1, 2021-01-01, 1", res->GetRowString());
    ASSERT_FALSE(res->Next());

    sql = "insert into " + name + "(col1, col2) values(2, 2);";
    ASSERT_TRUE(router->ExecuteInsert(db, sql, &status));
    res = router->ExecuteSQL(db, "select * from " + name + " where col1=2", &status);
    ASSERT_TRUE(res);
    ASSERT_TRUE(res->Next());
    ASSERT_EQ("2, 2, test4, 2000-01-01, 10000", res->GetRowString());
    ASSERT_FALSE(res->Next());
    sql = "insert into " + name + "(col1) values(3);";
    ASSERT_TRUE(router->ExecuteInsert(db, sql, &status));
    res = router->ExecuteSQL(db, "select * from " + name + " where col1=3", &status);
    ASSERT_TRUE(res);
    ASSERT_TRUE(res->Next());
    ASSERT_EQ("3, 112, test4, 2000-01-01, 10000", res->GetRowString());
    ASSERT_FALSE(res->Next());
    sql = "insert into " + name + "(col2) values(4);";
    ASSERT_FALSE(router->ExecuteInsert(db, sql, &status));

    std::vector<::openmldb::nameserver::TableInfo> tables;
    auto ns = mc_->GetNsClient();
    auto ret = ns->ShowDBTable(db, &tables);
    ASSERT_TRUE(ret.OK());
    ASSERT_EQ(tables.size(), 1);
    {
        ::hybridse::sdk::Status status;
        res = router->ExecuteSQL(db, absl::StrCat("select * from ", name), &status);
        ASSERT_TRUE(status.IsOK()) << status.msg;
        ASSERT_EQ(3u, res->Size());
    }
    ok = router->ExecuteDDL(db, "drop table " + name + ";", &status);
    ASSERT_TRUE(ok);
    ok = router->DropDB(db, &status);
    ASSERT_TRUE(ok);
}

TEST_F(SQLSDKQueryTest, GetTabletClient) {
    std::string ddl =
        "create table t1(col0 string,\n"
        "                col1 bigint,\n"
        "                col2 string,\n"
        "                col3 bigint,\n"
        "                index(key=col2, ts=col3)) "
        "options(partitionnum=2);";
    SQLRouterOptions sql_opt;
    sql_opt.zk_session_timeout = 30000;
    sql_opt.zk_cluster = mc_->GetZkCluster();
    sql_opt.zk_path = mc_->GetZkPath();
    sql_opt.enable_debug = hybridse::sqlcase::SqlCase::IsDebug();
    auto router = NewClusterSQLRouter(sql_opt);
    if (!router) {
        FAIL() << "Fail new cluster sql router";
    }
    SetOnlineMode(router);
    std::string db = "gettabletclient;";
    hybridse::sdk::Status status;
    ASSERT_TRUE(router->CreateDB(db, &status));
    ASSERT_TRUE(router->ExecuteDDL(db, ddl, &status));
    ASSERT_TRUE(router->RefreshCatalog());
    std::string sql =
        "select col2, sum(col1) over w1 from t1 \n"
        "window w1 as (partition by col2 \n"
        "order by col3 rows between 3 preceding and current row);";
    auto ns_client = mc_->GetNsClient();
    std::vector<::openmldb::nameserver::TableInfo> tables;
    std::string msg;
    ASSERT_TRUE(ns_client->ShowTable("t1", db, false, tables, msg));
    for (int i = 0; i < 10; i++) {
        std::string pk = "pk" + std::to_string(i);
        auto request_row = router->GetRequestRow(db, sql, &status);
        request_row->Init(4 + pk.size());
        request_row->AppendString("col0");
        request_row->AppendInt64(1);
        request_row->AppendString(pk);
        request_row->AppendInt64(3);
        ASSERT_TRUE(request_row->Build());
        auto sql_cluster_router = std::dynamic_pointer_cast<SQLClusterRouter>(router);
        hybridse::sdk::Status sdk_status;
        auto client =
            sql_cluster_router->GetTabletClient(db, sql, hybridse::vm::kRequestMode, request_row, &sdk_status);
        int pid = ::openmldb::base::hash64(pk) % 2;
        // only assert leader paritition
        for (int i = 0; i < 3; i++) {
            if (tables[0].table_partition(pid).partition_meta(i).is_leader()) {
                ASSERT_EQ(client->GetEndpoint(), tables[0].table_partition(pid).partition_meta(i).endpoint());
            }
        }
    }
    ASSERT_TRUE(router->ExecuteDDL(db, "drop table t1;", &status));
    ASSERT_TRUE(router->DropDB(db, &status));
}

TEST_F(SQLClusterTest, CreatePreAggrTable) {
    SQLRouterOptions sql_opt;
    sql_opt.zk_cluster = mc_->GetZkCluster();
    sql_opt.zk_path = mc_->GetZkPath();
    auto router = NewClusterSQLRouter(sql_opt);
    SetOnlineMode(router);
    ASSERT_TRUE(router != nullptr);
    std::string base_table = "test" + GenRand();
    std::string base_db = "db" + GenRand();
    ::hybridse::sdk::Status status;
    bool ok = router->CreateDB(base_db, &status);
    ASSERT_TRUE(ok);
    std::string ddl = "create table " + base_table +
                      "("
                      "col1 string, col2 bigint, col3 int,"
                      " index(key=col1, ts=col2,"
                      " TTL_TYPE=absolute, TTL=1m)) options(partitionnum=8, replicanum=2);";
    ok = router->ExecuteDDL(base_db, ddl, &status);
    ASSERT_TRUE(ok);
    ASSERT_TRUE(router->RefreshCatalog());

    auto ns_client = mc_->GetNsClient();
    std::vector<::openmldb::nameserver::TableInfo> base_tables;
    std::string msg;
    ASSERT_TRUE(ns_client->ShowTable(base_table, base_db, false, base_tables, msg));
    ASSERT_EQ(base_tables.size(), 1);

    // normal case
    {
        std::string deploy_sql =
            "deploy test1 options(long_windows='w1:1000') select col1,"
            " sum(col3) over w1 as w1_sum_col3 from " +
            base_table +
            " WINDOW w1 AS (PARTITION BY col1 ORDER BY col2"
            " ROWS_RANGE BETWEEN 20s PRECEDING AND CURRENT ROW);";
        router->ExecuteSQL(base_db, "use " + base_db + ";", &status);
        router->ExecuteSQL(base_db, deploy_sql, &status);
        ASSERT_TRUE(router->RefreshCatalog());

        std::vector<::openmldb::nameserver::TableInfo> agg_tables;
        std::string pre_aggr_db = openmldb::nameserver::PRE_AGG_DB;
        std::string aggr_table = "pre_" + base_db + "_test1_w1_sum_col3";
        ASSERT_TRUE(ns_client->ShowTable(aggr_table, pre_aggr_db, false, agg_tables, msg));
        ASSERT_EQ(1, agg_tables.size());
        ASSERT_EQ(1, agg_tables[0].column_key_size());
        ASSERT_EQ("key", agg_tables[0].column_key(0).col_name(0));
        ASSERT_EQ("ts_start", agg_tables[0].column_key(0).ts_name());
        ASSERT_EQ(base_tables[0].column_key(0).ttl().ttl_type(), agg_tables[0].column_key(0).ttl().ttl_type());
        ASSERT_EQ(base_tables[0].column_key(0).ttl().lat_ttl(), agg_tables[0].column_key(0).ttl().lat_ttl());
        ASSERT_EQ(base_tables[0].replica_num(), agg_tables[0].replica_num());
        ASSERT_EQ(base_tables[0].partition_num(), agg_tables[0].partition_num());
        ASSERT_EQ(base_tables[0].table_partition().size(), agg_tables[0].table_partition().size());
        ASSERT_EQ(base_tables[0].storage_mode(), agg_tables[0].storage_mode());

        std::string meta_db = openmldb::nameserver::INTERNAL_DB;
        std::string meta_table = openmldb::nameserver::PRE_AGG_META_NAME;
        std::string meta_sql = "select * from " + meta_table + ";";

        auto rs = router->ExecuteSQL(meta_db, meta_sql, &status);
        ASSERT_EQ(0, static_cast<int>(status.code));
        ASSERT_EQ(1, rs->Size());
        ASSERT_TRUE(rs->Next());
        ASSERT_EQ(aggr_table, rs->GetStringUnsafe(0));
        ASSERT_EQ(pre_aggr_db, rs->GetStringUnsafe(1));
        ASSERT_EQ(base_db, rs->GetStringUnsafe(2));
        ASSERT_EQ(base_table, rs->GetStringUnsafe(3));
        ASSERT_EQ("sum", rs->GetStringUnsafe(4));
        ASSERT_EQ("col3", rs->GetStringUnsafe(5));
        ASSERT_EQ("col1", rs->GetStringUnsafe(6));
        ASSERT_EQ("col2", rs->GetStringUnsafe(7));
        ASSERT_EQ("1000", rs->GetStringUnsafe(8));

        ASSERT_TRUE(mc_->GetNsClient()->DropProcedure(base_db, "test1", msg));
        ok = router->ExecuteDDL(pre_aggr_db, "drop table " + aggr_table + ";", &status);
        ASSERT_TRUE(ok);
    }

    // window doesn't match window in sql
    {
        std::string deploy_sql =
            "deploy test1 options(long_windows='w2:1000,w1:1d') select col1,"
            " sum(col3) over w1 as w1_sum_col3 from " +
            base_table +
            " WINDOW w1 AS (PARTITION BY col1 ORDER BY col2"
            " ROWS_RANGE BETWEEN 20s PRECEDING AND CURRENT ROW);";
        router->ExecuteSQL(base_db, "use " + base_db + ";", &status);
        router->ExecuteSQL(base_db, deploy_sql, &status);
        ASSERT_EQ(status.code, ::hybridse::common::StatusCode::kSyntaxError);
        ASSERT_EQ(status.msg, "long_windows option doesn't match window in sql");
    }
    {
        std::string deploy_sql =
            "deploy test1 options(long_windows='w_error:1d') select col1,"
            " sum(col3) over w1 as w1_sum_col3 from " +
            base_table +
            " WINDOW w1 AS (PARTITION BY col1 ORDER BY col2"
            " ROWS_RANGE BETWEEN 20s PRECEDING AND CURRENT ROW);";
        router->ExecuteSQL(base_db, "use " + base_db + ";", &status);
        router->ExecuteSQL(base_db, deploy_sql, &status);
        ASSERT_EQ(status.code, ::hybridse::common::StatusCode::kSyntaxError);
        ASSERT_EQ(status.msg, "long_windows option doesn't match window in sql");
    }
    ok = router->ExecuteDDL(base_db, "drop table " + base_table + ";", &status);
    ASSERT_TRUE(ok);
    ok = router->DropDB(base_db, &status);
    ASSERT_TRUE(ok);
}

TEST_F(SQLClusterTest, Aggregator) {
    SQLRouterOptions sql_opt;
    sql_opt.zk_cluster = mc_->GetZkCluster();
    sql_opt.zk_path = mc_->GetZkPath();
    auto router = NewClusterSQLRouter(sql_opt);
    SetOnlineMode(router);
    ASSERT_TRUE(router != nullptr);
    std::string base_table = "t" + GenRand();
    std::string base_db = "d" + GenRand();
    ::hybridse::sdk::Status status;
    bool ok = router->CreateDB(base_db, &status);
    ASSERT_TRUE(ok);
    std::string ddl = "create table " + base_table +
                      "(col1 string, col2 string, col3 timestamp, col4 bigint) "
                      "options(partitionnum=8);";
    ok = router->ExecuteDDL(base_db, ddl, &status);
    ASSERT_TRUE(ok);
    ASSERT_TRUE(router->RefreshCatalog());

    auto ns_client = mc_->GetNsClient();
    std::vector<::openmldb::nameserver::TableInfo> tables;
    std::string msg;
    ASSERT_TRUE(ns_client->ShowTable(base_table, base_db, false, tables, msg));
    ASSERT_EQ(tables.size(), 1);

    std::string deploy_sql =
        "deploy test_aggr options(long_windows='w1:2') select col1, col2,"
        " sum(col4) over w1 as w1_sum_col4 from " +
        base_table +
        " WINDOW w1 AS (PARTITION BY col1,col2 ORDER BY col3"
        " ROWS BETWEEN 100 PRECEDING AND CURRENT ROW);";
    router->ExecuteSQL(base_db, "use " + base_db + ";", &status);
    router->ExecuteSQL(base_db, deploy_sql, &status);

    std::string pre_aggr_db = openmldb::nameserver::PRE_AGG_DB;

    for (int i = 1; i <= 11; i++) {
        std::string insert = "insert into " + base_table + " values('str1', 'str2', " + std::to_string(i) + ", " +
                             std::to_string(i) + ");";
        ok = router->ExecuteInsert(base_db, insert, &status);
        ASSERT_TRUE(ok);
    }

    std::string aggr_table = "pre_" + base_db + "_test_aggr_w1_sum_col4";
    std::string result_sql = "select * from " + aggr_table + ";";

    auto rs = router->ExecuteSQL(pre_aggr_db, result_sql, &status);
    ASSERT_EQ(5, rs->Size());

    for (int i = 5; i >= 1; i--) {
        ASSERT_TRUE(rs->Next());
        ASSERT_EQ("str1|str2", rs->GetStringUnsafe(0));
        ASSERT_EQ(i * 2 - 1, rs->GetInt64Unsafe(1));
        ASSERT_EQ(i * 2, rs->GetInt64Unsafe(2));
        ASSERT_EQ(2, rs->GetInt32Unsafe(3));
        std::string aggr_val_str = rs->GetStringUnsafe(4);
        int64_t aggr_val = *reinterpret_cast<int64_t*>(&aggr_val_str[0]);
        ASSERT_EQ(i * 4 - 1, aggr_val);
        ASSERT_EQ(i * 2, rs->GetInt64Unsafe(5));
    }

    ASSERT_TRUE(mc_->GetNsClient()->DropProcedure(base_db, "test_aggr", msg));
    ok = router->ExecuteDDL(pre_aggr_db, "drop table " + aggr_table + ";", &status);
    ASSERT_TRUE(ok);
    ok = router->ExecuteDDL(base_db, "drop table " + base_table + ";", &status);
    ASSERT_TRUE(ok);
    ok = router->DropDB(base_db, &status);
    ASSERT_TRUE(ok);
}

TEST_F(SQLClusterTest, PreAggrTableExist) {
    SQLRouterOptions sql_opt;
    sql_opt.zk_cluster = mc_->GetZkCluster();
    sql_opt.zk_path = mc_->GetZkPath();
    auto router = NewClusterSQLRouter(sql_opt);
    ASSERT_TRUE(router != nullptr);
    SetOnlineMode(router);
    std::string base_table = "test" + GenRand();
    std::string base_db = "db" + GenRand();
    ::hybridse::sdk::Status status;
    bool ok = router->CreateDB(base_db, &status);
    ASSERT_TRUE(ok);
    std::string ddl = "create table " + base_table +
                      "("
                      " col1 string, col2 bigint, col3 int,"
                      " index(key=col1, ts=col2,"
                      " TTL_TYPE=absolute, TTL=1m)) options(partitionnum=8);";
    ok = router->ExecuteDDL(base_db, ddl, &status);
    ASSERT_TRUE(ok);
    ASSERT_TRUE(router->RefreshCatalog());

    auto ns_client = mc_->GetNsClient();
    std::vector<::openmldb::nameserver::TableInfo> tables;
    std::string msg;
    ASSERT_TRUE(ns_client->ShowTable(base_table, base_db, false, tables, msg));
    ASSERT_EQ(tables.size(), 1);

    std::string deploy_sql =
        "deploy test1 options(long_windows='w1:1000') select col1,"
        " sum(col3) over w1 as w1_sum_col3 from " +
        base_table +
        " WINDOW w1 AS (PARTITION BY col1 ORDER BY col2"
        " ROWS_RANGE BETWEEN 20s PRECEDING AND CURRENT ROW);";
    router->ExecuteSQL(base_db, "use " + base_db + ";", &status);
    router->ExecuteSQL(base_db, deploy_sql, &status);

    std::string deploy_sql2 =
        "deploy test2 options(long_windows='w1:1000') select col1,"
        " sum(col3) over w1 as w1_sum_col3 from " +
        base_table +
        " WINDOW w1 AS (PARTITION BY col1 ORDER BY col2"
        " ROWS_RANGE BETWEEN 1d PRECEDING AND CURRENT ROW);";
    router->ExecuteSQL(base_db, deploy_sql2, &status);

    tables.clear();
    std::string pre_aggr_db = openmldb::nameserver::PRE_AGG_DB;
    ASSERT_TRUE(ns_client->ShowTable("", pre_aggr_db, false, tables, msg));

    // pre-aggr table with same meta info only create once.
    ASSERT_EQ(tables.size(), 1);

    std::string meta_db = openmldb::nameserver::INTERNAL_DB;
    std::string meta_table = openmldb::nameserver::PRE_AGG_META_NAME;
    std::string meta_sql = "select * from " + meta_table + " where base_db='" + base_db + "';";

    auto rs = router->ExecuteSQL(meta_db, meta_sql, &status);
    std::string aggr_table = "pre_" + base_db + "_test1_w1_sum_col3";
    ASSERT_EQ(0, static_cast<int>(status.code));
    ASSERT_EQ(1, rs->Size());
    ASSERT_TRUE(rs->Next());
    ASSERT_EQ(aggr_table, rs->GetStringUnsafe(0));
    ASSERT_EQ(pre_aggr_db, rs->GetStringUnsafe(1));
    ASSERT_EQ(base_db, rs->GetStringUnsafe(2));
    ASSERT_EQ(base_table, rs->GetStringUnsafe(3));
    ASSERT_EQ("sum", rs->GetStringUnsafe(4));
    ASSERT_EQ("col3", rs->GetStringUnsafe(5));
    ASSERT_EQ("col1", rs->GetStringUnsafe(6));
    ASSERT_EQ("col2", rs->GetStringUnsafe(7));
    ASSERT_EQ("1000", rs->GetStringUnsafe(8));
    ASSERT_TRUE(mc_->GetNsClient()->DropProcedure(base_db, "test2", msg));
    ASSERT_TRUE(mc_->GetNsClient()->DropProcedure(base_db, "test1", msg));
    ok = router->ExecuteDDL(base_db, "drop table " + base_table + ";", &status);
    ASSERT_TRUE(ok);
    ok = router->DropDB(base_db, &status);
    ASSERT_TRUE(ok);
}

static std::shared_ptr<SQLRouter> GetNewSQLRouter() {
    SQLRouterOptions sql_opt;
    sql_opt.zk_cluster = mc_->GetZkCluster();
    sql_opt.zk_path = mc_->GetZkPath();
    sql_opt.zk_session_timeout = 60000;
    sql_opt.enable_debug = hybridse::sqlcase::SqlCase::IsDebug();
    auto router = NewClusterSQLRouter(sql_opt);
    SetOnlineMode(router);
    return router;
}
static bool IsRequestSupportMode(const std::string& mode) {
    if (mode.find("hybridse-only") != std::string::npos || mode.find("rtidb-unsupport") != std::string::npos ||
        mode.find("performance-sensitive-unsupport") != std::string::npos ||
        mode.find("request-unsupport") != std::string::npos || mode.find("cluster-unsupport") != std::string::npos) {
        return false;
    }
    return true;
}
static bool IsBatchRequestSupportMode(const std::string& mode) {
    if (mode.find("hybridse-only") != std::string::npos || mode.find("rtidb-unsupport") != std::string::npos ||
        mode.find("performance-sensitive-unsupport") != std::string::npos ||
        mode.find("batch-request-unsupport") != std::string::npos ||
        mode.find("request-unsupport") != std::string::npos || mode.find("cluster-unsupport") != std::string::npos) {
        return false;
    }
    return true;
}
static bool IsBatchSupportMode(const std::string& mode) {
    if (mode.find("hybridse-only") != std::string::npos || mode.find("rtidb-unsupport") != std::string::npos ||
        mode.find("performance-sensitive-unsupport") != std::string::npos ||
        mode.find("batch-unsupport") != std::string::npos || mode.find("cluster-unsupport") != std::string::npos) {
        return false;
    }
    return true;
}

TEST_P(SQLSDKQueryTest, SqlSdkDistributeBatchRequestTest) {
    auto sql_case = GetParam();
    if (!IsBatchRequestSupportMode(sql_case.mode())) {
        LOG(WARNING) << "Unsupport mode: " << sql_case.mode();
        return;
    }
    if (sql_case.batch_request().columns_.empty()) {
        LOG(WARNING) << "No batch request specified";
        return;
    }
    LOG(INFO) << "ID: " << sql_case.id() << ", DESC: " << sql_case.desc();
    ASSERT_TRUE(router_ != nullptr) << "Fail new cluster sql router";
    DistributeRunBatchRequestModeSDK(sql_case, router_);
    LOG(INFO) << "Finish sql_sdk_distribute_batch_request_test: ID: " << sql_case.id() << ", DESC: " << sql_case.desc();
}
TEST_P(SQLSDKBatchRequestQueryTest, SqlSdkDistributeBatchRequestTest) {
    auto sql_case = GetParam();
    if (!IsBatchRequestSupportMode(sql_case.mode())) {
        LOG(WARNING) << "Unsupport mode: " << sql_case.mode();
        return;
    }
    if (sql_case.batch_request().columns_.empty()) {
        LOG(WARNING) << "No batch request specified";
        return;
    }
    LOG(INFO) << "ID: " << sql_case.id() << ", DESC: " << sql_case.desc();
    ASSERT_TRUE(router_ != nullptr) << "Fail new cluster sql router";
    DistributeRunBatchRequestModeSDK(sql_case, router_);
    LOG(INFO) << "Finish sql_sdk_distribute_batch_request_test: ID: " << sql_case.id() << ", DESC: " << sql_case.desc();
}

TEST_P(SQLSDKQueryTest, SqlSdkDistributeRequestTest) {
    auto sql_case = GetParam();
    LOG(INFO) << "ID: " << sql_case.id() << ", DESC: " << sql_case.desc();
    if (!IsRequestSupportMode(sql_case.mode())) {
        LOG(WARNING) << "Unsupport mode: " << sql_case.mode();
        return;
    }
    ASSERT_TRUE(router_ != nullptr) << "Fail new cluster sql router with multi partitions";
    DistributeRunRequestModeSDK(sql_case, router_);
    LOG(INFO) << "Finish sql_sdk_distribute_request_test: ID: " << sql_case.id() << ", DESC: " << sql_case.desc();
}
TEST_P(SQLSDKQueryTest, SqlSdkDistributeBatchRequestSinglePartitionTest) {
    auto sql_case = GetParam();
    if (!IsBatchRequestSupportMode(sql_case.mode())) {
        LOG(WARNING) << "Unsupport mode: " << sql_case.mode();
        return;
    }
    if (sql_case.batch_request().columns_.empty()) {
        LOG(WARNING) << "No batch request specified";
        return;
    }
    LOG(INFO) << "ID: " << sql_case.id() << ", DESC: " << sql_case.desc();
    ASSERT_TRUE(router_ != nullptr) << "Fail new cluster sql router";
    DistributeRunBatchRequestModeSDK(sql_case, router_, 1);
    LOG(INFO) << "Finish sql_sdk_distribute_batch_request_single_partition_test: ID: " << sql_case.id()
              << ", DESC: " << sql_case.desc();
}
TEST_P(SQLSDKBatchRequestQueryTest, SqlSdkDistributeBatchRequestSinglePartitionTest) {
    auto sql_case = GetParam();
    if (!IsBatchRequestSupportMode(sql_case.mode())) {
        LOG(WARNING) << "Unsupport mode: " << sql_case.mode();
        return;
    }
    if (sql_case.batch_request().columns_.empty()) {
        LOG(WARNING) << "No batch request specified";
        return;
    }
    LOG(INFO) << "ID: " << sql_case.id() << ", DESC: " << sql_case.desc();
    ASSERT_TRUE(router_ != nullptr) << "Fail new cluster sql router";
    DistributeRunBatchRequestModeSDK(sql_case, router_, 1);
    LOG(INFO) << "Finish sql_sdk_distribute_batch_request_single_partition_test: ID: " << sql_case.id()
              << ", DESC: " << sql_case.desc();
}

/* TEST_P(SQLSDKQueryTest, sql_sdk_distribute_request_single_partition_test) {
    auto sql_case = GetParam();
    LOG(INFO) << "ID: " << sql_case.id() << ", DESC: " << sql_case.desc();
    if (boost::contains(sql_case.mode(), "rtidb-unsupport") ||
        boost::contains(sql_case.mode(), "rtidb-request-unsupport") ||
        boost::contains(sql_case.mode(), "request-unsupport") ||
        boost::contains(sql_case.mode(), "cluster-unsupport")) {
        LOG(WARNING) << "Unsupport mode: " << sql_case.mode();
        return;
    }
    ASSERT_TRUE(router_ != nullptr) << "Fail new cluster sql router with multi partitions";
    DistributeRunRequestModeSDK(sql_case, router_, 1);
    LOG(INFO) << "Finish sql_sdk_distribute_request_single_partition_test: ID: " << sql_case.id()
              << ", DESC: " << sql_case.desc();
} */

TEST_P(SQLSDKBatchRequestQueryTest, SqlSdkDistributeBatchRequestProcedureTest) {
    auto sql_case = GetParam();
    if (!IsBatchRequestSupportMode(sql_case.mode())) {
        LOG(WARNING) << "Unsupport mode: " << sql_case.mode();
        return;
    }
    if (sql_case.batch_request().columns_.empty()) {
        LOG(WARNING) << "No batch request specified";
        return;
    }
    LOG(INFO) << "ID: " << sql_case.id() << ", DESC: " << sql_case.desc();
    ASSERT_TRUE(router_ != nullptr) << "Fail new cluster sql router";
    DistributeRunBatchRequestProcedureModeSDK(sql_case, router_, 8, false);
    LOG(INFO) << "Finish sql_sdk_distribute_batch_request_procedure_test: ID: " << sql_case.id()
              << ", DESC: " << sql_case.desc();
}

TEST_P(SQLSDKQueryTest, SqlSdkDistributeRequestProcedureTest) {
    auto sql_case = GetParam();
    LOG(INFO) << "ID: " << sql_case.id() << ", DESC: " << sql_case.desc();
    if (!IsRequestSupportMode(sql_case.mode())) {
        LOG(WARNING) << "Unsupport mode: " << sql_case.mode();
        return;
    }
    ASSERT_TRUE(router_ != nullptr) << "Fail new cluster sql router with multi partitions";
    DistributeRunRequestProcedureModeSDK(sql_case, router_, 8, false);
    LOG(INFO) << "Finish sql_sdk_distribute_request_procedure_test: ID: " << sql_case.id()
              << ", DESC: " << sql_case.desc();
}
TEST_P(SQLSDKBatchRequestQueryTest, SqlSdkDistributeBatchRequestProcedureAsyncTest) {
    auto sql_case = GetParam();
    if (!IsRequestSupportMode(sql_case.mode())) {
        LOG(WARNING) << "Unsupport mode: " << sql_case.mode();
        return;
    }
    if (sql_case.batch_request().columns_.empty()) {
        LOG(WARNING) << "No batch request specified";
        return;
    }
    LOG(INFO) << "ID: " << sql_case.id() << ", DESC: " << sql_case.desc();
    ASSERT_TRUE(router_ != nullptr) << "Fail new cluster sql router";
    DistributeRunBatchRequestProcedureModeSDK(sql_case, router_, 8, true);
    LOG(INFO) << "Finish sql_sdk_distribute_batch_request_procedure_async_test: ID: " << sql_case.id()
              << ", DESC: " << sql_case.desc();
}

TEST_P(SQLSDKQueryTest, SqlSdkDistributeRequestProcedureAsyncTest) {
    auto sql_case = GetParam();
    LOG(INFO) << "ID: " << sql_case.id() << ", DESC: " << sql_case.desc();
    if (!IsRequestSupportMode(sql_case.mode())) {
        LOG(WARNING) << "Unsupport mode: " << sql_case.mode();
        return;
    }
    ASSERT_TRUE(router_ != nullptr) << "Fail new cluster sql router with multi partitions";
    DistributeRunRequestProcedureModeSDK(sql_case, router_, 8, true);
    LOG(INFO) << "Finish sql_sdk_distribute_request_procedure_async_test: ID: " << sql_case.id()
              << ", DESC: " << sql_case.desc();
}

TEST_F(SQLClusterTest, CreateTable) {
    SQLRouterOptions sql_opt;
    sql_opt.zk_cluster = mc_->GetZkCluster();
    sql_opt.zk_path = mc_->GetZkPath();
    auto router = NewClusterSQLRouter(sql_opt);
    ASSERT_TRUE(router != nullptr);
    SetOnlineMode(router);
    std::string db = "db" + GenRand();
    ::hybridse::sdk::Status status;
    bool ok = router->CreateDB(db, &status);
    ASSERT_TRUE(ok);
    for (int i = 0; i < 2; i++) {
        std::string name = "test" + std::to_string(i);
        std::string ddl = "create table " + name +
                          "("
                          "col1 string, col2 bigint,"
                          "index(key=col1, ts=col2)) "
                          "options(partitionnum=3);";
        ok = router->ExecuteDDL(db, ddl, &status);
        ASSERT_TRUE(ok);
    }
    ASSERT_TRUE(router->RefreshCatalog());
    auto ns_client = mc_->GetNsClient();
    std::vector<::openmldb::nameserver::TableInfo> tables;
    std::string msg;
    ASSERT_TRUE(ns_client->ShowTable("", db, false, tables, msg));
    ASSERT_TRUE(!tables.empty());
    std::map<std::string, int> pid_map;
    for (const auto& table : tables) {
        for (const auto& partition : table.table_partition()) {
            for (const auto& meta : partition.partition_meta()) {
                if (pid_map.find(meta.endpoint()) == pid_map.end()) {
                    pid_map.emplace(meta.endpoint(), 0);
                }
                pid_map[meta.endpoint()]++;
            }
        }
    }
    ASSERT_EQ(pid_map.size(), 3u);
    ASSERT_EQ(pid_map.begin()->second, pid_map.rbegin()->second);
    ASSERT_TRUE(router->ExecuteDDL(db, "drop table test0;", &status));
    ASSERT_TRUE(router->ExecuteDDL(db, "drop table test1;", &status));
    ASSERT_TRUE(router->DropDB(db, &status));
}

TEST_F(SQLClusterTest, GetTableSchema) {
    SQLRouterOptions sql_opt;
    sql_opt.zk_cluster = mc_->GetZkCluster();
    sql_opt.zk_path = mc_->GetZkPath();
    auto router = NewClusterSQLRouter(sql_opt);
    ASSERT_TRUE(router != nullptr);
    SetOnlineMode(router);
    std::string db = "db" + GenRand();
    std::string table = "test0";
    ::hybridse::sdk::Status status;
    bool ok = router->CreateDB(db, &status);
    ASSERT_TRUE(ok);

    std::string ddl = "create table " + table +
                      "("
                      "col1 string, col2 bigint,"
                      "index(key=col1, ts=col2)) "
                      "options(partitionnum=3);";
    ok = router->ExecuteDDL(db, ddl, &status);
    ASSERT_TRUE(ok);
    ASSERT_TRUE(router->RefreshCatalog());

    auto schema = router->GetTableSchema(db, table);
    ASSERT_EQ(schema->GetColumnCnt(), 2);
    ASSERT_EQ(schema->GetColumnName(0), "col1");
    ASSERT_EQ(schema->GetColumnType(0), hybridse::sdk::DataType::kTypeString);
    ASSERT_EQ(schema->GetColumnName(1), "col2");
    ASSERT_EQ(schema->GetColumnType(1), hybridse::sdk::DataType::kTypeInt64);

    ASSERT_TRUE(router->ExecuteDDL(db, "drop table test0;", &status));
    ASSERT_TRUE(router->DropDB(db, &status));
}

TEST_P(SQLSDKClusterOnlineBatchQueryTest, SqlSdkDistributeBatchTest) {
    auto sql_case = GetParam();
    if (!IsBatchSupportMode(sql_case.mode())) {
        LOG(WARNING) << "Unsupport mode: " << sql_case.mode();
        return;
    }
    LOG(INFO) << "ID: " << sql_case.id() << ", DESC: " << sql_case.desc();
    ASSERT_TRUE(router_ != nullptr) << "Fail new cluster sql router";
    DistributeRunBatchModeSDK(sql_case, router_, mc_->GetTbEndpoint());
    LOG(INFO) << "Finish SqlSdkDistributeBatchTest: ID: " << sql_case.id() << ", DESC: " << sql_case.desc();
}

TEST_F(SQLClusterTest, ClusterSelect) {
    SQLRouterOptions sql_opt;
    sql_opt.zk_cluster = mc_->GetZkCluster();
    sql_opt.zk_path = mc_->GetZkPath();
    auto router = NewClusterSQLRouter(sql_opt);
    ASSERT_TRUE(router != nullptr);
    SetOnlineMode(router);
    std::string table = "test" + GenRand();
    std::string db = "db" + GenRand();
    ::hybridse::sdk::Status status;
    bool ok = router->CreateDB(db, &status);
    ASSERT_TRUE(ok);
    std::string ddl = "create table " + table +
                      "("
                      "col1 string, col2 bigint,"
                      "index(key=col1, ts=col2)) options(partitionnum=8, replicanum=3);";
    ok = router->ExecuteDDL(db, ddl, &status);
    ASSERT_TRUE(ok);
    ASSERT_TRUE(router->RefreshCatalog());

    std::string insert = "insert into " + table + " values('helloworld', 1024);";
    ok = router->ExecuteInsert(db, insert, &status);
    ASSERT_TRUE(ok);

    auto res = router->ExecuteSQL(db, "select * from " + table, &status);
    ASSERT_TRUE(res);
    ASSERT_EQ(res->Size(), 1);
    ASSERT_TRUE(res->Next());
    ASSERT_EQ("helloworld, 1024", res->GetRowString());
    ASSERT_FALSE(res->Next());

    ok = router->ExecuteDDL(db, "drop table " + table + ";", &status);
    ASSERT_TRUE(ok);
    ok = router->DropDB(db, &status);
    ASSERT_TRUE(ok);
}

TEST_F(SQLClusterTest, ClusterOnlineAgg) {
    SQLRouterOptions sql_opt;
    sql_opt.enable_debug = false;
    sql_opt.zk_cluster = mc_->GetZkCluster();
    sql_opt.zk_path = mc_->GetZkPath();
    sql_opt.zk_session_timeout = 1000000;
    sql_opt.request_timeout = 1000000;
    auto router = NewClusterSQLRouter(sql_opt);
    ASSERT_TRUE(router != nullptr);
    SetOnlineMode(router);
    std::string table = "test" + GenRand();
    std::string db = "db" + GenRand();
    ::hybridse::sdk::Status status;
    bool ok = router->CreateDB(db, &status);
    ASSERT_TRUE(ok);
    std::string ddl = "create table " + table +
                      "(c1 string, c2 int, c3 bigint, c4 float, c5 double, c6 timestamp, c7 date, index(key=c1, "
                      "ts=c6)) options(partitionnum=8, replicanum=1);";
    ok = router->ExecuteDDL(db, ddl, &status);
    ASSERT_TRUE(ok) << status.msg;
    ASSERT_TRUE(router->RefreshCatalog());

    int row_num = 500;
    for (int i = 0; i < row_num; i++) {
        std::string insert = "insert into " + table + " values('key2" + "',20,22,9.2,19.3," + std::to_string(1000 + i) +
                             ",'2021-01-10');";
        ok = router->ExecuteInsert(db, insert, &status);
        ASSERT_TRUE(ok) << status.msg;
    }

    {
        auto res = router->ExecuteSQL(db, "select sum(c2), count(c2), sum(c3), sum(c4), sum(c5) from " + table + ";",
                                      true, true, 0, &status);
        ASSERT_TRUE(res) << "failed: " << status.msg << ", " << status.code;
        ASSERT_EQ(res->Size(), 1);
        while (res->Next()) {
            int32_t sum_c2 = res->GetInt32Unsafe(0);
            int64_t count = res->GetInt64Unsafe(1);
            int64_t sum_c3 = res->GetInt64Unsafe(2);
            float sum_c4 = res->GetFloatUnsafe(3);
            double sum_c5 = res->GetDoubleUnsafe(4);
            LOG(INFO) << "res = " << res->GetRowString();
            ASSERT_EQ(sum_c2, row_num * 20);
            ASSERT_EQ(sum_c3, row_num * 22);
            ASSERT_EQ(count, row_num);
            ASSERT_TRUE(std::abs(sum_c4 / row_num - 9.2) < 0.1);
            ASSERT_TRUE(std::abs(sum_c5 / row_num - 19.3) < 0.1);
        }
    }

    ok = router->ExecuteDDL(db, "drop table " + table + ";", &status);
    ASSERT_TRUE(ok);
    ok = router->DropDB(db, &status);
    ASSERT_TRUE(ok);
}

bool contains(const google::protobuf::RepeatedPtrField<std::string>& field, const std::string& value) {
    return std::find(field.begin(), field.end(), value) != field.end();
}

TEST_F(SQLClusterTest, AlterTableAddDropOfflinePath) {
    SQLRouterOptions sql_opt;
    sql_opt.zk_cluster = mc_->GetZkCluster();
    sql_opt.zk_path = mc_->GetZkPath();
    auto router = NewClusterSQLRouter(sql_opt);
    ASSERT_TRUE(router != nullptr);
    SetOnlineMode(router);
    std::string table = "test" + GenRand();
    std::string db = "db" + GenRand();
    ::hybridse::sdk::Status status;
    bool ok = router->CreateDB(db, &status);
    ASSERT_TRUE(ok);
    std::string ddl = "create table " + table + " (col1 int)";
    ok = router->ExecuteDDL(db, ddl, &status);
    ASSERT_TRUE(ok);
    ASSERT_TRUE(router->RefreshCatalog());

    // Add path
    ddl = "ALTER TABLE " + table + " ADD offline_path 'hdfs://foo/bar'";
    router->ExecuteSQL(db, ddl, &status);
    ASSERT_TRUE(router->RefreshCatalog());

    auto paths = router->GetTableInfo(db, table).offline_table_info().symbolic_paths();
    ASSERT_TRUE(contains(paths, "hdfs://foo/bar"));

    // Drop path
    ddl = "ALTER TABLE " + table + " DROP offline_path 'hdfs://foo/bar'";
    router->ExecuteSQL(db, ddl, &status);
    ASSERT_TRUE(router->RefreshCatalog());

    paths = router->GetTableInfo(db, table).offline_table_info().symbolic_paths();
    ASSERT_TRUE(!contains(paths, "hdfs://foo/bar"));

    // Add path
    ddl = "ALTER TABLE " + table + " ADD offline_path 'hdfs://foo/bar'";
    router->ExecuteSQL(db, ddl, &status);
    ASSERT_TRUE(router->RefreshCatalog());

    paths = router->GetTableInfo(db, table).offline_table_info().symbolic_paths();
    ASSERT_TRUE(contains(paths, "hdfs://foo/bar"));

    // Add path and drop path
    ddl = "ALTER TABLE " + table + " ADD offline_path 'hdfs://foo/bar2', DROP offline_path 'hdfs://foo/bar'";
    router->ExecuteSQL(db, ddl, &status);
    ASSERT_TRUE(router->RefreshCatalog());

    paths = router->GetTableInfo(db, table).offline_table_info().symbolic_paths();
    ASSERT_TRUE(!contains(paths, "hdfs://foo/bar"));
    ASSERT_TRUE(contains(paths, "hdfs://foo/bar2"));

    // Add path with database name
    ddl = "ALTER TABLE " + db + "." + table + " ADD offline_path 'hdfs://foo/bar'";
    router->ExecuteSQL(db, ddl, &status);
    ASSERT_TRUE(router->RefreshCatalog());

    paths = router->GetTableInfo(db, table).offline_table_info().symbolic_paths();
    ASSERT_TRUE(contains(paths, "hdfs://foo/bar"));

    // Clear offline table to drop, otherwise it requires taskmanager to drop table
    auto table_info = router->GetTableInfo(db, table);
    table_info.clear_offline_table_info();
    router->UpdateOfflineTableInfo(table_info);

    ok = router->ExecuteDDL(db, "drop table " + table + ";", &status);
    ASSERT_TRUE(ok);
    ok = router->DropDB(db, &status);
    ASSERT_TRUE(ok);
}

TEST_F(SQLClusterTest, MultiThreadAlterTableOfflinePath) {
    SQLRouterOptions sql_opt;
    sql_opt.zk_cluster = mc_->GetZkCluster();
    sql_opt.zk_path = mc_->GetZkPath();
    auto router = NewClusterSQLRouter(sql_opt);
    ASSERT_TRUE(router != nullptr);
    SetOnlineMode(router);
    std::string table = "test" + GenRand();
    std::string db = "db" + GenRand();
    ::hybridse::sdk::Status status;
    bool ok = router->CreateDB(db, &status);
    ASSERT_TRUE(ok);
    std::string ddl = "create table " + table + " (col1 int)";
    ok = router->ExecuteDDL(db, ddl, &status);
    ASSERT_TRUE(ok);
    ASSERT_TRUE(router->RefreshCatalog());

    auto run_and_check = [&]() {
        // Add path
        ddl = "ALTER TABLE " + table + " ADD offline_path 'hdfs://foo/bar'";
        router->ExecuteSQL(db, ddl, &status);
        ASSERT_TRUE(router->RefreshCatalog());

        // Drop path
        ddl = "ALTER TABLE " + table + " DROP offline_path 'hdfs://foo/bar'";
        router->ExecuteSQL(db, ddl, &status);
        ASSERT_TRUE(router->RefreshCatalog());
    };

    int iter = 1;
    for (int i = 0; i < iter; i++) {
        std::thread t1(run_and_check);
        std::thread t2(run_and_check);
        std::thread t3(run_and_check);
        t1.join();
        t2.join();
        t3.join();
    }

    auto paths = router->GetTableInfo(db, table).offline_table_info().symbolic_paths();
    ASSERT_TRUE(!contains(paths, "hdfs://foo/bar"));

    // Clear offline table to drop, otherwise it requires taskmanager to drop table
    auto table_info = router->GetTableInfo(db, table);
    table_info.clear_offline_table_info();
    router->UpdateOfflineTableInfo(table_info);

    ok = router->ExecuteDDL(db, "drop table " + table + ";", &status);
    ASSERT_TRUE(ok);
    ok = router->DropDB(db, &status);
    ASSERT_TRUE(ok);
}

}  // namespace openmldb::sdk

int main(int argc, char** argv) {
    FLAGS_traverse_cnt_limit = 10;
    FLAGS_max_traverse_cnt = 5000;
    // init google test first for gtest_xxx flags
    ::testing::InitGoogleTest(&argc, argv);
    ::google::ParseCommandLineFlags(&argc, &argv, true);
    ::hybridse::vm::Engine::InitializeGlobalLLVM();
    FLAGS_zk_session_timeout = 100000;
    ::openmldb::base::SetupGlog(true);

    ::openmldb::sdk::MiniCluster mc(6181);
    ::openmldb::sdk::mc_ = &mc;
    FLAGS_enable_distsql = true;
    int ok = ::openmldb::sdk::mc_->SetUp(3);
    sleep(5);

    ::openmldb::sdk::router_ = ::openmldb::sdk::GetNewSQLRouter();
    if (nullptr == ::openmldb::sdk::router_) {
        LOG(ERROR) << "Test failed with NULL SQL router";
        return -1;
    }

    srand(time(nullptr));
    ok = RUN_ALL_TESTS();
    ::openmldb::sdk::mc_->Close();
    return ok;
}<|MERGE_RESOLUTION|>--- conflicted
+++ resolved
@@ -98,7 +98,6 @@
     std::string db;
 };
 
-<<<<<<< HEAD
 TEST_F(SQLClusterDDLTest, TestCreateTableLike) {
     std::string db2 = "db" + GenRand();
     ::hybridse::sdk::Status status;
@@ -106,7 +105,8 @@
 
     ASSERT_FALSE(router->ExecuteDDL(db, "create table " +  db2 + ".tb like hive 'hive://db.tb';", &status));
     ASSERT_FALSE(router->ExecuteDDL(db, "drop table " + db2 + ".tb;", &status));
-=======
+}
+
 TEST_F(SQLClusterDDLTest, TestIfExists) {
     std::string name = "test" + GenRand();
     ::hybridse::sdk::Status status;
@@ -143,7 +143,6 @@
 
     // drop database db2 when db2 not exist
     ASSERT_TRUE(router->ExecuteDDL(db, "drop database if exists " + db2 + ";", &status));
->>>>>>> bd0b58fb
 }
 
 TEST_F(SQLClusterDDLTest, CreateTableWithDatabase) {
