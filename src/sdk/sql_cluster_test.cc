/*
 * Copyright 2021 4Paradigm
 *
 * Licensed under the Apache License, Version 2.0 (the "License");
 * you may not use this file except in compliance with the License.
 * You may obtain a copy of the License at
 *
 *   http://www.apache.org/licenses/LICENSE-2.0
 *
 * Unless required by applicable law or agreed to in writing, software
 * distributed under the License is distributed on an "AS IS" BASIS,
 * WITHOUT WARRANTIES OR CONDITIONS OF ANY KIND, either express or implied.
 * See the License for the specific language governing permissions and
 * limitations under the License.
 */

#include <unistd.h>
#include <algorithm>
#include <memory>
#include <string>
#include <vector>

#include "absl/strings/match.h"
#include "absl/strings/str_cat.h"
#include "base/glog_wrapper.h"
#include "codec/fe_row_codec.h"
#include "gflags/gflags.h"
#include "gtest/gtest.h"
#include "sdk/job_table_helper.h"
#include "sdk/mini_cluster.h"
#include "sdk/sql_cluster_router.h"
#include "sdk/sql_router.h"
#include "sdk/sql_sdk_test.h"
#include "vm/catalog.h"


DECLARE_uint32(max_traverse_cnt);
DECLARE_uint32(traverse_cnt_limit);

namespace openmldb::sdk {

static void SetOnlineMode(const std::shared_ptr<SQLRouter>& router) {
    ::hybridse::sdk::Status status;
    router->ExecuteSQL("SET @@execute_mode='online';", &status);
}

::openmldb::sdk::MiniCluster* mc_;
std::shared_ptr<SQLRouter> router_;

class SQLClusterTest : public ::testing::Test {
 public:
    SQLClusterTest() = default;
    ~SQLClusterTest() override = default;
    void SetUp() override {}
    void TearDown() override {}
};

class MockClosure : public ::google::protobuf::Closure {
 public:
    MockClosure() = default;
    ~MockClosure() override = default;
    void Run() override {}
};

class SQLClusterDDLTest : public SQLClusterTest {
 public:
    void SetUp() override {
        SQLRouterOptions sql_opt;
        sql_opt.zk_cluster = mc_->GetZkCluster();
        sql_opt.zk_path = mc_->GetZkPath();
        router = NewClusterSQLRouter(sql_opt);
        ASSERT_TRUE(router != nullptr);
        SetOnlineMode(router);
        db = "db" + GenRand();
        ::hybridse::sdk::Status status;
        ASSERT_TRUE(router->CreateDB(db, &status));
    }

    void TearDown() override {
        ::hybridse::sdk::Status status;
        ASSERT_TRUE(router->DropDB(db, &status));
        router.reset();
    }

    void RightDDL(const std::string& db, const std::string& name, const std::string& ddl) {
        ::hybridse::sdk::Status status;
        ASSERT_TRUE(router->ExecuteDDL(db, ddl, &status)) << "ddl: " << ddl;
        ASSERT_TRUE(router->ExecuteDDL(db, "drop table " + name + ";", &status));
    }
    void RightDDL(const std::string& name, const std::string& ddl) { RightDDL(db, name, ddl); }

    void WrongDDL(const std::string& name, const std::string& ddl) { WrongDDL(db, name, ddl); }
    void WrongDDL(const std::string& db, const std::string& name, const std::string& ddl) {
        ::hybridse::sdk::Status status;
        ASSERT_FALSE(router->ExecuteDDL(db, ddl, &status)) << "ddl: " << ddl;
        ASSERT_FALSE(router->ExecuteDDL(db, "drop table " + name + ";", &status));
    }

    std::shared_ptr<SQLRouter> router;
    std::string db;
};

<<<<<<< HEAD
TEST_F(SQLClusterDDLTest, TestShowAndDropDeployment) {
    std::string db2 = "db" + GenRand();
    std::string table_name = "tb" + GenRand();
    std::string deploy_name = "dp" + GenRand();
    ::hybridse::sdk::Status status;

    std::string ddl;
    ddl = "create table " + table_name +
          "("
          "col1 int, col2 bigint, col3 string, "
          "index(key = col3, ts = col2));";

    ASSERT_TRUE(router->CreateDB(db2, &status));
    ASSERT_TRUE(router->ExecuteDDL(db, ddl, &status));

    ASSERT_TRUE(router->RefreshCatalog());
    SetOnlineMode(router);

    router->ExecuteSQL(db, "deploy " + deploy_name + " select col1 from " + table_name + ";", &status);
    ASSERT_TRUE(status.IsOK());
    router->ExecuteSQL(db2, "deploy " + deploy_name + " select col1 from " + db + "." + table_name + ";", &status);
    ASSERT_TRUE(status.IsOK());

    router->ExecuteSQL(db, "show deployment " + deploy_name + ";", &status);
    ASSERT_TRUE(status.IsOK());
    router->ExecuteSQL(db, "show deployment " + db2 + "." + deploy_name + ";", &status);
    ASSERT_TRUE(status.IsOK());

    router->ExecuteSQL(db, "drop deployment " + deploy_name + ";", &status);
    ASSERT_TRUE(status.IsOK());
    router->ExecuteSQL(db, "drop deployment " + db2 + "." + deploy_name + ";", &status);
    ASSERT_TRUE(status.IsOK());

    router->ExecuteSQL(db, "show deployment " + deploy_name + ";", &status);
    ASSERT_FALSE(status.IsOK());
    router->ExecuteSQL(db, "show deployment " + db2 + "." + deploy_name + ";", &status);
    ASSERT_FALSE(status.IsOK());

    ASSERT_TRUE(router->ExecuteDDL(db, "drop table " + table_name + ";", &status));
    ASSERT_TRUE(router->DropDB(db2, &status));
=======
TEST_F(SQLClusterDDLTest, TestShowSortedJobs) {
    std::string name = "job_info" + GenRand();
    ::hybridse::sdk::Status status;

    std::string sql;
    sql = "create table " + name +
          "("
          "id int, job_type string, state string, start_time timestamp, end_time timestamp, "
          "parameter string, cluster string, application_id string, error string, "
          "index(key=id));";
    ASSERT_TRUE(router->ExecuteDDL(db, sql, &status)) << "ddl: " << sql;
    ASSERT_TRUE(router->RefreshCatalog());

    std::vector<int> randint;
    for (int i = 1; i < 100; i++) {
        randint.push_back(i);
    }
    std::random_shuffle(randint.begin(), randint.end());
    for (uint64_t i = 0; i < randint.size(); i++) {
        std::string id = std::to_string(randint[i]);
        sql = "insert into " + name +
          " values(" + id + ", \"Type\", \"State\", 0, " + id + ", "
          "\"/tmp/sql-000000000000000000" + id + "\", \"local[*]\", \"local-0000000000000" + id + "\", \"\");";
        router->ExecuteSQL(db, sql, &status);
        ASSERT_TRUE(status.IsOK());
    }

    auto rs = router->ExecuteSQL(db, "select * from " + name + ";", &status);
    ASSERT_TRUE(status.IsOK());

    rs = JobTableHelper::MakeResultSet(rs, "", &status);
    ASSERT_TRUE(status.IsOK());

    int id_current = 0, id_next;
    while (rs->Next()) {
        ASSERT_TRUE(rs->GetInt32(0, &id_next));
        ASSERT_LT(id_current, id_next);
        id_current = id_next;
    }

    ASSERT_TRUE(router->ExecuteDDL(db, "drop table " + name + ";", &status));
}

TEST_F(SQLClusterDDLTest, TestCreateTableLike) {
    ::hybridse::sdk::Status status;

    ASSERT_FALSE(router->ExecuteDDL(db, "create table db2.tb like hive 'hive://db.tb';", &status));
    ASSERT_FALSE(router->ExecuteDDL(db, "drop table db2.tb;", &status));
>>>>>>> 3a17aecd
}

TEST_F(SQLClusterDDLTest, TestIfExists) {
    std::string name = "test" + GenRand();
    ::hybridse::sdk::Status status;
    std::string db2 = "db" + GenRand();

    std::string ddl;
    ddl = "create table " + db2 + "." + name +
          "("
          "col1 int, col2 bigint, col3 string,"
          "index(key=col3, ts=col2));";

    ASSERT_TRUE(router->ExecuteDDL(db, "create database " + db2 + ";", &status));

    // drop database db2 & table name
    ASSERT_TRUE(router->ExecuteDDL(db, ddl, &status));
    ASSERT_TRUE(router->ExecuteDDL(db, "drop table " + db2 + "." + name + ";", &status));

    // drop table name when name not exist
    ASSERT_FALSE(router->ExecuteDDL(db, "drop table " + db2 + "." + name + ";", &status));
    ASSERT_TRUE(router->ExecuteDDL(db, "drop database " + db2 + ";", &status));

    // drop database db2 when db2 not exist
    ASSERT_FALSE(router->ExecuteDDL(db, "drop database " + db2 + ";", &status));

    ASSERT_TRUE(router->ExecuteDDL(db, "create database " + db2 + ";", &status));

    // if exists drop database db2 & table name
    ASSERT_TRUE(router->ExecuteDDL(db, ddl, &status));
    ASSERT_TRUE(router->ExecuteDDL(db, "drop table if exists " + db2 + "." + name + ";", &status));

    // drop table name when name not exist
    ASSERT_TRUE(router->ExecuteDDL(db, "drop table if exists " + db2 + "." + name + ";", &status));
    ASSERT_TRUE(router->ExecuteDDL(db, "drop database if exists " + db2 + ";", &status));

    // drop database db2 when db2 not exist
    ASSERT_TRUE(router->ExecuteDDL(db, "drop database if exists " + db2 + ";", &status));
}

TEST_F(SQLClusterDDLTest, CreateTableWithDatabase) {
    std::string name = "test" + GenRand();
    ::hybridse::sdk::Status status;
    std::string ddl;

    std::string db2 = "db" + GenRand();
    ASSERT_TRUE(router->CreateDB(db2, &status));
    // create table db2.name
    ddl = "create table " + db2 + "." + name +
          "("
          "col1 int, col2 bigint, col3 string,"
          "index(key=col3, ts=col2));";
    ASSERT_TRUE(router->ExecuteDDL(db, ddl, &status)) << "ddl: " << ddl;
    ASSERT_TRUE(router->ExecuteDDL(db, "drop table " + db2 + "." + name + ";", &status));

    // create table db2.name when default database is empty
    ddl = "create table " + db2 + "." + name +
          "("
          "col1 int, col2 bigint, col3 string,"
          "index(key=col3, ts=col2));";
    ASSERT_TRUE(router->ExecuteDDL("", ddl, &status)) << "ddl: " << ddl;
    ASSERT_TRUE(router->ExecuteDDL("", "drop table " + db2 + "." + name + ";", &status));

    ASSERT_TRUE(router->DropDB(db2, &status));
}

TEST_F(SQLClusterDDLTest, CreateTableWithDatabaseWrongDDL) {
    std::string name = "test" + GenRand();
    ::hybridse::sdk::Status status;
    std::string ddl;

    // create table db2.name when db2 not exist
    ddl = "create table db2." + name +
          "("
          "col1 int, col2 bigint, col3 string,"
          "index(key=col3, ts=col2));";
    ASSERT_FALSE(router->ExecuteDDL(db, ddl, &status)) << "ddl: " << ddl;
    ASSERT_FALSE(router->ExecuteDDL(db, "drop table " + name + ";", &status));

    // create table db2.name when db2 not exit
    ddl = "create table db2." + name +
          "("
          "col1 int, col2 bigint, col3 string,"
          "index(key=col3, ts=col2));";
    ASSERT_FALSE(router->ExecuteDDL("", ddl, &status)) << "ddl: " << ddl;
    ASSERT_FALSE(router->ExecuteDDL("", "drop table " + name + ";", &status));
}

TEST_F(SQLClusterDDLTest, TestDelete) {
    std::string name = "test" + GenRand();
    ::hybridse::sdk::Status status;
    std::string ddl;

    std::string db = "db" + GenRand();
    ASSERT_TRUE(router->CreateDB(db, &status));
    ddl = absl::StrCat("create table ", name,
          "(col1 string, col2 string, col3 string, col4 bigint, col5 bigint, col6 bigint, col7 string,"
          "index(key=col1, ts=col4), index(key=(col1, col2), ts=col4), index(key=col3, ts=col5));");
    ASSERT_TRUE(router->ExecuteDDL(db, ddl, &status)) << "ddl: " << ddl;
    ASSERT_TRUE(router->RefreshCatalog());
    router->ExecuteSQL(db, "insert into " + name + " values ('a', 'aa', 'aaa', 100, 101, 102, 'xx');", &status);
    router->ExecuteSQL(db, "insert into " + name + " values ('b', 'bb', 'bbb', 200, 201, 202, 'xx');", &status);
    auto rs = router->ExecuteSQL(db, "select * from " + name + ";", &status);
    ASSERT_EQ(rs->Size(), 2);
    rs = router->ExecuteSQL(db, "delete from " + name + " where col1 = 'xxx' and col5 > 100;", &status);
    ASSERT_FALSE(status.IsOK());
    rs = router->ExecuteSQL(db, "delete from " + name + " where col1 = 'xxx' and col6 > 100;", &status);
    ASSERT_FALSE(status.IsOK());
    rs = router->ExecuteSQL(db, "delete from " + name + " where col1 = 'xxx' and col3 = 'aaa';", &status);
    ASSERT_FALSE(status.IsOK());
    rs = router->ExecuteSQL(db, "delete from " + name + " where col7 = 'xxx' and col3 = 'aaa';", &status);
    ASSERT_FALSE(status.IsOK());
    router->ExecuteSQL(db, "delete from " + name + " where col6 > 100;", &status);
    ASSERT_FALSE(status.IsOK());
    router->ExecuteSQL(db, "delete from " + name + " where col4 > 100 and col5 = 200;", &status);
    ASSERT_FALSE(status.IsOK());
    router->ExecuteSQL(db, "delete from " + name + " where col5 > 100;", &status);
    ASSERT_TRUE(status.IsOK()) << status.msg;
    rs = router->ExecuteSQL(db, "select * from " + name + ";", &status);
    ASSERT_EQ(rs->Size(), 2);
    router->ExecuteSQL(db, "delete from " + name + " where col4 > 100;", &status);
    ASSERT_TRUE(status.IsOK());
    rs = router->ExecuteSQL(db, "select * from " + name + ";", &status);
    ASSERT_EQ(rs->Size(), 1);

    ASSERT_TRUE(router->ExecuteDDL(db, "drop table " + name + ";", &status));
    ASSERT_TRUE(router->DropDB(db, &status));
}

TEST_F(SQLClusterDDLTest, ColumnDefaultValue) {
    std::string name = "test" + GenRand();
    ::hybridse::sdk::Status status;
    std::string ddl;
    ddl = "create table " + name +
          "("
          "col1 bool default true, col2 bigint not null, col3 string,"
          "index(key=col3, ts=col2));";
    RightDDL(name, ddl);
    ddl = "create table " + name +
          "("
          "col1 bool default 12, col2 bigint not null, col3 string,"
          "index(key=col3, ts=col2));";
    RightDDL(name, ddl);
    ddl = "create table " + name +
          "("
          "col1 int default 12, col2 bigint not null, col3 string,"
          "index(key=col3, ts=col2));";
    RightDDL(name, ddl);
    ddl = "create table " + name +
          "("
          "col1 bigint default 50000000000l, col2 bigint not null, col3 string,"
          "index(key=col3, ts=col2));";
    RightDDL(name, ddl);
    ddl = "create table " + name +
          "("
          "col1 float default 123, col2 bigint not null, col3 string,"
          "index(key=col3, ts=col2));";
    RightDDL(name, ddl);
    ddl = "create table " + name +
          "("
          "col1 float default 1.23, col2 bigint not null, col3 string,"
          "index(key=col3, ts=col2));";
    RightDDL(name, ddl);
    ddl = "create table " + name +
          "("
          "col1 double default 0.1, col2 bigint not null, col3 string,"
          "index(key=col3, ts=col2));";
    RightDDL(name, ddl);
    ddl = "create table " + name +
          "("
          "col1 date default '2021-10-01', col2 bigint not null, col3 string,"
          "index(key=col3, ts=col2));";
    RightDDL(name, ddl);
    ddl = "create table " + name +
          "("
          "col1 timestamp default 1634890378, col2 bigint not null, col3 string,"
          "index(key=col3, ts=col2));";
    RightDDL(name, ddl);
}

TEST_F(SQLClusterDDLTest, ColumnDefaultValueWrongType) {
    std::string name = "test" + GenRand();
    ::hybridse::sdk::Status status;
    std::string ddl;
    ddl = "create table " + name +
          "("
          "col1 bool default test, col2 bigint not null, col3 string,"
          "index(key=col3, ts=col2));";
    WrongDDL(name, ddl);
    ddl = "create table " + name +
          "("
          "col1 int default 'test', col2 bigint not null, col3 string,"
          "index(key=col3, ts=col2));";
    WrongDDL(name, ddl);
    ddl = "create table " + name +
          "("
          "col1 int default 1.0, col2 bigint not null, col3 string,"
          "index(key=col3, ts=col2));";
    WrongDDL(name, ddl);
    ddl = "create table " + name +
          "("
          "col1 int default 1+1, col2 bigint not null, col3 string,"
          "index(key=col3, ts=col2));";
    WrongDDL(name, ddl);
    ddl = "create table " + name +
          "("
          "col1 string default 12, col2 bigint not null, col3 string,"
          "index(key=col3, ts=col2));";
    WrongDDL(name, ddl);
    ddl = "create table " + name +
          "("
          "col1 double default 'test', col2 bigint not null, col3 string,"
          "index(key=col3, ts=col2));";
    WrongDDL(name, ddl);
    ddl = "create table " + name +
          "("
          "col1 date default 'test', col2 bigint not null, col3 string,"
          "index(key=col3, ts=col2));";
    WrongDDL(name, ddl);
    ddl = "create table " + name +
          "("
          "col1 date default 1234, col2 bigint not null, col3 string,"
          "index(key=col3, ts=col2));";
    WrongDDL(name, ddl);
    ddl = "create table " + name +
          "("
          "col1 timestamp default 'test', col2 bigint not null, col3 string,"
          "index(key=col3, ts=col2));";
    WrongDDL(name, ddl);
}

TEST_F(SQLClusterTest, ClusterInsert) {
    SQLRouterOptions sql_opt;
    sql_opt.zk_cluster = mc_->GetZkCluster();
    sql_opt.zk_path = mc_->GetZkPath();
    auto router = NewClusterSQLRouter(sql_opt);
    ASSERT_TRUE(router != nullptr);
    SetOnlineMode(router);
    std::string name = "test" + GenRand();
    std::string db = "db" + GenRand();
    ::hybridse::sdk::Status status;
    bool ok = router->CreateDB(db, &status);
    ASSERT_TRUE(ok);
    std::string ddl = "create table " + name +
                      "("
                      "col1 string, col2 bigint,"
                      "index(key=col1, ts=col2)) options(partitionnum=8);";
    ok = router->ExecuteDDL(db, ddl, &status);
    ASSERT_TRUE(ok);
    ASSERT_TRUE(router->RefreshCatalog());
    std::map<uint32_t, std::vector<std::string>> key_map;
    for (int i = 0; i < 100; i++) {
        std::string key = "hello" + std::to_string(i);
        std::string insert = "insert into " + name + " values('" + key + "', 1590);";
        ok = router->ExecuteInsert(db, insert, &status);
        ASSERT_TRUE(ok);
        uint32_t pid = static_cast<uint32_t>(::openmldb::base::hash64(key) % 8);
        key_map[pid].push_back(key);
    }
    std::vector<::openmldb::nameserver::TableInfo> tables;
    auto ns = mc_->GetNsClient();
    auto ret = ns->ShowDBTable(db, &tables);
    ASSERT_TRUE(ret.OK());
    ASSERT_EQ(tables.size(), 1);
    auto tid = tables[0].tid();
    auto endpoints = mc_->GetTbEndpoint();
    uint32_t count = 0;
    for (const auto& endpoint : endpoints) {
        ::openmldb::tablet::TabletImpl* tb1 = mc_->GetTablet(endpoint);
        ::openmldb::api::GetTableStatusRequest request;
        ::openmldb::api::GetTableStatusResponse response;
        request.set_tid(tid);
        MockClosure closure;
        tb1->GetTableStatus(NULL, &request, &response, &closure);
        for (const auto& table_status : response.all_table_status()) {
            count += table_status.record_cnt();
            auto iter = key_map.find(table_status.pid());
            if (table_status.record_cnt() != 0) {
                ASSERT_EQ(iter->second.size(), table_status.record_cnt());
            }
        }
    }
    ASSERT_EQ(100u, count);
    ok = router->ExecuteDDL(db, "drop table " + name + ";", &status);
    ASSERT_TRUE(ok);
    ok = router->DropDB(db, &status);
    ASSERT_TRUE(ok);
}

TEST_F(SQLClusterTest, ClusterInsertWithColumnDefaultValue) {
    SQLRouterOptions sql_opt;
    sql_opt.zk_cluster = mc_->GetZkCluster();
    sql_opt.zk_path = mc_->GetZkPath();
    auto router = NewClusterSQLRouter(sql_opt);
    ASSERT_TRUE(router != nullptr);
    SetOnlineMode(router);
    std::string name = "test" + GenRand();
    std::string db = "db" + GenRand();
    ::hybridse::sdk::Status status;
    bool ok = router->CreateDB(db, &status);
    ASSERT_TRUE(ok);
    std::string ddl = "create table " + name +
                      "("
                      "col1 int not null,"
                      "col2 bigint default 112 not null,"
                      "col4 string default 'test4' not null,"
                      "col5 date default '2000-01-01' not null,"
                      "col6 timestamp default 10000 not null,"
                      "index(key=col1, ts=col2)) options(partitionnum=1);";
    ok = router->ExecuteDDL(db, ddl, &status);
    ASSERT_TRUE(ok);
    ASSERT_TRUE(router->RefreshCatalog());
    std::string sql;
    sql = "insert into " + name + " values(1, 1, '1', '2021-01-01', 1);";
    ASSERT_TRUE(router->ExecuteInsert(db, sql, &status));
    auto res = router->ExecuteSQL(db, "select * from " + name + " where col1=1", &status);
    ASSERT_TRUE(res);
    ASSERT_TRUE(res->Next());
    ASSERT_EQ("1, 1, 1, 2021-01-01, 1", res->GetRowString());
    ASSERT_FALSE(res->Next());

    sql = "insert into " + name + "(col1, col2) values(2, 2);";
    ASSERT_TRUE(router->ExecuteInsert(db, sql, &status));
    res = router->ExecuteSQL(db, "select * from " + name + " where col1=2", &status);
    ASSERT_TRUE(res);
    ASSERT_TRUE(res->Next());
    ASSERT_EQ("2, 2, test4, 2000-01-01, 10000", res->GetRowString());
    ASSERT_FALSE(res->Next());
    sql = "insert into " + name + "(col1) values(3);";
    ASSERT_TRUE(router->ExecuteInsert(db, sql, &status));
    res = router->ExecuteSQL(db, "select * from " + name + " where col1=3", &status);
    ASSERT_TRUE(res);
    ASSERT_TRUE(res->Next());
    ASSERT_EQ("3, 112, test4, 2000-01-01, 10000", res->GetRowString());
    ASSERT_FALSE(res->Next());
    sql = "insert into " + name + "(col2) values(4);";
    ASSERT_FALSE(router->ExecuteInsert(db, sql, &status));

    std::vector<::openmldb::nameserver::TableInfo> tables;
    auto ns = mc_->GetNsClient();
    auto ret = ns->ShowDBTable(db, &tables);
    ASSERT_TRUE(ret.OK());
    ASSERT_EQ(tables.size(), 1);
    {
        ::hybridse::sdk::Status status;
        res = router->ExecuteSQL(db, absl::StrCat("select * from ", name), &status);
        ASSERT_TRUE(status.IsOK()) << status.msg;
        ASSERT_EQ(3u, res->Size());
    }
    ok = router->ExecuteDDL(db, "drop table " + name + ";", &status);
    ASSERT_TRUE(ok);
    ok = router->DropDB(db, &status);
    ASSERT_TRUE(ok);
}

TEST_F(SQLSDKQueryTest, GetTabletClient) {
    std::string ddl =
        "create table t1(col0 string,\n"
        "                col1 bigint,\n"
        "                col2 string,\n"
        "                col3 bigint,\n"
        "                index(key=col2, ts=col3)) "
        "options(partitionnum=2);";
    SQLRouterOptions sql_opt;
    sql_opt.zk_session_timeout = 30000;
    sql_opt.zk_cluster = mc_->GetZkCluster();
    sql_opt.zk_path = mc_->GetZkPath();
    sql_opt.enable_debug = hybridse::sqlcase::SqlCase::IsDebug();
    auto router = NewClusterSQLRouter(sql_opt);
    if (!router) {
        FAIL() << "Fail new cluster sql router";
    }
    SetOnlineMode(router);
    std::string db = "gettabletclient;";
    hybridse::sdk::Status status;
    ASSERT_TRUE(router->CreateDB(db, &status));
    ASSERT_TRUE(router->ExecuteDDL(db, ddl, &status));
    ASSERT_TRUE(router->RefreshCatalog());
    std::string sql =
        "select col2, sum(col1) over w1 from t1 \n"
        "window w1 as (partition by col2 \n"
        "order by col3 rows between 3 preceding and current row);";
    auto ns_client = mc_->GetNsClient();
    std::vector<::openmldb::nameserver::TableInfo> tables;
    std::string msg;
    ASSERT_TRUE(ns_client->ShowTable("t1", db, false, tables, msg));
    for (int i = 0; i < 10; i++) {
        std::string pk = "pk" + std::to_string(i);
        auto request_row = router->GetRequestRow(db, sql, &status);
        request_row->Init(4 + pk.size());
        request_row->AppendString("col0");
        request_row->AppendInt64(1);
        request_row->AppendString(pk);
        request_row->AppendInt64(3);
        ASSERT_TRUE(request_row->Build());
        auto sql_cluster_router = std::dynamic_pointer_cast<SQLClusterRouter>(router);
        hybridse::sdk::Status sdk_status;
        auto client =
            sql_cluster_router->GetTabletClient(db, sql, hybridse::vm::kRequestMode, request_row, &sdk_status);
        int pid = ::openmldb::base::hash64(pk) % 2;
        // only assert leader paritition
        for (int i = 0; i < 3; i++) {
            if (tables[0].table_partition(pid).partition_meta(i).is_leader()) {
                ASSERT_EQ(client->GetEndpoint(), tables[0].table_partition(pid).partition_meta(i).endpoint());
            }
        }
    }
    ASSERT_TRUE(router->ExecuteDDL(db, "drop table t1;", &status));
    ASSERT_TRUE(router->DropDB(db, &status));
}

TEST_F(SQLClusterTest, CreatePreAggrTable) {
    SQLRouterOptions sql_opt;
    sql_opt.zk_cluster = mc_->GetZkCluster();
    sql_opt.zk_path = mc_->GetZkPath();
    auto router = NewClusterSQLRouter(sql_opt);
    SetOnlineMode(router);
    ASSERT_TRUE(router != nullptr);
    std::string base_table = "test" + GenRand();
    std::string base_db = "db" + GenRand();
    ::hybridse::sdk::Status status;
    bool ok = router->CreateDB(base_db, &status);
    ASSERT_TRUE(ok);
    std::string ddl = "create table " + base_table +
                      "("
                      "col1 string, col2 bigint, col3 int,"
                      " index(key=col1, ts=col2,"
                      " TTL_TYPE=absolute, TTL=1m)) options(partitionnum=8, replicanum=2);";
    ok = router->ExecuteDDL(base_db, ddl, &status);
    ASSERT_TRUE(ok);
    ASSERT_TRUE(router->RefreshCatalog());

    auto ns_client = mc_->GetNsClient();
    std::vector<::openmldb::nameserver::TableInfo> base_tables;
    std::string msg;
    ASSERT_TRUE(ns_client->ShowTable(base_table, base_db, false, base_tables, msg));
    ASSERT_EQ(base_tables.size(), 1);

    // normal case
    {
        std::string deploy_sql =
            "deploy test1 options(long_windows='w1:1000') select col1,"
            " sum(col3) over w1 as w1_sum_col3 from " +
            base_table +
            " WINDOW w1 AS (PARTITION BY col1 ORDER BY col2"
            " ROWS_RANGE BETWEEN 20s PRECEDING AND CURRENT ROW);";
        router->ExecuteSQL(base_db, "use " + base_db + ";", &status);
        router->ExecuteSQL(base_db, deploy_sql, &status);
        ASSERT_TRUE(router->RefreshCatalog());

        std::vector<::openmldb::nameserver::TableInfo> agg_tables;
        std::string pre_aggr_db = openmldb::nameserver::PRE_AGG_DB;
        std::string aggr_table = "pre_" + base_db + "_test1_w1_sum_col3";
        ASSERT_TRUE(ns_client->ShowTable(aggr_table, pre_aggr_db, false, agg_tables, msg));
        ASSERT_EQ(1, agg_tables.size());
        ASSERT_EQ(1, agg_tables[0].column_key_size());
        ASSERT_EQ("key", agg_tables[0].column_key(0).col_name(0));
        ASSERT_EQ("ts_start", agg_tables[0].column_key(0).ts_name());
        ASSERT_EQ(base_tables[0].column_key(0).ttl().ttl_type(), agg_tables[0].column_key(0).ttl().ttl_type());
        ASSERT_EQ(base_tables[0].column_key(0).ttl().lat_ttl(), agg_tables[0].column_key(0).ttl().lat_ttl());
        ASSERT_EQ(base_tables[0].replica_num(), agg_tables[0].replica_num());
        ASSERT_EQ(base_tables[0].partition_num(), agg_tables[0].partition_num());
        ASSERT_EQ(base_tables[0].table_partition().size(), agg_tables[0].table_partition().size());
        ASSERT_EQ(base_tables[0].storage_mode(), agg_tables[0].storage_mode());

        std::string meta_db = openmldb::nameserver::INTERNAL_DB;
        std::string meta_table = openmldb::nameserver::PRE_AGG_META_NAME;
        std::string meta_sql = "select * from " + meta_table + ";";

        auto rs = router->ExecuteSQL(meta_db, meta_sql, &status);
        ASSERT_EQ(0, static_cast<int>(status.code));
        ASSERT_EQ(1, rs->Size());
        ASSERT_TRUE(rs->Next());
        ASSERT_EQ(aggr_table, rs->GetStringUnsafe(0));
        ASSERT_EQ(pre_aggr_db, rs->GetStringUnsafe(1));
        ASSERT_EQ(base_db, rs->GetStringUnsafe(2));
        ASSERT_EQ(base_table, rs->GetStringUnsafe(3));
        ASSERT_EQ("sum", rs->GetStringUnsafe(4));
        ASSERT_EQ("col3", rs->GetStringUnsafe(5));
        ASSERT_EQ("col1", rs->GetStringUnsafe(6));
        ASSERT_EQ("col2", rs->GetStringUnsafe(7));
        ASSERT_EQ("1000", rs->GetStringUnsafe(8));

        ASSERT_TRUE(mc_->GetNsClient()->DropProcedure(base_db, "test1", msg));
        ok = router->ExecuteDDL(pre_aggr_db, "drop table " + aggr_table + ";", &status);
        ASSERT_TRUE(ok);
    }

    // window doesn't match window in sql
    {
        std::string deploy_sql =
            "deploy test1 options(long_windows='w2:1000,w1:1d') select col1,"
            " sum(col3) over w1 as w1_sum_col3 from " +
            base_table +
            " WINDOW w1 AS (PARTITION BY col1 ORDER BY col2"
            " ROWS_RANGE BETWEEN 20s PRECEDING AND CURRENT ROW);";
        router->ExecuteSQL(base_db, "use " + base_db + ";", &status);
        router->ExecuteSQL(base_db, deploy_sql, &status);
        ASSERT_EQ(status.code, ::hybridse::common::StatusCode::kSyntaxError);
        ASSERT_EQ(status.msg, "long_windows option doesn't match window in sql");
    }
    {
        std::string deploy_sql =
            "deploy test1 options(long_windows='w_error:1d') select col1,"
            " sum(col3) over w1 as w1_sum_col3 from " +
            base_table +
            " WINDOW w1 AS (PARTITION BY col1 ORDER BY col2"
            " ROWS_RANGE BETWEEN 20s PRECEDING AND CURRENT ROW);";
        router->ExecuteSQL(base_db, "use " + base_db + ";", &status);
        router->ExecuteSQL(base_db, deploy_sql, &status);
        ASSERT_EQ(status.code, ::hybridse::common::StatusCode::kSyntaxError);
        ASSERT_EQ(status.msg, "long_windows option doesn't match window in sql");
    }
    ok = router->ExecuteDDL(base_db, "drop table " + base_table + ";", &status);
    ASSERT_TRUE(ok);
    ok = router->DropDB(base_db, &status);
    ASSERT_TRUE(ok);
}

TEST_F(SQLClusterTest, Aggregator) {
    SQLRouterOptions sql_opt;
    sql_opt.zk_cluster = mc_->GetZkCluster();
    sql_opt.zk_path = mc_->GetZkPath();
    auto router = NewClusterSQLRouter(sql_opt);
    SetOnlineMode(router);
    ASSERT_TRUE(router != nullptr);
    std::string base_table = "t" + GenRand();
    std::string base_db = "d" + GenRand();
    ::hybridse::sdk::Status status;
    bool ok = router->CreateDB(base_db, &status);
    ASSERT_TRUE(ok);
    std::string ddl = "create table " + base_table +
                      "(col1 string, col2 string, col3 timestamp, col4 bigint) "
                      "options(partitionnum=8);";
    ok = router->ExecuteDDL(base_db, ddl, &status);
    ASSERT_TRUE(ok);
    ASSERT_TRUE(router->RefreshCatalog());

    auto ns_client = mc_->GetNsClient();
    std::vector<::openmldb::nameserver::TableInfo> tables;
    std::string msg;
    ASSERT_TRUE(ns_client->ShowTable(base_table, base_db, false, tables, msg));
    ASSERT_EQ(tables.size(), 1);

    std::string deploy_sql =
        "deploy test_aggr options(long_windows='w1:2') select col1, col2,"
        " sum(col4) over w1 as w1_sum_col4 from " +
        base_table +
        " WINDOW w1 AS (PARTITION BY col1,col2 ORDER BY col3"
        " ROWS BETWEEN 100 PRECEDING AND CURRENT ROW);";
    router->ExecuteSQL(base_db, "use " + base_db + ";", &status);
    router->ExecuteSQL(base_db, deploy_sql, &status);

    std::string pre_aggr_db = openmldb::nameserver::PRE_AGG_DB;

    for (int i = 1; i <= 11; i++) {
        std::string insert = "insert into " + base_table + " values('str1', 'str2', " + std::to_string(i) + ", " +
                             std::to_string(i) + ");";
        ok = router->ExecuteInsert(base_db, insert, &status);
        ASSERT_TRUE(ok);
    }

    std::string aggr_table = "pre_" + base_db + "_test_aggr_w1_sum_col4";
    std::string result_sql = "select * from " + aggr_table + ";";

    auto rs = router->ExecuteSQL(pre_aggr_db, result_sql, &status);
    ASSERT_EQ(5, rs->Size());

    for (int i = 5; i >= 1; i--) {
        ASSERT_TRUE(rs->Next());
        ASSERT_EQ("str1|str2", rs->GetStringUnsafe(0));
        ASSERT_EQ(i * 2 - 1, rs->GetInt64Unsafe(1));
        ASSERT_EQ(i * 2, rs->GetInt64Unsafe(2));
        ASSERT_EQ(2, rs->GetInt32Unsafe(3));
        std::string aggr_val_str = rs->GetStringUnsafe(4);
        int64_t aggr_val = *reinterpret_cast<int64_t*>(&aggr_val_str[0]);
        ASSERT_EQ(i * 4 - 1, aggr_val);
        ASSERT_EQ(i * 2, rs->GetInt64Unsafe(5));
    }

    ASSERT_TRUE(mc_->GetNsClient()->DropProcedure(base_db, "test_aggr", msg));
    ok = router->ExecuteDDL(pre_aggr_db, "drop table " + aggr_table + ";", &status);
    ASSERT_TRUE(ok);
    ok = router->ExecuteDDL(base_db, "drop table " + base_table + ";", &status);
    ASSERT_TRUE(ok);
    ok = router->DropDB(base_db, &status);
    ASSERT_TRUE(ok);
}

TEST_F(SQLClusterTest, PreAggrTableExist) {
    SQLRouterOptions sql_opt;
    sql_opt.zk_cluster = mc_->GetZkCluster();
    sql_opt.zk_path = mc_->GetZkPath();
    auto router = NewClusterSQLRouter(sql_opt);
    ASSERT_TRUE(router != nullptr);
    SetOnlineMode(router);
    std::string base_table = "test" + GenRand();
    std::string base_db = "db" + GenRand();
    ::hybridse::sdk::Status status;
    bool ok = router->CreateDB(base_db, &status);
    ASSERT_TRUE(ok);
    std::string ddl = "create table " + base_table +
                      "("
                      " col1 string, col2 bigint, col3 int,"
                      " index(key=col1, ts=col2,"
                      " TTL_TYPE=absolute, TTL=1m)) options(partitionnum=8);";
    ok = router->ExecuteDDL(base_db, ddl, &status);
    ASSERT_TRUE(ok);
    ASSERT_TRUE(router->RefreshCatalog());

    auto ns_client = mc_->GetNsClient();
    std::vector<::openmldb::nameserver::TableInfo> tables;
    std::string msg;
    ASSERT_TRUE(ns_client->ShowTable(base_table, base_db, false, tables, msg));
    ASSERT_EQ(tables.size(), 1);

    std::string deploy_sql =
        "deploy test1 options(long_windows='w1:1000') select col1,"
        " sum(col3) over w1 as w1_sum_col3 from " +
        base_table +
        " WINDOW w1 AS (PARTITION BY col1 ORDER BY col2"
        " ROWS_RANGE BETWEEN 20s PRECEDING AND CURRENT ROW);";
    router->ExecuteSQL(base_db, "use " + base_db + ";", &status);
    router->ExecuteSQL(base_db, deploy_sql, &status);

    std::string deploy_sql2 =
        "deploy test2 options(long_windows='w1:1000') select col1,"
        " sum(col3) over w1 as w1_sum_col3 from " +
        base_table +
        " WINDOW w1 AS (PARTITION BY col1 ORDER BY col2"
        " ROWS_RANGE BETWEEN 1d PRECEDING AND CURRENT ROW);";
    router->ExecuteSQL(base_db, deploy_sql2, &status);

    tables.clear();
    std::string pre_aggr_db = openmldb::nameserver::PRE_AGG_DB;
    ASSERT_TRUE(ns_client->ShowTable("", pre_aggr_db, false, tables, msg));

    // pre-aggr table with same meta info only create once.
    ASSERT_EQ(tables.size(), 1);

    std::string meta_db = openmldb::nameserver::INTERNAL_DB;
    std::string meta_table = openmldb::nameserver::PRE_AGG_META_NAME;
    std::string meta_sql = "select * from " + meta_table + " where base_db='" + base_db + "';";

    auto rs = router->ExecuteSQL(meta_db, meta_sql, &status);
    std::string aggr_table = "pre_" + base_db + "_test1_w1_sum_col3";
    ASSERT_EQ(0, static_cast<int>(status.code));
    ASSERT_EQ(1, rs->Size());
    ASSERT_TRUE(rs->Next());
    ASSERT_EQ(aggr_table, rs->GetStringUnsafe(0));
    ASSERT_EQ(pre_aggr_db, rs->GetStringUnsafe(1));
    ASSERT_EQ(base_db, rs->GetStringUnsafe(2));
    ASSERT_EQ(base_table, rs->GetStringUnsafe(3));
    ASSERT_EQ("sum", rs->GetStringUnsafe(4));
    ASSERT_EQ("col3", rs->GetStringUnsafe(5));
    ASSERT_EQ("col1", rs->GetStringUnsafe(6));
    ASSERT_EQ("col2", rs->GetStringUnsafe(7));
    ASSERT_EQ("1000", rs->GetStringUnsafe(8));
    ASSERT_TRUE(mc_->GetNsClient()->DropProcedure(base_db, "test2", msg));
    ASSERT_TRUE(mc_->GetNsClient()->DropProcedure(base_db, "test1", msg));
    ok = router->ExecuteDDL(base_db, "drop table " + base_table + ";", &status);
    ASSERT_TRUE(ok);
    ok = router->DropDB(base_db, &status);
    ASSERT_TRUE(ok);
}

static std::shared_ptr<SQLRouter> GetNewSQLRouter() {
    SQLRouterOptions sql_opt;
    sql_opt.zk_cluster = mc_->GetZkCluster();
    sql_opt.zk_path = mc_->GetZkPath();
    sql_opt.zk_session_timeout = 60000;
    sql_opt.enable_debug = hybridse::sqlcase::SqlCase::IsDebug();
    auto router = NewClusterSQLRouter(sql_opt);
    SetOnlineMode(router);
    return router;
}
static bool IsRequestSupportMode(const std::string& mode) {
    if (mode.find("hybridse-only") != std::string::npos || mode.find("rtidb-unsupport") != std::string::npos ||
        mode.find("performance-sensitive-unsupport") != std::string::npos ||
        mode.find("request-unsupport") != std::string::npos || mode.find("cluster-unsupport") != std::string::npos) {
        return false;
    }
    return true;
}
static bool IsBatchRequestSupportMode(const std::string& mode) {
    if (mode.find("hybridse-only") != std::string::npos || mode.find("rtidb-unsupport") != std::string::npos ||
        mode.find("performance-sensitive-unsupport") != std::string::npos ||
        mode.find("batch-request-unsupport") != std::string::npos ||
        mode.find("request-unsupport") != std::string::npos || mode.find("cluster-unsupport") != std::string::npos) {
        return false;
    }
    return true;
}
static bool IsBatchSupportMode(const std::string& mode) {
    if (mode.find("hybridse-only") != std::string::npos || mode.find("rtidb-unsupport") != std::string::npos ||
        mode.find("performance-sensitive-unsupport") != std::string::npos ||
        mode.find("batch-unsupport") != std::string::npos || mode.find("cluster-unsupport") != std::string::npos) {
        return false;
    }
    return true;
}

TEST_P(SQLSDKQueryTest, SqlSdkDistributeBatchRequestTest) {
    auto sql_case = GetParam();
    if (!IsBatchRequestSupportMode(sql_case.mode())) {
        LOG(WARNING) << "Unsupport mode: " << sql_case.mode();
        return;
    }
    if (sql_case.batch_request().columns_.empty()) {
        LOG(WARNING) << "No batch request specified";
        return;
    }
    LOG(INFO) << "ID: " << sql_case.id() << ", DESC: " << sql_case.desc();
    ASSERT_TRUE(router_ != nullptr) << "Fail new cluster sql router";
    DistributeRunBatchRequestModeSDK(sql_case, router_);
    LOG(INFO) << "Finish sql_sdk_distribute_batch_request_test: ID: " << sql_case.id() << ", DESC: " << sql_case.desc();
}
TEST_P(SQLSDKBatchRequestQueryTest, SqlSdkDistributeBatchRequestTest) {
    auto sql_case = GetParam();
    if (!IsBatchRequestSupportMode(sql_case.mode())) {
        LOG(WARNING) << "Unsupport mode: " << sql_case.mode();
        return;
    }
    if (sql_case.batch_request().columns_.empty()) {
        LOG(WARNING) << "No batch request specified";
        return;
    }
    LOG(INFO) << "ID: " << sql_case.id() << ", DESC: " << sql_case.desc();
    ASSERT_TRUE(router_ != nullptr) << "Fail new cluster sql router";
    DistributeRunBatchRequestModeSDK(sql_case, router_);
    LOG(INFO) << "Finish sql_sdk_distribute_batch_request_test: ID: " << sql_case.id() << ", DESC: " << sql_case.desc();
}

TEST_P(SQLSDKQueryTest, SqlSdkDistributeRequestTest) {
    auto sql_case = GetParam();
    LOG(INFO) << "ID: " << sql_case.id() << ", DESC: " << sql_case.desc();
    if (!IsRequestSupportMode(sql_case.mode())) {
        LOG(WARNING) << "Unsupport mode: " << sql_case.mode();
        return;
    }
    ASSERT_TRUE(router_ != nullptr) << "Fail new cluster sql router with multi partitions";
    DistributeRunRequestModeSDK(sql_case, router_);
    LOG(INFO) << "Finish sql_sdk_distribute_request_test: ID: " << sql_case.id() << ", DESC: " << sql_case.desc();
}
TEST_P(SQLSDKQueryTest, SqlSdkDistributeBatchRequestSinglePartitionTest) {
    auto sql_case = GetParam();
    if (!IsBatchRequestSupportMode(sql_case.mode())) {
        LOG(WARNING) << "Unsupport mode: " << sql_case.mode();
        return;
    }
    if (sql_case.batch_request().columns_.empty()) {
        LOG(WARNING) << "No batch request specified";
        return;
    }
    LOG(INFO) << "ID: " << sql_case.id() << ", DESC: " << sql_case.desc();
    ASSERT_TRUE(router_ != nullptr) << "Fail new cluster sql router";
    DistributeRunBatchRequestModeSDK(sql_case, router_, 1);
    LOG(INFO) << "Finish sql_sdk_distribute_batch_request_single_partition_test: ID: " << sql_case.id()
              << ", DESC: " << sql_case.desc();
}
TEST_P(SQLSDKBatchRequestQueryTest, SqlSdkDistributeBatchRequestSinglePartitionTest) {
    auto sql_case = GetParam();
    if (!IsBatchRequestSupportMode(sql_case.mode())) {
        LOG(WARNING) << "Unsupport mode: " << sql_case.mode();
        return;
    }
    if (sql_case.batch_request().columns_.empty()) {
        LOG(WARNING) << "No batch request specified";
        return;
    }
    LOG(INFO) << "ID: " << sql_case.id() << ", DESC: " << sql_case.desc();
    ASSERT_TRUE(router_ != nullptr) << "Fail new cluster sql router";
    DistributeRunBatchRequestModeSDK(sql_case, router_, 1);
    LOG(INFO) << "Finish sql_sdk_distribute_batch_request_single_partition_test: ID: " << sql_case.id()
              << ", DESC: " << sql_case.desc();
}

/* TEST_P(SQLSDKQueryTest, sql_sdk_distribute_request_single_partition_test) {
    auto sql_case = GetParam();
    LOG(INFO) << "ID: " << sql_case.id() << ", DESC: " << sql_case.desc();
    if (absl::StrContains(sql_case.mode(), "rtidb-unsupport") ||
        absl::StrContains(sql_case.mode(), "rtidb-request-unsupport") ||
        absl::StrContains(sql_case.mode(), "request-unsupport") ||
        absl::StrContains(sql_case.mode(), "cluster-unsupport")) {
        LOG(WARNING) << "Unsupport mode: " << sql_case.mode();
        return;
    }
    ASSERT_TRUE(router_ != nullptr) << "Fail new cluster sql router with multi partitions";
    DistributeRunRequestModeSDK(sql_case, router_, 1);
    LOG(INFO) << "Finish sql_sdk_distribute_request_single_partition_test: ID: " << sql_case.id()
              << ", DESC: " << sql_case.desc();
} */

TEST_P(SQLSDKBatchRequestQueryTest, SqlSdkDistributeBatchRequestProcedureTest) {
    auto sql_case = GetParam();
    if (!IsBatchRequestSupportMode(sql_case.mode())) {
        LOG(WARNING) << "Unsupport mode: " << sql_case.mode();
        return;
    }
    if (sql_case.batch_request().columns_.empty()) {
        LOG(WARNING) << "No batch request specified";
        return;
    }
    LOG(INFO) << "ID: " << sql_case.id() << ", DESC: " << sql_case.desc();
    ASSERT_TRUE(router_ != nullptr) << "Fail new cluster sql router";
    DistributeRunBatchRequestProcedureModeSDK(sql_case, router_, 8, false);
    LOG(INFO) << "Finish sql_sdk_distribute_batch_request_procedure_test: ID: " << sql_case.id()
              << ", DESC: " << sql_case.desc();
}

TEST_P(SQLSDKQueryTest, SqlSdkDistributeRequestProcedureTest) {
    auto sql_case = GetParam();
    LOG(INFO) << "ID: " << sql_case.id() << ", DESC: " << sql_case.desc();
    if (!IsRequestSupportMode(sql_case.mode())) {
        LOG(WARNING) << "Unsupport mode: " << sql_case.mode();
        return;
    }
    ASSERT_TRUE(router_ != nullptr) << "Fail new cluster sql router with multi partitions";
    DistributeRunRequestProcedureModeSDK(sql_case, router_, 8, false);
    LOG(INFO) << "Finish sql_sdk_distribute_request_procedure_test: ID: " << sql_case.id()
              << ", DESC: " << sql_case.desc();
}
TEST_P(SQLSDKBatchRequestQueryTest, SqlSdkDistributeBatchRequestProcedureAsyncTest) {
    auto sql_case = GetParam();
    if (!IsRequestSupportMode(sql_case.mode())) {
        LOG(WARNING) << "Unsupport mode: " << sql_case.mode();
        return;
    }
    if (sql_case.batch_request().columns_.empty()) {
        LOG(WARNING) << "No batch request specified";
        return;
    }
    LOG(INFO) << "ID: " << sql_case.id() << ", DESC: " << sql_case.desc();
    ASSERT_TRUE(router_ != nullptr) << "Fail new cluster sql router";
    DistributeRunBatchRequestProcedureModeSDK(sql_case, router_, 8, true);
    LOG(INFO) << "Finish sql_sdk_distribute_batch_request_procedure_async_test: ID: " << sql_case.id()
              << ", DESC: " << sql_case.desc();
}

TEST_P(SQLSDKQueryTest, SqlSdkDistributeRequestProcedureAsyncTest) {
    auto sql_case = GetParam();
    LOG(INFO) << "ID: " << sql_case.id() << ", DESC: " << sql_case.desc();
    if (!IsRequestSupportMode(sql_case.mode())) {
        LOG(WARNING) << "Unsupport mode: " << sql_case.mode();
        return;
    }
    ASSERT_TRUE(router_ != nullptr) << "Fail new cluster sql router with multi partitions";
    DistributeRunRequestProcedureModeSDK(sql_case, router_, 8, true);
    LOG(INFO) << "Finish sql_sdk_distribute_request_procedure_async_test: ID: " << sql_case.id()
              << ", DESC: " << sql_case.desc();
}

TEST_F(SQLClusterTest, CreateTable) {
    SQLRouterOptions sql_opt;
    sql_opt.zk_cluster = mc_->GetZkCluster();
    sql_opt.zk_path = mc_->GetZkPath();
    auto router = NewClusterSQLRouter(sql_opt);
    ASSERT_TRUE(router != nullptr);
    SetOnlineMode(router);
    std::string db = "db" + GenRand();
    ::hybridse::sdk::Status status;
    bool ok = router->CreateDB(db, &status);
    ASSERT_TRUE(ok);
    for (int i = 0; i < 2; i++) {
        std::string name = "test" + std::to_string(i);
        std::string ddl = "create table " + name +
                          "("
                          "col1 string, col2 bigint,"
                          "index(key=col1, ts=col2)) "
                          "options(partitionnum=3);";
        ok = router->ExecuteDDL(db, ddl, &status);
        ASSERT_TRUE(ok);
    }
    ASSERT_TRUE(router->RefreshCatalog());
    auto ns_client = mc_->GetNsClient();
    std::vector<::openmldb::nameserver::TableInfo> tables;
    std::string msg;
    ASSERT_TRUE(ns_client->ShowTable("", db, false, tables, msg));
    ASSERT_TRUE(!tables.empty());
    std::map<std::string, int> pid_map;
    for (const auto& table : tables) {
        for (const auto& partition : table.table_partition()) {
            for (const auto& meta : partition.partition_meta()) {
                if (pid_map.find(meta.endpoint()) == pid_map.end()) {
                    pid_map.emplace(meta.endpoint(), 0);
                }
                pid_map[meta.endpoint()]++;
            }
        }
    }
    ASSERT_EQ(pid_map.size(), 3u);
    ASSERT_EQ(pid_map.begin()->second, pid_map.rbegin()->second);
    ASSERT_TRUE(router->ExecuteDDL(db, "drop table test0;", &status));
    ASSERT_TRUE(router->ExecuteDDL(db, "drop table test1;", &status));
    ASSERT_TRUE(router->DropDB(db, &status));
}

TEST_F(SQLClusterTest, GetTableSchema) {
    SQLRouterOptions sql_opt;
    sql_opt.zk_cluster = mc_->GetZkCluster();
    sql_opt.zk_path = mc_->GetZkPath();
    auto router = NewClusterSQLRouter(sql_opt);
    ASSERT_TRUE(router != nullptr);
    SetOnlineMode(router);
    std::string db = "db" + GenRand();
    std::string table = "test0";
    ::hybridse::sdk::Status status;
    bool ok = router->CreateDB(db, &status);
    ASSERT_TRUE(ok);

    std::string ddl = "create table " + table +
                      "("
                      "col1 string, col2 bigint,"
                      "index(key=col1, ts=col2)) "
                      "options(partitionnum=3);";
    ok = router->ExecuteDDL(db, ddl, &status);
    ASSERT_TRUE(ok);
    ASSERT_TRUE(router->RefreshCatalog());

    auto schema = router->GetTableSchema(db, table);
    ASSERT_EQ(schema->GetColumnCnt(), 2);
    ASSERT_EQ(schema->GetColumnName(0), "col1");
    ASSERT_EQ(schema->GetColumnType(0), hybridse::sdk::DataType::kTypeString);
    ASSERT_EQ(schema->GetColumnName(1), "col2");
    ASSERT_EQ(schema->GetColumnType(1), hybridse::sdk::DataType::kTypeInt64);

    ASSERT_TRUE(router->ExecuteDDL(db, "drop table test0;", &status));
    ASSERT_TRUE(router->DropDB(db, &status));
}

TEST_P(SQLSDKClusterOnlineBatchQueryTest, SqlSdkDistributeBatchTest) {
    auto sql_case = GetParam();
    if (!IsBatchSupportMode(sql_case.mode())) {
        LOG(WARNING) << "Unsupport mode: " << sql_case.mode();
        return;
    }
    LOG(INFO) << "ID: " << sql_case.id() << ", DESC: " << sql_case.desc();
    ASSERT_TRUE(router_ != nullptr) << "Fail new cluster sql router";
    DistributeRunBatchModeSDK(sql_case, router_, mc_->GetTbEndpoint());
    LOG(INFO) << "Finish SqlSdkDistributeBatchTest: ID: " << sql_case.id() << ", DESC: " << sql_case.desc();
}

TEST_F(SQLClusterTest, ClusterSelect) {
    SQLRouterOptions sql_opt;
    sql_opt.zk_cluster = mc_->GetZkCluster();
    sql_opt.zk_path = mc_->GetZkPath();
    auto router = NewClusterSQLRouter(sql_opt);
    ASSERT_TRUE(router != nullptr);
    SetOnlineMode(router);
    std::string table = "test" + GenRand();
    std::string db = "db" + GenRand();
    ::hybridse::sdk::Status status;
    bool ok = router->CreateDB(db, &status);
    ASSERT_TRUE(ok);
    std::string ddl = "create table " + table +
                      "("
                      "col1 string, col2 bigint,"
                      "index(key=col1, ts=col2)) options(partitionnum=8, replicanum=3);";
    ok = router->ExecuteDDL(db, ddl, &status);
    ASSERT_TRUE(ok);
    ASSERT_TRUE(router->RefreshCatalog());

    std::string insert = "insert into " + table + " values('helloworld', 1024);";
    ok = router->ExecuteInsert(db, insert, &status);
    ASSERT_TRUE(ok);

    auto res = router->ExecuteSQL(db, "select * from " + table, &status);
    ASSERT_TRUE(res);
    ASSERT_EQ(res->Size(), 1);
    ASSERT_TRUE(res->Next());
    ASSERT_EQ("helloworld, 1024", res->GetRowString());
    ASSERT_FALSE(res->Next());

    ok = router->ExecuteDDL(db, "drop table " + table + ";", &status);
    ASSERT_TRUE(ok);
    ok = router->DropDB(db, &status);
    ASSERT_TRUE(ok);
}

TEST_F(SQLClusterTest, ClusterOnlineAgg) {
    SQLRouterOptions sql_opt;
    sql_opt.enable_debug = false;
    sql_opt.zk_cluster = mc_->GetZkCluster();
    sql_opt.zk_path = mc_->GetZkPath();
    sql_opt.zk_session_timeout = 1000000;
    sql_opt.request_timeout = 1000000;
    auto router = NewClusterSQLRouter(sql_opt);
    ASSERT_TRUE(router != nullptr);
    SetOnlineMode(router);
    std::string table = "test" + GenRand();
    std::string db = "db" + GenRand();
    ::hybridse::sdk::Status status;
    bool ok = router->CreateDB(db, &status);
    ASSERT_TRUE(ok);
    std::string ddl = "create table " + table +
                      "(c1 string, c2 int, c3 bigint, c4 float, c5 double, c6 timestamp, c7 date, index(key=c1, "
                      "ts=c6)) options(partitionnum=8, replicanum=1);";
    ok = router->ExecuteDDL(db, ddl, &status);
    ASSERT_TRUE(ok) << status.msg;
    ASSERT_TRUE(router->RefreshCatalog());

    int row_num = 500;
    for (int i = 0; i < row_num; i++) {
        std::string insert = "insert into " + table + " values('key2" + "',20,22,9.2,19.3," + std::to_string(1000 + i) +
                             ",'2021-01-10');";
        ok = router->ExecuteInsert(db, insert, &status);
        ASSERT_TRUE(ok) << status.msg;
    }

    {
        auto res = router->ExecuteSQL(db, "select sum(c2), count(c2), sum(c3), sum(c4), sum(c5) from " + table + ";",
                                      true, true, 0, &status);
        ASSERT_TRUE(res) << "failed: " << status.msg << ", " << status.code;
        ASSERT_EQ(res->Size(), 1);
        while (res->Next()) {
            int32_t sum_c2 = res->GetInt32Unsafe(0);
            int64_t count = res->GetInt64Unsafe(1);
            int64_t sum_c3 = res->GetInt64Unsafe(2);
            float sum_c4 = res->GetFloatUnsafe(3);
            double sum_c5 = res->GetDoubleUnsafe(4);
            LOG(INFO) << "res = " << res->GetRowString();
            ASSERT_EQ(sum_c2, row_num * 20);
            ASSERT_EQ(sum_c3, row_num * 22);
            ASSERT_EQ(count, row_num);
            ASSERT_TRUE(std::abs(sum_c4 / row_num - 9.2) < 0.1);
            ASSERT_TRUE(std::abs(sum_c5 / row_num - 19.3) < 0.1);
        }
    }

    ok = router->ExecuteDDL(db, "drop table " + table + ";", &status);
    ASSERT_TRUE(ok);
    ok = router->DropDB(db, &status);
    ASSERT_TRUE(ok);
}

bool contains(const google::protobuf::RepeatedPtrField<std::string>& field, const std::string& value) {
    return std::find(field.begin(), field.end(), value) != field.end();
}

TEST_F(SQLClusterTest, AlterTableAddDropOfflinePath) {
    SQLRouterOptions sql_opt;
    sql_opt.zk_cluster = mc_->GetZkCluster();
    sql_opt.zk_path = mc_->GetZkPath();
    auto router = NewClusterSQLRouter(sql_opt);
    ASSERT_TRUE(router != nullptr);
    SetOnlineMode(router);
    std::string table = "test" + GenRand();
    std::string db = "db" + GenRand();
    ::hybridse::sdk::Status status;
    bool ok = router->CreateDB(db, &status);
    ASSERT_TRUE(ok);
    std::string ddl = "create table " + table + " (col1 int)";
    ok = router->ExecuteDDL(db, ddl, &status);
    ASSERT_TRUE(ok);
    ASSERT_TRUE(router->RefreshCatalog());

    // Add path
    ddl = "ALTER TABLE " + table + " ADD offline_path 'hdfs://foo/bar'";
    router->ExecuteSQL(db, ddl, &status);
    ASSERT_TRUE(router->RefreshCatalog());

    auto paths = router->GetTableInfo(db, table).offline_table_info().symbolic_paths();
    ASSERT_TRUE(contains(paths, "hdfs://foo/bar"));

    // Drop path
    ddl = "ALTER TABLE " + table + " DROP offline_path 'hdfs://foo/bar'";
    router->ExecuteSQL(db, ddl, &status);
    ASSERT_TRUE(router->RefreshCatalog());

    paths = router->GetTableInfo(db, table).offline_table_info().symbolic_paths();
    ASSERT_TRUE(!contains(paths, "hdfs://foo/bar"));

    // Add path
    ddl = "ALTER TABLE " + table + " ADD offline_path 'hdfs://foo/bar'";
    router->ExecuteSQL(db, ddl, &status);
    ASSERT_TRUE(router->RefreshCatalog());

    paths = router->GetTableInfo(db, table).offline_table_info().symbolic_paths();
    ASSERT_TRUE(contains(paths, "hdfs://foo/bar"));

    // Add path and drop path
    ddl = "ALTER TABLE " + table + " ADD offline_path 'hdfs://foo/bar2', DROP offline_path 'hdfs://foo/bar'";
    router->ExecuteSQL(db, ddl, &status);
    ASSERT_TRUE(router->RefreshCatalog());

    paths = router->GetTableInfo(db, table).offline_table_info().symbolic_paths();
    ASSERT_TRUE(!contains(paths, "hdfs://foo/bar"));
    ASSERT_TRUE(contains(paths, "hdfs://foo/bar2"));

    // Add path with database name
    ddl = "ALTER TABLE " + db + "." + table + " ADD offline_path 'hdfs://foo/bar'";
    router->ExecuteSQL(db, ddl, &status);
    ASSERT_TRUE(router->RefreshCatalog());

    paths = router->GetTableInfo(db, table).offline_table_info().symbolic_paths();
    ASSERT_TRUE(contains(paths, "hdfs://foo/bar"));

    // Clear offline table to drop, otherwise it requires taskmanager to drop table
    auto table_info = router->GetTableInfo(db, table);
    table_info.clear_offline_table_info();
    router->UpdateOfflineTableInfo(table_info);

    ok = router->ExecuteDDL(db, "drop table " + table + ";", &status);
    ASSERT_TRUE(ok);
    ok = router->DropDB(db, &status);
    ASSERT_TRUE(ok);
}

TEST_F(SQLClusterTest, MultiThreadAlterTableOfflinePath) {
    SQLRouterOptions sql_opt;
    sql_opt.zk_cluster = mc_->GetZkCluster();
    sql_opt.zk_path = mc_->GetZkPath();
    auto router = NewClusterSQLRouter(sql_opt);
    ASSERT_TRUE(router != nullptr);
    SetOnlineMode(router);
    std::string table = "test" + GenRand();
    std::string db = "db" + GenRand();
    ::hybridse::sdk::Status status;
    bool ok = router->CreateDB(db, &status);
    ASSERT_TRUE(ok);
    std::string ddl = "create table " + table + " (col1 int)";
    ok = router->ExecuteDDL(db, ddl, &status);
    ASSERT_TRUE(ok);
    ASSERT_TRUE(router->RefreshCatalog());

    auto run_and_check = [&]() {
        // Add path
        ddl = "ALTER TABLE " + table + " ADD offline_path 'hdfs://foo/bar'";
        router->ExecuteSQL(db, ddl, &status);
        ASSERT_TRUE(router->RefreshCatalog());

        // Drop path
        ddl = "ALTER TABLE " + table + " DROP offline_path 'hdfs://foo/bar'";
        router->ExecuteSQL(db, ddl, &status);
        ASSERT_TRUE(router->RefreshCatalog());
    };

    int iter = 1;
    for (int i = 0; i < iter; i++) {
        std::thread t1(run_and_check);
        std::thread t2(run_and_check);
        std::thread t3(run_and_check);
        t1.join();
        t2.join();
        t3.join();
    }

    auto paths = router->GetTableInfo(db, table).offline_table_info().symbolic_paths();
    ASSERT_TRUE(!contains(paths, "hdfs://foo/bar"));

    // Clear offline table to drop, otherwise it requires taskmanager to drop table
    auto table_info = router->GetTableInfo(db, table);
    table_info.clear_offline_table_info();
    router->UpdateOfflineTableInfo(table_info);

    ok = router->ExecuteDDL(db, "drop table " + table + ";", &status);
    ASSERT_TRUE(ok);
    ok = router->DropDB(db, &status);
    ASSERT_TRUE(ok);
}

}  // namespace openmldb::sdk

int main(int argc, char** argv) {
    FLAGS_traverse_cnt_limit = 10;
    FLAGS_max_traverse_cnt = 5000;
    // init google test first for gtest_xxx flags
    ::testing::InitGoogleTest(&argc, argv);
    ::google::ParseCommandLineFlags(&argc, &argv, true);
    ::hybridse::vm::Engine::InitializeGlobalLLVM();
    FLAGS_zk_session_timeout = 100000;
    ::openmldb::base::SetupGlog(true);

    ::openmldb::sdk::MiniCluster mc(6181);
    ::openmldb::sdk::mc_ = &mc;
    FLAGS_enable_distsql = true;
    int ok = ::openmldb::sdk::mc_->SetUp(3);
    sleep(5);

    ::openmldb::sdk::router_ = ::openmldb::sdk::GetNewSQLRouter();
    if (nullptr == ::openmldb::sdk::router_) {
        LOG(ERROR) << "Test failed with NULL SQL router";
        return -1;
    }

    srand(time(nullptr));
    ok = RUN_ALL_TESTS();
    ::openmldb::sdk::mc_->Close();
    return ok;
}<|MERGE_RESOLUTION|>--- conflicted
+++ resolved
@@ -100,7 +100,7 @@
     std::string db;
 };
 
-<<<<<<< HEAD
+
 TEST_F(SQLClusterDDLTest, TestShowAndDropDeployment) {
     std::string db2 = "db" + GenRand();
     std::string table_name = "tb" + GenRand();
@@ -141,7 +141,8 @@
 
     ASSERT_TRUE(router->ExecuteDDL(db, "drop table " + table_name + ";", &status));
     ASSERT_TRUE(router->DropDB(db2, &status));
-=======
+}
+
 TEST_F(SQLClusterDDLTest, TestShowSortedJobs) {
     std::string name = "job_info" + GenRand();
     ::hybridse::sdk::Status status;
@@ -190,7 +191,6 @@
 
     ASSERT_FALSE(router->ExecuteDDL(db, "create table db2.tb like hive 'hive://db.tb';", &status));
     ASSERT_FALSE(router->ExecuteDDL(db, "drop table db2.tb;", &status));
->>>>>>> 3a17aecd
 }
 
 TEST_F(SQLClusterDDLTest, TestIfExists) {
