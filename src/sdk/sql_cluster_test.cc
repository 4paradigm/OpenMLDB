/*
 * sql_router_test.cc
 * Copyright (C) 4paradigm.com 2020 wangtaize <wangtaize@4paradigm.com>
 *
 * Licensed under the Apache License, Version 2.0 (the "License");
 * you may not use this file except in compliance with the License.
 * You may obtain a copy of the License at
 *
 *    http://www.apache.org/licenses/LICENSE-2.0
 *
 * Unless required by applicable law or agreed to in writing, software
 * distributed under the License is distributed on an "AS IS" BASIS,
 * WITHOUT WARRANTIES OR CONDITIONS OF ANY KIND, either express or implied.
 * See the License for the specific language governing permissions and
 * limitations under the License.
 */

#include <sched.h>
#include <unistd.h>

#include <memory>
#include <string>
#include <vector>

#include "base/file_util.h"
#include "base/glog_wapper.h"
#include "catalog/schema_adapter.h"
#include "codec/fe_row_codec.h"
#include "gflags/gflags.h"
#include "gtest/gtest.h"
#include "sdk/mini_cluster.h"
#include "sdk/sql_router.h"
#include "sdk/sql_sdk_test.h"
#include "timer.h"  // NOLINT
#include "vm/catalog.h"

namespace rtidb {
namespace sdk {

::rtidb::sdk::MiniCluster* mc_;

class SQLClusterTest : public ::testing::Test {
 public:
    SQLClusterTest() {}
    ~SQLClusterTest() {}
    void SetUp() {}
    void TearDown() {}
};

class MockClosure : public ::google::protobuf::Closure {
 public:
    MockClosure() {}
    ~MockClosure() {}
    void Run() {}
};

TEST_F(SQLClusterTest, cluster_insert) {
    SQLRouterOptions sql_opt;
    sql_opt.zk_cluster = mc_->GetZkCluster();
    sql_opt.zk_path = mc_->GetZkPath();
    auto router = NewClusterSQLRouter(sql_opt);
    ASSERT_TRUE(router != nullptr);
    std::string name = "test" + GenRand();
    std::string db = "db" + GenRand();
    ::fesql::sdk::Status status;
    bool ok = router->CreateDB(db, &status);
    ASSERT_TRUE(ok);
    std::string ddl = "create table " + name +
                      "("
                      "col1 string, col2 bigint,"
                      "index(key=col1, ts=col2)) partitionnum=8;";
    ok = router->ExecuteDDL(db, ddl, &status);
    ASSERT_TRUE(ok);
    ASSERT_TRUE(router->RefreshCatalog());
    std::map<uint32_t, std::vector<std::string>> key_map;
    for (int i = 0; i < 100; i++) {
        std::string key = "hello" + std::to_string(i);
        std::string insert = "insert into " + name + " values('" + key + "', 1590);";
        ok = router->ExecuteInsert(db, insert, &status);
        ASSERT_TRUE(ok);
        uint32_t pid = (uint32_t)(::rtidb::base::hash64(key) % 8);
        key_map[pid].push_back(key);
    }
    auto endpoints = mc_->GetTbEndpoint();
    uint32_t count = 0;
    for (const auto& endpoint : endpoints) {
        ::rtidb::tablet::TabletImpl* tb1 = mc_->GetTablet(endpoint);
        ::rtidb::api::GetTableStatusRequest request;
        ::rtidb::api::GetTableStatusResponse response;
        MockClosure closure;
        tb1->GetTableStatus(NULL, &request, &response, &closure);
        for (const auto& table_status : response.all_table_status()) {
            count += table_status.record_cnt();
            auto iter = key_map.find(table_status.pid());
            ASSERT_EQ(iter->second.size(), table_status.record_cnt());
        }
    }
    ASSERT_EQ(100u, count);
    ok = router->ExecuteDDL(db, "drop table " + name + ";", &status);
    ASSERT_TRUE(ok);
    ok = router->DropDB(db, &status);
    ASSERT_TRUE(ok);
}


static std::shared_ptr<SQLRouter> GetNewSQLRouter(const fesql::sqlcase::SQLCase& sql_case) {
    SQLRouterOptions sql_opt;
    sql_opt.zk_cluster = mc_->GetZkCluster();
    sql_opt.zk_path = mc_->GetZkPath();
    sql_opt.enable_debug = sql_case.debug() || fesql::sqlcase::SQLCase::IS_DEBUG();
    return NewClusterSQLRouter(sql_opt);
}

TEST_P(SQLSDKBatchRequestQueryTest, sql_sdk_distribute_batch_request_test) {
    auto sql_case = GetParam();
    if (boost::contains(sql_case.mode(), "rtidb-unsupport") ||
        boost::contains(sql_case.mode(), "rtidb-request-unsupport") ||
        boost::contains(sql_case.mode(), "request-unsupport") ||
        boost::contains(sql_case.mode(), "cluster-unsupport")) {
        LOG(WARNING) << "Unsupport mode: " << sql_case.mode();
        return;
    }
    if (sql_case.batch_request().columns_.empty()) {
        LOG(WARNING) << "No batch request specified";
        return;
    }
    LOG(INFO) << "ID: " << sql_case.id() << ", DESC: " << sql_case.desc();
    auto router = GetNewSQLRouter(sql_case);
    ASSERT_TRUE(router != nullptr) << "Fail new cluster sql router";
    DistributeRunBatchRequestModeSDK(sql_case, router);
    LOG(INFO) << "Finish sql_sdk_distribute_batch_request_test: ID: " << sql_case.id() << ", DESC: " << sql_case.desc();
}

TEST_P(SQLSDKQueryTest, sql_sdk_distribute_request_test) {
    auto sql_case = GetParam();
    LOG(INFO) << "ID: " << sql_case.id() << ", DESC: " << sql_case.desc();
    if (boost::contains(sql_case.mode(), "rtidb-unsupport") ||
        boost::contains(sql_case.mode(), "rtidb-request-unsupport") ||
        boost::contains(sql_case.mode(), "request-unsupport") ||
        boost::contains(sql_case.mode(), "cluster-unsupport")) {
        LOG(WARNING) << "Unsupport mode: " << sql_case.mode();
        return;
    }
    auto router = GetNewSQLRouter(sql_case);
    ASSERT_TRUE(router != nullptr) << "Fail new cluster sql router with multi partitions";
    DistributeRunRequestModeSDK(sql_case, router);
    LOG(INFO) << "Finish sql_sdk_distribute_request_test: ID: " << sql_case.id() << ", DESC: " << sql_case.desc();
}

TEST_P(SQLSDKBatchRequestQueryTest, sql_sdk_distribute_batch_request_single_partition_test) {
    auto sql_case = GetParam();
    if (boost::contains(sql_case.mode(), "rtidb-unsupport") ||
        boost::contains(sql_case.mode(), "rtidb-request-unsupport") ||
        boost::contains(sql_case.mode(), "request-unsupport") ||
        boost::contains(sql_case.mode(), "cluster-unsupport")) {
        LOG(WARNING) << "Unsupport mode: " << sql_case.mode();
        return;
    }
    if (sql_case.batch_request().columns_.empty()) {
        LOG(WARNING) << "No batch request specified";
        return;
    }
    LOG(INFO) << "ID: " << sql_case.id() << ", DESC: " << sql_case.desc();
    auto router = GetNewSQLRouter(sql_case);
    ASSERT_TRUE(router != nullptr) << "Fail new cluster sql router";
    DistributeRunBatchRequestModeSDK(sql_case, router, 1);
    LOG(INFO) << "Finish sql_sdk_distribute_batch_request_test: ID: " << sql_case.id() << ", DESC: " << sql_case.desc();
}

TEST_P(SQLSDKQueryTest, sql_sdk_distribute_request_single_partition_test) {
    auto sql_case = GetParam();
    LOG(INFO) << "ID: " << sql_case.id() << ", DESC: " << sql_case.desc();
    if (boost::contains(sql_case.mode(), "rtidb-unsupport") ||
        boost::contains(sql_case.mode(), "rtidb-request-unsupport") ||
        boost::contains(sql_case.mode(), "request-unsupport") ||
        boost::contains(sql_case.mode(), "cluster-unsupport")) {
        LOG(WARNING) << "Unsupport mode: " << sql_case.mode();
        return;
    }
    auto router = GetNewSQLRouter(sql_case);
    ASSERT_TRUE(router != nullptr) << "Fail new cluster sql router with multi partitions";
    DistributeRunRequestModeSDK(sql_case, router, 1);
    LOG(INFO) << "Finish sql_sdk_distribute_request_test: ID: " << sql_case.id() << ", DESC: " << sql_case.desc();
}

<<<<<<< HEAD
TEST_P(SQLSDKBatchRequestQueryTest, sql_sdk_distribute_batch_request_procedure_test) {
    auto sql_case = GetParam();
    if (boost::contains(sql_case.mode(), "rtidb-unsupport") ||
        boost::contains(sql_case.mode(), "rtidb-request-unsupport") ||
        boost::contains(sql_case.mode(), "request-unsupport") ||
        boost::contains(sql_case.mode(), "cluster-unsupport")) {
        LOG(WARNING) << "Unsupport mode: " << sql_case.mode();
        return;
    }
    if (sql_case.batch_request().columns_.empty()) {
        LOG(WARNING) << "No batch request specified";
        return;
    }
    LOG(INFO) << "ID: " << sql_case.id() << ", DESC: " << sql_case.desc();
    auto router = GetNewSQLRouter(sql_case);
    ASSERT_TRUE(router != nullptr) << "Fail new cluster sql router";
    DistributeRunBatchRequestProcedureModeSDK(sql_case, router, 8, false);
    LOG(INFO) << "Finish sql_sdk_distribute_batch_request_procedure_test: ID: " << sql_case.id()
              << ", DESC: " << sql_case.desc();
}

TEST_P(SQLSDKQueryTest, sql_sdk_distribute_request_procedure_test) {
    auto sql_case = GetParam();
    LOG(INFO) << "ID: " << sql_case.id() << ", DESC: " << sql_case.desc();
    if (boost::contains(sql_case.mode(), "rtidb-unsupport") ||
        boost::contains(sql_case.mode(), "rtidb-request-unsupport") ||
        boost::contains(sql_case.mode(), "request-unsupport") ||
        boost::contains(sql_case.mode(), "cluster-unsupport")) {
        LOG(WARNING) << "Unsupport mode: " << sql_case.mode();
        return;
    }
    auto router = GetNewSQLRouter(sql_case);
    ASSERT_TRUE(router != nullptr) << "Fail new cluster sql router with multi partitions";
    DistributeRunRequestProcedureModeSDK(sql_case, router, 8, false);
    LOG(INFO) << "Finish sql_sdk_distribute_request_procedure_test: ID: " << sql_case.id()
              << ", DESC: " << sql_case.desc();
}
TEST_P(SQLSDKBatchRequestQueryTest, sql_sdk_distribute_batch_request_procedure_async_test) {
    auto sql_case = GetParam();
    if (boost::contains(sql_case.mode(), "rtidb-unsupport") ||
        boost::contains(sql_case.mode(), "rtidb-request-unsupport") ||
        boost::contains(sql_case.mode(), "request-unsupport") ||
        boost::contains(sql_case.mode(), "cluster-unsupport")) {
        LOG(WARNING) << "Unsupport mode: " << sql_case.mode();
        return;
    }
    if (sql_case.batch_request().columns_.empty()) {
        LOG(WARNING) << "No batch request specified";
        return;
    }
    LOG(INFO) << "ID: " << sql_case.id() << ", DESC: " << sql_case.desc();
    auto router = GetNewSQLRouter(sql_case);
    ASSERT_TRUE(router != nullptr) << "Fail new cluster sql router";
    DistributeRunBatchRequestProcedureModeSDK(sql_case, router, 8, true);
    LOG(INFO) << "Finish sql_sdk_distribute_batch_request_procedure_async_test: ID: " << sql_case.id()
              << ", DESC: " << sql_case.desc();
}

TEST_P(SQLSDKQueryTest, sql_sdk_distribute_request_procedure_async_test) {
    auto sql_case = GetParam();
    LOG(INFO) << "ID: " << sql_case.id() << ", DESC: " << sql_case.desc();
    if (boost::contains(sql_case.mode(), "rtidb-unsupport") ||
        boost::contains(sql_case.mode(), "rtidb-request-unsupport") ||
        boost::contains(sql_case.mode(), "request-unsupport") ||
        boost::contains(sql_case.mode(), "cluster-unsupport")) {
        LOG(WARNING) << "Unsupport mode: " << sql_case.mode();
        return;
    }
    auto router = GetNewSQLRouter(sql_case);
    ASSERT_TRUE(router != nullptr) << "Fail new cluster sql router with multi partitions";
    DistributeRunRequestProcedureModeSDK(sql_case, router, 8, true);
    LOG(INFO) << "Finish sql_sdk_distribute_request_procedure_async_test: ID: " << sql_case.id()
              << ", DESC: " << sql_case.desc();
=======
TEST_F(SQLClusterTest, create_table) {
    SQLRouterOptions sql_opt;
    sql_opt.zk_cluster = mc_->GetZkCluster();
    sql_opt.zk_path = mc_->GetZkPath();
    auto router = NewClusterSQLRouter(sql_opt);
    ASSERT_TRUE(router != nullptr);
    std::string db = "db" + GenRand();
    ::fesql::sdk::Status status;
    bool ok = router->CreateDB(db, &status);
    ASSERT_TRUE(ok);
    for (int i = 0; i < 2; i++) {
        std::string name = "test" + std::to_string(i);
        std::string ddl = "create table " + name +
                          "("
                          "col1 string, col2 bigint,"
                          "index(key=col1, ts=col2)) partitionnum=3;";
        ok = router->ExecuteDDL(db, ddl, &status);
        ASSERT_TRUE(ok);
    }
    ASSERT_TRUE(router->RefreshCatalog());
    auto ns_client = mc_->GetNsClient();
    std::vector<::rtidb::nameserver::TableInfo> tables;
    std::string msg;
    ASSERT_TRUE(ns_client->ShowTable("", db, false, tables, msg));
    ASSERT_TRUE(!tables.empty());
    std::map<std::string, int> pid_map;
    for (const auto& table : tables) {
        for (const auto& partition : table.table_partition()) {
            for (const auto& meta : partition.partition_meta()) {
                if (pid_map.find(meta.endpoint()) == pid_map.end()) {
                    pid_map.emplace(meta.endpoint(), 0);
                }
                pid_map[meta.endpoint()]++;
            }
        }
    }
    ASSERT_EQ(pid_map.size(), 2);
    ASSERT_EQ(pid_map.begin()->second, pid_map.rbegin()->second);
    ASSERT_TRUE(router->ExecuteDDL(db, "drop table test0;", &status));
    ASSERT_TRUE(router->ExecuteDDL(db, "drop table test1;", &status));
    ASSERT_TRUE(router->DropDB(db, &status));
>>>>>>> 90a22ccc
}

}  // namespace sdk
}  // namespace rtidb

int main(int argc, char** argv) {
    FLAGS_zk_session_timeout = 100000;
    ::rtidb::sdk::MiniCluster mc(6181);
    ::rtidb::sdk::mc_ = &mc;
    FLAGS_enable_distsql = true;
    int ok = ::rtidb::sdk::mc_->SetUp(2);
    sleep(1);
    ::testing::InitGoogleTest(&argc, argv);
    srand(time(NULL));
    ::google::ParseCommandLineFlags(&argc, &argv, true);
    ok = RUN_ALL_TESTS();
    ::rtidb::sdk::mc_->Close();
    return ok;
}<|MERGE_RESOLUTION|>--- conflicted
+++ resolved
@@ -183,7 +183,6 @@
     LOG(INFO) << "Finish sql_sdk_distribute_request_test: ID: " << sql_case.id() << ", DESC: " << sql_case.desc();
 }
 
-<<<<<<< HEAD
 TEST_P(SQLSDKBatchRequestQueryTest, sql_sdk_distribute_batch_request_procedure_test) {
     auto sql_case = GetParam();
     if (boost::contains(sql_case.mode(), "rtidb-unsupport") ||
@@ -257,7 +256,8 @@
     DistributeRunRequestProcedureModeSDK(sql_case, router, 8, true);
     LOG(INFO) << "Finish sql_sdk_distribute_request_procedure_async_test: ID: " << sql_case.id()
               << ", DESC: " << sql_case.desc();
-=======
+}
+
 TEST_F(SQLClusterTest, create_table) {
     SQLRouterOptions sql_opt;
     sql_opt.zk_cluster = mc_->GetZkCluster();
@@ -299,7 +299,6 @@
     ASSERT_TRUE(router->ExecuteDDL(db, "drop table test0;", &status));
     ASSERT_TRUE(router->ExecuteDDL(db, "drop table test1;", &status));
     ASSERT_TRUE(router->DropDB(db, &status));
->>>>>>> 90a22ccc
 }
 
 }  // namespace sdk
