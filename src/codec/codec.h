--- conflicted
+++ resolved
@@ -32,179 +32,6 @@
 namespace rtidb {
 namespace codec {
 
-<<<<<<< HEAD
-static inline void Encode(uint64_t time, const char* data, const size_t size,
-                          char* buffer, uint32_t offset) {
-    buffer += offset;
-    uint32_t total_size = 8 + size;
-    DEBUGLOG("encode size %d", total_size);
-    memcpy(buffer, static_cast<const void*>(&total_size), 4);
-    memrev32ifbe(buffer);
-    buffer += 4;
-    memcpy(buffer, static_cast<const void*>(&time), 8);
-    memrev64ifbe(buffer);
-    buffer += 8;
-    memcpy(buffer, static_cast<const void*>(data), size);
-}
-
-static inline void Encode(uint64_t time, const DataBlock* data, char* buffer,
-                          uint32_t offset) {
-    return Encode(time, data->data, data->size, buffer, offset);
-}
-
-static inline void Encode(const char* data, const size_t size, char* buffer,
-                          uint32_t offset) {
-    buffer += offset;
-    memcpy(buffer, static_cast<const void*>(&size), 4);
-    memrev32ifbe(buffer);
-    buffer += 4;
-    memcpy(buffer, static_cast<const void*>(data), size);
-}
-
-static inline void Encode(const DataBlock* data, char* buffer,
-                          uint32_t offset) {
-    return Encode(data->data, data->size, buffer, offset);
-}
-
-static inline int32_t EncodeRows(const std::vector<::rtidb::base::Slice>& rows,
-                                 uint32_t total_block_size, std::string* body) {
-    if (body == NULL) {
-        PDLOG(WARNING, "invalid output body");
-        return -1;
-    }
-
-    uint32_t total_size = rows.size() * 4 + total_block_size;
-    if (rows.size() > 0) {
-        body->resize(total_size);
-    }
-    uint32_t offset = 0;
-    char* rbuffer = reinterpret_cast<char*>(&((*body)[0]));
-    for (auto lit = rows.begin(); lit != rows.end(); ++lit) {
-        ::rtidb::codec::Encode(lit->data(), lit->size(), rbuffer, offset);
-        offset += (4 + lit->size());
-    }
-    return total_size;
-}
-
-static inline int32_t EncodeRows(
-    const boost::container::deque<std::pair<uint64_t, ::rtidb::base::Slice>>&
-        rows,
-    uint32_t total_block_size, std::string* pairs) {
-    if (pairs == NULL) {
-        PDLOG(WARNING, "invalid output pairs");
-        return -1;
-    }
-
-    uint32_t total_size = rows.size() * (8 + 4) + total_block_size;
-    if (rows.size() > 0) {
-        pairs->resize(total_size);
-    }
-
-    char* rbuffer = reinterpret_cast<char*>(&((*pairs)[0]));
-    uint32_t offset = 0;
-    for (auto lit = rows.begin(); lit != rows.end(); ++lit) {
-        ::rtidb::codec::Encode(lit->first, lit->second.data(),
-                               lit->second.size(), rbuffer, offset);
-        offset += (4 + 8 + lit->second.size());
-    }
-    return total_size;
-}
-
-// encode pk, ts and value
-static inline void EncodeFull(const std::string& pk, uint64_t time,
-                              const char* data, const size_t size, char* buffer,
-                              uint32_t offset) {
-    buffer += offset;
-    uint32_t pk_size = pk.length();
-    uint32_t total_size = 8 + pk_size + size;
-    DEBUGLOG("encode total size %u pk size %u", total_size, pk_size);
-    memcpy(buffer, static_cast<const void*>(&total_size), 4);
-    memrev32ifbe(buffer);
-    buffer += 4;
-    memcpy(buffer, static_cast<const void*>(&pk_size), 4);
-    memrev32ifbe(buffer);
-    buffer += 4;
-    memcpy(buffer, static_cast<const void*>(&time), 8);
-    memrev64ifbe(buffer);
-    buffer += 8;
-    memcpy(buffer, static_cast<const void*>(pk.c_str()), pk_size);
-    buffer += pk_size;
-    memcpy(buffer, static_cast<const void*>(data), size);
-}
-
-static inline void EncodeFull(const std::string& pk, uint64_t time,
-                              const DataBlock* data, char* buffer,
-                              uint32_t offset) {
-    return EncodeFull(pk, time, data->data, data->size, buffer, offset);
-}
-
-static inline void Decode(
-    const std::string* str,
-    std::vector<std::pair<uint64_t, std::string*>>& pairs) {  // NOLINT
-    const char* buffer = str->c_str();
-    uint32_t total_size = str->length();
-    DEBUGLOG("total size %d %s", total_size,
-            ::rtidb::base::DebugString(*str).c_str());
-    while (total_size > 0) {
-        uint32_t size = 0;
-        memcpy(static_cast<void*>(&size), buffer, 4);
-        memrev32ifbe(static_cast<void*>(&size));
-        DEBUGLOG("decode size %d", size);
-        buffer += 4;
-        uint64_t time = 0;
-        memcpy(static_cast<void*>(&time), buffer, 8);
-        memrev64ifbe(static_cast<void*>(&time));
-        buffer += 8;
-        assert(size >= 8);
-        std::string* data = new std::string(size - 8, '0');
-        memcpy(reinterpret_cast<char*>(&((*data)[0])), buffer, size - 8);
-        buffer += (size - 8);
-        pairs.push_back(std::make_pair(time, data));
-        total_size -= (size + 4);
-    }
-}
-
-static inline void DecodeFull(
-    const std::string* str,
-    std::map<std::string, std::vector<std::pair<uint64_t, std::string*>>>&
-        value_map) {
-    const char* buffer = str->c_str();
-    uint32_t total_size = str->length();
-    DEBUGLOG("total size %u %s", total_size,
-            ::rtidb::base::DebugString(*str).c_str());
-    while (total_size > 0) {
-        uint32_t size = 0;
-        memcpy(static_cast<void*>(&size), buffer, 4);
-        memrev32ifbe(static_cast<void*>(&size));
-        DEBUGLOG("decode size %u", size);
-        buffer += 4;
-        uint32_t pk_size = 0;
-        memcpy(static_cast<void*>(&pk_size), buffer, 4);
-        buffer += 4;
-        memrev32ifbe(static_cast<void*>(&pk_size));
-        DEBUGLOG("decode size %u", pk_size);
-        assert(size > pk_size + 8);
-        uint64_t time = 0;
-        memcpy(static_cast<void*>(&time), buffer, 8);
-        memrev64ifbe(static_cast<void*>(&time));
-        buffer += 8;
-        std::string pk(buffer, pk_size);
-        buffer += pk_size;
-        uint32_t value_size = size - 8 - pk_size;
-        std::string* data = new std::string(value_size, '0');
-        memcpy(reinterpret_cast<char*>(&((*data)[0])), buffer, value_size);
-        buffer += value_size;
-        if (value_map.find(pk) == value_map.end()) {
-            value_map.insert(std::make_pair(
-                pk, std::vector<std::pair<uint64_t, std::string*>>()));
-        }
-        value_map[pk].push_back(std::make_pair(time, data));
-        total_size -= (size + 8);
-    }
-}
-
-=======
->>>>>>> 8271e1b6
 using ProjectList = ::google::protobuf::RepeatedField<uint32_t>;
 using Schema =
     ::google::protobuf::RepeatedPtrField<::rtidb::common::ColumnDesc>;
