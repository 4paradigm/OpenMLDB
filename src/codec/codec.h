--- conflicted
+++ resolved
@@ -193,13 +193,6 @@
 
 namespace v1 {
 
-<<<<<<< HEAD
-static constexpr uint8_t VERSION_LENGTH = 2;
-static constexpr uint8_t SIZE_LENGTH = 4;
-// calc the total row size with primary_size, str field count and str_size
-
-=======
->>>>>>> a04ae0d2
 inline int8_t GetAddrSpace(uint32_t size) {
     if (size <= UINT8_MAX) {
         return 1;
