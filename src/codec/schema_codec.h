--- conflicted
+++ resolved
@@ -19,11 +19,7 @@
 #include "boost/lexical_cast.hpp"
 #include "codec/codec.h"
 #include "proto/name_server.pb.h"
-<<<<<<< HEAD
-#include "boost/lexical_cast.hpp"
 #include "codec/field_codec.h"
-=======
->>>>>>> f00619be
 
 namespace rtidb {
 namespace codec {
@@ -334,239 +330,6 @@
         }
     }
 
-<<<<<<< HEAD
-    static int32_t CalStrLength(
-        const std::map<std::string, std::string>& str_map, const Schema& schema,
-        ::rtidb::base::ResultMsg& rm) {  // NOLINT
-        int32_t str_len = 0;
-        for (int i = 0; i < schema.size(); i++) {
-            const ::rtidb::common::ColumnDesc& col = schema.Get(i);
-            if (col.data_type() == ::rtidb::type::kVarchar ||
-                col.data_type() == ::rtidb::type::kString) {
-                auto iter = str_map.find(col.name());
-                if (iter == str_map.end()) {
-                    rm.code = -1;
-                    rm.msg = col.name() + " not in str_map";
-                    return -1;
-                }
-                if (!col.not_null() &&
-                    (iter->second == "null" || iter->second == NONETOKEN)) {
-                    continue;
-                } else if (iter->second == "null" ||
-                           iter->second == NONETOKEN) {
-                    rm.code = -1;
-                    rm.msg = col.name() + " should not be null";
-                    return -1;
-                }
-                str_len += iter->second.length();
-            }
-        }
-        return str_len;
-    }
-
-    static ::rtidb::base::ResultMsg Encode(
-        const std::map<std::string, std::string>& str_map, const Schema& schema,
-        std::string& row) {  // NOLINT
-        ::rtidb::base::ResultMsg rm;
-        if (str_map.size() == 0 || schema.size() == 0 ||
-            str_map.size() - schema.size() != 0) {
-            rm.code = -1;
-            rm.msg = "input error";
-            return rm;
-        }
-        int32_t str_len = CalStrLength(str_map, schema, rm);
-        if (str_len < 0) {
-            return rm;
-        }
-        ::rtidb::codec::RowBuilder builder(schema);
-        uint32_t size = builder.CalTotalLength(str_len);
-        row.resize(size);
-        builder.SetBuffer(reinterpret_cast<int8_t*>(&(row[0])), size);
-        for (int i = 0; i < schema.size(); i++) {
-            const ::rtidb::common::ColumnDesc& col = schema.Get(i);
-            auto iter = str_map.find(col.name());
-            if (iter == str_map.end()) {
-                rm.code = -1;
-                rm.msg = col.name() + " not in str_map";
-                return rm;
-            }
-            if (!col.not_null() &&
-                (iter->second == "null" || iter->second == NONETOKEN)) {
-                builder.AppendNULL();
-                continue;
-            } else if (iter->second == "null" || iter->second == NONETOKEN) {
-                rm.code = -1;
-                rm.msg = col.name() + " should not be null";
-                return rm;
-            }
-            bool ok = false;
-            try {
-                switch (col.data_type()) {
-                    case rtidb::type::kString:
-                    case rtidb::type::kVarchar:
-                        ok = builder.AppendString(iter->second.c_str(),
-                                                  iter->second.length());
-                        break;
-                    case rtidb::type::kBool:
-                        if (iter->second == "true") {
-                            ok = builder.AppendBool(
-                                    boost::lexical_cast<bool>(1));
-                        } else if (iter->second == "false") {
-                            ok = builder.AppendBool(
-                                    boost::lexical_cast<bool>(0));
-                        } else {
-                            rm.code = -1;
-                            rm.msg = "bool input format error";
-                            return rm;
-                        }
-                        break;
-                    case rtidb::type::kSmallInt:
-                        ok = builder.AppendInt16(
-                            boost::lexical_cast<uint16_t>(iter->second));
-                        break;
-                    case rtidb::type::kInt:
-                        ok = builder.AppendInt32(
-                            boost::lexical_cast<uint32_t>(iter->second));
-                        break;
-                    case rtidb::type::kBigInt:
-                        ok = builder.AppendInt64(
-                            boost::lexical_cast<uint64_t>(iter->second));
-                        break;
-                    case rtidb::type::kTimestamp:
-                        ok = builder.AppendTimestamp(
-                            boost::lexical_cast<uint64_t>(iter->second));
-                        break;
-                    case rtidb::type::kFloat:
-                        ok = builder.AppendFloat(
-                            boost::lexical_cast<float>(iter->second));
-                        break;
-                    case rtidb::type::kDouble:
-                        ok = builder.AppendDouble(
-                            boost::lexical_cast<double>(iter->second));
-                        break;
-                    case rtidb::type::kDate: {
-                        std::vector<std::string> parts;
-                        ::rtidb::base::SplitString(iter->second, "-", parts);
-                        if (parts.size() != 3) {
-                            rm.code = -1;
-                            rm.msg = "bad data format " + iter->second;
-                            return rm;
-                        }
-                        uint32_t year = boost::lexical_cast<uint32_t>(parts[0]);
-                        uint32_t mon = boost::lexical_cast<uint32_t>(parts[1]);
-                        uint32_t day = boost::lexical_cast<uint32_t>(parts[2]);
-                        ok = builder.AppendDate(year, mon, day);
-                        break;
-                    }
-                    default:
-                        rm.code = -1;
-                        rm.msg = "unsupported data type";
-                        return rm;
-                }
-                if (!ok) {
-                    rm.code = -1;
-                    rm.msg = "append " +
-                             ::rtidb::type::DataType_Name(col.data_type()) +
-                             " error";
-                    return rm;
-                }
-            } catch (std::exception const& e) {
-                rm.code = -1;
-                rm.msg = "input format error, type: " +
-                    ::rtidb::type::DataType_Name(col.data_type());
-                return rm;
-            }
-        }
-        rm.code = 0;
-        rm.msg = "ok";
-        return rm;
-    }
-
-    static void Decode(const google::protobuf::RepeatedPtrField<
-                           rtidb::common::ColumnDesc>& schema,  // NOLINT
-                       const std::string& value,
-                       std::vector<std::string>& value_vec) {  // NOLINT
-        rtidb::codec::RowView rv(
-            schema, reinterpret_cast<int8_t*>(const_cast<char*>(&value[0])),
-            value.size());
-        Decode(schema, rv, value_vec);
-    }
-
-    static void Decode(const google::protobuf::RepeatedPtrField<
-                           rtidb::common::ColumnDesc>& schema,  // NOLINT
-                       rtidb::codec::RowView& rv,               // NOLINT
-                       std::vector<std::string>& value_vec) {   // NOLINT
-        for (int32_t i = 0; i < schema.size(); i++) {
-            if (rv.IsNULL(i)) {
-                value_vec.push_back(NONETOKEN);
-                continue;
-            }
-            auto type = schema.Get(i).data_type();
-            if (type == rtidb::type::kInt) {
-                int32_t val;
-                int ret = rv.GetInt32(i, &val);
-                if (ret == 0) {
-                    value_vec.push_back(std::to_string(val));
-                }
-            } else if (type == rtidb::type::kTimestamp) {
-                int64_t val;
-                int ret = rv.GetTimestamp(i, &val);
-                if (ret == 0) {
-                    value_vec.push_back(std::to_string(val));
-                }
-            } else if (type == rtidb::type::kBigInt) {
-                int64_t val;
-                int ret = rv.GetInt64(i, &val);
-                if (ret == 0) {
-                    value_vec.push_back(std::to_string(val));
-                }
-            } else if (type == rtidb::type::kBool) {
-                bool val = 0;
-                int ret = rv.GetBool(i, &val);
-                if (ret == 0) {
-                    if (val) value_vec.push_back("true");
-                    else
-                        value_vec.push_back("false");
-                }
-            } else if (type == rtidb::type::kFloat) {
-                float val;
-                int ret = rv.GetFloat(i, &val);
-                if (ret == 0) {
-                    value_vec.push_back(std::to_string(val));
-                }
-            } else if (type == rtidb::type::kSmallInt) {
-                int16_t val;
-                int ret = rv.GetInt16(i, &val);
-                if (ret == 0) {
-                    value_vec.push_back(std::to_string(val));
-                }
-            } else if (type == rtidb::type::kDouble) {
-                double val;
-                int ret = rv.GetDouble(i, &val);
-                if (ret == 0) {
-                    value_vec.push_back(std::to_string(val));
-                }
-            } else if (type == rtidb::type::kVarchar ||
-                       type == rtidb::type::kString) {
-                char* ch = NULL;
-                uint32_t length = 0;
-                int ret = rv.GetString(i, &ch, &length);
-                if (ret == 0) {
-                    std::string col(ch, length);
-                    value_vec.push_back(col);
-                }
-            } else if (type == ::rtidb::type::kDate) {
-                uint32_t year = 0;
-                uint32_t month = 0;
-                uint32_t day = 0;
-                rv.GetDate(i, &year, &month, &day);
-                std::stringstream ss;
-                ss << year << "-" << month << "-" << day;
-                value_vec.push_back(ss.str());
-            } else {
-                value_vec.push_back("-");
-            }
-=======
     static bool HasTSCol(const std::vector<ColumnDesc>& columns) {
         for (const auto& column_desc : columns) {
             if (column_desc.is_ts_col) {
@@ -574,17 +337,6 @@
             }
         }
         return false;
-    }
-
- private:
-    // calc the total size of schema
-    uint32_t GetSize(const std::vector<ColumnDesc>& columns) {
-        uint32_t byte_size = 0;
-        for (uint32_t i = 0; i < columns.size(); i++) {
-            byte_size += (HEADER_BYTE_SIZE + columns[i].name.size());
->>>>>>> f00619be
-        }
-        return byte_size;
     }
     static rtidb::base::ResultMsg GetCdColumns(const Schema& schema,
             const std::map<std::string, std::string>& cd_columns_map,
@@ -618,6 +370,16 @@
         rm.msg = "ok";
         return rm;
     }
+
+ private:
+    // calc the total size of schema
+    uint32_t GetSize(const std::vector<ColumnDesc>& columns) {
+        uint32_t byte_size = 0;
+        for (uint32_t i = 0; i < columns.size(); i++) {
+            byte_size += (HEADER_BYTE_SIZE + columns[i].name.size());
+        }
+        return byte_size;
+    }
 };
 
 }  // namespace codec
