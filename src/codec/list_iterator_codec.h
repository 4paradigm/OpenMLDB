/*-------------------------------------------------------------------------
 * Copyright (C) 2019, 4paradigm
 * window.h
 *
 * Author: chenjing
 * Date: 2019/11/25
 *--------------------------------------------------------------------------
 **/

#ifndef SRC_CODEC_LIST_ITERATOR_CODEC_H_
#define SRC_CODEC_LIST_ITERATOR_CODEC_H_
#include <cstdint>
#include <iostream>
#include <memory>
#include <string>
#include <utility>
#include <vector>
#include "base/fe_slice.h"
#include "base/iterator.h"
#include "codec/row.h"
#include "codec/type_codec.h"
#include "glog/logging.h"
namespace fesql {
namespace codec {

using fesql::base::ConstIterator;
template <class V>
class ArrayListIterator;

template <class V>
class ColumnImpl;

template <class V>
class ColumnIterator;

typedef ConstIterator<uint64_t, Row> RowIterator;

class WindowIterator {
 public:
    WindowIterator() {}
    virtual ~WindowIterator() {}
    virtual void Seek(const std::string &key) = 0;
    virtual void SeekToFirst() = 0;
    virtual void Next() = 0;
    virtual bool Valid() = 0;
    virtual std::unique_ptr<RowIterator> GetValue() = 0;
    virtual const Row GetKey() = 0;
};

template <class V>
class ListV {
 public:
    ListV() {}
    virtual ~ListV() {}
    // TODO(chenjing): at 数组越界处理
    virtual std::unique_ptr<ConstIterator<uint64_t, V>> GetIterator() const = 0;
    virtual ConstIterator<uint64_t, V> *GetIterator(int8_t *addr) const = 0;
    virtual const uint64_t GetCount() {
        auto iter = GetIterator();
        uint64_t cnt = 0;
        while (iter->Valid()) {
            iter->Next();
            cnt++;
        }
        return cnt;
    }
    virtual V At(uint64_t pos) {
        auto iter = GetIterator();
        while (pos-- > 0 && iter->Valid()) {
            iter->Next();
        }
        return iter->Valid() ? iter->GetValue() : V();
    }
};

template <class V, class R>
class WrapListImpl : public ListV<V> {
 public:
    WrapListImpl() : ListV<V>() {}
    ~WrapListImpl() {}
<<<<<<< HEAD
    virtual const V GetField(const R &row) const = 0;
=======
    virtual const V GetFieldUnsafe(const R& row) const = 0;
    virtual void GetField(const R& row, V*, int8_t*) const = 0;
    virtual const bool IsNull(const R& row) const = 0;
>>>>>>> 9874f704
};

template <class V>
class ColumnImpl : public WrapListImpl<V, Row> {
 public:
    ColumnImpl(ListV<Row> *impl, int32_t row_idx,
               uint32_t col_idx, uint32_t offset)
        : WrapListImpl<V, Row>(),
          root_(impl),
          row_idx_(row_idx),
          col_idx_(col_idx),
          offset_(offset) {}

    ~ColumnImpl() {}
<<<<<<< HEAD
    const V GetField(const Row &row) const override {
=======

    const V GetFieldUnsafe(const Row& row) const override {
>>>>>>> 9874f704
        V value;
        const int8_t *ptr = row.buf(row_idx_) + offset_;
        value = *((const V *)ptr);
        return value;
    }

    void GetField(const Row& row, V* res, int8_t* is_null) const override {
        const int8_t* buf = row.buf(row_idx_);
        if (buf == nullptr || v1::IsNullAt(buf, col_idx_)) {
            *is_null = true;
        } else {
            const int8_t *ptr = buf + offset_;
            *res = *((const V *)ptr);
        }
    }

    const bool IsNull(const Row& row) const override {
        const int8_t* buf = row.buf(row_idx_);
        return buf == nullptr || v1::IsNullAt(buf, col_idx_);
    }

    // TODO(xxx): iterator of nullable V
    std::unique_ptr<ConstIterator<uint64_t, V>> GetIterator() const override {
        auto iter = std::unique_ptr<ConstIterator<uint64_t, V>>(
            new ColumnIterator<V>(root_, this));
        return std::move(iter);
    }
    ConstIterator<uint64_t, V> *GetIterator(int8_t *addr) const override {
        if (nullptr == addr) {
            return new ColumnIterator<V>(root_, this);
        } else {
            return new (addr) ColumnIterator<V>(root_, this);
        }
    }
    const uint64_t GetCount() override { return root_->GetCount(); }
    V At(uint64_t pos) override { return GetFieldUnsafe(root_->At(pos)); }

 protected:
    ListV<Row> *root_;
    const uint32_t row_idx_;
    const uint32_t col_idx_;
    const uint32_t offset_;
};

<<<<<<< HEAD
class TimestampColumnImpl : public ColumnImpl<Timestamp> {
 public:
    TimestampColumnImpl(ListV<Row> *impl, int32_t row_idx, uint32_t offset)
        : ColumnImpl<Timestamp>(impl, row_idx, offset) {}
    ~TimestampColumnImpl() {}
    const Timestamp GetField(const Row &row) const override {
        int64_t ts;
        const int8_t *ptr = row.buf(row_idx_) + offset_;
        ts = *((const int64_t *)ptr);
        return ts > 0 ? Timestamp(ts) : Timestamp(0);
    }
};

class DateColumnImpl : public ColumnImpl<Date> {
 public:
    DateColumnImpl(ListV<Row> *impl, int32_t row_idx, uint32_t offset)
        : ColumnImpl(impl, row_idx, offset) {}
    ~DateColumnImpl() {}
    const Date GetField(const Row &row) const override {
        int32_t days;
        const int8_t *ptr = row.buf(row_idx_) + offset_;
        days = *((const int32_t *)ptr);
        return days > 0 ? Date(days) : Date(0);
    }
};
=======
>>>>>>> 9874f704
class StringColumnImpl : public ColumnImpl<StringRef> {
 public:
    StringColumnImpl(ListV<Row> *impl, int32_t row_idx, uint32_t col_idx,
                     int32_t str_field_offset, int32_t next_str_field_offset,
                     int32_t str_start_offset)
        : ColumnImpl<StringRef>(impl, row_idx, col_idx, 0u),
          str_field_offset_(str_field_offset),
          next_str_field_offset_(next_str_field_offset),
          str_start_offset_(str_start_offset) {}

    ~StringColumnImpl() {}
<<<<<<< HEAD
    const StringRef GetField(const Row &row) const override {
=======
    const StringRef GetFieldUnsafe(const Row& row) const override {
>>>>>>> 9874f704
        int32_t addr_space = v1::GetAddrSpace(row.size(row_idx_));
        StringRef value;
        v1::GetStrFieldUnsafe(row.buf(row_idx_), str_field_offset_,
                              next_str_field_offset_,
                              str_start_offset_, addr_space,
                              reinterpret_cast<int8_t **>(&(value.data_)),
                              &(value.size_));
        return value;
    }

    void GetField(const Row& row,
                  StringRef* res,
                  int8_t* is_null) const override {
        const int8_t* buf = row.buf(row_idx_);
        if (buf == nullptr || v1::IsNullAt(buf, col_idx_)) {
            *is_null = true;
        } else {
            int32_t addr_space = v1::GetAddrSpace(row.size(row_idx_));
            StringRef value;
            v1::GetStrFieldUnsafe(
                buf, str_field_offset_,
                next_str_field_offset_, str_start_offset_, addr_space,
                reinterpret_cast<int8_t **>(&(value.data_)),
                 &(value.size_));
            *res = value;
        }
    }

 private:
    uint32_t str_field_offset_;
    uint32_t next_str_field_offset_;
    uint32_t str_start_offset_;
};

template <class V>
class ArrayListV : public ListV<V> {
 public:
    ArrayListV() : start_(0), end_(0), buffer_(nullptr) {}
    explicit ArrayListV(std::vector<V> *buffer)
        : start_(0), end_(buffer->size()), buffer_(buffer) {}

    ArrayListV(std::vector<V> *buffer, uint32_t start, uint32_t end)
        : start_(start), end_(end), buffer_(buffer) {}

    ~ArrayListV() {}
    // TODO(chenjing): at 数组越界处理

    std::unique_ptr<ConstIterator<uint64_t, V>> GetIterator() const override {
        return std::unique_ptr<ArrayListIterator<V>>(
            new ArrayListIterator<V>(buffer_, start_, end_));
    }
    ConstIterator<uint64_t, V> *GetIterator(int8_t *addr) const override {
        if (nullptr == addr) {
            return new ArrayListIterator<V>(buffer_, start_, end_);
        } else {
            return new (addr) ArrayListIterator<V>(buffer_, start_, end_);
        }
    }
    virtual const uint64_t GetCount() { return end_ - start_; }
    virtual V At(uint64_t pos) const { return buffer_->at(start_ + pos); }

 protected:
    uint64_t start_;
    uint64_t end_;
    std::vector<V> *buffer_;
};

template <class V>
class ArrayListIterator : public ConstIterator<uint64_t, V> {
 public:
    explicit ArrayListIterator(const std::vector<V> *buffer,
                               const uint64_t start, const uint64_t end)
        : buffer_(buffer),
          iter_start_(buffer->cbegin() + start),
          iter_end_(buffer->cbegin() + end),
          iter_(iter_start_),
          key_(0) {}

    explicit ArrayListIterator(const ArrayListIterator<V> &impl)
        : buffer_(impl.buffer_),
          iter_start_(impl.iter_start_),
          iter_end_(impl.iter_end_),
          iter_(impl.iter_start_),
          key_(0) {}
    explicit ArrayListIterator(const ArrayListIterator<V> &impl, uint64_t start,
                               uint64_t end)
        : buffer_(impl.buffer_),
          iter_start_(impl.iter_start_ + start),
          iter_end_(impl.iter_start_ + end),
          iter_(iter_start_),
          key_(0) {}

    ~ArrayListIterator() {}
    void Seek(const uint64_t &key) override {
        iter_ =
            (iter_start_ + key) >= iter_end_ ? iter_end_ : iter_start_ + key;
        key_ = iter_end_ - iter_start_;
    }

    bool Valid() const override { return iter_end_ != iter_; }

    void Next() override { iter_++; }

    const V &GetValue() override { return *iter_; }

    const uint64_t &GetKey() const override { return key_; }

    void SeekToFirst() { iter_ = iter_start_; }

    bool IsSeekable() const override { return true; }
    ArrayListIterator<V> *range(int start, int end) {
        if (start > end || end < iter_start_ || start > iter_end_) {
            return new ArrayListIterator(buffer_, iter_start_, iter_start_);
        }
        start = start < iter_start_ ? iter_start_ : start;
        end = end > iter_end_ ? iter_end_ : end;
        return new ArrayListIterator(buffer_, start, end);
    }

 protected:
    const std::vector<V> *buffer_;
    const typename std::vector<V>::const_iterator iter_start_;
    const typename std::vector<V>::const_iterator iter_end_;
    typename std::vector<V>::const_iterator iter_;
    uint64_t key_;
};

template <class V>
<<<<<<< HEAD
class InnerRowsIterator : public ConstIterator<uint64_t, V> {
 public:
    InnerRowsIterator(ListV<V> *list, uint64_t start, uint64_t end)
        : ConstIterator<uint64_t, V>(),
          root_(list->GetIterator()),
          pos_(0),
          start_(start),
          end_(end) {
        if (nullptr != root_) {
            SeekToFirst();
        }
    }
    ~InnerRowsIterator() {}
    virtual bool Valid() const {
        return root_->Valid() && pos_ <= end_ && pos_ >= start_;
    }
    virtual void Next() {
        pos_++;
        return root_->Next();
    }
    virtual const uint64_t &GetKey() const { return root_->GetKey(); }
    virtual const V &GetValue() { return root_->GetValue(); }
    virtual void Seek(const uint64_t &k) { root_->Seek(k); }
    virtual void SeekToFirst() {
        root_->SeekToFirst();
        pos_ = 0;
        while (root_->Valid() && pos_ < start_) {
            root_->Next();
            pos_++;
        }
    }
    bool IsSeekable() const { return root_->IsSeekable(); }
    std::unique_ptr<ConstIterator<uint64_t, V>> root_;
    uint64_t pos_;
    const uint64_t start_;
    const uint64_t end_;
};

template <class V>
class InnerRangeIterator : public ConstIterator<uint64_t, V> {
 public:
    InnerRangeIterator(ListV<V> *list, uint64_t start, uint64_t end)
        : ConstIterator<uint64_t, V>(),
          root_(list->GetIterator()),
          start_key_(0),
          start_(start),
          end_(end) {
        if (nullptr != root_) {
            root_->SeekToFirst();
            start_key_ = root_->Valid() ? root_->GetKey() : 0;
        }
    }
    ~InnerRangeIterator() {}
    virtual bool Valid() const {
        return root_->Valid() && root_->GetKey() <= start_ &&
               root_->GetKey() >= end_;
    }
    virtual void Next() { return root_->Next(); }
    virtual const uint64_t &GetKey() const { return root_->GetKey(); }
    virtual const V &GetValue() { return root_->GetValue(); }
    virtual void Seek(const uint64_t &k) { root_->Seek(k); }
    virtual void SeekToFirst() {
        root_->SeekToFirst();
        root_->Seek(start_);
    }
    virtual bool IsSeekable() const { return root_->IsSeekable(); }
    std::unique_ptr<ConstIterator<uint64_t, V>> root_;
    uint64_t start_key_;
    const uint64_t start_;
    const uint64_t end_;
};

template <class V>
class InnerRangeList : public ListV<V> {
 public:
    InnerRangeList(ListV<Row> *root, uint64_t start, uint64_t end)
        : ListV<V>(), root_(root), start_(start), end_(end) {}
    virtual ~InnerRangeList() {}
    // TODO(chenjing): at 数组越界处理
    virtual std::unique_ptr<ConstIterator<uint64_t, V>> GetIterator() const {
        return std::unique_ptr<InnerRangeIterator<V>>(
            new InnerRangeIterator<V>(root_, start_, end_));
    }
    virtual ConstIterator<uint64_t, V> *GetIterator(int8_t *addr) const {
        if (nullptr == addr) {
            return new InnerRangeIterator<V>(root_, start_, end_);
        } else {
            return new (addr) InnerRangeIterator<V>(root_, start_, end_);
        }
    }

    ListV<Row> *root_;
    uint64_t start_;
    uint64_t end_;
};

template <class V>
class InnerRowsList : public ListV<V> {
 public:
    InnerRowsList(ListV<Row> *root, uint64_t start, uint64_t end)
        : ListV<V>(), root_(root), start_(start), end_(end) {}
    virtual ~InnerRowsList() {}
    // TODO(chenjing): at 数组越界处理
    virtual std::unique_ptr<ConstIterator<uint64_t, V>> GetIterator() const {
        return std::unique_ptr<InnerRowsIterator<V>>(
            new InnerRowsIterator<V>(root_, start_, end_));
    }
    virtual ConstIterator<uint64_t, V> *GetIterator(int8_t *addr) const {
        if (nullptr == addr) {
            return new InnerRowsIterator<V>(root_, start_, end_);
        } else {
            return new (addr) InnerRowsIterator<V>(root_, start_, end_);
        }
    }

    ListV<Row> *root_;
    uint64_t start_;
    uint64_t end_;
};
template <class V>
class ColumnIterator : public ConstIterator<uint64_t, V> {
=======
class ColumnIterator: public ConstIterator<uint64_t, V> {
>>>>>>> 9874f704
 public:
    ColumnIterator(ListV<Row> *list, const ColumnImpl<V> *column_impl)
        : ConstIterator<uint64_t, V>(), column_impl_(column_impl) {
        row_iter_ = list->GetIterator();
        if (!row_iter_) {
            row_iter_->SeekToFirst();
        }
    }
    ~ColumnIterator() {}
    void Seek(const uint64_t &key) override { row_iter_->Seek(key); }
    void SeekToFirst() override { row_iter_->SeekToFirst(); }
    bool Valid() const override { return row_iter_->Valid(); }
    void Next() override { row_iter_->Next(); }
    const V &GetValue() override {
        value_ = column_impl_->GetFieldUnsafe(row_iter_->GetValue());
        return value_;
    }
    const uint64_t &GetKey() const override { return row_iter_->GetKey(); }
    bool IsSeekable() const override { return row_iter_->IsSeekable(); }

 private:
    const ColumnImpl<V> *column_impl_;
    std::unique_ptr<RowIterator> row_iter_;
    V value_;
};

}  // namespace codec
}  // namespace fesql

#endif  // SRC_CODEC_LIST_ITERATOR_CODEC_H_<|MERGE_RESOLUTION|>--- conflicted
+++ resolved
@@ -34,7 +34,6 @@
 class ColumnIterator;
 
 typedef ConstIterator<uint64_t, Row> RowIterator;
-
 class WindowIterator {
  public:
     WindowIterator() {}
@@ -78,13 +77,9 @@
  public:
     WrapListImpl() : ListV<V>() {}
     ~WrapListImpl() {}
-<<<<<<< HEAD
-    virtual const V GetField(const R &row) const = 0;
-=======
     virtual const V GetFieldUnsafe(const R& row) const = 0;
     virtual void GetField(const R& row, V*, int8_t*) const = 0;
     virtual const bool IsNull(const R& row) const = 0;
->>>>>>> 9874f704
 };
 
 template <class V>
@@ -99,12 +94,8 @@
           offset_(offset) {}
 
     ~ColumnImpl() {}
-<<<<<<< HEAD
-    const V GetField(const Row &row) const override {
-=======
 
     const V GetFieldUnsafe(const Row& row) const override {
->>>>>>> 9874f704
         V value;
         const int8_t *ptr = row.buf(row_idx_) + offset_;
         value = *((const V *)ptr);
@@ -149,34 +140,6 @@
     const uint32_t offset_;
 };
 
-<<<<<<< HEAD
-class TimestampColumnImpl : public ColumnImpl<Timestamp> {
- public:
-    TimestampColumnImpl(ListV<Row> *impl, int32_t row_idx, uint32_t offset)
-        : ColumnImpl<Timestamp>(impl, row_idx, offset) {}
-    ~TimestampColumnImpl() {}
-    const Timestamp GetField(const Row &row) const override {
-        int64_t ts;
-        const int8_t *ptr = row.buf(row_idx_) + offset_;
-        ts = *((const int64_t *)ptr);
-        return ts > 0 ? Timestamp(ts) : Timestamp(0);
-    }
-};
-
-class DateColumnImpl : public ColumnImpl<Date> {
- public:
-    DateColumnImpl(ListV<Row> *impl, int32_t row_idx, uint32_t offset)
-        : ColumnImpl(impl, row_idx, offset) {}
-    ~DateColumnImpl() {}
-    const Date GetField(const Row &row) const override {
-        int32_t days;
-        const int8_t *ptr = row.buf(row_idx_) + offset_;
-        days = *((const int32_t *)ptr);
-        return days > 0 ? Date(days) : Date(0);
-    }
-};
-=======
->>>>>>> 9874f704
 class StringColumnImpl : public ColumnImpl<StringRef> {
  public:
     StringColumnImpl(ListV<Row> *impl, int32_t row_idx, uint32_t col_idx,
@@ -188,11 +151,7 @@
           str_start_offset_(str_start_offset) {}
 
     ~StringColumnImpl() {}
-<<<<<<< HEAD
-    const StringRef GetField(const Row &row) const override {
-=======
     const StringRef GetFieldUnsafe(const Row& row) const override {
->>>>>>> 9874f704
         int32_t addr_space = v1::GetAddrSpace(row.size(row_idx_));
         StringRef value;
         v1::GetStrFieldUnsafe(row.buf(row_idx_), str_field_offset_,
@@ -321,7 +280,6 @@
 };
 
 template <class V>
-<<<<<<< HEAD
 class InnerRowsIterator : public ConstIterator<uint64_t, V> {
  public:
     InnerRowsIterator(ListV<V> *list, uint64_t start, uint64_t end)
@@ -442,10 +400,7 @@
     uint64_t end_;
 };
 template <class V>
-class ColumnIterator : public ConstIterator<uint64_t, V> {
-=======
 class ColumnIterator: public ConstIterator<uint64_t, V> {
->>>>>>> 9874f704
  public:
     ColumnIterator(ListV<Row> *list, const ColumnImpl<V> *column_impl)
         : ConstIterator<uint64_t, V>(), column_impl_(column_impl) {
