--- conflicted
+++ resolved
@@ -198,12 +198,9 @@
 
 bool RowBuilder::SetNULL(uint32_t index) {
     const ::rtidb::common::ColumnDesc& column = schema_.Get(index);
-<<<<<<< HEAD
-=======
     if (column.not_null()) return false;
     int8_t* ptr = buf_ + HEADER_LENGTH + (index >> 3);
     *(reinterpret_cast<uint8_t*>(ptr)) |= 1 << (index & 0x07);
->>>>>>> b6244b62
     if (column.data_type() == ::rtidb::type::kVarchar ||
         column.data_type() == rtidb::type::kString) {
         uint32_t str_pos = offset_vec_[index];
