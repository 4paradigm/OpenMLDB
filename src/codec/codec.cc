/*
 * codec.cc
 * Copyright (C) 4paradigm.com 2019 wangtaize <wangtaize@4paradigm.com>
 *
 * Licensed under the Apache License, Version 2.0 (the "License");
 * you may not use this file except in compliance with the License.
 * You may obtain a copy of the License at
 *
 *    http://www.apache.org/licenses/LICENSE-2.0
 *
 * Unless required by applicable law or agreed to in writing, software
 * distributed under the License is distributed on an "AS IS" BASIS,
 * WITHOUT WARRANTIES OR CONDITIONS OF ANY KIND, either express or implied.
 * See the License for the specific language governing permissions and
 * limitations under the License.
 */

<<<<<<< HEAD:src/base/codec.cc
#include "base/codec.h"
#include <unordered_map>
#include "base/glog_wapper.h" // NOLINT

=======
#include "codec/codec.h"

#include <unordered_set>
<<<<<<< HEAD
#include "base/glog_wapper.h"  // NOLINT
>>>>>>> origin/release/sql_on_rtidb:src/codec/codec.cc
=======

#include "logging.h"  // NOLINT
>>>>>>> 8271e1b6


namespace rtidb {
namespace codec {

#define BitMapSize(size) (((size) >> 3) + !!((size)&0x07))

static const std::unordered_set<::rtidb::type::DataType> TYPE_SET(
    {::rtidb::type::kBool, ::rtidb::type::kSmallInt, ::rtidb::type::kInt,
     ::rtidb::type::kBigInt, ::rtidb::type::kFloat, ::rtidb::type::kDouble,
     ::rtidb::type::kDate, ::rtidb::type::kTimestamp, ::rtidb::type::kVarchar,
     ::rtidb::type::kString});

static constexpr std::array<uint32_t, 9> TYPE_SIZE_ARRAY = {
    0,
    sizeof(bool),      // kBool
    sizeof(int16_t),   // kSmallInt
    sizeof(int32_t),   // kInt
    sizeof(int64_t),   // kBigInt
    sizeof(float),     // kFloat
    sizeof(double),    // kDouble
    sizeof(uint32_t),  // kDate
    sizeof(int64_t),   // kTimestamp
};

static inline uint8_t GetAddrLength(uint32_t size) {
    if (size <= UINT8_MAX) {
        return 1;
    } else if (size <= UINT16_MAX) {
        return 2;
    } else if (size <= UINT24_MAX) {
        return 3;
    } else {
        return 4;
    }
}

RowBuilder::RowBuilder(const Schema& schema)
    : schema_(schema),
      buf_(NULL),
      cnt_(0),
      size_(0),
      str_field_cnt_(0),
      str_addr_length_(0),
      str_field_start_offset_(0),
      str_offset_(0) {
    str_field_start_offset_ = HEADER_LENGTH + BitMapSize(schema.size());
    for (int idx = 0; idx < schema.size(); idx++) {
        const ::rtidb::common::ColumnDesc& column = schema.Get(idx);
        rtidb::type::DataType cur_type = column.data_type();
        if (cur_type == ::rtidb::type::kVarchar ||
            cur_type == ::rtidb::type::kString) {
            offset_vec_.push_back(str_field_cnt_);
            str_field_cnt_++;
        } else {
            if (cur_type < TYPE_SIZE_ARRAY.size() && cur_type > 0) {
                offset_vec_.push_back(str_field_start_offset_);
                str_field_start_offset_ += TYPE_SIZE_ARRAY[cur_type];
            } else {
                PDLOG(WARNING, "type is not supported");
            }
        }
    }
}

bool RowBuilder::SetBuffer(int8_t* buf, uint32_t size) {
    if (buf == NULL || size == 0 ||
        size < str_field_start_offset_ + str_field_cnt_) {
        return false;
    }
    buf_ = buf;
    size_ = size;
    *(buf_) = 1;      // FVersion
    *(buf_ + 1) = 1;  // SVersion
    *(reinterpret_cast<uint32_t*>(buf_ + VERSION_LENGTH)) = size;
    uint32_t bitmap_size = BitMapSize(schema_.size());
    memset(buf_ + HEADER_LENGTH, 0, bitmap_size);
    cnt_ = 0;
    str_addr_length_ = GetAddrLength(size);
    str_offset_ = str_field_start_offset_ + str_addr_length_ * str_field_cnt_;
    return true;
}

uint32_t RowBuilder::CalTotalLength(uint32_t string_length) {
    if (schema_.size() == 0) {
        return 0;
    }
    uint32_t total_length = str_field_start_offset_;
    total_length += string_length;
    if (total_length + str_field_cnt_ <= UINT8_MAX) {
        return total_length + str_field_cnt_;
    } else if (total_length + str_field_cnt_ * 2 <= UINT16_MAX) {
        return total_length + str_field_cnt_ * 2;
    } else if (total_length + str_field_cnt_ * 3 <= UINT24_MAX) {
        return total_length + str_field_cnt_ * 3;
    } else if (total_length + str_field_cnt_ * 4 <= UINT32_MAX) {
        return total_length + str_field_cnt_ * 4;
    }
    return 0;
}

bool RowBuilder::Check(uint32_t index, ::rtidb::type::DataType type) {
    if ((int32_t)index >= schema_.size()) {
        return false;
    }
    const ::rtidb::common::ColumnDesc& column = schema_.Get(index);
    if (column.data_type() != type) {
        return false;
    }
    if (TYPE_SET.find(column.data_type()) == TYPE_SET.end()) {
        return false;
    }
    return true;
}

bool RowBuilder::AppendDate(uint32_t date) {
    if (!SetDate(cnt_, date)) return false;
    cnt_++;
    return true;
}

bool RowBuilder::SetDate(uint32_t index, uint32_t date) {
    if (!Check(index, ::rtidb::type::kDate)) return false;
    int8_t* ptr = buf_ + offset_vec_[index];
    *(reinterpret_cast<uint32_t*>(ptr)) = date;
    return true;
}

bool RowBuilder::AppendDate(uint32_t year, uint32_t month, uint32_t day) {
    if (!SetDate(cnt_, year, month, day)) return false;
    cnt_++;
    return true;
}

bool RowBuilder::SetDate(uint32_t index, uint32_t year, uint32_t month,
                         uint32_t day) {
    if (year < 1900 || year > 9999) return false;
    if (month < 1 || month > 12) return false;
    if (day < 1 || day > 31) return false;
    if (!Check(index, ::rtidb::type::kDate)) return false;
    int8_t* ptr = buf_ + offset_vec_[index];
    uint32_t data = (year - 1900) << 16;
    data = data | ((month - 1) << 8);
    data = data | day;
    *(reinterpret_cast<uint32_t*>(ptr)) = data;
    return true;
}

bool RowBuilder::AppendNULL() {
    if (!SetNULL(cnt_)) return false;
    cnt_++;
    return true;
}

bool RowBuilder::SetNULL(uint32_t index) {
    int8_t* ptr = buf_ + HEADER_LENGTH + (index >> 3);
    *(reinterpret_cast<uint8_t*>(ptr)) |= 1 << (index & 0x07);
    const ::rtidb::common::ColumnDesc& column = schema_.Get(index);
    if (column.data_type() == ::rtidb::type::kVarchar ||
        column.data_type() == rtidb::type::kString) {
        ptr = buf_ + str_field_start_offset_ +
              str_addr_length_ * offset_vec_[index];
        if (str_addr_length_ == 1) {
            *(reinterpret_cast<uint8_t*>(ptr)) = (uint8_t)str_offset_;
        } else if (str_addr_length_ == 2) {
            *(reinterpret_cast<uint16_t*>(ptr)) = (uint16_t)str_offset_;
        } else if (str_addr_length_ == 3) {
            *(reinterpret_cast<uint8_t*>(ptr)) = str_offset_ >> 16;
            *(reinterpret_cast<uint8_t*>(ptr + 1)) =
                (str_offset_ & 0xFF00) >> 8;
            *(reinterpret_cast<uint8_t*>(ptr + 2)) = str_offset_ & 0x00FF;
        } else {
            *(reinterpret_cast<uint32_t*>(ptr)) = str_offset_;
        }
    }
    return true;
}

bool RowBuilder::AppendBool(bool val) {
    if (!SetBool(cnt_, val)) return false;
    cnt_++;
    return true;
}

bool RowBuilder::SetBool(uint32_t index, bool val) {
    if (!Check(index, ::rtidb::type::kBool)) return false;
    int8_t* ptr = buf_ + offset_vec_[index];
    *(reinterpret_cast<uint8_t*>(ptr)) = val ? 1 : 0;
    return true;
}

bool RowBuilder::AppendInt32(int32_t val) {
    if (!SetInt32(cnt_, val)) return false;
    cnt_++;
    return true;
}

bool RowBuilder::SetInt32(uint32_t index, int32_t val) {
    if (!Check(index, ::rtidb::type::kInt)) return false;
    int8_t* ptr = buf_ + offset_vec_[index];
    *(reinterpret_cast<int32_t*>(ptr)) = val;
    return true;
}

bool RowBuilder::AppendInt16(int16_t val) {
    if (!SetInt16(cnt_, val)) return false;
    cnt_++;
    return true;
}

bool RowBuilder::SetInt16(uint32_t index, int16_t val) {
    if (!Check(index, ::rtidb::type::kSmallInt)) return false;
    int8_t* ptr = buf_ + offset_vec_[index];
    *(reinterpret_cast<int16_t*>(ptr)) = val;
    return true;
}

bool RowBuilder::AppendTimestamp(int64_t val) {
    if (!SetTimestamp(cnt_, val)) return false;
    cnt_++;
    return true;
}

bool RowBuilder::SetTimestamp(uint32_t index, int64_t val) {
    if (!Check(index, ::rtidb::type::kTimestamp)) return false;
    int8_t* ptr = buf_ + offset_vec_[index];
    *(reinterpret_cast<int64_t*>(ptr)) = val;
    return true;
}

bool RowBuilder::AppendInt64(int64_t val) {
    if (!SetInt64(cnt_, val)) return false;
    cnt_++;
    return true;
}

bool RowBuilder::SetInt64(uint32_t index, int64_t val) {
    if (!Check(index, ::rtidb::type::kBigInt)) return false;
    int8_t* ptr = buf_ + offset_vec_[index];
    *(reinterpret_cast<int64_t*>(ptr)) = val;
    return true;
}

bool RowBuilder::AppendFloat(float val) {
    if (!SetFloat(cnt_, val)) return false;
    cnt_++;
    return true;
}

bool RowBuilder::SetFloat(uint32_t index, float val) {
    if (!Check(index, ::rtidb::type::kFloat)) return false;
    int8_t* ptr = buf_ + offset_vec_[index];
    *(reinterpret_cast<float*>(ptr)) = val;
    return true;
}

bool RowBuilder::AppendDouble(double val) {
    if (!SetDouble(cnt_, val)) return false;
    cnt_++;
    return true;
}

bool RowBuilder::SetDouble(uint32_t index, double val) {
    if (!Check(index, ::rtidb::type::kDouble)) return false;
    int8_t* ptr = buf_ + offset_vec_[index];
    *(reinterpret_cast<double*>(ptr)) = val;
    return true;
}

bool RowBuilder::AppendString(const char* val, uint32_t length) {
    if (!SetString(cnt_, val, length)) return false;
    cnt_++;
    return true;
}

bool RowBuilder::SetString(uint32_t index, const char* val, uint32_t length) {
    if (val == NULL || (!Check(index, ::rtidb::type::kVarchar) &&
                        !Check(index, rtidb::type::kString)))
        return false;
    if (str_offset_ + length > size_) return false;
    int8_t* ptr =
        buf_ + str_field_start_offset_ + str_addr_length_ * offset_vec_[index];
    if (str_addr_length_ == 1) {
        *(reinterpret_cast<uint8_t*>(ptr)) = (uint8_t)str_offset_;
    } else if (str_addr_length_ == 2) {
        *(reinterpret_cast<uint16_t*>(ptr)) = (uint16_t)str_offset_;
    } else if (str_addr_length_ == 3) {
        *(reinterpret_cast<uint8_t*>(ptr)) = str_offset_ >> 16;
        *(reinterpret_cast<uint8_t*>(ptr + 1)) = (str_offset_ & 0xFF00) >> 8;
        *(reinterpret_cast<uint8_t*>(ptr + 2)) = str_offset_ & 0x00FF;
    } else {
        *(reinterpret_cast<uint32_t*>(ptr)) = str_offset_;
    }
    if (length != 0) {
        memcpy(reinterpret_cast<char*>(buf_ + str_offset_), val, length);
    }
    str_offset_ += length;
    return true;
}

RowView::RowView(const Schema& schema)
    : str_addr_length_(0),
      is_valid_(true),
      string_field_cnt_(0),
      str_field_start_offset_(0),
      size_(0),
      row_(NULL),
      schema_(schema),
      offset_vec_() {
    Init();
}

RowView::RowView(const Schema& schema, const int8_t* row, uint32_t size)
    : str_addr_length_(0),
      is_valid_(true),
      string_field_cnt_(0),
      str_field_start_offset_(0),
      size_(size),
      row_(row),
      schema_(schema),
      offset_vec_() {
    if (schema_.size() == 0) {
        is_valid_ = false;
        return;
    }
    if (Init()) {
        Reset(row, size);
    }
}

bool RowView::Init() {
    uint32_t offset = HEADER_LENGTH + BitMapSize(schema_.size());
    for (int idx = 0; idx < schema_.size(); idx++) {
        const ::rtidb::common::ColumnDesc& column = schema_.Get(idx);
        rtidb::type::DataType cur_type = column.data_type();
        if (cur_type == ::rtidb::type::kVarchar ||
            cur_type == ::rtidb::type::kString) {
            offset_vec_.push_back(string_field_cnt_);
            string_field_cnt_++;
        } else {
            if (cur_type < TYPE_SIZE_ARRAY.size() && cur_type > 0) {
                offset_vec_.push_back(offset);
                offset += TYPE_SIZE_ARRAY[cur_type];
            } else {
                is_valid_ = false;
                return false;
            }
        }
    }
    str_field_start_offset_ = offset;
    return true;
}

bool RowView::Reset(const int8_t* row, uint32_t size) {
    if (schema_.size() == 0 || row == NULL || size <= HEADER_LENGTH ||
        *(reinterpret_cast<const uint32_t*>(row + VERSION_LENGTH)) != size) {
        is_valid_ = false;
        return false;
    }
    row_ = row;
    size_ = size;
    str_addr_length_ = GetAddrLength(size_);
    return true;
}

bool RowView::Reset(const int8_t* row) {
    if (schema_.size() == 0 || row == NULL) {
        is_valid_ = false;
        return false;
    }
    row_ = row;
    size_ = *(reinterpret_cast<const uint32_t*>(row + VERSION_LENGTH));
    if (size_ <= HEADER_LENGTH) {
        is_valid_ = false;
        return false;
    }
    str_addr_length_ = GetAddrLength(size_);
    return true;
}

bool RowView::CheckValid(uint32_t idx, ::rtidb::type::DataType type) {
    if (row_ == NULL || !is_valid_) {
        return false;
    }
    if ((int32_t)idx >= schema_.size()) {
        return false;
    }
    const ::rtidb::common::ColumnDesc& column = schema_.Get(idx);
    if (column.data_type() != type) {
        return false;
    }
    return true;
}

int32_t RowView::GetBool(uint32_t idx, bool* val) {
    if (val == NULL) {
        return -1;
    }
    if (!CheckValid(idx, ::rtidb::type::kBool)) {
        return -1;
    }
    if (IsNULL(row_, idx)) {
        return 1;
    }
    uint32_t offset = offset_vec_.at(idx);
    int8_t v = v1::GetBoolField(row_, offset);
    if (v == 1) {
        *val = true;
    } else {
        *val = false;
    }
    return 0;
}

int32_t RowView::GetDate(uint32_t idx, uint32_t* year, uint32_t* month,
                         uint32_t* day) {
    if (year == NULL || month == NULL || day == NULL) {
        return -1;
    }
    if (!CheckValid(idx, ::rtidb::type::kDate)) {
        return -1;
    }
    if (IsNULL(row_, idx)) {
        return 1;
    }
    uint32_t offset = offset_vec_.at(idx);
    uint32_t date = static_cast<uint32_t>(v1::GetInt32Field(row_, offset));
    *day = date & 0x0000000FF;
    date = date >> 8;
    *month = 1 + (date & 0x0000FF);
    *year = 1900 + (date >> 8);
    return 0;
}

int32_t RowView::GetDate(uint32_t idx, uint32_t* val) {
    if (val == NULL) {
        return -1;
    }
    if (!CheckValid(idx, ::rtidb::type::kDate)) {
        return -1;
    }
    if (IsNULL(row_, idx)) {
        return 1;
    }
    uint32_t offset = offset_vec_.at(idx);
    *val = static_cast<uint32_t>(v1::GetInt32Field(row_, offset));
    return 0;
}

int32_t RowView::GetInt32(uint32_t idx, int32_t* val) {
    if (val == NULL) {
        return -1;
    }
    if (!CheckValid(idx, ::rtidb::type::kInt)) {
        return -1;
    }
    if (IsNULL(row_, idx)) {
        return 1;
    }
    uint32_t offset = offset_vec_.at(idx);
    *val = v1::GetInt32Field(row_, offset);
    return 0;
}

int32_t RowView::GetTimestamp(uint32_t idx, int64_t* val) {
    if (val == NULL) {
        return -1;
    }
    if (!CheckValid(idx, ::rtidb::type::kTimestamp)) {
        return -1;
    }
    if (IsNULL(row_, idx)) {
        return 1;
    }
    uint32_t offset = offset_vec_.at(idx);
    *val = v1::GetInt64Field(row_, offset);
    return 0;
}

int32_t RowView::GetInt64(uint32_t idx, int64_t* val) {
    if (val == NULL) {
        return -1;
    }
    if (!CheckValid(idx, ::rtidb::type::kBigInt)) {
        return -1;
    }
    if (IsNULL(row_, idx)) {
        return 1;
    }
    uint32_t offset = offset_vec_.at(idx);
    *val = v1::GetInt64Field(row_, offset);
    return 0;
}

int32_t RowView::GetInt16(uint32_t idx, int16_t* val) {
    if (val == NULL) {
        return -1;
    }
    if (!CheckValid(idx, ::rtidb::type::kSmallInt)) {
        return -1;
    }
    if (IsNULL(row_, idx)) {
        return 1;
    }
    uint32_t offset = offset_vec_.at(idx);
    *val = v1::GetInt16Field(row_, offset);
    return 0;
}

int32_t RowView::GetFloat(uint32_t idx, float* val) {
    if (val == NULL) {
        return -1;
    }
    if (!CheckValid(idx, ::rtidb::type::kFloat)) {
        return -1;
    }
    if (IsNULL(row_, idx)) {
        return 1;
    }
    uint32_t offset = offset_vec_.at(idx);
    *val = v1::GetFloatField(row_, offset);
    return 0;
}

int32_t RowView::GetDouble(uint32_t idx, double* val) {
    if (val == NULL) {
        return -1;
    }
    if (!CheckValid(idx, ::rtidb::type::kDouble)) {
        return -1;
    }
    if (IsNULL(row_, idx)) {
        return 1;
    }
    uint32_t offset = offset_vec_.at(idx);
    *val = v1::GetDoubleField(row_, offset);
    return 0;
}

int32_t RowView::GetInteger(const int8_t* row, uint32_t idx,
                            ::rtidb::type::DataType type, int64_t* val) {
    int32_t ret = 0;
    switch (type) {
        case ::rtidb::type::kSmallInt: {
            int16_t tmp_val = 0;
            ret = GetValue(row, idx, type, &tmp_val);
            if (ret == 0) *val = tmp_val;
            break;
        }
        case ::rtidb::type::kInt: {
            int32_t tmp_val = 0;
            GetValue(row, idx, type, &tmp_val);
            if (ret == 0) *val = tmp_val;
            break;
        }
        case ::rtidb::type::kTimestamp:
        case ::rtidb::type::kBigInt: {
            int64_t tmp_val = 0;
            GetValue(row, idx, type, &tmp_val);
            if (ret == 0) *val = tmp_val;
            break;
        }
        default:
            return -1;
    }
    return ret;
}

int32_t RowView::GetValue(const int8_t* row, uint32_t idx,
                          ::rtidb::type::DataType type, void* val) {
    if (schema_.size() == 0 || row == NULL) {
        return -1;
    }
    if ((int32_t)idx >= schema_.size()) {
        return -1;
    }
    const ::rtidb::common::ColumnDesc& column = schema_.Get(idx);
    if (column.data_type() != type) {
        return -1;
    }
    if (GetSize(row) <= HEADER_LENGTH) {
        return -1;
    }
    if (IsNULL(row, idx)) {
        return 1;
    }
    uint32_t offset = offset_vec_.at(idx);
    switch (type) {
        case ::rtidb::type::kBool: {
            int8_t v = v1::GetBoolField(row, offset);
            if (v == 1) {
                *(reinterpret_cast<bool*>(val)) = true;
            } else {
                *(reinterpret_cast<bool*>(val)) = false;
            }
            break;
        }
        case ::rtidb::type::kSmallInt:
            *(reinterpret_cast<int16_t*>(val)) = v1::GetInt16Field(row, offset);
            break;
        case ::rtidb::type::kInt:
            *(reinterpret_cast<int32_t*>(val)) = v1::GetInt32Field(row, offset);
            break;
        case ::rtidb::type::kTimestamp:
        case ::rtidb::type::kBigInt:
            *(reinterpret_cast<int64_t*>(val)) = v1::GetInt64Field(row, offset);
            break;
        case ::rtidb::type::kFloat:
            *(reinterpret_cast<float*>(val)) = v1::GetFloatField(row, offset);
            break;
        case ::rtidb::type::kDouble:
            *(reinterpret_cast<double*>(val)) = v1::GetDoubleField(row, offset);
            break;
        case ::rtidb::type::kDate:
            *(reinterpret_cast<uint32_t*>(val)) =
                static_cast<uint32_t>(v1::GetInt32Field(row, offset));
            break;
        default:
            return -1;
    }
    return 0;
}

int32_t RowView::GetValue(const int8_t* row, uint32_t idx, char** val,
                          uint32_t* length) {
    if (schema_.size() == 0 || row == NULL || length == NULL) {
        return -1;
    }
    if ((int32_t)idx >= schema_.size()) {
        return -1;
    }
    const ::rtidb::common::ColumnDesc& column = schema_.Get(idx);
    if (column.data_type() != ::rtidb::type::kVarchar &&
        column.data_type() != ::rtidb::type::kString) {
        return -1;
    }
    uint32_t size = GetSize(row);
    if (size <= HEADER_LENGTH) {
        return -1;
    }
    if (IsNULL(row, idx)) {
        return 1;
    }
    uint32_t field_offset = offset_vec_.at(idx);
    uint32_t next_str_field_offset = 0;
    if (offset_vec_.at(idx) < string_field_cnt_ - 1) {
        next_str_field_offset = field_offset + 1;
    }
    return v1::GetStrField(row, field_offset, next_str_field_offset,
                           str_field_start_offset_, GetAddrLength(size),
                           reinterpret_cast<int8_t**>(val), length);
}

int32_t RowView::GetString(uint32_t idx, char** val, uint32_t* length) {
    if (val == NULL || length == NULL) {
        return -1;
    }

    if (!CheckValid(idx, ::rtidb::type::kVarchar) &&
        !CheckValid(idx, ::rtidb::type::kString)) {
        return -1;
    }
    if (IsNULL(row_, idx)) {
        return 1;
    }
    uint32_t field_offset = offset_vec_.at(idx);
    uint32_t next_str_field_offset = 0;
    if (offset_vec_.at(idx) < string_field_cnt_ - 1) {
        next_str_field_offset = field_offset + 1;
    }
    return v1::GetStrField(row_, field_offset, next_str_field_offset,
                           str_field_start_offset_, str_addr_length_,
                           reinterpret_cast<int8_t**>(val), length);
}

int32_t RowView::GetStrValue(const int8_t* row, uint32_t idx,
                             std::string* val) {
    if (schema_.size() == 0 || row == NULL) {
        return -1;
    }
    if ((int32_t)idx >= schema_.size()) {
        return -1;
    }
    const ::rtidb::common::ColumnDesc& column = schema_.Get(idx);
    if (GetSize(row) <= HEADER_LENGTH) {
        return -1;
    }
    if (IsNULL(row, idx)) {
        val->assign("null");
        return 1;
    }
    switch (column.data_type()) {
        case ::rtidb::type::kBool: {
            bool value = false;
            GetValue(row, idx, ::rtidb::type::kBool, &value);
            value == true ? val->assign("true") : val->assign("false");
            break;
        }
        case ::rtidb::type::kSmallInt:
        case ::rtidb::type::kInt:
        case ::rtidb::type::kTimestamp:
        case ::rtidb::type::kBigInt: {
            int64_t value = 0;
            GetInteger(row, idx, column.data_type(), &value);
            val->assign(std::to_string(value));
            break;
        }
        case ::rtidb::type::kFloat: {
            float value = 0.0;
            GetValue(row, idx, ::rtidb::type::kFloat, &value);
            val->assign(std::to_string(value));
            break;
        }
        case ::rtidb::type::kDouble: {
            double value = 0.0;
            GetValue(row, idx, ::rtidb::type::kDouble, &value);
            val->assign(std::to_string(value));
            break;
        }
        case ::rtidb::type::kDate: {
            uint32_t year = 0;
            uint32_t month = 0;
            uint32_t day = 0;
            uint32_t date = 0;
            GetValue(row, idx, ::rtidb::type::kDate, &date);
            day = date & 0x0000000FF;
            date = date >> 8;
            month = 1 + (date & 0x0000FF);
            year = 1900 + (date >> 8);
            std::stringstream ss;
            ss << year << "-" << month << "-" << day;
            val->assign(ss.str());
            break;
        }
        case ::rtidb::type::kVarchar:
        case ::rtidb::type::kString: {
            char* ch = NULL;
            uint32_t size = 0;
            GetValue(row, idx, &ch, &size);
            std::string tmp(ch, size);
            val->swap(tmp);
            break;
        }
        default: {
            val->assign("-");
            return -1;
        }
    }
    return 0;
}

namespace v1 {
int32_t GetStrField(const int8_t* row, uint32_t field_offset,
                    uint32_t next_str_field_offset, uint32_t str_start_offset,
                    uint32_t addr_space, int8_t** data, uint32_t* size) {
    if (row == NULL || data == NULL || size == NULL) return -1;
    const int8_t* row_with_offset = row + str_start_offset;
    uint32_t str_offset = 0;
    uint32_t next_str_offset = 0;
    switch (addr_space) {
        case 1: {
            str_offset =
                (uint8_t)(*(row_with_offset + field_offset * addr_space));
            if (next_str_field_offset > 0) {
                next_str_offset = (uint8_t)(
                    *(row_with_offset + next_str_field_offset * addr_space));
            }
            break;
        }
        case 2: {
            str_offset = *(reinterpret_cast<const uint16_t*>(
                row_with_offset + field_offset * addr_space));
            if (next_str_field_offset > 0) {
                next_str_offset = *(reinterpret_cast<const uint16_t*>(
                    row_with_offset + next_str_field_offset * addr_space));
            }
            break;
        }
        case 3: {
            const int8_t* cur_row_with_offset =
                row_with_offset + field_offset * addr_space;
            str_offset = (uint8_t)(*cur_row_with_offset);
            str_offset =
                (str_offset << 8) + (uint8_t)(*(cur_row_with_offset + 1));
            str_offset =
                (str_offset << 8) + (uint8_t)(*(cur_row_with_offset + 2));
            if (next_str_field_offset > 0) {
                const int8_t* next_row_with_offset =
                    row_with_offset + next_str_field_offset * addr_space;
                next_str_offset = (uint8_t)(*(next_row_with_offset));
                next_str_offset = (next_str_offset << 8) +
                                  (uint8_t)(*(next_row_with_offset + 1));
                next_str_offset = (next_str_offset << 8) +
                                  (uint8_t)(*(next_row_with_offset + 2));
            }
            break;
        }
        case 4: {
            str_offset = *(reinterpret_cast<const uint32_t*>(
                row_with_offset + field_offset * addr_space));
            if (next_str_field_offset > 0) {
                next_str_offset = *(reinterpret_cast<const uint32_t*>(
                    row_with_offset + next_str_field_offset * addr_space));
            }
            break;
        }
        default: {
            return -2;
        }
    }
    const int8_t* ptr = row + str_offset;
    *data = (int8_t*)(ptr);  // NOLINT
    if (next_str_field_offset <= 0) {
        uint32_t total_length =
            *(reinterpret_cast<const uint32_t*>(row + VERSION_LENGTH));
        *size = total_length - str_offset;
    } else {
        *size = next_str_offset - str_offset;
    }
    return 0;
}

}  // namespace v1

RowProject::RowProject(const Schema& schema, const ProjectList& plist)
    : schema_(schema),
      plist_(plist),
      output_schema_(),
      row_builder_(NULL),
      row_view_(NULL) {}

RowProject::~RowProject() {
    delete row_builder_;
    delete row_view_;
}

bool RowProject::Init() {
    if (plist_.size() <= 0) return false;
    for (int32_t i = 0; i < plist_.size(); i++) {
        uint32_t idx = plist_.Get(i);
        if (idx >= (uint32_t)schema_.size()) {
            PDLOG(WARNING, "index %u out of schema size %d", idx,
                  schema_.size());
            return false;
        }
        const ::rtidb::common::ColumnDesc& column = schema_.Get(idx);
        output_schema_.Add()->CopyFrom(column);
    }
    row_builder_ = new RowBuilder(output_schema_);
    row_view_ = new RowView(schema_);
    return true;
}

bool RowProject::Project(const int8_t* row_ptr, uint32_t size,
                         int8_t** output_ptr, uint32_t* out_size) {
    if (row_ptr == NULL || output_ptr == NULL || out_size == NULL) return false;
    bool ok = row_view_->Reset(row_ptr, size);
    if (!ok) return false;
    uint32_t str_size = 0;
    for (int32_t i = 0; i < plist_.size(); i++) {
        uint32_t idx = plist_.Get(i);
        const ::rtidb::common::ColumnDesc& column = schema_.Get(idx);
        if (column.data_type() == ::rtidb::type::kVarchar ||
            column.data_type() == ::rtidb::type::kString) {
            if (row_view_->IsNULL(idx)) continue;
            uint32_t length = 0;
            char* content = nullptr;
            int32_t ret = row_view_->GetString(idx, &content, &length);
            if (ret != 0) {
                return false;
            }
            str_size += length;
        }
    }
    uint32_t total_size = row_builder_->CalTotalLength(str_size);
    char* ptr = new char[total_size];
    row_builder_->SetBuffer(reinterpret_cast<int8_t*>(ptr), total_size);
    for (int32_t i = 0; i < plist_.size(); i++) {
        uint32_t idx = plist_.Get(i);
        const ::rtidb::common::ColumnDesc& column = schema_.Get(idx);
        int32_t ret = 0;
        if (row_view_->IsNULL(idx)) {
            row_builder_->AppendNULL();
            continue;
        }
        switch (column.data_type()) {
            case ::rtidb::type::kBool: {
                bool val = false;
                ret = row_view_->GetBool(idx, &val);
                if (ret == 0) row_builder_->AppendBool(val);
                break;
            }
            case ::rtidb::type::kSmallInt: {
                int16_t val = 0;
                ret = row_view_->GetInt16(idx, &val);
                if (ret == 0) row_builder_->AppendInt16(val);
                break;
            }
            case ::rtidb::type::kInt: {
                int32_t val = 0;
                ret = row_view_->GetInt32(idx, &val);
                if (ret == 0) row_builder_->AppendInt32(val);
                break;
            }
            case ::rtidb::type::kDate: {
                uint32_t val = 0;
                ret = row_view_->GetDate(idx, &val);
                if (ret == 0) row_builder_->AppendDate(val);
                break;
            }
            case ::rtidb::type::kBigInt: {
                int64_t val = 0;
                ret = row_view_->GetInt64(idx, &val);
                if (ret == 0) row_builder_->AppendInt64(val);
                break;
            }
            case ::rtidb::type::kTimestamp: {
                int64_t val = 0;
                ret = row_view_->GetTimestamp(idx, &val);
                if (ret == 0) row_builder_->AppendTimestamp(val);
                break;
            }
            case ::rtidb::type::kFloat: {
                float val = 0;
                ret = row_view_->GetFloat(idx, &val);
                if (ret == 0) row_builder_->AppendFloat(val);
                break;
            }
            case ::rtidb::type::kDouble: {
                double val = 0;
                ret = row_view_->GetDouble(idx, &val);
                if (ret == 0) row_builder_->AppendDouble(val);
                break;
            }
            case ::rtidb::type::kString:
            case ::rtidb::type::kVarchar: {
                char* val = NULL;
                uint32_t size = 0;
                ret = row_view_->GetString(idx, &val, &size);
                if (ret == 0) row_builder_->AppendString(val, size);
                break;
            }
            default: {
                PDLOG(WARNING, "not supported type");
            }
        }
        if (ret != 0) {
            delete[] ptr;
            PDLOG(WARNING, "fail to project column %s with idx %u",
                  column.name().c_str(), idx);
            return false;
        }
    }
    *output_ptr = reinterpret_cast<int8_t*>(ptr);
    *out_size = total_size;
    return true;
}

}  // namespace codec
}  // namespace rtidb<|MERGE_RESOLUTION|>--- conflicted
+++ resolved
@@ -15,23 +15,11 @@
  * limitations under the License.
  */
 
-<<<<<<< HEAD:src/base/codec.cc
-#include "base/codec.h"
-#include <unordered_map>
-#include "base/glog_wapper.h" // NOLINT
-
-=======
 #include "codec/codec.h"
 
 #include <unordered_set>
-<<<<<<< HEAD
+
 #include "base/glog_wapper.h"  // NOLINT
->>>>>>> origin/release/sql_on_rtidb:src/codec/codec.cc
-=======
-
-#include "logging.h"  // NOLINT
->>>>>>> 8271e1b6
-
 
 namespace rtidb {
 namespace codec {
