/*
 * codec.cc
 * Copyright (C) 4paradigm.com 2019 wangtaize <wangtaize@4paradigm.com>
 *
 * Licensed under the Apache License, Version 2.0 (the "License");
 * you may not use this file except in compliance with the License.
 * You may obtain a copy of the License at
 *
 *    http://www.apache.org/licenses/LICENSE-2.0
 *
 * Unless required by applicable law or agreed to in writing, software
 * distributed under the License is distributed on an "AS IS" BASIS,
 * WITHOUT WARRANTIES OR CONDITIONS OF ANY KIND, either express or implied.
 * See the License for the specific language governing permissions and
 * limitations under the License.
 */

#include "codec/codec.h"
<<<<<<< HEAD
#include <array>
=======

>>>>>>> 2af26dca
#include <algorithm>
#include <unordered_set>

#include "base/glog_wapper.h"
#include "boost/lexical_cast.hpp"

namespace rtidb {
namespace codec {

#define BitMapSize(size) (((size) >> 3) + !!((size)&0x07))

static const std::unordered_set<::rtidb::type::DataType> TYPE_SET(
    {::rtidb::type::kBool, ::rtidb::type::kSmallInt, ::rtidb::type::kInt,
     ::rtidb::type::kBigInt, ::rtidb::type::kFloat, ::rtidb::type::kDouble,
     ::rtidb::type::kDate, ::rtidb::type::kTimestamp, ::rtidb::type::kVarchar,
     ::rtidb::type::kString, ::rtidb::type::kBlob});

static constexpr std::array<uint32_t, 9> TYPE_SIZE_ARRAY = {
    0,
    sizeof(bool),     // kBool
    sizeof(int16_t),  // kSmallInt
    sizeof(int32_t),  // kInt
    sizeof(int64_t),  // kBigInt
    sizeof(float),    // kFloat
    sizeof(double),   // kDouble
    sizeof(int32_t),  // kDate
    sizeof(int64_t),  // kTimestamp
};

static inline uint8_t GetAddrLength(uint32_t size) {
    if (size <= UINT8_MAX) {
        return 1;
    } else if (size <= UINT16_MAX) {
        return 2;
    } else if (size <= UINT24_MAX) {
        return 3;
    } else {
        return 4;
    }
}

RowBuilder::RowBuilder(const Schema& schema)
    : schema_(schema),
      buf_(NULL),
      cnt_(0),
      size_(0),
      str_field_cnt_(0),
      str_addr_length_(0),
      str_field_start_offset_(0),
      str_offset_(0),
      schema_version_(1) {
    str_field_start_offset_ = HEADER_LENGTH + BitMapSize(schema.size());
    for (int idx = 0; idx < schema.size(); idx++) {
        const ::rtidb::common::ColumnDesc& column = schema.Get(idx);
        rtidb::type::DataType cur_type = column.data_type();
        if (cur_type == ::rtidb::type::kVarchar ||
            cur_type == ::rtidb::type::kString) {
            offset_vec_.push_back(str_field_cnt_);
            str_field_cnt_++;
        } else {
            if (cur_type < TYPE_SIZE_ARRAY.size() && cur_type > 0) {
                offset_vec_.push_back(str_field_start_offset_);
                str_field_start_offset_ += TYPE_SIZE_ARRAY[cur_type];
            } else if (cur_type == rtidb::type::kBlob) {
                offset_vec_.push_back(str_field_start_offset_);
                str_field_start_offset_ += sizeof(int64_t);
            } else {
                PDLOG(WARNING, "type is not supported");
            }
        }
    }
}

void RowBuilder::SetSchemaVersion(uint8_t version) {
    schema_version_ = version;
}

bool RowBuilder::SetBuffer(int8_t* buf, uint32_t size) {
    return SetBuffer(buf, size, true);
}

bool RowBuilder::SetBuffer(int8_t* buf, uint32_t size, bool need_clear) {
    if (buf == NULL || size == 0 ||
        size < str_field_start_offset_ + str_field_cnt_) {
        return false;
    }
    buf_ = buf;
    size_ = size;
    *(buf_) = 1;                    // FVersion
    *(buf_ + 1) = schema_version_;  // SVersion
    *(reinterpret_cast<uint32_t*>(buf_ + VERSION_LENGTH)) = size;
    if (need_clear) {
        uint32_t bitmap_size = BitMapSize(schema_.size());
        memset(buf_ + HEADER_LENGTH, 0xFF, bitmap_size);
    }
    cnt_ = 0;
    str_addr_length_ = GetAddrLength(size);
    str_offset_ = str_field_start_offset_ + str_addr_length_ * str_field_cnt_;
    return true;
}

uint32_t RowBuilder::CalTotalLength(uint32_t string_length) {
    if (schema_.size() == 0) {
        return 0;
    }
    uint32_t total_length = str_field_start_offset_;
    total_length += string_length;
    if (total_length + str_field_cnt_ <= UINT8_MAX) {
        return total_length + str_field_cnt_;
    } else if (total_length + str_field_cnt_ * 2 <= UINT16_MAX) {
        return total_length + str_field_cnt_ * 2;
    } else if (total_length + str_field_cnt_ * 3 <= UINT24_MAX) {
        return total_length + str_field_cnt_ * 3;
    } else if (total_length + str_field_cnt_ * 4 <= UINT32_MAX) {
        return total_length + str_field_cnt_ * 4;
    }
    return 0;
}

bool RowBuilder::Check(uint32_t index, ::rtidb::type::DataType type) {
    if ((int32_t)index >= schema_.size()) {
        return false;
    }
    const ::rtidb::common::ColumnDesc& column = schema_.Get(index);
    if (column.data_type() != type) {
        return false;
    }
    if (TYPE_SET.find(column.data_type()) == TYPE_SET.end()) {
        return false;
    }
    return true;
}

bool RowBuilder::AppendDate(int32_t date) {
    if (!SetDate(cnt_, date)) return false;
    cnt_++;
    return true;
}

bool RowBuilder::SetDate(uint32_t index, int32_t date) {
    if (!Check(index, ::rtidb::type::kDate)) return false;
    SetField(index);
    int8_t* ptr = buf_ + offset_vec_[index];
    *(reinterpret_cast<int32_t*>(ptr)) = date;
    return true;
}

bool RowBuilder::AppendDate(uint32_t year, uint32_t month, uint32_t day) {
    if (!SetDate(cnt_, year, month, day)) return false;
    cnt_++;
    return true;
}

bool RowBuilder::SetDate(uint32_t index, uint32_t year, uint32_t month,
                         uint32_t day) {
    if (year < 1900 || year > 9999) return false;
    if (month < 1 || month > 12) return false;
    if (day < 1 || day > 31) return false;
    if (!Check(index, ::rtidb::type::kDate)) return false;
    int8_t* ptr = buf_ + offset_vec_[index];
    int32_t data = (year - 1900) << 16;
    data = data | ((month - 1) << 8);
    data = data | day;
    *(reinterpret_cast<int32_t*>(ptr)) = data;
    SetField(index);
    return true;
}

void RowBuilder::SetField(uint32_t index) {
    int8_t* ptr = buf_ + HEADER_LENGTH + (index >> 3);
    *(reinterpret_cast<uint8_t*>(ptr)) &= ~(1 << (index & 0x07));
}

bool RowBuilder::AppendNULL() {
    if (!SetNULL(cnt_)) return false;
    cnt_++;
    return true;
}

bool RowBuilder::SetNULL(uint32_t index) {
    const ::rtidb::common::ColumnDesc& column = schema_.Get(index);
    if (column.data_type() == ::rtidb::type::kVarchar ||
        column.data_type() == rtidb::type::kString) {
        uint32_t str_pos = offset_vec_[index];
        SetStrOffset(str_pos + 1);
    }
    return true;
}

void RowBuilder::SetStrOffset(uint32_t str_pos) {
    if (str_pos >= str_field_cnt_) {
        return;
    }
    int8_t* ptr = buf_ + str_field_start_offset_ + str_addr_length_ * str_pos;
    if (str_addr_length_ == 1) {
        *(reinterpret_cast<uint8_t*>(ptr)) = (uint8_t)str_offset_;
    } else if (str_addr_length_ == 2) {
        *(reinterpret_cast<uint16_t*>(ptr)) = (uint16_t)str_offset_;
    } else if (str_addr_length_ == 3) {
        *(reinterpret_cast<uint8_t*>(ptr)) = str_offset_ >> 16;
        *(reinterpret_cast<uint8_t*>(ptr + 1)) = (str_offset_ & 0xFF00) >> 8;
        *(reinterpret_cast<uint8_t*>(ptr + 2)) = str_offset_ & 0x00FF;
    } else {
        *(reinterpret_cast<uint32_t*>(ptr)) = str_offset_;
    }
}

bool RowBuilder::AppendBool(bool val) {
    if (!SetBool(cnt_, val)) return false;
    cnt_++;
    return true;
}

bool RowBuilder::SetBool(uint32_t index, bool val) {
    if (!Check(index, ::rtidb::type::kBool)) return false;
    SetField(index);
    int8_t* ptr = buf_ + offset_vec_[index];
    *(reinterpret_cast<uint8_t*>(ptr)) = val ? 1 : 0;
    return true;
}

bool RowBuilder::AppendInt32(int32_t val) {
    if (!SetInt32(cnt_, val)) return false;
    cnt_++;
    return true;
}

bool RowBuilder::SetInt32(uint32_t index, int32_t val) {
    if (!Check(index, ::rtidb::type::kInt)) return false;
    SetField(index);
    int8_t* ptr = buf_ + offset_vec_[index];
    *(reinterpret_cast<int32_t*>(ptr)) = val;
    return true;
}

bool RowBuilder::AppendInt16(int16_t val) {
    if (!SetInt16(cnt_, val)) return false;
    cnt_++;
    return true;
}

bool RowBuilder::SetInt16(uint32_t index, int16_t val) {
    if (!Check(index, ::rtidb::type::kSmallInt)) return false;
    SetField(index);
    int8_t* ptr = buf_ + offset_vec_[index];
    *(reinterpret_cast<int16_t*>(ptr)) = val;
    return true;
}

bool RowBuilder::AppendTimestamp(int64_t val) {
    if (!SetTimestamp(cnt_, val)) return false;
    cnt_++;
    return true;
}

bool RowBuilder::SetTimestamp(uint32_t index, int64_t val) {
    if (!Check(index, ::rtidb::type::kTimestamp)) return false;
    SetField(index);
    int8_t* ptr = buf_ + offset_vec_[index];
    *(reinterpret_cast<int64_t*>(ptr)) = val;
    return true;
}

bool RowBuilder::AppendInt64(int64_t val) {
    if (!SetInt64(cnt_, val)) return false;
    cnt_++;
    return true;
}

bool RowBuilder::SetInt64(uint32_t index, int64_t val) {
    if (!Check(index, ::rtidb::type::kBigInt)) return false;
    SetField(index);
    int8_t* ptr = buf_ + offset_vec_[index];
    *(reinterpret_cast<int64_t*>(ptr)) = val;
    return true;
}

bool RowBuilder::AppendBlob(int64_t val) {
    if (!SetBlob(cnt_, val)) return false;
    cnt_++;
    return true;
}

bool RowBuilder::SetBlob(uint32_t index, int64_t val) {
    if (!Check(index, ::rtidb::type::kBlob)) return false;
    SetField(index);
    int8_t* ptr = buf_ + offset_vec_[index];
    *(reinterpret_cast<int64_t*>(ptr)) = val;
    return true;
}

bool RowBuilder::AppendFloat(float val) {
    if (!SetFloat(cnt_, val)) return false;
    cnt_++;
    return true;
}

bool RowBuilder::SetFloat(uint32_t index, float val) {
    if (!Check(index, ::rtidb::type::kFloat)) return false;
    SetField(index);
    int8_t* ptr = buf_ + offset_vec_[index];
    *(reinterpret_cast<float*>(ptr)) = val;
    return true;
}

bool RowBuilder::AppendDouble(double val) {
    if (!SetDouble(cnt_, val)) return false;
    cnt_++;
    return true;
}

bool RowBuilder::SetDouble(uint32_t index, double val) {
    if (!Check(index, ::rtidb::type::kDouble)) return false;
    SetField(index);
    int8_t* ptr = buf_ + offset_vec_[index];
    *(reinterpret_cast<double*>(ptr)) = val;
    return true;
}

bool RowBuilder::AppendString(const char* val, uint32_t length) {
    if (!SetString(cnt_, val, length)) return false;
    cnt_++;
    return true;
}

bool RowBuilder::SetString(uint32_t index, const char* val, uint32_t length) {
    if (val == NULL || (!Check(index, ::rtidb::type::kVarchar) &&
                        !Check(index, rtidb::type::kString))) {
        return false;
    }
    if (str_offset_ + length > size_) return false;
    uint32_t str_pos = offset_vec_[index];
    if (str_pos == 0) {
        SetStrOffset(str_pos);
    }
    if (length != 0) {
        memcpy(reinterpret_cast<char*>(buf_ + str_offset_), val, length);
    }
    str_offset_ += length;
    SetStrOffset(str_pos + 1);
    SetField(index);
    return true;
}

bool RowBuilder::AppendValue(const std::string& val) {
    bool ok = false;
    const ::rtidb::common::ColumnDesc& col = schema_.Get(cnt_);
    try {
        switch (col.data_type()) {
            case rtidb::type::kString:
            case rtidb::type::kVarchar:
                ok = AppendString(val.c_str(), val.length());
                break;
            case rtidb::type::kBool: {
                std::string b_val = val;
                std::transform(b_val.begin(), b_val.end(), b_val.begin(),
                               ::tolower);
                if (b_val == "true") {
                    ok = AppendBool(true);
                } else if (b_val == "false") {
                    ok = AppendBool(false);
                } else {
                    ok = false;
                }
                break;
            }
            case rtidb::type::kSmallInt:
                ok = AppendInt16(boost::lexical_cast<int16_t>(val));
                break;
            case rtidb::type::kInt:
                ok = AppendInt32(boost::lexical_cast<int32_t>(val));
                break;
            case rtidb::type::kBlob:
                ok = AppendBlob(boost::lexical_cast<int64_t>(val));
                break;
            case rtidb::type::kBigInt:
                ok = AppendInt64(boost::lexical_cast<int64_t>(val));
                break;
            case rtidb::type::kTimestamp:
                ok = AppendTimestamp(boost::lexical_cast<int64_t>(val));
                break;
            case rtidb::type::kFloat:
                ok = AppendFloat(boost::lexical_cast<float>(val));
                break;
            case rtidb::type::kDouble:
                ok = AppendDouble(boost::lexical_cast<double>(val));
                break;
            case rtidb::type::kDate: {
                std::vector<std::string> parts;
                ::rtidb::base::SplitString(val, "-", parts);
                if (parts.size() != 3) {
                    ok = false;
                    break;
                }
                uint32_t year = boost::lexical_cast<uint32_t>(parts[0]);
                uint32_t mon = boost::lexical_cast<uint32_t>(parts[1]);
                uint32_t day = boost::lexical_cast<uint32_t>(parts[2]);
                ok = AppendDate(year, mon, day);
                break;
            }
            default:
                ok = false;
        }
    } catch (std::exception const& e) {
        ok = false;
    }
    return ok;
}

RowView::RowView(const Schema& schema)
    : str_addr_length_(0),
      is_valid_(true),
      string_field_cnt_(0),
      str_field_start_offset_(0),
      size_(0),
      row_(NULL),
      schema_(schema),
      offset_vec_() {
    Init();
}

RowView::RowView(const Schema& schema, const int8_t* row, uint32_t size)
    : str_addr_length_(0),
      is_valid_(true),
      string_field_cnt_(0),
      str_field_start_offset_(0),
      size_(size),
      row_(row),
      schema_(schema),
      offset_vec_() {
    if (schema_.size() == 0) {
        is_valid_ = false;
        return;
    }
    if (Init()) {
        Reset(row, size);
    }
}

bool RowView::Init() {
    uint32_t offset = HEADER_LENGTH + BitMapSize(schema_.size());
    for (int idx = 0; idx < schema_.size(); idx++) {
        const ::rtidb::common::ColumnDesc& column = schema_.Get(idx);
        rtidb::type::DataType cur_type = column.data_type();
        if (cur_type == ::rtidb::type::kVarchar ||
            cur_type == ::rtidb::type::kString) {
            offset_vec_.push_back(string_field_cnt_);
            string_field_cnt_++;
        } else {
            if (cur_type < TYPE_SIZE_ARRAY.size() && cur_type > 0) {
                offset_vec_.push_back(offset);
                offset += TYPE_SIZE_ARRAY[cur_type];
            } else if (cur_type == rtidb::type::kBlob) {
                offset_vec_.push_back(offset);
                offset += sizeof(int64_t);
            } else {
                is_valid_ = false;
                return false;
            }
        }
    }
    str_field_start_offset_ = offset;
    return true;
}

bool RowView::Reset(const int8_t* row, uint32_t size) {
    if (schema_.size() == 0 || row == NULL || size <= HEADER_LENGTH ||
        *(reinterpret_cast<const uint32_t*>(row + VERSION_LENGTH)) != size) {
        is_valid_ = false;
        return false;
    }
    row_ = row;
    size_ = size;
    str_addr_length_ = GetAddrLength(size_);
    return true;
}

bool RowView::Reset(const int8_t* row) {
    if (schema_.size() == 0 || row == NULL) {
        is_valid_ = false;
        return false;
    }
    row_ = row;
    size_ = *(reinterpret_cast<const uint32_t*>(row + VERSION_LENGTH));
    if (size_ <= HEADER_LENGTH) {
        is_valid_ = false;
        return false;
    }
    str_addr_length_ = GetAddrLength(size_);
    return true;
}

bool RowView::CheckValid(uint32_t idx, ::rtidb::type::DataType type) {
    if (row_ == NULL || !is_valid_) {
        return false;
    }
    if ((int32_t)idx >= schema_.size()) {
        return false;
    }
    const ::rtidb::common::ColumnDesc& column = schema_.Get(idx);
    if (column.data_type() != type) {
        return false;
    }
    return true;
}

int32_t RowView::GetBool(uint32_t idx, bool* val) {
    if (val == NULL) {
        return -1;
    }
    if (!CheckValid(idx, ::rtidb::type::kBool)) {
        return -1;
    }
    if (IsNULL(row_, idx)) {
        return 1;
    }
    uint32_t offset = offset_vec_.at(idx);
    int8_t v = v1::GetBoolField(row_, offset);
    if (v == 1) {
        *val = true;
    } else {
        *val = false;
    }
    return 0;
}

int32_t RowView::GetDate(uint32_t idx, uint32_t* year, uint32_t* month,
                         uint32_t* day) {
    if (year == NULL || month == NULL || day == NULL) {
        return -1;
    }
    if (!CheckValid(idx, ::rtidb::type::kDate)) {
        return -1;
    }
    if (IsNULL(row_, idx)) {
        return 1;
    }
    uint32_t offset = offset_vec_.at(idx);
    int32_t date = static_cast<int32_t>(v1::GetInt32Field(row_, offset));
    *day = date & 0x0000000FF;
    date = date >> 8;
    *month = 1 + (date & 0x0000FF);
    *year = 1900 + (date >> 8);
    return 0;
}

int32_t RowView::GetDate(uint32_t idx, int32_t* val) {
    if (val == NULL) {
        return -1;
    }
    if (!CheckValid(idx, ::rtidb::type::kDate)) {
        return -1;
    }
    if (IsNULL(row_, idx)) {
        return 1;
    }
    uint32_t offset = offset_vec_.at(idx);
    *val = static_cast<int32_t>(v1::GetInt32Field(row_, offset));
    return 0;
}

int32_t RowView::GetInt32(uint32_t idx, int32_t* val) {
    if (val == NULL) {
        return -1;
    }
    if (!CheckValid(idx, ::rtidb::type::kInt)) {
        return -1;
    }
    if (IsNULL(row_, idx)) {
        return 1;
    }
    uint32_t offset = offset_vec_.at(idx);
    *val = v1::GetInt32Field(row_, offset);
    return 0;
}

int32_t RowView::GetTimestamp(uint32_t idx, int64_t* val) {
    if (val == NULL) {
        return -1;
    }
    if (!CheckValid(idx, ::rtidb::type::kTimestamp)) {
        return -1;
    }
    if (IsNULL(row_, idx)) {
        return 1;
    }
    uint32_t offset = offset_vec_.at(idx);
    *val = v1::GetInt64Field(row_, offset);
    return 0;
}

int32_t RowView::GetInt64(uint32_t idx, int64_t* val) {
    if (val == NULL) {
        return -1;
    }
    if (!CheckValid(idx, ::rtidb::type::kBigInt)) {
        return -1;
    }
    if (IsNULL(row_, idx)) {
        return 1;
    }
    uint32_t offset = offset_vec_.at(idx);
    *val = v1::GetInt64Field(row_, offset);
    return 0;
}

int32_t RowView::GetBlob(uint32_t idx, int64_t* val) {
    if (val == NULL) {
        return -1;
    }
    if (!CheckValid(idx, ::rtidb::type::kBlob)) {
        return -1;
    }
    if (IsNULL(row_, idx)) {
        return 1;
    }
    uint32_t offset = offset_vec_.at(idx);
    *val = v1::GetInt64Field(row_, offset);
    return 0;
}

int32_t RowView::GetInt16(uint32_t idx, int16_t* val) {
    if (val == NULL) {
        return -1;
    }
    if (!CheckValid(idx, ::rtidb::type::kSmallInt)) {
        return -1;
    }
    if (IsNULL(row_, idx)) {
        return 1;
    }
    uint32_t offset = offset_vec_.at(idx);
    *val = v1::GetInt16Field(row_, offset);
    return 0;
}

int32_t RowView::GetFloat(uint32_t idx, float* val) {
    if (val == NULL) {
        return -1;
    }
    if (!CheckValid(idx, ::rtidb::type::kFloat)) {
        return -1;
    }
    if (IsNULL(row_, idx)) {
        return 1;
    }
    uint32_t offset = offset_vec_.at(idx);
    *val = v1::GetFloatField(row_, offset);
    return 0;
}

int32_t RowView::GetDouble(uint32_t idx, double* val) {
    if (val == NULL) {
        return -1;
    }
    if (!CheckValid(idx, ::rtidb::type::kDouble)) {
        return -1;
    }
    if (IsNULL(row_, idx)) {
        return 1;
    }
    uint32_t offset = offset_vec_.at(idx);
    *val = v1::GetDoubleField(row_, offset);
    return 0;
}

int32_t RowView::GetInteger(const int8_t* row, uint32_t idx,
                            ::rtidb::type::DataType type, int64_t* val) {
    int32_t ret = 0;
    switch (type) {
        case ::rtidb::type::kSmallInt: {
            int16_t tmp_val = 0;
            ret = GetValue(row, idx, type, &tmp_val);
            if (ret == 0) *val = tmp_val;
            break;
        }
        case ::rtidb::type::kInt: {
            int32_t tmp_val = 0;
            GetValue(row, idx, type, &tmp_val);
            if (ret == 0) *val = tmp_val;
            break;
        }
        case ::rtidb::type::kTimestamp:
        case ::rtidb::type::kBlob:
        case ::rtidb::type::kBigInt: {
            int64_t tmp_val = 0;
            GetValue(row, idx, type, &tmp_val);
            if (ret == 0) *val = tmp_val;
            break;
        }
        default:
            return -1;
    }
    return ret;
}

int32_t RowView::GetValue(const int8_t* row, uint32_t idx,
                          ::rtidb::type::DataType type, void* val) {
    if (schema_.size() == 0 || row == NULL) {
        return -1;
    }
    if ((int32_t)idx >= schema_.size()) {
        return -1;
    }
    const ::rtidb::common::ColumnDesc& column = schema_.Get(idx);
    if (column.data_type() != type) {
        return -1;
    }
    if (GetSize(row) <= HEADER_LENGTH) {
        return -1;
    }
    if (IsNULL(row, idx)) {
        return 1;
    }
    uint32_t offset = offset_vec_.at(idx);
    switch (type) {
        case ::rtidb::type::kBool: {
            int8_t v = v1::GetBoolField(row, offset);
            if (v == 1) {
                *(reinterpret_cast<bool*>(val)) = true;
            } else {
                *(reinterpret_cast<bool*>(val)) = false;
            }
            break;
        }
        case ::rtidb::type::kSmallInt:
            *(reinterpret_cast<int16_t*>(val)) = v1::GetInt16Field(row, offset);
            break;
        case ::rtidb::type::kInt:
            *(reinterpret_cast<int32_t*>(val)) = v1::GetInt32Field(row, offset);
            break;
        case ::rtidb::type::kTimestamp:
        case ::rtidb::type::kBlob:
        case ::rtidb::type::kBigInt:
            *(reinterpret_cast<int64_t*>(val)) = v1::GetInt64Field(row, offset);
            break;
        case ::rtidb::type::kFloat:
            *(reinterpret_cast<float*>(val)) = v1::GetFloatField(row, offset);
            break;
        case ::rtidb::type::kDouble:
            *(reinterpret_cast<double*>(val)) = v1::GetDoubleField(row, offset);
            break;
        case ::rtidb::type::kDate:
            *(reinterpret_cast<int32_t*>(val)) =
                static_cast<int32_t>(v1::GetInt32Field(row, offset));
            break;
        default:
            return -1;
    }
    return 0;
}

int32_t RowView::GetValue(const int8_t* row, uint32_t idx, char** val,
                          uint32_t* length) {
    if (schema_.size() == 0 || row == NULL || length == NULL) {
        return -1;
    }
    if ((int32_t)idx >= schema_.size()) {
        return -1;
    }
    const ::rtidb::common::ColumnDesc& column = schema_.Get(idx);
    if (column.data_type() != ::rtidb::type::kVarchar &&
        column.data_type() != ::rtidb::type::kString) {
        return -1;
    }
    uint32_t size = GetSize(row);
    if (size <= HEADER_LENGTH) {
        return -1;
    }
    if (IsNULL(row, idx)) {
        return 1;
    }
    uint32_t field_offset = offset_vec_.at(idx);
    uint32_t next_str_field_offset = 0;
    if (offset_vec_.at(idx) < string_field_cnt_ - 1) {
        next_str_field_offset = field_offset + 1;
    }
    return v1::GetStrField(row, field_offset, next_str_field_offset,
                           str_field_start_offset_, GetAddrLength(size),
                           reinterpret_cast<int8_t**>(val), length);
}

int32_t RowView::GetString(uint32_t idx, char** val, uint32_t* length) {
    if (val == NULL || length == NULL) {
        return -1;
    }

    if (!CheckValid(idx, ::rtidb::type::kVarchar) &&
        !CheckValid(idx, rtidb::type::kString)) {
        return -1;
    }
    if (IsNULL(row_, idx)) {
        return 1;
    }
    uint32_t field_offset = offset_vec_.at(idx);
    uint32_t next_str_field_offset = 0;
    if (offset_vec_.at(idx) < string_field_cnt_ - 1) {
        next_str_field_offset = field_offset + 1;
    }
    return v1::GetStrField(row_, field_offset, next_str_field_offset,
                           str_field_start_offset_, str_addr_length_,
                           reinterpret_cast<int8_t**>(val), length);
}

int32_t RowView::GetStrValue(uint32_t idx, std::string* val) {
    return GetStrValue(row_, idx, val);
}

int32_t RowView::GetStrValue(const int8_t* row, uint32_t idx,
                             std::string* val) {
    if (schema_.size() == 0 || row == NULL) {
        return -1;
    }
    if ((int32_t)idx >= schema_.size()) {
        return -1;
    }
    const ::rtidb::common::ColumnDesc& column = schema_.Get(idx);
    if (GetSize(row) <= HEADER_LENGTH) {
        return -1;
    }
    if (IsNULL(row, idx)) {
        val->assign("null");
        return 1;
    }
    switch (column.data_type()) {
        case ::rtidb::type::kBool: {
            bool value = false;
            GetValue(row, idx, ::rtidb::type::kBool, &value);
            value == true ? val->assign("true") : val->assign("false");
            break;
        }
        case ::rtidb::type::kSmallInt:
        case ::rtidb::type::kInt:
        case ::rtidb::type::kTimestamp:
        case ::rtidb::type::kBlob:
        case ::rtidb::type::kBigInt: {
            int64_t value = 0;
            GetInteger(row, idx, column.data_type(), &value);
            val->assign(std::to_string(value));
            break;
        }
        case ::rtidb::type::kFloat: {
            float value = 0.0;
            GetValue(row, idx, ::rtidb::type::kFloat, &value);
            val->assign(std::to_string(value));
            break;
        }
        case ::rtidb::type::kDouble: {
            double value = 0.0;
            GetValue(row, idx, ::rtidb::type::kDouble, &value);
            val->assign(std::to_string(value));
            break;
        }
        case ::rtidb::type::kDate: {
            uint32_t year = 0;
            uint32_t month = 0;
            uint32_t day = 0;
            int32_t date = 0;
            GetValue(row, idx, ::rtidb::type::kDate, &date);
            day = date & 0x0000000FF;
            date = date >> 8;
            month = 1 + (date & 0x0000FF);
            year = 1900 + (date >> 8);
            std::stringstream ss;
            ss << year << "-" << month << "-" << day;
            val->assign(ss.str());
            break;
        }
        case ::rtidb::type::kVarchar:
        case ::rtidb::type::kString: {
            char* ch = NULL;
            uint32_t size = 0;
            GetValue(row, idx, &ch, &size);
            std::string tmp(ch, size);
            val->swap(tmp);
            break;
        }
        default: {
            val->assign("-");
            return -1;
        }
    }
    return 0;
}

namespace v1 {
int32_t GetStrField(const int8_t* row, uint32_t field_offset,
                    uint32_t next_str_field_offset, uint32_t str_start_offset,
                    uint32_t addr_space, int8_t** data, uint32_t* size) {
    if (row == NULL || data == NULL || size == NULL) return -1;
    const int8_t* row_with_offset = row + str_start_offset;
    uint32_t str_offset = 0;
    uint32_t next_str_offset = 0;
    switch (addr_space) {
        case 1: {
            str_offset =
                (uint8_t)(*(row_with_offset + field_offset * addr_space));
            if (next_str_field_offset > 0) {
                next_str_offset = (uint8_t)(
                    *(row_with_offset + next_str_field_offset * addr_space));
            }
            break;
        }
        case 2: {
            str_offset = *(reinterpret_cast<const uint16_t*>(
                row_with_offset + field_offset * addr_space));
            if (next_str_field_offset > 0) {
                next_str_offset = *(reinterpret_cast<const uint16_t*>(
                    row_with_offset + next_str_field_offset * addr_space));
            }
            break;
        }
        case 3: {
            const int8_t* cur_row_with_offset =
                row_with_offset + field_offset * addr_space;
            str_offset = (uint8_t)(*cur_row_with_offset);
            str_offset =
                (str_offset << 8) + (uint8_t)(*(cur_row_with_offset + 1));
            str_offset =
                (str_offset << 8) + (uint8_t)(*(cur_row_with_offset + 2));
            if (next_str_field_offset > 0) {
                const int8_t* next_row_with_offset =
                    row_with_offset + next_str_field_offset * addr_space;
                next_str_offset = (uint8_t)(*(next_row_with_offset));
                next_str_offset = (next_str_offset << 8) +
                                  (uint8_t)(*(next_row_with_offset + 1));
                next_str_offset = (next_str_offset << 8) +
                                  (uint8_t)(*(next_row_with_offset + 2));
            }
            break;
        }
        case 4: {
            str_offset = *(reinterpret_cast<const uint32_t*>(
                row_with_offset + field_offset * addr_space));
            if (next_str_field_offset > 0) {
                next_str_offset = *(reinterpret_cast<const uint32_t*>(
                    row_with_offset + next_str_field_offset * addr_space));
            }
            break;
        }
        default: {
            return -2;
        }
    }
    const int8_t* ptr = row + str_offset;
    *data = (int8_t*)(ptr);  // NOLINT
    if (next_str_field_offset <= 0) {
        uint32_t total_length =
            *(reinterpret_cast<const uint32_t*>(row + VERSION_LENGTH));
        *size = total_length - str_offset;
    } else {
        *size = next_str_offset - str_offset;
    }
    return 0;
}

}  // namespace v1

RowProject::RowProject(const Schema& schema, const ProjectList& plist)
    : schema_(schema),
      plist_(plist),
      output_schema_(),
      row_builder_(NULL),
      row_view_(NULL) {}

RowProject::~RowProject() {
    delete row_builder_;
    delete row_view_;
}

bool RowProject::Init() {
    if (plist_.size() <= 0) return false;
    for (int32_t i = 0; i < plist_.size(); i++) {
        uint32_t idx = plist_.Get(i);
        if (idx >= (uint32_t)schema_.size()) {
            PDLOG(WARNING, "index %u out of schema size %d", idx,
                  schema_.size());
            return false;
        }
        const ::rtidb::common::ColumnDesc& column = schema_.Get(idx);
        output_schema_.Add()->CopyFrom(column);
    }
    row_builder_ = new RowBuilder(output_schema_);
    row_view_ = new RowView(schema_);
    return true;
}

bool RowProject::Project(const int8_t* row_ptr, uint32_t size,
                         int8_t** output_ptr, uint32_t* out_size) {
    if (row_ptr == NULL || output_ptr == NULL || out_size == NULL) return false;
    bool ok = row_view_->Reset(row_ptr, size);
    if (!ok) return false;
    uint32_t str_size = 0;
    for (int32_t i = 0; i < plist_.size(); i++) {
        uint32_t idx = plist_.Get(i);
        const ::rtidb::common::ColumnDesc& column = schema_.Get(idx);
        if (column.data_type() == ::rtidb::type::kVarchar ||
            column.data_type() == ::rtidb::type::kString) {
            if (row_view_->IsNULL(idx)) continue;
            uint32_t length = 0;
            char* content = nullptr;
            int32_t ret = row_view_->GetString(idx, &content, &length);
            if (ret != 0) {
                return false;
            }
            str_size += length;
        }
    }
    uint32_t total_size = row_builder_->CalTotalLength(str_size);
    char* ptr = new char[total_size];
    row_builder_->SetBuffer(reinterpret_cast<int8_t*>(ptr), total_size);
    for (int32_t i = 0; i < plist_.size(); i++) {
        uint32_t idx = plist_.Get(i);
        const ::rtidb::common::ColumnDesc& column = schema_.Get(idx);
        int32_t ret = 0;
        if (row_view_->IsNULL(idx)) {
            row_builder_->AppendNULL();
            continue;
        }
        switch (column.data_type()) {
            case ::rtidb::type::kBool: {
                bool val = false;
                ret = row_view_->GetBool(idx, &val);
                if (ret == 0) row_builder_->AppendBool(val);
                break;
            }
            case ::rtidb::type::kSmallInt: {
                int16_t val = 0;
                ret = row_view_->GetInt16(idx, &val);
                if (ret == 0) row_builder_->AppendInt16(val);
                break;
            }
            case ::rtidb::type::kInt: {
                int32_t val = 0;
                ret = row_view_->GetInt32(idx, &val);
                if (ret == 0) row_builder_->AppendInt32(val);
                break;
            }
            case ::rtidb::type::kDate: {
                int32_t val = 0;
                ret = row_view_->GetDate(idx, &val);
                if (ret == 0) row_builder_->AppendDate(val);
                break;
            }
            case ::rtidb::type::kBlob: {
                int64_t val = 0;
                ret = row_view_->GetBlob(idx, &val);
                if (ret == 0) row_builder_->AppendBlob(val);
                break;
            }
            case ::rtidb::type::kBigInt: {
                int64_t val = 0;
                ret = row_view_->GetInt64(idx, &val);
                if (ret == 0) row_builder_->AppendInt64(val);
                break;
            }
            case ::rtidb::type::kTimestamp: {
                int64_t val = 0;
                ret = row_view_->GetTimestamp(idx, &val);
                if (ret == 0) row_builder_->AppendTimestamp(val);
                break;
            }
            case ::rtidb::type::kFloat: {
                float val = 0;
                ret = row_view_->GetFloat(idx, &val);
                if (ret == 0) row_builder_->AppendFloat(val);
                break;
            }
            case ::rtidb::type::kDouble: {
                double val = 0;
                ret = row_view_->GetDouble(idx, &val);
                if (ret == 0) row_builder_->AppendDouble(val);
                break;
            }
            case ::rtidb::type::kString:
            case ::rtidb::type::kVarchar: {
                char* val = NULL;
                uint32_t size = 0;
                ret = row_view_->GetString(idx, &val, &size);
                if (ret == 0) row_builder_->AppendString(val, size);
                break;
            }
            default: {
                PDLOG(WARNING, "not supported type");
            }
        }
        if (ret != 0) {
            delete[] ptr;
            PDLOG(WARNING, "fail to project column %s with idx %u",
                  column.name().c_str(), idx);
            return false;
        }
    }
    *output_ptr = reinterpret_cast<int8_t*>(ptr);
    *out_size = total_size;
    return true;
}

}  // namespace codec
}  // namespace rtidb<|MERGE_RESOLUTION|>--- conflicted
+++ resolved
@@ -16,11 +16,7 @@
  */
 
 #include "codec/codec.h"
-<<<<<<< HEAD
 #include <array>
-=======
-
->>>>>>> 2af26dca
 #include <algorithm>
 #include <unordered_set>
 
