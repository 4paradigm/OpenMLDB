--- conflicted
+++ resolved
@@ -123,43 +123,6 @@
     return ret;
 }
 
-<<<<<<< HEAD
-=======
-TEST_F(NameServerImplTest, CreateDisallowedTable) {
-    FLAGS_zk_cluster = "127.0.0.1:6181";
-    FLAGS_enable_timeseries_table = false;
-    FLAGS_zk_root_path = "/rtidb3" + GenRand();
-
-    brpc::ServerOptions options;
-    brpc::Server server;
-    ASSERT_TRUE(StartNS("127.0.0.1:9631", &server, &options));
-    ::rtidb::RpcClient<::rtidb::nameserver::NameServer_Stub> name_server_client(
-        "127.0.0.1:9631", "");
-    name_server_client.Init();
-
-    brpc::ServerOptions options1;
-    brpc::Server server1;
-    ASSERT_TRUE(StartTablet("127.0.0.1:9500", &server1, &options1));
-
-    CreateTableRequest request;
-    GeneralResponse response;
-    TableInfo* table_info = request.mutable_table_info();
-    std::string name = "test" + GenRand();
-    table_info->set_name(name);
-    TablePartition* partion = table_info->add_table_partition();
-    partion->set_pid(0);
-    PartitionMeta* meta = partion->add_partition_meta();
-    meta->set_endpoint("127.0.0.1:9500");
-    meta->set_is_leader(true);
-    bool ok = name_server_client.SendRequest(
-        &::rtidb::nameserver::NameServer_Stub::CreateTable, &request, &response,
-        FLAGS_request_timeout_ms, 1);
-    ASSERT_TRUE(ok);
-    ASSERT_EQ(145, response.code());
-    FLAGS_enable_timeseries_table = true;
-}
-
->>>>>>> 0bb79a25
 TEST_F(NameServerImplTest, MakesnapshotTask) {
     FLAGS_zk_cluster = "127.0.0.1:6181";
     int32_t old_offset = FLAGS_make_snapshot_threshold_offset;
@@ -170,13 +133,8 @@
     brpc::Server server;
     ASSERT_TRUE(StartNS("127.0.0.1:9631", &server, &options));
     ::rtidb::RpcClient<::rtidb::nameserver::NameServer_Stub> name_server_client(
-<<<<<<< HEAD
-        FLAGS_use_rdma, "127.0.0.1:9631", "");
-    name_server_client.Init();
-=======
-        "127.0.0.1:9631", "");
+            "127.0.0.1:9631", "");
     int ret = name_server_client.Init();
->>>>>>> 0bb79a25
 
     brpc::ServerOptions options1;
     brpc::Server server1;
@@ -1536,129 +1494,6 @@
     }
 }
 
-<<<<<<< HEAD
-=======
-TEST_F(NameServerImplTest, CreateRelationalTable) {
-    FLAGS_zk_cluster = "127.0.0.1:6181";
-    FLAGS_zk_root_path = "/rtidb3" + GenRand();
-
-    FLAGS_endpoint = "127.0.0.1:9632";
-    NameServerImpl* nameserver = new NameServerImpl();
-    bool ok = nameserver->Init("");
-    ASSERT_TRUE(ok);
-    sleep(4);
-    brpc::ServerOptions options;
-    brpc::Server server;
-    if (server.AddService(nameserver, brpc::SERVER_DOESNT_OWN_SERVICE) != 0) {
-        PDLOG(WARNING, "Fail to add service");
-        exit(1);
-    }
-    if (server.Start(FLAGS_endpoint.c_str(), &options) != 0) {
-        PDLOG(WARNING, "Fail to start server");
-        exit(1);
-    }
-    ::rtidb::RpcClient<::rtidb::nameserver::NameServer_Stub> name_server_client(FLAGS_endpoint, "");
-    name_server_client.Init();
-
-    FLAGS_hdd_root_path = "/tmp/" + GenRand();
-    FLAGS_ssd_root_path = "/tmp/" + GenRand();
-    FLAGS_endpoint = "127.0.0.1:9531";
-    ::rtidb::tablet::TabletImpl* tablet = new ::rtidb::tablet::TabletImpl();
-    ok = tablet->Init("");
-    ASSERT_TRUE(ok);
-    sleep(2);
-
-    brpc::ServerOptions options1;
-    brpc::Server server1;
-    if (server1.AddService(tablet, brpc::SERVER_DOESNT_OWN_SERVICE) != 0) {
-        PDLOG(WARNING, "Fail to add service");
-        exit(1);
-    }
-    if (server1.Start(FLAGS_endpoint.c_str(), &options1) != 0) {
-        PDLOG(WARNING, "Fail to start server");
-        exit(1);
-    }
-    ok = tablet->RegisterZK();
-    ASSERT_TRUE(ok);
-    sleep(2);
-
-    CreateTableRequest request;
-    GeneralResponse response;
-    TableInfo* table_info = request.mutable_table_info();
-    table_info->set_table_type(::rtidb::type::kRelational);
-    std::string name = "test" + GenRand();
-    table_info->set_name(name);
-    TablePartition* partion = table_info->add_table_partition();
-    partion->set_pid(1);
-    PartitionMeta* meta = partion->add_partition_meta();
-    meta->set_endpoint("127.0.0.1:9531");
-    meta->set_is_leader(true);
-    TablePartition* partion1 = table_info->add_table_partition();
-    partion1->set_pid(2);
-    PartitionMeta* meta1 = partion1->add_partition_meta();
-    meta1->set_endpoint("127.0.0.1:9531");
-    meta1->set_is_leader(true);
-    TablePartition* partion2 = table_info->add_table_partition();
-    partion2->set_pid(0);
-    PartitionMeta* meta2 = partion2->add_partition_meta();
-    meta2->set_endpoint("127.0.0.1:9531");
-    meta2->set_is_leader(true);
-
-    ::rtidb::common::ColumnDesc* col = table_info->add_column_desc_v1();
-    col->set_name("card");
-    col->set_not_null(true);
-    col->set_data_type(::rtidb::type::kBigInt);
-    ::rtidb::common::ColumnDesc* col2 = table_info->add_column_desc_v1();
-    col2->set_name("mcc");
-    col2->set_data_type(::rtidb::type::kVarchar);
-    ::rtidb::common::ColumnKey* ck = table_info->add_column_key();
-    ck->set_index_name("card");
-    ck->add_col_name("card");
-    ck->set_index_type(::rtidb::type::kPrimaryKey);
-
-    ok = name_server_client.SendRequest(
-        &::rtidb::nameserver::NameServer_Stub::CreateTable, &request, &response,
-        FLAGS_request_timeout_ms, 1);
-    ASSERT_TRUE(ok);
-    ASSERT_EQ(0, response.code());
-    {
-        ::rtidb::nameserver::ShowTableRequest request;
-        ::rtidb::nameserver::ShowTableResponse response;
-        ok = name_server_client.SendRequest(
-            &::rtidb::nameserver::NameServer_Stub::ShowTable, &request,
-            &response, FLAGS_request_timeout_ms, 1);
-        ASSERT_TRUE(ok);
-        ASSERT_EQ(0, response.code());
-        ASSERT_EQ(1, response.table_info_size());
-        ASSERT_EQ(name, response.table_info(0).name());
-        ASSERT_EQ(3, response.table_info(0).table_partition_size());
-    }
-    {
-        ::rtidb::nameserver::DropTableRequest request;
-        request.set_name(name);
-        ::rtidb::nameserver::GeneralResponse response;
-        bool ok = name_server_client.SendRequest(
-            &::rtidb::nameserver::NameServer_Stub::DropTable, &request,
-            &response, FLAGS_request_timeout_ms, 1);
-        ASSERT_TRUE(ok);
-        ASSERT_EQ(0, response.code());
-        sleep(5);
-    }
-    {
-        ::rtidb::nameserver::ShowTableRequest request;
-        ::rtidb::nameserver::ShowTableResponse response;
-        ok = name_server_client.SendRequest(
-            &::rtidb::nameserver::NameServer_Stub::ShowTable, &request,
-            &response, FLAGS_request_timeout_ms, 1);
-        ASSERT_TRUE(ok);
-        ASSERT_EQ(0, response.code());
-        ASSERT_EQ(0, response.table_info_size());
-    }
-    delete nameserver;
-    delete tablet;
-}
-
->>>>>>> 0bb79a25
 TEST_F(NameServerImplTest, ShowCatalogVersion) {
     FLAGS_zk_cluster = "127.0.0.1:6181";
     FLAGS_zk_root_path = "/rtidb3" + GenRand();
