/*
 * Copyright 2021 4Paradigm
 *
 * Licensed under the Apache License, Version 2.0 (the "License");
 * you may not use this file except in compliance with the License.
 * You may obtain a copy of the License at
 *
 *   http://www.apache.org/licenses/LICENSE-2.0
 *
 * Unless required by applicable law or agreed to in writing, software
 * distributed under the License is distributed on an "AS IS" BASIS,
 * WITHOUT WARRANTIES OR CONDITIONS OF ANY KIND, either express or implied.
 * See the License for the specific language governing permissions and
 * limitations under the License.
 */

#include "nameserver/name_server_impl.h"

#include <algorithm>
#include <set>
#include "nameserver/system_table.h"
#ifdef DISALLOW_COPY_AND_ASSIGN
#undef DISALLOW_COPY_AND_ASSIGN
#endif
#include <snappy.h>

#include <utility>

#include "base/glog_wapper.h"
#include "base/proto_util.h"
#include "base/status.h"
#include "base/strings.h"
#include "boost/algorithm/string.hpp"
#include "boost/bind.hpp"
#include "gflags/gflags.h"
#include "schema/index_util.h"
#include "schema/schema_adapter.h"
#include "codec/row_codec.h"

DECLARE_string(endpoint);
DECLARE_string(zk_cluster);
DECLARE_string(zk_root_path);
DECLARE_string(tablet);
DECLARE_int32(zk_session_timeout);
DECLARE_int32(zk_keep_alive_check_interval);
DECLARE_int32(get_task_status_interval);
DECLARE_int32(name_server_task_pool_size);
DECLARE_int32(name_server_task_wait_time);
DECLARE_int32(max_op_num);
DECLARE_uint32(partition_num);
DECLARE_uint32(replica_num);
DECLARE_bool(auto_failover);
DECLARE_uint32(tablet_heartbeat_timeout);
DECLARE_uint32(tablet_offline_check_interval);
DECLARE_uint32(get_table_status_interval);
DECLARE_uint32(name_server_task_max_concurrency);
DECLARE_uint32(check_binlog_sync_progress_delta);
DECLARE_uint32(name_server_op_execute_timeout);
DECLARE_uint32(get_replica_status_interval);
DECLARE_int32(make_snapshot_time);
DECLARE_int32(make_snapshot_check_interval);
DECLARE_bool(use_name);
DECLARE_bool(enable_distsql);
DECLARE_bool(enable_timeseries_table);

using ::openmldb::api::OPType::kAddIndexOP;
using ::openmldb::base::ReturnCode;

namespace openmldb {
namespace nameserver {

const std::string OFFLINE_LEADER_ENDPOINT = "OFFLINE_LEADER_ENDPOINT";  // NOLINT
constexpr uint8_t MAX_ADD_TABLE_FIELD_COUNT = 63;

void NameServerImpl::CheckSyncExistTable(const std::string& alias,
                                         const std::vector<::openmldb::nameserver::TableInfo>& tables_remote,
                                         const std::shared_ptr<::openmldb::client::NsClient> ns_client) {
    for (const TableInfo& table_info_remote : tables_remote) {
        std::string name = table_info_remote.name();
        std::string db = table_info_remote.db();

        std::shared_ptr<::openmldb::nameserver::TableInfo> table_info_local;
        {
            std::lock_guard<std::mutex> lock(mu_);
            if (!GetTableInfoUnlock(name, db, &table_info_local)) {
                PDLOG(WARNING, "table[%s] is not exist!", name.c_str());
                continue;
            }
        }
        bool is_continue = false;
        // remote table
        for (int idx = 0; idx < table_info_remote.table_partition_size(); idx++) {
            const ::openmldb::nameserver::TablePartition& table_partition = table_info_remote.table_partition(idx);
            for (int midx = 0; midx < table_partition.partition_meta_size(); midx++) {
                if (table_partition.partition_meta(midx).is_leader() &&
                    (!table_partition.partition_meta(midx).is_alive())) {
                    PDLOG(WARNING,
                          "remote table [%s] has a no alive leader partition "
                          "pid[%u]",
                          name.c_str(), table_partition.pid());
                    is_continue = true;
                    break;
                }
            }
        }
        if (is_continue) {
            PDLOG(WARNING, "table [%s] does not sync to replica cluster [%s]", name.c_str(), alias.c_str());
            continue;
        }
        for (int idx = 0; idx < table_info_local->table_partition_size(); idx++) {
            const ::openmldb::nameserver::TablePartition& table_partition_local =
                table_info_local->table_partition(idx);
            for (int midx = 0; midx < table_partition_local.partition_meta_size(); midx++) {
                if (table_partition_local.partition_meta(midx).is_leader() &&
                    (!table_partition_local.partition_meta(midx).is_alive())) {
                    PDLOG(WARNING, "table [%s] pid [%u] has a no alive leader partition", name.c_str(),
                          table_partition_local.pid());
                    is_continue = true;
                    break;
                }
            }
        }
        if (is_continue) {
            PDLOG(WARNING, "table [%s] does not sync to replica cluster [%s]", name.c_str(), alias.c_str());
            continue;
        }
        {
            std::lock_guard<std::mutex> lock(mu_);
            for (int idx = 0; idx < table_info_remote.table_partition_size(); idx++) {
                const ::openmldb::nameserver::TablePartition& table_partition = table_info_remote.table_partition(idx);
                uint32_t cur_pid = table_partition.pid();
                for (int midx = 0; midx < table_partition.partition_meta_size(); midx++) {
                    if (table_partition.partition_meta(midx).is_leader() &&
                        table_partition.partition_meta(midx).is_alive()) {
                        if (AddReplicaSimplyRemoteOP(alias, name, db, table_partition.partition_meta(midx).endpoint(),
                                                     table_info_remote.tid(), cur_pid) < 0) {
                            PDLOG(WARNING,
                                  "create AddReplicasSimplyRemoteOP failed. "
                                  "table[%s] pid[%u] alias[%s]",
                                  name.c_str(), cur_pid, alias.c_str());
                            break;
                        }
                    }
                }
            }
        }
    }
}

void NameServerImpl::TableInfoToVec(
    const std::map<std::string, std::shared_ptr<::openmldb::nameserver::TableInfo>>& table_infos,
    const std::vector<uint32_t>& table_tid_vec, std::vector<::openmldb::nameserver::TableInfo>* local_table_info_vec) {
    for (const auto& kv : table_infos) {
        if (std::find(table_tid_vec.begin(), table_tid_vec.end(), kv.second->tid()) == table_tid_vec.end()) {
            bool has_no_alive_leader_partition = false;
            for (int idx = 0; idx < kv.second->table_partition_size(); idx++) {
                const ::openmldb::nameserver::TablePartition& table_partition_local = kv.second->table_partition(idx);
                for (int midx = 0; midx < table_partition_local.partition_meta_size(); midx++) {
                    if (table_partition_local.partition_meta(midx).is_leader() &&
                        (!table_partition_local.partition_meta(midx).is_alive())) {
                        has_no_alive_leader_partition = true;
                        PDLOG(WARNING,
                              "table [%s] pid [%u] has a no alive leader "
                              "partition",
                              kv.second->name().c_str(), table_partition_local.pid());
                        break;
                    }
                }
                if (has_no_alive_leader_partition) {
                    break;
                }
            }
            if (!has_no_alive_leader_partition) {
                local_table_info_vec->push_back(*(kv.second));
            }
        }
    }
}

void NameServerImpl::CheckSyncTable(const std::string& alias,
                                    const std::vector<::openmldb::nameserver::TableInfo> tables,
                                    const std::shared_ptr<::openmldb::client::NsClient> ns_client) {
    {
        std::lock_guard<std::mutex> lock(mu_);
        if (table_info_.empty() && db_table_info_.empty()) {
            PDLOG(INFO, "leader cluster has no table");
            return;
        }
    }
    std::vector<uint32_t> table_tid_vec;
    for (auto& rkv : tables) {
        table_tid_vec.push_back(rkv.tid());
    }
    std::vector<::openmldb::nameserver::TableInfo> local_table_info_vec;
    {
        std::lock_guard<std::mutex> lock(mu_);
        TableInfoToVec(table_info_, table_tid_vec, &local_table_info_vec);
        for (const auto& kv : db_table_info_) {
            TableInfoToVec(kv.second, table_tid_vec, &local_table_info_vec);
        }
    }
    for (const auto& table_tmp : local_table_info_vec) {
        ::openmldb::nameserver::TableInfo table_info(table_tmp);
        // get remote table_info: tid and leader partition info
        std::string msg;
        if (!ns_client->CreateRemoteTableInfo(zone_info_, table_info, msg)) {
            PDLOG(WARNING, "create remote table_info erro, wrong msg is [%s]", msg.c_str());
            return;
        }
        std::lock_guard<std::mutex> lock(mu_);
        for (int idx = 0; idx < table_info.table_partition_size(); idx++) {
            const ::openmldb::nameserver::TablePartition& table_partition = table_info.table_partition(idx);
            AddReplicaRemoteOP(alias, table_info.name(), table_info.db(), table_partition, table_info.tid(),
                               table_partition.pid());
        }
    }
}

void NameServerImpl::CheckTableInfo(std::shared_ptr<ClusterInfo>& ci,
                                    const std::vector<::openmldb::nameserver::TableInfo>& tables) {
    for (const auto& table : tables) {
        std::shared_ptr<::openmldb::nameserver::TableInfo> table_info;
        if (!GetTableInfoUnlock(table.name(), table.db(), &table_info)) {
            PDLOG(WARNING, "talbe [%u][%s] not found in table_info", table.tid(), table.name().c_str());
            continue;
        }
        auto status_iter = ci->last_status[table.db()].find(table.name());
        if (status_iter == ci->last_status[table.db()].end()) {
            std::vector<TablePartition> tbs;
            for (const auto& part : table_info->table_partition()) {
                for (const auto& meta : part.remote_partition_meta()) {
                    if (meta.alias() == ci->cluster_add_.alias()) {
                        TablePartition tb;
                        tb.set_pid(part.pid());
                        PartitionMeta* m = tb.add_partition_meta();
                        m->CopyFrom(meta);
                        tbs.push_back(tb);
                        break;
                    }
                }
            }
            if (tbs.size() != table.partition_num()) {
                continue;
            }
            ci->last_status[table.db()].insert(std::make_pair(table.name(), tbs));
        } else {
            // cache endpoint
            std::set<uint32_t> parts;
            for (const auto& part : table_info->table_partition()) {
                for (auto& meta : part.partition_meta()) {
                    if (meta.is_leader() && meta.is_alive()) {
                        parts.insert(part.pid());
                    }
                }
            }
            // cache endpoint && part reference
            std::map<uint32_t, std::vector<TablePartition>::iterator> part_refer;
            for (auto iter = status_iter->second.begin(); iter != status_iter->second.end(); iter++) {
                part_refer.insert(std::make_pair(iter->pid(), iter));
            }
            for (const auto& part : table.table_partition()) {
                if (parts.find(part.pid()) == parts.end()) {
                    PDLOG(WARNING, "table [%s] pid [%u] partition leader is offline", table.name().c_str(), part.pid());
                    continue;  // leader partition is offline, can't add talbe
                               // replica
                }
                for (auto& meta : part.partition_meta()) {
                    if (meta.is_leader() && meta.is_alive()) {
                        auto iter = part_refer.find(part.pid());
                        if (iter == part_refer.end()) {
                            PDLOG(WARNING, "table [%s] pid [%u] not found", table.name().c_str(), part.pid());
                            break;
                        }
                        if (iter->second->partition_meta_size() < 1) {
                            PDLOG(WARNING, "table [%s] pid [$u] meta size is %d", table.name().c_str(), part.pid(),
                                  iter->second->partition_meta_size());
                            break;
                        }
                        std::string endpoint = iter->second->partition_meta(0).endpoint();
                        if (meta.endpoint() == endpoint) {
                            break;
                        }
                        PDLOG(INFO, "table [%s] pid[%u] will remove endpoint %s", table.name().c_str(), part.pid(),
                              endpoint.c_str());
                        DelReplicaRemoteOP(endpoint, table.name(), table.db(), part.pid());
                        iter->second->clear_partition_meta();
                        iter->second->add_partition_meta()->CopyFrom(meta);

                        PDLOG(INFO, "table [%s] pid[%u] will add remote endpoint %s", table.name().c_str(), part.pid(),
                              meta.endpoint().c_str());
                        AddReplicaSimplyRemoteOP(ci->cluster_add_.alias(), table.name(), table.db(), meta.endpoint(),
                                                 table.tid(), part.pid());
                        break;
                    }
                }
            }
        }
    }
}

bool NameServerImpl::CompareSnapshotOffset(
    const std::vector<TableInfo>& tables, std::string& msg, int& code,
    std::map<std::string, std::map<uint32_t, std::map<uint32_t, uint64_t>>>& table_part_offset) {
    for (const auto& table : tables) {
        // iter == table_info_.end() is impossible, because CompareTableInfo has
        // checked it
        std::map<uint32_t, uint64_t> pid_offset;
        std::shared_ptr<::openmldb::nameserver::TableInfo> table_info;
        if (!GetTableInfoUnlock(table.name(), table.db(), &table_info)) {
            PDLOG(WARNING, "table [%s] not found in table_info", table.name().c_str());
            return false;
        }
        int32_t tid = table_info->tid();
        for (const auto& part : table_info->table_partition()) {
            for (const auto& meta : part.partition_meta()) {
                if (meta.is_alive() && meta.is_leader()) {
                    auto tablet_it = table_part_offset.find(meta.endpoint());
                    if (tablet_it == table_part_offset.end()) {
                        PDLOG(WARNING, "%s not found in table info", meta.endpoint().c_str());
                        msg = "tablet endpoint not found";
                        code = 411;
                        return false;
                    }
                    auto tid_it = tablet_it->second.find(tid);
                    if (tid_it == tablet_it->second.end()) {
                        PDLOG(WARNING, "tid [%u] not found on tablet %s", tid, meta.endpoint().c_str());
                        msg = "tid not found";
                        code = 412;
                        return false;
                    }
                    auto pid_it = tid_it->second.find(part.pid());
                    if (pid_it == tid_it->second.end()) {
                        PDLOG(WARNING, "tid [%u] pid [%u] not found on tablet %s", tid, part.pid(),
                              meta.endpoint().c_str());
                        msg = "pid not found";
                        code = 413;
                        return false;
                    }
                    pid_offset.insert(std::make_pair(part.pid(), pid_it->second));
                }
            }
        }
        // remote table
        for (auto& part : table.table_partition()) {
            auto offset_iter = pid_offset.find(part.pid());
            if (offset_iter == pid_offset.end()) {
                PDLOG(WARNING, "table [%s] pid [%u] is not found", table.name().c_str(), part.pid());
                msg = "partition offline";
                code = 407;
                return false;
            }

            for (auto& meta : part.partition_meta()) {
                if (meta.is_leader() && meta.is_alive()) {
                    if (meta.offset() < offset_iter->second) {
                        PDLOG(WARNING,
                              "table [%s] pid [%u] offset less than local "
                              "table snapshot",
                              table.name().c_str(), part.pid());
                        msg = "rep cluster offset too small";
                        code = 406;
                        return false;
                    }
                    break;
                }
            }
        }
    }
    return true;
}

bool NameServerImpl::CompareTableInfo(const std::vector<::openmldb::nameserver::TableInfo>& tables, bool period_check) {
    for (auto& table : tables) {
        std::shared_ptr<::openmldb::nameserver::TableInfo> table_info;
        if (!GetTableInfoUnlock(table.name(), table.db(), &table_info)) {
            PDLOG(WARNING, "table [%s] not found in table_info_", table.name().c_str());
            if (period_check) {
                continue;
            }
            return false;
        }
        if (table.table_partition_size() != table_info->table_partition_size()) {
            PDLOG(WARNING, "table [%s] partition num not equal, remote [%d] local [%d]", table.name().c_str(),
                  table.table_partition_size(), table_info->table_partition_size());
            return false;
        }
        if (table.compress_type() != table_info->compress_type()) {
            PDLOG(WARNING, "table [%s] compress type not equal", table.name().c_str());
            return false;
        }
        if (table.column_desc_size() != table_info->column_desc_size()) {
            PDLOG(WARNING, "table [%s] column desc size not equal", table.name().c_str());
            return false;
        }
        {
            std::map<std::string, std::string> tmp_map;
            for (int i = 0; i < table_info->column_desc_size(); i++) {
                std::string name = table_info->column_desc(i).name();
                std::string value;
                table_info->column_desc(i).SerializeToString(&value);
                tmp_map.insert(std::make_pair(name, value));
            }
            for (auto& column : table.column_desc()) {
                auto iter = tmp_map.find(column.name());
                if (iter == tmp_map.end()) {
                    PDLOG(WARNING,
                          "table [%s] not found column desc [%s] in local "
                          "cluster",
                          table.name().c_str(), column.name().c_str());
                    return false;
                }
                if (column.SerializeAsString() != iter->second) {
                    PDLOG(WARNING, "table [%s] column desc [%s] not equal", table.name().c_str(),
                          column.name().c_str());
                    return false;
                }
            }
        }
        if (table.column_desc_size() != table_info->column_desc_size()) {
            PDLOG(WARNING, "table [%s] column desc v1 size not equal", table.name().c_str());
            return false;
        }
        {
            std::map<std::string, std::string> tmp_map;
            for (int i = 0; i < table_info->column_desc_size(); i++) {
                std::string name = table_info->column_desc(i).name();
                std::string value;
                table_info->column_desc(i).SerializeToString(&value);
                tmp_map.insert(std::make_pair(name, value));
            }
            for (auto& column_v1 : table.column_desc()) {
                auto iter = tmp_map.find(column_v1.name());
                if (iter == tmp_map.end()) {
                    PDLOG(WARNING,
                          "table [%s] not found column desc [%s] in local "
                          "cluster",
                          table.name().c_str(), column_v1.name().c_str());
                    return false;
                }
                if (column_v1.SerializeAsString() != iter->second) {
                    PDLOG(WARNING, "table [%s] column desc [%s] not equal", table.name().c_str(),
                          column_v1.name().c_str());
                    return false;
                }
            }
        }
        if (table.column_key_size() != table_info->column_key_size()) {
            PDLOG(WARNING, "table [%s] column key size not equal", table.name().c_str());
            return false;
        }
        {
            std::map<std::string, std::string> tmp_map;
            for (int i = 0; i < table_info->column_key_size(); i++) {
                std::string name = table_info->column_key(i).index_name();
                std::string value;
                table_info->column_key(i).SerializeToString(&value);
                tmp_map.insert(std::make_pair(name, value));
            }
            for (auto& key : table.column_key()) {
                auto iter = tmp_map.find(key.index_name());
                if (iter == tmp_map.end()) {
                    PDLOG(WARNING,
                          "table [%s] not found column desc [%s] in local "
                          "cluster",
                          table.name().c_str(), key.index_name().c_str());
                    return false;
                }
                if (key.SerializeAsString() != iter->second) {
                    PDLOG(WARNING, "table [%s] column desc [%s] not equal", table.name().c_str(),
                          key.index_name().c_str());
                    return false;
                }
            }
        }
        if (table.added_column_desc_size() != table_info->added_column_desc_size()) {
            PDLOG(WARNING, "table [%s] added column desc size not equal", table.name().c_str());
            return false;
        }
        {
            std::map<std::string, std::string> tmp_map;
            for (int i = 0; i < table_info->added_column_desc_size(); i++) {
                std::string name = table_info->added_column_desc(i).name();
                std::string value;
                table_info->added_column_desc(i).SerializeToString(&value);
                tmp_map.insert(std::make_pair(name, value));
            }
            for (auto& added_column : table.added_column_desc()) {
                auto iter = tmp_map.find(added_column.name());
                if (iter == tmp_map.end()) {
                    PDLOG(WARNING,
                          "table [%s] not found column desc [%s] in local "
                          "cluster",
                          table.name().c_str(), added_column.name().c_str());
                    return false;
                }
                if (added_column.SerializeAsString() != iter->second) {
                    PDLOG(WARNING, "table [%s] column desc [%s] not equal", table.name().c_str(),
                          added_column.name().c_str());
                    return false;
                }
            }
        }
    }
    return true;
}

NameServerImpl::NameServerImpl()
    : zk_client_(nullptr),
      dist_lock_(nullptr),
      thread_pool_(1),
      task_thread_pool_(FLAGS_name_server_task_pool_size),
      rand_(0xdeadbeef),
      startup_mode_(::openmldb::type::StartupMode::kStandalone) {}

NameServerImpl::~NameServerImpl() {
    running_.store(false, std::memory_order_release);
    thread_pool_.Stop(true);
    task_thread_pool_.Stop(true);
    if (dist_lock_ != NULL) {
        dist_lock_->Stop();
        delete dist_lock_;
    }
    delete zk_client_;
}

// become name server leader
bool NameServerImpl::Recover() {
    if (startup_mode_ == ::openmldb::type::StartupMode::kStandalone) {
        PDLOG(INFO, "skip recover in standalone mode");
        return true;
    }
    std::vector<std::string> endpoints;
    if (!zk_client_->GetNodes(endpoints)) {
        PDLOG(WARNING, "get endpoints node failed!");
        return false;
    }
    {
        std::lock_guard<std::mutex> lock(mu_);

        std::string value;
        if (zk_client_->GetNodeValue(zk_path_.zone_data_path_ + "/follower", value)) {
            zone_info_.ParseFromString(value);
            mode_.store(zone_info_.mode(), std::memory_order_release);
            PDLOG(WARNING, "recover zone info : %s", value.c_str());
        }
        UpdateTablets(endpoints);
        value.clear();
        if (!zk_client_->GetNodeValue(zk_path_.table_index_node_, value)) {
            if (!zk_client_->CreateNode(zk_path_.table_index_node_, "1")) {
                PDLOG(WARNING, "create table index node failed!");
                return false;
            }
            table_index_ = 1;
            PDLOG(INFO, "init table_index[%u]", table_index_);
        } else {
            table_index_ = std::stoull(value);
            PDLOG(INFO, "recover table_index[%u]", table_index_);
        }
        value.clear();
        if (!zk_client_->GetNodeValue(zk_path_.term_node_, value)) {
            if (!zk_client_->CreateNode(zk_path_.term_node_, "1")) {
                PDLOG(WARNING, "create term node failed!");
                return false;
            }
            term_ = 1;
            PDLOG(INFO, "init term[%lu]", term_);
        } else {
            term_ = std::stoull(value);
            PDLOG(INFO, "recover term[%u]", term_);
        }
        value.clear();
        if (!zk_client_->GetNodeValue(zk_path_.op_index_node_, value)) {
            if (!zk_client_->CreateNode(zk_path_.op_index_node_, "1")) {
                PDLOG(WARNING, "create op index node failed!");
                return false;
            }
            op_index_ = 1;
            PDLOG(INFO, "init op_index[%u]", op_index_);
        } else {
            op_index_ = std::stoull(value);
            PDLOG(INFO, "recover op_index[%u]", op_index_);
        }
        value.clear();
        if (!zk_client_->GetNodeValue(zk_path_.table_changed_notify_node_, value)) {
            if (!zk_client_->CreateNode(zk_path_.table_changed_notify_node_, "1")) {
                PDLOG(WARNING, "create zk table changed notify node failed");
                return false;
            }
        }
        value.clear();
        if (!zk_client_->GetNodeValue(zk_path_.globalvar_changed_notify_node_, value)) {
            if (!zk_client_->CreateNode(zk_path_.globalvar_changed_notify_node_, "1")) {
                PDLOG(WARNING, "create globalvar changed notify node failed");
                return false;
            }
        }
        if (!zk_client_->GetNodeValue(zk_path_.auto_failover_node_, value)) {
            auto_failover_.load(std::memory_order_acquire) ? value = "true" : value = "false";
            if (!zk_client_->CreateNode(zk_path_.auto_failover_node_, value)) {
                PDLOG(WARNING, "create auto failover node failed!");
                return false;
            }
            PDLOG(INFO, "set zk_auto_failover_node[%s]", value.c_str());
        } else {
            value == "true" ? auto_failover_.store(true, std::memory_order_release)
                            : auto_failover_.store(false, std::memory_order_release);
            PDLOG(INFO, "get zk_auto_failover_node[%s]", value.c_str());
        }
        if (!RecoverDb()) {
            PDLOG(WARNING, "recover db failed!");
            return false;
        }
        if (!RecoverTableInfo()) {
            PDLOG(WARNING, "recover table info failed!");
            return false;
        }
        if (!RecoverProcedureInfo()) {
            PDLOG(WARNING, "recover store procedure info failed!");
            return false;
        }
        UpdateSdkEpMap();
    }
    UpdateTableStatus();
    {
        std::lock_guard<std::mutex> lock(mu_);
        RecoverClusterInfo();
        if (!RecoverOPTask()) {
            PDLOG(WARNING, "recover task failed!");
            return false;
        }
        RecoverOfflineTablet();
    }
    UpdateRealEpMapToTablet(false);
    if (FLAGS_use_name) {
        UpdateRemoteRealEpMap();
    }
    UpdateTaskStatus(true);
    return true;
}

bool NameServerImpl::RecoverDb() {
    databases_.clear();
    std::vector<std::string> db_vec;
    if (!zk_client_->GetChildren(zk_path_.db_path_, db_vec)) {
        if (zk_client_->IsExistNode(zk_path_.db_path_) > 0) {
            PDLOG(WARNING, "db node is not exist");
            return true;
        }
        PDLOG(WARNING, "get db failed!");
        return false;
    }
    PDLOG(INFO, "recover db num[%d]", db_vec.size());
    databases_.insert(db_vec.begin(), db_vec.end());
    return true;
}

void NameServerImpl::RecoverOfflineTablet() {
    offline_endpoint_map_.clear();
    for (const auto& tablet : tablets_) {
        if (tablet.second->state_ != ::openmldb::type::EndpointState::kHealthy) {
            offline_endpoint_map_.insert(std::make_pair(tablet.first, tablet.second->ctime_));
            thread_pool_.DelayTask(FLAGS_tablet_offline_check_interval,
                                   boost::bind(&NameServerImpl::OnTabletOffline, this, tablet.first, false));
            PDLOG(INFO, "recover offlinetablet. endpoint %s", tablet.first.c_str());
        }
    }
}

void NameServerImpl::RecoverClusterInfo() {
    nsc_.clear();
    std::vector<std::string> cluster_vec;
    if (!zk_client_->GetChildren(zk_path_.zone_data_path_ + "/replica", cluster_vec)) {
        if (zk_client_->IsExistNode(zk_path_.zone_data_path_ + "/replica") > 0) {
            PDLOG(WARNING, "cluster info node is not exist");
            return;
        }
        PDLOG(WARNING, "get cluster info failed!");
        return;
    }
    PDLOG(INFO, "need to recover cluster info[%d]", cluster_vec.size());

    std::string value, rpc_msg;
    for (const auto& alias : cluster_vec) {
        value.clear();
        if (!zk_client_->GetNodeValue(zk_path_.zone_data_path_ + "/replica/" + alias, value)) {
            PDLOG(WARNING, "get cluster info failed! name[%s]", alias.c_str());
            continue;
        }

        ::openmldb::nameserver::ClusterAddress cluster_add;
        cluster_add.ParseFromString(value);
        std::shared_ptr<::openmldb::nameserver::ClusterInfo> cluster_info =
            std::make_shared<::openmldb::nameserver::ClusterInfo>(cluster_add);
        PDLOG(INFO, "zk add %s|%s", cluster_add.zk_endpoints().c_str(), cluster_add.zk_path().c_str());
        cluster_info->state_ = kClusterHealthy;

        if (cluster_info->Init(rpc_msg) != 0) {
            PDLOG(WARNING, "%s init failed, error: %s", alias.c_str(), rpc_msg.c_str());
            // todo :: add cluster status, need show in showreplica
            cluster_info->state_ = kClusterOffline;
        }
        nsc_.insert(std::make_pair(alias, cluster_info));
    }
}

bool NameServerImpl::RecoverTableInfo() {
    table_info_.clear();
    db_table_info_.clear();
    std::vector<std::string> table_vec;
    std::vector<std::string> db_table_vec;
    if (!zk_client_->GetChildren(zk_path_.table_data_path_, table_vec)) {
        if (zk_client_->IsExistNode(zk_path_.table_data_path_) > 0) {
            PDLOG(WARNING, "table data node is not exist");
        } else {
            PDLOG(WARNING, "get table name failed!");
            return false;
        }
    }
    PDLOG(INFO, "need to recover default table num[%d]", table_vec.size());
    for (const auto& table_name : table_vec) {
        std::string table_name_node = zk_path_.table_data_path_ + "/" + table_name;
        std::string value;
        if (!zk_client_->GetNodeValue(table_name_node, value)) {
            PDLOG(WARNING, "get table info failed! name[%s] table node[%s]", table_name.c_str(),
                  table_name_node.c_str());
            continue;
        }
        std::shared_ptr<::openmldb::nameserver::TableInfo> table_info =
            std::make_shared<::openmldb::nameserver::TableInfo>();
        if (!table_info->ParseFromString(value)) {
            PDLOG(WARNING, "parse table info failed! name[%s] value[%s] value size[%d]", table_name.c_str(),
                  value.c_str(), value.length());
            continue;
        }
        table_info_.insert(std::make_pair(table_name, table_info));
        PDLOG(INFO, "recover table[%s] success", table_name.c_str());
    }
    if (!zk_client_->GetChildren(zk_path_.db_table_data_path_, db_table_vec)) {
        if (zk_client_->IsExistNode(zk_path_.db_table_data_path_) > 0) {
            PDLOG(WARNING, "db table data node is not exist");
        } else {
            PDLOG(WARNING, "get db table id failed!");
            return false;
        }
    }
    PDLOG(INFO, "need to recover db table num[%d]", db_table_vec.size());
    for (const auto& tid : db_table_vec) {
        std::string tid_node = zk_path_.db_table_data_path_ + "/" + tid;
        std::string value;
        if (!zk_client_->GetNodeValue(tid_node, value)) {
            PDLOG(WARNING, "get db table info failed! tid[%s] table node[%s]", tid.c_str(), tid_node.c_str());
            continue;
        }
        std::shared_ptr<::openmldb::nameserver::TableInfo> table_info =
            std::make_shared<::openmldb::nameserver::TableInfo>();
        if (!table_info->ParseFromString(value)) {
            PDLOG(WARNING, "parse table info failed! tid[%s] value[%s] value size[%d]", tid.c_str(), value.c_str(),
                  value.length());
            continue;
        }
        if (databases_.find(table_info->db()) != databases_.end()) {
            db_table_info_[table_info->db()].insert(std::make_pair(table_info->name(), table_info));
            LOG(INFO) << "recover table tid " << tid << " with name " << table_info->name() << " in db "
                      << table_info->db();
        } else {
            LOG(WARNING) << "table " << table_info->name() << " not exist on recovering in db  " << table_info->db();
        }
    }
    return true;
}

bool NameServerImpl::RecoverOPTask() {
    for (auto& op_list : task_vec_) {
        op_list.clear();
    }
    std::vector<std::string> op_vec;
    if (!zk_client_->GetChildren(zk_path_.op_data_path_, op_vec)) {
        if (zk_client_->IsExistNode(zk_path_.op_data_path_) > 0) {
            PDLOG(WARNING, "op data node is not exist");
            return true;
        }
        PDLOG(WARNING, "get op failed!");
        return false;
    }
    PDLOG(INFO, "need to recover op num[%d]", op_vec.size());
    for (const auto& op_id : op_vec) {
        std::string op_node = zk_path_.op_data_path_ + "/" + op_id;
        std::string value;
        if (!zk_client_->GetNodeValue(op_node, value)) {
            PDLOG(WARNING, "get table info failed! table node[%s]", op_node.c_str());
            continue;
        }
        std::shared_ptr<OPData> op_data = std::make_shared<OPData>();
        if (!op_data->op_info_.ParseFromString(value)) {
            PDLOG(WARNING, "parse op info failed! value[%s]", value.c_str());
            continue;
        }
        if (op_data->op_info_.task_status() == ::openmldb::api::TaskStatus::kDone) {
            DEBUGLOG("op status is kDone. op_id[%lu]", op_data->op_info_.op_id());
            continue;
        }
        if (op_data->op_info_.task_status() == ::openmldb::api::TaskStatus::kCanceled) {
            DEBUGLOG("op status is kCanceled. op_id[%lu]", op_data->op_info_.op_id());
            continue;
        }
        std::string op_type_str = ::openmldb::api::OPType_Name(op_data->op_info_.op_type());
        switch (op_data->op_info_.op_type()) {
            case ::openmldb::api::OPType::kMakeSnapshotOP:
                if (CreateMakeSnapshotOPTask(op_data) < 0) {
                    PDLOG(WARNING, "recover op[%s] failed. op_id[%lu]", op_type_str.c_str(), op_id);
                    continue;
                }
                break;
            case ::openmldb::api::OPType::kAddReplicaOP:
                if (CreateAddReplicaOPTask(op_data) < 0) {
                    PDLOG(WARNING, "recover op[%s] failed. op_id[%lu]", op_type_str.c_str(), op_id);
                    continue;
                }
                break;
            case ::openmldb::api::OPType::kChangeLeaderOP:
                if (CreateChangeLeaderOPTask(op_data) < 0) {
                    PDLOG(WARNING, "recover op[%s] failed. op_id[%lu]", op_type_str.c_str(), op_id);
                    continue;
                }
                break;
            case ::openmldb::api::OPType::kMigrateOP:
                if (CreateMigrateTask(op_data) < 0) {
                    PDLOG(WARNING, "recover op[%s] failed. op_id[%lu]", op_type_str.c_str(), op_id);
                    continue;
                }
                break;
            case ::openmldb::api::OPType::kRecoverTableOP:
                if (CreateRecoverTableOPTask(op_data) < 0) {
                    PDLOG(WARNING, "recover op[%s] failed. op_id[%lu]", op_type_str.c_str(), op_id);
                    continue;
                }
                break;
            case ::openmldb::api::OPType::kOfflineReplicaOP:
                if (CreateOfflineReplicaTask(op_data) < 0) {
                    PDLOG(WARNING, "recover op[%s] failed. op_id[%lu]", op_type_str.c_str(), op_id);
                    continue;
                }
                break;
            case ::openmldb::api::OPType::kDelReplicaOP:
                if (CreateDelReplicaOPTask(op_data) < 0) {
                    PDLOG(WARNING, "recover op[%s] failed. op_id[%lu]", op_type_str.c_str(), op_id);
                    continue;
                }
                break;
            case ::openmldb::api::OPType::kReAddReplicaOP:
                if (CreateReAddReplicaTask(op_data) < 0) {
                    PDLOG(WARNING, "recover op[%s] failed. op_id[%lu]", op_type_str.c_str(), op_id);
                    continue;
                }
                break;
            case ::openmldb::api::OPType::kReAddReplicaNoSendOP:
                if (CreateReAddReplicaNoSendTask(op_data) < 0) {
                    PDLOG(WARNING, "recover op[%s] failed. op_id[%lu]", op_type_str.c_str(), op_id);
                    continue;
                }
                break;
            case ::openmldb::api::OPType::kReAddReplicaWithDropOP:
                if (CreateReAddReplicaWithDropTask(op_data) < 0) {
                    PDLOG(WARNING, "recover op[%s] failed. op_id[%lu]", op_type_str.c_str(), op_id);
                    continue;
                }
                break;
            case ::openmldb::api::OPType::kReAddReplicaSimplifyOP:
                if (CreateReAddReplicaSimplifyTask(op_data) < 0) {
                    PDLOG(WARNING, "recover op[%s] failed. op_id[%lu]", op_type_str.c_str(), op_id);
                    continue;
                }
                break;
            case ::openmldb::api::OPType::kReLoadTableOP:
                if (CreateReLoadTableTask(op_data) < 0) {
                    PDLOG(WARNING, "recover op[%s] failed. op_id[%lu]", op_type_str.c_str(), op_id);
                    continue;
                }
                break;
            case ::openmldb::api::OPType::kUpdatePartitionStatusOP:
                if (CreateUpdatePartitionStatusOPTask(op_data) < 0) {
                    PDLOG(WARNING, "recover op[%s] failed. op_id[%lu]", op_type_str.c_str(), op_id);
                    continue;
                }
                break;
            case ::openmldb::api::OPType::kCreateTableRemoteOP:
                if (CreateTableRemoteTask(op_data) < 0) {
                    PDLOG(WARNING, "recover op[%s] failed. op_id[%lu]", op_type_str.c_str(), op_id);
                    continue;
                }
                break;
            case ::openmldb::api::OPType::kDropTableRemoteOP:
                if (DropTableRemoteTask(op_data) < 0) {
                    PDLOG(WARNING, "recover op[%s] failed. op_id[%lu]", op_type_str.c_str(), op_id);
                    continue;
                }
                break;
            case ::openmldb::api::OPType::kDelReplicaRemoteOP:
                if (CreateDelReplicaRemoteOPTask(op_data) < 0) {
                    PDLOG(WARNING, "recover op[%s] failed. op_id[%lu]", op_type_str.c_str(), op_id);
                    continue;
                }
                break;
            case ::openmldb::api::OPType::kAddReplicaSimplyRemoteOP:
                if (CreateAddReplicaSimplyRemoteOPTask(op_data) < 0) {
                    PDLOG(WARNING, "recover op[%s] failed. op_id[%lu]", op_type_str.c_str(), op_id);
                    continue;
                }
                break;
            case ::openmldb::api::OPType::kAddReplicaRemoteOP:
                if (CreateAddReplicaRemoteOPTask(op_data) < 0) {
                    PDLOG(WARNING, "recover op[%s] failed. op_id[%lu]", op_type_str.c_str(), op_id);
                    continue;
                }
                break;
            case ::openmldb::api::OPType::kAddIndexOP:
                if (CreateAddIndexOPTask(op_data) < 0) {
                    PDLOG(WARNING, "recover op[%s] failed. op_id[%lu]", op_type_str.c_str(), op_id);
                    continue;
                }
                break;
            default:
                PDLOG(WARNING, "unsupport recover op[%s]! op_id[%lu]", op_type_str.c_str(), op_id);
                continue;
        }
        if (!SkipDoneTask(op_data)) {
            PDLOG(WARNING, "SkipDoneTask task failed. op_id[%lu] task_index[%u]", op_data->op_info_.op_id(),
                  op_data->op_info_.task_index());
            continue;
        }
        if (op_data->op_info_.task_status() == ::openmldb::api::TaskStatus::kFailed ||
            op_data->op_info_.task_status() == ::openmldb::api::TaskStatus::kCanceled) {
            done_op_list_.push_back(op_data);
        } else {
            uint32_t idx = 0;
            if (op_data->op_info_.for_replica_cluster() == 1) {
                idx = op_data->op_info_.vec_idx();
                PDLOG(INFO,
                      "current task is for replica cluster, op_index [%lu] "
                      "op_type[%s]",
                      op_data->op_info_.op_id(), ::openmldb::api::OPType_Name(op_data->op_info_.op_type()).c_str());
            } else {
                idx = op_data->op_info_.pid() % task_vec_.size();
                if (op_data->op_info_.has_vec_idx() && op_data->op_info_.vec_idx() < task_vec_.size()) {
                    idx = op_data->op_info_.vec_idx();
                }
            }
            task_vec_[idx].push_back(op_data);
        }
        PDLOG(INFO, "recover op[%s] success. op_id[%lu]",
              ::openmldb::api::OPType_Name(op_data->op_info_.op_type()).c_str(), op_data->op_info_.op_id());
    }
    for (auto& op_list : task_vec_) {
        op_list.sort([](const std::shared_ptr<OPData>& a, const std::shared_ptr<OPData>& b) {
            if (a->op_info_.parent_id() < b->op_info_.parent_id()) {
                return true;
            } else if (a->op_info_.parent_id() > b->op_info_.parent_id()) {
                return false;
            } else {
                return a->op_info_.op_id() < b->op_info_.op_id();
            }
        });
    }
    return true;
}
int NameServerImpl::CreateMakeSnapshotOPTask(std::shared_ptr<OPData> op_data) {
    MakeSnapshotNSRequest request;
    if (!request.ParseFromString(op_data->op_info_.data())) {
        PDLOG(WARNING, "parse request failed. data[%s]", op_data->op_info_.data().c_str());
        return -1;
    }
    std::shared_ptr<::openmldb::nameserver::TableInfo> table_info;
    if (!GetTableInfoUnlock(request.name(), request.db(), &table_info)) {
        PDLOG(WARNING, "get table info failed! name[%s]", request.name().c_str());
        return -1;
    }
    uint32_t tid = table_info->tid();
    uint32_t pid = request.pid();
    std::string endpoint;
    if (GetLeader(table_info, pid, endpoint) < 0 || endpoint.empty()) {
        PDLOG(WARNING, "get leader failed. table[%s] pid[%u]", request.name().c_str(), pid);
        return -1;
    }
    uint64_t end_offset = 0;
    if (request.has_offset() && request.offset() > 0) {
        end_offset = request.offset();
    }
    std::shared_ptr<Task> task = CreateMakeSnapshotTask(endpoint, op_data->op_info_.op_id(),
                                                        ::openmldb::api::OPType::kMakeSnapshotOP, tid, pid, end_offset);
    if (!task) {
        PDLOG(WARNING, "create makesnapshot task failed. tid[%u] pid[%u]", tid, pid);
        return -1;
    }
    op_data->task_list_.push_back(task);
    PDLOG(INFO, "create makesnapshot op task ok. tid[%u] pid[%u]", tid, pid);
    return 0;
}

bool NameServerImpl::SkipDoneTask(std::shared_ptr<OPData> op_data) {
    uint64_t op_id = op_data->op_info_.op_id();
    std::string op_type = ::openmldb::api::OPType_Name(op_data->op_info_.op_type());
    if (op_data->op_info_.task_status() == ::openmldb::api::kInited) {
        PDLOG(INFO, "op_id[%lu] op_type[%s] status is kInited, need not skip", op_id, op_type.c_str());
        return true;
    }
    uint32_t task_index = op_data->op_info_.task_index();
    if (op_data->task_list_.empty()) {
        PDLOG(WARNING, "skip task failed, task_list is empty. op_id[%lu] op_type[%s]", op_id, op_type.c_str());
        return false;
    }
    if (task_index > op_data->task_list_.size() - 1) {
        PDLOG(WARNING, "skip task failed. op_id[%lu] op_type[%s] task_index[%u]", op_id, op_type.c_str(), task_index);
        return false;
    }
    for (uint32_t idx = 0; idx < task_index; idx++) {
        op_data->task_list_.pop_front();
    }
    if (!op_data->task_list_.empty()) {
        std::shared_ptr<Task> task = op_data->task_list_.front();
        PDLOG(INFO, "cur task[%s]. op_id[%lu] op_type[%s]",
              ::openmldb::api::TaskType_Name(task->task_info_->task_type()).c_str(), op_id, op_type.c_str());
        if (op_data->op_info_.task_status() == ::openmldb::api::TaskStatus::kFailed) {
            task->task_info_->set_status(::openmldb::api::TaskStatus::kFailed);
            return true;
        }
        switch (task->task_info_->task_type()) {
            case ::openmldb::api::TaskType::kSelectLeader:
            case ::openmldb::api::TaskType::kUpdateLeaderInfo:
            case ::openmldb::api::TaskType::kUpdatePartitionStatus:
            case ::openmldb::api::TaskType::kUpdateTableInfo:
            case ::openmldb::api::TaskType::kRecoverTable:
            case ::openmldb::api::TaskType::kAddTableInfo:
            case ::openmldb::api::TaskType::kCheckBinlogSyncProgress:
                // execute the task again
                task->task_info_->set_status(::openmldb::api::TaskStatus::kInited);
                break;
            default:
                task->task_info_->set_status(::openmldb::api::TaskStatus::kDoing);
        }
    }
    return true;
}

void NameServerImpl::UpdateTabletsLocked(const std::vector<std::string>& endpoints) {
    std::lock_guard<std::mutex> lock(mu_);
    UpdateTablets(endpoints);
}

void NameServerImpl::UpdateTablets(const std::vector<std::string>& endpoints) {
    std::set<std::string> alive;
    std::vector<std::string> tablet_endpoints;
    std::string nearline_tablet_endpoint;
    for (const auto& endpoint : endpoints) {
        std::string cur_endpoint = endpoint;
        if (boost::starts_with(cur_endpoint, ::openmldb::base::NEARLINE_PREFIX)) {
            nearline_tablet_endpoint = endpoint.substr(::openmldb::base::NEARLINE_PREFIX.size());
            cur_endpoint = nearline_tablet_endpoint;
        } else {
            tablet_endpoints.push_back(cur_endpoint);
        }
        auto it = real_ep_map_.find(cur_endpoint);
        if (FLAGS_use_name) {
            std::string real_ep;
            if (!zk_client_->GetNodeValue(FLAGS_zk_root_path + "/map/names/" + cur_endpoint, real_ep)) {
                PDLOG(WARNING, "get tablet names value failed. endpint %s", cur_endpoint.c_str());
                continue;
            }
            if (it == real_ep_map_.end()) {
                real_ep_map_.emplace(cur_endpoint, real_ep);
            } else {
                it->second = real_ep;
            }
        } else if (it == real_ep_map_.end()) {
            real_ep_map_.emplace(cur_endpoint, cur_endpoint);
        }
    }



    auto it = tablet_endpoints.begin();
    for (; it != tablet_endpoints.end(); ++it) {
        alive.insert(*it);
        Tablets::iterator tit = tablets_.find(*it);
        // register a new tablet
        if (tit == tablets_.end()) {
            std::shared_ptr<TabletInfo> tablet = std::make_shared<TabletInfo>();
            tablet->state_ = ::openmldb::type::EndpointState::kHealthy;
            if (FLAGS_use_name) {
                auto real_ep_map_it = real_ep_map_.find(*it);
                if (real_ep_map_it == real_ep_map_.end()) {
                    PDLOG(WARNING, "fail to get real endpoint. endpoint %s", it->c_str());
                    continue;
                }
                tablet->client_ = std::make_shared<::openmldb::client::TabletClient>(*it, real_ep_map_it->second, true);
            } else {
                tablet->client_ = std::make_shared<::openmldb::client::TabletClient>(*it, "", true);
            }
            if (tablet->client_->Init() != 0) {
                PDLOG(WARNING, "tablet client init error. endpoint[%s]", it->c_str());
                continue;
            }
            tablet->ctime_ = ::baidu::common::timer::get_micros() / 1000;
            tablets_.insert(std::make_pair(*it, tablet));
            PDLOG(INFO, "add tablet client. endpoint[%s]", it->c_str());
            NotifyTableChanged();
        } else {
            if (tit->second->state_ != ::openmldb::type::EndpointState::kHealthy) {
                if (FLAGS_use_name) {
                    auto real_ep_map_it = real_ep_map_.find(*it);
                    if (real_ep_map_it == real_ep_map_.end()) {
                        PDLOG(WARNING, "fail to get real endpoint. endpoint %s", it->c_str());
                        continue;
                    }
                    // TODO(denglong) guarantee threadsafe
                    tit->second->client_ =
                        std::make_shared<::openmldb::client::TabletClient>(*it, real_ep_map_it->second, true);
                    if (tit->second->client_->Init() != 0) {
                        PDLOG(WARNING, "tablet client init error. endpoint[%s]", tit->first.c_str());
                        continue;
                    }
                }
                tit->second->state_ = ::openmldb::type::EndpointState::kHealthy;
                tit->second->ctime_ = ::baidu::common::timer::get_micros() / 1000;
                PDLOG(INFO, "tablet is online. endpoint[%s]", tit->first.c_str());
                thread_pool_.AddTask(boost::bind(&NameServerImpl::OnTabletOnline, this, tit->first));
            }
        }
        PDLOG(INFO, "healthy tablet with endpoint[%s]", it->c_str());
    }
    // handle offline tablet
    for (Tablets::iterator tit = tablets_.begin(); tit != tablets_.end(); ++tit) {
        if (alive.find(tit->first) == alive.end() && tit->second->state_ == ::openmldb::type::EndpointState::kHealthy) {
            // tablet offline
            PDLOG(INFO, "offline tablet with endpoint[%s]", tit->first.c_str());
            tit->second->state_ = ::openmldb::type::EndpointState::kOffline;
            tit->second->ctime_ = ::baidu::common::timer::get_micros() / 1000;
            if (offline_endpoint_map_.find(tit->first) == offline_endpoint_map_.end()) {
                offline_endpoint_map_.insert(std::make_pair(tit->first, tit->second->ctime_));
                if (running_.load(std::memory_order_acquire)) {
                    thread_pool_.DelayTask(FLAGS_tablet_offline_check_interval,
                                           boost::bind(&NameServerImpl::OnTabletOffline, this, tit->first, false));
                }
            } else {
                offline_endpoint_map_[tit->first] = tit->second->ctime_;
            }
        }
    }
    thread_pool_.AddTask(boost::bind(&NameServerImpl::DistributeTabletMode, this));
    thread_pool_.AddTask(boost::bind(&NameServerImpl::UpdateRealEpMapToTablet, this, true));
}

void NameServerImpl::OnTabletOffline(const std::string& endpoint, bool startup_flag) {
    if (!running_.load(std::memory_order_acquire)) {
        PDLOG(WARNING, "cur nameserver is not leader");
        return;
    }
    {
        std::lock_guard<std::mutex> lock(mu_);
        auto tit = tablets_.find(endpoint);
        if (tit == tablets_.end()) {
            PDLOG(WARNING, "cannot find endpoint %s in tablet map", endpoint.c_str());
            return;
        }
        auto iter = offline_endpoint_map_.find(endpoint);
        if (iter == offline_endpoint_map_.end()) {
            PDLOG(WARNING, "cannot find endpoint %s in offline endpoint map", endpoint.c_str());
            return;
        }
        if (!startup_flag && tit->second->state_ == ::openmldb::type::EndpointState::kHealthy) {
            PDLOG(INFO, "endpoint %s is healthy, need not offline endpoint", endpoint.c_str());
            return;
        }
        if (table_info_.empty() && db_table_info_.empty()) {
            PDLOG(INFO, "endpoint %s has no table, need not offline endpoint", endpoint.c_str());
            return;
        }
        uint64_t cur_time = ::baidu::common::timer::get_micros() / 1000;
        if (!startup_flag && cur_time < iter->second + FLAGS_tablet_heartbeat_timeout) {
            thread_pool_.DelayTask(FLAGS_tablet_offline_check_interval,
                                   boost::bind(&NameServerImpl::OnTabletOffline, this, endpoint, false));
            return;
        }
    }
    if (auto_failover_.load(std::memory_order_acquire)) {
        PDLOG(INFO, "Run OfflineEndpoint. endpoint is %s", endpoint.c_str());
        UpdateEndpointTableAlive(endpoint, false);
        OfflineEndpointInternal(endpoint, FLAGS_name_server_task_concurrency);
    }
}

void NameServerImpl::OnTabletOnline(const std::string& endpoint) {
    if (!running_.load(std::memory_order_acquire)) {
        PDLOG(WARNING, "cur nameserver is not leader");
        return;
    }
    if (!auto_failover_.load(std::memory_order_acquire)) {
        std::lock_guard<std::mutex> lock(mu_);
        offline_endpoint_map_.erase(endpoint);
        return;
    }
    std::string value;
    {
        std::lock_guard<std::mutex> lock(mu_);
        auto iter = offline_endpoint_map_.find(endpoint);
        if (iter == offline_endpoint_map_.end()) {
            PDLOG(WARNING,
                  "cannot find endpoint %s in offline endpoint map. need not "
                  "recover",
                  endpoint.c_str());
            return;
        }
        if (!zk_client_->GetNodeValue(zk_path_.root_path_ + "/nodes/" + endpoint, value)) {
            PDLOG(WARNING, "get tablet node value failed");
            offline_endpoint_map_.erase(iter);
            return;
        }
        if (table_info_.empty() && db_table_info_.empty()) {
            PDLOG(INFO, "endpoint %s has no table, need not recover endpoint", endpoint.c_str());
            offline_endpoint_map_.erase(iter);
            return;
        }
        if (!boost::starts_with(value, "startup_")) {
            uint64_t cur_time = ::baidu::common::timer::get_micros() / 1000;
            if (cur_time < iter->second + FLAGS_tablet_heartbeat_timeout) {
                PDLOG(INFO,
                      "need not recover. endpoint[%s] cur_time[%lu] "
                      "offline_time[%lu]",
                      endpoint.c_str(), cur_time, iter->second);
                offline_endpoint_map_.erase(iter);
                return;
            }
        }
    }
    if (boost::starts_with(value, "startup_")) {
        PDLOG(INFO, "endpoint %s is startup, exe tablet offline", endpoint.c_str());
        OnTabletOffline(endpoint, true);
    }
    PDLOG(INFO, "Run RecoverEndpoint. endpoint is %s", endpoint.c_str());
    RecoverEndpointInternal(endpoint, false, FLAGS_name_server_task_concurrency);
    {
        std::lock_guard<std::mutex> lock(mu_);
        offline_endpoint_map_.erase(endpoint);
    }
}

void NameServerImpl::RecoverEndpointDBInternal(
    const std::string& endpoint, bool need_restore, uint32_t concurrency,
    const std::map<std::string, std::shared_ptr<::openmldb::nameserver::TableInfo>>& table_info) {
    for (const auto& kv : table_info) {
        for (int idx = 0; idx < kv.second->table_partition_size(); idx++) {
            uint32_t pid = kv.second->table_partition(idx).pid();
            for (int meta_idx = 0; meta_idx < kv.second->table_partition(idx).partition_meta_size(); meta_idx++) {
                if (kv.second->table_partition(idx).partition_meta(meta_idx).endpoint() == endpoint) {
                    if (kv.second->table_partition(idx).partition_meta(meta_idx).is_alive() &&
                        kv.second->table_partition(idx).partition_meta_size() > 1) {
                        PDLOG(INFO,
                              "table[%s] pid[%u] endpoint[%s] is alive, need "
                              "not recover",
                              kv.first.c_str(), pid, endpoint.c_str());
                        break;
                    }
                    PDLOG(INFO, "recover table[%s] pid[%u] endpoint[%s]", kv.first.c_str(), pid, endpoint.c_str());
                    bool is_leader = false;
                    if (kv.second->table_partition(idx).partition_meta(meta_idx).is_leader()) {
                        is_leader = true;
                    }
                    uint64_t offset_delta = need_restore ? 0 : FLAGS_check_binlog_sync_progress_delta;
                    CreateRecoverTableOP(kv.first, kv.second->db(), pid, endpoint, is_leader, offset_delta,
                                         concurrency);
                    if (need_restore && is_leader) {
                        PDLOG(INFO, "restore table[%s] pid[%u] endpoint[%s]", kv.first.c_str(), pid, endpoint.c_str());
                        CreateChangeLeaderOP(kv.first, kv.second->db(), pid, endpoint, need_restore, concurrency);
                        CreateRecoverTableOP(kv.first, kv.second->db(), pid, OFFLINE_LEADER_ENDPOINT, true,
                                             FLAGS_check_binlog_sync_progress_delta, concurrency);
                    }
                    break;
                }
            }
        }
    }
}

void NameServerImpl::RecoverEndpointInternal(const std::string& endpoint, bool need_restore, uint32_t concurrency) {
    std::lock_guard<std::mutex> lock(mu_);
    RecoverEndpointDBInternal(endpoint, need_restore, concurrency, table_info_);
    for (const auto& kv : db_table_info_) {
        RecoverEndpointDBInternal(endpoint, need_restore, concurrency, kv.second);
    }
    // recover global variable after tablet restart
    std::shared_ptr<TableInfo> table_info;
    if (!GetTableInfoUnlock(GLOBAL_VARIABLES, INFORMATION_SCHEMA_DB, &table_info)) {
        PDLOG(WARNING, "global variable table is not exist!");
        return;
    }
    bool exist_globalvar = false;
    for (int idx = 0; idx < table_info->table_partition_size(); idx++) {
        for (int meta_idx = 0; meta_idx < table_info->table_partition(idx).partition_meta_size(); meta_idx++) {
            if (table_info->table_partition(idx).partition_meta(meta_idx).endpoint() == endpoint) {
                exist_globalvar = true;
                break;
            }
        }
    }
    if (!exist_globalvar) {
        NotifyGlobalVarChanged();
    }
}

void NameServerImpl::NotifyGlobalVarChanged() {
    if (!IsClusterMode()) {
        return;
    }
    if (!zk_client_->Increment(zk_path_.globalvar_changed_notify_node_)) {
        PDLOG(WARNING, "increment failed, node is %s", zk_path_.globalvar_changed_notify_node_.c_str());
        return;
    }
    PDLOG(INFO, "notify globalvar changed ok");
}

void NameServerImpl::ShowTablet(RpcController* controller, const ShowTabletRequest* request,
                                ShowTabletResponse* response, Closure* done) {
    brpc::ClosureGuard done_guard(done);
    if (!running_.load(std::memory_order_acquire)) {
        response->set_code(::openmldb::base::ReturnCode::kNameserverIsNotLeader);
        response->set_msg("nameserver is not leader");
        PDLOG(WARNING, "cur nameserver is not leader");
        return;
    }
    std::lock_guard<std::mutex> lock(mu_);
    Tablets::iterator it = tablets_.begin();
    for (; it != tablets_.end(); ++it) {
        TabletStatus* status = response->add_tablets();
        status->set_endpoint(it->first);
        if (FLAGS_use_name) {
            auto n_it = real_ep_map_.find(it->first);
            if (n_it == real_ep_map_.end()) {
                status->set_real_endpoint("-");
            } else {
                status->set_real_endpoint(n_it->second);
            }
        }
        status->set_state(::openmldb::type::EndpointState_Name(it->second->state_));
        status->set_age(::baidu::common::timer::get_micros() / 1000 - it->second->ctime_);
    }
    response->set_code(::openmldb::base::ReturnCode::kOk);
    response->set_msg("ok");
}

bool NameServerImpl::Init(const std::string& zk_cluster, const std::string& zk_path, const std::string& endpoint,
                          const std::string& real_endpoint) {
    if (zk_cluster.empty() && FLAGS_tablet.empty()) {
        PDLOG(WARNING, "zk cluster disabled and tablet is empty");
        return false;
    }
    endpoint_ = endpoint;
    running_.store(false, std::memory_order_release);
    if (!zk_cluster.empty()) {
        startup_mode_ = ::openmldb::type::StartupMode::kCluster;
        zk_path_.root_path_ = zk_path;
        std::string zk_table_path = zk_path + "/table";
        std::string zk_sp_path = zk_path + "/store_procedure";
        zk_path_.table_index_node_ = zk_table_path + "/table_index";
        zk_path_.table_data_path_ = zk_table_path + "/table_data";
        zk_path_.db_path_ = zk_path + "/db";
        zk_path_.db_table_data_path_ = zk_table_path + "/db_table_data";
        zk_path_.db_sp_data_path_ = zk_sp_path + "/db_sp_data";
        zk_path_.term_node_ = zk_table_path + "/term";
        std::string zk_op_path = zk_path + "/op";
        zk_path_.op_index_node_ = zk_op_path + "/op_index";
        zk_path_.op_data_path_ = zk_op_path + "/op_data";
        zk_path_.op_sync_path_ = zk_op_path + "/op_sync";
        zk_path_.offline_endpoint_lock_node_ = zk_path + "/offline_endpoint_lock";
        std::string zk_config_path = zk_path + "/config";
        zk_path_.zone_data_path_ = zk_path + "/cluster";
        zk_path_.auto_failover_node_ = zk_config_path + "/auto_failover";
        zk_path_.table_changed_notify_node_ = zk_table_path + "/notify";
        zk_path_.globalvar_changed_notify_node_ = zk_path + "/notify/global_variable";
        zone_info_.set_mode(kNORMAL);
        zone_info_.set_zone_name(endpoint + zk_path);
        zone_info_.set_replica_alias("");
        zone_info_.set_zone_term(1);
        LOG(INFO) << "zone name " << zone_info_.zone_name();
        zk_client_ = new ZkClient(zk_cluster, real_endpoint, FLAGS_zk_session_timeout, endpoint, zk_path);
        if (!zk_client_->Init()) {
            PDLOG(WARNING, "fail to init zookeeper with cluster[%s]", zk_cluster.c_str());
            return false;
        }
        std::string value;
        std::vector<std::string> endpoints;
        if (!zk_client_->GetNodes(endpoints)) {
            zk_client_->CreateNode(zk_path + "/nodes", "");
        } else {
            UpdateTablets(endpoints);
        }
        zk_client_->WatchNodes(boost::bind(&NameServerImpl::UpdateTabletsLocked, this, _1));
        bool ok = zk_client_->WatchNodes();
        if (!ok) {
            PDLOG(WARNING, "fail to watch nodes");
            return false;
        }
        session_term_ = zk_client_->GetSessionTerm();

        thread_pool_.DelayTask(FLAGS_zk_keep_alive_check_interval, boost::bind(&NameServerImpl::CheckZkClient, this));
        dist_lock_ = new DistLock(zk_path + "/leader", zk_client_, boost::bind(&NameServerImpl::OnLocked, this),
                                  boost::bind(&NameServerImpl::OnLostLock, this), endpoint);
        dist_lock_->Lock();

    } else {
        const std::string& tablet_endpoint = FLAGS_tablet;
        startup_mode_ = ::openmldb::type::StartupMode::kStandalone;
        std::shared_ptr<TabletInfo> tablet = std::make_shared<TabletInfo>();
        tablet->state_ = ::openmldb::type::EndpointState::kHealthy;
        tablet->client_ = std::make_shared<::openmldb::client::TabletClient>(tablet_endpoint, "", true);
        if (tablet->client_->Init() != 0) {
            PDLOG(WARNING, "tablet client init error. endpoint[%s]", tablet_endpoint.c_str());
        }
        tablet->ctime_ = ::baidu::common::timer::get_micros() / 1000;
        tablets_.insert(std::make_pair(tablet_endpoint, tablet));
        PDLOG(INFO, "add tablet client. endpoint[%s]", tablet_endpoint.c_str());
        OnLocked();
    }
    mode_.store(kNORMAL, std::memory_order_release);
    auto_failover_.store(FLAGS_auto_failover, std::memory_order_release);
    task_rpc_version_.store(0, std::memory_order_relaxed);
    if (FLAGS_use_name) {
        auto n_it = real_ep_map_.find(FLAGS_endpoint);
        if (n_it == real_ep_map_.end()) {
            real_ep_map_.insert(std::make_pair(FLAGS_endpoint, real_endpoint));
        } else {
            n_it->second = real_endpoint;
        }
    }
    task_vec_.resize(FLAGS_name_server_task_max_concurrency + FLAGS_name_server_task_concurrency_for_replica_cluster);
    task_thread_pool_.DelayTask(FLAGS_make_snapshot_check_interval,
                                boost::bind(&NameServerImpl::SchedMakeSnapshot, this));
    return true;
}

bool NameServerImpl::Init(const std::string& real_endpoint) {
    return Init(FLAGS_zk_cluster, FLAGS_zk_root_path, FLAGS_endpoint, real_endpoint);
}

void NameServerImpl::CheckZkClient() {
    if (!zk_client_->IsConnected()) {
        OnLostLock();
        PDLOG(WARNING, "reconnect zk");
        if (zk_client_->Reconnect()) {
            PDLOG(INFO, "reconnect zk ok");
        }
    }
    if (session_term_ != zk_client_->GetSessionTerm()) {
        if (zk_client_->WatchNodes()) {
            session_term_ = zk_client_->GetSessionTerm();
            PDLOG(INFO, "watch node ok");
        } else {
            PDLOG(WARNING, "watch node falied");
        }
    }
    thread_pool_.DelayTask(FLAGS_zk_keep_alive_check_interval, boost::bind(&NameServerImpl::CheckZkClient, this));
}

int NameServerImpl::UpdateTaskStatus(bool is_recover_op) {
    std::map<std::string, std::shared_ptr<TabletClient>> client_map;
    {
        std::lock_guard<std::mutex> lock(mu_);
        for (auto iter = tablets_.begin(); iter != tablets_.end(); ++iter) {
            if (iter->second->state_ != ::openmldb::type::EndpointState::kHealthy) {
                DEBUGLOG("tablet[%s] is not Healthy", iter->first.c_str());
                uint64_t cur_time = ::baidu::common::timer::get_micros() / 1000;
                if (cur_time < iter->second->ctime_ + FLAGS_tablet_heartbeat_timeout) {
                    continue;
                }
                // clear the task in offline tablet
                for (const auto& op_list : task_vec_) {
                    if (op_list.empty()) {
                        continue;
                    }
                    std::shared_ptr<OPData> op_data = op_list.front();
                    if (op_data->task_list_.empty()) {
                        continue;
                    }
                    // update task status
                    std::shared_ptr<Task> task = op_data->task_list_.front();
                    if (task->task_info_->status() != ::openmldb::api::kDoing) {
                        continue;
                    }
                    if (task->task_info_->has_endpoint() && task->task_info_->endpoint() == iter->first) {
                        PDLOG(WARNING,
                              "tablet is offline. update task status "
                              "from[kDoing] to[kFailed]. "
                              "op_id[%lu], task_type[%s] endpoint[%s]",
                              op_data->op_info_.op_id(),
                              ::openmldb::api::TaskType_Name(task->task_info_->task_type()).c_str(),
                              iter->first.c_str());
                        task->task_info_->set_status(::openmldb::api::kFailed);
                    }
                }
            } else {
                client_map.insert(std::make_pair(iter->first, iter->second->client_));
            }
        }
    }
    uint64_t last_task_rpc_version = task_rpc_version_.load(std::memory_order_acquire);
    for (auto iter = client_map.begin(); iter != client_map.end(); ++iter) {
        ::openmldb::api::TaskStatusResponse response;
        // get task status from tablet
        if (iter->second->GetTaskStatus(response)) {
            std::lock_guard<std::mutex> lock(mu_);
            if (last_task_rpc_version != task_rpc_version_.load(std::memory_order_acquire)) {
                DEBUGLOG("task_rpc_version mismatch");
                break;
            }
            std::string endpoint = iter->first;
            for (const auto& op_list : task_vec_) {
                std::string endpoint_role = "tablet";
                if (UpdateTask(op_list, endpoint, endpoint_role, is_recover_op, response) < 0) {
                    continue;
                }
            }
        }
    }
    UpdateTaskStatusRemote(is_recover_op);
    if (running_.load(std::memory_order_acquire)) {
        task_thread_pool_.DelayTask(FLAGS_get_task_status_interval,
                                    boost::bind(&NameServerImpl::UpdateTaskStatus, this, false));
    }
    return 0;
}

int NameServerImpl::UpdateTaskStatusRemote(bool is_recover_op) {
    if (mode_.load(std::memory_order_acquire) == kFOLLOWER) {
        return 0;
    }
    std::map<std::string, std::shared_ptr<::openmldb::client::NsClient>> client_map;
    {
        std::lock_guard<std::mutex> lock(mu_);
        if (nsc_.empty()) {
            return 0;
        }
        for (auto iter = nsc_.begin(); iter != nsc_.end(); ++iter) {
            if (iter->second->state_.load(std::memory_order_relaxed) != kClusterHealthy) {
                PDLOG(INFO, "cluster[%s] is not Healthy", iter->first.c_str());
                continue;
            }
            client_map.insert(std::make_pair(
                iter->first, std::atomic_load_explicit(&iter->second->client_, std::memory_order_relaxed)));
        }
    }
    uint64_t last_task_rpc_version = task_rpc_version_.load(std::memory_order_acquire);
    for (auto iter = client_map.begin(); iter != client_map.end(); ++iter) {
        ::openmldb::api::TaskStatusResponse response;
        // get task status from replica cluster
        if (iter->second->GetTaskStatus(response)) {
            std::lock_guard<std::mutex> lock(mu_);
            if (last_task_rpc_version != task_rpc_version_.load(std::memory_order_acquire)) {
                DEBUGLOG("task_rpc_version mismatch");
                break;
            }
            std::string endpoint = iter->first;
            uint32_t index = 0;
            for (const auto& op_list : task_vec_) {
                index++;
                if (index <= FLAGS_name_server_task_max_concurrency) {
                    continue;
                }
                std::string endpoint_role = "replica cluster";
                if (UpdateTask(op_list, endpoint, endpoint_role, is_recover_op, response) < 0) {
                    continue;
                }
            }
        } else {
            if (response.has_msg()) {
                PDLOG(WARNING, "get task status faild : [%s]", response.msg().c_str());
            }
        }
    }
    return 0;
}

int NameServerImpl::UpdateTask(const std::list<std::shared_ptr<OPData>>& op_list, const std::string& endpoint,
                               const std::string& msg, bool is_recover_op,
                               ::openmldb::api::TaskStatusResponse& response) {
    if (op_list.empty()) {
        return -1;
    }
    std::shared_ptr<OPData> op_data = op_list.front();
    if (op_data->task_list_.empty()) {
        return -1;
    }
    // update task status
    std::shared_ptr<Task> task = op_data->task_list_.front();
    if (task->task_info_->status() != ::openmldb::api::kDoing) {
        return -1;
    }
    bool has_op_task = false;
    for (int idx = 0; idx < response.task_size(); idx++) {
        if (op_data->op_info_.op_id() == response.task(idx).op_id() &&
            task->task_info_->task_type() == response.task(idx).task_type()) {
            has_op_task = true;
            if (response.task(idx).status() != ::openmldb::api::kInited) {
                if (!task->sub_task_.empty()) {
                    for (auto& sub_task : task->sub_task_) {
                        if (sub_task->task_info_->has_endpoint() && sub_task->task_info_->endpoint() == endpoint &&
                            sub_task->task_info_->status() != response.task(idx).status()) {
                            PDLOG(INFO,
                                  "update sub task status from[%s] to[%s]. "
                                  "op_id[%lu], task_type[%s]",
                                  ::openmldb::api::TaskStatus_Name(sub_task->task_info_->status()).c_str(),
                                  ::openmldb::api::TaskStatus_Name(response.task(idx).status()).c_str(),
                                  response.task(idx).op_id(),
                                  ::openmldb::api::TaskType_Name(sub_task->task_info_->task_type()).c_str());
                            sub_task->task_info_->set_status(response.task(idx).status());
                            if (response.task(idx).status() == ::openmldb::api::kFailed) {
                                task->task_info_->set_status(::openmldb::api::kFailed);
                                PDLOG(INFO,
                                      "update task status from[%s] "
                                      "to[kFailed]. op_id[%lu], task_type[%s]",
                                      ::openmldb::api::TaskStatus_Name(task->task_info_->status()).c_str(),
                                      response.task(idx).op_id(),
                                      ::openmldb::api::TaskType_Name(task->task_info_->task_type()).c_str());
                            }
                            break;
                        }
                    }
                } else if (task->task_info_->status() != response.task(idx).status()) {
                    PDLOG(INFO,
                          "update task status from[%s] to[%s]. op_id[%lu], "
                          "task_type[%s]",
                          ::openmldb::api::TaskStatus_Name(task->task_info_->status()).c_str(),
                          ::openmldb::api::TaskStatus_Name(response.task(idx).status()).c_str(),
                          response.task(idx).op_id(),
                          ::openmldb::api::TaskType_Name(task->task_info_->task_type()).c_str());
                    task->task_info_->set_status(response.task(idx).status());
                }
            }
            break;
        }
    }
    if (!has_op_task && (is_recover_op || task->task_info_->is_rpc_send())) {
        if (!task->sub_task_.empty()) {
            for (auto& sub_task : task->sub_task_) {
                if (sub_task->task_info_->has_endpoint() && sub_task->task_info_->endpoint() == endpoint) {
                    if (sub_task->task_info_->status() == ::openmldb::api::kDoing ||
                        sub_task->task_info_->status() == ::openmldb::api::kInited) {
                        PDLOG(WARNING,
                              "not found op in [%s]. update sub task status "
                              "from[kDoing] to[kFailed]. "
                              "op_id[%lu], task_type[%s] endpoint[%s]",
                              msg.c_str(), op_data->op_info_.op_id(),
                              ::openmldb::api::TaskType_Name(task->task_info_->task_type()).c_str(), endpoint.c_str());
                        sub_task->task_info_->set_status(::openmldb::api::kFailed);
                        task->task_info_->set_status(::openmldb::api::kFailed);
                    }
                    break;
                }
            }
        } else if (task->task_info_->has_endpoint() && task->task_info_->endpoint() == endpoint) {
            PDLOG(WARNING,
                  "not found op in [%s]. update task status from[kDoing] "
                  "to[kFailed]. "
                  "op_id[%lu], task_type[%s] endpoint[%s]",
                  msg.c_str(), op_data->op_info_.op_id(),
                  ::openmldb::api::TaskType_Name(task->task_info_->task_type()).c_str(), endpoint.c_str());
            task->task_info_->set_status(::openmldb::api::kFailed);
        }
    }
    return 1;
}

int NameServerImpl::UpdateZKTaskStatus() {
    std::lock_guard<std::mutex> lock(mu_);
    for (const auto& op_list : task_vec_) {
        if (op_list.empty()) {
            continue;
        }
        std::shared_ptr<OPData> op_data = op_list.front();
        if (op_data->task_list_.empty()) {
            continue;
        }
        std::shared_ptr<Task> task = op_data->task_list_.front();
        if (!task->sub_task_.empty()) {
            bool has_done = true;
            bool has_failed = false;
            for (const auto& cur_task : task->sub_task_) {
                if (cur_task->task_info_->status() == ::openmldb::api::kFailed) {
                    has_failed = true;
                    break;
                } else if (cur_task->task_info_->status() != ::openmldb::api::kDone) {
                    has_done = false;
                    break;
                }
            }
            if (has_failed) {
                PDLOG(INFO,
                      "update task status from[%s] to[kFailed]. op_id[%lu], "
                      "task_type[%s]",
                      ::openmldb::api::TaskStatus_Name(task->task_info_->status()).c_str(), op_data->op_info_.op_id(),
                      ::openmldb::api::TaskType_Name(task->task_info_->task_type()).c_str());
                task->task_info_->set_status(::openmldb::api::kFailed);
            } else if (has_done) {
                PDLOG(INFO,
                      "update task status from[%s] to[kDone]. op_id[%lu], "
                      "task_type[%s]",
                      ::openmldb::api::TaskStatus_Name(task->task_info_->status()).c_str(), op_data->op_info_.op_id(),
                      ::openmldb::api::TaskType_Name(task->task_info_->task_type()).c_str());
                task->task_info_->set_status(::openmldb::api::kDone);
            }
        }
        if (task->task_info_->status() == ::openmldb::api::kDone) {
            uint32_t cur_task_index = op_data->op_info_.task_index();
            op_data->op_info_.set_task_index(cur_task_index + 1);
            std::string value;
            op_data->op_info_.SerializeToString(&value);
            std::string node = zk_path_.op_data_path_ + "/" + std::to_string(op_data->op_info_.op_id());
            if (zk_client_->SetNodeValue(node, value)) {
                DEBUGLOG("set zk status value success. node[%s] value[%s]", node.c_str(), value.c_str());
                op_data->task_list_.pop_front();
                continue;
            }
            // revert task index
            op_data->op_info_.set_task_index(cur_task_index);
            PDLOG(WARNING,
                  "set zk status value failed! node[%s] op_id[%lu] op_type[%s] "
                  "task_index[%u]",
                  node.c_str(), op_data->op_info_.op_id(),
                  ::openmldb::api::OPType_Name(op_data->op_info_.op_type()).c_str(), op_data->op_info_.task_index());
        }
    }
    return 0;
}

void NameServerImpl::UpdateTaskMapStatus(uint64_t remote_op_id, uint64_t op_id,
                                         const ::openmldb::api::TaskStatus& status) {
    auto iter = task_map_.find(remote_op_id);
    if (iter == task_map_.end()) {
        DEBUGLOG("op [%lu] is not in task_map_", remote_op_id);
        return;
    }
    for (auto& task_info : iter->second) {
        for (int idx = 0; idx < task_info->rep_cluster_op_id_size(); idx++) {
            uint64_t rep_cluster_op_id = task_info->rep_cluster_op_id(idx);
            if (rep_cluster_op_id == op_id) {
                if (status == ::openmldb::api::kFailed || status == ::openmldb::api::kCanceled) {
                    task_info->set_status(status);
                    if (status == ::openmldb::api::kFailed) {
                        DEBUGLOG(
                            "update task status from[kDoing] to[kFailed]. "
                            "op_id[%lu], task_type[%s]",
                            task_info->op_id(), ::openmldb::api::TaskType_Name(task_info->task_type()).c_str());
                    } else {
                        DEBUGLOG(
                            "update task status from[kDoing] to[kCanceled]. "
                            "op_id[%lu], task_type[%s]",
                            task_info->op_id(), ::openmldb::api::TaskType_Name(task_info->task_type()).c_str());
                    }
                }
                if (idx == task_info->rep_cluster_op_id_size() - 1) {
                    if (status == ::openmldb::api::kDone && task_info->status() != ::openmldb::api::kFailed &&
                        task_info->status() != ::openmldb::api::kCanceled) {
                        task_info->set_status(status);
                        DEBUGLOG(
                            "update task status from[kDoing] to[kDone]. "
                            "op_id[%lu], task_type[%s]",
                            task_info->op_id(), ::openmldb::api::TaskType_Name(task_info->task_type()).c_str());
                    }
                }
            }
        }
    }
}

int NameServerImpl::DeleteTask() {
    std::vector<uint64_t> done_task_vec;
    std::vector<uint64_t> done_task_vec_remote;
    std::vector<std::shared_ptr<TabletClient>> client_vec;
    {
        std::lock_guard<std::mutex> lock(mu_);
        for (const auto& op_list : task_vec_) {
            if (op_list.empty()) {
                continue;
            }
            std::shared_ptr<OPData> op_data = op_list.front();
            if (op_data->task_list_.empty()) {
                done_task_vec.push_back(op_data->op_info_.op_id());
                // for multi cluster -- leader cluster judge
                if (op_data->op_info_.for_replica_cluster() == 1) {
                    done_task_vec_remote.push_back(op_data->op_info_.op_id());
                }
                // for multi cluster -- replica cluster judge
                if (op_data->op_info_.has_remote_op_id()) {
                    UpdateTaskMapStatus(op_data->op_info_.remote_op_id(), op_data->op_info_.op_id(),
                                        ::openmldb::api::TaskStatus::kDone);
                }
            } else {
                std::shared_ptr<Task> task = op_data->task_list_.front();
                if (task->task_info_->status() == ::openmldb::api::kFailed ||
                    op_data->op_info_.task_status() == ::openmldb::api::kCanceled) {
                    done_task_vec.push_back(op_data->op_info_.op_id());
                    // for multi cluster -- leader cluster judge
                    if (op_data->op_info_.for_replica_cluster() == 1) {
                        done_task_vec_remote.push_back(op_data->op_info_.op_id());
                    }
                    // for multi cluster -- replica cluster judge
                    PDLOG(WARNING, "task failed or canceled. op_id[%lu], task_type[%s]", task->task_info_->op_id(),
                          ::openmldb::api::TaskType_Name(task->task_info_->task_type()).c_str());
                    if (op_data->op_info_.has_remote_op_id()) {
                        UpdateTaskMapStatus(op_data->op_info_.remote_op_id(), op_data->op_info_.op_id(),
                                            task->task_info_->status());
                    }
                }
            }
        }
        if (done_task_vec.empty()) {
            return 0;
        }
        for (auto iter = tablets_.begin(); iter != tablets_.end(); ++iter) {
            if (iter->second->state_ != ::openmldb::type::EndpointState::kHealthy) {
                DEBUGLOG("tablet[%s] is not Healthy", iter->first.c_str());
                continue;
            }
            client_vec.push_back(iter->second->client_);
        }
    }
    bool has_failed = false;
    for (auto iter = client_vec.begin(); iter != client_vec.end(); ++iter) {
        if (!(*iter)->DeleteOPTask(done_task_vec)) {
            PDLOG(WARNING, "tablet[%s] delete op failed", (*iter)->GetEndpoint().c_str());
            has_failed = true;
            continue;
        }
        DEBUGLOG("tablet[%s] delete op success", (*iter)->GetEndpoint().c_str());
    }
    DeleteTaskRemote(done_task_vec_remote, has_failed);
    if (!has_failed) {
        DeleteTask(done_task_vec);
    }
    return 0;
}

int NameServerImpl::DeleteTaskRemote(const std::vector<uint64_t>& done_task_vec, bool& has_failed) {
    if (mode_.load(std::memory_order_acquire) == kFOLLOWER) {
        return 0;
    }
    std::vector<std::shared_ptr<::openmldb::client::NsClient>> client_vec;
    {
        std::lock_guard<std::mutex> lock(mu_);
        if (nsc_.empty()) {
            return 0;
        }
        for (auto iter = nsc_.begin(); iter != nsc_.end(); ++iter) {
            if (iter->second->state_.load(std::memory_order_relaxed) != kClusterHealthy) {
                PDLOG(INFO, "cluster[%s] is not Healthy", iter->first.c_str());
                continue;
            }
            client_vec.push_back(std::atomic_load_explicit(&iter->second->client_, std::memory_order_relaxed));
        }
    }
    for (auto iter = client_vec.begin(); iter != client_vec.end(); ++iter) {
        if (!(*iter)->DeleteOPTask(done_task_vec)) {
            PDLOG(WARNING, "replica cluster[%s] delete op failed", (*iter)->GetEndpoint().c_str());
            has_failed = true;
            continue;
        }
        DEBUGLOG("replica cluster[%s] delete op success", (*iter)->GetEndpoint().c_str());
    }
    return 0;
}

void NameServerImpl::DeleteTask(const std::vector<uint64_t>& done_task_vec) {
    std::lock_guard<std::mutex> lock(mu_);
    for (auto op_id : done_task_vec) {
        std::shared_ptr<OPData> op_data;
        uint32_t index = 0;
        for (uint32_t idx = 0; idx < task_vec_.size(); idx++) {
            if (task_vec_[idx].empty()) {
                continue;
            }
            if (task_vec_[idx].front()->op_info_.op_id() == op_id) {
                op_data = task_vec_[idx].front();
                index = idx;
                break;
            }
        }
        if (!op_data) {
            PDLOG(WARNING, "has not found op[%lu] in running op", op_id);
            continue;
        }
        std::string node = zk_path_.op_data_path_ + "/" + std::to_string(op_id);
        if (!op_data->task_list_.empty() &&
            op_data->task_list_.front()->task_info_->status() == ::openmldb::api::kFailed) {
            op_data->op_info_.set_task_status(::openmldb::api::kFailed);
            op_data->op_info_.set_end_time(::baidu::common::timer::now_time());
            PDLOG(WARNING, "set op[%s] status failed. op_id[%lu]",
                  ::openmldb::api::OPType_Name(op_data->op_info_.op_type()).c_str(), op_id);
            std::string value;
            op_data->op_info_.SerializeToString(&value);
            if (!zk_client_->SetNodeValue(node, value)) {
                PDLOG(WARNING, "set zk status value failed. node[%s] value[%s]", node.c_str(), value.c_str());
            }
            done_op_list_.push_back(op_data);
            task_vec_[index].pop_front();
            PDLOG(INFO, "delete op[%lu] in running op", op_id);
        } else {
            if (zk_client_->DeleteNode(node)) {
                PDLOG(INFO, "delete zk op node[%s] success.", node.c_str());
                op_data->op_info_.set_end_time(::baidu::common::timer::now_time());
                if (op_data->op_info_.task_status() == ::openmldb::api::kDoing) {
                    op_data->op_info_.set_task_status(::openmldb::api::kDone);
                    op_data->task_list_.clear();
                }
                done_op_list_.push_back(op_data);
                task_vec_[index].pop_front();
                PDLOG(INFO, "delete op[%lu] in running op", op_id);
            } else {
                PDLOG(WARNING, "delete zk op_node failed. opid[%lu] node[%s]", op_id, node.c_str());
            }
        }
    }
}

void NameServerImpl::ProcessTask() {
    while (running_.load(std::memory_order_acquire)) {
        {
            bool has_task = false;
            std::unique_lock<std::mutex> lock(mu_);
            for (const auto& op_list : task_vec_) {
                if (!op_list.empty()) {
                    has_task = true;
                    break;
                }
            }
            if (!has_task) {
                cv_.wait_for(lock, std::chrono::milliseconds(FLAGS_name_server_task_wait_time));
                if (!running_.load(std::memory_order_acquire)) {
                    PDLOG(WARNING, "cur nameserver is not leader");
                    return;
                }
            }

            for (const auto& op_list : task_vec_) {
                if (op_list.empty()) {
                    continue;
                }
                std::shared_ptr<OPData> op_data = op_list.front();
                if (op_data->task_list_.empty() || op_data->op_info_.task_status() == ::openmldb::api::kFailed ||
                    op_data->op_info_.task_status() == ::openmldb::api::kCanceled) {
                    continue;
                }
                if (op_data->op_info_.task_status() == ::openmldb::api::kInited) {
                    op_data->op_info_.set_start_time(::baidu::common::timer::now_time());
                    op_data->op_info_.set_task_status(::openmldb::api::kDoing);
                    std::string value;
                    op_data->op_info_.SerializeToString(&value);
                    std::string node = zk_path_.op_data_path_ + "/" + std::to_string(op_data->op_info_.op_id());
                    if (!zk_client_->SetNodeValue(node, value)) {
                        PDLOG(WARNING, "set zk op status value failed. node[%s] value[%s]", node.c_str(),
                              value.c_str());
                        op_data->op_info_.set_task_status(::openmldb::api::kInited);
                        continue;
                    }
                }
                std::shared_ptr<Task> task = op_data->task_list_.front();
                if (task->task_info_->status() == ::openmldb::api::kFailed) {
                    PDLOG(WARNING, "task[%s] run failed, terminate op[%s]. op_id[%lu]",
                          ::openmldb::api::TaskType_Name(task->task_info_->task_type()).c_str(),
                          ::openmldb::api::OPType_Name(task->task_info_->op_type()).c_str(), task->task_info_->op_id());
                } else if (task->task_info_->status() == ::openmldb::api::kInited) {
                    DEBUGLOG("run task. opid[%lu] op_type[%s] task_type[%s]", task->task_info_->op_id(),
                             ::openmldb::api::OPType_Name(task->task_info_->op_type()).c_str(),
                             ::openmldb::api::TaskType_Name(task->task_info_->task_type()).c_str());
                    task_thread_pool_.AddTask(task->fun_);
                    task->task_info_->set_status(::openmldb::api::kDoing);
                } else if (task->task_info_->status() == ::openmldb::api::kDoing) {
                    if (::baidu::common::timer::now_time() - op_data->op_info_.start_time() >
                        FLAGS_name_server_op_execute_timeout / 1000) {
                        PDLOG(INFO,
                              "The execution time of op is too long. "
                              "opid[%lu] op_type[%s] cur task_type[%s] "
                              "start_time[%lu] cur_time[%lu]",
                              task->task_info_->op_id(),
                              ::openmldb::api::OPType_Name(task->task_info_->op_type()).c_str(),
                              ::openmldb::api::TaskType_Name(task->task_info_->task_type()).c_str(),
                              op_data->op_info_.start_time(), ::baidu::common::timer::now_time());
                        cv_.wait_for(lock, std::chrono::milliseconds(FLAGS_name_server_task_wait_time));
                    }
                }
            }
        }
        UpdateZKTaskStatus();
        DeleteTask();
    }
}

void NameServerImpl::ConnectZK(RpcController* controller, const ConnectZKRequest* request, GeneralResponse* response,
                               Closure* done) {
    brpc::ClosureGuard done_guard(done);
    if (zk_client_->Reconnect()) {
        if (session_term_ != zk_client_->GetSessionTerm()) {
            if (zk_client_->WatchNodes()) {
                session_term_ = zk_client_->GetSessionTerm();
                PDLOG(INFO, "watch node ok");
            }
        }
        response->set_code(::openmldb::base::ReturnCode::kOk);
        response->set_msg("ok");
        PDLOG(INFO, "connect zk ok");
        return;
    }
    response->set_code(::openmldb::base::ReturnCode::kConnectZkFailed);
    response->set_msg("connect zk failed");
}

void NameServerImpl::DisConnectZK(RpcController* controller, const DisConnectZKRequest* request,
                                  GeneralResponse* response, Closure* done) {
    brpc::ClosureGuard done_guard(done);
    zk_client_->CloseZK();
    OnLostLock();
    response->set_code(::openmldb::base::ReturnCode::kOk);
    response->set_msg("ok");
    PDLOG(INFO, "disconnect zk ok");
}

void NameServerImpl::GetTablePartition(RpcController* controller, const GetTablePartitionRequest* request,
                                       GetTablePartitionResponse* response, Closure* done) {
    brpc::ClosureGuard done_guard(done);
    if (!running_.load(std::memory_order_acquire)) {
        response->set_code(::openmldb::base::ReturnCode::kNameserverIsNotLeader);
        response->set_msg("nameserver is not leader");
        PDLOG(WARNING, "cur nameserver is not leader");
        return;
    }
    std::string name = request->name();
    std::string db = request->db();
    uint32_t pid = request->pid();
    std::lock_guard<std::mutex> lock(mu_);
    std::shared_ptr<::openmldb::nameserver::TableInfo> table_info;
    if (!GetTableInfoUnlock(name, db, &table_info)) {
        PDLOG(WARNING, "table[%s] is not exist", name.c_str());
        response->set_code(::openmldb::base::ReturnCode::kTableIsNotExist);
        response->set_msg("table is not exist");
        return;
    }
    for (int idx = 0; idx < table_info->table_partition_size(); idx++) {
        if (table_info->table_partition(idx).pid() != pid) {
            continue;
        }
        ::openmldb::nameserver::TablePartition* table_partition = response->mutable_table_partition();
        table_partition->CopyFrom(table_info->table_partition(idx));
        break;
    }
    response->set_code(::openmldb::base::ReturnCode::kOk);
    response->set_msg("ok");
}

void NameServerImpl::SetTablePartition(RpcController* controller, const SetTablePartitionRequest* request,
                                       GeneralResponse* response, Closure* done) {
    brpc::ClosureGuard done_guard(done);
    if (!running_.load(std::memory_order_acquire) || (mode_.load(std::memory_order_acquire) == kFOLLOWER)) {
        response->set_code(::openmldb::base::ReturnCode::kNameserverIsNotLeader);
        response->set_msg("nameserver is not leader");
        PDLOG(WARNING, "cur nameserver is not leader");
        return;
    }
    if (auto_failover_.load(std::memory_order_acquire)) {
        response->set_code(::openmldb::base::ReturnCode::kAutoFailoverIsEnabled);
        response->set_msg("auto_failover is enabled");
        PDLOG(WARNING, "auto_failover is enabled");
        return;
    }
    std::string name = request->name();
    std::string db = request->db();
    uint32_t pid = request->table_partition().pid();
    std::lock_guard<std::mutex> lock(mu_);
    std::shared_ptr<::openmldb::nameserver::TableInfo> table_info;
    if (!GetTableInfoUnlock(name, db, &table_info)) {
        PDLOG(WARNING, "table[%s] is not exist", name.c_str());
        response->set_code(::openmldb::base::ReturnCode::kTableIsNotExist);
        response->set_msg("table is not exist");
        return;
    }
    std::shared_ptr<::openmldb::nameserver::TableInfo> cur_table_info(table_info->New());
    cur_table_info->CopyFrom(*table_info);
    for (int idx = 0; idx < cur_table_info->table_partition_size(); idx++) {
        if (cur_table_info->table_partition(idx).pid() != pid) {
            continue;
        }
        ::openmldb::nameserver::TablePartition* table_partition = cur_table_info->mutable_table_partition(idx);
        table_partition->Clear();
        table_partition->CopyFrom(request->table_partition());
        if (!UpdateZkTableNode(cur_table_info)) {
            response->set_code(::openmldb::base::ReturnCode::kSetZkFailed);
            response->set_msg("set zk failed");
            return;
        }
        table_info->CopyFrom(*cur_table_info);
        break;
    }
    response->set_code(::openmldb::base::ReturnCode::kOk);
    response->set_msg("ok");
}

void NameServerImpl::MakeSnapshotNS(RpcController* controller, const MakeSnapshotNSRequest* request,
                                    GeneralResponse* response, Closure* done) {
    brpc::ClosureGuard done_guard(done);
    if (!running_.load(std::memory_order_acquire)) {
        response->set_code(::openmldb::base::ReturnCode::kNameserverIsNotLeader);
        response->set_msg("nameserver is not leader");
        PDLOG(WARNING, "cur nameserver is not leader");
        return;
    }
    std::lock_guard<std::mutex> lock(mu_);
    std::shared_ptr<::openmldb::nameserver::TableInfo> table_info;
    if (!GetTableInfoUnlock(request->name(), request->db(), &table_info)) {
        PDLOG(WARNING, "table[%s] is not exist", request->name().c_str());
        response->set_code(::openmldb::base::ReturnCode::kTableIsNotExist);
        response->set_msg("table is not exist");
        return;
    }
    if (request->offset() > 0) {
        thread_pool_.AddTask(boost::bind(&NameServerImpl::MakeTablePartitionSnapshot, this, request->pid(),
                                         request->offset(), table_info));
        response->set_code(::openmldb::base::ReturnCode::kOk);
        return;
    }
    std::shared_ptr<OPData> op_data;
    std::string value;
    request->SerializeToString(&value);
    if (CreateOPData(::openmldb::api::OPType::kMakeSnapshotOP, value, op_data, request->name(), request->db(),
                     request->pid()) < 0) {
        response->set_code(::openmldb::base::ReturnCode::kSetZkFailed);
        response->set_msg("set zk failed");
        PDLOG(WARNING, "create makesnapshot op data error. name[%s] pid[%u]", request->name().c_str(), request->pid());
        return;
    }
    if (CreateMakeSnapshotOPTask(op_data) < 0) {
        response->set_code(::openmldb::base::ReturnCode::kCreateOpFailed);
        response->set_msg("create op failed");
        PDLOG(WARNING, "create makesnapshot op task failed. name[%s] pid[%u]", request->name().c_str(), request->pid());
        return;
    }
    if (AddOPData(op_data) < 0) {
        response->set_code(::openmldb::base::ReturnCode::kAddOpDataFailed);
        response->set_msg("add op data failed");
        PDLOG(WARNING, "add op data failed. name[%s] pid[%u]", request->name().c_str(), request->pid());
        return;
    }
    response->set_code(::openmldb::base::ReturnCode::kOk);
    response->set_msg("ok");
    PDLOG(INFO, "add makesnapshot op ok. op_id[%lu] name[%s] pid[%u]", op_data->op_info_.op_id(),
          request->name().c_str(), request->pid());
}

int NameServerImpl::SetPartitionInfo(TableInfo& table_info) {
    uint32_t partition_num = FLAGS_partition_num;
    if (table_info.has_partition_num() && table_info.partition_num() > 0) {
        partition_num = table_info.partition_num();
    } else {
        table_info.set_partition_num(partition_num);
    }
    std::vector<std::string> endpoint_vec;
    std::map<std::string, uint64_t> endpoint_pid_bucked;
    {
        std::lock_guard<std::mutex> lock(mu_);
        for (const auto& kv : tablets_) {
            if (kv.second->state_ == ::openmldb::type::EndpointState::kHealthy) {
                endpoint_pid_bucked.insert(std::make_pair(kv.first, 0));
            }
        }
    }
    endpoint_vec.reserve(endpoint_pid_bucked.size());
    uint32_t replica_num = std::min(FLAGS_replica_num, (uint32_t)endpoint_pid_bucked.size());
    if (table_info.has_replica_num() && table_info.replica_num() > 0) {
        replica_num = table_info.replica_num();
    } else {
        table_info.set_replica_num(replica_num);
    }
    if (endpoint_pid_bucked.size() < replica_num) {
        PDLOG(WARNING, "healthy endpoint num[%u] is less than replica_num[%u]", endpoint_pid_bucked.size(),
              replica_num);
        return -1;
    }
    if (replica_num < 1) {
        PDLOG(WARNING, "replica_num less than 1 that is illegal, replica_num[%u]", replica_num);
        return -1;
    }
    std::map<std::string, uint64_t> endpoint_leader = endpoint_pid_bucked;
    {
        std::lock_guard<std::mutex> lock(mu_);
        std::map<std::string, std::shared_ptr<::openmldb::nameserver::TableInfo>>* cur_table_info = &table_info_;
        if (FLAGS_enable_distsql && !table_info.db().empty()) {
            auto it = db_table_info_.find(table_info.db());
            if (it != db_table_info_.end()) {
                cur_table_info = &(it->second);
            }
        }
        for (const auto& iter : *cur_table_info) {
            auto table_info = iter.second;
            for (int idx = 0; idx < table_info->table_partition_size(); idx++) {
                for (int meta_idx = 0; meta_idx < table_info->table_partition(idx).partition_meta_size(); meta_idx++) {
                    std::string endpoint = table_info->table_partition(idx).partition_meta(meta_idx).endpoint();
                    if (endpoint_pid_bucked.find(endpoint) == endpoint_pid_bucked.end() ||
                        !table_info->table_partition(idx).partition_meta(meta_idx).is_alive()) {
                        continue;
                    }
                    endpoint_pid_bucked[endpoint]++;
                    if (table_info->table_partition(idx).partition_meta(meta_idx).is_leader()) {
                        endpoint_leader[endpoint]++;
                    }
                }
            }
        }
    }
    int index = 0;
    int pos = 0;
    uint64_t min = UINT64_MAX;
    for (const auto& iter : endpoint_pid_bucked) {
        endpoint_vec.push_back(iter.first);
        if (iter.second < min) {
            min = iter.second;
            pos = index;
        }
        index++;
    }
    for (uint32_t pid = 0; pid < partition_num; pid++) {
        TablePartition* table_partition = table_info.add_table_partition();
        table_partition->set_pid(pid);
        uint32_t min_leader_num = UINT32_MAX;
        PartitionMeta* leader_partition_meta = NULL;
        for (uint32_t idx = 0; idx < replica_num; idx++) {
            PartitionMeta* partition_meta = table_partition->add_partition_meta();
            std::string endpoint = endpoint_vec[pos % endpoint_vec.size()];
            partition_meta->set_endpoint(endpoint);
            partition_meta->set_is_leader(false);
            if (endpoint_leader[endpoint] < min_leader_num) {
                min_leader_num = endpoint_leader[endpoint];
                leader_partition_meta = partition_meta;
            }
            pos++;
        }
        if (leader_partition_meta != NULL) {
            leader_partition_meta->set_is_leader(true);
            endpoint_leader[leader_partition_meta->endpoint()]++;
        }
    }
    PDLOG(INFO, "set table partition ok. name[%s] partition_num[%u] replica_num[%u]", table_info.name().c_str(),
          partition_num, replica_num);
    return 0;
}

int NameServerImpl::CreateTableOnTablet(const std::shared_ptr<::openmldb::nameserver::TableInfo>& table_info,
                                        bool is_leader, std::map<uint32_t, std::vector<std::string>>& endpoint_map,
                                        uint64_t term) {
    ::openmldb::type::CompressType compress_type = ::openmldb::type::CompressType::kNoCompress;
    if (table_info->compress_type() == ::openmldb::type::kSnappy) {
        compress_type = ::openmldb::type::CompressType::kSnappy;
    }
    ::openmldb::api::TableMeta table_meta;
    table_meta.set_db(table_info->db());
    table_meta.set_name(table_info->name());
    table_meta.set_tid(static_cast<::google::protobuf::int32>(table_info->tid()));
    table_meta.set_seg_cnt(static_cast<::google::protobuf::int32>(table_info->seg_cnt()));
    table_meta.set_compress_type(compress_type);
    table_meta.set_format_version(table_info->format_version());
    if (table_info->has_key_entry_max_height()) {
        table_meta.set_key_entry_max_height(table_info->key_entry_max_height());
    }
    for (int idx = 0; idx < table_info->column_desc_size(); idx++) {
        ::openmldb::common::ColumnDesc* column_desc = table_meta.add_column_desc();
        column_desc->CopyFrom(table_info->column_desc(idx));
    }
    for (int idx = 0; idx < table_info->column_key_size(); idx++) {
        ::openmldb::common::ColumnKey* column_key = table_meta.add_column_key();
        column_key->CopyFrom(table_info->column_key(idx));
    }
    for (const auto& table_partition : table_info->table_partition()) {
        ::openmldb::common::TablePartition* partition = table_meta.add_table_partition();
        partition->set_pid(table_partition.pid());
        for (const auto& partition_meta : table_partition.partition_meta()) {
            ::openmldb::common::PartitionMeta* meta = partition->add_partition_meta();
            meta->set_endpoint(partition_meta.endpoint());
            meta->set_is_leader(partition_meta.is_leader());
            meta->set_is_alive(true);
        }
    }
    for (int idx = 0; idx < table_info->table_partition_size(); idx++) {
        uint32_t pid = table_info->table_partition(idx).pid();
        table_meta.set_pid(static_cast<::google::protobuf::int32>(pid));
        table_meta.clear_replicas();
        for (int meta_idx = 0; meta_idx < table_info->table_partition(idx).partition_meta_size(); meta_idx++) {
            if (table_info->table_partition(idx).partition_meta(meta_idx).is_leader() != is_leader) {
                continue;
            }
            std::string endpoint = table_info->table_partition(idx).partition_meta(meta_idx).endpoint();
            auto tablet_ptr = GetTablet(endpoint);
            if (!tablet_ptr) {
                PDLOG(WARNING, "endpoint[%s] can not find client", endpoint.c_str());
                return -1;
            }
            if (is_leader) {
                ::openmldb::nameserver::TablePartition* table_partition = table_info->mutable_table_partition(idx);
                ::openmldb::nameserver::TermPair* term_pair = table_partition->add_term_offset();
                term_pair->set_term(term);
                term_pair->set_offset(0);
                table_meta.set_mode(::openmldb::api::TableMode::kTableLeader);
                table_meta.set_term(term);
                for (const auto& e : endpoint_map[pid]) {
                    table_meta.add_replicas(e);
                }
            } else {
                if (endpoint_map.find(pid) == endpoint_map.end()) {
                    endpoint_map.insert(std::make_pair(pid, std::vector<std::string>()));
                }
                endpoint_map[pid].push_back(endpoint);
                table_meta.set_mode(::openmldb::api::TableMode::kTableFollower);
            }
            if (!tablet_ptr->client_->CreateTable(table_meta)) {
                PDLOG(WARNING, "create table failed. tid[%u] pid[%u] endpoint[%s]", table_info->tid(), pid,
                      endpoint.c_str());
                return -1;
            }
            PDLOG(INFO, "create table success. tid[%u] pid[%u] endpoint[%s] idx[%d]", table_info->tid(), pid,
                  endpoint.c_str(), idx);
        }
    }
    return 0;
}

int NameServerImpl::DropTableOnTablet(std::shared_ptr<::openmldb::nameserver::TableInfo> table_info) {
    uint32_t tid = table_info->tid();
    for (int idx = 0; idx < table_info->table_partition_size(); idx++) {
        uint32_t pid = table_info->table_partition(idx).pid();
        for (int meta_idx = 0; meta_idx < table_info->table_partition(idx).partition_meta_size(); meta_idx++) {
            std::string endpoint = table_info->table_partition(idx).partition_meta(meta_idx).endpoint();
            auto tablet_ptr = GetTablet(endpoint);
            if (!tablet_ptr) {
                PDLOG(WARNING, "endpoint[%s] can not find client", endpoint.c_str());
                continue;
            }
            if (!tablet_ptr->client_->DropTable(tid, pid)) {
                PDLOG(WARNING, "drop table failed. tid[%u] pid[%u] endpoint[%s]", tid, pid, endpoint.c_str());
            } else {
                PDLOG(INFO, "drop table success. tid[%u] pid[%u] endpoint[%s]", tid, pid, endpoint.c_str());
            }
        }
    }
    return 0;
}

void NameServerImpl::ConfSet(RpcController* controller, const ConfSetRequest* request, GeneralResponse* response,
                             Closure* done) {
    brpc::ClosureGuard done_guard(done);
    if (!running_.load(std::memory_order_acquire)) {
        response->set_code(::openmldb::base::ReturnCode::kNameserverIsNotLeader);
        response->set_msg("nameserver is not leader");
        PDLOG(WARNING, "cur nameserver is not leader");
        return;
    }
    std::lock_guard<std::mutex> lock(mu_);
    std::string key = request->conf().key();
    std::string value = request->conf().value();
    if (key.empty() || value.empty()) {
        response->set_code(::openmldb::base::ReturnCode::kInvalidParameter);
        response->set_msg("invalid parameter");
        PDLOG(WARNING, "key[%s] value[%s]", key.c_str(), value.c_str());
        return;
    }
    std::transform(value.begin(), value.end(), value.begin(), ::tolower);
    if (value != "true" && value != "false") {
        response->set_code(::openmldb::base::ReturnCode::kInvalidParameter);
        response->set_msg("invalid parameter");
        PDLOG(WARNING, "invalid value[%s]", request->conf().value().c_str());
        return;
    }
    if (key == "auto_failover") {
        if (!zk_client_->SetNodeValue(zk_path_.auto_failover_node_, value)) {
            PDLOG(WARNING, "set auto_failover_node failed!");
            response->set_code(::openmldb::base::ReturnCode::kSetZkFailed);
            response->set_msg("set zk failed");
            return;
        }
        if (value == "true") {
            auto_failover_.store(true, std::memory_order_release);
        } else {
            auto_failover_.store(false, std::memory_order_release);
        }
    } else {
        response->set_code(::openmldb::base::ReturnCode::kInvalidParameter);
        response->set_msg("invalid parameter");
        PDLOG(WARNING, "unsupport set key[%s]", key.c_str());
        return;
    }
    PDLOG(INFO, "config set ok. key[%s] value[%s]", key.c_str(), value.c_str());
    response->set_code(::openmldb::base::ReturnCode::kOk);
    response->set_msg("ok");
}

void NameServerImpl::ConfGet(RpcController* controller, const ConfGetRequest* request, ConfGetResponse* response,
                             Closure* done) {
    brpc::ClosureGuard done_guard(done);
    if (!running_.load(std::memory_order_acquire)) {
        response->set_code(::openmldb::base::ReturnCode::kNameserverIsNotLeader);
        response->set_msg("nameserver is not leader");
        PDLOG(WARNING, "cur nameserver is not leader");
        return;
    }
    std::lock_guard<std::mutex> lock(mu_);
    ::openmldb::nameserver::Pair* conf = response->add_conf();
    conf->set_key("auto_failover");
    auto_failover_.load(std::memory_order_acquire) ? conf->set_value("true") : conf->set_value("false");

    response->set_code(::openmldb::base::ReturnCode::kOk);
    response->set_msg("ok");
}

void NameServerImpl::ChangeLeader(RpcController* controller, const ChangeLeaderRequest* request,
                                  GeneralResponse* response, Closure* done) {
    brpc::ClosureGuard done_guard(done);
    if (!running_.load(std::memory_order_acquire)) {
        response->set_code(::openmldb::base::ReturnCode::kNameserverIsNotLeader);
        response->set_msg("nameserver is not leader");
        PDLOG(WARNING, "cur nameserver is not leader");
        return;
    }
    if (auto_failover_.load(std::memory_order_acquire)) {
        response->set_code(::openmldb::base::ReturnCode::kAutoFailoverIsEnabled);
        response->set_msg("auto_failover is enabled");
        PDLOG(WARNING, "auto_failover is enabled");
        return;
    }
    std::string name = request->name();
    std::string db = request->db();
    uint32_t pid = request->pid();
    std::lock_guard<std::mutex> lock(mu_);
    std::shared_ptr<::openmldb::nameserver::TableInfo> table_info;
    if (!GetTableInfoUnlock(name, db, &table_info)) {
        PDLOG(WARNING, "table[%s] is not exist", name.c_str());
        response->set_code(::openmldb::base::ReturnCode::kTableIsNotExist);
        response->set_msg("table is not exist");
        return;
    }
    if (pid > (uint32_t)table_info->table_partition_size() - 1) {
        PDLOG(WARNING, "pid[%u] is not exist, table[%s]", pid, name.c_str());
        response->set_code(::openmldb::base::ReturnCode::kPidIsNotExist);
        response->set_msg("pid is not exist");
        return;
    }
    std::vector<std::string> follower_endpoint;
    for (int idx = 0; idx < table_info->table_partition_size(); idx++) {
        if (table_info->table_partition(idx).pid() != pid) {
            continue;
        }
        if (table_info->table_partition(idx).partition_meta_size() == 1) {
            PDLOG(WARNING, "table[%s] pid[%u] has no followers, cannot change leader", name.c_str(),
                  table_info->table_partition(idx).pid());
            response->set_code(::openmldb::base::ReturnCode::kNoFollower);
            response->set_msg("no follower");
            return;
        }
        for (int meta_idx = 0; meta_idx < table_info->table_partition(idx).partition_meta_size(); meta_idx++) {
            if (table_info->table_partition(idx).partition_meta(meta_idx).is_alive()) {
                if (!table_info->table_partition(idx).partition_meta(meta_idx).is_leader()) {
                    follower_endpoint.push_back(table_info->table_partition(idx).partition_meta(meta_idx).endpoint());
                } else if (!request->has_candidate_leader()) {
                    PDLOG(WARNING,
                          "leader is alive, cannot change leader. table[%s] "
                          "pid[%u]",
                          name.c_str(), pid);
                    response->set_code(::openmldb::base::ReturnCode::kLeaderIsAlive);
                    response->set_msg("leader is alive");
                    return;
                }
            }
        }
        break;
    }
    if (follower_endpoint.empty()) {
        response->set_code(::openmldb::base::ReturnCode::kNoAliveFollower);
        response->set_msg("no alive follower");
        PDLOG(WARNING, "no alive follower. table[%s] pid[%u]", name.c_str(), pid);
        return;
    }
    std::string candidate_leader;
    if (request->has_candidate_leader() && request->candidate_leader() != "auto") {
        candidate_leader = request->candidate_leader();
    }
    if (CreateChangeLeaderOP(name, db, pid, candidate_leader, false) < 0) {
        response->set_code(::openmldb::base::ReturnCode::kCreateOpFailed);
        response->set_msg("create op failed");
        PDLOG(WARNING, "change leader failed. name[%s] pid[%u]", name.c_str(), pid);
        return;
    }
    response->set_code(::openmldb::base::ReturnCode::kOk);
    response->set_msg("ok");
}

void NameServerImpl::OfflineEndpoint(RpcController* controller, const OfflineEndpointRequest* request,
                                     GeneralResponse* response, Closure* done) {
    brpc::ClosureGuard done_guard(done);
    if (!running_.load(std::memory_order_acquire)) {
        response->set_code(::openmldb::base::ReturnCode::kNameserverIsNotLeader);
        response->set_msg("nameserver is not leader");
        PDLOG(WARNING, "cur nameserver is not leader");
        return;
    }
    if (auto_failover_.load(std::memory_order_acquire)) {
        response->set_code(::openmldb::base::ReturnCode::kAutoFailoverIsEnabled);
        response->set_msg("auto_failover is enabled");
        PDLOG(WARNING, "auto_failover is enabled");
        return;
    }
    uint32_t concurrency = FLAGS_name_server_task_concurrency;
    if (request->has_concurrency()) {
        if (request->concurrency() > FLAGS_name_server_task_max_concurrency) {
            response->set_code(::openmldb::base::ReturnCode::kInvalidParameter);
            response->set_msg("invalid parameter");
            PDLOG(WARNING, "concurrency is greater than the max value %u", FLAGS_name_server_task_max_concurrency);
            return;
        } else {
            concurrency = request->concurrency();
        }
    }
    std::string endpoint = request->endpoint();
    {
        std::lock_guard<std::mutex> lock(mu_);
        auto iter = tablets_.find(endpoint);
        if (iter == tablets_.end()) {
            response->set_code(::openmldb::base::ReturnCode::kEndpointIsNotExist);
            response->set_msg("endpoint is not exist");
            PDLOG(WARNING, "endpoint[%s] is not exist", endpoint.c_str());
            return;
        }
    }
    OfflineEndpointInternal(endpoint, concurrency);
    response->set_code(::openmldb::base::ReturnCode::kOk);
    response->set_msg("ok");
}

void NameServerImpl::OfflineEndpointDBInternal(
    const std::string& endpoint, uint32_t concurrency,
    const std::map<std::string, std::shared_ptr<::openmldb::nameserver::TableInfo>>& table_info) {
    for (const auto& kv : table_info) {
        for (int idx = 0; idx < kv.second->table_partition_size(); idx++) {
            uint32_t pid = kv.second->table_partition(idx).pid();
            if (kv.second->table_partition(idx).partition_meta_size() == 1 &&
                kv.second->table_partition(idx).partition_meta(0).endpoint() == endpoint) {
                PDLOG(INFO, "table[%s] pid[%u] has no followers", kv.first.c_str(), pid);
                CreateUpdatePartitionStatusOP(kv.first, kv.second->db(), pid, endpoint, true, false, INVALID_PARENT_ID,
                                              concurrency);
                continue;
            }
            std::string alive_leader;
            int endpoint_index = -1;
            for (int meta_idx = 0; meta_idx < kv.second->table_partition(idx).partition_meta_size(); meta_idx++) {
                const ::openmldb::nameserver::PartitionMeta& partition_meta =
                    kv.second->table_partition(idx).partition_meta(meta_idx);
                if (partition_meta.is_leader() && partition_meta.is_alive()) {
                    alive_leader = partition_meta.endpoint();
                }
                if (partition_meta.endpoint() == endpoint) {
                    endpoint_index = meta_idx;
                }
            }
            if (endpoint_index < 0) {
                continue;
            }
            const ::openmldb::nameserver::PartitionMeta& partition_meta =
                kv.second->table_partition(idx).partition_meta(endpoint_index);
            if (partition_meta.is_leader() || alive_leader.empty()) {
                // leader partition lost
                if (alive_leader.empty() || alive_leader == endpoint) {
                    PDLOG(INFO, "table[%s] pid[%u] change leader", kv.first.c_str(), pid);
                    CreateChangeLeaderOP(kv.first, kv.second->db(), pid, "", false, concurrency);
                } else {
                    PDLOG(INFO, "table[%s] pid[%u] need not change leader", kv.first.c_str(), pid);
                }
            } else {
                CreateOfflineReplicaOP(kv.first, kv.second->db(), pid, endpoint, concurrency);
            }
        }
    }
}

void NameServerImpl::OfflineEndpointInternal(const std::string& endpoint, uint32_t concurrency) {
    std::lock_guard<std::mutex> lock(mu_);
    OfflineEndpointDBInternal(endpoint, concurrency, table_info_);
    for (const auto& kv : db_table_info_) {
        OfflineEndpointDBInternal(endpoint, concurrency, kv.second);
    }
}

void NameServerImpl::RecoverEndpoint(RpcController* controller, const RecoverEndpointRequest* request,
                                     GeneralResponse* response, Closure* done) {
    brpc::ClosureGuard done_guard(done);
    if (!running_.load(std::memory_order_acquire)) {
        response->set_code(::openmldb::base::ReturnCode::kNameserverIsNotLeader);
        response->set_msg("nameserver is not leader");
        PDLOG(WARNING, "cur nameserver is not leader");
        return;
    }
    if (auto_failover_.load(std::memory_order_acquire)) {
        response->set_code(::openmldb::base::ReturnCode::kAutoFailoverIsEnabled);
        response->set_msg("auto_failover is enabled");
        PDLOG(WARNING, "auto_failover is enabled");
        return;
    }
    uint32_t concurrency = FLAGS_name_server_task_concurrency;
    if (request->has_concurrency()) {
        if (request->concurrency() > FLAGS_name_server_task_max_concurrency) {
            response->set_code(::openmldb::base::ReturnCode::kInvalidParameter);
            response->set_msg("invalid parameter");
            PDLOG(WARNING, "concurrency is greater than the max value %u", FLAGS_name_server_task_max_concurrency);
            return;
        } else {
            concurrency = request->concurrency();
        }
    }
    std::string endpoint = request->endpoint();
    {
        std::lock_guard<std::mutex> lock(mu_);
        auto iter = tablets_.find(endpoint);
        if (iter == tablets_.end()) {
            response->set_code(::openmldb::base::ReturnCode::kEndpointIsNotExist);
            response->set_msg("endpoint is not exist");
            PDLOG(WARNING, "endpoint[%s] is not exist", endpoint.c_str());
            return;
        } else if (iter->second->state_ != ::openmldb::type::EndpointState::kHealthy) {
            response->set_code(::openmldb::base::ReturnCode::kTabletIsNotHealthy);
            response->set_msg("tablet is not healthy");
            PDLOG(WARNING, "tablet[%s] is not healthy", endpoint.c_str());
            return;
        }
    }
    bool need_restore = false;
    if (request->has_need_restore() && request->need_restore()) {
        need_restore = true;
    }
    RecoverEndpointInternal(endpoint, need_restore, concurrency);
    response->set_code(::openmldb::base::ReturnCode::kOk);
    response->set_msg("ok");
}

void NameServerImpl::RecoverTable(RpcController* controller, const RecoverTableRequest* request,
                                  GeneralResponse* response, Closure* done) {
    brpc::ClosureGuard done_guard(done);
    if (!running_.load(std::memory_order_acquire)) {
        response->set_code(::openmldb::base::ReturnCode::kNameserverIsNotLeader);
        response->set_msg("nameserver is not leader");
        PDLOG(WARNING, "cur nameserver is not leader");
        return;
    }
    if (auto_failover_.load(std::memory_order_acquire)) {
        response->set_code(::openmldb::base::ReturnCode::kAutoFailoverIsEnabled);
        response->set_msg("auto_failover is enabled");
        PDLOG(WARNING, "auto_failover is enabled");
        return;
    }
    std::string name = request->name();
    std::string db = request->db();
    std::string endpoint = request->endpoint();
    uint32_t pid = request->pid();
    std::lock_guard<std::mutex> lock(mu_);
    auto it = tablets_.find(endpoint);
    if (it == tablets_.end()) {
        response->set_code(::openmldb::base::ReturnCode::kEndpointIsNotExist);
        response->set_msg("endpoint is not exist");
        PDLOG(WARNING, "endpoint[%s] is not exist", endpoint.c_str());
        return;
    } else if (it->second->state_ != ::openmldb::type::EndpointState::kHealthy) {
        response->set_code(::openmldb::base::ReturnCode::kTabletIsNotHealthy);
        response->set_msg("tablet is not healthy");
        PDLOG(WARNING, "tablet[%s] is not healthy", endpoint.c_str());
        return;
    }
    std::shared_ptr<::openmldb::nameserver::TableInfo> table_info;
    if (!GetTableInfoUnlock(name, db, &table_info)) {
        PDLOG(WARNING, "table[%s] is not exist", name.c_str());
        response->set_code(::openmldb::base::ReturnCode::kTableIsNotExist);
        response->set_msg("table is not exist");
        return;
    }
    bool has_found = false;
    bool is_leader = false;
    for (int idx = 0; idx < table_info->table_partition_size(); idx++) {
        if (table_info->table_partition(idx).pid() != pid) {
            continue;
        }
        for (int meta_idx = 0; meta_idx < table_info->table_partition(idx).partition_meta_size(); meta_idx++) {
            if (table_info->table_partition(idx).partition_meta(meta_idx).endpoint() == endpoint) {
                if (table_info->table_partition(idx).partition_meta(meta_idx).is_alive()) {
                    PDLOG(WARNING,
                          "status is alive, need not recover. name[%s] pid[%u] "
                          "endpoint[%s]",
                          name.c_str(), pid, endpoint.c_str());
                    response->set_code(::openmldb::base::ReturnCode::kPartitionIsAlive);
                    response->set_msg("table is alive, need not recover");
                    return;
                }
                if (table_info->table_partition(idx).partition_meta(meta_idx).is_leader()) {
                    is_leader = true;
                }
                has_found = true;
            }
        }
        break;
    }
    if (!has_found) {
        PDLOG(WARNING, "not found table[%s] pid[%u] in endpoint[%s]", name.c_str(), pid, endpoint.c_str());
        response->set_code(::openmldb::base::ReturnCode::kPidIsNotExist);
        response->set_msg("pid is not exist");
        return;
    }
    CreateRecoverTableOP(name, db, pid, endpoint, is_leader, FLAGS_check_binlog_sync_progress_delta,
                         FLAGS_name_server_task_concurrency);
    PDLOG(INFO, "recover table[%s] pid[%u] endpoint[%s]", name.c_str(), pid, endpoint.c_str());
    response->set_code(::openmldb::base::ReturnCode::kOk);
    response->set_msg("ok");
}

void NameServerImpl::CancelOP(RpcController* controller, const CancelOPRequest* request, GeneralResponse* response,
                              Closure* done) {
    brpc::ClosureGuard done_guard(done);
    if (!running_.load(std::memory_order_acquire)) {
        response->set_code(::openmldb::base::ReturnCode::kNameserverIsNotLeader);
        response->set_msg("nameserver is not leader");
        PDLOG(WARNING, "cur nameserver is not leader");
        return;
    }
    if (auto_failover_.load(std::memory_order_acquire)) {
        response->set_code(::openmldb::base::ReturnCode::kAutoFailoverIsEnabled);
        response->set_msg("auto_failover is enabled");
        PDLOG(WARNING, "auto_failover is enabled");
        return;
    }
    bool find_op = false;
    std::vector<std::shared_ptr<TabletClient>> client_vec;
    {
        std::lock_guard<std::mutex> lock(mu_);
        for (auto& op_list : task_vec_) {
            if (op_list.empty()) {
                continue;
            }
            for (auto iter = op_list.begin(); iter != op_list.end(); iter++) {
                if ((*iter)->op_info_.op_id() == request->op_id()) {
                    (*iter)->op_info_.set_task_status(::openmldb::api::kCanceled);
                    for (auto& task : (*iter)->task_list_) {
                        task->task_info_->set_status(::openmldb::api::kCanceled);
                    }
                    find_op = true;
                    break;
                }
            }
        }
        for (auto iter = tablets_.begin(); iter != tablets_.end(); ++iter) {
            if (iter->second->state_ != ::openmldb::type::EndpointState::kHealthy) {
                DEBUGLOG("tablet[%s] is not Healthy", iter->first.c_str());
                continue;
            }
            client_vec.push_back(iter->second->client_);
        }
    }
    if (find_op) {
        for (const auto& client : client_vec) {
            if (!client->CancelOP(request->op_id())) {
                PDLOG(WARNING, "tablet[%s] cancel op failed", client->GetEndpoint().c_str());
                continue;
            }
            DEBUGLOG("tablet[%s] cancel op success", client->GetEndpoint().c_str());
        }
        response->set_code(::openmldb::base::ReturnCode::kOk);
        response->set_msg("ok");
        PDLOG(INFO, "op[%lu] is canceled!", request->op_id());
    } else {
        response->set_code(::openmldb::base::ReturnCode::kOpStatusIsNotKdoingOrKinited);
        response->set_msg("op status is not kDoing or kInited");
        PDLOG(WARNING, "op[%lu] status is not kDoing or kInited", request->op_id());
    }
}

void NameServerImpl::ShowOPStatus(RpcController* controller, const ShowOPStatusRequest* request,
                                  ShowOPStatusResponse* response, Closure* done) {
    brpc::ClosureGuard done_guard(done);
    if (!running_.load(std::memory_order_acquire)) {
        response->set_code(::openmldb::base::ReturnCode::kNameserverIsNotLeader);
        response->set_msg("nameserver is not leader");
        PDLOG(WARNING, "cur nameserver is not leader");
        return;
    }
    std::map<uint64_t, std::shared_ptr<OPData>> op_map;
    std::lock_guard<std::mutex> lock(mu_);
    DeleteDoneOP();
    for (const auto& op_data : done_op_list_) {
        if (request->has_name() && op_data->op_info_.name() != request->name()) {
            continue;
        }
        if (request->has_pid() && op_data->op_info_.pid() != request->pid()) {
            continue;
        }
        op_map.insert(std::make_pair(op_data->op_info_.op_id(), op_data));
    }
    for (const auto& op_list : task_vec_) {
        if (op_list.empty()) {
            continue;
        }
        for (const auto& op_data : op_list) {
            if (request->has_name() && op_data->op_info_.name() != request->name()) {
                continue;
            }
            if (request->has_db() && op_data->op_info_.db() != request->db()) {
                continue;
            }
            if (request->has_pid() && op_data->op_info_.pid() != request->pid()) {
                continue;
            }
            op_map.insert(std::make_pair(op_data->op_info_.op_id(), op_data));
        }
    }
    for (const auto& kv : op_map) {
        OPStatus* op_status = response->add_op_status();
        op_status->set_op_id(kv.second->op_info_.op_id());
        op_status->set_op_type(::openmldb::api::OPType_Name(kv.second->op_info_.op_type()));
        op_status->set_name(kv.second->op_info_.name());
        op_status->set_db(kv.second->op_info_.db());
        op_status->set_pid(kv.second->op_info_.pid());
        op_status->set_status(::openmldb::api::TaskStatus_Name(kv.second->op_info_.task_status()));
        op_status->set_for_replica_cluster(kv.second->op_info_.for_replica_cluster());
        if (kv.second->task_list_.empty() || kv.second->op_info_.task_status() == ::openmldb::api::kInited) {
            op_status->set_task_type("-");
        } else {
            std::shared_ptr<Task> task = kv.second->task_list_.front();
            op_status->set_task_type(::openmldb::api::TaskType_Name(task->task_info_->task_type()));
        }
        op_status->set_start_time(kv.second->op_info_.start_time());
        op_status->set_end_time(kv.second->op_info_.end_time());
    }
    response->set_code(::openmldb::base::ReturnCode::kOk);
    response->set_msg("ok");
}

void NameServerImpl::ShowDbTable(const std::map<std::string, std::shared_ptr<TableInfo>>& table_infos,
                                 const ShowTableRequest* request, ShowTableResponse* response) {
    for (const auto& kv : table_infos) {
        if (request->has_name() && request->name() != kv.first) {
            continue;
        }
        ::openmldb::nameserver::TableInfo* table_info = response->add_table_info();
        table_info->CopyFrom(*(kv.second));
        table_info->clear_column_key();
        for (const auto& column_key : kv.second->column_key()) {
            if (!column_key.flag()) {
                ::openmldb::common::ColumnKey* ck = table_info->add_column_key();
                ck->CopyFrom(column_key);
            }
        }
    }
}

void NameServerImpl::ShowTable(RpcController* controller, const ShowTableRequest* request, ShowTableResponse* response,
                               Closure* done) {
    brpc::ClosureGuard done_guard(done);
    if (!running_.load(std::memory_order_acquire)) {
        response->set_code(::openmldb::base::ReturnCode::kNameserverIsNotLeader);
        response->set_msg("nameserver is not leader");
        PDLOG(WARNING, "cur nameserver is not leader");
        return;
    }
    std::lock_guard<std::mutex> lock(mu_);
    for (const auto& kv : table_info_) {
        if (request->has_name() && request->name() != kv.first) {
            continue;
        }
        ::openmldb::nameserver::TableInfo* table_info = response->add_table_info();
        table_info->CopyFrom(*(kv.second));
        table_info->clear_column_key();
        for (const auto& column_key : kv.second->column_key()) {
            if (!column_key.flag()) {
                ::openmldb::common::ColumnKey* ck = table_info->add_column_key();
                ck->CopyFrom(column_key);
            }
        }
    }
    if (request->show_all()) {
        for (const auto& db_it : db_table_info_) {
            ShowDbTable(db_it.second, request, response);
        }
    } else if (!request->db().empty()) {
        auto db_it = db_table_info_.find(request->db());
        if (db_it != db_table_info_.end()) {
            ShowDbTable(db_it->second, request, response);
        }
    }
    response->set_code(::openmldb::base::ReturnCode::kOk);
    response->set_msg("ok");
}

void NameServerImpl::DropTableFun(const DropTableRequest* request, GeneralResponse* response,
                                  std::shared_ptr<::openmldb::nameserver::TableInfo> table_info) {
    std::shared_ptr<::openmldb::api::TaskInfo> task_ptr;
    if (request->has_zone_info() && request->has_task_info() && request->task_info().IsInitialized()) {
        {
            std::lock_guard<std::mutex> lock(mu_);
            std::vector<uint64_t> rep_cluster_op_id_vec;
            if (AddOPTask(request->task_info(), ::openmldb::api::TaskType::kDropTableRemote, task_ptr,
                          rep_cluster_op_id_vec) < 0) {
                response->set_code(::openmldb::base::ReturnCode::kAddTaskInReplicaClusterNsFailed);
                response->set_msg("add task in replica cluster ns failed");
                return;
            }
            PDLOG(INFO,
                  "add task in replica cluster ns success, op_id [%lu] "
                  "task_tpye [%s] task_status [%s]",
                  task_ptr->op_id(), ::openmldb::api::TaskType_Name(task_ptr->task_type()).c_str(),
                  ::openmldb::api::TaskStatus_Name(task_ptr->status()).c_str());
        }
        task_thread_pool_.AddTask(
            boost::bind(&NameServerImpl::DropTableInternel, this, *request, *response, table_info, task_ptr));
        response->set_code(::openmldb::base::ReturnCode::kOk);
        response->set_msg("ok");
    } else {
        DropTableInternel(*request, *response, table_info, task_ptr);
        response->set_code(response->code());
        response->set_msg(response->msg());
    }
}

void NameServerImpl::DropTable(RpcController* controller, const DropTableRequest* request, GeneralResponse* response,
                               Closure* done) {
    brpc::ClosureGuard done_guard(done);
    if (!running_.load(std::memory_order_acquire)) {
        response->set_code(::openmldb::base::ReturnCode::kNameserverIsNotLeader);
        response->set_msg("nameserver is not leader");
        PDLOG(WARNING, "cur nameserver is not leader");
        return;
    }
    if (mode_.load(std::memory_order_acquire) == kFOLLOWER) {
        std::lock_guard<std::mutex> lock(mu_);
        if (!request->has_zone_info()) {
            response->set_code(::openmldb::base::ReturnCode::kNoZoneInfo);
            response->set_msg(
                "nameserver is for follower cluster, and request has no zone "
                "info");
            PDLOG(WARNING,
                  "nameserver is for follower cluster, and request has no zone "
                  "info");
            return;
        } else if (request->zone_info().zone_name() != zone_info_.zone_name() ||
                   request->zone_info().zone_term() != zone_info_.zone_term()) {
            response->set_code(::openmldb::base::ReturnCode::kZoneInfoMismathch);
            response->set_msg("zone_info mismathch");
            PDLOG(WARNING,
                  "zone_info mismathch, expect zone name[%s], zone term [%lu], "
                  "but zone name [%s], zone term [%u]",
                  zone_info_.zone_name().c_str(), zone_info_.zone_term(), request->zone_info().zone_name().c_str(),
                  request->zone_info().zone_term());
            return;
        }
    }
    {
        // if table is associated with procedure, drop it fail
        if (!request->db().empty()) {
            std::lock_guard<std::mutex> lock(mu_);
            auto db_iter = db_table_sp_map_.find(request->db());
            if (db_iter != db_table_sp_map_.end()) {
                auto& table_sp_map = db_iter->second;
                auto table_iter = table_sp_map.find(request->name());
                if (table_iter != table_sp_map.end()) {
                    const auto& sp_vec = table_iter->second;
                    if (!sp_vec.empty()) {
                        std::stringstream ss;
                        ss << "table has associated procedure: ";
                        for (uint32_t i = 0; i < sp_vec.size(); i++) {
                            ss << sp_vec[i].first << "." << sp_vec[i].second;
                            if (i != sp_vec.size() - 1) {
                                ss << ", ";
                            }
                        }
                        std::string err_msg = ss.str();
                        response->set_code(::openmldb::base::ReturnCode::kDropTableError);
                        response->set_msg(err_msg);
                        LOG(WARNING) << err_msg;
                        return;
                    }
                }
            }
        }
    }
    std::shared_ptr<::openmldb::nameserver::TableInfo> table_info;
    if (!GetTableInfo(request->name(), request->db(), &table_info)) {
        response->set_code(::openmldb::base::ReturnCode::kTableIsNotExist);
        response->set_msg("table is not exist!");
        PDLOG(WARNING, "table[%s.%s] is not exist!", request->db().c_str(), request->name().c_str());
        return;
    }
    DropTableFun(request, response, table_info);
}

void NameServerImpl::DropTableInternel(const DropTableRequest& request, GeneralResponse& response,
                                       std::shared_ptr<::openmldb::nameserver::TableInfo> table_info,
                                       std::shared_ptr<::openmldb::api::TaskInfo> task_ptr) {
    std::string name = request.name();
    std::string db = request.db();
    std::map<uint32_t, std::map<std::string, std::shared_ptr<TabletClient>>> pid_endpoint_map;
    uint32_t tid = table_info->tid();
    int code = 0;
    {
        std::lock_guard<std::mutex> lock(mu_);
        for (int idx = 0; idx < table_info->table_partition_size(); idx++) {
            for (int meta_idx = 0; meta_idx < table_info->table_partition(idx).partition_meta_size(); meta_idx++) {
                std::string endpoint = table_info->table_partition(idx).partition_meta(meta_idx).endpoint();
                if (!table_info->table_partition(idx).partition_meta(meta_idx).is_alive()) {
                    PDLOG(WARNING, "table[%s] is not alive. pid[%u] endpoint[%s]", name.c_str(),
                          table_info->table_partition(idx).pid(), endpoint.c_str());
                    continue;
                }
                auto tablets_iter = tablets_.find(endpoint);
                // check tablet if exist
                if (tablets_iter == tablets_.end()) {
                    PDLOG(WARNING, "endpoint[%s] can not find client", endpoint.c_str());
                    continue;
                }
                // check tablet healthy
                if (tablets_iter->second->state_ != ::openmldb::type::EndpointState::kHealthy) {
                    PDLOG(WARNING, "endpoint [%s] is offline", endpoint.c_str());
                    continue;
                }
                uint32_t pid = table_info->table_partition(idx).pid();
                auto map_iter = pid_endpoint_map.find(pid);
                if (map_iter == pid_endpoint_map.end()) {
                    std::map<std::string, std::shared_ptr<TabletClient>> map;
                    pid_endpoint_map.insert(std::make_pair(pid, map));
                }
                pid_endpoint_map[pid].insert(std::make_pair(endpoint, tablets_iter->second->client_));
            }
        }
    }
    for (const auto& pkv : pid_endpoint_map) {
        for (const auto& kv : pkv.second) {
            if (!kv.second->DropTable(tid, pkv.first)) {
                PDLOG(WARNING, "drop table failed. tid[%u] pid[%u] endpoint[%s]", tid, pkv.first, kv.first.c_str());
                code = 313;  // if drop table failed, return error
                continue;
            }
            PDLOG(INFO, "drop table. tid[%u] pid[%u] endpoint[%s]", tid, pkv.first, kv.first.c_str());
        }
    }
    {
        std::lock_guard<std::mutex> lock(mu_);
        if (!request.db().empty()) {
            if (IsClusterMode() && !zk_client_->DeleteNode(zk_path_.db_table_data_path_ + "/" + std::to_string(tid))) {
                PDLOG(WARNING, "delete db table node[%s/%u] failed!", zk_path_.db_table_data_path_.c_str(), tid);
                code = 304;
            } else {
                PDLOG(INFO, "delete table node[%s/%u]", zk_path_.db_table_data_path_.c_str(), tid);
                db_table_info_[request.db()].erase(name);
            }
        } else {
            if (IsClusterMode() && !zk_client_->DeleteNode(zk_path_.table_data_path_ + "/" + name)) {
                PDLOG(WARNING, "delete table node[%s/%s] failed!", zk_path_.table_data_path_.c_str(), name.c_str());
                code = 304;
            } else {
                PDLOG(INFO, "delete table node[%s/%s]", zk_path_.table_data_path_.c_str(), name.c_str());
                table_info_.erase(name);
            }
        }
        if (!nsc_.empty()) {
            for (auto kv : nsc_) {
                if (kv.second->state_.load(std::memory_order_relaxed) != kClusterHealthy) {
                    PDLOG(INFO, "cluster[%s] is not Healthy", kv.first.c_str());
                    continue;
                }
                if (DropTableRemoteOP(name, db, kv.first, INVALID_PARENT_ID,
                                      FLAGS_name_server_task_concurrency_for_replica_cluster) <  // NOLINT
                    0) {
                    PDLOG(WARNING,
                          "create DropTableRemoteOP for replica cluster "
                          "failed, table_name: %s, alias: %s",
                          name.c_str(), kv.first.c_str());
                    code = 505;
                    continue;
                }
            }
        }
        response.set_code(code);
        code == 0 ? response.set_msg("ok") : response.set_msg("drop table error");
        if (task_ptr) {
            if (code != 0) {
                task_ptr->set_status(::openmldb::api::TaskStatus::kFailed);
            } else {
                task_ptr->set_status(::openmldb::api::TaskStatus::kDone);
            }
        }
    }
    if (IsClusterMode()) {
        NotifyTableChanged();
    }
}

bool NameServerImpl::AddFieldToTablet(const std::vector<openmldb::common::ColumnDesc>& cols,
                                      std::shared_ptr<TableInfo> table_info, openmldb::common::VersionPair* new_pair) {
    std::set<std::string> endpoint_set;
    std::map<std::string, std::shared_ptr<TabletClient>> tablet_client_map;
    for (const auto& part : table_info->table_partition()) {
        for (const auto& meta : part.partition_meta()) {
            if (tablet_client_map.find(meta.endpoint()) != tablet_client_map.end()) {
                continue;
            }
            std::shared_ptr<TabletInfo> tablet = GetTabletInfo(meta.endpoint());
            if (!tablet) {
                continue;
            }
            if (!tablet->Health()) {
                LOG(WARNING) << "endpoint[" << meta.endpoint() << "] is offline";
                return false;
            }
            tablet_client_map.insert(std::make_pair(meta.endpoint(), tablet->client_));
        }
    }
    const std::string& name = table_info->name();
    int32_t version_id = 1;
    if (table_info->schema_versions_size() > 0) {
        int32_t versions_size = table_info->schema_versions_size();
        const auto& pair = table_info->schema_versions(versions_size - 1);
        version_id = pair.id();
    }
    if (version_id >= UINT8_MAX) {
        LOG(WARNING) << "reach max version " << UINT8_MAX << " table " << name;
        return false;
    }
    uint32_t field_count = table_info->column_desc_size() + table_info->added_column_desc_size();
    version_id++;
    new_pair->set_id(version_id);
    new_pair->set_field_count(field_count);

    uint32_t tid = table_info->tid();
    std::string msg;
    std::vector<openmldb::common::ColumnDesc> new_cols;
    for (auto it = tablet_client_map.begin(); it != tablet_client_map.end(); it++) {
        if (!it->second->UpdateTableMetaForAddField(tid, cols, *new_pair, msg)) {
            LOG(WARNING) << "update table_meta on endpoint[" << it->first << "for add table field failed! err: " << msg;
            return false;
        }
        LOG(INFO) << "update table_meta on endpoint[" << it->first << "] for add table field success! version is "
                  << version_id << " columns size is " << field_count << " for table " << table_info->name();
    }
    return true;
}

void NameServerImpl::AddTableField(RpcController* controller, const AddTableFieldRequest* request,
                                   GeneralResponse* response, Closure* done) {
    brpc::ClosureGuard done_guard(done);
    if (!running_.load(std::memory_order_acquire) || (mode_.load(std::memory_order_acquire) == kFOLLOWER)) {
        response->set_code(::openmldb::base::ReturnCode::kNameserverIsNotLeader);
        response->set_msg("nameserver is not leader");
        PDLOG(WARNING, "cur nameserver is not leader");
        return;
    }
    const std::string& name = request->name();
    const std::string& db = request->db();
    std::map<std::string, std::shared_ptr<TabletClient>> tablet_client_map;
    std::shared_ptr<TableInfo> table_info;
    std::string schema;
    std::set<std::string> endpoint_set;
    {
        std::lock_guard<std::mutex> lock(mu_);
        if (!GetTableInfoUnlock(name, db, &table_info)) {
            response->set_code(::openmldb::base::ReturnCode::kTableIsNotExist);
            response->set_msg("table doesn't exist!");
            LOG(WARNING) << "table[" << name << "] doesn't exist!";
            return;
        }
        if (table_info->added_column_desc_size() >= MAX_ADD_TABLE_FIELD_COUNT) {
            response->set_code(ReturnCode::kTheCountOfAddingFieldIsMoreThan63);
            response->set_msg("the count of adding field is more than 63");
            LOG(WARNING) << "the count of adding field is more than 63 in table " << name;
            return;
        }
        // judge if field exists in table_info
        const std::string& col_name = request->column_desc().name();
        if (table_info->column_desc_size() > 0) {
            for (const auto& column : table_info->column_desc()) {
                if (column.name() == col_name) {
                    response->set_code(ReturnCode::kFieldNameRepeatedInTableInfo);
                    response->set_msg("field name repeated in table_info!");
                    LOG(WARNING) << "field name[" << col_name << "] repeated in table_info!";
                    return;
                }
            }
        } else {
            for (const auto& column : table_info->column_desc()) {
                if (column.name() == col_name) {
                    response->set_code(ReturnCode::kFieldNameRepeatedInTableInfo);
                    response->set_msg("field name repeated in table_info!");
                    LOG(WARNING) << "field name[" << col_name << "] repeated in table_info!";
                    return;
                }
            }
        }
        for (const auto& column : table_info->added_column_desc()) {
            if (column.name() == col_name) {
                response->set_code(ReturnCode::kFieldNameRepeatedInTableInfo);
                response->set_msg("field name repeated in table_info!");
                LOG(WARNING) << "field name[" << col_name << "] repeated in table_info!";
                return;
            }
        }
        // 1.update tablet tableMeta
    }
    openmldb::common::VersionPair new_pair;
    std::vector<openmldb::common::ColumnDesc> cols{request->column_desc()};
    bool ok = AddFieldToTablet(cols, table_info, &new_pair);
    if (!ok) {
        response->set_code(ReturnCode::kFailToUpdateTablemetaForAddingField);
        response->set_msg("fail to update tableMeta for adding field");
        LOG(WARNING) << "update tablemeta fail";
        return;
    }
    // update zk node
    std::shared_ptr<TableInfo> table_info_zk(table_info->New());
    table_info_zk->CopyFrom(*table_info);
    ::openmldb::common::ColumnDesc* added_column_desc_zk = table_info_zk->add_added_column_desc();
    added_column_desc_zk->CopyFrom(request->column_desc());
    openmldb::common::VersionPair* add_pair = table_info_zk->add_schema_versions();
    add_pair->CopyFrom(new_pair);
    if (!UpdateZkTableNodeWithoutNotify(table_info_zk.get())) {
        response->set_code(ReturnCode::kSetZkFailed);
        response->set_msg("set zk failed!");
        LOG(WARNING) << "set zk failed! table " << name << " db " << db;
        return;
    }
    {
        // 2.update ns table_info_
        std::lock_guard<std::mutex> lock(mu_);
        ::openmldb::common::ColumnDesc* added_column_desc = table_info->add_added_column_desc();
        added_column_desc->CopyFrom(request->column_desc());
        openmldb::common::VersionPair* added_version_pair = table_info->add_schema_versions();
        added_version_pair->CopyFrom(new_pair);
        NotifyTableChanged();
    }
    response->set_code(ReturnCode::kOk);
    response->set_msg("ok");
    LOG(INFO) << "add field success, table " << name << " db " << db;
}

void NameServerImpl::DeleteOPTask(RpcController* controller, const ::openmldb::api::DeleteTaskRequest* request,
                                  ::openmldb::api::GeneralResponse* response, Closure* done) {
    brpc::ClosureGuard done_guard(done);
    std::lock_guard<std::mutex> lock(mu_);
    for (int idx = 0; idx < request->op_id_size(); idx++) {
        auto iter = task_map_.find(request->op_id(idx));
        if (iter == task_map_.end()) {
            continue;
        }
        if (!iter->second.empty()) {
            PDLOG(INFO, "delete op task. op_id[%lu] op_type[%s] task_num[%u]", request->op_id(idx),
                  ::openmldb::api::OPType_Name(iter->second.front()->op_type()).c_str(), iter->second.size());
            iter->second.clear();
        }
        task_map_.erase(iter);
    }
    response->set_code(::openmldb::base::ReturnCode::kOk);
    response->set_msg("ok");
}

void NameServerImpl::GetTaskStatus(RpcController* controller, const ::openmldb::api::TaskStatusRequest* request,
                                   ::openmldb::api::TaskStatusResponse* response, Closure* done) {
    brpc::ClosureGuard done_guard(done);
    std::lock_guard<std::mutex> lock(mu_);
    for (const auto& kv : task_map_) {
        for (const auto& task_info : kv.second) {
            ::openmldb::api::TaskInfo* task = response->add_task();
            task->CopyFrom(*task_info);
        }
    }
    response->set_code(::openmldb::base::ReturnCode::kOk);
    response->set_msg("ok");
}

void NameServerImpl::LoadTable(RpcController* controller, const LoadTableRequest* request, GeneralResponse* response,
                               Closure* done) {
    brpc::ClosureGuard done_guard(done);
    if (!running_.load(std::memory_order_acquire)) {
        response->set_code(::openmldb::base::ReturnCode::kNameserverIsNotLeader);
        response->set_msg("nameserver is not leader");
        PDLOG(WARNING, "nameserver is not leader");
        return;
    }
    if (mode_.load(std::memory_order_acquire) == kFOLLOWER) {
        std::lock_guard<std::mutex> lock(mu_);
        if (!request->has_zone_info()) {
            response->set_code(::openmldb::base::ReturnCode::kNoZoneInfo);
            response->set_msg(
                "nameserver is for follower cluster, and request has no zone "
                "info");
            PDLOG(WARNING,
                  "nameserver is for follower cluster, and request has no zone "
                  "info");
            return;
        } else if (request->zone_info().zone_name() != zone_info_.zone_name() ||
                   request->zone_info().zone_term() != zone_info_.zone_term()) {
            response->set_code(::openmldb::base::ReturnCode::kZoneInfoMismathch);
            response->set_msg("zone_info mismathch");
            PDLOG(WARNING,
                  "zone_info mismathch, expect zone name[%s], zone term [%lu], "
                  "but zone name [%s], zone term [%u]",
                  zone_info_.zone_name().c_str(), zone_info_.zone_term(), request->zone_info().zone_name().c_str(),
                  request->zone_info().zone_term());
            return;
        }
    }
    std::string name = request->name();
    std::string db = request->db();
    std::string endpoint = request->endpoint();
    uint32_t pid = request->pid();

    if (request->has_zone_info() && request->has_task_info() && request->task_info().IsInitialized()) {
        std::lock_guard<std::mutex> lock(mu_);
        uint64_t rep_cluster_op_id = INVALID_PARENT_ID;
        if (CreateReLoadTableOP(name, db, pid, endpoint, INVALID_PARENT_ID, FLAGS_name_server_task_concurrency,
                                request->task_info().op_id(), rep_cluster_op_id) < 0) {
            PDLOG(WARNING, "create load table op failed, table_name: %s, endpoint: %s", name.c_str(), endpoint.c_str());
            response->set_code(::openmldb::base::ReturnCode::kCreateOpFailed);
            response->set_msg("create op failed");
            return;
        }
        std::shared_ptr<::openmldb::api::TaskInfo> task_ptr;
        std::vector<uint64_t> rep_cluster_op_id_vec = {rep_cluster_op_id};
        if (AddOPTask(request->task_info(), ::openmldb::api::TaskType::kLoadTable, task_ptr, rep_cluster_op_id_vec) <
            0) {
            response->set_code(::openmldb::base::ReturnCode::kAddTaskInReplicaClusterNsFailed);
            response->set_msg("add task in replica cluster ns failed");
            return;
        }
        PDLOG(INFO,
              "add task in replica cluster ns success, op_id [%lu] task_tpye "
              "[%s] task_status [%s]",
              task_ptr->op_id(), ::openmldb::api::TaskType_Name(task_ptr->task_type()).c_str(),
              ::openmldb::api::TaskStatus_Name(task_ptr->status()).c_str());
        response->set_code(::openmldb::base::ReturnCode::kOk);
        response->set_msg("ok");
    } else {
        PDLOG(WARNING, "request has no zone_info or task_info!");
        response->set_code(::openmldb::base::ReturnCode::kRequestHasNoZoneInfoOrTaskInfo);
        response->set_msg("request has no zone_info or task_info");
    }
}

// for multi cluster createtable
void NameServerImpl::CreateTableInfoSimply(RpcController* controller, const CreateTableInfoRequest* request,
                                           CreateTableInfoResponse* response, Closure* done) {
    brpc::ClosureGuard done_guard(done);
    if (!running_.load(std::memory_order_acquire)) {
        response->set_code(::openmldb::base::ReturnCode::kNameserverIsNotLeader);
        response->set_msg("nameserver is not leader");
        PDLOG(WARNING, "cur nameserver is not leader");
        return;
    }
    if (mode_.load(std::memory_order_acquire) == kFOLLOWER) {
        std::lock_guard<std::mutex> lock(mu_);
        if (!request->has_zone_info()) {
            response->set_code(::openmldb::base::ReturnCode::kNoZoneInfo);
            response->set_msg(
                "nameserver is for follower cluster, and request has no zone "
                "info");
            PDLOG(WARNING,
                  "nameserver is for follower cluster, and request has no zone "
                  "info");
            return;
        } else if (request->zone_info().zone_name() != zone_info_.zone_name() ||
                   request->zone_info().zone_term() != zone_info_.zone_term()) {
            response->set_code(::openmldb::base::ReturnCode::kZoneInfoMismathch);
            response->set_msg("zone_info mismathch");
            PDLOG(WARNING,
                  "zone_info mismathch, expect zone name[%s], zone term [%lu], "
                  "but zone name [%s], zone term [%u]",
                  zone_info_.zone_name().c_str(), zone_info_.zone_term(), request->zone_info().zone_name().c_str(),
                  request->zone_info().zone_term());
            return;
        }
    } else {
        response->set_code(::openmldb::base::ReturnCode::kNameserverIsNotReplicaCluster);
        response->set_msg("nameserver is not replica cluster");
        PDLOG(WARNING, "nameserver is not replica cluster");
        return;
    }

    ::openmldb::nameserver::TableInfo* table_info = response->mutable_table_info();
    table_info->CopyFrom(request->table_info());
    uint32_t tablets_size = 0;
    {
        std::lock_guard<std::mutex> lock(mu_);
        for (const auto& kv : tablets_) {
            if (kv.second->state_ == ::openmldb::type::EndpointState::kHealthy) {
                tablets_size++;
            }
        }
    }
    if (table_info->table_partition_size() > 0) {
        int max_replica_num = 0;
        for (int idx = 0; idx < table_info->table_partition_size(); idx++) {
            int count = 0;
            for (int meta_idx = 0; meta_idx < table_info->table_partition(idx).partition_meta_size(); meta_idx++) {
                if (!table_info->table_partition(idx).partition_meta(meta_idx).is_alive()) {
                    continue;
                }
                count++;
            }
            if (max_replica_num < count) {
                max_replica_num = count;
            }
        }
        table_info->set_replica_num(std::min(tablets_size, (uint32_t)max_replica_num));
        table_info->set_partition_num(table_info->table_partition_size());
        table_info->clear_table_partition();
    } else {
        table_info->set_replica_num(std::min(tablets_size, table_info->replica_num()));
    }
    if (table_info->table_partition_size() > 0) {
        std::set<uint32_t> pid_set;
        for (int idx = 0; idx < table_info->table_partition_size(); idx++) {
            pid_set.insert(table_info->table_partition(idx).pid());
        }
        auto iter = pid_set.rbegin();
        if (*iter != (uint32_t)table_info->table_partition_size() - 1) {
            response->set_code(::openmldb::base::ReturnCode::kInvalidParameter);
            response->set_msg("invalid parameter");
            PDLOG(WARNING, "pid is not start with zero and consecutive");
            return;
        }
    } else {
        if (SetPartitionInfo(*table_info) < 0) {
            response->set_code(::openmldb::base::ReturnCode::kSetPartitionInfoFailed);
            response->set_msg("set partition info failed");
            PDLOG(WARNING, "set partition info failed");
            return;
        }
    }

    {
        std::lock_guard<std::mutex> lock(mu_);
        if (!zk_client_->SetNodeValue(zk_path_.table_index_node_, std::to_string(table_index_ + 1))) {
            response->set_code(::openmldb::base::ReturnCode::kSetZkFailed);
            response->set_msg("set zk failed");
            PDLOG(WARNING, "set table index node failed! table_index[%u]", table_index_ + 1);
            return;
        }
        table_index_++;
        table_info->set_tid(table_index_);
    }
    response->set_code(::openmldb::base::ReturnCode::kOk);
    response->set_msg("ok");
}

// for multi cluster addreplica
void NameServerImpl::CreateTableInfo(RpcController* controller, const CreateTableInfoRequest* request,
                                     CreateTableInfoResponse* response, Closure* done) {
    brpc::ClosureGuard done_guard(done);
    if (!running_.load(std::memory_order_acquire)) {
        response->set_code(::openmldb::base::ReturnCode::kNameserverIsNotLeader);
        response->set_msg("nameserver is not leader");
        PDLOG(WARNING, "cur nameserver is not leader");
        return;
    }
    if (mode_.load(std::memory_order_acquire) == kFOLLOWER) {
        std::lock_guard<std::mutex> lock(mu_);
        if (!request->has_zone_info()) {
            response->set_code(::openmldb::base::ReturnCode::kNoZoneInfo);
            response->set_msg(
                "nameserver is for follower cluster, and request has no zone "
                "info");
            PDLOG(WARNING,
                  "nameserver is for follower cluster, and request has no zone "
                  "info");
            return;
        } else if (request->zone_info().zone_name() != zone_info_.zone_name() ||
                   request->zone_info().zone_term() != zone_info_.zone_term()) {
            response->set_code(::openmldb::base::ReturnCode::kZoneInfoMismathch);
            response->set_msg("zone_info mismathch");
            PDLOG(WARNING,
                  "zone_info mismathch, expect zone name[%s], zone term [%lu], "
                  "but zone name [%s], zone term [%u]",
                  zone_info_.zone_name().c_str(), zone_info_.zone_term(), request->zone_info().zone_name().c_str(),
                  request->zone_info().zone_term());
            return;
        }
    } else {
        response->set_code(::openmldb::base::ReturnCode::kNameserverIsNotReplicaCluster);
        response->set_msg("nameserver is not replica cluster");
        PDLOG(WARNING, "nameserver is not  replica cluster");
        return;
    }

    ::openmldb::nameserver::TableInfo* table_info = response->mutable_table_info();
    table_info->CopyFrom(request->table_info());
    uint32_t tablets_size = 0;
    {
        std::lock_guard<std::mutex> lock(mu_);
        for (const auto& kv : tablets_) {
            if (kv.second->state_ == ::openmldb::type::EndpointState::kHealthy) {
                tablets_size++;
            }
        }
    }
    if (table_info->table_partition_size() > 0) {
        int max_replica_num = 0;
        for (int idx = 0; idx < table_info->table_partition_size(); idx++) {
            int count = 0;
            for (int meta_idx = 0; meta_idx < table_info->table_partition(idx).partition_meta_size(); meta_idx++) {
                if (!table_info->table_partition(idx).partition_meta(meta_idx).is_alive()) {
                    continue;
                }
                count++;
            }
            if (max_replica_num < count) {
                max_replica_num = count;
            }
        }
        table_info->set_replica_num(std::min(tablets_size, (uint32_t)max_replica_num));
        table_info->set_partition_num(table_info->table_partition_size());
        table_info->clear_table_partition();
    } else {
        table_info->set_replica_num(std::min(tablets_size, table_info->replica_num()));
    }
    if (table_info->table_partition_size() > 0) {
        std::set<uint32_t> pid_set;
        for (int idx = 0; idx < table_info->table_partition_size(); idx++) {
            pid_set.insert(table_info->table_partition(idx).pid());
        }
        auto iter = pid_set.rbegin();
        if (*iter != (uint32_t)table_info->table_partition_size() - 1) {
            response->set_code(::openmldb::base::ReturnCode::kInvalidParameter);
            response->set_msg("invalid parameter");
            PDLOG(WARNING, "pid is not start with zero and consecutive");
            return;
        }
    } else {
        if (SetPartitionInfo(*table_info) < 0) {
            response->set_code(::openmldb::base::ReturnCode::kSetPartitionInfoFailed);
            response->set_msg("set partition info failed");
            PDLOG(WARNING, "set partition info failed");
            return;
        }
    }

    uint64_t cur_term = 0;
    {
        std::lock_guard<std::mutex> lock(mu_);
        if (!zk_client_->SetNodeValue(zk_path_.table_index_node_, std::to_string(table_index_ + 1))) {
            response->set_code(::openmldb::base::ReturnCode::kSetZkFailed);
            response->set_msg("set zk failed");
            PDLOG(WARNING, "set table index node failed! table_index[%u]", table_index_ + 1);
            return;
        }
        table_index_++;
        table_info->set_tid(table_index_);
        cur_term = term_;
    }
    // response table_info
    for (int idx = 0; idx < table_info->table_partition_size(); idx++) {
        ::openmldb::nameserver::TablePartition* table_partition = table_info->mutable_table_partition(idx);
        for (int meta_idx = 0; meta_idx < table_info->table_partition(idx).partition_meta_size(); meta_idx++) {
            table_partition->clear_term_offset();
            ::openmldb::nameserver::TermPair* term_pair = table_partition->add_term_offset();
            term_pair->set_term(cur_term);
            term_pair->set_offset(0);
            break;
        }
    }
    // zk table_info
    std::shared_ptr<::openmldb::nameserver::TableInfo> table_info_zk(table_info->New());
    table_info_zk->CopyFrom(*table_info);
    for (int idx = 0; idx < table_info_zk->table_partition_size(); idx++) {
        ::openmldb::nameserver::PartitionMeta leader_partition_meta;
        ::openmldb::nameserver::TablePartition* table_partition = table_info_zk->mutable_table_partition(idx);
        for (int meta_idx = 0; meta_idx < table_info_zk->table_partition(idx).partition_meta_size(); meta_idx++) {
            if (table_partition->partition_meta(meta_idx).is_leader() &&
                table_partition->partition_meta(meta_idx).is_alive()) {
                ::openmldb::nameserver::PartitionMeta* partition_meta =
                    table_partition->mutable_partition_meta(meta_idx);
                partition_meta->set_is_alive(false);
                leader_partition_meta = *partition_meta;
                // clear follower partition_meta
                table_partition->clear_partition_meta();
                ::openmldb::nameserver::PartitionMeta* partition_meta_ptr = table_partition->add_partition_meta();
                partition_meta_ptr->CopyFrom(leader_partition_meta);
                break;
            }
        }
    }
    if (SetTableInfo(table_info_zk)) {
        response->set_code(::openmldb::base::ReturnCode::kOk);
        response->set_msg("ok");
    } else {
        response->set_code(::openmldb::base::ReturnCode::kSetZkFailed);
        response->set_msg("set zk failed");
    }
}

bool NameServerImpl::SetTableInfo(std::shared_ptr<::openmldb::nameserver::TableInfo> table_info) {
    std::string table_value;
    table_info->SerializeToString(&table_value);
    if (!table_info->db().empty()) {
        if (!zk_client_->CreateNode(zk_path_.db_table_data_path_ + "/" + std::to_string(table_info->tid()),
                                    table_value)) {
            PDLOG(WARNING, "create db table node[%s/%u] failed! value[%s] value_size[%u]",
                  zk_path_.db_table_data_path_.c_str(), table_info->tid(), table_value.c_str(), table_value.length());
            return false;
        }
        PDLOG(INFO, "create db table node[%s/%u] success! value[%s] value_size[%u]",
              zk_path_.db_table_data_path_.c_str(), table_info->tid(), table_value.c_str(), table_value.length());
        {
            std::lock_guard<std::mutex> lock(mu_);
            db_table_info_[table_info->db()].insert(std::make_pair(table_info->name(), table_info));
            NotifyTableChanged();
        }
    } else {
        if (!zk_client_->CreateNode(zk_path_.table_data_path_ + "/" + table_info->name(), table_value)) {
            PDLOG(WARNING, "create table node[%s/%s] failed! value[%s] value_size[%u]",
                  zk_path_.table_data_path_.c_str(), table_info->name().c_str(), table_value.c_str(),
                  table_value.length());
            return false;
        }
        PDLOG(INFO, "create table node[%s/%s] success! value[%s] value_size[%u]", zk_path_.table_data_path_.c_str(),
              table_info->name().c_str(), table_value.c_str(), table_value.length());
        {
            std::lock_guard<std::mutex> lock(mu_);
            table_info_.insert(std::make_pair(table_info->name(), table_info));
            NotifyTableChanged();
        }
    }
    return true;
}

void NameServerImpl::CreateTable(RpcController* controller, const CreateTableRequest* request,
                                 GeneralResponse* response, Closure* done) {
    brpc::ClosureGuard done_guard(done);
    if (!running_.load(std::memory_order_acquire)) {
        base::SetResponseStatus(base::ReturnCode::kNameserverIsNotLeader, "nameserver is not leader", response);
        PDLOG(WARNING, "cur nameserver is not leader");
        return;
    }
    if (mode_.load(std::memory_order_acquire) == kFOLLOWER) {
        std::lock_guard<std::mutex> lock(mu_);
        if (!request->has_zone_info()) {
            base::SetResponseStatus(base::ReturnCode::kNoZoneInfo,
                                    "nameserver is for follower cluster, and request has no zone info", response);
            PDLOG(WARNING, "nameserver is for follower cluster, and request has no zone info");
            return;
        } else if (request->zone_info().zone_name() != zone_info_.zone_name() ||
                   request->zone_info().zone_term() != zone_info_.zone_term()) {
            base::SetResponseStatus(base::ReturnCode::kZoneInfoMismathch, "zone_info mismathch", response);
            PDLOG(WARNING,
                  "zone_info mismathch, expect zone name[%s], zone term [%lu], but zone name [%s], zone term [%u]",
                  zone_info_.zone_name().c_str(), zone_info_.zone_term(), request->zone_info().zone_name().c_str(),
                  request->zone_info().zone_term());
            return;
        }
    }
    std::shared_ptr<::openmldb::nameserver::TableInfo> table_info(request->table_info().New());
    table_info->CopyFrom(request->table_info());
    {
        std::lock_guard<std::mutex> lock(mu_);
        if (!table_info->db().empty()) {
            if (databases_.find(table_info->db()) == databases_.end()) {
                base::SetResponseStatus(base::ReturnCode::kDatabaseNotFound, "database not found", response);
                PDLOG(WARNING, "database[%s] not found", table_info->db().c_str());
                return;
            } else {
                auto table_infos = db_table_info_[table_info->db()];
                if (table_infos.find(table_info->name()) != table_infos.end()) {
                    base::SetResponseStatus(base::ReturnCode::kTableAlreadyExists, "table already exists", response);
                    PDLOG(WARNING, "table[%s] already exists", table_info->name().c_str());
                    return;
                }
            }
        } else if (table_info_.find(table_info->name()) != table_info_.end()) {
            base::SetResponseStatus(base::ReturnCode::kTableAlreadyExists, "table already exists", response);
            PDLOG(WARNING, "table[%s] already exists", table_info->name().c_str());
            return;
        }
    }

    if (table_info->column_key_size() == 0) {
        // if no column_key, add one which key is the first column which is not float or double
        // the logic should be the same as 'create table xx(xx,index(key=<auto_selected_col>)) xx;'
        // Ref NsClient::TransformToTableDef
        schema::IndexUtil::AddDefaultIndex(table_info.get());
    }

    if (!IsClusterMode()) {
        table_info->set_partition_num(1);
        table_info->set_replica_num(1);
    }
    auto status = schema::SchemaAdapter::CheckTableMeta(*table_info);
    if (!status.OK()) {
        PDLOG(WARNING, status.msg.c_str());
        base::SetResponseStatus(base::ReturnCode::kInvalidParameter, "check TableMeta failed! " + status.msg,
                response);
        return;
    }
    if (!request->has_zone_info()) {
        if (!schema::IndexUtil::FillColumnKey(table_info.get())) {
            base::SetResponseStatus(base::ReturnCode::kInvalidParameter, "fill column key failed", response);
            PDLOG(WARNING, "fill column key failed");
            return;
        }
        if (table_info->table_partition_size() > 0) {
            std::set<uint32_t> pid_set;
            for (int idx = 0; idx < table_info->table_partition_size(); idx++) {
                pid_set.insert(table_info->table_partition(idx).pid());
            }
            auto iter = pid_set.rbegin();
            if (*iter != static_cast<uint32_t>(table_info->table_partition_size()) - 1) {
                base::SetResponseStatus(base::ReturnCode::kInvalidParameter, "invalid parameter", response);
                PDLOG(WARNING, "pid is not start with zero and consecutive");
                return;
            }
        } else {
            if (SetPartitionInfo(*table_info) < 0) {
                base::SetResponseStatus(base::ReturnCode::kSetPartitionInfoFailed, "set partition info failed",
                                        response);
                PDLOG(WARNING, "set partition info failed");
                return;
            }
        }
    }
    uint32_t tid = 0;
    if (request->has_zone_info()) {
        tid = table_info->tid();
    } else {
        if (!AllocateTableId(&tid)) {
            base::SetResponseStatus(base::ReturnCode::kCreateTableFailed, "allocate table id failed!", response);
            LOG(WARNING) << response->msg() << " table: " << table_info->name();
            return;
        }
        // tid in ::openmldb::api::TableMeta is int32
        if (static_cast<::google::protobuf::int32>(tid) <= 0) {
            base::SetResponseStatus(base::ReturnCode::kCreateTableFailed, "allocated table id is invalid!", response);
            LOG(WARNING) << response->msg() << " table: " << table_info->name();
            return;
        }
        table_info->set_tid(tid);
    }
    uint64_t cur_term = GetTerm();
    if (request->has_zone_info() && request->has_task_info() && request->task_info().IsInitialized()) {
        std::shared_ptr<::openmldb::api::TaskInfo> task_ptr;
        {
            std::lock_guard<std::mutex> lock(mu_);
            std::vector<uint64_t> rep_cluster_op_id_vec;
            if (AddOPTask(request->task_info(), ::openmldb::api::TaskType::kCreateTableRemote, task_ptr,
                          rep_cluster_op_id_vec) < 0) {
                base::SetResponseStatus(base::ReturnCode::kAddTaskInReplicaClusterNsFailed,
                                        "add task in replica cluster ns failed", response);
                return;
            }
            PDLOG(INFO, "add task in replica cluster ns success, op_id [%lu] task_tpye [%s] task_status [%s]",
                  task_ptr->op_id(), ::openmldb::api::TaskType_Name(task_ptr->task_type()).c_str(),
                  ::openmldb::api::TaskStatus_Name(task_ptr->status()).c_str());
        }
        task_thread_pool_.AddTask(
            boost::bind(&NameServerImpl::CreateTableInternel, this, *response, table_info, cur_term, tid, task_ptr));
        base::SetResponseOK(response);
    } else {
        std::shared_ptr<::openmldb::api::TaskInfo> task_ptr;
        CreateTableInternel(*response, table_info, cur_term, tid, task_ptr);
        response->set_code(response->code());
        response->set_msg(response->msg());
    }
}



bool NameServerImpl::SaveTableInfo(std::shared_ptr<TableInfo> table_info) {
    std::string table_value;
    table_info->SerializeToString(&table_value);
    if (table_info->db().empty()) {
        if (!zk_client_->CreateNode(zk_path_.table_data_path_ + "/" + table_info->name(), table_value)) {
            PDLOG(WARNING, "create object table node[%s/%s] failed!", zk_path_.table_data_path_.c_str(),
                  table_info->name().c_str());
            return false;
        }
        PDLOG(INFO, "create table node[%s/%s] success!", zk_path_.table_data_path_.c_str(), table_info->name().c_str());
    } else {
        if (!zk_client_->CreateNode(zk_path_.db_table_data_path_ + "/" + std::to_string(table_info->tid()),
                                    table_value)) {
            PDLOG(WARNING, "create object db table node[%s/%s] failed!", zk_path_.db_table_data_path_.c_str(),
                  table_info->name().c_str());
            return false;
        }
        PDLOG(INFO, "create db table node[%s/%s] success!", zk_path_.db_table_data_path_.c_str(),
              table_info->name().c_str());
    }
    return true;
}

void NameServerImpl::RefreshTablet(uint32_t tid) {
    Tablets tablets;
    {
        std::lock_guard<std::mutex> lock(mu_);
        tablets = tablets_;
    }
    for (const auto& kv : tablets) {
        if (kv.second->state_ != ::openmldb::type::EndpointState::kHealthy) {
            PDLOG(WARNING, "endpoint [%s] is offline", kv.first.c_str());
            continue;
        }
        kv.second->client_->Refresh(tid);
    }
}

void NameServerImpl::CreateTableInternel(GeneralResponse& response,
                                         std::shared_ptr<::openmldb::nameserver::TableInfo> table_info,
                                         uint64_t cur_term, uint32_t tid,
                                         std::shared_ptr<::openmldb::api::TaskInfo> task_ptr) {
    std::map<uint32_t, std::vector<std::string>> endpoint_map;
    do {
        if (CreateTableOnTablet(table_info, false, endpoint_map, cur_term) < 0 ||
            CreateTableOnTablet(table_info, true, endpoint_map, cur_term) < 0) {
            response.set_code(::openmldb::base::ReturnCode::kCreateTableFailedOnTablet);
            response.set_msg("create table failed on tablet");
            PDLOG(WARNING, "create table failed. name[%s] tid[%u]", table_info->name().c_str(), tid);
            break;
        }
        if (!IsClusterMode()) {
            std::lock_guard<std::mutex> lock(mu_);
            if (!table_info->db().empty()) {
                db_table_info_[table_info->db()].insert(std::make_pair(table_info->name(), table_info));
            } else {
                table_info_.insert(std::make_pair(table_info->name(), table_info));
            }
            PDLOG(INFO, "create table %s success", table_info->name().c_str());
        } else {
            if (SetTableInfo(table_info)) {
                if (task_ptr) {
                    task_ptr->set_status(::openmldb::api::TaskStatus::kDone);
                    PDLOG(INFO, "set task type success, op_id [%lu] task_tpye [%s] task_status [%s]", task_ptr->op_id(),
                          ::openmldb::api::TaskType_Name(task_ptr->task_type()).c_str(),
                          ::openmldb::api::TaskStatus_Name(task_ptr->status()).c_str());
                }
            } else {
                response.set_code(::openmldb::base::ReturnCode::kSetZkFailed);
                response.set_msg("set zk failed");
                break;
            }
            RefreshTablet(table_info->tid());
            if (mode_.load(std::memory_order_acquire) == kLEADER) {
                decltype(nsc_) tmp_nsc;
                {
                    std::lock_guard<std::mutex> lock(mu_);
                    tmp_nsc = nsc_;
                }
                for (const auto& kv : tmp_nsc) {
                    if (kv.second->state_.load(std::memory_order_relaxed) != kClusterHealthy) {
                        PDLOG(INFO, "cluster[%s] is not Healthy", kv.first.c_str());
                        continue;
                    }
                    ::openmldb::nameserver::TableInfo remote_table_info(*table_info);
                    std::string msg;
                    if (!std::atomic_load_explicit(&kv.second->client_, std::memory_order_relaxed)
                             ->CreateRemoteTableInfoSimply(zone_info_, remote_table_info, msg)) {
                        PDLOG(WARNING, "create remote table_info erro, wrong msg is [%s]", msg.c_str());
                        response.set_code(::openmldb::base::ReturnCode::kCreateRemoteTableInfoFailed);
                        response.set_msg("create remote table info failed");
                        break;
                    }
                    std::lock_guard<std::mutex> lock(mu_);
                    if (CreateTableRemoteOP(*table_info, remote_table_info, kv.first, INVALID_PARENT_ID,
                                            FLAGS_name_server_task_concurrency_for_replica_cluster) < 0) {
                        PDLOG(WARNING,
                              "create CreateTableRemoteOP for replica cluster "
                              "failed, table_name: %s, alias: %s",
                              table_info->name().c_str(), kv.first.c_str());
                        response.set_code(::openmldb::base::ReturnCode::kCreateTableForReplicaClusterFailed);
                        response.set_msg("create CreateTableRemoteOP for replica cluster failed");
                        break;
                    }
                }
                if (response.code() != 0) {
                    break;
                }
            }
        }
        response.set_code(::openmldb::base::ReturnCode::kOk);
        response.set_msg("ok");
        return;
    } while (0);
    if (task_ptr) {
        std::lock_guard<std::mutex> lock(mu_);
        task_ptr->set_status(::openmldb::api::TaskStatus::kFailed);
    }
    task_thread_pool_.AddTask(boost::bind(&NameServerImpl::DropTableOnTablet, this, table_info));
}

// called by function CheckTableInfo and SyncTable
int NameServerImpl::AddReplicaSimplyRemoteOP(const std::string& alias, const std::string& name, const std::string& db,
                                             const std::string& endpoint, uint32_t remote_tid, uint32_t pid) {
    if (!running_.load(std::memory_order_acquire)) {
        PDLOG(WARNING, "cur nameserver is not leader");
        return -1;
    }
    std::shared_ptr<::openmldb::nameserver::TableInfo> table_info;
    if (!GetTableInfoUnlock(name, db, &table_info)) {
        PDLOG(WARNING, "table[%s] is not exist", name.c_str());
        return -1;
    }
    std::shared_ptr<OPData> op_data;
    AddReplicaData data;
    data.set_name(name);
    data.set_db(db);
    data.set_pid(pid);
    data.set_endpoint(endpoint);
    data.set_remote_tid(remote_tid);
    data.set_alias(alias);
    std::string value;
    data.SerializeToString(&value);
    if (CreateOPData(::openmldb::api::OPType::kAddReplicaSimplyRemoteOP, value, op_data, name, db, pid) < 0) {
        PDLOG(WARNING, "create AddReplicaOP data failed. table[%s] pid[%u]", name.c_str(), pid);
        return -1;
    }
    if (CreateAddReplicaSimplyRemoteOPTask(op_data) < 0) {
        PDLOG(WARNING, "create AddReplicaOP task failed. table[%s] pid[%u] endpoint[%s]", name.c_str(), pid,
              endpoint.c_str());
        return -1;
    }
    op_data->op_info_.set_for_replica_cluster(1);
    if (AddOPData(op_data, FLAGS_name_server_task_concurrency_for_replica_cluster) < 0) {
        PDLOG(WARNING, "add AddReplicaOP data failed. table[%s] pid[%u]", name.c_str(), pid);
        return -1;
    }
    PDLOG(INFO, "add AddReplicasSimplyRemoteOP ok. op_id[%lu] table[%s] pid[%u]", op_data->op_info_.op_id(),
          name.c_str(), pid);
    return 0;
}

int NameServerImpl::CreateAddReplicaSimplyRemoteOPTask(std::shared_ptr<OPData> op_data) {
    AddReplicaData add_replica_data;
    if (!add_replica_data.ParseFromString(op_data->op_info_.data())) {
        PDLOG(WARNING, "parse add_replica_data failed. data[%s]", op_data->op_info_.data().c_str());
        return -1;
    }
    std::shared_ptr<::openmldb::nameserver::TableInfo> table_info;
    if (!GetTableInfoUnlock(add_replica_data.name(), add_replica_data.db(), &table_info)) {
        PDLOG(WARNING, "table[%s] is not exist!", add_replica_data.name().c_str());
        return -1;
    }
    uint32_t tid = table_info->tid();
    uint32_t pid = add_replica_data.pid();
    std::string alias = add_replica_data.alias();
    std::string leader_endpoint;
    if (GetLeader(table_info, pid, leader_endpoint) < 0 || leader_endpoint.empty()) {
        PDLOG(WARNING, "get leader failed. table[%s] pid[%u]", add_replica_data.name().c_str(), pid);
        return -1;
    }
    uint64_t op_index = op_data->op_info_.op_id();
    std::shared_ptr<Task> task =
        CreateAddReplicaRemoteTask(leader_endpoint, op_index, ::openmldb::api::OPType::kAddReplicaSimplyRemoteOP, tid,
                                   add_replica_data.remote_tid(), pid, add_replica_data.endpoint());
    if (!task) {
        PDLOG(WARNING,
              "create addreplica task failed. leader cluster tid[%u] replica "
              "cluster tid[%u] pid[%u]",
              tid, add_replica_data.remote_tid(), pid);
        return -1;
    }
    op_data->task_list_.push_back(task);
    task = CreateAddTableInfoTask(alias, add_replica_data.endpoint(), add_replica_data.name(), add_replica_data.db(),
                                  add_replica_data.remote_tid(), pid, op_index,
                                  ::openmldb::api::OPType::kAddReplicaSimplyRemoteOP);
    if (!task) {
        PDLOG(WARNING, "create addtableinfo task failed. tid[%u] pid[%u]", tid, pid);
        return -1;
    }
    op_data->task_list_.push_back(task);
    PDLOG(INFO, "create AddReplicaSimplyRemoteOP task ok. tid[%u] pid[%u] endpoint[%s]", tid, pid,
          add_replica_data.endpoint().c_str());
    return 0;
}

int NameServerImpl::AddReplicaRemoteOP(const std::string& alias, const std::string& name, const std::string& db,
                                       const ::openmldb::nameserver::TablePartition& table_partition,
                                       uint32_t remote_tid, uint32_t pid) {
    if (!running_.load(std::memory_order_acquire)) {
        PDLOG(WARNING, "cur nameserver is not leader");
        return -1;
    }
    std::shared_ptr<OPData> op_data;
    AddReplicaData data;
    data.set_alias(alias);
    data.set_name(name);
    data.set_db(db);
    data.set_pid(pid);
    data.set_remote_tid(remote_tid);
    ::openmldb::nameserver::TablePartition* table_partition_ptr = data.mutable_table_partition();
    table_partition_ptr->CopyFrom(table_partition);

    std::string value;
    data.SerializeToString(&value);
    if (CreateOPData(::openmldb::api::OPType::kAddReplicaRemoteOP, value, op_data, name, db, pid) < 0) {
        PDLOG(WARNING, "create AddReplicaOP data failed. table[%s] pid[%u]", name.c_str(), pid);
        return -1;
    }
    if (CreateAddReplicaRemoteOPTask(op_data) < 0) {
        PDLOG(WARNING, "create AddReplicaOP task failed. table[%s] pid[%u] ", name.c_str(), pid);
        return -1;
    }
    op_data->op_info_.set_for_replica_cluster(1);
    if (AddOPData(op_data, FLAGS_name_server_task_concurrency_for_replica_cluster) < 0) {
        PDLOG(WARNING, "add AddReplicaOP data failed. table[%s] pid[%u]", name.c_str(), pid);
        return -1;
    }
    PDLOG(INFO, "add AddReplicaRemoteOP ok. op_id[%lu] table[%s] pid[%u]", op_data->op_info_.op_id(), name.c_str(),
          pid);
    return 0;
}

int NameServerImpl::CreateAddReplicaRemoteOPTask(std::shared_ptr<OPData> op_data) {
    AddReplicaData add_replica_data;
    if (!add_replica_data.ParseFromString(op_data->op_info_.data())) {
        PDLOG(WARNING, "parse add_replica_data failed. data[%s]", op_data->op_info_.data().c_str());
        return -1;
    }
    std::shared_ptr<::openmldb::nameserver::TableInfo> table_info;
    if (!GetTableInfoUnlock(add_replica_data.name(), add_replica_data.db(), &table_info)) {
        PDLOG(WARNING, "table[%s] is not exist!", add_replica_data.name().c_str());
        return -1;
    }
    uint32_t tid = table_info->tid();
    uint32_t pid = add_replica_data.pid();
    uint32_t remote_tid = add_replica_data.remote_tid();
    std::string name = add_replica_data.name();
    std::string db = add_replica_data.db();
    std::string alias = add_replica_data.alias();
    ::openmldb::nameserver::TablePartition table_partition = add_replica_data.table_partition();
    std::string endpoint;
    for (int meta_idx = 0; meta_idx < table_partition.partition_meta_size(); meta_idx++) {
        if (table_partition.partition_meta(meta_idx).is_leader()) {
            endpoint = table_partition.partition_meta(meta_idx).endpoint();
            break;
        }
    }

    std::string leader_endpoint;
    if (GetLeader(table_info, pid, leader_endpoint) < 0 || leader_endpoint.empty()) {
        PDLOG(WARNING, "get leader failed. table[%s] pid[%u]", name.c_str(), pid);
        return -1;
    }
    uint64_t op_index = op_data->op_info_.op_id();
    std::shared_ptr<Task> task =
        CreatePauseSnapshotTask(leader_endpoint, op_index, ::openmldb::api::OPType::kAddReplicaRemoteOP, tid, pid);
    if (!task) {
        PDLOG(WARNING, "create pausesnapshot task failed. tid[%u] pid[%u]", tid, pid);
        return -1;
    }
    op_data->task_list_.push_back(task);

    task = CreateSendSnapshotTask(leader_endpoint, op_index, ::openmldb::api::OPType::kAddReplicaRemoteOP, tid,
                                  remote_tid, pid, endpoint);
    if (!task) {
        PDLOG(WARNING,
              "create sendsnapshot task failed. leader cluster tid[%u] replica "
              "cluster tid[%u] pid[%u]",
              tid, remote_tid, pid);
        return -1;
    }
    op_data->task_list_.push_back(task);

    task = CreateLoadTableRemoteTask(alias, name, db, endpoint, pid, op_index,
                                     ::openmldb::api::OPType::kAddReplicaRemoteOP);
    if (!task) {
        PDLOG(WARNING, "create loadtable task failed. tid[%u]", tid);
        return -1;
    }
    op_data->task_list_.push_back(task);

    task = CreateAddReplicaRemoteTask(leader_endpoint, op_index, ::openmldb::api::OPType::kAddReplicaRemoteOP, tid,
                                      remote_tid, pid, endpoint);
    if (!task) {
        PDLOG(WARNING,
              "create addreplica task failed. leader cluster tid[%u] replica "
              "cluster tid[%u] pid[%u]",
              tid, remote_tid, pid);
        return -1;
    }
    op_data->task_list_.push_back(task);

    task = CreateRecoverSnapshotTask(leader_endpoint, op_index, ::openmldb::api::OPType::kAddReplicaRemoteOP, tid, pid);
    if (!task) {
        PDLOG(WARNING, "create recoversnapshot task failed. tid[%u] pid[%u]", tid, pid);
        return -1;
    }
    op_data->task_list_.push_back(task);

    // AddReplicaNSRemote
    std::vector<std::string> endpoint_vec;
    for (int meta_idx = 0; meta_idx < table_partition.partition_meta_size(); meta_idx++) {
        if (!table_partition.partition_meta(meta_idx).is_leader()) {
            endpoint_vec.push_back(table_partition.partition_meta(meta_idx).endpoint());
        }
    }
    if (!endpoint_vec.empty()) {
        task = CreateAddReplicaNSRemoteTask(alias, name, endpoint_vec, pid, op_index,
                                            ::openmldb::api::OPType::kAddReplicaRemoteOP);
        if (!task) {
            PDLOG(WARNING,
                  "create addreplicaNS remote task failed. leader cluster "
                  "tid[%u] replica cluster tid[%u] pid[%u]",
                  tid, remote_tid, pid);
            return -1;
        }
        op_data->task_list_.push_back(task);
    }

    task = CreateAddTableInfoTask(alias, endpoint, name, db, remote_tid, pid, op_index,
                                  ::openmldb::api::OPType::kAddReplicaRemoteOP);
    if (!task) {
        PDLOG(WARNING, "create addtableinfo task failed. tid[%u] pid[%u]", tid, pid);
        return -1;
    }
    op_data->task_list_.push_back(task);

    PDLOG(INFO, "create AddReplicaRemoteOP task ok. tid[%u] pid[%u] endpoint[%s]", tid, pid, endpoint.c_str());
    return 0;
}

void NameServerImpl::AddReplicaNS(RpcController* controller, const AddReplicaNSRequest* request,
                                  GeneralResponse* response, Closure* done) {
    brpc::ClosureGuard done_guard(done);
    if (!running_.load(std::memory_order_acquire)) {
        response->set_code(::openmldb::base::ReturnCode::kNameserverIsNotLeader);
        response->set_msg("nameserver is not leader");
        PDLOG(WARNING, "cur nameserver is not leader");
        return;
    }
    std::set<uint32_t> pid_group;
    if (request->pid_group_size() > 0) {
        for (int idx = 0; idx < request->pid_group_size(); idx++) {
            pid_group.insert(request->pid_group(idx));
        }
    } else {
        pid_group.insert(request->pid());
    }
    std::lock_guard<std::mutex> lock(mu_);
    auto it = tablets_.find(request->endpoint());
    if (it == tablets_.end() || it->second->state_ != ::openmldb::type::EndpointState::kHealthy) {
        response->set_code(::openmldb::base::ReturnCode::kTabletIsNotHealthy);
        response->set_msg("tablet is not healthy");
        PDLOG(WARNING, "tablet[%s] is not healthy", request->endpoint().c_str());
        return;
    }
    std::shared_ptr<::openmldb::nameserver::TableInfo> table_info;
    if (!GetTableInfoUnlock(request->name(), request->db(), &table_info)) {
        response->set_code(::openmldb::base::ReturnCode::kTableIsNotExist);
        response->set_msg("table is not exist");
        PDLOG(WARNING, "table[%s] is not exist", request->name().c_str());
        return;
    }
    if (*(pid_group.rbegin()) > (uint32_t)table_info->table_partition_size() - 1) {
        response->set_code(::openmldb::base::ReturnCode::kInvalidParameter);
        response->set_msg("invalid parameter");
        PDLOG(WARNING, "max pid is greater than partition size. table[%s]", request->name().c_str());
        return;
    }
    for (int idx = 0; idx < table_info->table_partition_size(); idx++) {
        if (pid_group.find(table_info->table_partition(idx).pid()) == pid_group.end()) {
            continue;
        }
        for (int meta_idx = 0; meta_idx < table_info->table_partition(idx).partition_meta_size(); meta_idx++) {
            if (table_info->table_partition(idx).partition_meta(meta_idx).endpoint() == request->endpoint()) {
                response->set_code(::openmldb::base::ReturnCode::kPidAlreadyExists);
                char msg[100];
                sprintf(msg, "pid %u is exist in %s",  // NOLINT
                        table_info->table_partition(idx).pid(), request->endpoint().c_str());
                response->set_msg(msg);
                PDLOG(WARNING, "table %s %s", request->name().c_str(), msg);
                return;
            }
        }
    }
    for (auto pid : pid_group) {
        std::shared_ptr<OPData> op_data;
        AddReplicaNSRequest cur_request;
        cur_request.CopyFrom(*request);
        cur_request.set_pid(pid);
        std::string value;
        cur_request.SerializeToString(&value);
        if (CreateOPData(::openmldb::api::OPType::kAddReplicaOP, value, op_data, request->name(), request->db(), pid) <
            0) {
            PDLOG(WARNING, "create AddReplicaOP data failed. table[%s] pid[%u]", request->name().c_str(), pid);
            response->set_code(::openmldb::base::ReturnCode::kSetZkFailed);
            response->set_msg("set zk failed");
            return;
        }
        if (CreateAddReplicaOPTask(op_data) < 0) {
            PDLOG(WARNING,
                  "create AddReplicaOP task failed. table[%s] pid[%u] "
                  "endpoint[%s]",
                  request->name().c_str(), pid, request->endpoint().c_str());
            response->set_code(::openmldb::base::ReturnCode::kCreateOpFailed);
            response->set_msg("create op failed");
            return;
        }
        if (AddOPData(op_data, 1) < 0) {
            response->set_code(::openmldb::base::ReturnCode::kAddOpDataFailed);
            response->set_msg("add op data failed");
            PDLOG(WARNING, "add op data failed. table[%s] pid[%u]", request->name().c_str(), pid);
            return;
        }
        PDLOG(INFO, "add addreplica op ok. op_id[%lu] table[%s] pid[%u]", op_data->op_info_.op_id(),
              request->name().c_str(), pid);
    }
    response->set_code(::openmldb::base::ReturnCode::kOk);
    response->set_msg("ok");
}

void NameServerImpl::AddReplicaNSFromRemote(RpcController* controller, const AddReplicaNSRequest* request,
                                            GeneralResponse* response, Closure* done) {
    brpc::ClosureGuard done_guard(done);
    if (!running_.load(std::memory_order_acquire)) {
        response->set_code(::openmldb::base::ReturnCode::kNameserverIsNotLeader);
        response->set_msg("nameserver is not leader");
        PDLOG(WARNING, "cur nameserver is not leader");
        return;
    }
    std::lock_guard<std::mutex> lock(mu_);
    if (mode_.load(std::memory_order_acquire) == kFOLLOWER) {
        if (!request->has_zone_info()) {
            response->set_code(::openmldb::base::ReturnCode::kNoZoneInfo);
            response->set_msg("nameserver is for follower cluster, and request has no zone info");
            PDLOG(WARNING, "nameserver is for follower cluster, and request has no zone info");
            return;
        } else if (request->zone_info().zone_name() != zone_info_.zone_name() ||
                   request->zone_info().zone_term() != zone_info_.zone_term()) {
            response->set_code(::openmldb::base::ReturnCode::kZoneInfoMismathch);
            response->set_msg("zone_info mismathch");
            PDLOG(WARNING,
                  "zone_info mismathch, expect zone name[%s], zone term [%lu], "
                  "but zone name [%s], zone term [%u]",
                  zone_info_.zone_name().c_str(), zone_info_.zone_term(), request->zone_info().zone_name().c_str(),
                  request->zone_info().zone_term());
            return;
        }
    }
    uint32_t pid = request->pid();
    auto it = tablets_.find(request->endpoint());
    if (it == tablets_.end() || it->second->state_ != ::openmldb::type::EndpointState::kHealthy) {
        response->set_code(::openmldb::base::ReturnCode::kTabletIsNotHealthy);
        response->set_msg("tablet is not healthy");
        PDLOG(WARNING, "tablet[%s] is not healthy", request->endpoint().c_str());
        return;
    }
    std::shared_ptr<::openmldb::nameserver::TableInfo> table_info;
    if (!GetTableInfoUnlock(request->name(), request->db(), &table_info)) {
        response->set_code(::openmldb::base::ReturnCode::kTableIsNotExist);
        response->set_msg("table is not exist");
        PDLOG(WARNING, "table[%s] is not exist", request->name().c_str());
        return;
    }
    if (pid > (uint32_t)table_info->table_partition_size() - 1) {
        response->set_code(::openmldb::base::ReturnCode::kInvalidParameter);
        response->set_msg("invalid parameter");
        PDLOG(WARNING, "max pid is greater than partition size. table[%s]", request->name().c_str());
        return;
    }
    for (int idx = 0; idx < table_info->table_partition_size(); idx++) {
        if (pid == table_info->table_partition(idx).pid()) {
            for (int group_idx = 0; group_idx < request->endpoint_group_size(); group_idx++) {
                for (int meta_idx = 0; meta_idx < table_info->table_partition(idx).partition_meta_size(); meta_idx++) {
                    if (table_info->table_partition(idx).partition_meta(meta_idx).endpoint() ==
                        request->endpoint_group(group_idx)) {
                        response->set_code(::openmldb::base::ReturnCode::kPidAlreadyExists);
                        char msg[100];
                        sprintf(msg, "pid %u is exist in %s",  // NOLINT
                                table_info->table_partition(idx).pid(), request->endpoint_group(group_idx).c_str());
                        response->set_msg(msg);
                        PDLOG(WARNING, "table %s %s", request->name().c_str(), msg);
                        return;
                    }
                }
            }
            break;
        }
    }
    std::vector<uint64_t> rep_cluster_op_id_vec;
    for (int idx = 0; idx < request->endpoint_group_size(); idx++) {
        std::string endpoint = request->endpoint_group(idx);
        std::shared_ptr<OPData> op_data;
        AddReplicaNSRequest cur_request;
        cur_request.CopyFrom(*request);
        cur_request.set_pid(pid);
        cur_request.set_endpoint(endpoint);
        std::string value;
        cur_request.SerializeToString(&value);
        if (CreateOPData(::openmldb::api::OPType::kAddReplicaOP, value, op_data, request->name(), request->db(), pid,
                         INVALID_PARENT_ID, request->task_info().op_id()) < 0) {
            PDLOG(WARNING, "create AddReplicaOP data failed. table[%s] pid[%u]", request->name().c_str(), pid);
            response->set_code(::openmldb::base::ReturnCode::kSetZkFailed);
            response->set_msg("set zk failed");
            return;
        }
        if (CreateAddReplicaOPTask(op_data) < 0) {
            PDLOG(WARNING,
                  "create AddReplicaOP task failed. table[%s] pid[%u] "
                  "endpoint[%s]",
                  request->name().c_str(), pid, endpoint.c_str());
            response->set_code(::openmldb::base::ReturnCode::kCreateOpFailed);
            response->set_msg("create op failed");
            return;
        }
        if (AddOPData(op_data, 1) < 0) {
            response->set_code(::openmldb::base::ReturnCode::kAddOpDataFailed);
            response->set_msg("add op data failed");
            PDLOG(WARNING, "add op data failed. table[%s] pid[%u]", request->name().c_str(), pid);
            return;
        }
        rep_cluster_op_id_vec.push_back(op_data->op_info_.op_id());  // for multi cluster
        PDLOG(INFO, "add addreplica op ok. op_id[%lu] table[%s] pid[%u]", op_data->op_info_.op_id(),
              request->name().c_str(), pid);
    }
    std::shared_ptr<::openmldb::api::TaskInfo> task_ptr;
    if (AddOPTask(request->task_info(), ::openmldb::api::TaskType::kAddReplicaNSRemote, task_ptr,
                  rep_cluster_op_id_vec) < 0) {
        response->set_code(::openmldb::base::ReturnCode::kAddTaskInReplicaClusterNsFailed);
        response->set_msg("add task in replica cluster ns failed");
        return;
    }
    PDLOG(INFO,
          "add task in replica cluster ns success, op_id [%lu] task_tpye [%s] "
          "task_status [%s]",
          task_ptr->op_id(), ::openmldb::api::TaskType_Name(task_ptr->task_type()).c_str(),
          ::openmldb::api::TaskStatus_Name(task_ptr->status()).c_str());
    response->set_code(::openmldb::base::ReturnCode::kOk);
    response->set_msg("ok");
}

int NameServerImpl::CreateAddReplicaOPTask(std::shared_ptr<OPData> op_data) {
    AddReplicaNSRequest request;
    if (!request.ParseFromString(op_data->op_info_.data())) {
        PDLOG(WARNING, "parse request failed. data[%s]", op_data->op_info_.data().c_str());
        return -1;
    }
    auto it = tablets_.find(request.endpoint());
    if (it == tablets_.end() || it->second->state_ != ::openmldb::type::EndpointState::kHealthy) {
        PDLOG(WARNING, "tablet[%s] is not online", request.endpoint().c_str());
        return -1;
    }
    std::shared_ptr<::openmldb::nameserver::TableInfo> table_info;
    if (!GetTableInfoUnlock(request.name(), request.db(), &table_info)) {
        PDLOG(WARNING, "table[%s] is not exist!", request.name().c_str());
        return -1;
    }
    uint32_t tid = table_info->tid();
    uint32_t pid = request.pid();
    uint32_t seg_cnt = table_info->seg_cnt();
    std::string leader_endpoint;
    if (GetLeader(table_info, pid, leader_endpoint) < 0 || leader_endpoint.empty()) {
        PDLOG(WARNING, "get leader failed. table[%s] pid[%u]", request.name().c_str(), pid);
        return -1;
    }
    uint64_t op_index = op_data->op_info_.op_id();
    std::shared_ptr<Task> task =
        CreatePauseSnapshotTask(leader_endpoint, op_index, ::openmldb::api::OPType::kAddReplicaOP, tid, pid);
    if (!task) {
        PDLOG(WARNING, "create pausesnapshot task failed. tid[%u] pid[%u]", tid, pid);
        return -1;
    }
    op_data->task_list_.push_back(task);
    task = CreateSendSnapshotTask(leader_endpoint, op_index, ::openmldb::api::OPType::kAddReplicaOP, tid, tid, pid,
                                  request.endpoint());
    if (!task) {
        PDLOG(WARNING, "create sendsnapshot task failed. tid[%u] pid[%u]", tid, pid);
        return -1;
    }
    op_data->task_list_.push_back(task);
    task = CreateLoadTableTask(request.endpoint(), op_index, ::openmldb::api::OPType::kAddReplicaOP, request.name(),
                               tid, pid, seg_cnt, false);
    if (!task) {
        PDLOG(WARNING, "create loadtable task failed. tid[%u] pid[%u]", tid, pid);
        return -1;
    }
    op_data->task_list_.push_back(task);
    task = CreateAddReplicaTask(leader_endpoint, op_index, ::openmldb::api::OPType::kAddReplicaOP, tid, pid,
                                request.endpoint());
    if (!task) {
        PDLOG(WARNING, "create addreplica task failed. tid[%u] pid[%u]", tid, pid);
        return -1;
    }
    op_data->task_list_.push_back(task);
    task = CreateRecoverSnapshotTask(leader_endpoint, op_index, ::openmldb::api::OPType::kAddReplicaOP, tid, pid);
    if (!task) {
        PDLOG(WARNING, "create recoversnapshot task failed. tid[%u] pid[%u]", tid, pid);
        return -1;
    }
    op_data->task_list_.push_back(task);
    task = CreateAddTableInfoTask(request.name(), request.db(), pid, request.endpoint(), op_index,
                                  ::openmldb::api::OPType::kAddReplicaOP);
    if (!task) {
        PDLOG(WARNING, "create addtableinfo task failed. tid[%u] pid[%u]", tid, pid);
        return -1;
    }
    op_data->task_list_.push_back(task);
    task = CreateCheckBinlogSyncProgressTask(op_index, ::openmldb::api::OPType::kAddReplicaOP, request.name(),
                                             request.db(), pid, request.endpoint(),
                                             FLAGS_check_binlog_sync_progress_delta);
    if (!task) {
        PDLOG(WARNING, "create checkbinlogsyncprogress task failed. tid[%u] pid[%u]", tid, pid);
        return -1;
    }
    op_data->task_list_.push_back(task);
    task = CreateUpdatePartitionStatusTask(request.name(), request.db(), pid, request.endpoint(), false, true, op_index,
                                           ::openmldb::api::OPType::kAddReplicaOP);
    if (!task) {
        PDLOG(WARNING,
              "create update table alive status task failed. table[%s] pid[%u] "
              "endpoint[%s]",
              request.name().c_str(), pid, request.endpoint().c_str());
        return -1;
    }
    op_data->task_list_.push_back(task);
    PDLOG(INFO, "create AddReplicaOP task ok. tid[%u] pid[%u] endpoint[%s]", tid, pid, request.endpoint().c_str());
    return 0;
}

void NameServerImpl::Migrate(RpcController* controller, const MigrateRequest* request, GeneralResponse* response,
                             Closure* done) {
    brpc::ClosureGuard done_guard(done);
    if (!running_.load(std::memory_order_acquire)) {
        response->set_code(::openmldb::base::ReturnCode::kNameserverIsNotLeader);
        response->set_msg("nameserver is not leader");
        PDLOG(WARNING, "cur nameserver is not leader");
        return;
    }
    if (auto_failover_.load(std::memory_order_acquire)) {
        response->set_code(::openmldb::base::ReturnCode::kAutoFailoverIsEnabled);
        response->set_msg("auto_failover is enabled");
        PDLOG(WARNING, "auto_failover is enabled");
        return;
    }
    std::lock_guard<std::mutex> lock(mu_);
    auto pos = tablets_.find(request->src_endpoint());
    if (pos == tablets_.end() || pos->second->state_ != ::openmldb::type::EndpointState::kHealthy) {
        response->set_code(::openmldb::base::ReturnCode::kSrcEndpointIsNotExistOrNotHealthy);
        response->set_msg("src_endpoint is not exist or not healthy");
        PDLOG(WARNING, "src_endpoint[%s] is not exist or not healthy", request->src_endpoint().c_str());
        return;
    }
    pos = tablets_.find(request->des_endpoint());
    if (pos == tablets_.end() || pos->second->state_ != ::openmldb::type::EndpointState::kHealthy) {
        response->set_code(::openmldb::base::ReturnCode::kDesEndpointIsNotExistOrNotHealthy);
        response->set_msg("des_endpoint is not exist or not healthy");
        PDLOG(WARNING, "des_endpoint[%s] is not exist or not healthy", request->des_endpoint().c_str());
        return;
    }
    std::shared_ptr<::openmldb::nameserver::TableInfo> table_info;
    if (!GetTableInfoUnlock(request->name(), request->db(), &table_info)) {
        response->set_code(::openmldb::base::ReturnCode::kTableIsNotExist);
        response->set_msg("table is not exist");
        PDLOG(WARNING, "table[%s] is not exist", request->name().c_str());
        return;
    }
    char error_msg[1024];
    bool has_error = false;
    for (int i = 0; i < request->pid_size(); i++) {
        uint32_t pid = request->pid(i);
        std::string leader_endpoint;
        bool has_found_src_endpoint = false;
        bool has_found_des_endpoint = false;
        for (int idx = 0; idx < table_info->table_partition_size(); idx++) {
            if (table_info->table_partition(idx).pid() != pid) {
                continue;
            }
            for (int meta_idx = 0; meta_idx < table_info->table_partition(idx).partition_meta_size(); meta_idx++) {
                if (table_info->table_partition(idx).partition_meta(meta_idx).is_alive()) {
                    std::string endpoint = table_info->table_partition(idx).partition_meta(meta_idx).endpoint();
                    if (table_info->table_partition(idx).partition_meta(meta_idx).is_leader()) {
                        leader_endpoint = endpoint;
                    }
                    if (request->src_endpoint() == endpoint) {
                        has_found_src_endpoint = true;
                    } else if (request->des_endpoint() == endpoint) {
                        has_found_des_endpoint = true;
                    }
                }
            }
            break;
        }
        if (leader_endpoint.empty()) {
            sprintf(error_msg,  // NOLINT
                    "leader endpoint is empty. name[%s] pid[%u]", request->name().c_str(), pid);
            has_error = true;
            break;
        }
        if (leader_endpoint == request->src_endpoint()) {
            sprintf(error_msg,  // NOLINT
                    "cannot migrate leader. name[%s] pid[%u]", request->name().c_str(), pid);
            has_error = true;
            break;
        }
        auto it = tablets_.find(leader_endpoint);
        if (it == tablets_.end() || it->second->state_ != ::openmldb::type::EndpointState::kHealthy) {
            sprintf(error_msg,  // NOLINT
                    "leader[%s] is offline. name[%s] pid[%u]", leader_endpoint.c_str(), request->name().c_str(), pid);
            has_error = true;
            break;
        }
        if (!has_found_src_endpoint) {
            sprintf(  // NOLINT
                error_msg, "src_endpoint[%s] has not partition[%u]. name[%s]", request->src_endpoint().c_str(), pid,
                request->name().c_str());
            has_error = true;
            break;
        }
        if (has_found_des_endpoint) {
            sprintf(error_msg,  // NOLINT
                    "partition[%u] is already in des_endpoint[%s]. name[%s]", pid, request->des_endpoint().c_str(),
                    request->name().c_str());
            has_error = true;
            break;
        }
    }
    if (has_error) {
        response->set_code(::openmldb::base::ReturnCode::kMigrateFailed);
        response->set_msg(error_msg);
        PDLOG(WARNING, "%s", error_msg);
        return;
    }
    for (int i = 0; i < request->pid_size(); i++) {
        uint32_t pid = request->pid(i);
        CreateMigrateOP(request->src_endpoint(), request->name(), request->db(), pid, request->des_endpoint());
    }
    response->set_code(::openmldb::base::ReturnCode::kOk);
    response->set_msg("ok");
}

int NameServerImpl::CreateMigrateOP(const std::string& src_endpoint, const std::string& name, const std::string& db,
                                    uint32_t pid, const std::string& des_endpoint) {
    std::shared_ptr<OPData> op_data;
    MigrateInfo migrate_info;
    migrate_info.set_src_endpoint(src_endpoint);
    migrate_info.set_des_endpoint(des_endpoint);
    std::string value;
    migrate_info.SerializeToString(&value);
    if (CreateOPData(::openmldb::api::OPType::kMigrateOP, value, op_data, name, db, pid) < 0) {
        PDLOG(WARNING,
              "create migrate op data failed. src_endpoint[%s] name[%s] "
              "pid[%u] des_endpoint[%s]",
              src_endpoint.c_str(), name.c_str(), pid, des_endpoint.c_str());
        return -1;
    }
    if (CreateMigrateTask(op_data) < 0) {
        PDLOG(WARNING,
              "create migrate op task failed. src_endpoint[%s] name[%s] "
              "pid[%u] des_endpoint[%s]",
              src_endpoint.c_str(), name.c_str(), pid, des_endpoint.c_str());
        return -1;
    }
    if (AddOPData(op_data) < 0) {
        PDLOG(WARNING,
              "add migrate op data failed. src_endpoint[%s] name[%s] pid[%u] "
              "des_endpoint[%s]",
              src_endpoint.c_str(), name.c_str(), pid, des_endpoint.c_str());
        return -1;
    }
    PDLOG(INFO,
          "add migrate op ok. op_id[%lu] src_endpoint[%s] name[%s] pid[%u] "
          "des_endpoint[%s]",
          op_data->op_info_.op_id(), src_endpoint.c_str(), name.c_str(), pid, des_endpoint.c_str());
    return 0;
}

int NameServerImpl::CreateMigrateTask(std::shared_ptr<OPData> op_data) {
    MigrateInfo migrate_info;
    if (!migrate_info.ParseFromString(op_data->op_info_.data())) {
        PDLOG(WARNING, "parse migrate_info failed. data[%s]", op_data->op_info_.data().c_str());
        return -1;
    }
    std::string name = op_data->op_info_.name();
    std::string db = op_data->op_info_.db();
    uint32_t pid = op_data->op_info_.pid();
    std::string src_endpoint = migrate_info.src_endpoint();
    std::string des_endpoint = migrate_info.des_endpoint();
    std::shared_ptr<::openmldb::nameserver::TableInfo> table_info;
    if (!GetTableInfoUnlock(name, db, &table_info)) {
        PDLOG(WARNING, "get table info failed! name[%s]", name.c_str());
        return -1;
    }
    uint32_t tid = table_info->tid();
    std::string leader_endpoint;
    if (GetLeader(table_info, pid, leader_endpoint) < 0 || leader_endpoint.empty()) {
        PDLOG(WARNING, "get leader failed. table[%s] pid[%u]", name.c_str(), pid);
        return -1;
    }
    auto it = tablets_.find(leader_endpoint);
    if (it == tablets_.end() || it->second->state_ != ::openmldb::type::EndpointState::kHealthy) {
        PDLOG(WARNING, "leader[%s] is not online", leader_endpoint.c_str());
        return -1;
    }
    uint64_t op_index = op_data->op_info_.op_id();
    std::shared_ptr<Task> task =
        CreatePauseSnapshotTask(leader_endpoint, op_index, ::openmldb::api::OPType::kMigrateOP, tid, pid);
    if (!task) {
        PDLOG(WARNING, "create pausesnapshot task failed. tid[%u] pid[%u] endpoint[%s]", tid, pid,
              leader_endpoint.c_str());
        return -1;
    }
    op_data->task_list_.push_back(task);
    task = CreateSendSnapshotTask(leader_endpoint, op_index, ::openmldb::api::OPType::kMigrateOP, tid, tid, pid,
                                  des_endpoint.c_str());
    if (!task) {
        PDLOG(WARNING,
              "create sendsnapshot task failed. tid[%u] pid[%u] endpoint[%s] "
              "des_endpoint[%s]",
              tid, pid, leader_endpoint.c_str(), des_endpoint.c_str());
        return -1;
    }
    op_data->task_list_.push_back(task);
    task = CreateRecoverSnapshotTask(leader_endpoint, op_index, ::openmldb::api::OPType::kMigrateOP, tid, pid);
    if (!task) {
        PDLOG(WARNING,
              "create recoversnapshot task failed. tid[%u] pid[%u] "
              "endpoint[%s] des_endpoint[%s]",
              tid, pid, leader_endpoint.c_str(), des_endpoint.c_str());
        return -1;
    }
    op_data->task_list_.push_back(task);
    task = CreateLoadTableTask(des_endpoint, op_index, ::openmldb::api::OPType::kMigrateOP, name, tid, pid,
                               table_info->seg_cnt(), false);
    if (!task) {
        PDLOG(WARNING, "create loadtable task failed. tid[%u] pid[%u] endpoint[%s]", tid, pid, des_endpoint.c_str());
        return -1;
    }
    op_data->task_list_.push_back(task);
    task = CreateAddReplicaTask(leader_endpoint, op_index, ::openmldb::api::OPType::kMigrateOP, tid, pid, des_endpoint);
    if (!task) {
        PDLOG(WARNING,
              "create addreplica task failed. tid[%u] pid[%u] endpoint[%s] "
              "des_endpoint[%s]",
              tid, pid, leader_endpoint.c_str(), des_endpoint.c_str());
        return -1;
    }
    op_data->task_list_.push_back(task);
    task = CreateAddTableInfoTask(name, db, pid, des_endpoint, op_index, ::openmldb::api::OPType::kMigrateOP);
    if (!task) {
        PDLOG(WARNING,
              "create addtableinfo task failed. tid[%u] pid[%u] endpoint[%s] "
              "des_endpoint[%s]",
              tid, pid, leader_endpoint.c_str(), des_endpoint.c_str());
        return -1;
    }
    op_data->task_list_.push_back(task);
    task = CreateCheckBinlogSyncProgressTask(op_index, ::openmldb::api::OPType::kMigrateOP, name, db, pid, des_endpoint,
                                             FLAGS_check_binlog_sync_progress_delta);
    if (!task) {
        PDLOG(WARNING, "create CheckBinlogSyncProgressTask failed. name[%s] pid[%u]", name.c_str(), pid);
        return -1;
    }
    op_data->task_list_.push_back(task);
    task = CreateDelReplicaTask(leader_endpoint, op_index, ::openmldb::api::OPType::kMigrateOP, tid, pid, src_endpoint);
    if (!task) {
        PDLOG(WARNING,
              "create delreplica task failed. tid[%u] pid[%u] leader[%s] "
              "follower[%s]",
              tid, pid, leader_endpoint.c_str(), src_endpoint.c_str());
        return -1;
    }
    op_data->task_list_.push_back(task);
    task = CreateUpdateTableInfoTask(src_endpoint, name, db, pid, des_endpoint, op_index,
                                     ::openmldb::api::OPType::kMigrateOP);
    if (!task) {
        PDLOG(WARNING,
              "create update table info task failed. tid[%u] pid[%u] "
              "endpoint[%s] des_endpoint[%s]",
              tid, pid, src_endpoint.c_str(), des_endpoint.c_str());
        return -1;
    }
    op_data->task_list_.push_back(task);
    task = CreateDropTableTask(src_endpoint, op_index, ::openmldb::api::OPType::kMigrateOP, tid, pid);
    if (!task) {
        PDLOG(WARNING, "create droptable task failed. tid[%u] pid[%u] endpoint[%s]", tid, pid, src_endpoint.c_str());
        return -1;
    }
    op_data->task_list_.push_back(task);
    PDLOG(INFO,
          "create migrate op task ok. src_endpoint[%s] name[%s] pid[%u] "
          "des_endpoint[%s]",
          src_endpoint.c_str(), name.c_str(), pid, des_endpoint.c_str());
    return 0;
}

void NameServerImpl::DelReplicaNS(RpcController* controller, const DelReplicaNSRequest* request,
                                  GeneralResponse* response, Closure* done) {
    brpc::ClosureGuard done_guard(done);
    if (!running_.load(std::memory_order_acquire)) {
        response->set_code(::openmldb::base::ReturnCode::kNameserverIsNotLeader);
        response->set_msg("nameserver is not leader");
        PDLOG(WARNING, "cur nameserver is not leader");
        return;
    }
    std::set<uint32_t> pid_group;
    if (request->pid_group_size() > 0) {
        for (int idx = 0; idx < request->pid_group_size(); idx++) {
            pid_group.insert(request->pid_group(idx));
        }
    } else {
        pid_group.insert(request->pid());
    }
    std::lock_guard<std::mutex> lock(mu_);
    std::shared_ptr<::openmldb::nameserver::TableInfo> table_info;
    if (!GetTableInfoUnlock(request->name(), request->db(), &table_info)) {
        response->set_code(::openmldb::base::ReturnCode::kTableIsNotExist);
        response->set_msg("table is not exist");
        PDLOG(WARNING, "table[%s] is not exist", request->name().c_str());
        return;
    }
    auto it = tablets_.find(request->endpoint());
    if (it == tablets_.end() || it->second->state_ != ::openmldb::type::EndpointState::kHealthy) {
        response->set_code(::openmldb::base::ReturnCode::kTabletIsNotHealthy);
        response->set_msg("tablet is not healthy");
        PDLOG(WARNING, "tablet[%s] is not healthy", request->endpoint().c_str());
        return;
    }
    if (*(pid_group.rbegin()) > (uint32_t)table_info->table_partition_size() - 1) {
        response->set_code(::openmldb::base::ReturnCode::kInvalidParameter);
        response->set_msg("max pid is greater than partition size");
        PDLOG(WARNING, "max pid is greater than partition size. table[%s]", request->name().c_str());
        return;
    }
    for (int idx = 0; idx < table_info->table_partition_size(); idx++) {
        if (pid_group.find(table_info->table_partition(idx).pid()) == pid_group.end()) {
            continue;
        }
        bool pid_in_endpoint = false;
        bool is_leader = false;
        for (int meta_idx = 0; meta_idx < table_info->table_partition(idx).partition_meta_size(); meta_idx++) {
            if (table_info->table_partition(idx).partition_meta(meta_idx).endpoint() == request->endpoint()) {
                pid_in_endpoint = true;
                if (table_info->table_partition(idx).partition_meta(meta_idx).is_leader()) {
                    is_leader = true;
                }
                break;
            }
        }
        if (!pid_in_endpoint) {
            char msg[100];
            response->set_code(::openmldb::base::ReturnCode::kPidIsNotExist);
            sprintf(msg, "pid %u is not in %s",  // NOLINT
                    table_info->table_partition(idx).pid(), request->endpoint().c_str());
            response->set_msg(msg);
            PDLOG(WARNING, "table %s %s", request->name().c_str(), msg);
            return;
        } else if (is_leader) {
            char msg[100];
            response->set_code(::openmldb::base::ReturnCode::kTableIsLeader);
            sprintf(msg, "can not del leader. pid %u endpoint %s",  // NOLINT
                    table_info->table_partition(idx).pid(), request->endpoint().c_str());
            response->set_msg(msg);
            PDLOG(WARNING, "table %s %s", request->name().c_str(), msg);
            return;
        }
    }
    for (auto pid : pid_group) {
        if (CreateDelReplicaOP(request->name(), request->db(), pid, request->endpoint()) < 0) {
            response->set_code(::openmldb::base::ReturnCode::kCreateOpFailed);
            response->set_msg("create op failed");
            return;
        }
    }
    response->set_code(::openmldb::base::ReturnCode::kOk);
    response->set_msg("ok");
}

int NameServerImpl::DelReplicaRemoteOP(const std::string& endpoint, const std::string& name, const std::string& db,
                                       uint32_t pid) {
    std::string value = endpoint;
    std::shared_ptr<OPData> op_data;
    if (CreateOPData(::openmldb::api::OPType::kDelReplicaRemoteOP, value, op_data, name, db, pid) < 0) {
        PDLOG(WARNING, "create op data error. table[%s] pid[%u]", name.c_str(), pid);
        return -1;
    }
    if (CreateDelReplicaRemoteOPTask(op_data) < 0) {
        PDLOG(WARNING, "create delreplica op task failed. name[%s] pid[%u] endpoint[%s]", name.c_str(), pid,
              endpoint.c_str());
        return -1;
    }
    if (AddOPData(op_data, FLAGS_name_server_task_concurrency_for_replica_cluster) < 0) {
        PDLOG(WARNING, "add op data failed. name[%s] pid[%u] endpoint[%s]", name.c_str(), pid, endpoint.c_str());
        return -1;
    }
    PDLOG(INFO, "add delreplica op. op_id[%lu] table[%s] pid[%u] endpoint[%s]", op_index_, name.c_str(), pid,
          endpoint.c_str());
    return 0;
}

int NameServerImpl::AddOPTask(const ::openmldb::api::TaskInfo& task_info, ::openmldb::api::TaskType task_type,
                              std::shared_ptr<::openmldb::api::TaskInfo>& task_ptr,
                              std::vector<uint64_t> rep_cluster_op_id_vec) {
    if (FindTask(task_info.op_id(), task_info.task_type())) {
        PDLOG(WARNING, "task is running. op_id[%lu] op_type[%s] task_type[%s]", task_info.op_id(),
              ::openmldb::api::OPType_Name(task_info.op_type()).c_str(),
              ::openmldb::api::TaskType_Name(task_info.task_type()).c_str());
        return -1;
    }
    task_ptr.reset(task_info.New());
    task_ptr->CopyFrom(task_info);
    task_ptr->set_status(::openmldb::api::TaskStatus::kDoing);
    for (auto op_id : rep_cluster_op_id_vec) {
        task_ptr->add_rep_cluster_op_id(op_id);
    }
    auto iter = task_map_.find(task_info.op_id());
    if (iter == task_map_.end()) {
        task_map_.insert(std::make_pair(task_info.op_id(), std::list<std::shared_ptr<::openmldb::api::TaskInfo>>()));
    }
    task_map_[task_info.op_id()].push_back(task_ptr);
    if (task_info.task_type() != task_type) {
        PDLOG(WARNING, "task type is not match. type is[%s]",
              ::openmldb::api::TaskType_Name(task_info.task_type()).c_str());
        task_ptr->set_status(::openmldb::api::TaskStatus::kFailed);
        return -1;
    }
    return 0;
}

std::shared_ptr<::openmldb::api::TaskInfo> NameServerImpl::FindTask(uint64_t op_id,
                                                                    ::openmldb::api::TaskType task_type) {
    auto iter = task_map_.find(op_id);
    if (iter == task_map_.end()) {
        return std::shared_ptr<::openmldb::api::TaskInfo>();
    }
    for (auto& task : iter->second) {
        if (task->op_id() == op_id && task->task_type() == task_type) {
            return task;
        }
    }
    return std::shared_ptr<::openmldb::api::TaskInfo>();
}

std::shared_ptr<openmldb::nameserver::ClusterInfo> NameServerImpl::GetHealthCluster(const std::string& alias) {
    auto iter = nsc_.find(alias);
    if (iter == nsc_.end() || iter->second->state_.load(std::memory_order_relaxed) != kClusterHealthy) {
        return std::shared_ptr<openmldb::nameserver::ClusterInfo>();
    }
    return iter->second;
}

int NameServerImpl::CreateOPData(::openmldb::api::OPType op_type, const std::string& value,
                                 std::shared_ptr<OPData>& op_data, const std::string& name, const std::string& db,
                                 uint32_t pid, uint64_t parent_id, uint64_t remote_op_id) {
    if (!zk_client_->SetNodeValue(zk_path_.op_index_node_, std::to_string(op_index_ + 1))) {
        PDLOG(WARNING, "set op index node failed! op_index[%lu]", op_index_);
        return -1;
    }
    op_index_++;
    op_data = std::make_shared<OPData>();
    op_data->op_info_.set_op_id(op_index_);
    op_data->op_info_.set_op_type(op_type);
    op_data->op_info_.set_task_index(0);
    op_data->op_info_.set_data(value);
    op_data->op_info_.set_task_status(::openmldb::api::kInited);
    op_data->op_info_.set_name(name);
    op_data->op_info_.set_db(db);
    op_data->op_info_.set_pid(pid);
    op_data->op_info_.set_parent_id(parent_id);
    if (remote_op_id != INVALID_PARENT_ID) {
        op_data->op_info_.set_remote_op_id(remote_op_id);
    }
    return 0;
}

int NameServerImpl::AddOPData(const std::shared_ptr<OPData>& op_data, uint32_t concurrency) {
    uint32_t idx = 0;
    if (op_data->op_info_.for_replica_cluster() == 1) {
        if (op_data->op_info_.pid() == INVALID_PID) {
            idx = FLAGS_name_server_task_max_concurrency +
                  (::openmldb::base::hash64(op_data->op_info_.name()) % concurrency);
        } else {
            idx = FLAGS_name_server_task_max_concurrency + (rand_.Next() % concurrency);
        }
    } else {
        idx = op_data->op_info_.pid() % task_vec_.size();
        if (concurrency < task_vec_.size() && concurrency > 0) {
            idx = op_data->op_info_.pid() % concurrency;
        }
    }
    op_data->op_info_.set_vec_idx(idx);
    std::string value;
    op_data->op_info_.SerializeToString(&value);
    std::string node = zk_path_.op_data_path_ + "/" + std::to_string(op_data->op_info_.op_id());
    if (!zk_client_->CreateNode(node, value)) {
        PDLOG(WARNING, "create op node[%s] failed. op_index[%lu] op_type[%s]", node.c_str(), op_data->op_info_.op_id(),
              ::openmldb::api::OPType_Name(op_data->op_info_.op_type()).c_str());
        return -1;
    }
    uint64_t parent_id = op_data->op_info_.parent_id();
    if (parent_id != INVALID_PARENT_ID) {
        std::list<std::shared_ptr<OPData>>::iterator iter = task_vec_[idx].begin();
        for (; iter != task_vec_[idx].end(); iter++) {
            if ((*iter)->op_info_.op_id() == parent_id) {
                break;
            }
        }
        if (iter != task_vec_[idx].end()) {
            iter++;
            task_vec_[idx].insert(iter, op_data);
        } else {
            PDLOG(WARNING,
                  "not found parent_id[%lu] with index[%u]. add op[%lu] failed, "
                  "op_type[%s]",
                  parent_id, idx, op_data->op_info_.op_id(),
                  ::openmldb::api::OPType_Name(op_data->op_info_.op_type()).c_str());
            return -1;
        }
    } else {
        task_vec_[idx].push_back(op_data);
    }
    DeleteDoneOP();
    cv_.notify_one();
    return 0;
}

void NameServerImpl::DeleteDoneOP() {
    if (done_op_list_.empty()) {
        return;
    }
    while (done_op_list_.size() > (uint32_t)FLAGS_max_op_num) {
        std::shared_ptr<OPData> op_data = done_op_list_.front();
        if (op_data->op_info_.task_status() == ::openmldb::api::TaskStatus::kFailed) {
            std::string node = zk_path_.op_data_path_ + "/" + std::to_string(op_data->op_info_.op_id());
            if (zk_client_->DeleteNode(node)) {
                PDLOG(INFO, "delete zk op node[%s] success.", node.c_str());
                op_data->task_list_.clear();
            } else {
                PDLOG(WARNING, "delete zk op_node failed. op_id[%lu] node[%s]", op_data->op_info_.op_id(),
                      node.c_str());
                break;
            }
        }
        PDLOG(INFO,
              "done_op_list size[%u] is greater than the max_op_num[%u], "
              "delete op[%lu]",
              done_op_list_.size(), (uint32_t)FLAGS_max_op_num, op_data->op_info_.op_id());
        done_op_list_.pop_front();
    }
}

void NameServerImpl::SchedMakeSnapshot() {
    if (!running_.load(std::memory_order_acquire) || mode_.load(std::memory_order_acquire) == kFOLLOWER) {
        task_thread_pool_.DelayTask(FLAGS_make_snapshot_check_interval,
                                    boost::bind(&NameServerImpl::SchedMakeSnapshot, this));
        return;
    }
    int now_hour = ::openmldb::base::GetNowHour();
    if (now_hour != FLAGS_make_snapshot_time) {
        task_thread_pool_.DelayTask(FLAGS_make_snapshot_check_interval,
                                    boost::bind(&NameServerImpl::SchedMakeSnapshot, this));
        return;
    }
    std::map<std::string, std::shared_ptr<TabletInfo>> tablet_ptr_map;
    std::map<std::string, std::shared_ptr<::openmldb::nameserver::TableInfo>> table_infos;
    std::map<std::string, std::shared_ptr<::openmldb::nameserver::NsClient>> ns_client;
    {
        std::lock_guard<std::mutex> lock(mu_);
        if (table_info_.size() < 1) {
            task_thread_pool_.DelayTask(FLAGS_make_snapshot_check_interval,
                                        boost::bind(&NameServerImpl::SchedMakeSnapshot, this));
            return;
        }
        for (const auto& kv : tablets_) {
            if (kv.second->state_ != ::openmldb::type::EndpointState::kHealthy) {
                continue;
            }
            tablet_ptr_map.insert(std::make_pair(kv.first, kv.second));
        }
        for (auto iter = nsc_.begin(); iter != nsc_.end(); ++iter) {
            if (iter->second->state_.load(std::memory_order_relaxed) != kClusterHealthy) {
                PDLOG(INFO, "cluster[%s] is not Healthy", iter->first.c_str());
                continue;
            }
            ns_client.insert(std::make_pair(
                iter->first, std::atomic_load_explicit(&iter->second->client_, std::memory_order_relaxed)));
        }
        for (auto iter = table_info_.begin(); iter != table_info_.end(); ++iter) {
            table_infos.insert(std::make_pair(iter->first, iter->second));
        }
    }
    std::map<std::string, std::map<uint32_t, uint64_t>> table_part_offset;
    {
        std::vector<TableInfo> tables;
        std::vector<std::string> delete_map;
        std::string msg;
        for (const auto& ns : ns_client) {
            if (!ns.second->ShowAllTable(tables, msg)) {
                delete_map.push_back(ns.first);
                continue;
            }
            for (const auto& table : tables) {
                auto table_iter = table_part_offset.find(table.name());
                if (table_iter == table_part_offset.end()) {
                    std::map<uint32_t, uint64_t> part_offset;
                    auto result = table_part_offset.insert(std::make_pair(table.name(), part_offset));
                    table_iter = result.first;
                }
                for (const auto& part : table.table_partition()) {
                    for (const auto& part_meta : part.partition_meta()) {
                        if (!part_meta.is_alive()) {
                            continue;
                        }
                        auto part_iter = table_iter->second.find(part.pid());
                        if (part_iter != table_iter->second.end()) {
                            if (part_meta.offset() < part_iter->second) {
                                part_iter->second = part_meta.offset();
                            }
                        } else {
                            table_iter->second.insert(std::make_pair(part.pid(), part_meta.offset()));
                        }
                    }
                }
            }
            tables.clear();
        }
        for (const auto& alias : delete_map) {
            ns_client.erase(alias);
        }
        for (const auto& table : table_infos) {
            auto table_iter = table_part_offset.find(table.second->name());
            if (table_iter == table_part_offset.end()) {
                std::map<uint32_t, uint64_t> part_offset;
                auto result = table_part_offset.insert(std::make_pair(table.second->name(), part_offset));
                table_iter = result.first;
            }
            for (const auto& part : table.second->table_partition()) {
                for (const auto& part_meta : part.partition_meta()) {
                    if (!part_meta.is_alive()) {
                        continue;
                    }
                    auto part_iter = table_iter->second.find(part.pid());
                    if (part_iter != table_iter->second.end()) {
                        if (part_meta.offset() < part_iter->second) {
                            part_iter->second = part_meta.offset();
                        }
                    } else {
                        table_iter->second.insert(std::make_pair(part.pid(), part_meta.offset()));
                    }
                }
            }
        }
    }
    PDLOG(INFO, "start make snapshot");
    for (const auto& table : table_infos) {
        auto table_iter = table_part_offset.find(table.second->name());
        if (table_iter == table_part_offset.end()) {
            continue;
        }
        for (const auto& part : table.second->table_partition()) {
            auto part_iter = table_iter->second.find(part.pid());
            if (part_iter == table_iter->second.end()) {
                continue;
            }
            if (part_iter->second < 1) {
                PDLOG(WARNING,
                      "table %s pid %u snapshot offset is %lu, too small, skip "
                      "makesnapshot",
                      table.second->name().c_str(), part.pid(), part_iter->second);
                continue;
            }
            PDLOG(INFO, "table %s pid %u specify snapshot offset is %lu", table.second->name().c_str(), part.pid(),
                  part_iter->second);
            for (const auto& part_meta : part.partition_meta()) {
                if (part_meta.is_alive()) {
                    auto client_iter = tablet_ptr_map.find(part_meta.endpoint());
                    if (client_iter != tablet_ptr_map.end()) {
                        thread_pool_.AddTask(boost::bind(&TabletClient::MakeSnapshot, client_iter->second->client_,
                                                         table.second->tid(), part.pid(), part_iter->second,
                                                         std::shared_ptr<openmldb::api::TaskInfo>()));
                    }
                }
            }
            std::string msg;
            for (const auto& ns : ns_client) {
                ns.second->MakeSnapshot(table.second->name(), table.second->db(), part.pid(), part_iter->second, msg);
            }
        }
    }
    PDLOG(INFO, "make snapshot finished");
    task_thread_pool_.DelayTask(FLAGS_make_snapshot_check_interval + 60 * 60 * 1000,
                                boost::bind(&NameServerImpl::SchedMakeSnapshot, this));
}

void NameServerImpl::UpdateTableStatus() {
    std::map<std::string, std::shared_ptr<TabletInfo>> tablet_ptr_map;
    {
        std::lock_guard<std::mutex> lock(mu_);
        for (const auto& kv : tablets_) {
            if (kv.second->state_ != ::openmldb::type::EndpointState::kHealthy) {
                continue;
            }
            tablet_ptr_map.insert(std::make_pair(kv.first, kv.second));
        }
    }
    std::unordered_map<std::string, ::openmldb::api::TableStatus> pos_response;
    pos_response.reserve(16);
    for (const auto& kv : tablet_ptr_map) {
        ::openmldb::api::GetTableStatusResponse tablet_status_response;
        if (!kv.second->client_->GetTableStatus(tablet_status_response)) {
            PDLOG(WARNING, "get table status failed! endpoint[%s]", kv.first.c_str());
            continue;
        }
        for (int pos = 0; pos < tablet_status_response.all_table_status_size(); pos++) {
            std::string key = std::to_string(tablet_status_response.all_table_status(pos).tid()) + "_" +
                              std::to_string(tablet_status_response.all_table_status(pos).pid()) + "_" + kv.first;
            pos_response.insert(std::make_pair(key, tablet_status_response.all_table_status(pos)));
        }
    }
    if (pos_response.empty()) {
        DEBUGLOG("pos_response is empty");
    } else {
        UpdateTableStatusFun(table_info_, pos_response);
        for (const auto& kv : db_table_info_) {
            UpdateTableStatusFun(kv.second, pos_response);
        }
    }
    if (running_.load(std::memory_order_acquire)) {
        task_thread_pool_.DelayTask(FLAGS_get_table_status_interval,
                                    boost::bind(&NameServerImpl::UpdateTableStatus, this));
    }
}

void NameServerImpl::UpdateTableStatusFun(
    const std::map<std::string, std::shared_ptr<TableInfo>>& table_info_map,
    const std::unordered_map<std::string, ::openmldb::api::TableStatus>& pos_response) {
    std::lock_guard<std::mutex> lock(mu_);
    for (const auto& kv : table_info_map) {
        uint32_t tid = kv.second->tid();
        std::string first_index_col;
        if (kv.second->column_key_size() > 0) {
            first_index_col = kv.second->column_key(0).index_name();
        }
        for (int idx = 0; idx < kv.second->table_partition_size(); idx++) {
            uint32_t pid = kv.second->table_partition(idx).pid();
            ::openmldb::nameserver::TablePartition* table_partition = kv.second->mutable_table_partition(idx);
            ::google::protobuf::RepeatedPtrField<::openmldb::nameserver::PartitionMeta>* partition_meta_field =
                table_partition->mutable_partition_meta();
            for (int meta_idx = 0; meta_idx < kv.second->table_partition(idx).partition_meta_size(); meta_idx++) {
                std::string endpoint = kv.second->table_partition(idx).partition_meta(meta_idx).endpoint();
                bool tablet_has_partition = false;
                ::openmldb::nameserver::PartitionMeta* partition_meta = partition_meta_field->Mutable(meta_idx);
                std::string pos_key = std::to_string(tid) + "_" + std::to_string(pid) + "_" + endpoint;
                auto pos_response_iter = pos_response.find(pos_key);
                if (pos_response_iter != pos_response.end()) {
                    const ::openmldb::api::TableStatus& table_status = pos_response_iter->second;
                    partition_meta->set_offset(table_status.offset());
                    partition_meta->set_record_byte_size(table_status.record_byte_size() +
                                                         table_status.record_idx_byte_size());
                    uint64_t record_cnt = table_status.record_cnt();
                    if (!first_index_col.empty()) {
                        for (int pos = 0; pos < table_status.ts_idx_status_size(); pos++) {
                            if (table_status.ts_idx_status(pos).idx_name() == first_index_col) {
                                record_cnt = 0;
                                for (int seg_idx = 0; seg_idx < table_status.ts_idx_status(pos).seg_cnts_size();
                                     seg_idx++) {
                                    record_cnt += table_status.ts_idx_status(pos).seg_cnts(seg_idx);
                                }
                                break;
                            }
                        }
                    }
                    partition_meta->set_record_cnt(record_cnt);
                    partition_meta->set_diskused(table_status.diskused());
                    if (kv.second->table_partition(idx).partition_meta(meta_idx).is_alive() &&
                        kv.second->table_partition(idx).partition_meta(meta_idx).is_leader()) {
                        table_partition->set_record_cnt(record_cnt);
                        table_partition->set_record_byte_size(table_status.record_byte_size() +
                                                              table_status.record_idx_byte_size());
                        table_partition->set_diskused(table_status.diskused());
                    }
                    tablet_has_partition = true;
                }
                partition_meta->set_tablet_has_partition(tablet_has_partition);
            }
        }
    }
}

int NameServerImpl::CreateDelReplicaOP(const std::string& name, const std::string& db, uint32_t pid,
                                       const std::string& endpoint) {
    std::string value = endpoint;
    std::shared_ptr<OPData> op_data;
    if (CreateOPData(::openmldb::api::OPType::kDelReplicaOP, value, op_data, name, db, pid) < 0) {
        PDLOG(WARNING, "create op data error. table[%s] pid[%u]", name.c_str(), pid);
        return -1;
    }
    if (CreateDelReplicaOPTask(op_data) < 0) {
        PDLOG(WARNING, "create delreplica op task failed. name[%s] pid[%u] endpoint[%s]", name.c_str(), pid,
              endpoint.c_str());
        return -1;
    }
    if (AddOPData(op_data) < 0) {
        PDLOG(WARNING, "add op data failed. name[%s] pid[%u] endpoint[%s]", name.c_str(), pid, endpoint.c_str());
        return -1;
    }
    PDLOG(INFO, "add delreplica op. op_id[%lu] table[%s] pid[%u] endpoint[%s]", op_index_, name.c_str(), pid,
          endpoint.c_str());
    return 0;
}

int NameServerImpl::CreateDelReplicaOPTask(std::shared_ptr<OPData> op_data) {
    std::string name = op_data->op_info_.name();
    std::string db = op_data->op_info_.db();
    uint32_t pid = op_data->op_info_.pid();
    std::string endpoint = op_data->op_info_.data();
    std::string leader_endpoint;
    std::shared_ptr<::openmldb::nameserver::TableInfo> table_info;
    if (!GetTableInfoUnlock(name, db, &table_info)) {
        PDLOG(WARNING, "not found table[%s] in table_info map", name.c_str());
        return -1;
    }
    uint32_t tid = table_info->tid();
    if (GetLeader(table_info, pid, leader_endpoint) < 0 || leader_endpoint.empty()) {
        PDLOG(WARNING, "get leader failed. table[%s] pid[%u]", name.c_str(), pid);
        return -1;
    }
    if (leader_endpoint == endpoint) {
        PDLOG(WARNING, "endpoint is leader. table[%s] pid[%u]", name.c_str(), pid);
        return -1;
    }
    uint64_t op_index = op_data->op_info_.op_id();
    std::shared_ptr<Task> task =
        CreateDelReplicaTask(leader_endpoint, op_index, ::openmldb::api::OPType::kDelReplicaOP, tid, pid, endpoint);
    if (!task) {
        PDLOG(WARNING, "create delreplica task failed. table[%s] pid[%u] endpoint[%s]", name.c_str(), pid,
              endpoint.c_str());
        return -1;
    }
    op_data->task_list_.push_back(task);
    task = CreateDelTableInfoTask(name, db, pid, endpoint, op_index, ::openmldb::api::OPType::kDelReplicaOP);
    if (!task) {
        PDLOG(WARNING, "create deltableinfo task failed. table[%s] pid[%u] endpoint[%s]", name.c_str(), pid,
              endpoint.c_str());
        return -1;
    }
    op_data->task_list_.push_back(task);
    task = CreateDropTableTask(endpoint, op_index, ::openmldb::api::OPType::kDelReplicaOP, tid, pid);
    if (!task) {
        PDLOG(WARNING, "create droptable task failed. tid[%u] pid[%u] endpoint[%s]", tid, pid, endpoint.c_str());
        return -1;
    }
    op_data->task_list_.push_back(task);
    PDLOG(INFO, "create DelReplica op task ok. table[%s] pid[%u] endpoint[%s]", name.c_str(), pid, endpoint.c_str());
    return 0;
}

int NameServerImpl::CreateDelReplicaRemoteOPTask(std::shared_ptr<OPData> op_data) {
    std::string name = op_data->op_info_.name();
    std::string db = op_data->op_info_.db();
    uint32_t pid = op_data->op_info_.pid();
    std::string endpoint = op_data->op_info_.data();
    std::string leader_endpoint;
    std::shared_ptr<::openmldb::nameserver::TableInfo> table_info;
    if (!GetTableInfoUnlock(name, db, &table_info)) {
        PDLOG(WARNING, "not found table[%s] in table_info map", name.c_str());
        return -1;
    }
    uint32_t tid = table_info->tid();
    if (GetLeader(table_info, pid, leader_endpoint) < 0 || leader_endpoint.empty()) {
        PDLOG(WARNING, "get leader failed. table[%s] pid[%u]", name.c_str(), pid);
        return -1;
    }
    uint64_t op_index = op_data->op_info_.op_id();
    std::shared_ptr<Task> task = CreateDelReplicaTask(leader_endpoint, op_index,
                                                      ::openmldb::api::OPType::kDelReplicaRemoteOP, tid, pid, endpoint);
    if (!task) {
        PDLOG(WARNING, "create delreplica task failed. table[%s] pid[%u] endpoint[%s]", name.c_str(), pid,
              endpoint.c_str());
        return -1;
    }
    op_data->task_list_.push_back(task);
    task = CreateDelTableInfoTask(name, db, pid, endpoint, op_index, ::openmldb::api::OPType::kDelReplicaRemoteOP, 1);
    if (!task) {
        PDLOG(WARNING, "create deltableinfo task failed. table[%s] pid[%u] endpoint[%s]", name.c_str(), pid,
              endpoint.c_str());
        return -1;
    }
    op_data->task_list_.push_back(task);
    PDLOG(INFO, "create DelReplica op task ok. table[%s] pid[%u] endpoint[%s]", name.c_str(), pid, endpoint.c_str());
    return 0;
}

int NameServerImpl::CreateOfflineReplicaOP(const std::string& name, const std::string& db, uint32_t pid,
                                           const std::string& endpoint, uint32_t concurrency) {
    std::string value = endpoint;
    std::shared_ptr<OPData> op_data;
    if (CreateOPData(::openmldb::api::OPType::kOfflineReplicaOP, value, op_data, name, db, pid) < 0) {
        PDLOG(WARNING, "create op data failed. table[%s] pid[%u] endpoint[%s]", name.c_str(), pid, endpoint.c_str());
        return -1;
    }
    if (CreateOfflineReplicaTask(op_data) < 0) {
        PDLOG(WARNING,
              "create offline replica task failed. table[%s] pid[%u] "
              "endpoint[%s]",
              name.c_str(), pid, endpoint.c_str());
        return -1;
    }
    if (AddOPData(op_data, concurrency) < 0) {
        PDLOG(WARNING, "add op data failed. name[%s] pid[%u] endpoint[%s]", name.c_str(), pid, endpoint.c_str());
        return -1;
    }
    PDLOG(INFO, "add kOfflineReplicaOP. op_id[%lu] table[%s] pid[%u] endpoint[%s]", op_index_, name.c_str(), pid,
          endpoint.c_str());
    return 0;
}

int NameServerImpl::CreateOfflineReplicaTask(std::shared_ptr<OPData> op_data) {
    std::string name = op_data->op_info_.name();
    std::string db = op_data->op_info_.db();
    uint32_t pid = op_data->op_info_.pid();
    uint64_t op_index = op_data->op_info_.op_id();
    std::string endpoint = op_data->op_info_.data();
    std::string leader_endpoint;
    std::shared_ptr<::openmldb::nameserver::TableInfo> table_info;
    if (!GetTableInfoUnlock(name, db, &table_info)) {
        PDLOG(WARNING, "not found table[%s] in table_info map", name.c_str());
        return -1;
    }
    uint32_t tid = table_info->tid();
    if (GetLeader(table_info, pid, leader_endpoint) < 0 || leader_endpoint.empty()) {
        PDLOG(WARNING, "no alive leader for table %s pid %u", name.c_str(), pid);
        return -1;
    } else {
        if (leader_endpoint == endpoint) {
            PDLOG(WARNING, "endpoint is leader. table[%s] pid[%u]", name.c_str(), pid);
            return -1;
        }
        std::shared_ptr<Task> task = CreateDelReplicaTask(
            leader_endpoint, op_index, ::openmldb::api::OPType::kOfflineReplicaOP, tid, pid, endpoint);
        if (!task) {
            PDLOG(WARNING, "create delreplica task failed. table[%s] pid[%u] endpoint[%s]", name.c_str(), pid,
                  endpoint.c_str());
            return -1;
        }
        op_data->task_list_.push_back(task);
        task = CreateUpdatePartitionStatusTask(name, db, pid, endpoint, false, false, op_index,
                                               ::openmldb::api::OPType::kOfflineReplicaOP);
        if (!task) {
            PDLOG(WARNING,
                  "create update table alive status task failed. table[%s] "
                  "pid[%u] endpoint[%s]",
                  name.c_str(), pid, endpoint.c_str());
            return -1;
        }
        op_data->task_list_.push_back(task);
        PDLOG(INFO, "create OfflineReplica task ok. table[%s] pid[%u] endpoint[%s]", name.c_str(), pid,
              endpoint.c_str());
    }

    return 0;
}

int NameServerImpl::CreateChangeLeaderOP(const std::string& name, const std::string& db, uint32_t pid,
                                         const std::string& candidate_leader, bool need_restore, uint32_t concurrency) {
    std::shared_ptr<::openmldb::nameserver::TableInfo> table_info;
    if (!GetTableInfoUnlock(name, db, &table_info)) {
        PDLOG(WARNING, "not found table[%s] in table_info map", name.c_str());
        return -1;
    }
    uint32_t tid = table_info->tid();
    std::vector<std::string> follower_endpoint;
    std::vector<::openmldb::common::EndpointAndTid> remote_follower_endpoint;
    for (int idx = 0; idx < table_info->table_partition_size(); idx++) {
        if (table_info->table_partition(idx).pid() != pid) {
            continue;
        }
        for (int meta_idx = 0; meta_idx < table_info->table_partition(idx).partition_meta_size(); meta_idx++) {
            if (table_info->table_partition(idx).partition_meta(meta_idx).is_alive()) {
                std::string endpoint = table_info->table_partition(idx).partition_meta(meta_idx).endpoint();
                if (!table_info->table_partition(idx).partition_meta(meta_idx).is_leader()) {
                    auto tablets_iter = tablets_.find(endpoint);
                    if (tablets_iter != tablets_.end() &&
                        tablets_iter->second->state_ == ::openmldb::type::EndpointState::kHealthy) {
                        follower_endpoint.push_back(endpoint);
                    } else {
                        PDLOG(WARNING, "endpoint[%s] is offline. table[%s] pid[%u]", endpoint.c_str(), name.c_str(),
                              pid);
                    }
                }
            }
        }
        for (int i = 0; i < table_info->table_partition(idx).remote_partition_meta_size(); i++) {
            if (table_info->table_partition(idx).remote_partition_meta(i).is_alive()) {
                ::openmldb::common::EndpointAndTid et;
                std::string endpoint = table_info->table_partition(idx).remote_partition_meta(i).endpoint();
                uint32_t tid = table_info->table_partition(idx).remote_partition_meta(i).remote_tid();
                et.set_endpoint(endpoint);
                et.set_tid(tid);
                remote_follower_endpoint.push_back(et);
            }
        }
        break;
    }

    if (need_restore && !candidate_leader.empty() &&
        std::find(follower_endpoint.begin(), follower_endpoint.end(), candidate_leader) == follower_endpoint.end()) {
        follower_endpoint.push_back(candidate_leader);
    }
    if (follower_endpoint.empty()) {
        PDLOG(INFO, "table not found follower. name[%s] pid[%u]", name.c_str(), pid);
        return 0;
    }
    if (!candidate_leader.empty() &&
        std::find(follower_endpoint.begin(), follower_endpoint.end(), candidate_leader) == follower_endpoint.end()) {
        PDLOG(WARNING, "candidate_leader[%s] is not in followers. name[%s] pid[%u]", candidate_leader.c_str(),
              name.c_str(), pid);
        return -1;
    }
    std::shared_ptr<OPData> op_data;
    ChangeLeaderData change_leader_data;
    change_leader_data.set_name(name);
    change_leader_data.set_db(db);
    change_leader_data.set_tid(tid);
    change_leader_data.set_pid(pid);
    for (const auto& endpoint : follower_endpoint) {
        change_leader_data.add_follower(endpoint);
    }
    for (const auto& endpoint : remote_follower_endpoint) {
        change_leader_data.add_remote_follower()->CopyFrom(endpoint);
    }
    if (!candidate_leader.empty()) {
        change_leader_data.set_candidate_leader(candidate_leader);
    }
    std::string value;
    change_leader_data.SerializeToString(&value);
    if (CreateOPData(::openmldb::api::OPType::kChangeLeaderOP, value, op_data, name, db, pid) < 0) {
        PDLOG(WARNING, "create ChangeLeaderOP data error. table[%s] pid[%u]", name.c_str(), pid);
        return -1;
    }
    if (CreateChangeLeaderOPTask(op_data) < 0) {
        PDLOG(WARNING, "create ChangeLeaderOP task failed. table[%s] pid[%u]", name.c_str(), pid);
        return -1;
    }
    if (AddOPData(op_data, concurrency) < 0) {
        PDLOG(WARNING, "add op data failed. name[%s] pid[%u]", name.c_str(), pid);
        return -1;
    }
    PDLOG(INFO, "add changeleader op. op_id[%lu] table[%s] pid[%u]", op_data->op_info_.op_id(), name.c_str(), pid);
    return 0;
}

int NameServerImpl::CreateChangeLeaderOPTask(std::shared_ptr<OPData> op_data) {
    ChangeLeaderData change_leader_data;
    if (!change_leader_data.ParseFromString(op_data->op_info_.data())) {
        PDLOG(WARNING, "parse change leader data failed. op_id[%lu] data[%s]", op_data->op_info_.op_id(),
              op_data->op_info_.data().c_str());
        return -1;
    }
    std::string name = change_leader_data.name();
    uint32_t tid = change_leader_data.tid();
    uint32_t pid = change_leader_data.pid();
    std::string db = change_leader_data.db();
    std::vector<std::string> follower_endpoint;
    for (int idx = 0; idx < change_leader_data.follower_size(); idx++) {
        follower_endpoint.push_back(change_leader_data.follower(idx));
    }
    std::shared_ptr<Task> task = CreateSelectLeaderTask(
        op_data->op_info_.op_id(), ::openmldb::api::OPType::kChangeLeaderOP, name, db, tid, pid, follower_endpoint);
    if (!task) {
        PDLOG(WARNING, "create selectleader task failed. table[%s] pid[%u]", name.c_str(), pid);
        return -1;
    }
    op_data->task_list_.push_back(task);
    task = CreateChangeLeaderTask(op_data->op_info_.op_id(), ::openmldb::api::OPType::kChangeLeaderOP, name, pid);
    if (!task) {
        PDLOG(WARNING, "create changeleader task failed. table[%s] pid[%u]", name.c_str(), pid);
        return -1;
    }
    op_data->task_list_.push_back(task);
    task = CreateUpdateLeaderInfoTask(op_data->op_info_.op_id(), ::openmldb::api::OPType::kChangeLeaderOP, name, pid);
    if (!task) {
        PDLOG(WARNING, "create updateleaderinfo task failed. table[%s] pid[%u]", name.c_str(), pid);
        return -1;
    }
    op_data->task_list_.push_back(task);
    PDLOG(INFO, "create ChangeLeader op task ok. name[%s] pid[%u]", name.c_str(), pid);
    return 0;
}

void NameServerImpl::OnLocked() {
    PDLOG(INFO, "become the leader name server");
    if (!Recover()) {
        PDLOG(WARNING, "recover failed");
    }
    if (IsClusterMode()) {
        if (tablets_.size() < FLAGS_system_table_replica_num) {
            LOG(FATAL) << "tablet num " << tablets_.size() << " is less then system table replica num "
                       << FLAGS_system_table_replica_num;
            exit(1);
        }
        CreateDatabaseOrExit(INTERNAL_DB);

        if (FLAGS_system_table_replica_num > 0 && db_table_info_[INTERNAL_DB].count(JOB_INFO_NAME) == 0) {
            CreateSystemTableOrExit(SystemTableType::kJobInfo);
        }
    }

    if (FLAGS_system_table_replica_num > 0 && db_table_info_[INTERNAL_DB].count(PRE_AGG_META_NAME) == 0) {
        CreateSystemTableOrExit(SystemTableType::kPreAggMetaInfo);
    }

    CreateDatabaseOrExit(PRE_AGG_DB);

    CreateDatabaseOrExit(INFORMATION_SCHEMA_DB);

    // TODO(ace): create table if not exists
    if (FLAGS_system_table_replica_num > 0 && db_table_info_[INFORMATION_SCHEMA_DB].count(GLOBAL_VARIABLES) == 0) {
        CreateSystemTableOrExit(SystemTableType::kGlobalVariable);
        InitGlobalVarTable();
    }

    if (FLAGS_system_table_replica_num > 0 && db_table_info_[INFORMATION_SCHEMA_DB].count(DEPLOY_RESPONSE_TIME) == 0) {
        CreateSystemTableOrExit(SystemTableType::kDeployResponseTime);
    }

    running_.store(true, std::memory_order_release);
    task_thread_pool_.DelayTask(FLAGS_get_task_status_interval,
                                boost::bind(&NameServerImpl::UpdateTaskStatus, this, false));
    task_thread_pool_.AddTask(boost::bind(&NameServerImpl::UpdateTableStatus, this));
    task_thread_pool_.AddTask(boost::bind(&NameServerImpl::ProcessTask, this));
    thread_pool_.AddTask(boost::bind(&NameServerImpl::DistributeTabletMode, this));
    task_thread_pool_.DelayTask(FLAGS_get_replica_status_interval,
                                boost::bind(&NameServerImpl::CheckClusterInfo, this));
    task_thread_pool_.DelayTask(FLAGS_make_snapshot_check_interval,
                                boost::bind(&NameServerImpl::SchedMakeSnapshot, this));
}

void NameServerImpl::OnLostLock() {
    PDLOG(INFO, "become the stand by name sever");
    running_.store(false, std::memory_order_release);
}

int NameServerImpl::CreateRecoverTableOP(const std::string& name, const std::string& db, uint32_t pid,
                                         const std::string& endpoint, bool is_leader, uint64_t offset_delta,
                                         uint32_t concurrency) {
    std::shared_ptr<OPData> op_data;
    RecoverTableData recover_table_data;
    recover_table_data.set_endpoint(endpoint);
    recover_table_data.set_is_leader(is_leader);
    recover_table_data.set_offset_delta(offset_delta);
    recover_table_data.set_concurrency(concurrency);
    std::string value;
    recover_table_data.SerializeToString(&value);
    if (CreateOPData(::openmldb::api::OPType::kRecoverTableOP, value, op_data, name, db, pid) < 0) {
        PDLOG(WARNING, "create RecoverTableOP data error. table[%s] pid[%u] endpoint[%s]", name.c_str(), pid,
              endpoint.c_str());
        return -1;
    }
    if (CreateRecoverTableOPTask(op_data) < 0) {
        PDLOG(WARNING,
              "create recover table op task failed. table[%s] pid[%u] "
              "endpoint[%s]",
              name.c_str(), pid, endpoint.c_str());
        return -1;
    }
    if (AddOPData(op_data, concurrency) < 0) {
        PDLOG(WARNING, "add op data failed. name[%s] pid[%u] endpoint[%s]", name.c_str(), pid, endpoint.c_str());
        return -1;
    }
    PDLOG(INFO, "create RecoverTable op ok. op_id[%lu] name[%s] pid[%u] endpoint[%s]", op_data->op_info_.op_id(),
          name.c_str(), pid, endpoint.c_str());
    return 0;
}

int NameServerImpl::CreateRecoverTableOPTask(std::shared_ptr<OPData> op_data) {
    std::string name = op_data->op_info_.name();
    std::string db = op_data->op_info_.db();
    uint32_t pid = op_data->op_info_.pid();
    RecoverTableData recover_table_data;
    if (!recover_table_data.ParseFromString(op_data->op_info_.data())) {
        PDLOG(WARNING, "parse recover_table_data failed. data[%s]", op_data->op_info_.data().c_str());
        return -1;
    }
    std::string endpoint = recover_table_data.endpoint();
    uint64_t offset_delta = recover_table_data.offset_delta();
    bool is_leader = recover_table_data.is_leader();
    uint32_t concurrency = recover_table_data.concurrency();
    if (!is_leader) {
        std::string leader_endpoint;
        std::shared_ptr<::openmldb::nameserver::TableInfo> table_info;
        if (!GetTableInfoUnlock(name, db, &table_info)) {
            PDLOG(WARNING, "not found table[%s] in table_info map", name.c_str());
            return -1;
        }
        uint32_t tid = table_info->tid();
        if (GetLeader(table_info, pid, leader_endpoint) < 0 || leader_endpoint.empty()) {
            PDLOG(WARNING, "get leader failed. table[%s] pid[%u]", name.c_str(), pid);
            return -1;
        }
        if (leader_endpoint == endpoint) {
            PDLOG(WARNING, "endpoint is leader. table[%s] pid[%u]", name.c_str(), pid);
            return -1;
        }
        std::shared_ptr<Task> task = CreateDelReplicaTask(leader_endpoint, op_data->op_info_.op_id(),
                                                          ::openmldb::api::OPType::kRecoverTableOP, tid, pid, endpoint);
        if (!task) {
            PDLOG(WARNING, "create delreplica task failed. table[%s] pid[%u] endpoint[%s]", name.c_str(), pid,
                  endpoint.c_str());
            return -1;
        }
        op_data->task_list_.push_back(task);
    }
    std::shared_ptr<Task> task =
        CreateRecoverTableTask(op_data->op_info_.op_id(), ::openmldb::api::OPType::kRecoverTableOP, name, db, pid,
                               endpoint, offset_delta, concurrency);
    if (!task) {
        PDLOG(WARNING, "create RecoverTable task failed. table[%s] pid[%u] endpoint[%s]", name.c_str(), pid,
              endpoint.c_str());
        return -1;
    }
    op_data->task_list_.push_back(task);
    PDLOG(INFO, "create RecoverTable task ok. name[%s] pid[%u] endpoint[%s]", name.c_str(), pid, endpoint.c_str());
    return 0;
}

std::shared_ptr<Task> NameServerImpl::CreateRecoverTableTask(uint64_t op_index, ::openmldb::api::OPType op_type,
                                                             const std::string& name, const std::string& db,
                                                             uint32_t pid, const std::string& endpoint,
                                                             uint64_t offset_delta, uint32_t concurrency) {
    std::shared_ptr<Task> task = std::make_shared<Task>("", std::make_shared<::openmldb::api::TaskInfo>());
    task->task_info_->set_op_id(op_index);
    task->task_info_->set_op_type(op_type);
    task->task_info_->set_task_type(::openmldb::api::TaskType::kRecoverTable);
    task->task_info_->set_status(::openmldb::api::TaskStatus::kInited);
    task->fun_ = boost::bind(&NameServerImpl::RecoverEndpointTable, this, name, db, pid, endpoint, offset_delta,
                             concurrency, task->task_info_);
    return task;
}

void NameServerImpl::RecoverEndpointTable(const std::string& name, const std::string& db, uint32_t pid,
                                          std::string& endpoint, uint64_t offset_delta, uint32_t concurrency,
                                          std::shared_ptr<::openmldb::api::TaskInfo> task_info) {
    if (!running_.load(std::memory_order_acquire)) {
        PDLOG(WARNING, "cur nameserver is not leader");
        return;
    }
    uint32_t tid = 0;
    std::shared_ptr<TabletInfo> leader_tablet_ptr;
    std::shared_ptr<TabletInfo> tablet_ptr;
    bool has_follower = true;
    {
        std::lock_guard<std::mutex> lock(mu_);
        std::shared_ptr<::openmldb::nameserver::TableInfo> table_info;
        if (!GetTableInfoUnlock(name, db, &table_info)) {
            PDLOG(WARNING, "not found table[%s] in table_info map. op_id[%lu]", name.c_str(), task_info->op_id());
            task_info->set_status(::openmldb::api::TaskStatus::kFailed);
            return;
        }
        tid = table_info->tid();
        for (int idx = 0; idx < table_info->table_partition_size(); idx++) {
            if (table_info->table_partition(idx).pid() != pid) {
                continue;
            }
            for (int meta_idx = 0; meta_idx < table_info->table_partition(idx).partition_meta_size(); meta_idx++) {
                const PartitionMeta& partition_meta = table_info->table_partition(idx).partition_meta(meta_idx);
                if (partition_meta.is_leader()) {
                    if (partition_meta.is_alive()) {
                        std::string leader_endpoint = partition_meta.endpoint();
                        auto tablet_iter = tablets_.find(leader_endpoint);
                        if (tablet_iter == tablets_.end()) {
                            PDLOG(WARNING,
                                  "can not find the leader endpoint[%s]'s "
                                  "client. op_id[%lu]",
                                  leader_endpoint.c_str(), task_info->op_id());
                            task_info->set_status(::openmldb::api::TaskStatus::kFailed);
                            return;
                        }
                        leader_tablet_ptr = tablet_iter->second;
                        if (leader_tablet_ptr->state_ != ::openmldb::type::EndpointState::kHealthy) {
                            PDLOG(WARNING, "leader endpoint [%s] is offline. op_id[%lu]", leader_endpoint.c_str(),
                                  task_info->op_id());
                            task_info->set_status(::openmldb::api::TaskStatus::kFailed);
                            return;
                        }
                    } else if (endpoint == OFFLINE_LEADER_ENDPOINT) {
                        endpoint = partition_meta.endpoint();
                        PDLOG(INFO, "use endpoint[%s] to replace[%s], tid[%u] pid[%u]", endpoint.c_str(),
                              OFFLINE_LEADER_ENDPOINT.c_str(), tid, pid);
                    }
                }
                if (partition_meta.endpoint() == endpoint) {
                    if (partition_meta.is_alive()) {
                        PDLOG(INFO,
                              "endpoint[%s] is alive, need not recover. "
                              "name[%s] pid[%u]",
                              endpoint.c_str(), name.c_str(), pid);
                        task_info->set_status(::openmldb::api::TaskStatus::kDone);
                        return;
                    }
                    auto tablet_iter = tablets_.find(endpoint);
                    if (tablet_iter == tablets_.end()) {
                        PDLOG(WARNING,
                              "can not find the endpoint[%s]'s client. "
                              "op_id[%lu]",
                              endpoint.c_str(), task_info->op_id());
                        task_info->set_status(::openmldb::api::TaskStatus::kFailed);
                        return;
                    }
                    tablet_ptr = tablet_iter->second;
                    if (tablet_ptr->state_ != ::openmldb::type::EndpointState::kHealthy) {
                        PDLOG(WARNING, "endpoint [%s] is offline. op_id[%lu]", endpoint.c_str(), task_info->op_id());
                        task_info->set_status(::openmldb::api::TaskStatus::kFailed);
                        return;
                    }
                    if (table_info->table_partition(idx).partition_meta_size() == 1) {
                        has_follower = false;
                        break;
                    }
                }
            }
            break;
        }
    }
    if ((has_follower && !leader_tablet_ptr) || !tablet_ptr) {
        PDLOG(WARNING, "not has tablet. name[%s] tid[%u] pid[%u] endpoint[%s] op_id[%lu]", name.c_str(), tid, pid,
              endpoint.c_str(), task_info->op_id());
        task_info->set_status(::openmldb::api::TaskStatus::kFailed);
        return;
    }
    bool has_table = false;
    bool is_leader = false;
    uint64_t term = 0;
    uint64_t offset = 0;
    if (!tablet_ptr->client_->GetTermPair(tid, pid, term, offset, has_table, is_leader)) {
        PDLOG(WARNING,
              "GetTermPair failed. name[%s] tid[%u] pid[%u] endpoint[%s] "
              "op_id[%lu]",
              name.c_str(), tid, pid, endpoint.c_str(), task_info->op_id());
        task_info->set_status(::openmldb::api::TaskStatus::kFailed);
        return;
    }
    if (!has_follower) {
        std::lock_guard<std::mutex> lock(mu_);
        if (has_table) {
            CreateUpdatePartitionStatusOP(name, db, pid, endpoint, true, true, task_info->op_id(), concurrency);
        } else {
            CreateReLoadTableOP(name, db, pid, endpoint, task_info->op_id(), concurrency);
        }
        task_info->set_status(::openmldb::api::TaskStatus::kDone);
        PDLOG(INFO,
              "update task status from[kDoing] to[kDone]. op_id[%lu], "
              "task_type[%s]",
              task_info->op_id(), ::openmldb::api::TaskType_Name(task_info->task_type()).c_str());
        return;
    }
    if (has_table && is_leader) {
        if (!tablet_ptr->client_->ChangeRole(tid, pid, false, 0)) {
            PDLOG(WARNING,
                  "change role failed. name[%s] tid[%u] pid[%u] endpoint[%s] "
                  "op_id[%lu]",
                  name.c_str(), tid, pid, endpoint.c_str(), task_info->op_id());
            task_info->set_status(::openmldb::api::TaskStatus::kFailed);
            return;
        }
        PDLOG(INFO, "change to follower. name[%s] tid[%u] pid[%u] endpoint[%s]", name.c_str(), tid, pid,
              endpoint.c_str());
    }
    if (!has_table) {
        if (!tablet_ptr->client_->DeleteBinlog(tid, pid)) {
            PDLOG(WARNING,
                  "delete binlog failed. name[%s] tid[%u] pid[%u] endpoint[%s] "
                  "op_id[%lu]",
                  name.c_str(), tid, pid, endpoint.c_str(), task_info->op_id());
            task_info->set_status(::openmldb::api::TaskStatus::kFailed);
            return;
        }
        PDLOG(INFO, "delete binlog ok. name[%s] tid[%u] pid[%u] endpoint[%s]", name.c_str(), tid, pid,
              endpoint.c_str());
    }
    int ret_code = MatchTermOffset(name, db, pid, has_table, term, offset);
    if (ret_code < 0) {
        PDLOG(WARNING, "match error. name[%s] tid[%u] pid[%u] endpoint[%s] op_id[%lu]", name.c_str(), tid, pid,
              endpoint.c_str(), task_info->op_id());
        task_info->set_status(::openmldb::api::TaskStatus::kFailed);
        return;
    }
    ::openmldb::api::Manifest manifest;
    if (!leader_tablet_ptr->client_->GetManifest(tid, pid, manifest)) {
        PDLOG(WARNING, "get manifest failed. name[%s] tid[%u] pid[%u] op_id[%lu]", name.c_str(), tid, pid,
              task_info->op_id());
        task_info->set_status(::openmldb::api::TaskStatus::kFailed);
        return;
    }
    std::lock_guard<std::mutex> lock(mu_);
    PDLOG(INFO, "offset[%lu] manifest offset[%lu]. name[%s] tid[%u] pid[%u]", offset, manifest.offset(), name.c_str(),
          tid, pid);
    if (has_table) {
        if (ret_code == 0 && offset >= manifest.offset()) {
            CreateReAddReplicaSimplifyOP(name, db, pid, endpoint, offset_delta, task_info->op_id(), concurrency);
        } else {
            CreateReAddReplicaWithDropOP(name, db, pid, endpoint, offset_delta, task_info->op_id(), concurrency);
        }
    } else {
        if (ret_code == 0 && offset >= manifest.offset()) {
            CreateReAddReplicaNoSendOP(name, db, pid, endpoint, offset_delta, task_info->op_id(), concurrency);
        } else {
            CreateReAddReplicaOP(name, db, pid, endpoint, offset_delta, task_info->op_id(), concurrency);
        }
    }
    task_info->set_status(::openmldb::api::TaskStatus::kDone);
    PDLOG(INFO, "recover table task run success. name[%s] tid[%u] pid[%u]", name.c_str(), tid, pid);
    PDLOG(INFO, "update task status from[kDoing] to[kDone]. op_id[%lu], task_type[%s]", task_info->op_id(),
          ::openmldb::api::TaskType_Name(task_info->task_type()).c_str());
}

int NameServerImpl::CreateReAddReplicaOP(const std::string& name, const std::string& db, uint32_t pid,
                                         const std::string& endpoint, uint64_t offset_delta, uint64_t parent_id,
                                         uint32_t concurrency) {
    auto it = tablets_.find(endpoint);
    if (it == tablets_.end() || it->second->state_ != ::openmldb::type::EndpointState::kHealthy) {
        PDLOG(WARNING, "tablet[%s] is not online", endpoint.c_str());
        return -1;
    }
    std::shared_ptr<OPData> op_data;
    RecoverTableData recover_table_data;
    recover_table_data.set_endpoint(endpoint);
    recover_table_data.set_offset_delta(offset_delta);
    std::string value;
    recover_table_data.SerializeToString(&value);
    if (CreateOPData(::openmldb::api::OPType::kReAddReplicaOP, value, op_data, name, db, pid, parent_id) < 0) {
        PDLOG(WARNING, "create ReAddReplicaOP data error. table[%s] pid[%u] endpoint[%s]", name.c_str(), pid,
              endpoint.c_str());
        return -1;
    }

    if (CreateReAddReplicaTask(op_data) < 0) {
        PDLOG(WARNING, "create ReAddReplicaOP task failed. table[%s] pid[%u] endpoint[%s]", name.c_str(), pid,
              endpoint.c_str());
        return -1;
    }
    if (AddOPData(op_data, concurrency) < 0) {
        PDLOG(WARNING, "add op data failed. name[%s] pid[%u] endpoint[%s]", name.c_str(), pid, endpoint.c_str());
        return -1;
    }
    PDLOG(INFO, "create readdreplica op ok. op_id[%lu] name[%s] pid[%u] endpoint[%s]", op_data->op_info_.op_id(),
          name.c_str(), pid, endpoint.c_str());
    return 0;
}

int NameServerImpl::CreateReAddReplicaTask(std::shared_ptr<OPData> op_data) {
    RecoverTableData recover_table_data;
    if (!recover_table_data.ParseFromString(op_data->op_info_.data())) {
        PDLOG(WARNING, "parse recover_table_data failed. data[%s]", op_data->op_info_.data().c_str());
        return -1;
    }
    std::string name = op_data->op_info_.name();
    std::string db = op_data->op_info_.db();
    std::string endpoint = recover_table_data.endpoint();
    uint64_t offset_delta = recover_table_data.offset_delta();
    uint32_t pid = op_data->op_info_.pid();
    std::shared_ptr<::openmldb::nameserver::TableInfo> table_info;
    if (!GetTableInfoUnlock(name, db, &table_info)) {
        PDLOG(WARNING, "table[%s] is not exist!", name.c_str());
        return -1;
    }
    uint32_t tid = table_info->tid();
    uint32_t seg_cnt = table_info->seg_cnt();
    std::string leader_endpoint;
    if (GetLeader(table_info, pid, leader_endpoint) < 0 || leader_endpoint.empty()) {
        PDLOG(WARNING, "get leader failed. table[%s] pid[%u]", name.c_str(), pid);
        return -1;
    }
    uint64_t op_index = op_data->op_info_.op_id();
    std::shared_ptr<Task> task =
        CreatePauseSnapshotTask(leader_endpoint, op_index, ::openmldb::api::OPType::kReAddReplicaOP, tid, pid);
    if (!task) {
        PDLOG(WARNING, "create pausesnapshot task failed. tid[%u] pid[%u]", tid, pid);
        return -1;
    }
    op_data->task_list_.push_back(task);
    task = CreateSendSnapshotTask(leader_endpoint, op_index, ::openmldb::api::OPType::kReAddReplicaOP, tid, tid, pid,
                                  endpoint);
    if (!task) {
        PDLOG(WARNING, "create sendsnapshot task failed. tid[%u] pid[%u]", tid, pid);
        return -1;
    }
    op_data->task_list_.push_back(task);
    task = CreateLoadTableTask(endpoint, op_index, ::openmldb::api::OPType::kReAddReplicaOP, name, tid, pid, seg_cnt,
                               false);
    if (!task) {
        PDLOG(WARNING, "create loadtable task failed. tid[%u] pid[%u]", tid, pid);
        return -1;
    }
    op_data->task_list_.push_back(task);
    task =
        CreateAddReplicaTask(leader_endpoint, op_index, ::openmldb::api::OPType::kReAddReplicaOP, tid, pid, endpoint);
    if (!task) {
        PDLOG(WARNING, "create addreplica task failed. tid[%u] pid[%u]", tid, pid);
        return -1;
    }
    op_data->task_list_.push_back(task);
    task = CreateRecoverSnapshotTask(leader_endpoint, op_index, ::openmldb::api::OPType::kReAddReplicaOP, tid, pid);
    if (!task) {
        PDLOG(WARNING, "create recoversnapshot task failed. tid[%u] pid[%u]", tid, pid);
        return -1;
    }
    op_data->task_list_.push_back(task);
    task = CreateCheckBinlogSyncProgressTask(op_index, ::openmldb::api::OPType::kReAddReplicaOP, name, db, pid,
                                             endpoint, offset_delta);
    if (!task) {
        PDLOG(WARNING, "create CheckBinlogSyncProgressTask failed. name[%s] pid[%u]", name.c_str(), pid);
        return -1;
    }
    op_data->task_list_.push_back(task);
    task = CreateUpdatePartitionStatusTask(name, db, pid, endpoint, false, true, op_index,
                                           ::openmldb::api::OPType::kReAddReplicaOP);
    if (!task) {
        PDLOG(WARNING,
              "create update table alive status task failed. table[%s] pid[%u] "
              "endpoint[%s]",
              name.c_str(), pid, endpoint.c_str());
        return -1;
    }
    op_data->task_list_.push_back(task);
    PDLOG(INFO, "create readdreplica op task ok. name[%s] pid[%u] endpoint[%s]", name.c_str(), pid, endpoint.c_str());
    return 0;
}

int NameServerImpl::CreateReAddReplicaWithDropOP(const std::string& name, const std::string& db, uint32_t pid,
                                                 const std::string& endpoint, uint64_t offset_delta, uint64_t parent_id,
                                                 uint32_t concurrency) {
    std::shared_ptr<OPData> op_data;
    RecoverTableData recover_table_data;
    recover_table_data.set_endpoint(endpoint);
    recover_table_data.set_offset_delta(offset_delta);
    std::string value;
    recover_table_data.SerializeToString(&value);
    if (CreateOPData(::openmldb::api::OPType::kReAddReplicaWithDropOP, value, op_data, name, db, pid, parent_id) < 0) {
        PDLOG(WARNING,
              "create ReAddReplicaWithDropOP data error. table[%s] pid[%u] "
              "endpoint[%s]",
              name.c_str(), pid, endpoint.c_str());
        return -1;
    }
    if (CreateReAddReplicaWithDropTask(op_data) < 0) {
        PDLOG(WARNING,
              "create ReAddReplicaWithDropOP task error. table[%s] pid[%u] "
              "endpoint[%s]",
              name.c_str(), pid, endpoint.c_str());
        return -1;
    }
    if (AddOPData(op_data, concurrency) < 0) {
        PDLOG(WARNING, "add op data failed. name[%s] pid[%u] endpoint[%s]", name.c_str(), pid, endpoint.c_str());
        return -1;
    }
    PDLOG(INFO,
          "create readdreplica with drop op ok. op_id[%lu] name[%s] pid[%u] "
          "endpoint[%s]",
          op_data->op_info_.op_id(), name.c_str(), pid, endpoint.c_str());
    return 0;
}

int NameServerImpl::CreateReAddReplicaWithDropTask(std::shared_ptr<OPData> op_data) {
    RecoverTableData recover_table_data;
    if (!recover_table_data.ParseFromString(op_data->op_info_.data())) {
        PDLOG(WARNING, "parse recover_table_data failed. data[%s]", op_data->op_info_.data().c_str());
        return -1;
    }
    std::string name = op_data->op_info_.name();
    std::string db = op_data->op_info_.db();
    std::string endpoint = recover_table_data.endpoint();
    uint64_t offset_delta = recover_table_data.offset_delta();
    uint32_t pid = op_data->op_info_.pid();
    auto it = tablets_.find(endpoint);
    if (it == tablets_.end() || it->second->state_ != ::openmldb::type::EndpointState::kHealthy) {
        PDLOG(WARNING, "tablet[%s] is not online", endpoint.c_str());
        return -1;
    }
    std::shared_ptr<::openmldb::nameserver::TableInfo> table_info;
    if (!GetTableInfoUnlock(name, db, &table_info)) {
        PDLOG(WARNING, "table[%s] is not exist!", name.c_str());
        return -1;
    }
    uint32_t tid = table_info->tid();
    uint32_t seg_cnt = table_info->seg_cnt();
    std::string leader_endpoint;
    if (GetLeader(table_info, pid, leader_endpoint) < 0 || leader_endpoint.empty()) {
        PDLOG(WARNING, "get leader failed. table[%s] pid[%u]", name.c_str(), pid);
        return -1;
    }
    uint64_t op_index = op_data->op_info_.op_id();
    std::shared_ptr<Task> task =
        CreatePauseSnapshotTask(leader_endpoint, op_index, ::openmldb::api::OPType::kReAddReplicaWithDropOP, tid, pid);
    if (!task) {
        PDLOG(WARNING, "create pausesnapshot task failed. tid[%u] pid[%u]", tid, pid);
        return -1;
    }
    op_data->task_list_.push_back(task);
    task = CreateDropTableTask(endpoint, op_index, ::openmldb::api::OPType::kReAddReplicaWithDropOP, tid, pid);
    if (!task) {
        PDLOG(WARNING, "create droptable task failed. tid[%u] pid[%u]", tid, pid);
        return -1;
    }
    op_data->task_list_.push_back(task);
    task = CreateSendSnapshotTask(leader_endpoint, op_index, ::openmldb::api::OPType::kReAddReplicaWithDropOP, tid, tid,
                                  pid, endpoint);
    if (!task) {
        PDLOG(WARNING, "create sendsnapshot task failed. tid[%u] pid[%u]", tid, pid);
        return -1;
    }
    op_data->task_list_.push_back(task);
    task = CreateLoadTableTask(endpoint, op_index, ::openmldb::api::OPType::kReAddReplicaWithDropOP, name, tid, pid,
                               seg_cnt, false);
    if (!task) {
        PDLOG(WARNING, "create loadtable task failed. tid[%u] pid[%u]", tid, pid);
        return -1;
    }
    op_data->task_list_.push_back(task);
    task = CreateAddReplicaTask(leader_endpoint, op_index, ::openmldb::api::OPType::kReAddReplicaWithDropOP, tid, pid,
                                endpoint);
    if (!task) {
        PDLOG(WARNING, "create addreplica task failed. tid[%u] pid[%u]", tid, pid);
        return -1;
    }
    op_data->task_list_.push_back(task);
    task = CreateRecoverSnapshotTask(leader_endpoint, op_index, ::openmldb::api::OPType::kReAddReplicaWithDropOP, tid,
                                     pid);
    if (!task) {
        PDLOG(WARNING, "create recoversnapshot task failed. tid[%u] pid[%u]", tid, pid);
        return -1;
    }
    op_data->task_list_.push_back(task);
    task = CreateCheckBinlogSyncProgressTask(op_index, ::openmldb::api::OPType::kReAddReplicaWithDropOP, name, db, pid,
                                             endpoint, offset_delta);
    if (!task) {
        PDLOG(WARNING, "create CheckBinlogSyncProgressTask failed. name[%s] pid[%u]", name.c_str(), pid);
        return -1;
    }
    op_data->task_list_.push_back(task);
    task = CreateUpdatePartitionStatusTask(name, db, pid, endpoint, false, true, op_index,
                                           ::openmldb::api::OPType::kReAddReplicaWithDropOP);
    if (!task) {
        PDLOG(WARNING,
              "create update table alive status task failed. table[%s] pid[%u] "
              "endpoint[%s]",
              name.c_str(), pid, endpoint.c_str());
        return -1;
    }
    op_data->task_list_.push_back(task);
    PDLOG(INFO, "create ReAddReplicaWithDrop task ok. name[%s] pid[%u] endpoint[%s]", name.c_str(), pid,
          endpoint.c_str());
    return 0;
}

int NameServerImpl::CreateReAddReplicaNoSendOP(const std::string& name, const std::string& db, uint32_t pid,
                                               const std::string& endpoint, uint64_t offset_delta, uint64_t parent_id,
                                               uint32_t concurrency) {
    auto it = tablets_.find(endpoint);
    if (it == tablets_.end() || it->second->state_ != ::openmldb::type::EndpointState::kHealthy) {
        PDLOG(WARNING, "tablet[%s] is not online", endpoint.c_str());
        return -1;
    }
    std::shared_ptr<OPData> op_data;
    RecoverTableData recover_table_data;
    recover_table_data.set_endpoint(endpoint);
    recover_table_data.set_offset_delta(offset_delta);
    std::string value;
    recover_table_data.SerializeToString(&value);
    if (CreateOPData(::openmldb::api::OPType::kReAddReplicaNoSendOP, value, op_data, name, db, pid, parent_id) < 0) {
        PDLOG(WARNING,
              "create ReAddReplicaNoSendOP data failed. table[%s] pid[%u] "
              "endpoint[%s]",
              name.c_str(), pid, endpoint.c_str());
        return -1;
    }

    if (CreateReAddReplicaNoSendTask(op_data) < 0) {
        PDLOG(WARNING,
              "create ReAddReplicaNoSendOP task failed. table[%s] pid[%u] "
              "endpoint[%s]",
              name.c_str(), pid, endpoint.c_str());
        return -1;
    }

    if (AddOPData(op_data, concurrency) < 0) {
        PDLOG(WARNING, "add op data failed. name[%s] pid[%u] endpoint[%s]", name.c_str(), pid, endpoint.c_str());
        return -1;
    }
    PDLOG(INFO,
          "create readdreplica no send op ok. op_id[%lu] name[%s] pid[%u] "
          "endpoint[%s]",
          op_data->op_info_.op_id(), name.c_str(), pid, endpoint.c_str());
    return 0;
}

int NameServerImpl::CreateReAddReplicaNoSendTask(std::shared_ptr<OPData> op_data) {
    RecoverTableData recover_table_data;
    if (!recover_table_data.ParseFromString(op_data->op_info_.data())) {
        PDLOG(WARNING, "parse recover_table_data failed. data[%s]", op_data->op_info_.data().c_str());
        return -1;
    }
    std::string name = op_data->op_info_.name();
    std::string db = op_data->op_info_.db();
    std::string endpoint = recover_table_data.endpoint();
    uint64_t offset_delta = recover_table_data.offset_delta();
    uint32_t pid = op_data->op_info_.pid();
    std::shared_ptr<::openmldb::nameserver::TableInfo> table_info;
    if (!GetTableInfoUnlock(name, db, &table_info)) {
        PDLOG(WARNING, "table[%s] is not exist!", name.c_str());
        return -1;
    }
    uint32_t tid = table_info->tid();
    uint32_t seg_cnt = table_info->seg_cnt();
    std::string leader_endpoint;
    if (GetLeader(table_info, pid, leader_endpoint) < 0 || leader_endpoint.empty()) {
        PDLOG(WARNING, "get leader failed. table[%s] pid[%u]", name.c_str(), pid);
        return -1;
    }
    uint64_t op_index = op_data->op_info_.op_id();
    std::shared_ptr<Task> task =
        CreatePauseSnapshotTask(leader_endpoint, op_index, ::openmldb::api::OPType::kReAddReplicaNoSendOP, tid, pid);
    if (!task) {
        PDLOG(WARNING, "create pausesnapshot task failed. tid[%u] pid[%u]", tid, pid);
        return -1;
    }
    op_data->task_list_.push_back(task);
    task = CreateLoadTableTask(endpoint, op_index, ::openmldb::api::OPType::kReAddReplicaNoSendOP, name, tid, pid,
                               seg_cnt, false);
    if (!task) {
        PDLOG(WARNING, "create loadtable task failed. tid[%u] pid[%u]", tid, pid);
        return -1;
    }
    op_data->task_list_.push_back(task);
    task = CreateAddReplicaTask(leader_endpoint, op_index, ::openmldb::api::OPType::kReAddReplicaNoSendOP, tid, pid,
                                endpoint);
    if (!task) {
        PDLOG(WARNING, "create addreplica task failed. tid[%u] pid[%u]", tid, pid);
        return -1;
    }
    op_data->task_list_.push_back(task);
    task =
        CreateRecoverSnapshotTask(leader_endpoint, op_index, ::openmldb::api::OPType::kReAddReplicaNoSendOP, tid, pid);
    if (!task) {
        PDLOG(WARNING, "create recoversnapshot task failed. tid[%u] pid[%u]", tid, pid);
        return -1;
    }
    op_data->task_list_.push_back(task);
    task = CreateCheckBinlogSyncProgressTask(op_index, ::openmldb::api::OPType::kReAddReplicaNoSendOP, name, db, pid,
                                             endpoint, offset_delta);
    if (!task) {
        PDLOG(WARNING, "create CheckBinlogSyncProgressTask failed. name[%s] pid[%u]", name.c_str(), pid);
        return -1;
    }
    op_data->task_list_.push_back(task);
    task = CreateUpdatePartitionStatusTask(name, db, pid, endpoint, false, true, op_index,
                                           ::openmldb::api::OPType::kReAddReplicaNoSendOP);
    if (!task) {
        PDLOG(WARNING,
              "create update table alive status task failed. table[%s] pid[%u] "
              "endpoint[%s]",
              name.c_str(), pid, endpoint.c_str());
        return -1;
    }
    op_data->task_list_.push_back(task);
    PDLOG(INFO, "create readdreplica no send task ok. name[%s] pid[%u] endpoint[%s]", name.c_str(), pid,
          endpoint.c_str());
    return 0;
}

int NameServerImpl::GetLeader(std::shared_ptr<::openmldb::nameserver::TableInfo> table_info, uint32_t pid,
                              std::string& leader_endpoint) {
    for (int idx = 0; idx < table_info->table_partition_size(); idx++) {
        if (table_info->table_partition(idx).pid() != pid) {
            continue;
        }
        for (int meta_idx = 0; meta_idx < table_info->table_partition(idx).partition_meta_size(); meta_idx++) {
            if (table_info->table_partition(idx).partition_meta(meta_idx).is_leader() &&
                table_info->table_partition(idx).partition_meta(meta_idx).is_alive()) {
                leader_endpoint = table_info->table_partition(idx).partition_meta(meta_idx).endpoint();
                return 0;
            }
        }
        break;
    }
    return -1;
}

int NameServerImpl::CreateReAddReplicaSimplifyOP(const std::string& name, const std::string& db, uint32_t pid,
                                                 const std::string& endpoint, uint64_t offset_delta, uint64_t parent_id,
                                                 uint32_t concurrency) {
    std::shared_ptr<OPData> op_data;
    RecoverTableData recover_table_data;
    recover_table_data.set_endpoint(endpoint);
    recover_table_data.set_offset_delta(offset_delta);
    std::string value;
    recover_table_data.SerializeToString(&value);
    if (CreateOPData(::openmldb::api::OPType::kReAddReplicaSimplifyOP, value, op_data, name, db, pid, parent_id) < 0) {
        PDLOG(WARNING,
              "create ReAddReplicaSimplifyOP data error. table[%s] pid[%u] "
              "endpoint[%s]",
              name.c_str(), pid, endpoint.c_str());
        return -1;
    }
    if (CreateReAddReplicaSimplifyTask(op_data) < 0) {
        PDLOG(WARNING,
              "create ReAddReplicaSimplifyOP task failed. table[%s] pid[%u] "
              "endpoint[%s]",
              name.c_str(), pid, endpoint.c_str());
        return -1;
    }
    if (AddOPData(op_data, concurrency) < 0) {
        PDLOG(WARNING, "add op data failed. name[%s] pid[%u] endpoint[%s]", name.c_str(), pid, endpoint.c_str());
        return -1;
    }
    PDLOG(INFO,
          "create readdreplica simplify op ok. op_id[%lu] name[%s] pid[%u] "
          "endpoint[%s]",
          op_data->op_info_.op_id(), name.c_str(), pid, endpoint.c_str());
    return 0;
}

int NameServerImpl::CreateReAddReplicaSimplifyTask(std::shared_ptr<OPData> op_data) {
    RecoverTableData recover_table_data;
    if (!recover_table_data.ParseFromString(op_data->op_info_.data())) {
        PDLOG(WARNING, "parse recover_table_data failed. data[%s]", op_data->op_info_.data().c_str());
        return -1;
    }
    std::string name = op_data->op_info_.name();
    std::string db = op_data->op_info_.db();
    std::string endpoint = recover_table_data.endpoint();
    uint64_t offset_delta = recover_table_data.offset_delta();
    uint32_t pid = op_data->op_info_.pid();
    auto it = tablets_.find(endpoint);
    if (it == tablets_.end() || it->second->state_ != ::openmldb::type::EndpointState::kHealthy) {
        PDLOG(WARNING, "tablet[%s] is not online", endpoint.c_str());
        return -1;
    }
    std::shared_ptr<::openmldb::nameserver::TableInfo> table_info;
    if (!GetTableInfoUnlock(name, db, &table_info)) {
        PDLOG(WARNING, "table[%s] is not exist!", name.c_str());
        return -1;
    }
    uint32_t tid = table_info->tid();
    std::string leader_endpoint;
    if (GetLeader(table_info, pid, leader_endpoint) < 0 || leader_endpoint.empty()) {
        PDLOG(WARNING, "get leader failed. table[%s] pid[%u]", name.c_str(), pid);
        return -1;
    }
    uint64_t op_index = op_data->op_info_.op_id();
    std::shared_ptr<Task> task = CreateAddReplicaTask(
        leader_endpoint, op_index, ::openmldb::api::OPType::kReAddReplicaSimplifyOP, tid, pid, endpoint);
    if (!task) {
        PDLOG(WARNING, "create addreplica task failed. tid[%u] pid[%u]", tid, pid);
        return -1;
    }
    op_data->task_list_.push_back(task);
    task = CreateCheckBinlogSyncProgressTask(op_index, ::openmldb::api::OPType::kReAddReplicaSimplifyOP, name, db, pid,
                                             endpoint, offset_delta);
    if (!task) {
        PDLOG(WARNING, "create CheckBinlogSyncProgressTask failed. name[%s] pid[%u]", name.c_str(), pid);
        return -1;
    }
    op_data->task_list_.push_back(task);
    task = CreateUpdatePartitionStatusTask(name, db, pid, endpoint, false, true, op_index,
                                           ::openmldb::api::OPType::kReAddReplicaSimplifyOP);
    if (!task) {
        PDLOG(WARNING,
              "create update table alive status task failed. table[%s] pid[%u] "
              "endpoint[%s]",
              name.c_str(), pid, endpoint.c_str());
        return -1;
    }
    op_data->task_list_.push_back(task);
    PDLOG(INFO, "create readdreplica simplify task ok. name[%s] pid[%u] endpoint[%s]", name.c_str(), pid,
          endpoint.c_str());
    return 0;
}

int NameServerImpl::DropTableRemoteOP(const std::string& name, const std::string& db, const std::string& alias,
                                      uint64_t parent_id, uint32_t concurrency) {
    std::string value = alias;
    uint32_t pid = INVALID_PID;
    std::shared_ptr<OPData> op_data;
    if (CreateOPData(::openmldb::api::OPType::kDropTableRemoteOP, value, op_data, name, db, pid, parent_id) < 0) {
        PDLOG(WARNING, "create DropTableRemoteOP data error. table[%s] pid[%u] alias[%s]", name.c_str(), pid,
              alias.c_str());
        return -1;
    }
    if (DropTableRemoteTask(op_data) < 0) {
        PDLOG(WARNING, "create DropTableRemote task failed. table[%s] pid[%u] alias[%s]", name.c_str(), pid,
              alias.c_str());
        return -1;
    }
    op_data->op_info_.set_for_replica_cluster(1);
    if (AddOPData(op_data, concurrency) < 0) {
        PDLOG(WARNING, "add op data failed. name[%s] pid[%u] alias[%s]", name.c_str(), pid, alias.c_str());
        return -1;
    }
    PDLOG(INFO, "create DropTableRemote op ok. op_id[%lu] name[%s] pid[%u] alias[%s]", op_data->op_info_.op_id(),
          name.c_str(), pid, alias.c_str());
    return 0;
}

int NameServerImpl::DropTableRemoteTask(std::shared_ptr<OPData> op_data) {
    std::string name = op_data->op_info_.name();
    std::string db = op_data->op_info_.db();
    std::string alias = op_data->op_info_.data();
    std::shared_ptr<openmldb::nameserver::ClusterInfo> cluster = GetHealthCluster(alias);
    if (!cluster) {
        PDLOG(WARNING, "replica[%s] not available", alias.c_str());
        return -1;
    }
    std::shared_ptr<Task> task =
        DropTableRemoteTask(name, db, alias, op_data->op_info_.op_id(), ::openmldb::api::OPType::kDropTableRemoteOP);
    if (!task) {
        PDLOG(WARNING, "create DropTableRemote task failed. table[%s] pid[%u]", name.c_str(), op_data->op_info_.pid());
        return -1;
    }
    op_data->task_list_.push_back(task);
    PDLOG(INFO, "create DropTableRemote task ok. name[%s] pid[%u] alias[%s]", name.c_str(), op_data->op_info_.pid(),
          alias.c_str());
    return 0;
}

int NameServerImpl::CreateTableRemoteOP(const ::openmldb::nameserver::TableInfo& table_info,
                                        const ::openmldb::nameserver::TableInfo& remote_table_info,
                                        const std::string& alias, uint64_t parent_id, uint32_t concurrency) {
    CreateTableData create_table_data;
    create_table_data.set_alias(alias);
    ::openmldb::nameserver::TableInfo* table_info_p = create_table_data.mutable_table_info();
    table_info_p->CopyFrom(table_info);
    ::openmldb::nameserver::TableInfo* remote_table_info_p = create_table_data.mutable_remote_table_info();
    remote_table_info_p->CopyFrom(remote_table_info);
    std::string value;
    create_table_data.SerializeToString(&value);
    std::string name = table_info.name();
    std::string db = table_info.db();
    uint32_t pid = INVALID_PID;
    std::shared_ptr<OPData> op_data;
    if (CreateOPData(::openmldb::api::OPType::kCreateTableRemoteOP, value, op_data, name, db, pid, parent_id) < 0) {
        PDLOG(WARNING,
              "create CreateTableRemoteOP data error. table[%s] pid[%u] "
              "alias[%s]",
              name.c_str(), pid, alias.c_str());
        return -1;
    }
    if (CreateTableRemoteTask(op_data) < 0) {
        PDLOG(WARNING, "create CreateTableRemote task failed. table[%s] pid[%u] alias[%s]", table_info.name().c_str(),
              pid, alias.c_str());
        return -1;
    }
    op_data->op_info_.set_for_replica_cluster(1);
    if (AddOPData(op_data, concurrency) < 0) {
        PDLOG(WARNING, "add op data failed. name[%s] pid[%u] alias[%s]", table_info.name().c_str(), pid, alias.c_str());
        return -1;
    }
    PDLOG(INFO, "create CreateTableRemote op ok. op_id[%lu] name[%s] pid[%u] alias[%s]", op_data->op_info_.op_id(),
          table_info.name().c_str(), pid, alias.c_str());
    return 0;
}

int NameServerImpl::CreateTableRemoteTask(std::shared_ptr<OPData> op_data) {
    CreateTableData create_table_data;
    if (!create_table_data.ParseFromString(op_data->op_info_.data())) {
        PDLOG(WARNING, "parse create_table_data failed. data[%s]", op_data->op_info_.data().c_str());
        return -1;
    }
    std::string alias = create_table_data.alias();
    ::openmldb::nameserver::TableInfo remote_table_info = create_table_data.remote_table_info();
    uint64_t op_index = op_data->op_info_.op_id();
    std::shared_ptr<Task> task =
        CreateTableRemoteTask(remote_table_info, alias, op_index, ::openmldb::api::OPType::kCreateTableRemoteOP);
    if (!task) {
        PDLOG(WARNING, "create CreateTableRemote task failed. table[%s] pid[%u]", remote_table_info.name().c_str(),
              op_data->op_info_.pid());
        return -1;
    }
    op_data->task_list_.push_back(task);

    ::openmldb::nameserver::TableInfo table_info = create_table_data.table_info();
    uint32_t tid = table_info.tid();
    uint32_t remote_tid = remote_table_info.tid();
    std::string name = table_info.name();
    std::string db = table_info.db();
    for (int idx = 0; idx < remote_table_info.table_partition_size(); idx++) {
        const ::openmldb::nameserver::TablePartition& table_partition = remote_table_info.table_partition(idx);
        uint32_t pid = table_partition.pid();
        for (int meta_idx = 0; meta_idx < table_partition.partition_meta_size(); meta_idx++) {
            if (table_partition.partition_meta(meta_idx).is_leader()) {
                const ::openmldb::nameserver::PartitionMeta& partition_meta = table_partition.partition_meta(meta_idx);
                const std::string& endpoint = partition_meta.endpoint();
                std::string leader_endpoint;
                std::shared_ptr<::openmldb::nameserver::TableInfo> table_info_tmp =
                    std::make_shared<::openmldb::nameserver::TableInfo>(table_info);
                if (GetLeader(table_info_tmp, pid, leader_endpoint) < 0 || leader_endpoint.empty()) {
                    PDLOG(WARNING, "get leader failed. table[%s] pid[%u]", name.c_str(), pid);
                    return -1;
                }
                task =
                    CreateAddReplicaRemoteTask(leader_endpoint, op_index, ::openmldb::api::OPType::kCreateTableRemoteOP,
                                               tid, remote_tid, pid, endpoint, idx);
                if (!task) {
                    PDLOG(WARNING,
                          "create addreplica task failed. leader cluster "
                          "tid[%u] replica cluster tid[%u] pid[%u]",
                          tid, remote_tid, pid);
                    return -1;
                }
                op_data->task_list_.push_back(task);
                task = CreateAddTableInfoTask(alias, endpoint, name, db, remote_tid, pid, op_index,
                                              ::openmldb::api::OPType::kCreateTableRemoteOP);
                if (!task) {
                    PDLOG(WARNING, "create addtableinfo task failed. tid[%u] pid[%u]", tid, pid);
                    return -1;
                }
                op_data->task_list_.push_back(task);
                break;
            }
        }
    }

    PDLOG(INFO, "create CreateTableRemote task ok. name[%s] pid[%u] alias[%s]", remote_table_info.name().c_str(),
          op_data->op_info_.pid(), alias.c_str());
    return 0;
}

int NameServerImpl::CreateReLoadTableOP(const std::string& name, const std::string& db, uint32_t pid,
                                        const std::string& endpoint, uint64_t parent_id, uint32_t concurrency) {
    std::shared_ptr<OPData> op_data;
    std::string value = endpoint;
    if (CreateOPData(::openmldb::api::OPType::kReLoadTableOP, value, op_data, name, db, pid, parent_id) < 0) {
        PDLOG(WARNING, "create ReLoadTableOP data error. table[%s] pid[%u] endpoint[%s]", name.c_str(), pid,
              endpoint.c_str());
        return -1;
    }
    if (CreateReLoadTableTask(op_data) < 0) {
        PDLOG(WARNING, "create ReLoadTable task failed. table[%s] pid[%u] endpoint[%s]", name.c_str(), pid,
              endpoint.c_str());
        return -1;
    }
    if (AddOPData(op_data, concurrency) < 0) {
        PDLOG(WARNING, "add op data failed. name[%s] pid[%u] endpoint[%s]", name.c_str(), pid, endpoint.c_str());
        return -1;
    }
    PDLOG(INFO, "create ReLoadTableOP op ok. op_id[%lu] name[%s] pid[%u] endpoint[%s]", op_data->op_info_.op_id(),
          name.c_str(), pid, endpoint.c_str());
    return 0;
}

int NameServerImpl::CreateReLoadTableOP(const std::string& name, const std::string& db, uint32_t pid,
                                        const std::string& endpoint, uint64_t parent_id, uint32_t concurrency,
                                        uint64_t remote_op_id, uint64_t& rep_cluster_op_id) {
    std::shared_ptr<OPData> op_data;
    std::string value = endpoint;
    if (CreateOPData(::openmldb::api::OPType::kReLoadTableOP, value, op_data, name, db, pid, parent_id, remote_op_id) <
        0) {
        PDLOG(WARNING, "create ReLoadTableOP data error. table[%s] pid[%u] endpoint[%s]", name.c_str(), pid,
              endpoint.c_str());
        return -1;
    }
    if (CreateReLoadTableTask(op_data) < 0) {
        PDLOG(WARNING, "create ReLoadTable task failed. table[%s] pid[%u] endpoint[%s]", name.c_str(), pid,
              endpoint.c_str());
        return -1;
    }
    if (AddOPData(op_data, concurrency) < 0) {
        PDLOG(WARNING, "add op data failed. name[%s] pid[%u] endpoint[%s]", name.c_str(), pid, endpoint.c_str());
        return -1;
    }
    rep_cluster_op_id = op_data->op_info_.op_id();  // for multi cluster
    PDLOG(INFO, "create ReLoadTableOP op ok. op_id[%lu] name[%s] pid[%u] endpoint[%s]", op_data->op_info_.op_id(),
          name.c_str(), pid, endpoint.c_str());
    return 0;
}

int NameServerImpl::CreateReLoadTableTask(std::shared_ptr<OPData> op_data) {
    std::string name = op_data->op_info_.name();
    std::string db = op_data->op_info_.db();
    uint32_t pid = op_data->op_info_.pid();
    std::string endpoint = op_data->op_info_.data();
    auto it = tablets_.find(endpoint);
    if (it == tablets_.end() || it->second->state_ != ::openmldb::type::EndpointState::kHealthy) {
        PDLOG(WARNING, "tablet[%s] is not online", endpoint.c_str());
        return -1;
    }
    std::shared_ptr<TableInfo> table_info;
    if (!GetTableInfoUnlock(name, db, &table_info)) {
        PDLOG(WARNING, "table[%s] is not exist!", name.c_str());
        return -1;
    }
    uint32_t tid = table_info->tid();
    uint32_t seg_cnt = table_info->seg_cnt();
    std::shared_ptr<Task> task = CreateLoadTableTask(
        endpoint, op_data->op_info_.op_id(), ::openmldb::api::OPType::kReLoadTableOP, name, tid, pid, seg_cnt, true);
    if (!task) {
        PDLOG(WARNING, "create loadtable task failed. tid[%u] pid[%u]", tid, pid);
        return -1;
    }
    op_data->task_list_.push_back(task);
    task = CreateUpdatePartitionStatusTask(name, db, pid, endpoint, true, true, op_data->op_info_.op_id(),
                                           ::openmldb::api::OPType::kReLoadTableOP);
    if (!task) {
        PDLOG(WARNING,
              "create update table alive status task failed. table[%s] pid[%u] "
              "endpoint[%s]",
              name.c_str(), pid, endpoint.c_str());
        return -1;
    }
    op_data->task_list_.push_back(task);
    PDLOG(INFO, "create ReLoadTable task ok. name[%s] pid[%u] endpoint[%s]", name.c_str(), pid, endpoint.c_str());
    return 0;
}

int NameServerImpl::CreateUpdatePartitionStatusOP(const std::string& name, const std::string& db, uint32_t pid,
                                                  const std::string& endpoint, bool is_leader, bool is_alive,
                                                  uint64_t parent_id, uint32_t concurrency) {
    std::shared_ptr<::openmldb::nameserver::TableInfo> table_info;
    if (!GetTableInfoUnlock(name, db, &table_info)) {
        PDLOG(WARNING, "table[%s] is not exist!", name.c_str());
        return -1;
    }
    std::shared_ptr<OPData> op_data;
    EndpointStatusData endpoint_status_data;
    endpoint_status_data.set_endpoint(endpoint);
    endpoint_status_data.set_is_leader(is_leader);
    endpoint_status_data.set_is_alive(is_alive);
    std::string value;
    endpoint_status_data.SerializeToString(&value);
    if (CreateOPData(::openmldb::api::OPType::kUpdatePartitionStatusOP, value, op_data, name, db, pid, parent_id) < 0) {
        PDLOG(WARNING,
              "create UpdatePartitionStatusOP data error. table[%s] pid[%u] "
              "endpoint[%s]",
              name.c_str(), pid, endpoint.c_str());
        return -1;
    }
    if (CreateUpdatePartitionStatusOPTask(op_data) < 0) {
        PDLOG(WARNING,
              "create UpdatePartitionStatusOP task failed. table[%s] pid[%u] "
              "endpoint[%s]",
              name.c_str(), pid, endpoint.c_str());
        return -1;
    }

    if (AddOPData(op_data, concurrency) < 0) {
        PDLOG(WARNING, "add op data failed. name[%s] pid[%u] endpoint[%s]", name.c_str(), pid, endpoint.c_str());
        return -1;
    }
    PDLOG(INFO,
          "create UpdatePartitionStatusOP op ok."
          "op_id[%lu] name[%s] pid[%u] endpoint[%s] is_leader[%d] is_alive[%d] "
          "concurrency[%u]",
          op_data->op_info_.op_id(), name.c_str(), pid, endpoint.c_str(), is_leader, is_alive, concurrency);
    return 0;
}

int NameServerImpl::CreateUpdatePartitionStatusOPTask(std::shared_ptr<OPData> op_data) {
    EndpointStatusData endpoint_status_data;
    if (!endpoint_status_data.ParseFromString(op_data->op_info_.data())) {
        PDLOG(WARNING, "parse endpont_status_data failed. data[%s]", op_data->op_info_.data().c_str());
        return -1;
    }
    std::string name = op_data->op_info_.name();
    std::string db = op_data->op_info_.db();
    uint32_t pid = op_data->op_info_.pid();
    std::string endpoint = endpoint_status_data.endpoint();
    bool is_leader = endpoint_status_data.is_leader();
    bool is_alive = endpoint_status_data.is_alive();
    std::shared_ptr<::openmldb::nameserver::TableInfo> table_info;
    if (!GetTableInfoUnlock(name, db, &table_info)) {
        PDLOG(WARNING, "table[%s] is not exist!", name.c_str());
        return -1;
    }
    std::shared_ptr<Task> task =
        CreateUpdatePartitionStatusTask(name, db, pid, endpoint, is_leader, is_alive, op_data->op_info_.op_id(),
                                        ::openmldb::api::OPType::kUpdatePartitionStatusOP);
    if (!task) {
        PDLOG(WARNING,
              "create update table alive status task failed. table[%s] pid[%u] "
              "endpoint[%s]",
              name.c_str(), pid, endpoint.c_str());
        return -1;
    }
    op_data->task_list_.push_back(task);
    PDLOG(INFO,
          "create UpdatePartitionStatusOP task ok."
          "name[%s] pid[%u] endpoint[%s] is_leader[%d] is_alive[%d]",
          name.c_str(), pid, endpoint.c_str(), is_leader, is_alive);
    return 0;
}

int NameServerImpl::MatchTermOffset(const std::string& name, const std::string& db, uint32_t pid, bool has_table,
                                    uint64_t term, uint64_t offset) {
    if (!has_table && offset == 0) {
        PDLOG(INFO, "has not table, offset is zero. name[%s] pid[%u]", name.c_str(), pid);
        return 1;
    }
    std::map<uint64_t, uint64_t> term_map;
    {
        std::lock_guard<std::mutex> lock(mu_);
        std::shared_ptr<::openmldb::nameserver::TableInfo> table_info;
        if (!GetTableInfoUnlock(name, db, &table_info)) {
            PDLOG(WARNING, "not found table[%s] in table_info map", name.c_str());
            return -1;
        }
        for (int idx = 0; idx < table_info->table_partition_size(); idx++) {
            if (table_info->table_partition(idx).pid() != pid) {
                continue;
            }
            for (int term_idx = 0; term_idx < table_info->table_partition(idx).term_offset_size(); term_idx++) {
                term_map.insert(std::make_pair(table_info->table_partition(idx).term_offset(term_idx).term(),
                                               table_info->table_partition(idx).term_offset(term_idx).offset()));
            }
            break;
        }
    }
    auto iter = term_map.find(term);
    if (iter == term_map.end()) {
        PDLOG(WARNING, "not found term[%lu] in table_info. name[%s] pid[%u]", term, name.c_str(), pid);
        return 1;
    } else if (iter->second > offset) {
        if (term_map.rbegin()->second == offset + 1) {
            PDLOG(INFO, "term[%lu] offset[%lu] has matched. name[%s] pid[%u]", term, offset, name.c_str(), pid);
            return 0;
        }
        PDLOG(INFO,
              "offset is not matched. name[%s] pid[%u] term[%lu] term start "
              "offset[%lu] cur offset[%lu]",
              name.c_str(), pid, term, iter->second, offset);
        return 1;
    }
    iter++;
    if (iter == term_map.end()) {
        PDLOG(INFO, "cur term[%lu] is the last one. name[%s] pid[%u]", term, name.c_str(), pid);
        return 0;
    }
    if (iter->second <= offset) {
        PDLOG(INFO, "term[%lu] offset not matched. name[%s] pid[%u] offset[%lu]", term, name.c_str(), pid, offset);
        return 1;
    }
    PDLOG(INFO, "term[%lu] offset has matched. name[%s] pid[%u] offset[%lu]", term, name.c_str(), pid, offset);
    return 0;
}

void NameServerImpl::WrapTaskFun(const boost::function<bool()>& fun,
                                 std::shared_ptr<::openmldb::api::TaskInfo> task_info) {
    if (!fun()) {
        task_info->set_status(::openmldb::api::TaskStatus::kFailed);
        PDLOG(WARNING, "task[%s] run failed. op_id[%lu]",
              ::openmldb::api::TaskType_Name(task_info->task_type()).c_str(), task_info->op_id());
    }
    PDLOG(INFO, "task[%s] starts running. op_id[%lu]", ::openmldb::api::TaskType_Name(task_info->task_type()).c_str(),
          task_info->op_id());
    task_rpc_version_.fetch_add(1, std::memory_order_acq_rel);
    task_info->set_is_rpc_send(true);
}

std::shared_ptr<Task> NameServerImpl::CreateMakeSnapshotTask(const std::string& endpoint, uint64_t op_index,
                                                             ::openmldb::api::OPType op_type, uint32_t tid,
                                                             uint32_t pid, uint64_t end_offset) {
    std::shared_ptr<Task> task = std::make_shared<Task>(endpoint, std::make_shared<::openmldb::api::TaskInfo>());
    auto it = tablets_.find(endpoint);
    if (it == tablets_.end() || it->second->state_ != ::openmldb::type::EndpointState::kHealthy) {
        return std::shared_ptr<Task>();
    }
    task->task_info_->set_op_id(op_index);
    task->task_info_->set_op_type(op_type);
    task->task_info_->set_task_type(::openmldb::api::TaskType::kMakeSnapshot);
    task->task_info_->set_status(::openmldb::api::TaskStatus::kInited);
    task->task_info_->set_endpoint(endpoint);
    boost::function<bool()> fun =
        boost::bind(&TabletClient::MakeSnapshot, it->second->client_, tid, pid, end_offset, task->task_info_);
    task->fun_ = boost::bind(&NameServerImpl::WrapTaskFun, this, fun, task->task_info_);
    return task;
}

std::shared_ptr<Task> NameServerImpl::CreatePauseSnapshotTask(const std::string& endpoint, uint64_t op_index,
                                                              ::openmldb::api::OPType op_type, uint32_t tid,
                                                              uint32_t pid) {
    std::shared_ptr<Task> task = std::make_shared<Task>(endpoint, std::make_shared<::openmldb::api::TaskInfo>());
    auto it = tablets_.find(endpoint);
    if (it == tablets_.end() || it->second->state_ != ::openmldb::type::EndpointState::kHealthy) {
        return std::shared_ptr<Task>();
    }
    task->task_info_->set_op_id(op_index);
    task->task_info_->set_op_type(op_type);
    task->task_info_->set_task_type(::openmldb::api::TaskType::kPauseSnapshot);
    task->task_info_->set_status(::openmldb::api::TaskStatus::kInited);
    task->task_info_->set_endpoint(endpoint);
    boost::function<bool()> fun =
        boost::bind(&TabletClient::PauseSnapshot, it->second->client_, tid, pid, task->task_info_);
    task->fun_ = boost::bind(&NameServerImpl::WrapTaskFun, this, fun, task->task_info_);
    return task;
}

std::shared_ptr<Task> NameServerImpl::CreateRecoverSnapshotTask(const std::string& endpoint, uint64_t op_index,
                                                                ::openmldb::api::OPType op_type, uint32_t tid,
                                                                uint32_t pid) {
    std::shared_ptr<Task> task = std::make_shared<Task>(endpoint, std::make_shared<::openmldb::api::TaskInfo>());
    auto it = tablets_.find(endpoint);
    if (it == tablets_.end() || it->second->state_ != ::openmldb::type::EndpointState::kHealthy) {
        return std::shared_ptr<Task>();
    }
    task->task_info_->set_op_id(op_index);
    task->task_info_->set_op_type(op_type);
    task->task_info_->set_task_type(::openmldb::api::TaskType::kRecoverSnapshot);
    task->task_info_->set_status(::openmldb::api::TaskStatus::kInited);
    task->task_info_->set_endpoint(endpoint);
    boost::function<bool()> fun =
        boost::bind(&TabletClient::RecoverSnapshot, it->second->client_, tid, pid, task->task_info_);
    task->fun_ = boost::bind(&NameServerImpl::WrapTaskFun, this, fun, task->task_info_);
    return task;
}

std::shared_ptr<Task> NameServerImpl::CreateSendSnapshotTask(const std::string& endpoint, uint64_t op_index,
                                                             ::openmldb::api::OPType op_type, uint32_t tid,
                                                             uint32_t remote_tid, uint32_t pid,
                                                             const std::string& des_endpoint) {
    std::shared_ptr<Task> task = std::make_shared<Task>(endpoint, std::make_shared<::openmldb::api::TaskInfo>());
    auto it = tablets_.find(endpoint);
    if (it == tablets_.end() || it->second->state_ != ::openmldb::type::EndpointState::kHealthy) {
        return std::shared_ptr<Task>();
    }
    task->task_info_->set_op_id(op_index);
    task->task_info_->set_op_type(op_type);
    task->task_info_->set_task_type(::openmldb::api::TaskType::kSendSnapshot);
    task->task_info_->set_status(::openmldb::api::TaskStatus::kInited);
    task->task_info_->set_endpoint(endpoint);
    boost::function<bool()> fun = boost::bind(&TabletClient::SendSnapshot, it->second->client_, tid, remote_tid, pid,
                                              des_endpoint, task->task_info_);
    task->fun_ = boost::bind(&NameServerImpl::WrapTaskFun, this, fun, task->task_info_);
    return task;
}

std::shared_ptr<Task> NameServerImpl::DropTableRemoteTask(const std::string& name, const std::string& db,
                                                          const std::string& alias, uint64_t op_index,
                                                          ::openmldb::api::OPType op_type) {
    std::shared_ptr<openmldb::nameserver::ClusterInfo> cluster = GetHealthCluster(alias);
    if (!cluster) {
        PDLOG(WARNING, "replica[%s] not available op_index[%lu]", alias.c_str(), op_index);
        return std::shared_ptr<Task>();
    }
    std::string cluster_endpoint =
        std::atomic_load_explicit(&cluster->client_, std::memory_order_relaxed)->GetEndpoint();
    std::shared_ptr<Task> task =
        std::make_shared<Task>(cluster_endpoint, std::make_shared<::openmldb::api::TaskInfo>());
    task->task_info_->set_op_id(op_index);
    task->task_info_->set_op_type(op_type);
    task->task_info_->set_task_type(::openmldb::api::TaskType::kDropTableRemote);
    task->task_info_->set_status(::openmldb::api::TaskStatus::kInited);
    task->task_info_->set_endpoint(cluster_endpoint);

    boost::function<bool()> fun =
        boost::bind(&NameServerImpl::DropTableRemote, this, *(task->task_info_), name, db, cluster);
    task->fun_ = boost::bind(&NameServerImpl::WrapTaskFun, this, fun, task->task_info_);
    return task;
}

std::shared_ptr<Task> NameServerImpl::CreateTableRemoteTask(const ::openmldb::nameserver::TableInfo& table_info,
                                                            const std::string& alias, uint64_t op_index,
                                                            ::openmldb::api::OPType op_type) {
    std::shared_ptr<openmldb::nameserver::ClusterInfo> cluster = GetHealthCluster(alias);
    if (!cluster) {
        PDLOG(WARNING, "replica[%s] not available op_index[%lu]", alias.c_str(), op_index);
        return std::shared_ptr<Task>();
    }
    std::string cluster_endpoint =
        std::atomic_load_explicit(&cluster->client_, std::memory_order_relaxed)->GetEndpoint();
    std::shared_ptr<Task> task =
        std::make_shared<Task>(cluster_endpoint, std::make_shared<::openmldb::api::TaskInfo>());
    task->task_info_->set_op_id(op_index);
    task->task_info_->set_op_type(op_type);
    task->task_info_->set_task_type(::openmldb::api::TaskType::kCreateTableRemote);
    task->task_info_->set_status(::openmldb::api::TaskStatus::kInited);
    task->task_info_->set_endpoint(cluster_endpoint);

    boost::function<bool()> fun =
        boost::bind(&NameServerImpl::CreateTableRemote, this, *(task->task_info_), table_info, cluster);
    task->fun_ = boost::bind(&NameServerImpl::WrapTaskFun, this, fun, task->task_info_);
    return task;
}

std::shared_ptr<Task> NameServerImpl::CreateLoadTableTask(const std::string& endpoint, uint64_t op_index,
                                                          ::openmldb::api::OPType op_type, const std::string& name,
                                                          uint32_t tid, uint32_t pid, uint32_t seg_cnt,
                                                          bool is_leader) {
    std::shared_ptr<Task> task = std::make_shared<Task>(endpoint, std::make_shared<::openmldb::api::TaskInfo>());
    auto it = tablets_.find(endpoint);
    if (it == tablets_.end() || it->second->state_ != ::openmldb::type::EndpointState::kHealthy) {
        return std::shared_ptr<Task>();
    }
    task->task_info_->set_op_id(op_index);
    task->task_info_->set_op_type(op_type);
    task->task_info_->set_task_type(::openmldb::api::TaskType::kLoadTable);
    task->task_info_->set_status(::openmldb::api::TaskStatus::kInited);
    task->task_info_->set_endpoint(endpoint);

    ::openmldb::api::TableMeta table_meta;
    table_meta.set_name(name);
    table_meta.set_tid(tid);
    table_meta.set_pid(pid);
    table_meta.set_seg_cnt(seg_cnt);
    if (is_leader) {
        table_meta.set_mode(::openmldb::api::TableMode::kTableLeader);
    } else {
        table_meta.set_mode(::openmldb::api::TableMode::kTableFollower);
    }
    boost::function<bool()> fun =
        boost::bind(&TabletClient::LoadTable, it->second->client_, table_meta, task->task_info_);
    task->fun_ = boost::bind(&NameServerImpl::WrapTaskFun, this, fun, task->task_info_);
    return task;
}

std::shared_ptr<Task> NameServerImpl::CreateLoadTableRemoteTask(const std::string& alias, const std::string& name,
                                                                const std::string& db, const std::string& endpoint,
                                                                uint32_t pid, uint64_t op_index,
                                                                ::openmldb::api::OPType op_type) {
    std::shared_ptr<openmldb::nameserver::ClusterInfo> cluster = GetHealthCluster(alias);
    if (!cluster) {
        PDLOG(WARNING, "replica[%s] not available op_index[%lu]", alias.c_str(), op_index);
        return std::shared_ptr<Task>();
    }
    std::string cluster_endpoint =
        std::atomic_load_explicit(&cluster->client_, std::memory_order_relaxed)->GetEndpoint();
    std::shared_ptr<Task> task =
        std::make_shared<Task>(cluster_endpoint, std::make_shared<::openmldb::api::TaskInfo>());
    task->task_info_->set_op_id(op_index);
    task->task_info_->set_op_type(op_type);
    task->task_info_->set_task_type(::openmldb::api::TaskType::kLoadTable);
    task->task_info_->set_status(::openmldb::api::TaskStatus::kInited);
    task->task_info_->set_endpoint(cluster_endpoint);

    boost::function<bool()> fun =
        boost::bind(&NsClient::LoadTable, std::atomic_load_explicit(&cluster->client_, std::memory_order_relaxed), name,
                    db, endpoint, pid, zone_info_, *(task->task_info_));
    task->fun_ = boost::bind(&NameServerImpl::WrapTaskFun, this, fun, task->task_info_);
    return task;
}

std::shared_ptr<Task> NameServerImpl::CreateAddReplicaRemoteTask(const std::string& endpoint, uint64_t op_index,
                                                                 ::openmldb::api::OPType op_type, uint32_t tid,
                                                                 uint32_t remote_tid, uint32_t pid,
                                                                 const std::string& des_endpoint, uint64_t task_id) {
    std::shared_ptr<Task> task = std::make_shared<Task>(endpoint, std::make_shared<::openmldb::api::TaskInfo>());
    auto it = tablets_.find(endpoint);
    if (it == tablets_.end()) {
        PDLOG(WARNING, "provide endpoint [%s] not found", endpoint.c_str());
        return std::shared_ptr<Task>();
    }
    if (it->second->state_ != ::openmldb::type::EndpointState::kHealthy) {
        PDLOG(WARNING, "provide endpoint [%s] is not healthy", endpoint.c_str());
        return std::shared_ptr<Task>();
    }
    task->task_info_->set_op_id(op_index);
    task->task_info_->set_op_type(op_type);
    task->task_info_->set_task_type(::openmldb::api::TaskType::kAddReplica);
    task->task_info_->set_status(::openmldb::api::TaskStatus::kInited);
    task->task_info_->set_endpoint(endpoint);
    if (task_id != INVALID_PARENT_ID) {
        task->task_info_->set_task_id(task_id);
    }
    boost::function<bool()> fun = boost::bind(&TabletClient::AddReplica, it->second->client_, tid, pid, des_endpoint,
                                              remote_tid, task->task_info_);
    task->fun_ = boost::bind(&NameServerImpl::WrapTaskFun, this, fun, task->task_info_);
    return task;
}

std::shared_ptr<Task> NameServerImpl::CreateAddReplicaNSRemoteTask(const std::string& alias, const std::string& name,
                                                                   const std::vector<std::string>& endpoint_vec,
                                                                   uint32_t pid, uint64_t op_index,
                                                                   ::openmldb::api::OPType op_type) {
    std::shared_ptr<openmldb::nameserver::ClusterInfo> cluster = GetHealthCluster(alias);
    if (!cluster) {
        PDLOG(WARNING, "replica[%s] not avaiable op_index[%lu]", alias.c_str(), op_index);
        return std::shared_ptr<Task>();
    }
    std::string cluster_endpoint =
        std::atomic_load_explicit(&cluster->client_, std::memory_order_relaxed)->GetEndpoint();
    std::shared_ptr<Task> task =
        std::make_shared<Task>(cluster_endpoint, std::make_shared<::openmldb::api::TaskInfo>());
    task->task_info_->set_op_id(op_index);
    task->task_info_->set_op_type(op_type);
    task->task_info_->set_task_type(::openmldb::api::TaskType::kAddReplicaNSRemote);
    task->task_info_->set_status(::openmldb::api::TaskStatus::kInited);
    task->task_info_->set_endpoint(cluster_endpoint);
    boost::function<bool()> fun =
        boost::bind(&NsClient::AddReplicaNS, std::atomic_load_explicit(&cluster->client_, std::memory_order_relaxed),
                    name, endpoint_vec, pid, zone_info_, *(task->task_info_));
    task->fun_ = boost::bind(&NameServerImpl::WrapTaskFun, this, fun, task->task_info_);
    return task;
}

std::shared_ptr<Task> NameServerImpl::CreateAddReplicaTask(const std::string& endpoint, uint64_t op_index,
                                                           ::openmldb::api::OPType op_type, uint32_t tid, uint32_t pid,
                                                           const std::string& des_endpoint) {
    std::shared_ptr<Task> task = std::make_shared<Task>(endpoint, std::make_shared<::openmldb::api::TaskInfo>());
    auto it = tablets_.find(endpoint);
    if (it == tablets_.end() || it->second->state_ != ::openmldb::type::EndpointState::kHealthy) {
        return std::shared_ptr<Task>();
    }
    task->task_info_->set_op_id(op_index);
    task->task_info_->set_op_type(op_type);
    task->task_info_->set_task_type(::openmldb::api::TaskType::kAddReplica);
    task->task_info_->set_status(::openmldb::api::TaskStatus::kInited);
    task->task_info_->set_endpoint(endpoint);
    boost::function<bool()> fun =
        boost::bind(&TabletClient::AddReplica, it->second->client_, tid, pid, des_endpoint, task->task_info_);
    task->fun_ = boost::bind(&NameServerImpl::WrapTaskFun, this, fun, task->task_info_);
    return task;
}

std::shared_ptr<Task> NameServerImpl::CreateAddTableInfoTask(const std::string& name, const std::string& db,
                                                             uint32_t pid, const std::string& endpoint,
                                                             uint64_t op_index, ::openmldb::api::OPType op_type) {
    std::shared_ptr<Task> task = std::make_shared<Task>(endpoint, std::make_shared<::openmldb::api::TaskInfo>());
    task->task_info_->set_op_id(op_index);
    task->task_info_->set_op_type(op_type);
    task->task_info_->set_task_type(::openmldb::api::TaskType::kAddTableInfo);
    task->task_info_->set_status(::openmldb::api::TaskStatus::kInited);
    task->fun_ = boost::bind(&NameServerImpl::AddTableInfo, this, name, db, endpoint, pid, task->task_info_);
    return task;
}

std::shared_ptr<Task> NameServerImpl::CreateAddTableInfoTask(const std::string& alias, const std::string& endpoint,
                                                             const std::string& name, const std::string& db,
                                                             uint32_t remote_tid, uint32_t pid, uint64_t op_index,
                                                             ::openmldb::api::OPType op_type) {
    std::shared_ptr<Task> task = std::make_shared<Task>(endpoint, std::make_shared<::openmldb::api::TaskInfo>());
    task->task_info_->set_op_id(op_index);
    task->task_info_->set_op_type(op_type);
    task->task_info_->set_task_type(::openmldb::api::TaskType::kAddTableInfo);
    task->task_info_->set_status(::openmldb::api::TaskStatus::kInited);
    task->fun_ =
        boost::bind(&NameServerImpl::AddTableInfo, this, alias, endpoint, name, db, remote_tid, pid, task->task_info_);
    return task;
}

void NameServerImpl::AddTableInfo(const std::string& name, const std::string& db, const std::string& endpoint,
                                  uint32_t pid, std::shared_ptr<::openmldb::api::TaskInfo> task_info) {
    std::lock_guard<std::mutex> lock(mu_);
    std::shared_ptr<::openmldb::nameserver::TableInfo> table_info;
    if (!GetTableInfoUnlock(name, db, &table_info)) {
        PDLOG(WARNING, "not found table[%s] in table_info map. op_id[%lu]", name.c_str(), task_info->op_id());
        task_info->set_status(::openmldb::api::TaskStatus::kFailed);
        return;
    }
    std::shared_ptr<::openmldb::nameserver::TableInfo> cur_table_info(table_info->New());
    cur_table_info->CopyFrom(*table_info);
    for (int idx = 0; idx < cur_table_info->table_partition_size(); idx++) {
        if (cur_table_info->table_partition(idx).pid() == pid) {
            ::openmldb::nameserver::TablePartition* table_partition = cur_table_info->mutable_table_partition(idx);
            for (int meta_idx = 0; meta_idx < table_partition->partition_meta_size(); meta_idx++) {
                if (table_partition->partition_meta(meta_idx).endpoint() == endpoint) {
                    PDLOG(WARNING,
                          "follower already exists pid[%u] table[%s] "
                          "endpoint[%s] op_id[%lu]",
                          pid, name.c_str(), endpoint.c_str(), task_info->op_id());
                    task_info->set_status(::openmldb::api::TaskStatus::kFailed);
                    return;
                }
            }
            ::openmldb::nameserver::PartitionMeta* partition_meta = table_partition->add_partition_meta();
            partition_meta->set_endpoint(endpoint);
            partition_meta->set_is_leader(false);
            partition_meta->set_is_alive(false);
            break;
        }
    }
    if (!UpdateZkTableNodeWithoutNotify(cur_table_info.get())) {
        task_info->set_status(::openmldb::api::TaskStatus::kFailed);
        return;
    }
    table_info->CopyFrom(*cur_table_info);
    task_info->set_status(::openmldb::api::TaskStatus::kDone);
    PDLOG(INFO, "update task status from[kDoing] to[kDone]. op_id[%lu], task_type[%s]", task_info->op_id(),
          ::openmldb::api::TaskType_Name(task_info->task_type()).c_str());
}

void NameServerImpl::AddTableInfo(const std::string& alias, const std::string& endpoint, const std::string& name,
                                  const std::string& db, uint32_t remote_tid, uint32_t pid,
                                  std::shared_ptr<::openmldb::api::TaskInfo> task_info) {
    std::lock_guard<std::mutex> lock(mu_);
    std::shared_ptr<::openmldb::nameserver::TableInfo> table_info;
    if (!GetTableInfoUnlock(name, db, &table_info)) {
        PDLOG(WARNING, "not found table[%s] in table_info map. op_id[%lu]", name.c_str(), task_info->op_id());
        task_info->set_status(::openmldb::api::TaskStatus::kFailed);
        return;
    }
    for (int idx = 0; idx < table_info->table_partition_size(); idx++) {
        if (table_info->table_partition(idx).pid() == pid) {
            ::openmldb::nameserver::TablePartition* table_partition_ptr = table_info->mutable_table_partition(idx);
            bool is_exist = false;
            int meta_idx = 0;
            for (; meta_idx < table_partition_ptr->remote_partition_meta_size(); meta_idx++) {
                if (table_partition_ptr->remote_partition_meta(meta_idx).endpoint() == endpoint) {
                    is_exist = true;
                    break;
                }
            }
            PartitionMeta* meta = NULL;
            if (is_exist) {
                PDLOG(INFO,
                      "remote follower already exists pid[%u] table[%s] "
                      "endpoint[%s] op_id[%lu]",
                      pid, name.c_str(), endpoint.c_str(), task_info->op_id());
                meta = table_partition_ptr->mutable_remote_partition_meta(meta_idx);
            } else {
                meta = table_partition_ptr->add_remote_partition_meta();
            }
            meta->set_endpoint(endpoint);
            meta->set_remote_tid(remote_tid);
            meta->set_is_leader(false);
            meta->set_is_alive(true);
            meta->set_alias(alias);
            break;
        }
    }
    if (!UpdateZkTableNodeWithoutNotify(table_info.get())) {
        task_info->set_status(::openmldb::api::TaskStatus::kFailed);
        return;
    }
    task_info->set_status(::openmldb::api::TaskStatus::kDone);
    PDLOG(INFO, "update task status from[kDoing] to[kDone]. op_id[%lu], task_type[%s]", task_info->op_id(),
          ::openmldb::api::TaskType_Name(task_info->task_type()).c_str());
}

std::shared_ptr<Task> NameServerImpl::CreateDelReplicaTask(const std::string& endpoint, uint64_t op_index,
                                                           ::openmldb::api::OPType op_type, uint32_t tid, uint32_t pid,
                                                           const std::string& follower_endpoint) {
    std::shared_ptr<Task> task = std::make_shared<Task>(endpoint, std::make_shared<::openmldb::api::TaskInfo>());
    auto it = tablets_.find(endpoint);
    if (it == tablets_.end() || it->second->state_ != ::openmldb::type::EndpointState::kHealthy) {
        return std::shared_ptr<Task>();
    }
    task->task_info_->set_op_id(op_index);
    task->task_info_->set_op_type(op_type);
    task->task_info_->set_task_type(::openmldb::api::TaskType::kDelReplica);
    task->task_info_->set_status(::openmldb::api::TaskStatus::kInited);
    task->task_info_->set_endpoint(endpoint);
    boost::function<bool()> fun =
        boost::bind(&TabletClient::DelReplica, it->second->client_, tid, pid, follower_endpoint, task->task_info_);
    task->fun_ = boost::bind(&NameServerImpl::WrapTaskFun, this, fun, task->task_info_);
    return task;
}

std::shared_ptr<Task> NameServerImpl::CreateDropTableTask(const std::string& endpoint, uint64_t op_index,
                                                          ::openmldb::api::OPType op_type, uint32_t tid, uint32_t pid) {
    std::shared_ptr<Task> task = std::make_shared<Task>(endpoint, std::make_shared<::openmldb::api::TaskInfo>());
    auto it = tablets_.find(endpoint);
    if (it == tablets_.end() || it->second->state_ != ::openmldb::type::EndpointState::kHealthy) {
        return std::shared_ptr<Task>();
    }
    task->task_info_->set_op_id(op_index);
    task->task_info_->set_op_type(op_type);
    task->task_info_->set_task_type(::openmldb::api::TaskType::kDropTable);
    task->task_info_->set_status(::openmldb::api::TaskStatus::kInited);
    task->task_info_->set_endpoint(endpoint);
    boost::function<bool()> fun =
        boost::bind(&TabletClient::DropTable, it->second->client_, tid, pid, task->task_info_);
    task->fun_ = boost::bind(&NameServerImpl::WrapTaskFun, this, fun, task->task_info_);
    return task;
}

std::shared_ptr<Task> NameServerImpl::CreateCheckBinlogSyncProgressTask(uint64_t op_index,
                                                                        ::openmldb::api::OPType op_type,
                                                                        const std::string& name, const std::string& db,
                                                                        uint32_t pid, const std::string& follower,
                                                                        uint64_t offset_delta) {
    std::shared_ptr<Task> task = std::make_shared<Task>("", std::make_shared<::openmldb::api::TaskInfo>());
    task->task_info_->set_op_id(op_index);
    task->task_info_->set_op_type(op_type);
    task->task_info_->set_task_type(::openmldb::api::TaskType::kCheckBinlogSyncProgress);
    task->task_info_->set_status(::openmldb::api::TaskStatus::kInited);
    task->fun_ = boost::bind(&NameServerImpl::CheckBinlogSyncProgress, this, name, db, pid, follower, offset_delta,
                             task->task_info_);
    return task;
}

std::shared_ptr<Task> NameServerImpl::CreateUpdateTableInfoTask(const std::string& src_endpoint,
                                                                const std::string& name, const std::string& db,
                                                                uint32_t pid, const std::string& des_endpoint,
                                                                uint64_t op_index, ::openmldb::api::OPType op_type) {
    std::shared_ptr<Task> task = std::make_shared<Task>("", std::make_shared<::openmldb::api::TaskInfo>());
    task->task_info_->set_op_id(op_index);
    task->task_info_->set_op_type(op_type);
    task->task_info_->set_task_type(::openmldb::api::TaskType::kUpdateTableInfo);
    task->task_info_->set_status(::openmldb::api::TaskStatus::kInited);
    task->fun_ = boost::bind(&NameServerImpl::UpdateTableInfo, this, src_endpoint, name, db, pid, des_endpoint,
                             task->task_info_);
    return task;
}

void NameServerImpl::CheckBinlogSyncProgress(const std::string& name, const std::string& db, uint32_t pid,
                                             const std::string& follower, uint64_t offset_delta,
                                             std::shared_ptr<::openmldb::api::TaskInfo> task_info) {
    std::lock_guard<std::mutex> lock(mu_);
    if (task_info->status() != ::openmldb::api::TaskStatus::kDoing) {
        PDLOG(WARNING, "task status is[%s], exit task. op_id[%lu], task_type[%s]",
              ::openmldb::api::TaskStatus_Name(task_info->status()).c_str(), task_info->op_id(),
              ::openmldb::api::TaskType_Name(task_info->task_type()).c_str());
        return;
    }
    std::shared_ptr<::openmldb::nameserver::TableInfo> table_info;
    if (!GetTableInfoUnlock(name, db, &table_info)) {
        PDLOG(WARNING, "not found table %s in table_info map. op_id[%lu]", name.c_str(), task_info->op_id());
        task_info->set_status(::openmldb::api::TaskStatus::kFailed);
        return;
    }
    uint64_t leader_offset = 0;
    uint64_t follower_offset = 0;
    for (int idx = 0; idx < table_info->table_partition_size(); idx++) {
        if (table_info->table_partition(idx).pid() != pid) {
            continue;
        }
        if (table_info->table_partition(idx).partition_meta_size() == 1) {
            task_info->set_status(openmldb::api::TaskStatus::kDone);
            LOG(INFO) << "no follower. update task status from [kDoing] to[kDone]. op_id[" << task_info->op_id()
                      << "], task_type[" << openmldb::api::TaskType_Name(task_info->task_type()) << "]";
            return;
        }
        for (int meta_idx = 0; meta_idx < table_info->table_partition(idx).partition_meta_size(); meta_idx++) {
            const PartitionMeta& meta = table_info->table_partition(idx).partition_meta(meta_idx);
            if (!meta.tablet_has_partition()) {
                task_info->set_status(::openmldb::api::TaskStatus::kDone);
                PDLOG(WARNING,
                      "tablet has not partition, update task status "
                      "from[kDoing] to[kDone]. op_id[%lu], task_type[%s]",
                      task_info->op_id(), ::openmldb::api::TaskType_Name(task_info->task_type()).c_str());
                return;
            }
            if (!meta.has_offset()) {
                continue;
            }
            if (meta.is_leader() && meta.is_alive()) {
                leader_offset = meta.offset();
            } else if (meta.endpoint() == follower) {
                follower_offset = meta.offset();
            }
        }
        if (leader_offset <= follower_offset + offset_delta) {
            task_info->set_status(::openmldb::api::TaskStatus::kDone);
            PDLOG(INFO,
                  "update task status from[kDoing] to[kDone]. op_id[%lu], "
                  "task_type[%s], leader_offset[%lu], follower_offset[%lu]",
                  task_info->op_id(), ::openmldb::api::TaskType_Name(task_info->task_type()).c_str(), leader_offset,
                  follower_offset);
            return;
        }
        break;
    }
    PDLOG(INFO,
          "op_id[%lu], task_type[%s],leader_offset[%lu], follower_offset[%lu] "
          "offset_delta[%lu]",
          task_info->op_id(), ::openmldb::api::TaskType_Name(task_info->task_type()).c_str(), leader_offset,
          follower_offset, offset_delta);
    if (running_.load(std::memory_order_acquire)) {
        task_thread_pool_.DelayTask(FLAGS_get_table_status_interval,
                                    boost::bind(&NameServerImpl::CheckBinlogSyncProgress, this, name, db, pid, follower,
                                                offset_delta, task_info));
    }
}

void NameServerImpl::UpdateTableInfo(const std::string& src_endpoint, const std::string& name, const std::string& db,
                                     uint32_t pid, const std::string& des_endpoint,
                                     std::shared_ptr<::openmldb::api::TaskInfo> task_info) {
    std::lock_guard<std::mutex> lock(mu_);
    std::shared_ptr<::openmldb::nameserver::TableInfo> table_info;
    if (!GetTableInfoUnlock(name, db, &table_info)) {
        PDLOG(WARNING, "not found table %s in table_info map. op_id[%lu]", name.c_str(), task_info->op_id());
        task_info->set_status(::openmldb::api::TaskStatus::kFailed);
        return;
    }
    for (int idx = 0; idx < table_info->table_partition_size(); idx++) {
        if (table_info->table_partition(idx).pid() != pid) {
            continue;
        }
        int src_endpoint_index = -1;
        int des_endpoint_index = -1;
        for (int meta_idx = 0; meta_idx < table_info->table_partition(idx).partition_meta_size(); meta_idx++) {
            std::string endpoint = table_info->table_partition(idx).partition_meta(meta_idx).endpoint();
            if (endpoint == src_endpoint) {
                src_endpoint_index = meta_idx;
            } else if (endpoint == des_endpoint) {
                des_endpoint_index = meta_idx;
            }
        }
        if (src_endpoint_index < 0) {
            PDLOG(WARNING, "has not found src_endpoint[%s]. name[%s] pid[%u] op_id[%lu]", src_endpoint.c_str(),
                  name.c_str(), pid, task_info->op_id());
            task_info->set_status(::openmldb::api::TaskStatus::kFailed);
            return;
        }
        ::openmldb::nameserver::TablePartition* table_partition = table_info->mutable_table_partition(idx);
        ::google::protobuf::RepeatedPtrField<::openmldb::nameserver::PartitionMeta>* partition_meta_field =
            table_partition->mutable_partition_meta();
        if (des_endpoint_index < 0) {
            // use src_endpoint's meta when the meta of des_endpoint is not
            // exist
            PDLOG(INFO,
                  "des_endpoint meta is not exist, use src_endpoint's meta."
                  "src_endpoint[%s] name[%s] pid[%u] des_endpoint[%s]",
                  src_endpoint.c_str(), name.c_str(), pid, des_endpoint.c_str());
            ::openmldb::nameserver::PartitionMeta* partition_meta = partition_meta_field->Mutable(src_endpoint_index);
            partition_meta->set_endpoint(des_endpoint);
            partition_meta->set_is_alive(true);
            partition_meta->set_is_leader(false);
        } else {
            ::openmldb::nameserver::PartitionMeta* partition_meta = partition_meta_field->Mutable(des_endpoint_index);
            partition_meta->set_is_alive(true);
            partition_meta->set_is_leader(false);
            PDLOG(INFO, "remove partition[%u] in endpoint[%s]. name[%s]", pid, src_endpoint.c_str(), name.c_str());
            partition_meta_field->DeleteSubrange(src_endpoint_index, 1);
        }
        break;
    }
    if (!UpdateZkTableNode(table_info)) {
        task_info->set_status(::openmldb::api::TaskStatus::kFailed);
        return;
    }
    task_info->set_status(::openmldb::api::TaskStatus::kDone);
    PDLOG(INFO, "update task status from[kDoing] to[kDone]. op_id[%lu], task_type[%s]", task_info->op_id(),
          ::openmldb::api::TaskType_Name(task_info->task_type()).c_str());
}

std::shared_ptr<Task> NameServerImpl::CreateDelTableInfoTask(const std::string& name, const std::string& db,
                                                             uint32_t pid, const std::string& endpoint,
                                                             uint64_t op_index, ::openmldb::api::OPType op_type,
                                                             uint32_t flag) {
    std::shared_ptr<Task> task = std::make_shared<Task>("", std::make_shared<::openmldb::api::TaskInfo>());
    task->task_info_->set_op_id(op_index);
    task->task_info_->set_op_type(op_type);
    task->task_info_->set_task_type(::openmldb::api::TaskType::kDelTableInfo);
    task->task_info_->set_status(::openmldb::api::TaskStatus::kInited);
    task->fun_ = boost::bind(&NameServerImpl::DelTableInfo, this, name, db, endpoint, pid, task->task_info_, flag);
    return task;
}

std::shared_ptr<Task> NameServerImpl::CreateDelTableInfoTask(const std::string& name, const std::string& db,
                                                             uint32_t pid, const std::string& endpoint,
                                                             uint64_t op_index, ::openmldb::api::OPType op_type) {
    std::shared_ptr<Task> task = std::make_shared<Task>("", std::make_shared<::openmldb::api::TaskInfo>());
    task->task_info_->set_op_id(op_index);
    task->task_info_->set_op_type(op_type);
    task->task_info_->set_task_type(::openmldb::api::TaskType::kDelTableInfo);
    task->task_info_->set_status(::openmldb::api::TaskStatus::kInited);
    task->fun_ = boost::bind(&NameServerImpl::DelTableInfo, this, name, db, endpoint, pid, task->task_info_);
    return task;
}

std::shared_ptr<Task> NameServerImpl::CreateUpdatePartitionStatusTask(const std::string& name, const std::string& db,
                                                                      uint32_t pid, const std::string& endpoint,
                                                                      bool is_leader, bool is_alive, uint64_t op_index,
                                                                      ::openmldb::api::OPType op_type) {
    std::shared_ptr<Task> task = std::make_shared<Task>("", std::make_shared<::openmldb::api::TaskInfo>());
    task->task_info_->set_op_id(op_index);
    task->task_info_->set_op_type(op_type);
    task->task_info_->set_task_type(::openmldb::api::TaskType::kUpdatePartitionStatus);
    task->task_info_->set_status(::openmldb::api::TaskStatus::kInited);
    task->fun_ = boost::bind(&NameServerImpl::UpdatePartitionStatus, this, name, db, endpoint, pid, is_leader, is_alive,
                             task->task_info_);
    return task;
}

void NameServerImpl::DelTableInfo(const std::string& name, const std::string& db, const std::string& endpoint,
                                  uint32_t pid, std::shared_ptr<::openmldb::api::TaskInfo> task_info) {
    return DelTableInfo(name, db, endpoint, pid, task_info, 0);
}

void NameServerImpl::DelTableInfo(const std::string& name, const std::string& db, const std::string& endpoint,
                                  uint32_t pid, std::shared_ptr<::openmldb::api::TaskInfo> task_info,
                                  uint32_t for_remote) {
    if (!running_.load(std::memory_order_acquire)) {
        PDLOG(WARNING, "cur nameserver is not leader");
        return;
    }
    std::lock_guard<std::mutex> lock(mu_);
    std::shared_ptr<::openmldb::nameserver::TableInfo> table_info;
    if (!GetTableInfoUnlock(name, db, &table_info)) {
        PDLOG(WARNING, "not found table[%s] in table_info map. op_id[%lu]", name.c_str(), task_info->op_id());
        task_info->set_status(::openmldb::api::TaskStatus::kFailed);
        return;
    }
    std::shared_ptr<::openmldb::nameserver::TableInfo> cur_table_info(table_info->New());
    cur_table_info->CopyFrom(*table_info);
    for (int idx = 0; idx < cur_table_info->table_partition_size(); idx++) {
        if (cur_table_info->table_partition(idx).pid() != pid) {
            continue;
        }
        bool has_found = false;
        if (for_remote == 1) {
            for (int meta_idx = 0; meta_idx < cur_table_info->table_partition(idx).remote_partition_meta_size();
                 meta_idx++) {
                if (cur_table_info->table_partition(idx).remote_partition_meta(meta_idx).endpoint() == endpoint) {
                    ::openmldb::nameserver::TablePartition* table_partition =
                        cur_table_info->mutable_table_partition(idx);
                    ::google::protobuf::RepeatedPtrField<::openmldb::nameserver::PartitionMeta>* partition_meta =
                        table_partition->mutable_remote_partition_meta();
                    PDLOG(INFO, "remove pid[%u] in table[%s]. endpoint is[%s]", pid, name.c_str(), endpoint.c_str());
                    partition_meta->DeleteSubrange(meta_idx, 1);
                    has_found = true;
                    break;
                }
            }
        } else {
            for (int meta_idx = 0; meta_idx < cur_table_info->table_partition(idx).partition_meta_size(); meta_idx++) {
                if (cur_table_info->table_partition(idx).partition_meta(meta_idx).endpoint() == endpoint) {
                    ::openmldb::nameserver::TablePartition* table_partition =
                        cur_table_info->mutable_table_partition(idx);
                    ::google::protobuf::RepeatedPtrField<::openmldb::nameserver::PartitionMeta>* partition_meta =
                        table_partition->mutable_partition_meta();
                    PDLOG(INFO, "remove pid[%u] in table[%s]. endpoint is[%s]", pid, name.c_str(), endpoint.c_str());
                    partition_meta->DeleteSubrange(meta_idx, 1);
                    has_found = true;
                    break;
                }
            }
        }
        if (!has_found) {
            task_info->set_status(::openmldb::api::TaskStatus::kFailed);
            PDLOG(INFO,
                  "not found endpoint[%s] in partition_meta. name[%s] pid[%u] "
                  "op_id[%lu]",
                  endpoint.c_str(), name.c_str(), pid, task_info->op_id());
            return;
        }
        break;
    }
    if (!UpdateZkTableNode(cur_table_info)) {
        task_info->set_status(::openmldb::api::TaskStatus::kFailed);
        return;
    }
    table_info->CopyFrom(*cur_table_info);
    task_info->set_status(::openmldb::api::TaskStatus::kDone);
    PDLOG(INFO, "update task status from[kDoing] to[kDone]. op_id[%lu], task_type[%s]", task_info->op_id(),
          ::openmldb::api::TaskType_Name(task_info->task_type()).c_str());
}

void NameServerImpl::UpdatePartitionStatus(const std::string& name, const std::string& db, const std::string& endpoint,
                                           uint32_t pid, bool is_leader, bool is_alive,
                                           std::shared_ptr<::openmldb::api::TaskInfo> task_info) {
    if (!running_.load(std::memory_order_acquire)) {
        PDLOG(WARNING, "cur nameserver is not leader");
        return;
    }
    std::lock_guard<std::mutex> lock(mu_);
    std::shared_ptr<::openmldb::nameserver::TableInfo> table_info;
    if (!GetTableInfoUnlock(name, db, &table_info)) {
        PDLOG(WARNING, "not found table[%s] in table_info map. op_id[%lu]", name.c_str(), task_info->op_id());
        task_info->set_status(::openmldb::api::TaskStatus::kFailed);
        return;
    }
    for (int idx = 0; idx < table_info->table_partition_size(); idx++) {
        if (table_info->table_partition(idx).pid() != pid) {
            continue;
        }
        for (int meta_idx = 0; meta_idx < table_info->table_partition(idx).partition_meta_size(); meta_idx++) {
            if (table_info->table_partition(idx).partition_meta(meta_idx).endpoint() == endpoint) {
                ::openmldb::nameserver::TablePartition* table_partition = table_info->mutable_table_partition(idx);
                ::openmldb::nameserver::PartitionMeta* partition_meta =
                    table_partition->mutable_partition_meta(meta_idx);
                partition_meta->set_is_leader(is_leader);
                partition_meta->set_is_alive(is_alive);
                if (!UpdateZkTableNode(table_info)) {
                    task_info->set_status(::openmldb::api::TaskStatus::kFailed);
                    return;
                }
                task_info->set_status(::openmldb::api::TaskStatus::kDone);
                PDLOG(INFO,
                      "update task status from[kDoing] to[kDone]. op_id[%lu], "
                      "task_type[%s]",
                      task_info->op_id(), ::openmldb::api::TaskType_Name(task_info->task_type()).c_str());
                return;
            }
        }
        break;
    }
    task_info->set_status(::openmldb::api::TaskStatus::kFailed);
    PDLOG(WARNING, "name[%s] endpoint[%s] pid[%u] is not exist. op_id[%lu]", name.c_str(), endpoint.c_str(), pid,
          task_info->op_id());
}

void NameServerImpl::UpdateTableAliveStatus(RpcController* controller, const UpdateTableAliveRequest* request,
                                            GeneralResponse* response, Closure* done) {
    brpc::ClosureGuard done_guard(done);
    if (!running_.load(std::memory_order_acquire)) {
        response->set_code(::openmldb::base::ReturnCode::kNameserverIsNotLeader);
        response->set_msg("nameserver is not leader");
        PDLOG(WARNING, "cur nameserver is not leader");
        return;
    }
    if (auto_failover_.load(std::memory_order_acquire)) {
        response->set_code(::openmldb::base::ReturnCode::kAutoFailoverIsEnabled);
        response->set_msg("auto_failover is enabled");
        PDLOG(WARNING, "auto_failover is enabled");
        return;
    }
    std::lock_guard<std::mutex> lock(mu_);
    std::string name = request->name();
    std::string endpoint = request->endpoint();
    if (tablets_.find(endpoint) == tablets_.end()) {
        PDLOG(WARNING, "endpoint[%s] is not exist", endpoint.c_str());
        response->set_code(::openmldb::base::ReturnCode::kEndpointIsNotExist);
        response->set_msg("endpoint is not exist");
        return;
    }
    std::shared_ptr<::openmldb::nameserver::TableInfo> table_info;
    if (!GetTableInfoUnlock(request->name(), request->db(), &table_info)) {
        PDLOG(WARNING, "table [%s] is not exist", name.c_str());
        response->set_code(::openmldb::base::ReturnCode::kTableIsNotExist);
        response->set_msg("table is not exist");
        return;
    }
    std::shared_ptr<::openmldb::nameserver::TableInfo> cur_table_info(table_info->New());
    cur_table_info->CopyFrom(*table_info);
    bool has_update = false;
    for (int idx = 0; idx < cur_table_info->table_partition_size(); idx++) {
        if (request->has_pid() && cur_table_info->table_partition(idx).pid() != request->pid()) {
            continue;
        }
        for (int meta_idx = 0; meta_idx < cur_table_info->table_partition(idx).partition_meta_size(); meta_idx++) {
            if (cur_table_info->table_partition(idx).partition_meta(meta_idx).endpoint() == endpoint) {
                ::openmldb::nameserver::TablePartition* table_partition = cur_table_info->mutable_table_partition(idx);
                ::openmldb::nameserver::PartitionMeta* partition_meta =
                    table_partition->mutable_partition_meta(meta_idx);
                partition_meta->set_is_alive(request->is_alive());
                std::string is_alive = request->is_alive() ? "true" : "false";
                PDLOG(INFO, "update status[%s]. name[%s] endpoint[%s] pid[%u]", is_alive.c_str(), name.c_str(),
                      endpoint.c_str(), cur_table_info->table_partition(idx).pid());
                has_update = true;
                break;
            }
        }
    }
    if (has_update) {
        if (UpdateZkTableNode(cur_table_info)) {
            PDLOG(INFO, "update alive status ok. name[%s] endpoint[%s]", name.c_str(), endpoint.c_str());
            table_info->CopyFrom(*cur_table_info);
            response->set_code(::openmldb::base::ReturnCode::kOk);
            response->set_msg("ok");
        } else {
            response->set_msg("set zk failed");
            response->set_code(::openmldb::base::ReturnCode::kSetZkFailed);
        }
    } else {
        response->set_msg("no pid has update");
        response->set_code(::openmldb::base::ReturnCode::kNoPidHasUpdate);
    }
}

int NameServerImpl::UpdateEndpointTableAliveHandle(const std::string& endpoint, TableInfos& table_infos,
                                                   bool is_alive) {  // NOLINT
    for (const auto& kv : table_infos) {
        ::google::protobuf::RepeatedPtrField<TablePartition>* table_parts = kv.second->mutable_table_partition();
        bool has_update = false;
        for (int idx = 0; idx < table_parts->size(); idx++) {
            ::google::protobuf::RepeatedPtrField<PartitionMeta>* partition_meta =
                table_parts->Mutable(idx)->mutable_partition_meta();
            uint32_t alive_cnt = 0;
            for (int meta_idx = 0; meta_idx < partition_meta->size(); meta_idx++) {
                PartitionMeta* cur_partition_meta = partition_meta->Mutable(meta_idx);
                if (cur_partition_meta->is_alive()) {
                    alive_cnt++;
                }
            }
            if (alive_cnt == 1 && !is_alive) {
                LOG(INFO) << "alive_cnt is one, should not set alive to false. name[" << kv.first << "] pid ["
                          << table_parts->Get(idx).pid() << "] endpoint[" << endpoint << "] is_alive[" << is_alive
                          << "]";
                continue;
            }
            for (int meta_idx = 0; meta_idx < partition_meta->size(); meta_idx++) {
                PartitionMeta* cur_partition_meta = partition_meta->Mutable(meta_idx);
                if (cur_partition_meta->endpoint() == endpoint) {
                    cur_partition_meta->set_is_alive(is_alive);
                    has_update = true;
                }
            }
        }
        if (has_update) {
            if (!UpdateZkTableNodeWithoutNotify(kv.second.get())) {
                LOG(WARNING) << "update fail. table[" << kv.first << "] endpoint[" << endpoint << "] is_alive["
                             << is_alive << "]";
                return -1;
            }
            LOG(INFO) << "update success. table[" << kv.first << "] endpoint[" << endpoint << "] is_alive[" << is_alive
                      << "]";
        }
    }
    return 0;
}

int NameServerImpl::UpdateEndpointTableAlive(const std::string& endpoint, bool is_alive) {
    if (!running_.load(std::memory_order_acquire)) {
        PDLOG(WARNING, "cur nameserver is not leader");
        return 0;
    }
    std::lock_guard<std::mutex> lock(mu_);
    int ret = UpdateEndpointTableAliveHandle(endpoint, table_info_, is_alive);
    if (ret != 0) {
        return ret;
    }
    for (auto& kv : db_table_info_) {
        ret = UpdateEndpointTableAliveHandle(endpoint, kv.second, is_alive);
        if (ret != 0) {
            return ret;
        }
    }
    NotifyTableChanged();
    return 0;
}

std::shared_ptr<Task> NameServerImpl::CreateSelectLeaderTask(uint64_t op_index, ::openmldb::api::OPType op_type,
                                                             const std::string& name, const std::string& db,
                                                             uint32_t tid, uint32_t pid,
                                                             std::vector<std::string>& follower_endpoint) {
    std::shared_ptr<Task> task = std::make_shared<Task>("", std::make_shared<::openmldb::api::TaskInfo>());
    task->task_info_->set_op_id(op_index);
    task->task_info_->set_op_type(op_type);
    task->task_info_->set_task_type(::openmldb::api::TaskType::kSelectLeader);
    task->task_info_->set_status(::openmldb::api::TaskStatus::kInited);
    task->fun_ =
        boost::bind(&NameServerImpl::SelectLeader, this, name, db, tid, pid, follower_endpoint, task->task_info_);
    PDLOG(INFO, "create SelectLeader task success. name[%s] tid[%u] pid[%u]", name.c_str(), tid, pid);
    return task;
}

std::shared_ptr<Task> NameServerImpl::CreateChangeLeaderTask(uint64_t op_index, ::openmldb::api::OPType op_type,
                                                             const std::string& name, uint32_t pid) {
    std::shared_ptr<Task> task = std::make_shared<Task>("", std::make_shared<::openmldb::api::TaskInfo>());
    task->task_info_->set_op_id(op_index);
    task->task_info_->set_op_type(op_type);
    task->task_info_->set_task_type(::openmldb::api::TaskType::kChangeLeader);
    task->task_info_->set_status(::openmldb::api::TaskStatus::kInited);
    task->fun_ = boost::bind(&NameServerImpl::ChangeLeader, this, task->task_info_);
    PDLOG(INFO, "create ChangeLeader task success. name[%s] pid[%u]", name.c_str(), pid);
    return task;
}

std::shared_ptr<Task> NameServerImpl::CreateUpdateLeaderInfoTask(uint64_t op_index, ::openmldb::api::OPType op_type,
                                                                 const std::string& name, uint32_t pid) {
    std::shared_ptr<Task> task = std::make_shared<Task>("", std::make_shared<::openmldb::api::TaskInfo>());
    task->task_info_->set_op_id(op_index);
    task->task_info_->set_op_type(op_type);
    task->task_info_->set_task_type(::openmldb::api::TaskType::kUpdateLeaderInfo);
    task->task_info_->set_status(::openmldb::api::TaskStatus::kInited);
    task->fun_ = boost::bind(&NameServerImpl::UpdateLeaderInfo, this, task->task_info_);
    PDLOG(INFO, "create UpdateLeaderInfo task success. name[%s] pid[%u]", name.c_str(), pid);
    return task;
}

std::shared_ptr<OPData> NameServerImpl::FindRunningOP(uint64_t op_id) {
    std::lock_guard<std::mutex> lock(mu_);
    for (const auto& op_list : task_vec_) {
        if (op_list.empty()) {
            continue;
        }
        if (op_list.front()->op_info_.op_id() == op_id) {
            return op_list.front();
        }
    }
    return std::shared_ptr<OPData>();
}

void NameServerImpl::SelectLeader(const std::string& name, const std::string& db, uint32_t tid, uint32_t pid,
                                  std::vector<std::string>& follower_endpoint,
                                  std::shared_ptr<::openmldb::api::TaskInfo> task_info) {
    uint64_t cur_term = 0;
    {
        std::lock_guard<std::mutex> lock(mu_);
        if (auto_failover_.load(std::memory_order_acquire)) {
            std::shared_ptr<::openmldb::nameserver::TableInfo> table_info;
            if (!GetTableInfoUnlock(name, db, &table_info)) {
                task_info->set_status(::openmldb::api::TaskStatus::kFailed);
                PDLOG(WARNING, "not found table[%s] in table_info map. op_id[%lu]", name.c_str(), task_info->op_id());
                return;
            }
            for (int idx = 0; idx < table_info->table_partition_size(); idx++) {
                if (table_info->table_partition(idx).pid() != pid) {
                    continue;
                }
                for (int meta_idx = 0; meta_idx < table_info->table_partition(idx).partition_meta_size(); meta_idx++) {
                    if (table_info->table_partition(idx).partition_meta(meta_idx).is_alive() &&
                        table_info->table_partition(idx).partition_meta(meta_idx).is_leader()) {
                        PDLOG(WARNING,
                              "leader is alive, need not changeleader. table "
                              "name[%s] pid[%u] op_id[%lu]",
                              name.c_str(), pid, task_info->op_id());
                        task_info->set_status(::openmldb::api::TaskStatus::kFailed);
                        return;
                    }
                }
                break;
            }
        }
        if (!zk_client_->SetNodeValue(zk_path_.term_node_, std::to_string(term_ + 2))) {
            PDLOG(WARNING,
                  "update leader id  node failed. table name[%s] pid[%u] "
                  "op_id[%lu]",
                  name.c_str(), pid, task_info->op_id());
            task_info->set_status(::openmldb::api::TaskStatus::kFailed);
            return;
        }
        cur_term = term_ + 1;
        term_ += 2;
    }
    // select the max offset endpoint as leader
    uint64_t max_offset = 0;
    std::vector<std::string> leader_endpoint_vec;
    for (const auto& endpoint : follower_endpoint) {
        auto tablet_ptr = GetTablet(endpoint);
        if (!tablet_ptr) {
            PDLOG(WARNING, "endpoint[%s] is offline. table[%s] pid[%u]  op_id[%lu]", endpoint.c_str(), name.c_str(),
                  pid, task_info->op_id());
            task_info->set_status(::openmldb::api::TaskStatus::kFailed);
            return;
        }
        uint64_t offset = 0;
        if (!tablet_ptr->client_->FollowOfNoOne(tid, pid, cur_term, offset)) {
            PDLOG(WARNING, "followOfNoOne failed. tid[%u] pid[%u] endpoint[%s] op_id[%lu]", tid, pid, endpoint.c_str(),
                  task_info->op_id());
            task_info->set_status(::openmldb::api::TaskStatus::kFailed);
            return;
        }
        PDLOG(INFO,
              "FollowOfNoOne ok. term[%lu] offset[%lu] name[%s] tid[%u] "
              "pid[%u] endpoint[%s]",
              cur_term, offset, name.c_str(), tid, pid, endpoint.c_str());
        if (offset > max_offset || leader_endpoint_vec.empty()) {
            max_offset = offset;
            leader_endpoint_vec.clear();
            leader_endpoint_vec.push_back(endpoint);
        } else if (offset == max_offset) {
            leader_endpoint_vec.push_back(endpoint);
        }
    }
    std::shared_ptr<OPData> op_data = FindRunningOP(task_info->op_id());
    if (!op_data) {
        PDLOG(WARNING, "cannot find op[%lu] in running op", task_info->op_id());
        task_info->set_status(::openmldb::api::TaskStatus::kFailed);
        return;
    }
    ChangeLeaderData change_leader_data;
    if (!change_leader_data.ParseFromString(op_data->op_info_.data())) {
        PDLOG(WARNING,
              "parse change leader data failed. name[%s] pid[%u] data[%s] "
              "op_id[%lu]",
              name.c_str(), pid, op_data->op_info_.data().c_str(), task_info->op_id());
        task_info->set_status(::openmldb::api::TaskStatus::kFailed);
        return;
    }
    std::string leader_endpoint;
    if (change_leader_data.has_candidate_leader()) {
        std::string candidate_leader = change_leader_data.candidate_leader();
        if (std::find(leader_endpoint_vec.begin(), leader_endpoint_vec.end(), candidate_leader) !=
            leader_endpoint_vec.end()) {
            leader_endpoint = candidate_leader;
        } else {
            PDLOG(WARNING,
                  "select leader failed, candidate_leader[%s] is not in "
                  "leader_endpoint_vec. tid[%u] pid[%u] op_id[%lu]",
                  candidate_leader.c_str(), tid, pid, task_info->op_id());
            task_info->set_status(::openmldb::api::TaskStatus::kFailed);
            return;
        }
    } else {
        leader_endpoint = leader_endpoint_vec[rand_.Next() % leader_endpoint_vec.size()];
    }
    change_leader_data.set_leader(leader_endpoint);
    change_leader_data.set_offset(max_offset);
    change_leader_data.set_term(cur_term + 1);
    std::string value;
    change_leader_data.SerializeToString(&value);
    op_data->op_info_.set_data(value);
    PDLOG(INFO, "new leader is[%s]. name[%s] tid[%u] pid[%u] offset[%lu]", leader_endpoint.c_str(), name.c_str(), tid,
          pid, max_offset);
    task_info->set_status(::openmldb::api::TaskStatus::kDone);
    PDLOG(INFO, "update task status from[kDoing] to[kDone]. op_id[%lu], task_type[%s]", task_info->op_id(),
          ::openmldb::api::TaskType_Name(task_info->task_type()).c_str());
}

void NameServerImpl::ChangeLeader(std::shared_ptr<::openmldb::api::TaskInfo> task_info) {
    std::shared_ptr<OPData> op_data = FindRunningOP(task_info->op_id());
    if (!op_data) {
        PDLOG(WARNING, "cannot find op[%lu] in running op", task_info->op_id());
        task_info->set_status(::openmldb::api::TaskStatus::kFailed);
        return;
    }
    ChangeLeaderData change_leader_data;
    if (!change_leader_data.ParseFromString(op_data->op_info_.data())) {
        PDLOG(WARNING, "parse change leader data failed. op_id[%lu] data[%s]", task_info->op_id(),
              op_data->op_info_.data().c_str());
        task_info->set_status(::openmldb::api::TaskStatus::kFailed);
        return;
    }
    std::string leader_endpoint = change_leader_data.leader();
    std::vector<std::string> follower_endpoint;
    for (int idx = 0; idx < change_leader_data.follower_size(); idx++) {
        follower_endpoint.push_back(change_leader_data.follower(idx));
    }
    std::shared_ptr<TabletInfo> tablet_ptr;
    uint64_t cur_term = change_leader_data.term();
    {
        std::lock_guard<std::mutex> lock(mu_);
        auto iter = tablets_.find(leader_endpoint);
        if (iter == tablets_.end() || iter->second->state_ != ::openmldb::type::EndpointState::kHealthy) {
            PDLOG(WARNING, "endpoint[%s] is offline", leader_endpoint.c_str());
            task_info->set_status(::openmldb::api::TaskStatus::kFailed);
            return;
        }
        follower_endpoint.erase(std::find(follower_endpoint.begin(), follower_endpoint.end(), leader_endpoint));
        tablet_ptr = iter->second;
    }
    std::vector<::openmldb::common::EndpointAndTid> endpoint_tid;
    for (const auto& e : change_leader_data.remote_follower()) {
        endpoint_tid.push_back(e);
    }
    if (!tablet_ptr->client_->ChangeRole(change_leader_data.tid(), change_leader_data.pid(), true, follower_endpoint,
                                         cur_term, &endpoint_tid)) {
        PDLOG(WARNING,
              "change leader failed. name[%s] tid[%u] pid[%u] endpoint[%s] "
              "op_id[%lu]",
              change_leader_data.name().c_str(), change_leader_data.tid(), change_leader_data.pid(),
              leader_endpoint.c_str(), task_info->op_id());
        task_info->set_status(::openmldb::api::TaskStatus::kFailed);
        return;
    }
    PDLOG(INFO, "change leader ok. name[%s] tid[%u] pid[%u] leader[%s] term[%lu]", change_leader_data.name().c_str(),
          change_leader_data.tid(), change_leader_data.pid(), leader_endpoint.c_str(), cur_term);
    task_info->set_status(::openmldb::api::TaskStatus::kDone);
    PDLOG(INFO, "update task status from[kDoing] to[kDone]. op_id[%lu], task_type[%s]", task_info->op_id(),
          ::openmldb::api::TaskType_Name(task_info->task_type()).c_str());
}

void NameServerImpl::UpdateTTL(RpcController* controller, const ::openmldb::nameserver::UpdateTTLRequest* request,
                               ::openmldb::nameserver::UpdateTTLResponse* response, Closure* done) {
    brpc::ClosureGuard done_guard(done);
    if (!running_.load(std::memory_order_acquire) || (mode_.load(std::memory_order_acquire) == kFOLLOWER)) {
        response->set_code(::openmldb::base::ReturnCode::kNameserverIsNotLeader);
        response->set_msg("nameserver is not leader");
        PDLOG(WARNING, "cur nameserver is not leader");
        return;
    }
    std::shared_ptr<::openmldb::nameserver::TableInfo> table;
    if (!GetTableInfo(request->name(), request->db(), &table)) {
        PDLOG(WARNING, "table with name %s does not exist", request->name().c_str());
        response->set_code(::openmldb::base::ReturnCode::kTableAlreadyExists);
        response->set_msg("table is not exist");
        return;
    }
    std::string index_name;
    if (request->has_index_name()) {
        index_name = request->index_name();
    }
    bool all_ok = true;
    for (int32_t i = 0; i < table->table_partition_size(); i++) {
        if (!all_ok) {
            break;
        }
        const TablePartition& table_partition = table->table_partition(i);
        for (int32_t j = 0; j < table_partition.partition_meta_size(); j++) {
            const PartitionMeta& meta = table_partition.partition_meta(j);
            all_ok = all_ok && UpdateTTLOnTablet(meta.endpoint(), table->tid(), table_partition.pid(), index_name,
                                                 request->ttl_desc());
        }
    }
    if (!all_ok) {
        response->set_code(::openmldb::base::ReturnCode::kFailToUpdateTtlFromTablet);
        response->set_msg("fail to update ttl from tablet");
        return;
    }
    TableInfo table_info;
    {
        std::lock_guard<std::mutex> lock(mu_);
        table_info.CopyFrom(*table);
    }
    auto column_keys = table_info.mutable_column_key();
    for (auto& column_key : *column_keys) {
        if (index_name.empty()) {
            column_key.mutable_ttl()->CopyFrom(request->ttl_desc());
        } else if (column_key.index_name() == index_name) {
            column_key.mutable_ttl()->CopyFrom(request->ttl_desc());
            break;
        }
    }
    // update zookeeper
    if (!UpdateZkTableNodeWithoutNotify(&table_info)) {
        response->set_code(::openmldb::base::ReturnCode::kSetZkFailed);
        response->set_msg("set zk failed");
        return;
    }
    {
        std::lock_guard<std::mutex> lock(mu_);
        table->CopyFrom(table_info);
    }
    response->set_code(::openmldb::base::ReturnCode::kOk);
    response->set_msg("ok");
}

void NameServerImpl::UpdateLeaderInfo(std::shared_ptr<::openmldb::api::TaskInfo> task_info) {
    std::shared_ptr<OPData> op_data = FindRunningOP(task_info->op_id());
    if (!op_data) {
        PDLOG(WARNING, "cannot find op[%lu] in running op", task_info->op_id());
        task_info->set_status(::openmldb::api::TaskStatus::kFailed);
        return;
    }
    ChangeLeaderData change_leader_data;
    if (!change_leader_data.ParseFromString(op_data->op_info_.data())) {
        PDLOG(WARNING, "parse change leader data failed. op_id[%lu] data[%s]", task_info->op_id(),
              op_data->op_info_.data().c_str());
        task_info->set_status(::openmldb::api::TaskStatus::kFailed);
        return;
    }
    std::string leader_endpoint = change_leader_data.leader();
    std::string name = change_leader_data.name();
    std::string db = change_leader_data.db();
    uint32_t pid = change_leader_data.pid();

    std::lock_guard<std::mutex> lock(mu_);
    std::shared_ptr<::openmldb::nameserver::TableInfo> table_info;
    if (!GetTableInfoUnlock(name, db, &table_info)) {
        PDLOG(WARNING, "not found table[%s] in table_info map. op_id[%lu]", name.c_str(), task_info->op_id());
        task_info->set_status(::openmldb::api::TaskStatus::kFailed);
        return;
    }
    int old_leader_index = -1;
    int new_leader_index = -1;
    for (int idx = 0; idx < table_info->table_partition_size(); idx++) {
        if (table_info->table_partition(idx).pid() != pid) {
            continue;
        }
        for (int meta_idx = 0; meta_idx < table_info->table_partition(idx).partition_meta_size(); meta_idx++) {
            if (table_info->table_partition(idx).partition_meta(meta_idx).is_leader() &&
                table_info->table_partition(idx).partition_meta(meta_idx).is_alive()) {
                old_leader_index = meta_idx;
            } else if (table_info->table_partition(idx).partition_meta(meta_idx).endpoint() == leader_endpoint) {
                new_leader_index = meta_idx;
            }
        }
        ::openmldb::nameserver::TablePartition* table_partition = table_info->mutable_table_partition(idx);
        if (old_leader_index >= 0) {
            ::openmldb::nameserver::PartitionMeta* old_leader_meta =
                table_partition->mutable_partition_meta(old_leader_index);
            old_leader_meta->set_is_alive(false);
        }
        if (new_leader_index < 0) {
            PDLOG(WARNING, "endpoint[%s] is not exist. name[%s] pid[%u] op_id[%lu]", leader_endpoint.c_str(),
                  name.c_str(), pid, task_info->op_id());
            task_info->set_status(::openmldb::api::TaskStatus::kFailed);
            return;
        }
        ::openmldb::nameserver::PartitionMeta* new_leader_meta =
            table_partition->mutable_partition_meta(new_leader_index);
        new_leader_meta->set_is_leader(true);
        ::openmldb::nameserver::TermPair* term_offset = table_partition->add_term_offset();
        term_offset->set_term(change_leader_data.term());
        term_offset->set_offset(change_leader_data.offset() + 1);
        if (!UpdateZkTableNode(table_info)) {
            task_info->set_status(::openmldb::api::TaskStatus::kFailed);
            return;
        }
        PDLOG(INFO, "change leader success. name[%s] pid[%u] new leader[%s]", name.c_str(), pid,
              leader_endpoint.c_str());
        task_info->set_status(::openmldb::api::TaskStatus::kDone);
        // notify client to update table partition information
        PDLOG(INFO,
              "update task status from[kDoing] to[kDone]. op_id[%lu], "
              "task_type[%s]",
              task_info->op_id(), ::openmldb::api::TaskType_Name(task_info->task_type()).c_str());
        return;
    }
    PDLOG(WARNING, "partition[%u] is not exist. name[%s] op_id[%lu]", pid, name.c_str(), task_info->op_id());
    task_info->set_status(::openmldb::api::TaskStatus::kFailed);
}

void NameServerImpl::NotifyTableChanged() {
    if (!IsClusterMode()) {
        return;
    }
    bool ok = zk_client_->Increment(zk_path_.table_changed_notify_node_);
    if (!ok) {
        PDLOG(WARNING, "increment failed. node is %s", zk_path_.table_changed_notify_node_.c_str());
        return;
    }
    PDLOG(INFO, "notify table changed ok");
}

bool NameServerImpl::GetTableInfo(const std::string& table_name, const std::string& db_name,
                                  std::shared_ptr<TableInfo>* table_info) {
    std::lock_guard<std::mutex> lock(mu_);
    return GetTableInfoUnlock(table_name, db_name, table_info);
}

bool NameServerImpl::GetTableInfoUnlock(const std::string& table_name, const std::string& db_name,
                                        std::shared_ptr<TableInfo>* table_info) {
    if (db_name.empty()) {
        auto it = table_info_.find(table_name);
        if (it == table_info_.end()) {
            return false;
        }
        *table_info = it->second;
    } else {
        auto db_it = db_table_info_.find(db_name);
        if (db_it == db_table_info_.end()) {
            return false;
        } else {
            auto it = db_it->second.find(table_name);
            if (it == db_it->second.end()) {
                return false;
            }
            *table_info = it->second;
        }
    }
    return true;
}

std::shared_ptr<TabletInfo> NameServerImpl::GetTabletInfo(const std::string& endpoint) {
    std::lock_guard<std::mutex> lock(mu_);
    return GetTabletInfoWithoutLock(endpoint);
}

std::shared_ptr<TabletInfo> NameServerImpl::GetTabletInfoWithoutLock(const std::string& endpoint) {
    std::shared_ptr<TabletInfo> tablet;
    auto it = tablets_.find(endpoint);
    if (it == tablets_.end()) {
        return tablet;
    }
    tablet = it->second;
    return tablet;
}

std::shared_ptr<TabletInfo> NameServerImpl::GetHealthTabletInfoNoLock(const std::string& endpoint) {
    auto it = tablets_.find(endpoint);
    if (it == tablets_.end() || !it->second->Health()) {
        return std::shared_ptr<TabletInfo>();
    }
    return it->second;
}

bool NameServerImpl::UpdateTTLOnTablet(const std::string& endpoint, int32_t tid, int32_t pid,
                                       const std::string& index_name, const ::openmldb::common::TTLSt& ttl) {
    std::shared_ptr<TabletInfo> tablet = GetTabletInfo(endpoint);
    if (!tablet) {
        PDLOG(WARNING, "tablet with endpoint %s is not found", endpoint.c_str());
        return false;
    }

    if (!tablet->client_) {
        PDLOG(WARNING, "tablet with endpoint %s has not client", endpoint.c_str());
        return false;
    }
    bool ok = tablet->client_->UpdateTTL(tid, pid, ttl.ttl_type(), ttl.abs_ttl(), ttl.lat_ttl(), index_name);
    if (!ok) {
        PDLOG(WARNING,
              "fail to update ttl with tid %d, pid %d, abs_ttl %lu, lat_ttl "
              "%lu, endpoint %s",
              tid, pid, ttl.abs_ttl(), ttl.lat_ttl(), endpoint.c_str());
    } else {
        PDLOG(INFO,
              "update ttl with tid %d pid %d abs_ttl %lu, lat_ttl %lu endpoint "
              "%s ok",
              tid, pid, ttl.abs_ttl(), ttl.lat_ttl(), endpoint.c_str());
    }
    return ok;
}

void NameServerImpl::AddReplicaCluster(RpcController* controller, const ClusterAddress* request,
                                       GeneralResponse* response, Closure* done) {
    brpc::ClosureGuard done_guard(done);
    if (!running_.load(std::memory_order_acquire)) {
        response->set_code(::openmldb::base::ReturnCode::kNameserverIsNotLeader);
        response->set_msg("cur nameserver is not leader");
        PDLOG(WARNING, "cur nameserver is not leader");
        return;
    }
    if (mode_.load(std::memory_order_relaxed) != kLEADER) {
        response->set_code(::openmldb::base::ReturnCode::kCurNameserverIsNotLeaderMdoe);
        response->set_msg("cur nameserver is not leader mode");
        PDLOG(WARNING, "cur nameserver is not leader mode");
        return;
    }
    int code = 0;
    std::string rpc_msg("ok");
    do {
        {
            std::lock_guard<std::mutex> lock(mu_);
            if (nsc_.find(request->alias()) != nsc_.end()) {
                code = 400;
                rpc_msg = "replica cluster alias duplicate";
                break;
            }
        }
        std::shared_ptr<::openmldb::nameserver::ClusterInfo> cluster_info =
            std::make_shared<::openmldb::nameserver::ClusterInfo>(*request);
        if ((code = cluster_info->Init(rpc_msg)) != 0) {
            PDLOG(WARNING, "%s init failed, error: %s", request->alias().c_str(), rpc_msg.c_str());
            break;
        }
        std::vector<::openmldb::nameserver::TableInfo> tables;
        if (!std::atomic_load_explicit(&cluster_info->client_, std::memory_order_relaxed)
                 ->ShowAllTable(tables, rpc_msg)) {
            rpc_msg = "showtable error when add replica cluster";
            code = 455;
            break;
        }
        {
            if (!tables.empty()) {
                decltype(tablets_) tablets;
                {
                    std::lock_guard<std::mutex> lock(mu_);
                    auto it = tablets_.begin();
                    for (; it != tablets_.end(); it++) {
                        if (it->second->state_ != ::openmldb::type::EndpointState::kHealthy) {
                            continue;
                        }
                        tablets.insert(std::make_pair(it->first, it->second));
                    }
                }
                std::map<std::string, std::map<uint32_t, std::map<uint32_t, uint64_t>>> tablet_part_offset;
                for (auto it = tablets.begin(); it != tablets.end(); it++) {
                    std::map<uint32_t, std::map<uint32_t, uint64_t>> value;
                    bool ok = it->second->client_->GetAllSnapshotOffset(value);
                    if (ok) {
                        tablet_part_offset.insert(std::make_pair(it->second->client_->GetEndpoint(), value));
                    }
                }
                std::lock_guard<std::mutex> lock(mu_);
                if (!CompareTableInfo(tables, false)) {
                    PDLOG(WARNING, "compare table info error");
                    rpc_msg = "compare table info error";
                    code = 567;
                    break;
                }
                if (!CompareSnapshotOffset(tables, rpc_msg, code, tablet_part_offset)) {
                    break;
                }
            }
        }
        if (!cluster_info->AddReplicaClusterByNs(request->alias(), zone_info_.zone_name(), zone_info_.zone_term(),
                                                 rpc_msg)) {
            code = 300;
            break;
        }
        std::string cluster_value, value;
        request->SerializeToString(&cluster_value);
        if (zk_client_->GetNodeValue(zk_path_.zone_data_path_ + "/replica/" + request->alias(), value)) {
            if (!zk_client_->SetNodeValue(zk_path_.zone_data_path_ + "/replica/" + request->alias(), cluster_value)) {
                PDLOG(WARNING, "write replica cluster to zk failed, alias: %s", request->alias().c_str());
                code = 304;
                rpc_msg = "set zk failed";
                break;
            }
        } else {
            if (!zk_client_->CreateNode(zk_path_.zone_data_path_ + "/replica/" + request->alias(), cluster_value)) {
                PDLOG(WARNING, "write replica cluster to zk failed, alias: %s", request->alias().c_str());
                code = 450;
                rpc_msg = "create zk failed";
                break;
            }
        }
        cluster_info->state_.store(kClusterHealthy, std::memory_order_relaxed);
        {
            std::lock_guard<std::mutex> lock(mu_);
            nsc_.insert(std::make_pair(request->alias(), cluster_info));
        }
        thread_pool_.AddTask(boost::bind(&NameServerImpl::CheckSyncExistTable, this, request->alias(), tables,
                                         std::atomic_load_explicit(&cluster_info->client_, std::memory_order_relaxed)));
        thread_pool_.AddTask(boost::bind(&NameServerImpl::CheckSyncTable, this, request->alias(), tables,
                                         std::atomic_load_explicit(&cluster_info->client_, std::memory_order_relaxed)));
    } while (0);

    response->set_code(code);
    response->set_msg(rpc_msg);
}

void NameServerImpl::AddReplicaClusterByNs(RpcController* controller,
                                           const ::openmldb::nameserver::ReplicaClusterByNsRequest* request,
                                           ::openmldb::nameserver::AddReplicaClusterByNsResponse* response,
                                           ::google::protobuf::Closure* done) {
    brpc::ClosureGuard done_guard(done);
    uint64_t code = 0;
    std::string rpc_msg = "accept";

    if (!running_.load(std::memory_order_acquire)) {
        response->set_code(::openmldb::base::ReturnCode::kNameserverIsNotLeader);
        response->set_msg("cur nameserver is not leader");
        PDLOG(WARNING, "cur nameserver is not leader");
        return;
    }
    if (mode_.load(std::memory_order_relaxed) == kLEADER) {
        response->set_code(::openmldb::base::ReturnCode::kCurNameserverIsLeaderCluster);
        response->set_msg("cur nameserver is leader cluster");
        PDLOG(WARNING, "cur nameserver is leader cluster");
        return;
    }
    std::lock_guard<std::mutex> lock(mu_);
    DEBUGLOG("request zone name is: %s, term is: %lu %d,", request->zone_info().zone_name().c_str(),
             request->zone_info().zone_term(), zone_info_.mode());
    DEBUGLOG("cur zone name is: %s", zone_info_.zone_name().c_str());
    do {
        if ((mode_.load(std::memory_order_acquire) == kFOLLOWER)) {
            if (request->zone_info().replica_alias() != zone_info_.replica_alias()) {
                code = 402;
                rpc_msg = "not same replica name";
                break;
            }
            if (request->zone_info().zone_name() == zone_info_.zone_name()) {
                if (request->zone_info().zone_term() < zone_info_.zone_term()) {
                    code = 406;
                    rpc_msg = "term le cur term";
                    break;
                }
                if (request->zone_info().zone_term() == zone_info_.zone_term()) {
                    code = 408;
                    rpc_msg = "already join zone";
                    break;
                }
            } else {
                code = 407;
                rpc_msg = "zone name not equal";
                break;
            }
        }
        std::string zone_info;
        request->zone_info().SerializeToString(&zone_info);
        if (zk_client_->IsExistNode(zk_path_.zone_data_path_ + "/follower") > 0) {
            if (!zk_client_->CreateNode(zk_path_.zone_data_path_ + "/follower", zone_info)) {
                PDLOG(WARNING, "write follower to zk failed, alias: %s", request->zone_info().replica_alias().c_str());
                code = 450;
                rpc_msg = "create zk failed";
                break;
            }
        } else {
            if (!zk_client_->SetNodeValue(zk_path_.zone_data_path_ + "/follower", zone_info)) {
                code = 304;
                rpc_msg = "set zk failed";
                PDLOG(WARNING, "set zk failed, save follower value failed");
                break;
            }
        }
        mode_.store(request->zone_info().mode(), std::memory_order_release);
        zone_info_.CopyFrom(request->zone_info());
    } while (0);
    thread_pool_.AddTask(boost::bind(&NameServerImpl::DistributeTabletMode, this));
    response->set_code(code);
    response->set_msg(rpc_msg);
}

void NameServerImpl::ShowCatalog(RpcController* controller, const ShowCatalogRequest* request,
                                 ShowCatalogResponse* response, Closure* done) {
    brpc::ClosureGuard done_guard(done);
    if (!running_.load(std::memory_order_acquire)) {
        response->set_code(::openmldb::base::ReturnCode::kNameserverIsNotLeader);
        response->set_msg("cur nameserver is not leader");
        PDLOG(WARNING, "cur nameserver is not leader");
        return;
    }
    std::map<std::string, std::shared_ptr<TabletInfo>> tablet_map;
    {
        std::lock_guard<std::mutex> lock(mu_);
        for (const auto& kv : tablets_) {
            if (kv.second->state_ == ::openmldb::type::EndpointState::kHealthy) {
                tablet_map.emplace(kv.first, kv.second);
            }
        }
    }
    for (const auto& kv : tablet_map) {
        uint64_t version = 1;
        if (!kv.second->client_->GetCatalog(&version)) {
            response->set_code(::openmldb::base::ReturnCode::kRequestTabletFailed);
            response->set_msg("request tablet failed");
            PDLOG(WARNING, "request tablet failed");
            return;
        }
        auto catalog_info = response->add_catalog();
        catalog_info->set_endpoint(kv.first);
        catalog_info->set_version(version);
    }
    response->set_code(::openmldb::base::ReturnCode::kOk);
    response->set_msg("ok");
}

void NameServerImpl::ShowReplicaCluster(RpcController* controller, const GeneralRequest* request,
                                        ShowReplicaClusterResponse* response, Closure* done) {
    brpc::ClosureGuard done_guard(done);
    if (!running_.load(std::memory_order_acquire)) {
        response->set_code(::openmldb::base::ReturnCode::kNameserverIsNotLeader);
        response->set_msg("cur nameserver is not leader");
        PDLOG(WARNING, "cur nameserver is not leader");
        return;
    }
    if (mode_.load(std::memory_order_relaxed) == kFOLLOWER) {
        response->set_code(::openmldb::base::ReturnCode::kNameserverIsNotLeader);
        response->set_msg("cur nameserver is not leader, is follower cluster");
        PDLOG(WARNING, "cur nameserver is not leader");
        return;
    }
    std::lock_guard<std::mutex> lock(mu_);

    for (auto it = nsc_.begin(); it != nsc_.end(); ++it) {
        auto* status = response->add_replicas();
        auto replica = status->mutable_replica();
        replica->set_alias(it->first);
        replica->set_zk_path(it->second->cluster_add_.zk_path());
        replica->set_zk_endpoints(it->second->cluster_add_.zk_endpoints());
        status->set_state(ClusterStatus_Name(it->second->state_.load(std::memory_order_relaxed)));
        status->set_age(::baidu::common::timer::get_micros() / 1000 - it->second->ctime_);
    }
    response->set_code(::openmldb::base::ReturnCode::kOk);
    response->set_msg("ok");
}

void NameServerImpl::RemoveReplicaCluster(RpcController* controller,
                                          const ::openmldb::nameserver::RemoveReplicaOfRequest* request,
                                          ::openmldb::nameserver::GeneralResponse* response,
                                          ::google::protobuf::Closure* done) {
    brpc::ClosureGuard done_guard(done);
    if (!running_.load(std::memory_order_acquire) || (mode_.load(std::memory_order_relaxed) == kFOLLOWER)) {
        response->set_code(::openmldb::base::ReturnCode::kNameserverIsNotLeader);
        response->set_msg("cur nameserver is not leader");
        PDLOG(WARNING, "cur nameserver is not leader");
        return;
    }
    int code = 0;
    std::string rpc_msg = "ok";
    std::shared_ptr<::openmldb::client::NsClient> c_ptr;
    ClusterStatus state = kClusterHealthy;
    do {
        std::lock_guard<std::mutex> lock(mu_);
        auto it = nsc_.find(request->alias());
        if (it == nsc_.end()) {
            code = 404;
            rpc_msg = "replica name not found";
            PDLOG(WARNING, "replica name [%s] not found when remove replica clsuter", request->alias().c_str());
            break;
        }
        state = it->second->state_.load(std::memory_order_relaxed);
        for (auto db_iter = it->second->last_status.begin(); db_iter != it->second->last_status.end(); db_iter++) {
            for (auto iter = db_iter->second.begin(); iter != db_iter->second.end(); iter++) {
                for (auto part_iter = iter->second.begin(); part_iter != iter->second.end(); part_iter++) {
                    for (auto meta : part_iter->partition_meta()) {
                        if (meta.endpoint().empty()) {
                            break;
                        }
                        DelReplicaRemoteOP(meta.endpoint(), iter->first, db_iter->first, part_iter->pid());
                    }
                }
            }
        }
        if (!zk_client_->DeleteNode(zk_path_.zone_data_path_ + "/replica/" + request->alias())) {
            code = 452;
            rpc_msg = "del zk failed";
            PDLOG(WARNING, "del replica zk node [%s] failed, when remove repcluster", request->alias().c_str());
            break;
        }
        c_ptr = std::atomic_load_explicit(&it->second->client_, std::memory_order_relaxed);
        nsc_.erase(it);
        PDLOG(INFO, "success remove replica cluster [%s]", request->alias().c_str());
    } while (0);
    if ((code == 0) && (state == kClusterHealthy)) {
        if (!c_ptr->RemoveReplicaClusterByNs(request->alias(), zone_info_.zone_name(), zone_info_.zone_term(), code,
                                             rpc_msg)) {
            PDLOG(WARNING, "send remove replica cluster request to replica clsute failed");
        }
    }
    response->set_code(code);
    response->set_msg(rpc_msg);
    return;
}

void NameServerImpl::RemoveReplicaClusterByNs(RpcController* controller,
                                              const ::openmldb::nameserver::ReplicaClusterByNsRequest* request,
                                              ::openmldb::nameserver::GeneralResponse* response,
                                              ::google::protobuf::Closure* done) {
    brpc::ClosureGuard done_guard(done);
    uint64_t code = 0;
    std::string rpc_msg = "ok";

    if (!running_.load(std::memory_order_acquire)) {
        response->set_code(::openmldb::base::ReturnCode::kNameserverIsNotLeader);
        response->set_msg("cur nameserver is not leader");
        PDLOG(WARNING, "cur nameserver is not leader");
        return;
    }
    if (mode_.load(std::memory_order_acquire) != kFOLLOWER) {
        response->set_code(::openmldb::base::ReturnCode::kThisIsNotFollower);
        response->set_msg("this is not follower");
        return;
    }
    do {
        std::lock_guard<std::mutex> lock(mu_);
        if (request->zone_info().replica_alias() != zone_info_.replica_alias()) {
            code = 402;
            rpc_msg = "not same replica name";
            break;
        }
        if (request->zone_info().zone_name() == zone_info_.zone_name()) {
            if (request->zone_info().zone_term() < zone_info_.zone_term()) {
                code = 406;
                rpc_msg = "term le cur term";
                break;
            }
        } else {
            code = 407;
            rpc_msg = "zone name not equal";
            break;
        }
        std::string value;
        ZoneInfo zone_info;
        zone_info.CopyFrom(request->zone_info());
        zone_info.set_mode(kNORMAL);
        zone_info.set_zone_name(endpoint_ + zk_path_.root_path_);
        zone_info.set_replica_alias("");
        zone_info.set_zone_term(1);
        zone_info.SerializeToString(&value);
        if (!zk_client_->SetNodeValue(zk_path_.zone_data_path_ + "/follower", value)) {
            code = 304;
            rpc_msg = "set zk failed";
            PDLOG(WARNING, "set zk failed, save follower value failed");
            break;
        }
        mode_.store(zone_info.mode(), std::memory_order_release);
        zone_info_.CopyFrom(zone_info);
    } while (0);
    thread_pool_.AddTask(boost::bind(&NameServerImpl::DistributeTabletMode, this));
    response->set_code(code);
    response->set_msg(rpc_msg);
    return;
}

void NameServerImpl::CheckClusterInfo() {
    do {
        decltype(nsc_) tmp_nsc;
        {
            std::lock_guard<std::mutex> lock(mu_);
            if (nsc_.size() < 1) {
                break;
            }
            for (auto i : nsc_) {
                if (i.second->state_.load(std::memory_order_relaxed) == kClusterHealthy) {
                    tmp_nsc.insert(std::make_pair(i.first, i.second));
                }
            }
        }
        for (const auto& i : tmp_nsc) {
            i.second->CheckZkClient();
        }
        std::string msg;
        for (auto i : tmp_nsc) {
            std::vector<::openmldb::nameserver::TableInfo> tables;
            if (!std::atomic_load_explicit(&i.second->client_, std::memory_order_relaxed)->ShowAllTable(tables, msg)) {
                PDLOG(WARNING, "check %s showtable has error: %s", i.first.c_str(), msg.c_str());
                continue;
            }
            std::lock_guard<std::mutex> lock(mu_);
            if ((tables.size() > 0) && !CompareTableInfo(tables, true)) {
                // todo :: add cluster statsu, need show in showreplica
                PDLOG(WARNING, "compare %s table info has error", i.first.c_str());
                continue;
            }
            CheckTableInfo(i.second, tables);
        }
    } while (0);

    if (running_.load(std::memory_order_acquire)) {
        task_thread_pool_.DelayTask(FLAGS_get_replica_status_interval,
                                    boost::bind(&NameServerImpl::CheckClusterInfo, this));
    }
}

void NameServerImpl::SwitchMode(::google::protobuf::RpcController* controller,
                                const ::openmldb::nameserver::SwitchModeRequest* request,
                                ::openmldb::nameserver::GeneralResponse* response, ::google::protobuf::Closure* done) {
    brpc::ClosureGuard done_guard(done);
    if (!running_.load(std::memory_order_acquire)) {
        response->set_code(::openmldb::base::ReturnCode::kNameserverIsNotLeader);
        response->set_msg("cur nameserver is not leader");
        PDLOG(WARNING, "cur nameserver is not leader");
        return;
    }
    if (request->sm() >= kFOLLOWER) {
        response->set_code(::openmldb::base::ReturnCode::kUnkownServerMode);
        response->set_msg("unkown server status");
        return;
    }
    if (mode_.load(std::memory_order_acquire) == request->sm()) {
        response->set_code(::openmldb::base::ReturnCode::kOk);
        return;
    }
    if (mode_.load(std::memory_order_acquire) == kLEADER) {
        std::lock_guard<std::mutex> lock(mu_);
        if (nsc_.size() > 0) {
            response->set_code(::openmldb::base::ReturnCode::kZoneNotEmpty);
            response->set_msg("zone not empty");
            return;
        }
    }
    std::lock_guard<std::mutex> lock(mu_);
    decltype(zone_info_) zone_info = zone_info_;
    zone_info.set_mode(request->sm());
    std::string value;
    zone_info.SerializeToString(&value);
    if (zk_client_->IsExistNode(zk_path_.zone_data_path_ + "/follower") > 0) {
        if (!zk_client_->CreateNode(zk_path_.zone_data_path_ + "/follower", value)) {
            PDLOG(WARNING, "write follower to zk failed");
            response->set_code(::openmldb::base::ReturnCode::kCreateZkFailed);
            response->set_msg("create zk failed");
            return;
        }
    } else {
        if (!zk_client_->SetNodeValue(zk_path_.zone_data_path_ + "/follower", value)) {
            PDLOG(WARNING, "set zk failed, save follower value failed");
            response->set_code(::openmldb::base::ReturnCode::kSetZkFailed);
            response->set_msg("set zk failed");
            return;
        }
    }
    PDLOG(INFO, "current cluster mode is [%s]", ServerMode_Name(zone_info_.mode()).c_str());
    zone_info_.set_mode(request->sm());
    if (mode_.load(std::memory_order_acquire) == kFOLLOWER) {
        // notify table leave follower mode, leader table will be writeable.
        mode_.store(request->sm(), std::memory_order_release);
        thread_pool_.AddTask(boost::bind(&NameServerImpl::DistributeTabletMode, this));
    } else {
        mode_.store(request->sm(), std::memory_order_release);
    }
    PDLOG(INFO, "set new cluster mode [%s]", ServerMode_Name(request->sm()).c_str());
    response->set_code(::openmldb::base::ReturnCode::kOk);
    return;
}

void NameServerImpl::SyncTable(RpcController* controller, const SyncTableRequest* request, GeneralResponse* response,
                               Closure* done) {
    brpc::ClosureGuard done_guard(done);
    if (!running_.load(std::memory_order_acquire)) {
        response->set_code(::openmldb::base::ReturnCode::kNameserverIsNotLeader);
        response->set_msg("nameserver is not leader");
        PDLOG(WARNING, "cur nameserver is not leader");
        return;
    }
    if (mode_.load(std::memory_order_relaxed) != kLEADER) {
        response->set_code(::openmldb::base::ReturnCode::kCurNameserverIsNotLeaderMdoe);
        response->set_msg("cur nameserver is not leader mode");
        PDLOG(WARNING, "cur nameserver is not leader mode");
        return;
    }
    int code = 0;
    std::string msg = "ok";
    std::string name = request->name();
    std::string db = request->db();
    std::string cluster_alias = request->cluster_alias();
    std::shared_ptr<::openmldb::nameserver::TableInfo> table_info;
    do {
        std::shared_ptr<::openmldb::client::NsClient> client;
        {
            std::lock_guard<std::mutex> lock(mu_);
            if (!GetTableInfoUnlock(name, db, &table_info)) {
                response->set_code(::openmldb::base::ReturnCode::kTableIsNotExist);
                response->set_msg("table is not exist!");
                PDLOG(WARNING, "table[%s] is not exist!", name.c_str());
                return;
            }
            auto it = nsc_.find(cluster_alias);
            if (it == nsc_.end()) {
                code = 404;
                msg = "replica name not found";
                PDLOG(WARNING, "replica name [%s] not found when synctable [%s]", cluster_alias.c_str(), name.c_str());
                break;
            }
            if (it->second->state_.load(std::memory_order_relaxed) != kClusterHealthy) {
                code = 507;
                msg = "replica cluster not healthy";
                PDLOG(WARNING, "replica cluster [%s] not healthy when syntable [%s]", cluster_alias.c_str(),
                      name.c_str());
                break;
            }
            client = std::atomic_load_explicit(&it->second->client_, std::memory_order_relaxed);
        }
        std::vector<::openmldb::nameserver::TableInfo> tables;
        if (!client->ShowTable(name, db, false, tables, msg)) {
            code = 455;
            msg = "showtable error when synctable";
            PDLOG(WARNING, "replica cluster [%s] showtable error when synctable [%s]", cluster_alias.c_str(),
                  name.c_str());
            break;
        }
        std::vector<std::string> table_name_vec;
        for (auto& rkv : tables) {
            table_name_vec.push_back(rkv.name());
        }
        if (request->has_pid()) {
            if (std::find(table_name_vec.begin(), table_name_vec.end(), table_info->name()) != table_name_vec.end()) {
                PDLOG(INFO, "table [%s] [%u] already exists in replica cluster [%s]", name.c_str(), table_info->tid(),
                      cluster_alias.c_str());
                uint32_t pid = request->pid();
                if (SyncExistTable(cluster_alias, name, db, tables, *table_info, pid, code, msg) < 0) {
                    break;
                }
            } else {
                PDLOG(INFO, "table [%s] does not exist in replica cluster [%s]", name.c_str(), cluster_alias.c_str());
                code = 508;
                msg = "replica cluster has no table, do not need pid";
                PDLOG(WARNING, "replica cluster has no table [%s], do not need pid", name.c_str());
                break;
            }
        } else {
            for (int idx = 0; idx < table_info->table_partition_size(); idx++) {
                const ::openmldb::nameserver::TablePartition& table_partition_local = table_info->table_partition(idx);
                for (int midx = 0; midx < table_partition_local.partition_meta_size(); midx++) {
                    if (table_partition_local.partition_meta(midx).is_leader() &&
                        (!table_partition_local.partition_meta(midx).is_alive())) {
                        code = 509;
                        msg = "local table has a no alive leader partition";
                        PDLOG(WARNING,
                              "local table [%s] pid [%u] has a no alive leader "
                              "partition",
                              table_info->name().c_str(), table_partition_local.pid());
                        response->set_code(code);
                        response->set_msg(msg);
                        return;
                    }
                }
            }
            if (std::find(table_name_vec.begin(), table_name_vec.end(), table_info->name()) != table_name_vec.end()) {
                PDLOG(INFO, "table [%s] [%u] already exists in replica cluster [%s]", name.c_str(), table_info->tid(),
                      cluster_alias.c_str());
                if (SyncExistTable(cluster_alias, name, db, tables, *table_info, INVALID_PID, code, msg) < 0) {
                    break;
                }
            } else {
                PDLOG(INFO, "table [%s] does not exist in replica cluster [%s]", name.c_str(), cluster_alias.c_str());
                ::openmldb::nameserver::TableInfo table_info_r(*table_info);
                // get remote table_info: tid and leader partition info
                std::string error;
                if (!client->CreateRemoteTableInfo(zone_info_, table_info_r, error)) {
                    code = 510;
                    msg = "create remote table info failed";
                    PDLOG(WARNING, "create remote table_info error, wrong msg is [%s]", error.c_str());
                    break;
                }
                std::lock_guard<std::mutex> lock(mu_);
                for (int idx = 0; idx < table_info_r.table_partition_size(); idx++) {
                    const ::openmldb::nameserver::TablePartition& table_partition = table_info_r.table_partition(idx);
                    if (AddReplicaRemoteOP(cluster_alias, table_info_r.name(), table_info_r.db(), table_partition,
                                           table_info_r.tid(), table_partition.pid()) < 0) {
                        code = 511;
                        msg = "create AddReplicaRemoteOP failed";
                        PDLOG(INFO,
                              "create AddReplicaRemoteOP failed. table[%s] "
                              "pid[%u]",
                              name.c_str(), table_partition.pid());
                        response->set_code(code);
                        response->set_msg(msg);
                        return;
                    }
                }
            }
        }
    } while (0);
    response->set_code(code);
    response->set_msg(msg);
}

int NameServerImpl::SyncExistTable(const std::string& alias, const std::string& name, const std::string& db,
                                   const std::vector<::openmldb::nameserver::TableInfo> tables_remote,
                                   const ::openmldb::nameserver::TableInfo& table_info_local, uint32_t pid, int& code,
                                   std::string& msg) {
    std::vector<::openmldb::nameserver::TableInfo> table_vec;
    ::openmldb::nameserver::TableInfo table_info_remote;
    for (const auto& table : tables_remote) {
        if (table.name() == name && table.db() == db) {
            table_vec.push_back(table);
            table_info_remote = table;
            break;
        }
    }
    {
        decltype(tablets_) tablets;
        {
            std::lock_guard<std::mutex> lock(mu_);
            auto it = tablets_.begin();
            for (; it != tablets_.end(); it++) {
                if (it->second->state_ != ::openmldb::type::EndpointState::kHealthy) {
                    continue;
                }
                tablets.insert(std::make_pair(it->first, it->second));
            }
        }
        std::map<std::string, std::map<uint32_t, std::map<uint32_t, uint64_t>>> tablet_part_offset;
        for (auto it = tablets.begin(); it != tablets.end(); it++) {
            std::map<uint32_t, std::map<uint32_t, uint64_t>> value;
            bool ok = it->second->client_->GetAllSnapshotOffset(value);
            if (ok) {
                tablet_part_offset.insert(std::make_pair(it->second->client_->GetEndpoint(), value));
            }
        }
        std::lock_guard<std::mutex> lock(mu_);
        if (!CompareTableInfo(table_vec, false)) {
            PDLOG(WARNING, "compare table info error");
            msg = "compare table info error";
            code = 567;
            return -1;
        }
        if (!CompareSnapshotOffset(table_vec, msg, code, tablet_part_offset)) {
            return -1;
        }
    }
    std::vector<uint32_t> pid_vec;
    if (pid == INVALID_PID) {
        for (int idx = 0; idx < table_info_remote.table_partition_size(); idx++) {
            pid_vec.push_back(table_info_remote.table_partition(idx).pid());
        }
    } else {
        pid_vec.push_back(pid);
    }
    for (const auto& cur_pid : pid_vec) {
        bool has_pid = false;
        for (int idx = 0; idx < table_info_local.table_partition_size(); idx++) {
            const ::openmldb::nameserver::TablePartition& table_partition_local = table_info_local.table_partition(idx);
            if (table_partition_local.pid() == cur_pid) {
                has_pid = true;
                for (int midx = 0; midx < table_partition_local.partition_meta_size(); midx++) {
                    if (table_partition_local.partition_meta(midx).is_leader() &&
                        (!table_partition_local.partition_meta(midx).is_alive())) {
                        code = 509;
                        msg = "local table has a no alive leader partition";
                        PDLOG(WARNING,
                              "table [%s] pid [%u] has a no alive leader "
                              "partition",
                              name.c_str(), table_partition_local.pid());
                        return -1;
                    }
                }
                break;
            }
        }
        if (!has_pid) {
            code = 512;
            msg = "table has no current pid";
            PDLOG(WARNING, "table [%s] has no pid [%u]", name.c_str(), cur_pid);
            return -1;
        }
        // remote table
        for (int idx = 0; idx < table_info_remote.table_partition_size(); idx++) {
            const ::openmldb::nameserver::TablePartition& table_partition = table_info_remote.table_partition(idx);
            if (table_partition.pid() == cur_pid) {
                for (int midx = 0; midx < table_partition.partition_meta_size(); midx++) {
                    if (table_partition.partition_meta(midx).is_leader()) {
                        if (!table_partition.partition_meta(midx).is_alive()) {
                            code = 514;
                            msg = "remote table has a no alive leader partition";
                            PDLOG(WARNING,
                                  "remote table [%s] has a no alive leader "
                                  "partition pid[%u]",
                                  name.c_str(), cur_pid);
                            return -1;
                        }
                    }
                }
                break;
            }
        }
    }
    {
        std::lock_guard<std::mutex> lock(mu_);
        for (const auto& cur_pid : pid_vec) {
            for (int idx = 0; idx < table_info_remote.table_partition_size(); idx++) {
                const ::openmldb::nameserver::TablePartition& table_partition = table_info_remote.table_partition(idx);
                if (table_partition.pid() == cur_pid) {
                    for (int midx = 0; midx < table_partition.partition_meta_size(); midx++) {
                        if (table_partition.partition_meta(midx).is_leader() &&
                            table_partition.partition_meta(midx).is_alive()) {
                            if (AddReplicaSimplyRemoteOP(alias, name, db,
                                                         table_partition.partition_meta(midx).endpoint(),
                                                         table_info_remote.tid(), cur_pid) < 0) {
                                PDLOG(WARNING,
                                      "create AddReplicasSimplyRemoteOP "
                                      "failed. table[%s] pid[%u]",
                                      name.c_str(), cur_pid);
                                code = 513;
                                msg = "create AddReplicasSimplyRemoteOP failed";
                                return -1;
                            }
                        }
                    }
                    break;
                }
            }
        }
    }
    return 0;
}

void NameServerImpl::DistributeTabletMode() {
    if (!running_.load(std::memory_order_acquire)) {
        return;
    }
    decltype(tablets_) tmp_tablets;
    {
        std::lock_guard<std::mutex> lock(mu_);
        for (const auto& tablet : tablets_) {
            if (tablet.second->state_ != ::openmldb::type::EndpointState::kHealthy) {
                continue;
            }
            tmp_tablets.insert(std::make_pair(tablet.first, tablet.second));
        }
    }
    bool mode = mode_.load(std::memory_order_acquire) == kFOLLOWER ? true : false;
    for (const auto& tablet : tmp_tablets) {
        if (!tablet.second->client_->SetMode(mode)) {
            PDLOG(WARNING, "set tablet %s mode failed!", tablet.first.c_str());
        }
    }
}

bool NameServerImpl::CreateTableRemote(const ::openmldb::api::TaskInfo& task_info,
                                       const ::openmldb::nameserver::TableInfo& table_info,
                                       const std::shared_ptr<::openmldb::nameserver::ClusterInfo> cluster_info) {
    return cluster_info->CreateTableRemote(task_info, table_info, zone_info_);
}

bool NameServerImpl::DropTableRemote(const ::openmldb::api::TaskInfo& task_info, const std::string& name,
                                     const std::string& db,
                                     const std::shared_ptr<::openmldb::nameserver::ClusterInfo> cluster_info) {
    {
        std::lock_guard<std::mutex> lock(mu_);
        auto db_iter = cluster_info->last_status.find(db);
        if (db_iter != cluster_info->last_status.end()) {
            auto iter = db_iter->second.find(name);
            if (iter != db_iter->second.end()) {
                db_iter->second.erase(iter);
            }
        }
    }
    return cluster_info->DropTableRemote(task_info, name, db, zone_info_);
}

void NameServerImpl::MakeTablePartitionSnapshot(uint32_t pid, uint64_t end_offset,
                                                std::shared_ptr<::openmldb::nameserver::TableInfo> table_info) {
    for (const auto& part : table_info->table_partition()) {
        if (part.pid() != pid) {
            continue;
        }
        for (const auto& meta : part.partition_meta()) {
            if (!meta.is_alive()) {
                continue;
            }
            std::shared_ptr<TabletClient> client;
            {
                std::lock_guard<std::mutex> lock(mu_);
                auto tablet_iter = tablets_.find(meta.endpoint());
                if (tablet_iter == tablets_.end()) {
                    PDLOG(WARNING, "tablet[%s] not found in tablets", meta.endpoint().c_str());
                    continue;
                }
                client = tablet_iter->second->client_;
            }
            client->MakeSnapshot(table_info->tid(), pid, end_offset, std::shared_ptr<openmldb::api::TaskInfo>());
        }
    }
}

void NameServerImpl::DeleteIndex(RpcController* controller, const DeleteIndexRequest* request,
                                 GeneralResponse* response, Closure* done) {
    brpc::ClosureGuard done_guard(done);
    if (!running_.load(std::memory_order_acquire)) {
        response->set_code(::openmldb::base::ReturnCode::kNameserverIsNotLeader);
        response->set_msg("nameserver is not leader");
        PDLOG(WARNING, "cur nameserver is not leader");
        return;
    }
    std::shared_ptr<::openmldb::nameserver::TableInfo> table_info;
    int32_t index_pos = -1;
    std::map<std::string, std::shared_ptr<::openmldb::client::TabletClient>> tablet_client_map;
    if (!GetTableInfo(request->table_name(), request->db_name(), &table_info)) {
        response->set_code(::openmldb::base::ReturnCode::kTableIsNotExist);
        response->set_msg("table is not exist!");
        PDLOG(WARNING, "table[%s] is not exist!", request->table_name().c_str());
        return;
    }
    {
        std::lock_guard<std::mutex> lock(mu_);
        if (table_info->column_key_size() == 0) {
            response->set_code(::openmldb::base::ReturnCode::kHasNotColumnKey);
            response->set_msg("table has not column key");
            PDLOG(WARNING, "table %s has not column key", request->table_name().c_str());
            return;
        }
        for (int i = 0; i < table_info->column_key_size(); i++) {
            if (table_info->column_key(i).index_name() == request->idx_name()) {
                if (table_info->column_key(i).flag() == 0) {
                    index_pos = i;
                }
                break;
            }
        }
        if (index_pos < 0) {
            response->set_code(::openmldb::base::ReturnCode::kIdxNameNotFound);
            response->set_msg("index doesn't exist!");
            PDLOG(WARNING, "index[%s]  doesn't exist!", request->idx_name().c_str());
            return;
        } else if (index_pos == 0) {
            response->set_code(::openmldb::base::ReturnCode::kDeleteIndexFailed);
            response->set_msg("index is primary key");
            PDLOG(WARNING, "index %s is primary key, cannot delete", request->idx_name().c_str());
            return;
        }
        for (const auto& kv : tablets_) {
            if (kv.second->state_ != ::openmldb::type::EndpointState::kHealthy) {
                response->set_code(::openmldb::base::ReturnCode::kTabletIsNotHealthy);
                response->set_msg("tablet is offline!");
                PDLOG(WARNING, "tablet[%s] is offline!", kv.second->client_->GetEndpoint().c_str());
                return;
            }
            tablet_client_map.insert(std::make_pair(kv.second->client_->GetEndpoint(), kv.second->client_));
        }
    }
    for (int idx = 0; idx < table_info->table_partition_size(); idx++) {
        for (int meta_idx = 0; meta_idx < table_info->table_partition(idx).partition_meta_size(); meta_idx++) {
            std::string endpoint = table_info->table_partition(idx).partition_meta(meta_idx).endpoint();
            if (!table_info->table_partition(idx).partition_meta(meta_idx).is_alive()) {
                response->set_code(::openmldb::base::ReturnCode::kTableHasNoAliveLeaderPartition);
                response->set_msg("partition is not alive!");
                PDLOG(WARNING, "partition[%s][%d] is not alive!", endpoint.c_str(),
                      table_info->table_partition(idx).pid());
                return;
            }
            if (tablet_client_map.find(endpoint) == tablet_client_map.end()) {
                response->set_code(::openmldb::base::ReturnCode::kTabletIsNotHealthy);
                response->set_msg("tablet is not healthy");
                PDLOG(WARNING, "endpoint %s is not healthy", endpoint.c_str());
                return;
            }
        }
    }
    bool delete_failed = false;
    for (int idx = 0; idx < table_info->table_partition_size(); idx++) {
        for (int meta_idx = 0; meta_idx < table_info->table_partition(idx).partition_meta_size(); meta_idx++) {
            std::string endpoint = table_info->table_partition(idx).partition_meta(meta_idx).endpoint();
            std::string msg;
            if (!tablet_client_map[endpoint]->DeleteIndex(table_info->tid(), table_info->table_partition(idx).pid(),
                                                          request->idx_name(), &msg)) {
                PDLOG(WARNING, "delete index failed. name %s pid %u endpoint %s msg %s", request->table_name().c_str(),
                      table_info->table_partition(idx).pid(), endpoint.c_str(), msg.c_str());
                delete_failed = true;
            }
        }
    }
    table_info->mutable_column_key(index_pos)->set_flag(1);
    UpdateZkTableNode(table_info);
    if (delete_failed) {
        response->set_code(::openmldb::base::kDeleteIndexFailed);
        response->set_msg("delete failed");
    } else {
        response->set_code(0);
        response->set_msg("ok");
    }
    PDLOG(INFO, "delete index : table[%s] index[%s]", request->table_name().c_str(), request->idx_name().c_str());
}

bool NameServerImpl::UpdateZkTableNode(const std::shared_ptr<::openmldb::nameserver::TableInfo>& table_info) {
    if (IsClusterMode() && UpdateZkTableNodeWithoutNotify(table_info.get())) {
        NotifyTableChanged();
        if (table_info->db() == INFORMATION_SCHEMA_DB && table_info->name() == GLOBAL_VARIABLES) {
            NotifyGlobalVarChanged();
        }
        return true;
    }
    return false;
}

bool NameServerImpl::UpdateZkTableNodeWithoutNotify(const TableInfo* table_info) {
    if (!IsClusterMode()) {
        return true;
    }
    std::string table_value;
    table_info->SerializeToString(&table_value);
    std::string temp_path;
    if (table_info->db().empty()) {
        temp_path = zk_path_.table_data_path_ + "/" + table_info->name();
    } else {
        temp_path = zk_path_.db_table_data_path_ + "/" + std::to_string(table_info->tid());
    }
    if (!zk_client_->SetNodeValue(temp_path, table_value)) {
        LOG(WARNING) << "update table node[" << temp_path << "] failed!";
        return false;
    }
    LOG(INFO) << "update table node[" << temp_path << "] success";
    return true;
}

base::Status NameServerImpl::AddMultiIndexs(const std::string& db, const std::string& name,
        std::shared_ptr<TableInfo> table_info,
        const ::google::protobuf::RepeatedPtrField<openmldb::common::ColumnKey>& column_keys) {
    auto status = schema::IndexUtil::CheckUnique(column_keys);
    if (!status.OK()) {
        return status;
    }
    std::map<std::string, ::openmldb::common::ColumnDesc> column_map;
    for (const auto& col : table_info->column_desc()) {
        column_map.emplace(col.name(), col);
    }

    status = schema::IndexUtil::CheckIndex(column_map, column_keys);
    if (!status.OK()) {
        return status;
    }
    std::vector<openmldb::common::ColumnKey> indexs;
    for (int idx = 0; idx < column_keys.size(); idx++) {
        int32_t index_pos = 0;
        if (schema::IndexUtil::CheckExist(column_keys.Get(idx), table_info->column_key(), &index_pos)) {
            return {ReturnCode::kIndexAlreadyExists, "index has already exist!"};
        }
        indexs.push_back(column_keys.Get(idx));
    }
    uint32_t tid = table_info->tid();
    std::set<std::string> endpoint_set;
    for (const auto& part : table_info->table_partition()) {
        uint32_t pid = part.pid();
        for (const auto& meta : part.partition_meta()) {
            std::shared_ptr<TabletInfo> tablet = GetTabletInfo(meta.endpoint());
            if (!tablet) {
                continue;
            }
            if (!tablet->Health()) {
                LOG(WARNING) << "endpoint[" << meta.endpoint() << "] is offline";
                return {base::ReturnCode::kError, "endpoint" + meta.endpoint() + ""};
            }
            auto status = tablet->client_->AddMultiIndex(tid, pid, indexs, nullptr);
            if (!status.OK()) {
                LOG(WARNING) << "add index failed. tid " << tid << " pid " << pid <<
                    " endpoint " << meta.endpoint();
                return status;
            }
            endpoint_set.insert(meta.endpoint());
        }
    }
    table_info.reset();
    std::vector<std::shared_ptr<TabletClient>> tb_client_vec;
    {
        std::lock_guard<std::mutex> lock(mu_);
        if (!GetTableInfoUnlock(name, db, &table_info)) {
            return {ReturnCode::kTableIsNotExist, "table is not exist!"};
        }
        for (int idx = 0; idx < column_keys.size(); idx++) {
            table_info->add_column_key()->CopyFrom(column_keys.Get(idx));
        }
        for (auto& kv : tablets_) {
            if (!kv.second->Health()) {
                LOG(WARNING) << "endpoint [" << kv.first << "] is offline";
                continue;
            }
            if (endpoint_set.count(kv.first) == 0) {
                tb_client_vec.push_back(kv.second->client_);
            }
        }
    }
    UpdateZkTableNode(table_info);
    for (const auto& tablet_client : tb_client_vec) {
        tablet_client->Refresh(tid);
    }
    PDLOG(INFO, "add index ok. table[%s] index num[%d]", name.c_str(), column_keys.size());
    return {};
}

void NameServerImpl::AddIndex(RpcController* controller, const AddIndexRequest* request, GeneralResponse* response,
                              Closure* done) {
    brpc::ClosureGuard done_guard(done);
    if (!running_.load(std::memory_order_acquire)) {
        base::SetResponseStatus(ReturnCode::kNameserverIsNotLeader, "nameserver is not leader", response);
        LOG(WARNING) << "cur nameserver is not leader";
        return;
    }
    const std::string& name = request->name();
    const std::string& db = request->db();
    std::shared_ptr<TableInfo> table_info;
    const std::string& index_name = request->column_key().index_name();
    std::map<std::string, std::shared_ptr<::openmldb::client::TabletClient>> tablet_client_map;
    if (!GetTableInfo(name, db, &table_info)) {
        base::SetResponseStatus(ReturnCode::kTableIsNotExist, "table is not exist!", response);
        LOG(WARNING) << "table[" << name << "] is not exist!";
        return;
    }
    if (table_info->column_key_size() == 0) {
        base::SetResponseStatus(ReturnCode::kHasNotColumnKey, "table has no column key", response);
        LOG(WARNING) << "table " << name << " has no column key";
        return;
    }
    if (request->column_keys_size() > 0) {
        auto status = AddMultiIndexs(db, name, table_info, request->column_keys());
        if (status.OK()) {
            base::SetResponseOK(response);
        } else {
            base::SetResponseStatus(status, response);
        }
        return;
    }
    int32_t index_pos = 0;
    if (schema::IndexUtil::CheckExist(request->column_key(), table_info->column_key(), &index_pos)) {
        base::SetResponseStatus(ReturnCode::kIndexAlreadyExists, "index has already exist!", response);
        LOG(WARNING) << "index" << index_name << " has already exist! table " << name;
        return;
    }
    if ((uint32_t)table_info->table_partition_size() > FLAGS_name_server_task_max_concurrency) {
        base::SetResponseStatus(ReturnCode::kTooManyPartition,
                                "partition num is greater than name_server_task_max_concurrency", response);
        LOG(WARNING) << "parition num[" << table_info->table_partition_size()
                     << "] is greater than name_server_task_max_concurrency[" << FLAGS_name_server_task_max_concurrency
                     << "] table " << name;
        return;
    }
    std::map<std::string, ::openmldb::common::ColumnDesc> col_map;
    for (const auto& column_desc : table_info->column_desc()) {
        col_map.insert(std::make_pair(column_desc.name(), column_desc));
    }
    for (const auto& col : table_info->added_column_desc()) {
        col_map.insert(std::make_pair(col.name(), col));
    }
    auto status = schema::IndexUtil::CheckNewIndex(request->column_key(), *table_info);
    if (!status.OK()) {
        base::SetResponseStatus(ReturnCode::kWrongColumnKey, status.msg, response);
        LOG(WARNING) << status.msg;
        return;
    }
    std::map<std::string, openmldb::common::ColumnDesc> request_cols;
    for (const auto& col : request->cols()) {
        if (col.data_type() == ::openmldb::type::kFloat || col.data_type() == ::openmldb::type::kDouble) {
            base::SetResponseStatus(ReturnCode::kWrongColumnKey, "index col type cannot float or double", response);
            LOG(WARNING) << col.name() << " type is " << ::openmldb::type::DataType_Name(col.data_type())
                         << " it is not allow be index col";
            return;
        }
        request_cols.insert(std::make_pair(col.name(), col));
    }
    std::set<std::string> need_create_cols;
    std::vector<openmldb::common::ColumnDesc> add_cols;
    for (const auto& col_name : request->column_key().col_name()) {
        auto it = col_map.find(col_name);
        if (it == col_map.end()) {
            auto tit = request_cols.find(col_name);
            if (tit == request_cols.end()) {
                base::SetResponseStatus(ReturnCode::kWrongColumnKey, "miss column desc in the request", response);
                LOG(WARNING) << "miss column desc in the request";
                return;
            } else {
                if (need_create_cols.find(col_name) == need_create_cols.end()) {
                    need_create_cols.insert(col_name);
                    add_cols.push_back(tit->second);
                }
            }
        } else if (it->second.data_type() == ::openmldb::type::kFloat ||
                   it->second.data_type() == ::openmldb::type::kDouble) {
            base::SetResponseStatus(ReturnCode::kWrongColumnKey, "wrong column key!", response);
            LOG(WARNING) << "column_desc " << col_name << " has wrong type or not exist, table " << name;
            return;
        }
    }
    if (!add_cols.empty()) {
        openmldb::common::VersionPair new_pair;
        bool ok = AddFieldToTablet(add_cols, table_info, &new_pair);
        if (!ok) {
            base::SetResponseStatus(ReturnCode::kFailToUpdateTablemetaForAddingField,
                                    "fail to update tableMeta for adding field", response);
            LOG(WARNING) << "update tablemeta fail";
            return;
        }
        std::shared_ptr<TableInfo> table_info_zk(table_info->New());
        table_info_zk->CopyFrom(*table_info);
        for (const auto& col : add_cols) {
            openmldb::common::ColumnDesc* new_col = table_info_zk->add_added_column_desc();
            new_col->CopyFrom(col);
        }
        openmldb::common::VersionPair* add_pair = table_info_zk->add_schema_versions();
        add_pair->CopyFrom(new_pair);
        if (!UpdateZkTableNodeWithoutNotify(table_info_zk.get())) {
            base::SetResponseStatus(ReturnCode::kSetZkFailed, "set zk failed", response);
            LOG(WARNING) << "set zk failed! table " << name << " db " << db;
            return;
        }
        std::lock_guard<std::mutex> lock(mu_);
        for (const auto& col : add_cols) {
            openmldb::common::ColumnDesc* new_col = table_info->add_added_column_desc();
            new_col->CopyFrom(col);
        }
        openmldb::common::VersionPair* pair = table_info->add_schema_versions();
        pair->CopyFrom(new_pair);
    }
    if (IsClusterMode()) {
        std::lock_guard<std::mutex> lock(mu_);
        for (uint32_t pid = 0; pid < (uint32_t)table_info->table_partition_size(); pid++) {
            if (CreateAddIndexOP(name, db, pid, add_cols, request->column_key(), index_pos) < 0) {
                LOG(WARNING) << "create AddIndexOP failed, table " << name << " pid " << pid;
                break;
            }
        }
    } else {
        for (const auto& partition : table_info->table_partition()) {
            uint32_t pid = partition.pid();
            for (const auto& meta : partition.partition_meta()) {
                auto tablet_ptr = GetTablet(meta.endpoint());
                if (!tablet_ptr) {
                    PDLOG(WARNING, "endpoint[%s] can not find client", meta.endpoint().c_str());
                    base::SetResponseStatus(ReturnCode::kTabletIsNotHealthy, "tablet is not exist", response);
                    return;
                }
                if (!tablet_ptr->client_->AddIndex(table_info->tid(), pid, request->column_key(), nullptr)) {
                    base::SetResponseStatus(ReturnCode::kAddIndexFailed, "add index failed", response);
                    return;
                }
            }
        }
        AddIndexToTableInfo(name, db, request->column_key(), table_info->column_key_size());
    }
    base::SetResponseOK(response);
    LOG(INFO) << "add index. table[" << name << "] index[" << index_name << "]";
}

bool NameServerImpl::AddIndexToTableInfo(const std::string& name, const std::string& db,
                                         const ::openmldb::common::ColumnKey& column_key, uint32_t index_pos) {
    std::lock_guard<std::mutex> lock(mu_);
    std::shared_ptr<::openmldb::nameserver::TableInfo> table_info;
    if (!GetTableInfoUnlock(name, db, &table_info)) {
        PDLOG(WARNING, "table[%s] is not exist!", name.c_str());
        return false;
    }
    if (index_pos < (uint32_t)table_info->column_key_size()) {
        ::openmldb::common::ColumnKey* cur_column_key = table_info->mutable_column_key(index_pos);
        cur_column_key->CopyFrom(column_key);
    } else {
        ::openmldb::common::ColumnKey* cur_column_key = table_info->add_column_key();
        cur_column_key->CopyFrom(column_key);
    }
    UpdateZkTableNode(table_info);
    PDLOG(INFO, "add index ok. table[%s] index[%s]", name.c_str(), column_key.index_name().c_str());
    return true;
}

int NameServerImpl::CreateAddIndexOP(const std::string& name, const std::string& db, uint32_t pid,
                                     const std::vector<openmldb::common::ColumnDesc>& new_cols,
                                     const ::openmldb::common::ColumnKey& column_key, uint32_t idx) {
    std::shared_ptr<::openmldb::nameserver::TableInfo> table_info;
    if (!GetTableInfoUnlock(name, db, &table_info)) {
        PDLOG(WARNING, "table[%s] is not exist!", name.c_str());
        return -1;
    }
    // zk_op_sync_node only need to create once, so implement that through pid == 0
    if (pid == 0) {
        std::string partition_num_value = std::to_string(table_info->table_partition_size());
        std::string table_sync_node = zk_path_.op_sync_path_ + "/" + std::to_string(table_info->tid());
        if (zk_client_->IsExistNode(table_sync_node) == 0) {
            if (!zk_client_->SetNodeValue(table_sync_node, partition_num_value)) {
                LOG(WARNING) << "set sync value failed. table " << name << "node " << table_sync_node;
                return -1;
            }
        } else if (!zk_client_->CreateNode(table_sync_node, partition_num_value)) {
            LOG(WARNING) << "create sync node failed. table " << name << " node " << table_sync_node;
            return -1;
        }
    }
    std::shared_ptr<OPData> op_data;
    AddIndexMeta add_index_meta;
    add_index_meta.set_name(name);
    add_index_meta.set_pid(pid);
    add_index_meta.set_idx(idx);
    add_index_meta.set_db(db);
    if (!new_cols.empty()) {
        add_index_meta.set_skip_data(true);
    }
    ::openmldb::common::ColumnKey* cur_column_key = add_index_meta.mutable_column_key();
    cur_column_key->CopyFrom(column_key);
    std::string value;
    add_index_meta.SerializeToString(&value);
    if (CreateOPData(kAddIndexOP, value, op_data, name, db, pid) < 0) {
        PDLOG(WARNING, "create AddIndexOP data error. table %s pid %u", name.c_str(), pid);
        return -1;
    }
    if (CreateAddIndexOPTask(op_data) < 0) {
        PDLOG(WARNING, "create AddIndexOP task failed. table[%s] pid[%u]", name.c_str(), pid);
        return -1;
    }
    if (AddOPData(op_data, FLAGS_name_server_task_max_concurrency) < 0) {
        PDLOG(WARNING, "add op data failed. name[%s] pid[%u]", name.c_str(), pid);
        return -1;
    }
    PDLOG(INFO, "create AddIndexOP op ok. op_id[%lu] name[%s] pid[%u]", op_data->op_info_.op_id(), name.c_str(), pid);
    return 0;
}

int NameServerImpl::CreateAddIndexOPTask(std::shared_ptr<OPData> op_data) {
    AddIndexMeta add_index_meta;
    if (!add_index_meta.ParseFromString(op_data->op_info_.data())) {
        PDLOG(WARNING, "parse AddIndexMeta failed. data[%s]", op_data->op_info_.data().c_str());
        return -1;
    }
    std::string name = op_data->op_info_.name();
    std::string db = op_data->op_info_.db();
    uint32_t pid = op_data->op_info_.pid();
    std::shared_ptr<::openmldb::nameserver::TableInfo> table_info;
    if (!GetTableInfoUnlock(name, db, &table_info)) {
        PDLOG(WARNING, "get table info failed! name[%s]", name.c_str());
        return -1;
    }
    uint32_t tid = table_info->tid();
    std::string leader_endpoint;
    std::string follower_endpoint;
    std::map<uint32_t, std::string> pid_endpoint_map;
    std::vector<std::string> endpoints;
    for (const auto& part : table_info->table_partition()) {
        for (const auto& meta : part.partition_meta()) {
            if (!meta.is_alive()) {
                continue;
            }
            const std::string& ep = meta.endpoint();
            if (meta.is_leader()) {
                if (part.pid() == pid) {
                    leader_endpoint = ep;
                } else {
                    pid_endpoint_map.insert(std::make_pair(part.pid(), ep));
                }
            }
            if (part.pid() == pid) {
                if (!meta.is_leader() && follower_endpoint.empty()) {
                    follower_endpoint = ep;
                }
                endpoints.push_back(ep);
            }
        }
    }
    if (leader_endpoint.empty()) {
        LOG(WARNING) << "get leader failed. table[" << name << "] pid[" << pid << "]";
        return -1;
    }
    auto it = tablets_.find(leader_endpoint);
    if (it == tablets_.end() || !it->second->Health()) {
        LOG(WARNING) << "leader[" << leader_endpoint << "] is not online";
        return -1;
    }
    uint64_t op_index = op_data->op_info_.op_id();
    std::shared_ptr<Task> task;
    const openmldb::common::ColumnKey& ck = add_index_meta.column_key();
    const auto ck_idx = add_index_meta.idx();
    if (add_index_meta.skip_data()) {
        task = CreateAddIndexToTabletTask(op_index, kAddIndexOP, tid, pid, endpoints, ck);
        if (!task) {
            LOG(WARNING) << "create add index task failed. tid[" << tid << "] pid[" << pid << "]";
            return -1;
        }
        op_data->task_list_.push_back(task);
        boost::function<bool()> fun = boost::bind(&NameServerImpl::AddIndexToTableInfo, this, name, db, ck, ck_idx);
        task = CreateTableSyncTask(op_index, kAddIndexOP, tid, fun);
        if (!task) {
            LOG(WARNING) << "create add index task failed. tid[" << tid << "] pid[" << pid << "]";
        }
        op_data->task_list_.push_back(task);
        return 0;
    }
    const int part_size = table_info->table_partition_size();
    task = CreateDumpIndexDataTask(op_index, kAddIndexOP, tid, pid, leader_endpoint, part_size, ck, ck_idx);
    if (!task) {
        LOG(WARNING) << "create dump index task failed. tid[" << tid << "] pid[" << pid << "] endpoint["
                     << leader_endpoint << "]";
        return -1;
    }
    op_data->task_list_.push_back(task);
    task = CreateSendIndexDataTask(op_index, kAddIndexOP, tid, pid, leader_endpoint, pid_endpoint_map);
    if (!task) {
        LOG(WARNING) << "create send index data task failed. tid[" << tid << "] pid [" << pid << "] endpoint["
                     << leader_endpoint << "]";
        return -1;
    }
    op_data->task_list_.push_back(task);
    task = CreateAddIndexToTabletTask(op_index, kAddIndexOP, tid, pid, endpoints, ck);
    if (!task) {
        LOG(WARNING) << "create add index task failed. tid[" << tid << "] pid[" << pid << "]";
        return -1;
    }
    op_data->task_list_.push_back(task);
    task = CreateExtractIndexDataTask(op_index, kAddIndexOP, tid, pid, endpoints, part_size, ck, ck_idx);
    if (!task) {
        LOG(WARNING) << "Create extract index data task failed. tid[" << tid << "] pid[" << pid << "]";
        return -1;
    }
    op_data->task_list_.push_back(task);
    task = CreateLoadIndexDataTask(op_index, kAddIndexOP, tid, pid, leader_endpoint, part_size);
    if (!task) {
        LOG(WARNING) << "create load index data task failed. tid[" << tid << "] pid[" << pid << "] endpoint["
                     << leader_endpoint << "]";
        return -1;
    }
    op_data->task_list_.push_back(task);
    task = CreateCheckBinlogSyncProgressTask(op_index, kAddIndexOP, name, db, pid, follower_endpoint,
                                             FLAGS_check_binlog_sync_progress_delta);
    if (!task) {
        LOG(WARNING) << "create CheckBinlogSyncProgressTask failed. name[" << name << "] pid[" << pid << "]";
        return -1;
    }
    op_data->task_list_.push_back(task);
    boost::function<bool()> fun = boost::bind(&NameServerImpl::AddIndexToTableInfo, this, name, db, ck, ck_idx);
    task = CreateTableSyncTask(op_index, kAddIndexOP, tid, fun);
    if (!task) {
        LOG(WARNING) << "creawte table sync task failed. name[" << name << "] pid[" << pid << "]";
        return -1;
    }
    op_data->task_list_.push_back(task);
    return 0;
}

std::shared_ptr<Task> NameServerImpl::CreateTableSyncTask(uint64_t op_index, ::openmldb::api::OPType op_type,
                                                          uint32_t tid, const boost::function<bool()>& fun) {
    std::shared_ptr<Task> task = std::make_shared<Task>("", std::make_shared<::openmldb::api::TaskInfo>());
    task->task_info_->set_op_id(op_index);
    task->task_info_->set_op_type(op_type);
    task->task_info_->set_task_type(::openmldb::api::TaskType::kTableSyncTask);
    task->task_info_->set_status(::openmldb::api::TaskStatus::kInited);
    task->fun_ = boost::bind(&NameServerImpl::RunSyncTaskFun, this, tid, fun, task->task_info_);
    return task;
}

void NameServerImpl::RunSyncTaskFun(uint32_t tid, const boost::function<bool()>& fun,
                                    std::shared_ptr<::openmldb::api::TaskInfo> task_info) {
    std::string value;
    std::string table_sync_node = zk_path_.op_sync_path_ + "/" + std::to_string(tid);
    do {
        uint32_t task_num = 0;
        {
            std::lock_guard<std::mutex> lock(mu_);
            if (!zk_client_->GetNodeValue(table_sync_node, value)) {
                PDLOG(WARNING, "get sync value failed. table %u node %s", tid, table_sync_node.c_str());
                break;
            }
            try {
                task_num = boost::lexical_cast<uint32_t>(value);
            } catch (std::exception const& e) {
                PDLOG(WARNING, "convert to uint falied. table %u value %s", tid, value.c_str());
                break;
            }
            task_num--;
            if (task_num > 0) {
                std::string new_value = std::to_string(task_num);
                if (!zk_client_->SetNodeValue(table_sync_node, new_value)) {
                    PDLOG(WARNING, "set sync value failed. table %u node %s", tid, table_sync_node.c_str());
                    break;
                }
            }
        }
        if (task_num == 0) {
            if (!fun()) {
                PDLOG(WARNING, "execute fun failed. table %u", tid);
                break;
            }
            if (!zk_client_->DeleteNode(table_sync_node)) {
                PDLOG(WARNING, "delete sync value failed. table %u node %s", tid, table_sync_node.c_str());
            }
            PDLOG(INFO, "execute fun success. table %u", tid);
        }
        task_info->set_status(::openmldb::api::TaskStatus::kDone);
        return;
    } while (0);
    task_info->set_status(::openmldb::api::TaskStatus::kFailed);
}

std::shared_ptr<Task> NameServerImpl::CreateDumpIndexDataTask(uint64_t op_index, ::openmldb::api::OPType op_type,
                                                              uint32_t tid, uint32_t pid, const std::string& endpoint,
                                                              uint32_t partition_num,
                                                              const ::openmldb::common::ColumnKey& column_key,
                                                              uint32_t idx) {
    auto it = tablets_.find(endpoint);
    if (it == tablets_.end() || !it->second->Health()) {
        return std::shared_ptr<Task>();
    }
    std::shared_ptr<Task> task = std::make_shared<Task>(endpoint, std::make_shared<::openmldb::api::TaskInfo>());
    task->task_info_->set_op_id(op_index);
    task->task_info_->set_op_type(op_type);
    task->task_info_->set_task_type(::openmldb::api::TaskType::kDumpIndexData);
    task->task_info_->set_status(::openmldb::api::TaskStatus::kInited);
    task->task_info_->set_endpoint(endpoint);
    boost::function<bool()> fun = boost::bind(&TabletClient::DumpIndexData, it->second->client_, tid, pid,
                                              partition_num, column_key, idx, task->task_info_);
    task->fun_ = boost::bind(&NameServerImpl::WrapTaskFun, this, fun, task->task_info_);
    return task;
}

std::shared_ptr<Task> NameServerImpl::CreateSendIndexDataTask(uint64_t op_index, ::openmldb::api::OPType op_type,
                                                              uint32_t tid, uint32_t pid, const std::string& endpoint,
                                                              const std::map<uint32_t, std::string>& pid_endpoint_map) {
    std::shared_ptr<TabletInfo> tablet = GetHealthTabletInfoNoLock(endpoint);
    if (!tablet) {
        return std::shared_ptr<Task>();
    }
    std::shared_ptr<Task> task = std::make_shared<Task>(endpoint, std::make_shared<::openmldb::api::TaskInfo>());
    task->task_info_->set_op_id(op_index);
    task->task_info_->set_op_type(op_type);
    task->task_info_->set_task_type(::openmldb::api::TaskType::kSendIndexData);
    task->task_info_->set_status(::openmldb::api::TaskStatus::kInited);
    task->task_info_->set_endpoint(endpoint);
    boost::function<bool()> fun =
        boost::bind(&TabletClient::SendIndexData, tablet->client_, tid, pid, pid_endpoint_map, task->task_info_);
    task->fun_ = boost::bind(&NameServerImpl::WrapTaskFun, this, fun, task->task_info_);
    return task;
}

std::shared_ptr<Task> NameServerImpl::CreateLoadIndexDataTask(uint64_t op_index, ::openmldb::api::OPType op_type,
                                                              uint32_t tid, uint32_t pid, const std::string& endpoint,
                                                              uint32_t partition_num) {
    std::shared_ptr<TabletInfo> tablet = GetHealthTabletInfoNoLock(endpoint);
    if (!tablet) {
        return std::shared_ptr<Task>();
    }
    std::shared_ptr<Task> task = std::make_shared<Task>(endpoint, std::make_shared<::openmldb::api::TaskInfo>());
    task->task_info_->set_op_id(op_index);
    task->task_info_->set_op_type(op_type);
    task->task_info_->set_task_type(::openmldb::api::TaskType::kLoadIndexData);
    task->task_info_->set_status(::openmldb::api::TaskStatus::kInited);
    task->task_info_->set_endpoint(endpoint);
    boost::function<bool()> fun =
        boost::bind(&TabletClient::LoadIndexData, tablet->client_, tid, pid, partition_num, task->task_info_);
    task->fun_ = boost::bind(&NameServerImpl::WrapTaskFun, this, fun, task->task_info_);
    return task;
}

std::shared_ptr<Task> NameServerImpl::CreateExtractIndexDataTask(uint64_t op_index, ::openmldb::api::OPType op_type,
                                                                 uint32_t tid, uint32_t pid,
                                                                 const std::vector<std::string>& endpoints,
                                                                 uint32_t partition_num,
                                                                 const ::openmldb::common::ColumnKey& column_key,
                                                                 uint32_t idx) {
    std::shared_ptr<Task> task = std::make_shared<Task>("", std::make_shared<::openmldb::api::TaskInfo>());
    for (const auto& endpoint : endpoints) {
        std::shared_ptr<TabletInfo> tablet = GetHealthTabletInfoNoLock(endpoint);
        if (!tablet) {
            return std::shared_ptr<Task>();
        }
        std::shared_ptr<Task> sub_task =
            std::make_shared<Task>(endpoint, std::make_shared<::openmldb::api::TaskInfo>());
        sub_task->task_info_->set_op_id(op_index);
        sub_task->task_info_->set_op_type(op_type);
        sub_task->task_info_->set_task_type(::openmldb::api::TaskType::kExtractIndexData);
        sub_task->task_info_->set_status(::openmldb::api::TaskStatus::kInited);
        sub_task->task_info_->set_endpoint(endpoint);
        boost::function<bool()> fun = boost::bind(&TabletClient::ExtractIndexData, tablet->client_, tid, pid,
                                                  partition_num, column_key, idx, sub_task->task_info_);
        sub_task->fun_ = boost::bind(&NameServerImpl::WrapTaskFun, this, fun, sub_task->task_info_);
        task->sub_task_.push_back(sub_task);
        PDLOG(INFO,
              "add subtask kExtractIndexData. op_id[%lu] tid[%u] pid[%u] "
              "endpoint[%s]",
              op_index, tid, pid, endpoint.c_str());
    }
    task->task_info_->set_op_id(op_index);
    task->task_info_->set_op_type(op_type);
    task->task_info_->set_task_type(::openmldb::api::TaskType::kExtractIndexData);
    task->task_info_->set_status(::openmldb::api::TaskStatus::kInited);
    task->fun_ = boost::bind(&NameServerImpl::RunSubTask, this, task);
    return task;
}

void NameServerImpl::RunSubTask(std::shared_ptr<Task> task) {
    for (const auto& cur_task : task->sub_task_) {
        cur_task->task_info_->set_status(::openmldb::api::TaskStatus::kDoing);
        cur_task->fun_();
    }
}

std::shared_ptr<Task> NameServerImpl::CreateAddIndexToTabletTask(uint64_t op_index, ::openmldb::api::OPType op_type,
                                                                 uint32_t tid, uint32_t pid,
                                                                 const std::vector<std::string>& endpoints,
                                                                 const ::openmldb::common::ColumnKey& column_key) {
    std::shared_ptr<Task> task = std::make_shared<Task>("", std::make_shared<::openmldb::api::TaskInfo>());
    for (const auto& endpoint : endpoints) {
        std::shared_ptr<TabletInfo> tablet = GetHealthTabletInfoNoLock(endpoint);
        if (!tablet) {
            return std::shared_ptr<Task>();
        }
        std::shared_ptr<Task> sub_task =
            std::make_shared<Task>(endpoint, std::make_shared<::openmldb::api::TaskInfo>());
        sub_task->task_info_->set_op_id(op_index);
        sub_task->task_info_->set_op_type(op_type);
        sub_task->task_info_->set_task_type(::openmldb::api::TaskType::kAddIndexToTablet);
        sub_task->task_info_->set_status(::openmldb::api::TaskStatus::kInited);
        boost::function<bool()> fun =
            boost::bind(&TabletClient::AddIndex, tablet->client_, tid, pid, column_key, sub_task->task_info_);
        sub_task->fun_ = boost::bind(&NameServerImpl::WrapTaskFun, this, fun, sub_task->task_info_);
        task->sub_task_.push_back(sub_task);
        PDLOG(INFO,
              "add subtask AddIndexToTablet. op_id[%lu] tid[%u] pid[%u] "
              "endpoint[%s]",
              op_index, tid, pid, endpoint.c_str());
    }
    task->task_info_->set_op_id(op_index);
    task->task_info_->set_op_type(op_type);
    task->task_info_->set_task_type(::openmldb::api::TaskType::kAddIndexToTablet);
    task->task_info_->set_status(::openmldb::api::TaskStatus::kInited);
    task->fun_ = boost::bind(&NameServerImpl::RunSubTask, this, task);
    return task;
}

void NameServerImpl::CreateDatabase(RpcController* controller, const CreateDatabaseRequest* request,
                                    GeneralResponse* response, Closure* done) {
    brpc::ClosureGuard done_guard(done);
    if (!running_.load(std::memory_order_acquire)) {
        response->set_code(::openmldb::base::ReturnCode::kNameserverIsNotLeader);
        response->set_msg("nameserver is not leader");
        PDLOG(WARNING, "cur nameserver is not leader");
        return;
    }
    auto status = CreateDatabase(request->db(), request->if_not_exists());
    SetResponseStatus(status, response);
}

base::Status NameServerImpl::CreateDatabase(const std::string& db_name, bool if_not_exists) {
    bool is_exists = true;
    {
        std::lock_guard<std::mutex> lock(mu_);
        if (databases_.find(db_name) == databases_.end()) {
            is_exists = false;
            databases_.insert(db_name);
        }
    }
    if (is_exists) {
        if (if_not_exists) {
            return {};
        }
        PDLOG(INFO, "database %s already exists", db_name.c_str());
        return {::openmldb::base::ReturnCode::kDatabaseAlreadyExists, "database already exists"};
    } else {
        if (IsClusterMode() && !zk_client_->CreateNode(zk_path_.db_path_ + "/" + db_name, "")) {
            PDLOG(WARNING, "create db node[%s/%s] failed!", zk_path_.db_path_.c_str(), db_name.c_str());
            return {::openmldb::base::ReturnCode::kSetZkFailed, "set zk failed"};
        }
        PDLOG(INFO, "create database %s success", db_name.c_str());
    }
    return {};
}

void NameServerImpl::UseDatabase(RpcController* controller, const UseDatabaseRequest* request,
                                 GeneralResponse* response, Closure* done) {
    brpc::ClosureGuard done_guard(done);
    if (!running_.load(std::memory_order_acquire)) {
        response->set_code(::openmldb::base::ReturnCode::kNameserverIsNotLeader);
        response->set_msg("nameserver is not leader");
        PDLOG(WARNING, "cur nameserver is not leader");
        return;
    }
    {
        std::lock_guard<std::mutex> lock(mu_);
        if (databases_.find(request->db()) != databases_.end()) {
            response->set_code(::openmldb::base::ReturnCode::kOk);
            response->set_msg("ok");
        } else {
            response->set_code(::openmldb::base::ReturnCode::kDatabaseNotFound);
            response->set_msg("database not found");
        }
    }
}

void NameServerImpl::ShowDatabase(RpcController* controller, const GeneralRequest* request,
                                  ShowDatabaseResponse* response, Closure* done) {
    brpc::ClosureGuard done_guard(done);
    if (!running_.load(std::memory_order_acquire)) {
        response->set_code(::openmldb::base::ReturnCode::kNameserverIsNotLeader);
        response->set_msg("nameserver is not leader");
        PDLOG(WARNING, "cur nameserver is not leader");
        return;
    }
    {
        std::lock_guard<std::mutex> lock(mu_);
        for (const auto& db : databases_) {
            if (db != INTERNAL_DB && db != INFORMATION_SCHEMA_DB && db!= PRE_AGG_DB) {
                response->add_db(db);
            }
        }
    }
    response->set_code(::openmldb::base::ReturnCode::kOk);
    response->set_msg("ok");
}

void NameServerImpl::DropDatabase(RpcController* controller, const DropDatabaseRequest* request,
                                  GeneralResponse* response, Closure* done) {
    brpc::ClosureGuard done_guard(done);
    if (!running_.load(std::memory_order_acquire)) {
        response->set_code(::openmldb::base::ReturnCode::kError);
        response->set_msg("cannot drop internal database");
        PDLOG(WARNING, "cannot drop internal database");
        return;
    }
    if (request->db() == INTERNAL_DB || request->db() == INFORMATION_SCHEMA_DB) {
        response->set_code(::openmldb::base::ReturnCode::kDatabaseNotFound);
        response->set_msg("database not found");
        return;
    }
    std::lock_guard<std::mutex> lock(mu_);
    if (databases_.find(request->db()) == databases_.end()) {
        response->set_code(::openmldb::base::ReturnCode::kDatabaseNotFound);
        response->set_msg("database not found");
        return;
    }
    auto db_it = db_table_info_.find(request->db());
    if (db_it != db_table_info_.end() && db_it->second.size() != 0) {
        response->set_code(::openmldb::base::ReturnCode::kDatabaseNotEmpty);
        response->set_msg("database not empty");
        return;
    }
    if (IsClusterMode()) {
        if (!zk_client_->DeleteNode(zk_path_.db_path_ + "/" + request->db())) {
            PDLOG(WARNING, "drop db node[%s/%s] failed!", zk_path_.db_path_.c_str(), request->db().c_str());
            response->set_code(::openmldb::base::ReturnCode::kSetZkFailed);
            response->set_msg("set zk failed");
            return;
        }
    }
    databases_.erase(request->db());
    response->set_code(::openmldb::base::ReturnCode::kOk);
    response->set_msg("ok");
}

void NameServerImpl::SetSdkEndpoint(RpcController* controller, const SetSdkEndpointRequest* request,
                                    GeneralResponse* response, Closure* done) {
    brpc::ClosureGuard done_guard(done);
    if (!running_.load(std::memory_order_acquire)) {
        response->set_code(::openmldb::base::ReturnCode::kNameserverIsNotLeader);
        response->set_msg("nameserver is not leader");
        PDLOG(WARNING, "cur nameserver is not leader");
        return;
    }
    std::string server_name = request->server_name();
    std::string sdk_endpoint = request->sdk_endpoint();
    if (sdk_endpoint != "null") {
        std::string leader_path = FLAGS_zk_root_path + "/leader";
        // check sever name exist
        std::vector<std::string> children;
        if (!zk_client_->GetChildren(leader_path, children) || children.empty()) {
            PDLOG(WARNING, "get zk children failed");
            response->set_code(::openmldb::base::ReturnCode::kGetZkFailed);
            response->set_msg("get zk children failed");
            return;
        }
        std::set<std::string> endpoint_set;
        for (const auto& path : children) {
            std::string endpoint;
            std::string real_path = leader_path + "/" + path;
            if (!zk_client_->GetNodeValue(real_path, endpoint)) {
                PDLOG(WARNING, "get zk value failed");
                response->set_code(::openmldb::base::ReturnCode::kGetZkFailed);
                response->set_msg("get zk value failed");
                return;
            }
            endpoint_set.insert(endpoint);
        }
        bool has_found = true;
        do {
            if (std::find(endpoint_set.begin(), endpoint_set.end(), server_name) != endpoint_set.end()) {
                break;
            }
            std::lock_guard<std::mutex> lock(mu_);
            auto it = tablets_.find(server_name);
            if (it != tablets_.end() && it->second->state_ == ::openmldb::type::EndpointState::kHealthy) {
                break;
            }
            has_found = false;
        } while (0);
        if (!has_found) {
            response->set_code(::openmldb::base::ReturnCode::kServerNameNotFound);
            response->set_msg("server_name is not exist or offline");
            PDLOG(WARNING, "server_name[%s] is not exist or offline", server_name.c_str());
            return;
        }
        // check sdkendpoint duplicate
        std::lock_guard<std::mutex> lock(mu_);
        for (auto it = sdk_endpoint_map_.begin(); it != sdk_endpoint_map_.end(); ++it) {
            if (it->second == sdk_endpoint) {
                response->set_code(::openmldb::base::ReturnCode::kSdkEndpointDuplicate);
                response->set_msg("sdkendpoint duplicate");
                PDLOG(WARNING, "sdkendpoint[%s] duplicate", sdk_endpoint.c_str());
                return;
            }
        }
    }
    decltype(sdk_endpoint_map_) tmp_map;
    {
        std::lock_guard<std::mutex> lock(mu_);
        tmp_map = sdk_endpoint_map_;
    }
    std::string path = FLAGS_zk_root_path + "/map/sdkendpoints/" + server_name;
    if (sdk_endpoint != "null") {
        if (zk_client_->IsExistNode(path) != 0) {
            if (!zk_client_->CreateNode(path, sdk_endpoint)) {
                PDLOG(WARNING, "create zk node %s value %s failed", path.c_str(), sdk_endpoint.c_str());
                response->set_code(::openmldb::base::ReturnCode::kCreateZkFailed);
                response->set_msg("create zk failed");
                return;
            }
        } else {
            if (!zk_client_->SetNodeValue(path, sdk_endpoint)) {
                PDLOG(WARNING, "set zk node %s value %s failed", path.c_str(), sdk_endpoint.c_str());
                response->set_code(::openmldb::base::ReturnCode::kSetZkFailed);
                response->set_msg("set zk failed");
                return;
            }
        }
        auto iter = tmp_map.find(server_name);
        if (iter == tmp_map.end()) {
            tmp_map.insert(std::make_pair(server_name, sdk_endpoint));
        } else {
            iter->second = sdk_endpoint;
        }
    } else {
        if (!zk_client_->DeleteNode(path)) {
            response->set_code(::openmldb::base::ReturnCode::kDelZkFailed);
            response->set_msg("del zk failed");
            PDLOG(WARNING, "del zk node [%s] failed", path.c_str());
            return;
        }
        tmp_map.erase(server_name);
    }
    {
        std::lock_guard<std::mutex> lock(mu_);
        sdk_endpoint_map_.swap(tmp_map);
        NotifyTableChanged();
    }
    PDLOG(INFO, "SetSdkEndpoint success. server_name %s sdk_endpoint %s", server_name.c_str(), sdk_endpoint.c_str());
    response->set_code(::openmldb::base::ReturnCode::kOk);
    response->set_msg("ok");
}

void NameServerImpl::UpdateRealEpMapToTablet(bool check_running) {
    if (check_running && !running_.load(std::memory_order_acquire)) {
        return;
    }
    decltype(tablets_) tmp_tablets;
    decltype(real_ep_map_) tmp_map;
    {
        std::lock_guard<std::mutex> lock(mu_);
        if (real_ep_map_.empty()) {
            return;
        }
        for (const auto& tablet : tablets_) {
            if (tablet.second->state_ != ::openmldb::type::EndpointState::kHealthy) {
                continue;
            }
            tmp_tablets.insert(std::make_pair(tablet.first, tablet.second));
        }
        tmp_map = real_ep_map_;
        for (auto& pair : remote_real_ep_map_) {
            auto it = tmp_map.find(pair.first);
            if (it == tmp_map.end()) {
                tmp_map.insert(std::make_pair(pair.first, pair.second));
            } else {
                it->second = pair.second;
            }
        }
    }
    for (const auto& tablet : tmp_tablets) {
        if (!tablet.second->client_->UpdateRealEndpointMap(tmp_map)) {
            PDLOG(WARNING, "UpdateRealEndpointMap for tablet %s failed!", tablet.first.c_str());
        }
    }
}

void NameServerImpl::UpdateRemoteRealEpMap() {
    do {
        if (!running_.load(std::memory_order_acquire)) {
            break;
        }
        if (mode_.load(std::memory_order_relaxed) != kLEADER) {
            break;
        }
        if (!FLAGS_use_name) {
            break;
        }
        decltype(nsc_) tmp_nsc;
        decltype(remote_real_ep_map_) old_map;
        {
            std::lock_guard<std::mutex> lock(mu_);
            if (nsc_.empty()) {
                break;
            }
            for (auto& i : nsc_) {
                if (i.second->state_.load(std::memory_order_relaxed) == kClusterHealthy) {
                    tmp_nsc.insert(std::make_pair(i.first, i.second));
                }
            }
            old_map = remote_real_ep_map_;
        }
        decltype(remote_real_ep_map_) tmp_map;
        for (auto& i : tmp_nsc) {
            auto r_map = std::atomic_load_explicit(&i.second->remote_real_ep_map_, std::memory_order_acquire);
            for (auto& pair : *r_map) {
                auto it = tmp_map.find(pair.first);
                if (it == tmp_map.end()) {
                    tmp_map.insert(std::make_pair(pair.first, pair.second));
                } else {
                    it->second = pair.second;
                }
            }
        }
        {
            std::lock_guard<std::mutex> lock(mu_);
            remote_real_ep_map_.swap(tmp_map);
        }
        if (old_map != tmp_map) {
            thread_pool_.AddTask(boost::bind(&NameServerImpl::UpdateRealEpMapToTablet, this, true));
        }
    } while (false);
    task_thread_pool_.DelayTask(FLAGS_get_replica_status_interval,
                                boost::bind(&NameServerImpl::UpdateRemoteRealEpMap, this));
}

void NameServerImpl::ShowSdkEndpoint(RpcController* controller, const ShowSdkEndpointRequest* request,
                                     ShowSdkEndpointResponse* response, Closure* done) {
    brpc::ClosureGuard done_guard(done);
    if (!running_.load(std::memory_order_acquire)) {
        response->set_code(::openmldb::base::ReturnCode::kNameserverIsNotLeader);
        response->set_msg("nameserver is not leader");
        PDLOG(WARNING, "cur nameserver is not leader");
        return;
    }
    std::lock_guard<std::mutex> lock(mu_);
    if (sdk_endpoint_map_.empty()) {
        PDLOG(INFO, "sdk_endpoint_map is empty");
        response->set_code(::openmldb::base::ReturnCode::kOk);
        response->set_msg("ok");
        return;
    }
    for (const auto& kv : sdk_endpoint_map_) {
        TabletStatus* status = response->add_tablets();
        status->set_endpoint(kv.first);
        status->set_real_endpoint(kv.second);
    }
    response->set_code(::openmldb::base::ReturnCode::kOk);
    response->set_msg("ok");
}

bool NameServerImpl::UpdateSdkEpMap() {
    sdk_endpoint_map_.clear();
    std::string path = FLAGS_zk_root_path + "/map/sdkendpoints";
    if (zk_client_->IsExistNode(path) != 0) {
        PDLOG(INFO, "/map/sdkendpoints node %s not exist", path.c_str());
        return true;
    } else {
        std::vector<std::string> children;
        if (!zk_client_->GetChildren(path, children) || children.empty()) {
            PDLOG(WARNING, "get zk children failed");
            return false;
        }
        for (const auto& child : children) {
            std::string real_ep;
            if (!zk_client_->GetNodeValue(path + "/" + child, real_ep)) {
                PDLOG(WARNING, "get zk value failed");
                return false;
            }
            sdk_endpoint_map_.insert(std::make_pair(child, real_ep));
        }
    }
    PDLOG(INFO, "update sdk_endpoint_map size[%d]", sdk_endpoint_map_.size());
    return true;
}

bool NameServerImpl::RegisterName() {
    if (FLAGS_use_name) {
        if (!zk_client_->RegisterName()) {
            return false;
        }
    }
    return true;
}

void NameServerImpl::CreateProcedure(RpcController* controller, const api::CreateProcedureRequest* request,
                                     GeneralResponse* response, Closure* done) {
    brpc::ClosureGuard done_guard(done);
    if (!running_.load(std::memory_order_acquire)) {
        response->set_code(::openmldb::base::ReturnCode::kNameserverIsNotLeader);
        response->set_msg("nameserver is not leader");
        PDLOG(WARNING, "cur nameserver is not leader");
        return;
    }
    auto sp_info = std::make_shared<api::ProcedureInfo>();
    sp_info->CopyFrom(request->sp_info());
    const std::string& sp_db_name = sp_info->db_name();
    const std::string& sp_name = sp_info->sp_name();
    const std::string sp_data_path = zk_path_.db_sp_data_path_ + "/" + sp_db_name + "." + sp_name;
    {
        std::lock_guard<std::mutex> lock(mu_);
        if (databases_.find(sp_db_name) == databases_.end()) {
            response->set_code(::openmldb::base::ReturnCode::kDatabaseNotFound);
            response->set_msg("database not found");
            PDLOG(WARNING, "database[%s] not found", sp_db_name);
            return;
        } else {
            const auto& sp_table_map = db_sp_table_map_[sp_db_name];
            auto sp_table_iter = sp_table_map.find(sp_name);
            if (sp_table_iter != sp_table_map.end()) {
                response->set_code(::openmldb::base::ReturnCode::kProcedureAlreadyExists);
                response->set_msg("store procedure already exists");
                PDLOG(WARNING, "store procedure[%s] already exists in db[%s]", sp_name.c_str(), sp_db_name.c_str());
                return;
            }
        }
    }
    do {
        std::string err_msg;
        if (!CreateProcedureOnTablet(*request, err_msg)) {
            response->set_code(::openmldb::base::ReturnCode::kCreateProcedureFailedOnTablet);
            response->set_msg(err_msg);
            break;
        }
        if (IsClusterMode()) {
            std::string sp_value;
            sp_info->SerializeToString(&sp_value);
            std::string compressed;
            ::snappy::Compress(sp_value.c_str(), sp_value.length(), &compressed);
            if (!zk_client_->CreateNode(sp_data_path, compressed)) {
                PDLOG(WARNING, "create db store procedure node[%s] failed! value[%s] value size[%lu]",
                      sp_data_path.c_str(), sp_value.c_str(), compressed.length());
                response->set_code(::openmldb::base::ReturnCode::kCreateZkFailed);
                response->set_msg("create zk node failed");
                break;
            }
        }
        {
            std::lock_guard<std::mutex> lock(mu_);
            auto& sp_table_map = db_sp_table_map_[sp_db_name];
            for (const auto& depend_table : sp_info->tables()) {
                auto& table_sp_map = db_table_sp_map_[depend_table.db_name()];
                sp_table_map[sp_name].push_back(std::make_pair(depend_table.db_name(), depend_table.table_name()));
                table_sp_map[depend_table.table_name()].push_back(std::make_pair(sp_db_name, sp_name));
            }
            db_sp_info_map_[sp_db_name][sp_name] = sp_info;
        }
        NotifyTableChanged();
        PDLOG(INFO, "create db store procedure success! db_name [%s] sp_name [%s] sql [%s]", sp_db_name.c_str(),
              sp_name.c_str(), sp_info->sql().c_str());
        response->set_code(::openmldb::base::ReturnCode::kOk);
        response->set_msg("ok");
        return;
    } while (0);
    DropProcedureOnTablet(sp_db_name, sp_name);
}

bool NameServerImpl::CreateProcedureOnTablet(const ::openmldb::api::CreateProcedureRequest& sp_request,
                                             std::string& err_msg) {
    std::vector<std::shared_ptr<TabletClient>> tb_client_vec;
    {
        std::lock_guard<std::mutex> lock(mu_);
        for (auto& kv : tablets_) {
            if (!kv.second->Health()) {
                LOG(WARNING) << "endpoint [" << kv.first << "] is offline";
                continue;
            }
            tb_client_vec.push_back(kv.second->client_);
        }
    }
    DLOG(INFO) << "request timeout in ms: " << sp_request.timeout_ms();
    const auto& sp_info = sp_request.sp_info();
    for (auto tb_client : tb_client_vec) {
        std::string msg;
        if (!tb_client->CreateProcedure(sp_request, msg)) {
            char temp_msg[100];
            snprintf(temp_msg, sizeof(temp_msg),
                     "create procedure on tablet failed."
                     "db_name[%s], sp_name[%s], endpoint[%s]. ",
                     sp_info.db_name().c_str(), sp_info.sp_name().c_str(), tb_client->GetEndpoint().c_str());
            err_msg.append(temp_msg);
            err_msg.append("msg: ");
            err_msg.append(msg);
            LOG(WARNING) << err_msg;
            return false;
        }
        DLOG(INFO) << "create procedure on tablet success. db_name: " << sp_info.db_name() << ", "
                   << "sp_name: " << sp_info.sp_name() << ", "
                   << "sql: " << sp_info.sql() << "endpoint: " << tb_client->GetEndpoint();
    }
    return true;
}

void NameServerImpl::DropProcedureOnTablet(const std::string& db_name, const std::string& sp_name) {
    std::vector<std::shared_ptr<TabletClient>> tb_client_vec;
    {
        std::lock_guard<std::mutex> lock(mu_);
        for (auto& kv : tablets_) {
            if (!kv.second->Health()) {
                PDLOG(WARNING, "endpoint [%s] is offline", kv.first.c_str());
                continue;
            }
            tb_client_vec.push_back(kv.second->client_);
        }
    }
    for (auto tb_client : tb_client_vec) {
        if (!tb_client->DropProcedure(db_name, sp_name)) {
            PDLOG(WARNING, "drop procedure on tablet failed. db_name[%s], sp_name[%s], endpoint[%s]", db_name.c_str(),
                  sp_name.c_str(), tb_client->GetEndpoint().c_str());
            continue;
        }
        PDLOG(INFO, "drop procedure on tablet success. db_name[%s], sp_name[%s], endpoint[%s]", db_name.c_str(),
              sp_name.c_str(), tb_client->GetEndpoint().c_str());
    }
}

void NameServerImpl::DropProcedure(RpcController* controller, const api::DropProcedureRequest* request,
                                   GeneralResponse* response, Closure* done) {
    brpc::ClosureGuard done_guard(done);
    if (!running_.load(std::memory_order_acquire)) {
        response->set_code(::openmldb::base::ReturnCode::kNameserverIsNotLeader);
        response->set_msg("nameserver is not leader");
        PDLOG(WARNING, "cur nameserver is not leader");
        return;
    }
    const std::string db_name = request->db_name();
    const std::string sp_name = request->sp_name();
    bool wrong = false;
    {
        std::lock_guard<std::mutex> lock(mu_);
        auto db_iter = db_sp_table_map_.find(db_name);
        if (db_iter == db_sp_table_map_.end()) {
            wrong = true;
        } else {
            const auto& sp_table_map = db_iter->second;
            if (sp_table_map.find(sp_name) == sp_table_map.end()) {
                wrong = true;
            }
        }
        if (wrong) {
            PDLOG(WARNING, "storage procedure not found! sp_name [%s]", sp_name.c_str());
            response->set_code(::openmldb::base::ReturnCode::kProcedureNotFound);
            response->set_msg("storage procedure not found!");
            return;
        }
    }
    DropProcedureOnTablet(db_name, sp_name);
    {
        std::lock_guard<std::mutex> lock(mu_);
        if (IsClusterMode()) {
            std::string sp_data_path = zk_path_.db_sp_data_path_ + "/" + db_name + "." + sp_name;
            if (!zk_client_->DeleteNode(sp_data_path)) {
                PDLOG(WARNING, "delete storage procedure zk node[%s] failed!", sp_data_path.c_str());
                response->set_code(::openmldb::base::ReturnCode::kDelZkFailed);
                response->set_msg("delete storage procedure zk node failed");
                return;
            }
        }
        auto& sp_table_map = db_sp_table_map_[db_name];
        auto& db_table_pairs = sp_table_map[sp_name];
        auto db_sp_pair = std::make_pair(db_name, sp_name);
        // erase depend table from db_table_sp_map_ if there is no associated procedures.
        for (const auto& db_table : db_table_pairs) {
            auto& table_sp_map = db_table_sp_map_[db_table.first];
            auto& sp_vec = table_sp_map[db_table.second];
            sp_vec.erase(std::remove(sp_vec.begin(), sp_vec.end(), db_sp_pair), sp_vec.end());
            if (sp_vec.empty()) {
                table_sp_map.erase(db_table.second);
            }
        }
        sp_table_map.erase(sp_name);
        // if db's map is empty, delete the db
        db_sp_info_map_[db_name].erase(sp_name);
        if (db_sp_info_map_[db_name].empty()) {
            db_sp_info_map_.erase(db_name);
        }
        NotifyTableChanged();
    }
    response->set_code(::openmldb::base::ReturnCode::kOk);
    response->set_msg("ok");
}

bool NameServerImpl::RecoverProcedureInfo() {
    db_table_sp_map_.clear();
    db_sp_table_map_.clear();
    // TODO(hw): db_sp_info_map_ can't recover now
    db_sp_info_map_.clear();

    std::vector<std::string> db_sp_vec;
    if (!zk_client_->GetChildren(zk_path_.db_sp_data_path_, db_sp_vec)) {
        if (zk_client_->IsExistNode(zk_path_.db_sp_data_path_) != 0) {
            LOG(WARNING) << "zk_db_sp_data_path node [" << zk_path_.db_sp_data_path_ << "] is not exist";
            return true;
        } else {
            LOG(WARNING) << "get zk_db_sp_data_path [" << zk_path_.db_sp_data_path_ << "] children node failed!";
            return false;
        }
    }
    LOG(INFO) << "need to recover db store procedure num: " << db_sp_vec.size();
    for (const auto& node : db_sp_vec) {
        std::string sp_node = zk_path_.db_sp_data_path_ + "/" + node;
        std::string value;
        if (!zk_client_->GetNodeValue(sp_node, value)) {
            LOG(WARNING) << "get db store procedure info failed! sp node: " << sp_node;
            continue;
        }
        std::string uncompressed;
        ::snappy::Uncompress(value.c_str(), value.length(), &uncompressed);

        auto sp_info = std::make_shared<api::ProcedureInfo>();
        if (!sp_info->ParseFromString(uncompressed)) {
            LOG(WARNING) << "parse store procedure info failed! sp node: " << sp_node;
            continue;
        }
        const std::string& sp_db_name = sp_info->db_name();
        const std::string& sp_name = sp_info->sp_name();
        const std::string& sql = sp_info->sql();
        if (databases_.find(sp_db_name) != databases_.end()) {
            auto& sp_table_map = db_sp_table_map_[sp_db_name];
            for (const auto& depend_table : sp_info->tables()) {
                // sp_db_name
                //  -> sp_name
                //      -> (depend_table.db_name, depend_table.table_name)
                sp_table_map[sp_name].push_back(std::make_pair(depend_table.db_name(), depend_table.table_name()));
                auto& table_sp_map = db_table_sp_map_[depend_table.db_name()];
                // depend_table.db_name
                //      -> depend_table.table_name
                //          -> (sp_db_name, sp_name)
                table_sp_map[depend_table.table_name()].push_back(std::make_pair(sp_db_name, sp_name));
            }
            LOG(INFO) << "recover store procedure " << sp_name << " with sql " << sql << " in db " << sp_db_name;
        } else {
            LOG(WARNING) << "db " << sp_db_name << " not exist for sp " << sp_name;
        }
    }
    return true;
}

bool NameServerImpl::AllocateTableId(uint32_t* id) {
    if (id == nullptr) {
        return false;
    }
    std::lock_guard<std::mutex> lock(mu_);
    if (IsClusterMode()) {
        if (!zk_client_->SetNodeValue(zk_path_.table_index_node_, std::to_string(table_index_ + 1))) {
            PDLOG(WARNING, "set table index node failed! table_index[%u]", table_index_ + 1);
            return false;
        }
    }
    table_index_++;
    *id = table_index_;
    return true;
}

uint64_t NameServerImpl::GetTerm() const { return term_; }

void NameServerImpl::ShowProcedure(RpcController* controller, const api::ShowProcedureRequest* request,
                                   api::ShowProcedureResponse* response, Closure* done) {
    brpc::ClosureGuard done_guard(done);
    response->set_code(base::ReturnCode::kOk);
    response->set_msg("ok");

    if (!running_.load(std::memory_order_acquire)) {
        response->set_code(base::ReturnCode::kNameserverIsNotLeader);
        response->set_msg("nameserver is not leader");
        PDLOG(WARNING, "cur nameserver is not leader");
        return;
    }
    // empty(unset or set empty string) means 'show all'
    auto& db_name = request->db_name();
    auto& sp_name = request->sp_name();

    {
        std::lock_guard<std::mutex> lock(mu_);
        // show all
        if (db_name.empty()) {
            for (auto& db : db_sp_info_map_) {
                auto& db_nm = db.first;
                for (auto& sp : db.second) {
                    auto& sp_nm = sp.first;
                    auto& info = sp.second;
                    DCHECK_EQ(db_nm, info->db_name());
                    DCHECK_EQ(sp_nm, info->sp_name());
                    auto add = response->add_sp_info();
                    add->CopyFrom(*info);
                }
            }
            return;
        }
        // only find one db
        if (db_sp_info_map_.find(db_name) == db_sp_info_map_.end()) {
            // db_sp_info_map_ has no entry of db, just means no sp in db, return empty sp info array.
            return;
        }
        auto& sp_map = db_sp_info_map_[db_name];
        // db_sp_info_map_ won't have empty map of one db
        DCHECK(!sp_map.empty()) << "db " << db_name << " 's sp map is empty";
        // if no sp name, show all sp in this db
        if (sp_name.empty()) {
            for (auto& sp : sp_map) {
                auto& sp_nm = sp.first;
                auto& info = sp.second;
                DCHECK_EQ(db_name, info->db_name());
                DCHECK_EQ(sp_nm, info->sp_name());
                auto add = response->add_sp_info();
                add->CopyFrom(*info);
            }
            return;
        }
        if (sp_map.find(sp_name) == sp_map.end()) {
            response->set_code(::openmldb::base::ReturnCode::kDatabaseNotFound);
            response->set_msg("sp not found");
            PDLOG(WARNING, "db %s sp[%s] not found", db_name, sp_name);
            return;
        }
        // only return the specified one
        auto add = response->add_sp_info();
        add->CopyFrom(*sp_map[sp_name]);
    }
}

std::shared_ptr<TabletInfo> NameServerImpl::GetTablet(const std::string& endpoint) {
    std::shared_ptr<TabletInfo> tablet_ptr;
    std::lock_guard<std::mutex> lock(mu_);
    auto iter = tablets_.find(endpoint);
    // check tablet if exist
    if (iter == tablets_.end()) {
        return {};
    }
    tablet_ptr = iter->second;
    // check tablet healthy
    if (tablet_ptr->state_ != ::openmldb::type::EndpointState::kHealthy) {
        return {};
    }
    return tablet_ptr;
}

void NameServerImpl::CreateDatabaseOrExit(const std::string& db) {
    auto status = CreateDatabase(db, true);
    if (!status.OK() && status.code != ::openmldb::base::ReturnCode::kDatabaseAlreadyExists) {
        LOG(FATAL) << "create database failed. code=" << status.GetCode() << ", msg=" << status.GetMsg();
        exit(1);
    }
}

void NameServerImpl::CreateSystemTableOrExit(SystemTableType type) {
    auto status = CreateSystemTable(type);
    if (!status.OK()) {
        LOG(FATAL) << "create system table " << GetSystemTableName(type) << " failed. code=" << status.GetCode()
                   << ", msg=" << status.GetMsg();
        exit(1);
    }
}

base::Status NameServerImpl::CreateSystemTable(SystemTableType table_type) {
    auto table_info = SystemTable::GetTableInfo(table_type);
    if (!table_info) {
        LOG(WARNING) << "fail to get table info. name is " << GetSystemTableName(table_type);
        return {base::ReturnCode::kError, "nullptr"};
    }
    uint32_t tid = 0;
    if (!AllocateTableId(&tid)) {
        return {base::ReturnCode::kError, "allocate tid failed"};
    }
    table_info->set_tid(tid);
    if (SetPartitionInfo(*table_info) < 0) {
        LOG(WARNING) << "set partition info failed. name is " << GetSystemTableName(table_type);
        return {base::ReturnCode::kError, "set partition info failed"};
    }
    uint64_t cur_term = GetTerm();
    GeneralResponse response;
    CreateTableInternel(response, table_info, cur_term, tid, nullptr);
    if (response.code() != 0) {
        return {base::ReturnCode::kError, response.msg()};
    }
    LOG(INFO) << "create system table ok. name is " << GetSystemTableName(table_type);
    return {};
}

void NameServerImpl::UpdateOfflineTableInfo(::google::protobuf::RpcController* controller,
                                            const ::openmldb::nameserver::TableInfo* request,
                                            ::openmldb::nameserver::GeneralResponse* response,
                                            ::google::protobuf::Closure* done) {
    brpc::ClosureGuard done_guard(done);
    base::SetResponseOK(response);

    // TableInfo request is good, we can check db name tid...
    const auto& db_name = request->db();
    const auto& table_name = request->name();
    if (db_name.empty() || table_name.empty() || !request->has_tid()) {
        base::SetResponseStatus(base::ReturnCode::kInvalidParameter, "empty db/name, or no tid", response);
        return;
    }
    auto tid = request->tid();
    {
        std::lock_guard<std::mutex> lock(mu_);

        if (databases_.find(db_name) == databases_.end()) {
            base::SetResponseStatus(base::ReturnCode::kDatabaseNotFound, "database not found", response);
            LOG(WARNING) << "database [" << db_name << "] not found";
            return;
        }
        auto& table_infos = db_table_info_[db_name];
        auto find_info = table_infos.find(table_name);
        if (find_info == table_infos.end() || find_info->second->tid() != request->tid()) {
            base::SetResponseStatus(base::ReturnCode::kTableIsNotExist, "table not exist", response);
            LOG(WARNING) << "table [" << table_name << "] not exist";
            return;
        }

        auto ori_table_info = find_info->second;

        // copy origin table info, do not modify origin table info until the zk update succeed
        auto new_info = std::make_shared<TableInfo>(*ori_table_info);
        new_info->mutable_offline_table_info()->CopyFrom(request->offline_table_info());
        if (IsClusterMode()) {
            // TODO(hw): DCHECK mode_?
            std::string info_str;
            new_info->SerializeToString(&info_str);

            // update to zk
            auto table_info_node = zk_path_.db_table_data_path_ + "/" + std::to_string(tid);
            if (zk_client_->IsExistNode(table_info_node) != 0) {
                base::SetResponseStatus(base::ReturnCode::kGetZkFailed,
                                        "tid " + std::to_string(tid) + " is not existed in zk", response);
                LOG(ERROR) << "table node is not existed in zk, but is existed in nameserver";
                return;
            }
            if (!zk_client_->SetNodeValue(table_info_node, info_str)) {
                base::SetResponseStatus(base::ReturnCode::kSetZkFailed, "set value failed", response);
                LOG(WARNING) << "set table info value failed. table " << table_name << ", node " << table_info_node;
                return;
            }
        }
        // update in this
        table_infos[table_name] = new_info;
        NotifyTableChanged();
    }
    LOG(INFO) << "[" << db_name << "." << table_name << "] update offline table info succeed";
}

<<<<<<< HEAD
void NameServerImpl::CreateFunction(RpcController* controller, const CreateFunctionRequest* request,
                                    CreateFunctionResponse* response, Closure* done) {
    brpc::ClosureGuard done_guard(done);
    std::vector<std::shared_ptr<TabletClient>> tb_client_vec;
    {
        std::lock_guard<std::mutex> lock(mu_);
        for (auto& kv : tablets_) {
            if (!kv.second->Health()) {
                LOG(WARNING) << "endpoint [" << kv.first << "] is offline";
                continue;
            }
            tb_client_vec.push_back(kv.second->client_);
        }
    }
    for (auto tb_client : tb_client_vec) {
        std::string msg;
        if (!tb_client->CreateFunction(request->fun(), &msg)) {
            // TODO: delete registered function
            return;
        }
    }
    base::SetResponseOK(response);
=======
base::Status NameServerImpl::InitGlobalVarTable() {
    std::map<std::string, std::string> default_value = {
        {"execute_mode", "offline"},
        {"enable_trace", "false"},
        {"sync_job", "false"},
        {"job_timeout", "20000"}
    };
    // get table_info
    std::string db = INFORMATION_SCHEMA_DB;
    std::string table = GLOBAL_VARIABLES;
    std::shared_ptr<TableInfo> table_info;
    if (!GetTableInfo(table, db, &table_info)) {
        return {ReturnCode::kTableIsNotExist, "table is not exist"};
    }
    // encode row && dimensions
    std::vector<std::string> rows;
    std::vector<std::vector<std::pair<std::string, uint32_t>>> rows_dimensions;
    for (auto iter = default_value.begin(); iter != default_value.end(); iter++) {
        std::string row;
        std::vector<std::string> vec;
        vec.push_back(iter->first);
        vec.push_back(iter->second);
        codec::RowCodec::EncodeRow(vec, table_info->column_desc(), 1, row);
        rows.push_back(row);
        std::vector<std::pair<std::string, uint32_t>> dimensions;
        // only one index in system table
        dimensions.push_back(std::make_pair(iter->first, 0));
        rows_dimensions.push_back(dimensions);
    }
    // insert value
    uint32_t tid = table_info->tid();
    uint32_t pid_num = table_info->table_partition_size();
    for (int i = 0; i < default_value.size(); i++) {
        std::string row = rows[i];
        std::vector<std::pair<std::string, uint32_t>> dimensions = rows_dimensions[i];
        uint32_t pid = 0;
        if (pid_num > 0) {
            pid = (uint32_t)(::openmldb::base::hash64(dimensions[0].first) % pid_num);
        }
        // system table only have one partition, so table_partition(0) can be used
        for (int meta_idx = 0; meta_idx < table_info->table_partition(0).partition_meta_size(); meta_idx++) {
            if (table_info->table_partition(0).partition_meta(meta_idx).is_leader() &&
                table_info->table_partition(0).partition_meta(meta_idx).is_alive()) {
                uint64_t cur_ts = ::baidu::common::timer::get_micros() / 1000;
                std::string endpoint = table_info->table_partition(0).partition_meta(meta_idx).endpoint();
                auto table_ptr = GetTablet(endpoint);
                if (!table_ptr->client_->Put(tid, pid, cur_ts, row, dimensions)) {
                    return {ReturnCode::kPutFailed, "fail to make a put request to table"};
                }
                break;
            }
        }
    }
    return {};
>>>>>>> e8ffe469
}

}  // namespace nameserver
}  // namespace openmldb<|MERGE_RESOLUTION|>--- conflicted
+++ resolved
@@ -10309,7 +10309,6 @@
     LOG(INFO) << "[" << db_name << "." << table_name << "] update offline table info succeed";
 }
 
-<<<<<<< HEAD
 void NameServerImpl::CreateFunction(RpcController* controller, const CreateFunctionRequest* request,
                                     CreateFunctionResponse* response, Closure* done) {
     brpc::ClosureGuard done_guard(done);
@@ -10332,7 +10331,8 @@
         }
     }
     base::SetResponseOK(response);
-=======
+}
+
 base::Status NameServerImpl::InitGlobalVarTable() {
     std::map<std::string, std::string> default_value = {
         {"execute_mode", "offline"},
@@ -10387,7 +10387,6 @@
         }
     }
     return {};
->>>>>>> e8ffe469
 }
 
 }  // namespace nameserver
