--- conflicted
+++ resolved
@@ -134,11 +134,7 @@
         const std::string& name, 
         const ::rtidb::nameserver::ZoneInfo& zone_info) {
     std::string msg;
-<<<<<<< HEAD
     if (!std::atomic_load_explicit(&client_, std::memory_order_relaxed)->DropTableForReplicaCluster(task_info, name, zone_info, msg)) {
-=======
-    if (!client_->DropTableRemote(task_info, name, zone_info, msg)) {
->>>>>>> f3ed112a
         PDLOG(WARNING, "drop table for replica cluster failed!, msg is: %s", msg.c_str());
         return false;
     }
@@ -149,11 +145,7 @@
         const ::rtidb::nameserver::TableInfo& table_info, 
         const ::rtidb::nameserver::ZoneInfo& zone_info) {
     std::string msg;
-<<<<<<< HEAD
     if (!std::atomic_load_explicit(&client_, std::memory_order_relaxed)->CreateTableForReplicaCluster(task_info, table_info, zone_info, msg)) {
-=======
-    if (!client_->CreateTableRemote(task_info, table_info, zone_info, msg)) {
->>>>>>> f3ed112a
         PDLOG(WARNING, "create table for replica cluster failed!, msg is: %s", msg.c_str());
         return false;
     }
@@ -1210,53 +1202,6 @@
     thread_pool_.DelayTask(FLAGS_zk_keep_alive_check_interval, boost::bind(&NameServerImpl::CheckZkClient, this));
 }
 
-<<<<<<< HEAD
-int NameServerImpl::UpdateTaskStatusForReplicaCluster(bool is_recover_op) {
-    std::map<std::string, std::shared_ptr<::rtidb::client::NsClient>> client_map;
-    {
-        std::lock_guard<std::mutex> lock(mu_);
-        for (auto iter = nsc_.begin(); iter != nsc_.end(); ++iter) {
-            client_map.insert(std::make_pair(iter->first, std::atomic_load_explicit(&iter->second->client_, std::memory_order_relaxed)));
-        }
-    }
-    uint64_t last_task_rpc_version = task_rpc_version_.load(std::memory_order_acquire);
-    for (auto iter = client_map.begin(); iter != client_map.end(); ++iter) {
-        ::rtidb::api::TaskStatusResponse response;
-        // get task status from replica cluster
-        if (iter->second->GetTaskStatus(response)) {
-            std::lock_guard<std::mutex> lock(mu_);
-            if (last_task_rpc_version != task_rpc_version_.load(std::memory_order_acquire)) {
-                PDLOG(DEBUG, "task_rpc_version mismatch");
-                break;
-            }
-            std::string endpoint = iter->first;
-            uint32_t index = 0;
-            for (const auto& op_list : task_vec_) {
-                index++;
-                if (index <= FLAGS_name_server_task_max_concurrency) {
-                    continue;
-                }
-                std::string msg = "replica cluster";
-                if (UpdateTask(op_list, endpoint, msg, is_recover_op, response) < 0) {
-                    continue;
-                }
-            }
-        } else {
-            std::string msg;
-            if (response.has_msg()) {
-                msg = response.msg();
-            }
-            PDLOG(WARNING, "get task status faild : [%s]", msg.c_str());
-        }
-    }
-    if (running_.load(std::memory_order_acquire)) {
-        task_thread_pool_.DelayTask(FLAGS_get_task_status_interval, boost::bind(&NameServerImpl::UpdateTaskStatusForReplicaCluster, this, false));
-    }
-    return 0;
-}
-
-=======
->>>>>>> f3ed112a
 int NameServerImpl::UpdateTaskStatus(bool is_recover_op) {
     std::map<std::string, std::shared_ptr<TabletClient>> client_map;
     {
@@ -1330,7 +1275,7 @@
             return 0;
         }
         for (auto iter = nsc_.begin(); iter != nsc_.end(); ++iter) {
-            client_map.insert(std::make_pair(iter->first, iter->second->client_));
+            client_map.insert(std::make_pair(iter->first, std::atomic_load_explicit(&iter->second->client_, std::memory_order_relaxed)));
         }
     }
     uint64_t last_task_rpc_version = task_rpc_version_.load(std::memory_order_acquire);
@@ -7395,18 +7340,12 @@
                 break;
             }
         }
-<<<<<<< HEAD
         cluster_info->state_.store(kClusterHealthy, std::memory_order_relaxed);
-        std::lock_guard<std::mutex> lock(mu_);
-        nsc_.insert(std::make_pair(request->alias(), cluster_info));
-=======
-        cluster_info->state_ = kClusterHealthy;
         {
             std::lock_guard<std::mutex> lock(mu_);
             nsc_.insert(std::make_pair(request->alias(), cluster_info));
         }
         CheckSynTable(request->alias(), cluster_info->client_);  
->>>>>>> f3ed112a
     } while (0);
 
     response->set_code(code);
