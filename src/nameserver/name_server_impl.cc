/*
 * Copyright 2021 4Paradigm
 *
 * Licensed under the Apache License, Version 2.0 (the "License");
 * you may not use this file except in compliance with the License.
 * You may obtain a copy of the License at
 *
 *   http://www.apache.org/licenses/LICENSE-2.0
 *
 * Unless required by applicable law or agreed to in writing, software
 * distributed under the License is distributed on an "AS IS" BASIS,
 * WITHOUT WARRANTIES OR CONDITIONS OF ANY KIND, either express or implied.
 * See the License for the specific language governing permissions and
 * limitations under the License.
 */

#include "nameserver/name_server_impl.h"

#include <algorithm>
#include <set>
#include <random>
#include <iterator>
#include <iostream>
#include <vector>


#include "absl/strings/str_cat.h"
#include "absl/strings/str_split.h"
#include "absl/strings/numbers.h"
#include "absl/time/time.h"
#include "nameserver/system_table.h"
#include "sdk/db_sdk.h"
#include "statistics/query_response_time/deploy_query_response_time.h"
#ifdef DISALLOW_COPY_AND_ASSIGN
#undef DISALLOW_COPY_AND_ASSIGN
#endif
#include <snappy.h>

#include <utility>

#include "base/glog_wrapper.h"
#include "base/proto_util.h"
#include "base/status.h"
#include "base/strings.h"
#include "boost/algorithm/string.hpp"
#include "boost/bind.hpp"
#include "gflags/gflags.h"
#include "schema/index_util.h"
#include "schema/schema_adapter.h"
#include "codec/row_codec.h"

DECLARE_string(endpoint);
DECLARE_string(zk_cluster);
DECLARE_string(zk_root_path);
DECLARE_string(tablet);
DECLARE_int32(zk_session_timeout);
DECLARE_int32(zk_keep_alive_check_interval);
DECLARE_int32(get_task_status_interval);
DECLARE_int32(name_server_task_pool_size);
DECLARE_int32(name_server_task_wait_time);
DECLARE_int32(max_op_num);
DECLARE_uint32(partition_num);
DECLARE_uint32(replica_num);
DECLARE_bool(auto_failover);
DECLARE_uint32(tablet_heartbeat_timeout);
DECLARE_uint32(tablet_offline_check_interval);
DECLARE_uint32(get_table_status_interval);
DECLARE_uint32(name_server_task_max_concurrency);
DECLARE_uint32(check_binlog_sync_progress_delta);
DECLARE_uint32(name_server_op_execute_timeout);
DECLARE_uint32(get_replica_status_interval);
DECLARE_int32(make_snapshot_time);
DECLARE_int32(make_snapshot_check_interval);
DECLARE_bool(use_name);
DECLARE_bool(enable_distsql);
DECLARE_uint32(sync_deploy_stats_timeout);


namespace openmldb {
namespace nameserver {

using ::openmldb::base::ReturnCode;

const std::string OFFLINE_LEADER_ENDPOINT = "OFFLINE_LEADER_ENDPOINT";  // NOLINT
constexpr uint8_t MAX_ADD_TABLE_FIELD_COUNT = 63;

void NameServerImpl::CheckSyncExistTable(const std::string& alias,
                                         const std::vector<::openmldb::nameserver::TableInfo>& tables_remote,
                                         const std::shared_ptr<::openmldb::client::NsClient> ns_client) {
    for (const TableInfo& table_info_remote : tables_remote) {
        std::string name = table_info_remote.name();
        std::string db = table_info_remote.db();

        std::shared_ptr<::openmldb::nameserver::TableInfo> table_info_local;
        {
            std::lock_guard<std::mutex> lock(mu_);
            if (!GetTableInfoUnlock(name, db, &table_info_local)) {
                PDLOG(WARNING, "table[%s] does not exist!", name.c_str());
                continue;
            }
        }
        bool is_continue = false;
        // remote table
        for (int idx = 0; idx < table_info_remote.table_partition_size(); idx++) {
            const ::openmldb::nameserver::TablePartition& table_partition = table_info_remote.table_partition(idx);
            for (int midx = 0; midx < table_partition.partition_meta_size(); midx++) {
                if (table_partition.partition_meta(midx).is_leader() &&
                    (!table_partition.partition_meta(midx).is_alive())) {
                    PDLOG(WARNING,
                          "remote table [%s] has a no alive leader partition "
                          "pid[%u]",
                          name.c_str(), table_partition.pid());
                    is_continue = true;
                    break;
                }
            }
        }
        if (is_continue) {
            PDLOG(WARNING, "table [%s] does not sync to replica cluster [%s]", name.c_str(), alias.c_str());
            continue;
        }
        for (int idx = 0; idx < table_info_local->table_partition_size(); idx++) {
            const ::openmldb::nameserver::TablePartition& table_partition_local =
                table_info_local->table_partition(idx);
            for (int midx = 0; midx < table_partition_local.partition_meta_size(); midx++) {
                if (table_partition_local.partition_meta(midx).is_leader() &&
                    (!table_partition_local.partition_meta(midx).is_alive())) {
                    PDLOG(WARNING, "table [%s] pid [%u] has a no alive leader partition", name.c_str(),
                          table_partition_local.pid());
                    is_continue = true;
                    break;
                }
            }
        }
        if (is_continue) {
            PDLOG(WARNING, "table [%s] does not sync to replica cluster [%s]", name.c_str(), alias.c_str());
            continue;
        }
        {
            std::lock_guard<std::mutex> lock(mu_);
            for (int idx = 0; idx < table_info_remote.table_partition_size(); idx++) {
                const ::openmldb::nameserver::TablePartition& table_partition = table_info_remote.table_partition(idx);
                uint32_t cur_pid = table_partition.pid();
                for (int midx = 0; midx < table_partition.partition_meta_size(); midx++) {
                    if (table_partition.partition_meta(midx).is_leader() &&
                        table_partition.partition_meta(midx).is_alive()) {
                        if (AddReplicaSimplyRemoteOP(alias, name, db, table_partition.partition_meta(midx).endpoint(),
                                                     table_info_remote.tid(), cur_pid) < 0) {
                            PDLOG(WARNING,
                                  "create AddReplicasSimplyRemoteOP failed. "
                                  "table[%s] pid[%u] alias[%s]",
                                  name.c_str(), cur_pid, alias.c_str());
                            break;
                        }
                    }
                }
            }
        }
    }
}

void NameServerImpl::TableInfoToVec(
    const std::map<std::string, std::shared_ptr<::openmldb::nameserver::TableInfo>>& table_infos,
    const std::vector<uint32_t>& table_tid_vec, std::vector<::openmldb::nameserver::TableInfo>* local_table_info_vec) {
    for (const auto& kv : table_infos) {
        if (std::find(table_tid_vec.begin(), table_tid_vec.end(), kv.second->tid()) == table_tid_vec.end()) {
            bool has_no_alive_leader_partition = false;
            for (int idx = 0; idx < kv.second->table_partition_size(); idx++) {
                const ::openmldb::nameserver::TablePartition& table_partition_local = kv.second->table_partition(idx);
                for (int midx = 0; midx < table_partition_local.partition_meta_size(); midx++) {
                    if (table_partition_local.partition_meta(midx).is_leader() &&
                        (!table_partition_local.partition_meta(midx).is_alive())) {
                        has_no_alive_leader_partition = true;
                        PDLOG(WARNING,
                              "table [%s] pid [%u] has a no alive leader "
                              "partition",
                              kv.second->name().c_str(), table_partition_local.pid());
                        break;
                    }
                }
                if (has_no_alive_leader_partition) {
                    break;
                }
            }
            if (!has_no_alive_leader_partition) {
                local_table_info_vec->push_back(*(kv.second));
            }
        }
    }
}

void NameServerImpl::CheckSyncTable(const std::string& alias,
                                    const std::vector<::openmldb::nameserver::TableInfo> tables,
                                    const std::shared_ptr<::openmldb::client::NsClient> ns_client) {
    {
        std::lock_guard<std::mutex> lock(mu_);
        if (table_info_.empty() && db_table_info_.empty()) {
            PDLOG(INFO, "leader cluster has no table");
            return;
        }
    }
    std::vector<uint32_t> table_tid_vec;
    for (auto& rkv : tables) {
        table_tid_vec.push_back(rkv.tid());
    }
    std::vector<::openmldb::nameserver::TableInfo> local_table_info_vec;
    {
        std::lock_guard<std::mutex> lock(mu_);
        TableInfoToVec(table_info_, table_tid_vec, &local_table_info_vec);
        for (const auto& kv : db_table_info_) {
            TableInfoToVec(kv.second, table_tid_vec, &local_table_info_vec);
        }
    }
    for (const auto& table_tmp : local_table_info_vec) {
        ::openmldb::nameserver::TableInfo table_info(table_tmp);
        // get remote table_info: tid and leader partition info
        std::string msg;
        if (!ns_client->CreateRemoteTableInfo(zone_info_, table_info, msg)) {
            PDLOG(WARNING, "create remote table_info erro, wrong msg is [%s]", msg.c_str());
            return;
        }
        std::lock_guard<std::mutex> lock(mu_);
        for (int idx = 0; idx < table_info.table_partition_size(); idx++) {
            const ::openmldb::nameserver::TablePartition& table_partition = table_info.table_partition(idx);
            AddReplicaRemoteOP(alias, table_info.name(), table_info.db(), table_partition, table_info.tid(),
                               table_partition.pid());
        }
    }
}

void NameServerImpl::CheckTableInfo(std::shared_ptr<ClusterInfo>& ci,
                                    const std::vector<::openmldb::nameserver::TableInfo>& tables) {
    for (const auto& table : tables) {
        std::shared_ptr<::openmldb::nameserver::TableInfo> table_info;
        if (!GetTableInfoUnlock(table.name(), table.db(), &table_info)) {
            PDLOG(WARNING, "table [%u][%s] not found in table_info", table.tid(), table.name().c_str());
            continue;
        }
        auto status_iter = ci->last_status[table.db()].find(table.name());
        if (status_iter == ci->last_status[table.db()].end()) {
            std::vector<TablePartition> tbs;
            for (const auto& part : table_info->table_partition()) {
                for (const auto& meta : part.remote_partition_meta()) {
                    if (meta.alias() == ci->cluster_add_.alias()) {
                        TablePartition tb;
                        tb.set_pid(part.pid());
                        PartitionMeta* m = tb.add_partition_meta();
                        m->CopyFrom(meta);
                        tbs.push_back(tb);
                        break;
                    }
                }
            }
            if (tbs.size() != table.partition_num()) {
                continue;
            }
            ci->last_status[table.db()].insert(std::make_pair(table.name(), tbs));
        } else {
            // cache endpoint
            std::set<uint32_t> parts;
            for (const auto& part : table_info->table_partition()) {
                for (auto& meta : part.partition_meta()) {
                    if (meta.is_leader() && meta.is_alive()) {
                        parts.insert(part.pid());
                    }
                }
            }
            // cache endpoint && part reference
            std::map<uint32_t, std::vector<TablePartition>::iterator> part_refer;
            for (auto iter = status_iter->second.begin(); iter != status_iter->second.end(); iter++) {
                part_refer.insert(std::make_pair(iter->pid(), iter));
            }
            for (const auto& part : table.table_partition()) {
                if (parts.find(part.pid()) == parts.end()) {
                    PDLOG(WARNING, "table [%s] pid [%u] partition leader is offline", table.name().c_str(), part.pid());
                    continue;  // leader partition is offline, can't add talbe
                               // replica
                }
                for (auto& meta : part.partition_meta()) {
                    if (meta.is_leader() && meta.is_alive()) {
                        auto iter = part_refer.find(part.pid());
                        if (iter == part_refer.end()) {
                            PDLOG(WARNING, "table [%s] pid [%u] not found", table.name().c_str(), part.pid());
                            break;
                        }
                        if (iter->second->partition_meta_size() < 1) {
                            PDLOG(WARNING, "table [%s] pid [$u] meta size is %d", table.name().c_str(), part.pid(),
                                  iter->second->partition_meta_size());
                            break;
                        }
                        std::string endpoint = iter->second->partition_meta(0).endpoint();
                        if (meta.endpoint() == endpoint) {
                            break;
                        }
                        PDLOG(INFO, "table [%s] pid[%u] will remove endpoint %s", table.name().c_str(), part.pid(),
                              endpoint.c_str());
                        DelReplicaRemoteOP(endpoint, table.name(), table.db(), part.pid());
                        iter->second->clear_partition_meta();
                        iter->second->add_partition_meta()->CopyFrom(meta);

                        PDLOG(INFO, "table [%s] pid[%u] will add remote endpoint %s", table.name().c_str(), part.pid(),
                              meta.endpoint().c_str());
                        AddReplicaSimplyRemoteOP(ci->cluster_add_.alias(), table.name(), table.db(), meta.endpoint(),
                                                 table.tid(), part.pid());
                        break;
                    }
                }
            }
        }
    }
}

bool NameServerImpl::CompareSnapshotOffset(
    const std::vector<TableInfo>& tables, std::string& msg, int& code,
    std::map<std::string, std::map<uint32_t, std::map<uint32_t, uint64_t>>>& table_part_offset) {
    for (const auto& table : tables) {
        // iter == table_info_.end() is impossible, because CompareTableInfo has
        // checked it
        std::map<uint32_t, uint64_t> pid_offset;
        std::shared_ptr<::openmldb::nameserver::TableInfo> table_info;
        if (!GetTableInfoUnlock(table.name(), table.db(), &table_info)) {
            PDLOG(WARNING, "table [%s] not found in table_info", table.name().c_str());
            return false;
        }
        int32_t tid = table_info->tid();
        for (const auto& part : table_info->table_partition()) {
            for (const auto& meta : part.partition_meta()) {
                if (meta.is_alive() && meta.is_leader()) {
                    auto tablet_it = table_part_offset.find(meta.endpoint());
                    if (tablet_it == table_part_offset.end()) {
                        PDLOG(WARNING, "%s not found in table info", meta.endpoint().c_str());
                        msg = "tablet endpoint not found";
                        code = 411;
                        return false;
                    }
                    auto tid_it = tablet_it->second.find(tid);
                    if (tid_it == tablet_it->second.end()) {
                        PDLOG(WARNING, "tid [%u] not found on tablet %s", tid, meta.endpoint().c_str());
                        msg = "tid not found";
                        code = 412;
                        return false;
                    }
                    auto pid_it = tid_it->second.find(part.pid());
                    if (pid_it == tid_it->second.end()) {
                        PDLOG(WARNING, "tid [%u] pid [%u] not found on tablet %s", tid, part.pid(),
                              meta.endpoint().c_str());
                        msg = "pid not found";
                        code = 413;
                        return false;
                    }
                    pid_offset.insert(std::make_pair(part.pid(), pid_it->second));
                }
            }
        }
        // remote table
        for (auto& part : table.table_partition()) {
            auto offset_iter = pid_offset.find(part.pid());
            if (offset_iter == pid_offset.end()) {
                PDLOG(WARNING, "table [%s] pid [%u] is not found", table.name().c_str(), part.pid());
                msg = "partition offline";
                code = 407;
                return false;
            }

            for (auto& meta : part.partition_meta()) {
                if (meta.is_leader() && meta.is_alive()) {
                    if (meta.offset() < offset_iter->second) {
                        PDLOG(WARNING,
                              "table [%s] pid [%u] offset less than local "
                              "table snapshot",
                              table.name().c_str(), part.pid());
                        msg = "rep cluster offset too small";
                        code = 406;
                        return false;
                    }
                    break;
                }
            }
        }
    }
    return true;
}

bool NameServerImpl::CompareTableInfo(const std::vector<::openmldb::nameserver::TableInfo>& tables, bool period_check) {
    for (auto& table : tables) {
        std::shared_ptr<::openmldb::nameserver::TableInfo> table_info;
        if (!GetTableInfoUnlock(table.name(), table.db(), &table_info)) {
            PDLOG(WARNING, "table [%s] not found in table_info_", table.name().c_str());
            if (period_check) {
                continue;
            }
            return false;
        }
        if (table.table_partition_size() != table_info->table_partition_size()) {
            PDLOG(WARNING, "table [%s] partition num not equal, remote [%d] local [%d]", table.name().c_str(),
                  table.table_partition_size(), table_info->table_partition_size());
            return false;
        }
        if (table.compress_type() != table_info->compress_type()) {
            PDLOG(WARNING, "table [%s] compress type not equal", table.name().c_str());
            return false;
        }
        if (table.column_desc_size() != table_info->column_desc_size()) {
            PDLOG(WARNING, "table [%s] column desc size not equal", table.name().c_str());
            return false;
        }
        {
            std::map<std::string, std::string> tmp_map;
            for (int i = 0; i < table_info->column_desc_size(); i++) {
                std::string name = table_info->column_desc(i).name();
                std::string value;
                table_info->column_desc(i).SerializeToString(&value);
                tmp_map.insert(std::make_pair(name, value));
            }
            for (auto& column : table.column_desc()) {
                auto iter = tmp_map.find(column.name());
                if (iter == tmp_map.end()) {
                    PDLOG(WARNING,
                          "table [%s] not found column desc [%s] in local "
                          "cluster",
                          table.name().c_str(), column.name().c_str());
                    return false;
                }
                if (column.SerializeAsString() != iter->second) {
                    PDLOG(WARNING, "table [%s] column desc [%s] not equal", table.name().c_str(),
                          column.name().c_str());
                    return false;
                }
            }
        }
        if (table.column_desc_size() != table_info->column_desc_size()) {
            PDLOG(WARNING, "table [%s] column desc v1 size not equal", table.name().c_str());
            return false;
        }
        {
            std::map<std::string, std::string> tmp_map;
            for (int i = 0; i < table_info->column_desc_size(); i++) {
                std::string name = table_info->column_desc(i).name();
                std::string value;
                table_info->column_desc(i).SerializeToString(&value);
                tmp_map.insert(std::make_pair(name, value));
            }
            for (auto& column_v1 : table.column_desc()) {
                auto iter = tmp_map.find(column_v1.name());
                if (iter == tmp_map.end()) {
                    PDLOG(WARNING,
                          "table [%s] not found column desc [%s] in local "
                          "cluster",
                          table.name().c_str(), column_v1.name().c_str());
                    return false;
                }
                if (column_v1.SerializeAsString() != iter->second) {
                    PDLOG(WARNING, "table [%s] column desc [%s] not equal", table.name().c_str(),
                          column_v1.name().c_str());
                    return false;
                }
            }
        }
        if (table.column_key_size() != table_info->column_key_size()) {
            PDLOG(WARNING, "table [%s] column key size not equal", table.name().c_str());
            return false;
        }
        {
            std::map<std::string, std::string> tmp_map;
            for (int i = 0; i < table_info->column_key_size(); i++) {
                std::string name = table_info->column_key(i).index_name();
                std::string value;
                table_info->column_key(i).SerializeToString(&value);
                tmp_map.insert(std::make_pair(name, value));
            }
            for (auto& key : table.column_key()) {
                auto iter = tmp_map.find(key.index_name());
                if (iter == tmp_map.end()) {
                    PDLOG(WARNING,
                          "table [%s] not found column desc [%s] in local "
                          "cluster",
                          table.name().c_str(), key.index_name().c_str());
                    return false;
                }
                if (key.SerializeAsString() != iter->second) {
                    PDLOG(WARNING, "table [%s] column desc [%s] not equal", table.name().c_str(),
                          key.index_name().c_str());
                    return false;
                }
            }
        }
        if (table.added_column_desc_size() != table_info->added_column_desc_size()) {
            PDLOG(WARNING, "table [%s] added column desc size not equal", table.name().c_str());
            return false;
        }
        {
            std::map<std::string, std::string> tmp_map;
            for (int i = 0; i < table_info->added_column_desc_size(); i++) {
                std::string name = table_info->added_column_desc(i).name();
                std::string value;
                table_info->added_column_desc(i).SerializeToString(&value);
                tmp_map.insert(std::make_pair(name, value));
            }
            for (auto& added_column : table.added_column_desc()) {
                auto iter = tmp_map.find(added_column.name());
                if (iter == tmp_map.end()) {
                    PDLOG(WARNING,
                          "table [%s] not found column desc [%s] in local "
                          "cluster",
                          table.name().c_str(), added_column.name().c_str());
                    return false;
                }
                if (added_column.SerializeAsString() != iter->second) {
                    PDLOG(WARNING, "table [%s] column desc [%s] not equal", table.name().c_str(),
                          added_column.name().c_str());
                    return false;
                }
            }
        }
    }
    return true;
}

NameServerImpl::NameServerImpl()
    : zk_client_(nullptr),
      dist_lock_(nullptr),
      thread_pool_(1),
      task_thread_pool_(FLAGS_name_server_task_pool_size),
      rand_(0xdeadbeef),
      startup_mode_(::openmldb::type::StartupMode::kStandalone) {}

NameServerImpl::~NameServerImpl() {
    running_.store(false, std::memory_order_release);
    thread_pool_.Stop(true);
    task_thread_pool_.Stop(true);
    if (dist_lock_ != NULL) {
        dist_lock_->Stop();
        delete dist_lock_;
    }
    delete zk_client_;
}

// become name server leader
bool NameServerImpl::Recover() {
    if (startup_mode_ == ::openmldb::type::StartupMode::kStandalone) {
        PDLOG(INFO, "skip recover in standalone mode");
        return true;
    }
    std::vector<std::string> endpoints;
    if (!zk_client_->GetNodes(endpoints)) {
        PDLOG(WARNING, "get endpoints node failed!");
        return false;
    }
    {
        std::lock_guard<std::mutex> lock(mu_);

        std::string value;
        if (zk_client_->GetNodeValue(zk_path_.zone_data_path_ + "/follower", value)) {
            zone_info_.ParseFromString(value);
            mode_.store(zone_info_.mode(), std::memory_order_release);
            PDLOG(WARNING, "recover zone info : %s", value.c_str());
        }
        UpdateTablets(endpoints);
        value.clear();
        if (!zk_client_->GetNodeValue(zk_path_.table_index_node_, value)) {
            if (!zk_client_->CreateNode(zk_path_.table_index_node_, "1")) {
                PDLOG(WARNING, "create table index node failed!");
                return false;
            }
            table_index_ = 1;
            PDLOG(INFO, "init table_index[%u]", table_index_);
        } else {
            table_index_ = std::stoull(value);
            PDLOG(INFO, "recover table_index[%u]", table_index_);
        }
        value.clear();
        if (!zk_client_->GetNodeValue(zk_path_.term_node_, value)) {
            if (!zk_client_->CreateNode(zk_path_.term_node_, "1")) {
                PDLOG(WARNING, "create term node failed!");
                return false;
            }
            term_ = 1;
            PDLOG(INFO, "init term[%lu]", term_);
        } else {
            term_ = std::stoull(value);
            PDLOG(INFO, "recover term[%u]", term_);
        }
        value.clear();
        if (!zk_client_->GetNodeValue(zk_path_.op_index_node_, value)) {
            if (!zk_client_->CreateNode(zk_path_.op_index_node_, "1")) {
                PDLOG(WARNING, "create op index node failed!");
                return false;
            }
            op_index_ = 1;
            PDLOG(INFO, "init op_index[%u]", op_index_);
        } else {
            op_index_ = std::stoull(value);
            PDLOG(INFO, "recover op_index[%u]", op_index_);
        }
        value.clear();
        if (!zk_client_->GetNodeValue(zk_path_.table_changed_notify_node_, value)) {
            if (!zk_client_->CreateNode(zk_path_.table_changed_notify_node_, "1")) {
                PDLOG(WARNING, "create zk table changed notify node failed");
                return false;
            }
        }
        value.clear();
        if (!zk_client_->GetNodeValue(zk_path_.globalvar_changed_notify_node_, value)) {
            if (!zk_client_->CreateNode(zk_path_.globalvar_changed_notify_node_, "1")) {
                PDLOG(WARNING, "create globalvar changed notify node failed");
                return false;
            }
        }
        if (!zk_client_->GetNodeValue(zk_path_.auto_failover_node_, value)) {
            auto_failover_.load(std::memory_order_acquire) ? value = "true" : value = "false";
            if (!zk_client_->CreateNode(zk_path_.auto_failover_node_, value)) {
                PDLOG(WARNING, "create auto failover node failed!");
                return false;
            }
            PDLOG(INFO, "set zk_auto_failover_node[%s]", value.c_str());
        } else {
            value == "true" ? auto_failover_.store(true, std::memory_order_release)
                            : auto_failover_.store(false, std::memory_order_release);
            PDLOG(INFO, "get zk_auto_failover_node[%s]", value.c_str());
        }
        if (!RecoverDb()) {
            PDLOG(WARNING, "recover db failed!");
            return false;
        }
        if (!RecoverTableInfo()) {
            PDLOG(WARNING, "recover table info failed!");
            return false;
        }
        if (!RecoverProcedureInfo()) {
            PDLOG(WARNING, "recover store procedure info failed!");
            return false;
        }
        UpdateSdkEpMap();
    }
    UpdateTableStatus();
    {
        std::lock_guard<std::mutex> lock(mu_);
        RecoverClusterInfo();
        if (!RecoverOPTask()) {
            PDLOG(WARNING, "recover task failed!");
            return false;
        }
        RecoverOfflineTablet();
    }
    UpdateRealEpMapToTablet(false);
    if (FLAGS_use_name) {
        UpdateRemoteRealEpMap();
    }
    UpdateTaskStatus(true);
    if (!RecoverExternalFunction()) {
        return false;
    }
    return true;
}

bool NameServerImpl::RecoverExternalFunction() {
    std::vector<std::string> functions;
    if (zk_client_->IsExistNode(zk_path_.external_function_path_) == 0) {
        if (!zk_client_->GetChildren(zk_path_.external_function_path_, functions)) {
            LOG(WARNING) << "fail to get function list with path " << zk_path_.external_function_path_;
            return false;
        }
    }
    external_fun_.clear();
    if (functions.empty()) {
        return true;
    }
    for (const auto& name : functions) {
        std::string value;
        if (!zk_client_->GetNodeValue(zk_path_.external_function_path_ + "/" + name, value)) {
            LOG(WARNING) << "fail to get function data. function: " << name;
            continue;
        }
        auto fun = std::make_shared<::openmldb::common::ExternalFun>();
        if (!fun->ParseFromString(value)) {
            LOG(WARNING) << "fail to parse external function. function: " << name << " value: " << value;
            continue;
        }
        external_fun_.emplace(name, fun);
        LOG(INFO) << "recover function " << name;
    }
    return true;
}

bool NameServerImpl::RecoverDb() {
    databases_.clear();
    std::vector<std::string> db_vec;
    if (!zk_client_->GetChildren(zk_path_.db_path_, db_vec)) {
        if (zk_client_->IsExistNode(zk_path_.db_path_) > 0) {
            PDLOG(WARNING, "db node does not exist");
            return true;
        }
        PDLOG(WARNING, "get db failed!");
        return false;
    }
    PDLOG(INFO, "recover db num[%d]", db_vec.size());
    databases_.insert(db_vec.begin(), db_vec.end());
    return true;
}

void NameServerImpl::RecoverOfflineTablet() {
    offline_endpoint_map_.clear();
    for (const auto& tablet : tablets_) {
        if (tablet.second->state_ != ::openmldb::type::EndpointState::kHealthy) {
            offline_endpoint_map_.insert(std::make_pair(tablet.first, tablet.second->ctime_));
            thread_pool_.DelayTask(FLAGS_tablet_offline_check_interval,
                                   boost::bind(&NameServerImpl::OnTabletOffline, this, tablet.first, false));
            PDLOG(INFO, "recover offlinetablet. endpoint %s", tablet.first.c_str());
        }
    }
}

void NameServerImpl::RecoverClusterInfo() {
    nsc_.clear();
    std::vector<std::string> cluster_vec;
    if (!zk_client_->GetChildren(zk_path_.zone_data_path_ + "/replica", cluster_vec)) {
        if (zk_client_->IsExistNode(zk_path_.zone_data_path_ + "/replica") > 0) {
            PDLOG(WARNING, "cluster info node does not exist");
            return;
        }
        PDLOG(WARNING, "get cluster info failed!");
        return;
    }
    PDLOG(INFO, "need to recover cluster info[%d]", cluster_vec.size());

    std::string value, rpc_msg;
    for (const auto& alias : cluster_vec) {
        value.clear();
        if (!zk_client_->GetNodeValue(zk_path_.zone_data_path_ + "/replica/" + alias, value)) {
            PDLOG(WARNING, "get cluster info failed! name[%s]", alias.c_str());
            continue;
        }

        ::openmldb::nameserver::ClusterAddress cluster_add;
        cluster_add.ParseFromString(value);
        std::shared_ptr<::openmldb::nameserver::ClusterInfo> cluster_info =
            std::make_shared<::openmldb::nameserver::ClusterInfo>(cluster_add);
        PDLOG(INFO, "zk add %s|%s", cluster_add.zk_endpoints().c_str(), cluster_add.zk_path().c_str());
        cluster_info->state_ = kClusterHealthy;

        if (cluster_info->Init(rpc_msg) != 0) {
            PDLOG(WARNING, "%s init failed, error: %s", alias.c_str(), rpc_msg.c_str());
            // todo :: add cluster status, need show in showreplica
            cluster_info->state_ = kClusterOffline;
        }
        nsc_.insert(std::make_pair(alias, cluster_info));
    }
}

bool NameServerImpl::RecoverTableInfo() {
    table_info_.clear();
    db_table_info_.clear();
    std::vector<std::string> table_vec;
    std::vector<std::string> db_table_vec;
    if (!zk_client_->GetChildren(zk_path_.table_data_path_, table_vec)) {
        if (zk_client_->IsExistNode(zk_path_.table_data_path_) > 0) {
            PDLOG(WARNING, "table data node does not exist");
        } else {
            PDLOG(WARNING, "get table name failed!");
            return false;
        }
    }
    PDLOG(INFO, "need to recover default table num[%d]", table_vec.size());
    for (const auto& table_name : table_vec) {
        std::string table_name_node = zk_path_.table_data_path_ + "/" + table_name;
        std::string value;
        if (!zk_client_->GetNodeValue(table_name_node, value)) {
            PDLOG(WARNING, "get table info failed! name[%s] table node[%s]", table_name.c_str(),
                  table_name_node.c_str());
            continue;
        }
        std::shared_ptr<::openmldb::nameserver::TableInfo> table_info =
            std::make_shared<::openmldb::nameserver::TableInfo>();
        if (!table_info->ParseFromString(value)) {
            PDLOG(WARNING, "parse table info failed! name[%s] value[%s] value size[%d]", table_name.c_str(),
                  value.c_str(), value.length());
            continue;
        }
        table_info_.insert(std::make_pair(table_name, table_info));
        PDLOG(INFO, "recover table[%s] success", table_name.c_str());
    }
    if (!zk_client_->GetChildren(zk_path_.db_table_data_path_, db_table_vec)) {
        if (zk_client_->IsExistNode(zk_path_.db_table_data_path_) > 0) {
            PDLOG(WARNING, "db table data node does not exist");
        } else {
            PDLOG(WARNING, "get db table id failed!");
            return false;
        }
    }
    PDLOG(INFO, "need to recover db table num[%d]", db_table_vec.size());
    for (const auto& tid : db_table_vec) {
        std::string tid_node = zk_path_.db_table_data_path_ + "/" + tid;
        std::string value;
        if (!zk_client_->GetNodeValue(tid_node, value)) {
            PDLOG(WARNING, "get db table info failed! tid[%s] table node[%s]", tid.c_str(), tid_node.c_str());
            continue;
        }
        std::shared_ptr<::openmldb::nameserver::TableInfo> table_info =
            std::make_shared<::openmldb::nameserver::TableInfo>();
        if (!table_info->ParseFromString(value)) {
            PDLOG(WARNING, "parse table info failed! tid[%s] value[%s] value size[%d]", tid.c_str(), value.c_str(),
                  value.length());
            continue;
        }
        if (databases_.find(table_info->db()) != databases_.end()) {
            db_table_info_[table_info->db()].insert(std::make_pair(table_info->name(), table_info));
            LOG(INFO) << "recover table tid " << tid << " with name " << table_info->name() << " in db "
                      << table_info->db();
        } else {
            LOG(WARNING) << "table " << table_info->name() << " not exist on recovering in db  " << table_info->db();
        }
    }
    return true;
}

bool NameServerImpl::RecoverOPTask() {
    for (auto& op_list : task_vec_) {
        op_list.clear();
    }
    std::vector<std::string> op_vec;
    if (!zk_client_->GetChildren(zk_path_.op_data_path_, op_vec)) {
        if (zk_client_->IsExistNode(zk_path_.op_data_path_) > 0) {
            PDLOG(WARNING, "op data node does not exist");
            return true;
        }
        PDLOG(WARNING, "get op failed!");
        return false;
    }
    PDLOG(INFO, "need to recover op num[%d]", op_vec.size());
    for (const auto& op_id : op_vec) {
        std::string op_node = zk_path_.op_data_path_ + "/" + op_id;
        std::string value;
        if (!zk_client_->GetNodeValue(op_node, value)) {
            PDLOG(WARNING, "get table info failed! table node[%s]", op_node.c_str());
            continue;
        }
        std::shared_ptr<OPData> op_data = std::make_shared<OPData>();
        if (!op_data->op_info_.ParseFromString(value)) {
            PDLOG(WARNING, "parse op info failed! value[%s]", value.c_str());
            continue;
        }
        if (op_data->op_info_.task_status() == ::openmldb::api::TaskStatus::kDone) {
            DEBUGLOG("op status is kDone. op_id[%lu]", op_data->op_info_.op_id());
            continue;
        }
        if (op_data->op_info_.task_status() == ::openmldb::api::TaskStatus::kCanceled) {
            DEBUGLOG("op status is kCanceled. op_id[%lu]", op_data->op_info_.op_id());
            continue;
        }
        std::string op_type_str = ::openmldb::api::OPType_Name(op_data->op_info_.op_type());
        switch (op_data->op_info_.op_type()) {
            case ::openmldb::api::OPType::kMakeSnapshotOP:
                if (CreateMakeSnapshotOPTask(op_data) < 0) {
                    PDLOG(WARNING, "recover op[%s] failed. op_id[%lu]", op_type_str.c_str(), op_id);
                    continue;
                }
                break;
            case ::openmldb::api::OPType::kAddReplicaOP:
                if (CreateAddReplicaOPTask(op_data) < 0) {
                    PDLOG(WARNING, "recover op[%s] failed. op_id[%lu]", op_type_str.c_str(), op_id);
                    continue;
                }
                break;
            case ::openmldb::api::OPType::kChangeLeaderOP:
                if (CreateChangeLeaderOPTask(op_data) < 0) {
                    PDLOG(WARNING, "recover op[%s] failed. op_id[%lu]", op_type_str.c_str(), op_id);
                    continue;
                }
                break;
            case ::openmldb::api::OPType::kMigrateOP:
                if (CreateMigrateTask(op_data) < 0) {
                    PDLOG(WARNING, "recover op[%s] failed. op_id[%lu]", op_type_str.c_str(), op_id);
                    continue;
                }
                break;
            case ::openmldb::api::OPType::kRecoverTableOP:
                if (CreateRecoverTableOPTask(op_data) < 0) {
                    PDLOG(WARNING, "recover op[%s] failed. op_id[%lu]", op_type_str.c_str(), op_id);
                    continue;
                }
                break;
            case ::openmldb::api::OPType::kOfflineReplicaOP:
                if (CreateOfflineReplicaTask(op_data) < 0) {
                    PDLOG(WARNING, "recover op[%s] failed. op_id[%lu]", op_type_str.c_str(), op_id);
                    continue;
                }
                break;
            case ::openmldb::api::OPType::kDelReplicaOP:
                if (CreateDelReplicaOPTask(op_data) < 0) {
                    PDLOG(WARNING, "recover op[%s] failed. op_id[%lu]", op_type_str.c_str(), op_id);
                    continue;
                }
                break;
            case ::openmldb::api::OPType::kReAddReplicaOP:
                if (CreateReAddReplicaTask(op_data) < 0) {
                    PDLOG(WARNING, "recover op[%s] failed. op_id[%lu]", op_type_str.c_str(), op_id);
                    continue;
                }
                break;
            case ::openmldb::api::OPType::kReAddReplicaNoSendOP:
                if (CreateReAddReplicaNoSendTask(op_data) < 0) {
                    PDLOG(WARNING, "recover op[%s] failed. op_id[%lu]", op_type_str.c_str(), op_id);
                    continue;
                }
                break;
            case ::openmldb::api::OPType::kReAddReplicaWithDropOP:
                if (CreateReAddReplicaWithDropTask(op_data) < 0) {
                    PDLOG(WARNING, "recover op[%s] failed. op_id[%lu]", op_type_str.c_str(), op_id);
                    continue;
                }
                break;
            case ::openmldb::api::OPType::kReAddReplicaSimplifyOP:
                if (CreateReAddReplicaSimplifyTask(op_data) < 0) {
                    PDLOG(WARNING, "recover op[%s] failed. op_id[%lu]", op_type_str.c_str(), op_id);
                    continue;
                }
                break;
            case ::openmldb::api::OPType::kReLoadTableOP:
                if (CreateReLoadTableTask(op_data) < 0) {
                    PDLOG(WARNING, "recover op[%s] failed. op_id[%lu]", op_type_str.c_str(), op_id);
                    continue;
                }
                break;
            case ::openmldb::api::OPType::kUpdatePartitionStatusOP:
                if (CreateUpdatePartitionStatusOPTask(op_data) < 0) {
                    PDLOG(WARNING, "recover op[%s] failed. op_id[%lu]", op_type_str.c_str(), op_id);
                    continue;
                }
                break;
            case ::openmldb::api::OPType::kCreateTableRemoteOP:
                if (CreateTableRemoteTask(op_data) < 0) {
                    PDLOG(WARNING, "recover op[%s] failed. op_id[%lu]", op_type_str.c_str(), op_id);
                    continue;
                }
                break;
            case ::openmldb::api::OPType::kDropTableRemoteOP:
                if (DropTableRemoteTask(op_data) < 0) {
                    PDLOG(WARNING, "recover op[%s] failed. op_id[%lu]", op_type_str.c_str(), op_id);
                    continue;
                }
                break;
            case ::openmldb::api::OPType::kDelReplicaRemoteOP:
                if (CreateDelReplicaRemoteOPTask(op_data) < 0) {
                    PDLOG(WARNING, "recover op[%s] failed. op_id[%lu]", op_type_str.c_str(), op_id);
                    continue;
                }
                break;
            case ::openmldb::api::OPType::kAddReplicaSimplyRemoteOP:
                if (CreateAddReplicaSimplyRemoteOPTask(op_data) < 0) {
                    PDLOG(WARNING, "recover op[%s] failed. op_id[%lu]", op_type_str.c_str(), op_id);
                    continue;
                }
                break;
            case ::openmldb::api::OPType::kAddReplicaRemoteOP:
                if (CreateAddReplicaRemoteOPTask(op_data) < 0) {
                    PDLOG(WARNING, "recover op[%s] failed. op_id[%lu]", op_type_str.c_str(), op_id);
                    continue;
                }
                break;
            case ::openmldb::api::OPType::kAddIndexOP:
                if (!CreateAddIndexOPTask(op_data).OK()) {
                    PDLOG(WARNING, "recover op[%s] failed. op_id[%lu]", op_type_str.c_str(), op_id);
                    continue;
                }
                break;
            default:
                PDLOG(WARNING, "unsupport recover op[%s]! op_id[%lu]", op_type_str.c_str(), op_id);
                continue;
        }
        if (!SkipDoneTask(op_data)) {
            PDLOG(WARNING, "SkipDoneTask task failed. op_id[%lu] task_index[%u]", op_data->op_info_.op_id(),
                  op_data->op_info_.task_index());
            continue;
        }
        if (op_data->op_info_.task_status() == ::openmldb::api::TaskStatus::kFailed ||
            op_data->op_info_.task_status() == ::openmldb::api::TaskStatus::kCanceled) {
            done_op_list_.push_back(op_data);
        } else {
            uint32_t idx = 0;
            if (op_data->op_info_.for_replica_cluster() == 1) {
                idx = op_data->op_info_.vec_idx();
                PDLOG(INFO,
                      "current task is for replica cluster, op_index [%lu] "
                      "op_type[%s]",
                      op_data->op_info_.op_id(), ::openmldb::api::OPType_Name(op_data->op_info_.op_type()).c_str());
            } else {
                idx = op_data->op_info_.pid() % task_vec_.size();
                if (op_data->op_info_.has_vec_idx() && op_data->op_info_.vec_idx() < task_vec_.size()) {
                    idx = op_data->op_info_.vec_idx();
                }
            }
            task_vec_[idx].push_back(op_data);
        }
        PDLOG(INFO, "recover op[%s] success. op_id[%lu]",
              ::openmldb::api::OPType_Name(op_data->op_info_.op_type()).c_str(), op_data->op_info_.op_id());
    }
    for (auto& op_list : task_vec_) {
        op_list.sort([](const std::shared_ptr<OPData>& a, const std::shared_ptr<OPData>& b) {
            if (a->op_info_.parent_id() < b->op_info_.parent_id()) {
                return true;
            } else if (a->op_info_.parent_id() > b->op_info_.parent_id()) {
                return false;
            } else {
                return a->op_info_.op_id() < b->op_info_.op_id();
            }
        });
    }
    return true;
}
int NameServerImpl::CreateMakeSnapshotOPTask(std::shared_ptr<OPData> op_data) {
    MakeSnapshotNSRequest request;
    if (!request.ParseFromString(op_data->op_info_.data())) {
        PDLOG(WARNING, "parse request failed. data[%s]", op_data->op_info_.data().c_str());
        return -1;
    }
    std::shared_ptr<::openmldb::nameserver::TableInfo> table_info;
    if (!GetTableInfoUnlock(request.name(), request.db(), &table_info)) {
        PDLOG(WARNING, "get table info failed! name[%s]", request.name().c_str());
        return -1;
    }
    uint32_t tid = table_info->tid();
    uint32_t pid = request.pid();
    std::string endpoint;
    if (GetLeader(table_info, pid, endpoint) < 0 || endpoint.empty()) {
        PDLOG(WARNING, "get leader failed. table[%s] pid[%u]", request.name().c_str(), pid);
        return -1;
    }
    uint64_t end_offset = 0;
    if (request.has_offset() && request.offset() > 0) {
        end_offset = request.offset();
    }
    auto task_meta = std::make_shared<MakeSnapshotTaskMeta>(op_data->op_info_.op_id(),
            ::openmldb::api::OPType::kMakeSnapshotOP, endpoint, tid, pid, end_offset);
    auto task = CreateTask(task_meta);
    if (!task) {
        PDLOG(WARNING, "create makesnapshot task failed. tid[%u] pid[%u]", tid, pid);
        return -1;
    }
    op_data->task_list_.push_back(task);
    PDLOG(INFO, "create makesnapshot op task ok. tid[%u] pid[%u]", tid, pid);
    return 0;
}

bool NameServerImpl::SkipDoneTask(std::shared_ptr<OPData> op_data) {
    uint64_t op_id = op_data->op_info_.op_id();
    std::string op_type = ::openmldb::api::OPType_Name(op_data->op_info_.op_type());
    if (op_data->op_info_.task_status() == ::openmldb::api::kInited) {
        PDLOG(INFO, "op_id[%lu] op_type[%s] status is kInited, need not skip", op_id, op_type.c_str());
        return true;
    }
    uint32_t task_index = op_data->op_info_.task_index();
    if (op_data->task_list_.empty()) {
        PDLOG(WARNING, "skip task failed, task_list is empty. op_id[%lu] op_type[%s]", op_id, op_type.c_str());
        return false;
    }
    if (task_index > op_data->task_list_.size() - 1) {
        PDLOG(WARNING, "skip task failed. op_id[%lu] op_type[%s] task_index[%u]", op_id, op_type.c_str(), task_index);
        return false;
    }
    for (uint32_t idx = 0; idx < task_index; idx++) {
        op_data->task_list_.pop_front();
    }
    if (!op_data->task_list_.empty()) {
        std::shared_ptr<Task> task = op_data->task_list_.front();
        PDLOG(INFO, "cur task[%s]. op_id[%lu] op_type[%s]",
              ::openmldb::api::TaskType_Name(task->task_info_->task_type()).c_str(), op_id, op_type.c_str());
        if (op_data->op_info_.task_status() == ::openmldb::api::TaskStatus::kFailed) {
            task->task_info_->set_status(::openmldb::api::TaskStatus::kFailed);
            return true;
        }
        switch (task->task_info_->task_type()) {
            case ::openmldb::api::TaskType::kSelectLeader:
            case ::openmldb::api::TaskType::kUpdateLeaderInfo:
            case ::openmldb::api::TaskType::kUpdatePartitionStatus:
            case ::openmldb::api::TaskType::kUpdateTableInfo:
            case ::openmldb::api::TaskType::kRecoverTable:
            case ::openmldb::api::TaskType::kAddTableInfo:
            case ::openmldb::api::TaskType::kCheckBinlogSyncProgress:
                // execute the task again
                task->task_info_->set_status(::openmldb::api::TaskStatus::kInited);
                break;
            default:
                task->task_info_->set_status(::openmldb::api::TaskStatus::kDoing);
        }
    }
    return true;
}

void NameServerImpl::UpdateTabletsLocked(const std::vector<std::string>& endpoints) {
    std::lock_guard<std::mutex> lock(mu_);
    UpdateTablets(endpoints);
}

void NameServerImpl::UpdateTablets(const std::vector<std::string>& endpoints) {
    std::set<std::string> alive;
    std::vector<std::string> tablet_endpoints;
    std::string nearline_tablet_endpoint;
    for (const auto& endpoint : endpoints) {
        std::string cur_endpoint = endpoint;
        if (boost::starts_with(cur_endpoint, ::openmldb::base::NEARLINE_PREFIX)) {
            nearline_tablet_endpoint = endpoint.substr(::openmldb::base::NEARLINE_PREFIX.size());
            cur_endpoint = nearline_tablet_endpoint;
        } else {
            tablet_endpoints.push_back(cur_endpoint);
        }
        auto it = real_ep_map_.find(cur_endpoint);
        if (FLAGS_use_name) {
            std::string real_ep;
            if (!zk_client_->GetNodeValue(FLAGS_zk_root_path + "/map/names/" + cur_endpoint, real_ep)) {
                PDLOG(WARNING, "get tablet names value failed. endpint %s", cur_endpoint.c_str());
                continue;
            }
            if (it == real_ep_map_.end()) {
                real_ep_map_.emplace(cur_endpoint, real_ep);
            } else {
                it->second = real_ep;
            }
        } else if (it == real_ep_map_.end()) {
            real_ep_map_.emplace(cur_endpoint, cur_endpoint);
        }
    }



    auto it = tablet_endpoints.begin();
    for (; it != tablet_endpoints.end(); ++it) {
        alive.insert(*it);
        Tablets::iterator tit = tablets_.find(*it);
        // register a new tablet
        if (tit == tablets_.end()) {
            std::shared_ptr<TabletInfo> tablet = std::make_shared<TabletInfo>();
            tablet->state_ = ::openmldb::type::EndpointState::kHealthy;
            if (FLAGS_use_name) {
                auto real_ep_map_it = real_ep_map_.find(*it);
                if (real_ep_map_it == real_ep_map_.end()) {
                    PDLOG(WARNING, "fail to get real endpoint. endpoint %s", it->c_str());
                    continue;
                }
                tablet->client_ = std::make_shared<::openmldb::client::TabletClient>(*it, real_ep_map_it->second, true);
            } else {
                tablet->client_ = std::make_shared<::openmldb::client::TabletClient>(*it, "", true);
            }
            if (tablet->client_->Init() != 0) {
                PDLOG(WARNING, "tablet client init error. endpoint[%s]", it->c_str());
                continue;
            }
            tablet->ctime_ = ::baidu::common::timer::get_micros() / 1000;
            tablets_.insert(std::make_pair(*it, tablet));
            PDLOG(INFO, "add tablet client. endpoint[%s]", it->c_str());
            NotifyTableChanged(::openmldb::type::NotifyType::kTable);
        } else {
            if (tit->second->state_ != ::openmldb::type::EndpointState::kHealthy) {
                if (FLAGS_use_name) {
                    auto real_ep_map_it = real_ep_map_.find(*it);
                    if (real_ep_map_it == real_ep_map_.end()) {
                        PDLOG(WARNING, "fail to get real endpoint. endpoint %s", it->c_str());
                        continue;
                    }
                    // TODO(denglong) guarantee threadsafe
                    tit->second->client_ =
                        std::make_shared<::openmldb::client::TabletClient>(*it, real_ep_map_it->second, true);
                    if (tit->second->client_->Init() != 0) {
                        PDLOG(WARNING, "tablet client init error. endpoint[%s]", tit->first.c_str());
                        continue;
                    }
                }
                tit->second->state_ = ::openmldb::type::EndpointState::kHealthy;
                tit->second->ctime_ = ::baidu::common::timer::get_micros() / 1000;
                PDLOG(INFO, "tablet is online. endpoint[%s]", tit->first.c_str());
                thread_pool_.AddTask(boost::bind(&NameServerImpl::OnTabletOnline, this, tit->first));
            }
        }
        PDLOG(INFO, "healthy tablet with endpoint[%s]", it->c_str());
    }
    // handle offline tablet
    for (Tablets::iterator tit = tablets_.begin(); tit != tablets_.end(); ++tit) {
        if (alive.find(tit->first) == alive.end() && tit->second->state_ == ::openmldb::type::EndpointState::kHealthy) {
            // tablet offline
            PDLOG(INFO, "offline tablet with endpoint[%s]", tit->first.c_str());
            tit->second->state_ = ::openmldb::type::EndpointState::kOffline;
            tit->second->ctime_ = ::baidu::common::timer::get_micros() / 1000;
            if (offline_endpoint_map_.find(tit->first) == offline_endpoint_map_.end()) {
                offline_endpoint_map_.insert(std::make_pair(tit->first, tit->second->ctime_));
                if (running_.load(std::memory_order_acquire)) {
                    thread_pool_.DelayTask(FLAGS_tablet_offline_check_interval,
                                           boost::bind(&NameServerImpl::OnTabletOffline, this, tit->first, false));
                }
            } else {
                offline_endpoint_map_[tit->first] = tit->second->ctime_;
            }
        }
    }
    thread_pool_.AddTask(boost::bind(&NameServerImpl::DistributeTabletMode, this));
    thread_pool_.AddTask(boost::bind(&NameServerImpl::UpdateRealEpMapToTablet, this, true));
}

void NameServerImpl::OnTabletOffline(const std::string& endpoint, bool startup_flag) {
    if (!running_.load(std::memory_order_acquire)) {
        PDLOG(WARNING, "cur nameserver is not leader");
        return;
    }
    {
        std::lock_guard<std::mutex> lock(mu_);
        auto tit = tablets_.find(endpoint);
        if (tit == tablets_.end()) {
            PDLOG(WARNING, "cannot find endpoint %s in tablet map", endpoint.c_str());
            return;
        }
        auto iter = offline_endpoint_map_.find(endpoint);
        if (iter == offline_endpoint_map_.end()) {
            PDLOG(WARNING, "cannot find endpoint %s in offline endpoint map", endpoint.c_str());
            return;
        }
        if (!startup_flag && tit->second->state_ == ::openmldb::type::EndpointState::kHealthy) {
            PDLOG(INFO, "endpoint %s is healthy, need not offline endpoint", endpoint.c_str());
            return;
        }
        if (table_info_.empty() && db_table_info_.empty()) {
            PDLOG(INFO, "endpoint %s has no table, need not offline endpoint", endpoint.c_str());
            return;
        }
        uint64_t cur_time = ::baidu::common::timer::get_micros() / 1000;
        if (!startup_flag && cur_time < iter->second + FLAGS_tablet_heartbeat_timeout) {
            thread_pool_.DelayTask(FLAGS_tablet_offline_check_interval,
                                   boost::bind(&NameServerImpl::OnTabletOffline, this, endpoint, false));
            return;
        }
    }
    if (auto_failover_.load(std::memory_order_acquire)) {
        PDLOG(INFO, "Run OfflineEndpoint. endpoint is %s", endpoint.c_str());
        UpdateEndpointTableAlive(endpoint, false);
        OfflineEndpointInternal(endpoint, FLAGS_name_server_task_concurrency);
    }
}

void NameServerImpl::OnTabletOnline(const std::string& endpoint) {
    if (!running_.load(std::memory_order_acquire)) {
        PDLOG(WARNING, "cur nameserver is not leader");
        return;
    }
    if (!auto_failover_.load(std::memory_order_acquire)) {
        std::lock_guard<std::mutex> lock(mu_);
        offline_endpoint_map_.erase(endpoint);
        return;
    }
    std::string value;
    {
        std::lock_guard<std::mutex> lock(mu_);
        auto iter = offline_endpoint_map_.find(endpoint);
        if (iter == offline_endpoint_map_.end()) {
            PDLOG(WARNING,
                  "cannot find endpoint %s in offline endpoint map. need not "
                  "recover",
                  endpoint.c_str());
            return;
        }
        if (!zk_client_->GetNodeValue(zk_path_.root_path_ + "/nodes/" + endpoint, value)) {
            PDLOG(WARNING, "get tablet node value failed");
            offline_endpoint_map_.erase(iter);
            return;
        }
        if (table_info_.empty() && db_table_info_.empty()) {
            PDLOG(INFO, "endpoint %s has no table, need not recover endpoint", endpoint.c_str());
            offline_endpoint_map_.erase(iter);
            return;
        }
        if (!boost::starts_with(value, "startup_")) {
            uint64_t cur_time = ::baidu::common::timer::get_micros() / 1000;
            if (cur_time < iter->second + FLAGS_tablet_heartbeat_timeout) {
                PDLOG(INFO,
                      "need not recover. endpoint[%s] cur_time[%lu] "
                      "offline_time[%lu]",
                      endpoint.c_str(), cur_time, iter->second);
                offline_endpoint_map_.erase(iter);
                return;
            }
        }
    }
    if (boost::starts_with(value, "startup_")) {
        PDLOG(INFO, "endpoint %s is startup, exe tablet offline", endpoint.c_str());
        OnTabletOffline(endpoint, true);
    }
    PDLOG(INFO, "Run RecoverEndpoint. endpoint is %s", endpoint.c_str());
    RecoverEndpointInternal(endpoint, false, FLAGS_name_server_task_concurrency);
    {
        std::lock_guard<std::mutex> lock(mu_);
        offline_endpoint_map_.erase(endpoint);
    }
}

void NameServerImpl::RecoverEndpointDBInternal(
    const std::string& endpoint, bool need_restore, uint32_t concurrency,
    const std::map<std::string, std::shared_ptr<::openmldb::nameserver::TableInfo>>& table_info) {
    for (const auto& kv : table_info) {
        for (int idx = 0; idx < kv.second->table_partition_size(); idx++) {
            uint32_t pid = kv.second->table_partition(idx).pid();
            for (int meta_idx = 0; meta_idx < kv.second->table_partition(idx).partition_meta_size(); meta_idx++) {
                if (kv.second->table_partition(idx).partition_meta(meta_idx).endpoint() == endpoint) {
                    if (kv.second->table_partition(idx).partition_meta(meta_idx).is_alive() &&
                        kv.second->table_partition(idx).partition_meta_size() > 1) {
                        PDLOG(INFO,
                              "table[%s] pid[%u] endpoint[%s] is alive, need "
                              "not recover",
                              kv.first.c_str(), pid, endpoint.c_str());
                        break;
                    }
                    PDLOG(INFO, "recover table[%s] pid[%u] endpoint[%s]", kv.first.c_str(), pid, endpoint.c_str());
                    bool is_leader = false;
                    if (kv.second->table_partition(idx).partition_meta(meta_idx).is_leader()) {
                        is_leader = true;
                    }
                    uint64_t offset_delta = need_restore ? 0 : FLAGS_check_binlog_sync_progress_delta;
                    CreateRecoverTableOP(kv.first, kv.second->db(), pid, endpoint, is_leader, offset_delta,
                                         concurrency);
                    if (need_restore && is_leader) {
                        PDLOG(INFO, "restore table[%s] pid[%u] endpoint[%s]", kv.first.c_str(), pid, endpoint.c_str());
                        CreateChangeLeaderOP(kv.first, kv.second->db(), pid, endpoint, need_restore, concurrency);
                        CreateRecoverTableOP(kv.first, kv.second->db(), pid, OFFLINE_LEADER_ENDPOINT, true,
                                             FLAGS_check_binlog_sync_progress_delta, concurrency);
                    }
                    break;
                }
            }
        }
    }
}

void NameServerImpl::RecoverEndpointInternal(const std::string& endpoint, bool need_restore, uint32_t concurrency) {
    std::lock_guard<std::mutex> lock(mu_);
    RecoverEndpointDBInternal(endpoint, need_restore, concurrency, table_info_);
    for (const auto& kv : db_table_info_) {
        RecoverEndpointDBInternal(endpoint, need_restore, concurrency, kv.second);
    }
    // recover global variable after tablet restart
    std::shared_ptr<TableInfo> table_info;
    if (!GetTableInfoUnlock(GLOBAL_VARIABLES, INFORMATION_SCHEMA_DB, &table_info)) {
        PDLOG(WARNING, "global variable table does not exist!");
        return;
    }
    bool exist_globalvar = false;
    for (int idx = 0; idx < table_info->table_partition_size(); idx++) {
        for (int meta_idx = 0; meta_idx < table_info->table_partition(idx).partition_meta_size(); meta_idx++) {
            if (table_info->table_partition(idx).partition_meta(meta_idx).endpoint() == endpoint) {
                exist_globalvar = true;
                break;
            }
        }
    }
    if (!exist_globalvar) {
        NotifyTableChanged(::openmldb::type::NotifyType::kGlobalVar);
    }
}

void NameServerImpl::ShowTablet(RpcController* controller, const ShowTabletRequest* request,
                                ShowTabletResponse* response, Closure* done) {
    brpc::ClosureGuard done_guard(done);
    if (!running_.load(std::memory_order_acquire)) {
        response->set_code(::openmldb::base::ReturnCode::kNameserverIsNotLeader);
        response->set_msg("nameserver is not leader");
        PDLOG(WARNING, "cur nameserver is not leader");
        return;
    }
    std::lock_guard<std::mutex> lock(mu_);
    Tablets::iterator it = tablets_.begin();
    for (; it != tablets_.end(); ++it) {
        TabletStatus* status = response->add_tablets();
        status->set_endpoint(it->first);
        if (FLAGS_use_name) {
            auto n_it = real_ep_map_.find(it->first);
            if (n_it == real_ep_map_.end()) {
                status->set_real_endpoint("-");
            } else {
                status->set_real_endpoint(n_it->second);
            }
        }
        status->set_state(::openmldb::type::EndpointState_Name(it->second->state_));
        status->set_age(::baidu::common::timer::get_micros() / 1000 - it->second->ctime_);
    }
    response->set_code(::openmldb::base::ReturnCode::kOk);
    response->set_msg("ok");
}

bool NameServerImpl::Init(const std::string& zk_cluster, const std::string& zk_path, const std::string& endpoint,
                          const std::string& real_endpoint) {
    if (zk_cluster.empty() && FLAGS_tablet.empty()) {
        PDLOG(WARNING, "zk cluster disabled and tablet is empty");
        return false;
    }
    endpoint_ = endpoint;
    running_.store(false, std::memory_order_release);
    if (!zk_cluster.empty()) {
        startup_mode_ = ::openmldb::type::StartupMode::kCluster;
        zk_path_.zk_cluster_ = zk_cluster;
        zk_path_.root_path_ = zk_path;
        std::string zk_table_path = zk_path + "/table";
        std::string zk_sp_path = zk_path + "/store_procedure";
        zk_path_.table_index_node_ = zk_table_path + "/table_index";
        zk_path_.table_data_path_ = zk_table_path + "/table_data";
        zk_path_.db_path_ = zk_path + "/db";
        zk_path_.db_table_data_path_ = zk_table_path + "/db_table_data";
        zk_path_.db_sp_data_path_ = zk_sp_path + "/db_sp_data";
        zk_path_.term_node_ = zk_table_path + "/term";
        std::string zk_op_path = zk_path + "/op";
        zk_path_.op_index_node_ = zk_op_path + "/op_index";
        zk_path_.op_data_path_ = zk_op_path + "/op_data";
        zk_path_.offline_endpoint_lock_node_ = zk_path + "/offline_endpoint_lock";
        std::string zk_config_path = zk_path + "/config";
        zk_path_.zone_data_path_ = zk_path + "/cluster";
        zk_path_.auto_failover_node_ = zk_config_path + "/auto_failover";
        zk_path_.table_changed_notify_node_ = zk_table_path + "/notify";
        zk_path_.globalvar_changed_notify_node_ = zk_path + "/notify/global_variable";
        zk_path_.external_function_path_ = zk_path + "/data/function";
        zone_info_.set_mode(kNORMAL);
        zone_info_.set_zone_name(endpoint + zk_path);
        zone_info_.set_replica_alias("");
        zone_info_.set_zone_term(1);
        LOG(INFO) << "zone name " << zone_info_.zone_name();
        zk_client_ = new ZkClient(zk_cluster, real_endpoint, FLAGS_zk_session_timeout, endpoint, zk_path);
        if (!zk_client_->Init()) {
            PDLOG(WARNING, "fail to init zookeeper with cluster[%s]", zk_cluster.c_str());
            return false;
        }
        std::string value;
        std::vector<std::string> endpoints;
        if (!zk_client_->GetNodes(endpoints)) {
            zk_client_->CreateNode(zk_path + "/nodes", "");
        } else {
            UpdateTablets(endpoints);
        }
        zk_client_->WatchNodes(boost::bind(&NameServerImpl::UpdateTabletsLocked, this, _1));
        bool ok = zk_client_->WatchNodes();
        if (!ok) {
            PDLOG(WARNING, "fail to watch nodes");
            return false;
        }
        if (zk_client_->IsExistNode(zk_path_.external_function_path_) != 0) {
            if (!zk_client_->CreateNode(zk_path_.external_function_path_, "")) {
                LOG(WARNING) << "fail to create function node " << zk_path_.external_function_path_;
                return false;
            }
        }
        session_term_ = zk_client_->GetSessionTerm();

        thread_pool_.DelayTask(FLAGS_zk_keep_alive_check_interval, boost::bind(&NameServerImpl::CheckZkClient, this));
        dist_lock_ = new DistLock(zk_path + "/leader", zk_client_, boost::bind(&NameServerImpl::OnLocked, this),
                                  boost::bind(&NameServerImpl::OnLostLock, this), endpoint);
        dist_lock_->Lock();

    } else {
        const std::string& tablet_endpoint = FLAGS_tablet;
        startup_mode_ = ::openmldb::type::StartupMode::kStandalone;
        std::shared_ptr<TabletInfo> tablet = std::make_shared<TabletInfo>();
        tablet->state_ = ::openmldb::type::EndpointState::kHealthy;
        tablet->client_ = std::make_shared<::openmldb::client::TabletClient>(tablet_endpoint, "", true);
        if (tablet->client_->Init() != 0) {
            PDLOG(WARNING, "tablet client init error. endpoint[%s]", tablet_endpoint.c_str());
        }
        tablet->ctime_ = ::baidu::common::timer::get_micros() / 1000;
        tablets_.insert(std::make_pair(tablet_endpoint, tablet));
        PDLOG(INFO, "add tablet client. endpoint[%s]", tablet_endpoint.c_str());
        OnLocked();
    }
    mode_.store(kNORMAL, std::memory_order_release);
    auto_failover_.store(FLAGS_auto_failover, std::memory_order_release);
    task_rpc_version_.store(0, std::memory_order_relaxed);
    if (FLAGS_use_name) {
        auto n_it = real_ep_map_.find(FLAGS_endpoint);
        if (n_it == real_ep_map_.end()) {
            real_ep_map_.insert(std::make_pair(FLAGS_endpoint, real_endpoint));
        } else {
            n_it->second = real_endpoint;
        }
    }
    task_vec_.resize(FLAGS_name_server_task_max_concurrency + FLAGS_name_server_task_concurrency_for_replica_cluster);
    task_thread_pool_.DelayTask(FLAGS_make_snapshot_check_interval,
                                boost::bind(&NameServerImpl::SchedMakeSnapshot, this));
    task_thread_pool_.DelayTask(FLAGS_sync_deploy_stats_timeout,
                                boost::bind(&NameServerImpl::ScheduleSyncDeployStats, this));
    return true;
}

bool NameServerImpl::Init(const std::string& real_endpoint) {
    return Init(FLAGS_zk_cluster, FLAGS_zk_root_path, FLAGS_endpoint, real_endpoint);
}

void NameServerImpl::CheckZkClient() {
    if (!zk_client_->IsConnected()) {
        OnLostLock();
        PDLOG(WARNING, "reconnect zk");
        if (zk_client_->Reconnect()) {
            PDLOG(INFO, "reconnect zk ok");
        }
    }
    if (session_term_ != zk_client_->GetSessionTerm()) {
        if (zk_client_->WatchNodes()) {
            session_term_ = zk_client_->GetSessionTerm();
            PDLOG(INFO, "watch node ok");
        } else {
            PDLOG(WARNING, "watch node failed");
        }
    }
    thread_pool_.DelayTask(FLAGS_zk_keep_alive_check_interval, boost::bind(&NameServerImpl::CheckZkClient, this));
}

int NameServerImpl::UpdateTaskStatus(bool is_recover_op) {
    std::map<std::string, std::shared_ptr<TabletClient>> client_map;
    {
        std::lock_guard<std::mutex> lock(mu_);
        for (auto iter = tablets_.begin(); iter != tablets_.end(); ++iter) {
            if (iter->second->state_ != ::openmldb::type::EndpointState::kHealthy) {
                DEBUGLOG("tablet[%s] is not Healthy", iter->first.c_str());
                uint64_t cur_time = ::baidu::common::timer::get_micros() / 1000;
                if (cur_time < iter->second->ctime_ + FLAGS_tablet_heartbeat_timeout) {
                    continue;
                }
                // clear the task in offline tablet
                for (const auto& op_list : task_vec_) {
                    if (op_list.empty()) {
                        continue;
                    }
                    std::shared_ptr<OPData> op_data = op_list.front();
                    if (op_data->task_list_.empty()) {
                        continue;
                    }
                    // update task status
                    std::shared_ptr<Task> task = op_data->task_list_.front();
                    if (task->task_info_->status() != ::openmldb::api::kDoing) {
                        continue;
                    }
                    if (task->task_info_->has_endpoint() && task->task_info_->endpoint() == iter->first) {
                        PDLOG(WARNING, "tablet is offline. update task status from[kDoing] to[kFailed]. "
                              "op_id[%lu], task_type[%s] endpoint[%s]",
                              op_data->op_info_.op_id(),
                              ::openmldb::api::TaskType_Name(task->task_info_->task_type()).c_str(),
                              iter->first.c_str());
                        task->task_info_->set_status(::openmldb::api::kFailed);
                    }
                }
            } else {
                client_map.insert(std::make_pair(iter->first, iter->second->client_));
            }
        }
    }
    uint64_t last_task_rpc_version = task_rpc_version_.load(std::memory_order_acquire);
    for (auto iter = client_map.begin(); iter != client_map.end(); ++iter) {
        ::openmldb::api::TaskStatusResponse response;
        // get task status from tablet
        if (iter->second->GetTaskStatus(response)) {
            std::lock_guard<std::mutex> lock(mu_);
            if (last_task_rpc_version != task_rpc_version_.load(std::memory_order_acquire)) {
                DEBUGLOG("task_rpc_version mismatch");
                break;
            }
            std::string endpoint = iter->first;
            for (const auto& op_list : task_vec_) {
                UpdateTask(op_list, endpoint, is_recover_op, response);
            }
        }
    }
    UpdateTaskStatusRemote(is_recover_op);
    if (running_.load(std::memory_order_acquire)) {
        task_thread_pool_.DelayTask(FLAGS_get_task_status_interval,
                                    boost::bind(&NameServerImpl::UpdateTaskStatus, this, false));
    }
    return 0;
}

int NameServerImpl::UpdateTaskStatusRemote(bool is_recover_op) {
    if (mode_.load(std::memory_order_acquire) == kFOLLOWER) {
        return 0;
    }
    std::map<std::string, std::shared_ptr<::openmldb::client::NsClient>> client_map;
    {
        std::lock_guard<std::mutex> lock(mu_);
        if (nsc_.empty()) {
            return 0;
        }
        for (auto iter = nsc_.begin(); iter != nsc_.end(); ++iter) {
            if (iter->second->state_.load(std::memory_order_relaxed) != kClusterHealthy) {
                PDLOG(INFO, "cluster[%s] is not Healthy", iter->first.c_str());
                continue;
            }
            client_map.insert(std::make_pair(
                iter->first, std::atomic_load_explicit(&iter->second->client_, std::memory_order_relaxed)));
        }
    }
    uint64_t last_task_rpc_version = task_rpc_version_.load(std::memory_order_acquire);
    for (auto iter = client_map.begin(); iter != client_map.end(); ++iter) {
        ::openmldb::api::TaskStatusResponse response;
        // get task status from replica cluster
        if (iter->second->GetTaskStatus(response)) {
            std::lock_guard<std::mutex> lock(mu_);
            if (last_task_rpc_version != task_rpc_version_.load(std::memory_order_acquire)) {
                DEBUGLOG("task_rpc_version mismatch");
                break;
            }
            std::string endpoint = iter->first;
            uint32_t index = 0;
            for (const auto& op_list : task_vec_) {
                index++;
                if (index <= FLAGS_name_server_task_max_concurrency) {
                    continue;
                }
                UpdateTask(op_list, endpoint, is_recover_op, response);
            }
        } else {
            if (response.has_msg()) {
                PDLOG(WARNING, "get task status faild : [%s]", response.msg().c_str());
            }
        }
    }
    return 0;
}

int NameServerImpl::UpdateTask(const std::list<std::shared_ptr<OPData>>& op_list, const std::string& endpoint,
                               bool is_recover_op, const ::openmldb::api::TaskStatusResponse& response) {
    if (op_list.empty()) {
        return -1;
    }
    std::shared_ptr<OPData> op_data = op_list.front();
    if (op_data->task_list_.empty()) {
        return -1;
    }
    std::shared_ptr<Task> task = op_data->task_list_.front();
    if (task->task_info_->status() != ::openmldb::api::kDoing) {
        return -1;
    }
    task->UpdateTaskStatus(response.task(), endpoint, is_recover_op);
    return 1;
}

int NameServerImpl::UpdateZKTaskStatus() {
    std::lock_guard<std::mutex> lock(mu_);
    for (const auto& op_list : task_vec_) {
        if (op_list.empty()) {
            continue;
        }
        std::shared_ptr<OPData> op_data = op_list.front();
        if (op_data->task_list_.empty()) {
            continue;
        }
        std::shared_ptr<Task> task = op_data->task_list_.front();
        task->UpdateStatusFromSubTask();
        if (task->GetStatus() == ::openmldb::api::kDone) {
            uint32_t cur_task_index = op_data->op_info_.task_index();
            op_data->op_info_.set_task_index(cur_task_index + 1);
            std::string value;
            op_data->op_info_.SerializeToString(&value);
            std::string node = absl::StrCat(zk_path_.op_data_path_, "/", op_data->op_info_.op_id());
            if (zk_client_->SetNodeValue(node, value)) {
                DEBUGLOG("set zk status value success. node[%s] value[%s]", node.c_str(), value.c_str());
                op_data->task_list_.pop_front();
                continue;
            }
            // revert task index
            op_data->op_info_.set_task_index(cur_task_index);
            PDLOG(WARNING, "set zk status value failed! node[%s] op_id[%lu] op_type[%s] task_index[%u]",
                  node.c_str(), op_data->op_info_.op_id(),
                  ::openmldb::api::OPType_Name(op_data->op_info_.op_type()).c_str(), op_data->op_info_.task_index());
        }
    }
    return 0;
}

void NameServerImpl::UpdateTaskMapStatus(uint64_t remote_op_id, uint64_t op_id,
                                         const ::openmldb::api::TaskStatus& status) {
    auto iter = task_map_.find(remote_op_id);
    if (iter == task_map_.end()) {
        DEBUGLOG("op [%lu] is not in task_map_", remote_op_id);
        return;
    }
    for (auto& task_info : iter->second) {
        for (int idx = 0; idx < task_info->rep_cluster_op_id_size(); idx++) {
            uint64_t rep_cluster_op_id = task_info->rep_cluster_op_id(idx);
            if (rep_cluster_op_id == op_id) {
                if (status == ::openmldb::api::kFailed || status == ::openmldb::api::kCanceled) {
                    task_info->set_status(status);
                    if (status == ::openmldb::api::kFailed) {
                        DEBUGLOG("update task status from[kDoing] to[kFailed]. op_id[%lu], task_type[%s]",
                            task_info->op_id(), ::openmldb::api::TaskType_Name(task_info->task_type()).c_str());
                    } else {
                        DEBUGLOG("update task status from[kDoing] to[kCanceled]. op_id[%lu], task_type[%s]",
                            task_info->op_id(), ::openmldb::api::TaskType_Name(task_info->task_type()).c_str());
                    }
                }
                if (idx == task_info->rep_cluster_op_id_size() - 1) {
                    if (status == ::openmldb::api::kDone && task_info->status() != ::openmldb::api::kFailed &&
                        task_info->status() != ::openmldb::api::kCanceled) {
                        task_info->set_status(status);
                        DEBUGLOG("update task status from[kDoing] to[kDone]. op_id[%lu], task_type[%s]",
                            task_info->op_id(), ::openmldb::api::TaskType_Name(task_info->task_type()).c_str());
                    }
                }
            }
        }
    }
}

int NameServerImpl::DeleteTask() {
    std::vector<uint64_t> done_task_vec;
    std::vector<uint64_t> done_task_vec_remote;
    std::vector<std::shared_ptr<TabletClient>> client_vec;
    {
        std::lock_guard<std::mutex> lock(mu_);
        for (const auto& op_list : task_vec_) {
            if (op_list.empty()) {
                continue;
            }
            std::shared_ptr<OPData> op_data = op_list.front();
            if (op_data->task_list_.empty()) {
                done_task_vec.push_back(op_data->op_info_.op_id());
                // for multi cluster -- leader cluster judge
                if (op_data->op_info_.for_replica_cluster() == 1) {
                    done_task_vec_remote.push_back(op_data->op_info_.op_id());
                }
                // for multi cluster -- replica cluster judge
                if (op_data->op_info_.has_remote_op_id()) {
                    UpdateTaskMapStatus(op_data->op_info_.remote_op_id(), op_data->op_info_.op_id(),
                                        ::openmldb::api::TaskStatus::kDone);
                }
            } else {
                std::shared_ptr<Task> task = op_data->task_list_.front();
                if (task->task_info_->status() == ::openmldb::api::kFailed ||
                    op_data->op_info_.task_status() == ::openmldb::api::kCanceled) {
                    done_task_vec.push_back(op_data->op_info_.op_id());
                    // for multi cluster -- leader cluster judge
                    if (op_data->op_info_.for_replica_cluster() == 1) {
                        done_task_vec_remote.push_back(op_data->op_info_.op_id());
                    }
                    // for multi cluster -- replica cluster judge
                    PDLOG(WARNING, "task failed or canceled. op_id[%lu], task_type[%s]", task->task_info_->op_id(),
                          ::openmldb::api::TaskType_Name(task->task_info_->task_type()).c_str());
                    if (op_data->op_info_.has_remote_op_id()) {
                        UpdateTaskMapStatus(op_data->op_info_.remote_op_id(), op_data->op_info_.op_id(),
                                            task->task_info_->status());
                    }
                }
            }
        }
        if (done_task_vec.empty()) {
            return 0;
        }
        for (auto iter = tablets_.begin(); iter != tablets_.end(); ++iter) {
            if (iter->second->state_ != ::openmldb::type::EndpointState::kHealthy) {
                DEBUGLOG("tablet[%s] is not Healthy", iter->first.c_str());
                continue;
            }
            client_vec.push_back(iter->second->client_);
        }
    }
    bool has_failed = false;
    for (auto iter = client_vec.begin(); iter != client_vec.end(); ++iter) {
        if (!(*iter)->DeleteOPTask(done_task_vec)) {
            PDLOG(WARNING, "tablet[%s] delete op failed", (*iter)->GetEndpoint().c_str());
            has_failed = true;
            continue;
        }
        DEBUGLOG("tablet[%s] delete op success", (*iter)->GetEndpoint().c_str());
    }
    DeleteTaskRemote(done_task_vec_remote, has_failed);
    if (!has_failed) {
        DeleteTask(done_task_vec);
    }
    return 0;
}

int NameServerImpl::DeleteTaskRemote(const std::vector<uint64_t>& done_task_vec, bool& has_failed) {
    if (mode_.load(std::memory_order_acquire) == kFOLLOWER) {
        return 0;
    }
    std::vector<std::shared_ptr<::openmldb::client::NsClient>> client_vec;
    {
        std::lock_guard<std::mutex> lock(mu_);
        if (nsc_.empty()) {
            return 0;
        }
        for (auto iter = nsc_.begin(); iter != nsc_.end(); ++iter) {
            if (iter->second->state_.load(std::memory_order_relaxed) != kClusterHealthy) {
                PDLOG(INFO, "cluster[%s] is not Healthy", iter->first.c_str());
                continue;
            }
            client_vec.push_back(std::atomic_load_explicit(&iter->second->client_, std::memory_order_relaxed));
        }
    }
    for (auto iter = client_vec.begin(); iter != client_vec.end(); ++iter) {
        if (!(*iter)->DeleteOPTask(done_task_vec)) {
            PDLOG(WARNING, "replica cluster[%s] delete op failed", (*iter)->GetEndpoint().c_str());
            has_failed = true;
            continue;
        }
        DEBUGLOG("replica cluster[%s] delete op success", (*iter)->GetEndpoint().c_str());
    }
    return 0;
}

void NameServerImpl::DeleteTask(const std::vector<uint64_t>& done_task_vec) {
    std::lock_guard<std::mutex> lock(mu_);
    for (auto op_id : done_task_vec) {
        std::shared_ptr<OPData> op_data;
        uint32_t index = 0;
        std::list<std::shared_ptr<OPData>>::iterator iter;
        for (uint32_t idx = 0; idx < task_vec_.size(); idx++) {
            if (task_vec_[idx].empty()) {
                continue;
            }
            for (iter = task_vec_[idx].begin(); iter != task_vec_[idx].end(); iter++) {
                if ((*iter)->GetOpId() == op_id) {
                    op_data = *iter;
                    index = idx;
                    break;
                }
            }
            if (op_data) {
                break;
            }
        }
        if (!op_data) {
            PDLOG(WARNING, "has not found op[%lu] in running op", op_id);
            continue;
        }
        std::string node = absl::StrCat(zk_path_.op_data_path_, "/", op_id);
        if (!op_data->task_list_.empty() &&
            op_data->task_list_.front()->GetStatus() == ::openmldb::api::kFailed) {
            op_data->SetTaskStatus(::openmldb::api::kFailed);
            op_data->op_info_.set_end_time(::baidu::common::timer::now_time());
            PDLOG(WARNING, "set op[%s] status failed. op_id[%lu]", op_data->GetReadableType().c_str(), op_id);
            std::string value;
            op_data->op_info_.SerializeToString(&value);
            if (!zk_client_->SetNodeValue(node, value)) {
                PDLOG(WARNING, "set zk status value failed. node[%s] value[%s]", node.c_str(), value.c_str());
            }
            done_op_list_.push_back(op_data);
            task_vec_[index].erase(iter);
            PDLOG(INFO, "delete op[%lu] in running op", op_id);
        } else {
            if (zk_client_->DeleteNode(node)) {
                PDLOG(INFO, "delete zk op node[%s] success.", node.c_str());
                op_data->op_info_.set_end_time(::baidu::common::timer::now_time());
                if (op_data->GetTaskStatus() == ::openmldb::api::kDoing) {
                    op_data->SetTaskStatus(::openmldb::api::kDone);
                    op_data->task_list_.clear();
                }
                done_op_list_.push_back(op_data);
                task_vec_[index].erase(iter);
                PDLOG(INFO, "delete op[%lu] in running op", op_id);
            } else {
                PDLOG(WARNING, "delete zk op_node failed. opid[%lu] node[%s]", op_id, node.c_str());
            }
        }
    }
}

void NameServerImpl::ProcessTask() {
    while (running_.load(std::memory_order_acquire)) {
        {
            bool has_task = false;
            std::unique_lock<std::mutex> lock(mu_);
            for (const auto& op_list : task_vec_) {
                if (!op_list.empty()) {
                    has_task = true;
                    break;
                }
            }
            if (!has_task) {
                cv_.wait_for(lock, std::chrono::milliseconds(FLAGS_name_server_task_wait_time));
                if (!running_.load(std::memory_order_acquire)) {
                    PDLOG(WARNING, "cur nameserver is not leader");
                    return;
                }
            }

            for (const auto& op_list : task_vec_) {
                if (op_list.empty()) {
                    continue;
                }
                std::shared_ptr<OPData> op_data = op_list.front();
                if (op_data->task_list_.empty() || op_data->GetTaskStatus() == ::openmldb::api::kFailed ||
                    op_data->GetTaskStatus() == ::openmldb::api::kCanceled) {
                    continue;
                }
                if (op_data->GetTaskStatus() == ::openmldb::api::kInited) {
                    op_data->op_info_.set_start_time(::baidu::common::timer::now_time());
                    op_data->SetTaskStatus(::openmldb::api::kDoing);
                    std::string value;
                    op_data->op_info_.SerializeToString(&value);
                    std::string node = absl::StrCat(zk_path_.op_data_path_ , "/", op_data->GetOpId());
                    if (!zk_client_->SetNodeValue(node, value)) {
                        PDLOG(WARNING, "set zk op status value failed. node[%s] value[%s]",
                                node.c_str(), value.c_str());
                        op_data->SetTaskStatus(::openmldb::api::kInited);
                        continue;
                    }
                }
                std::shared_ptr<Task> task = op_data->task_list_.front();
                if (task->GetStatus() == ::openmldb::api::kFailed) {
                    PDLOG(WARNING, "task[%s] run failed, terminate op[%s]. op_id[%lu]",
                          task->GetReadableType().c_str(), task->GetReadableOpType().c_str(), task->GetOpId());
                } else if (task->task_info_->status() == ::openmldb::api::kInited) {
                    DEBUGLOG("run task. opid[%lu] op_type[%s] task_type[%s]",
                            task->GetOpId(), task->GetReadableOpType().c_str(), task->GetReadableType().c_str());
                    task_thread_pool_.AddTask(task->fun_);
                    task->SetStatus(::openmldb::api::kDoing);
                } else if (task->GetStatus() == ::openmldb::api::kDoing) {
                    uint64_t cur_ts = ::baidu::common::timer::now_time();
                    if (cur_ts - op_data->op_info_.start_time() > FLAGS_name_server_op_execute_timeout / 1000) {
                        PDLOG(INFO, "The execution time of op is too long. opid[%lu] op_type[%s] cur task_type[%s] "
                              "start_time[%lu] cur_time[%lu]",
                              task->GetOpId(), task->GetReadableOpType().c_str(), task->GetReadableType().c_str(),
                              op_data->op_info_.start_time(), cur_ts);
                        cv_.wait_for(lock, std::chrono::milliseconds(FLAGS_name_server_task_wait_time));
                    }
                }
            }
        }
        UpdateZKTaskStatus();
        DeleteTask();
    }
}

void NameServerImpl::ConnectZK(RpcController* controller, const ConnectZKRequest* request, GeneralResponse* response,
                               Closure* done) {
    brpc::ClosureGuard done_guard(done);
    if (zk_client_->Reconnect()) {
        if (session_term_ != zk_client_->GetSessionTerm()) {
            if (zk_client_->WatchNodes()) {
                session_term_ = zk_client_->GetSessionTerm();
                PDLOG(INFO, "watch node ok");
            }
        }
        response->set_code(::openmldb::base::ReturnCode::kOk);
        response->set_msg("ok");
        PDLOG(INFO, "connect zk ok");
        return;
    }
    response->set_code(::openmldb::base::ReturnCode::kConnectZkFailed);
    response->set_msg("connect zk failed");
}

void NameServerImpl::DisConnectZK(RpcController* controller, const DisConnectZKRequest* request,
                                  GeneralResponse* response, Closure* done) {
    brpc::ClosureGuard done_guard(done);
    zk_client_->CloseZK();
    OnLostLock();
    response->set_code(::openmldb::base::ReturnCode::kOk);
    response->set_msg("ok");
    PDLOG(INFO, "disconnect zk ok");
}

void NameServerImpl::GetTablePartition(RpcController* controller, const GetTablePartitionRequest* request,
                                       GetTablePartitionResponse* response, Closure* done) {
    brpc::ClosureGuard done_guard(done);
    if (!running_.load(std::memory_order_acquire)) {
        response->set_code(::openmldb::base::ReturnCode::kNameserverIsNotLeader);
        response->set_msg("nameserver is not leader");
        PDLOG(WARNING, "cur nameserver is not leader");
        return;
    }
    std::string name = request->name();
    std::string db = request->db();
    uint32_t pid = request->pid();
    std::lock_guard<std::mutex> lock(mu_);
    std::shared_ptr<::openmldb::nameserver::TableInfo> table_info;
    if (!GetTableInfoUnlock(name, db, &table_info)) {
        PDLOG(WARNING, "table[%s] does not exist", name.c_str());
        response->set_code(::openmldb::base::ReturnCode::kTableIsNotExist);
        response->set_msg("table does not exist");
        return;
    }
    for (int idx = 0; idx < table_info->table_partition_size(); idx++) {
        if (table_info->table_partition(idx).pid() != pid) {
            continue;
        }
        ::openmldb::nameserver::TablePartition* table_partition = response->mutable_table_partition();
        table_partition->CopyFrom(table_info->table_partition(idx));
        break;
    }
    response->set_code(::openmldb::base::ReturnCode::kOk);
    response->set_msg("ok");
}

void NameServerImpl::SetTablePartition(RpcController* controller, const SetTablePartitionRequest* request,
                                       GeneralResponse* response, Closure* done) {
    brpc::ClosureGuard done_guard(done);
    if (!running_.load(std::memory_order_acquire) || (mode_.load(std::memory_order_acquire) == kFOLLOWER)) {
        response->set_code(::openmldb::base::ReturnCode::kNameserverIsNotLeader);
        response->set_msg("nameserver is not leader");
        PDLOG(WARNING, "cur nameserver is not leader");
        return;
    }
    if (auto_failover_.load(std::memory_order_acquire)) {
        response->set_code(::openmldb::base::ReturnCode::kAutoFailoverIsEnabled);
        response->set_msg("auto_failover is enabled");
        PDLOG(WARNING, "auto_failover is enabled");
        return;
    }
    std::string name = request->name();
    std::string db = request->db();
    uint32_t pid = request->table_partition().pid();
    std::lock_guard<std::mutex> lock(mu_);
    std::shared_ptr<::openmldb::nameserver::TableInfo> table_info;
    if (!GetTableInfoUnlock(name, db, &table_info)) {
        PDLOG(WARNING, "table[%s] does not exist", name.c_str());
        response->set_code(::openmldb::base::ReturnCode::kTableIsNotExist);
        response->set_msg("table does not exist");
        return;
    }
    std::shared_ptr<::openmldb::nameserver::TableInfo> cur_table_info(table_info->New());
    cur_table_info->CopyFrom(*table_info);
    for (int idx = 0; idx < cur_table_info->table_partition_size(); idx++) {
        if (cur_table_info->table_partition(idx).pid() != pid) {
            continue;
        }
        ::openmldb::nameserver::TablePartition* table_partition = cur_table_info->mutable_table_partition(idx);
        table_partition->Clear();
        table_partition->CopyFrom(request->table_partition());
        if (!UpdateZkTableNode(cur_table_info)) {
            response->set_code(::openmldb::base::ReturnCode::kSetZkFailed);
            response->set_msg("set zk failed");
            return;
        }
        table_info->CopyFrom(*cur_table_info);
        break;
    }
    response->set_code(::openmldb::base::ReturnCode::kOk);
    response->set_msg("ok");
}

void NameServerImpl::MakeSnapshotNS(RpcController* controller, const MakeSnapshotNSRequest* request,
                                    GeneralResponse* response, Closure* done) {
    brpc::ClosureGuard done_guard(done);
    if (!running_.load(std::memory_order_acquire)) {
        response->set_code(::openmldb::base::ReturnCode::kNameserverIsNotLeader);
        response->set_msg("nameserver is not leader");
        PDLOG(WARNING, "cur nameserver is not leader");
        return;
    }
    std::lock_guard<std::mutex> lock(mu_);
    std::shared_ptr<::openmldb::nameserver::TableInfo> table_info;
    if (!GetTableInfoUnlock(request->name(), request->db(), &table_info)) {
        PDLOG(WARNING, "table[%s] does not exist", request->name().c_str());
        response->set_code(::openmldb::base::ReturnCode::kTableIsNotExist);
        response->set_msg("table does not exist");
        return;
    }
    if (request->offset() > 0) {
        if (table_info->storage_mode() != common::kMemory) {
            PDLOG(WARNING,
                  "table[%s] is not memory table, can't do snapshot with end "
                  "offset",
                  request->name().c_str());
            response->set_code(::openmldb::base::ReturnCode::kOperatorNotSupport);
            response->set_msg("table is not memory table, can't do snapshot with end offset");
            return;
        } else {
            thread_pool_.AddTask(boost::bind(&NameServerImpl::MakeTablePartitionSnapshot, this, request->pid(),
                                            request->offset(), table_info));
            response->set_code(::openmldb::base::ReturnCode::kOk);
            return;
        }
    }
    std::shared_ptr<OPData> op_data;
    std::string value;
    request->SerializeToString(&value);
    if (CreateOPData(::openmldb::api::OPType::kMakeSnapshotOP, value, op_data, request->name(), request->db(),
                     request->pid()) < 0) {
        response->set_code(::openmldb::base::ReturnCode::kSetZkFailed);
        response->set_msg("set zk failed");
        PDLOG(WARNING, "create makesnapshot op data error. name[%s] pid[%u]", request->name().c_str(), request->pid());
        return;
    }
    if (CreateMakeSnapshotOPTask(op_data) < 0) {
        response->set_code(::openmldb::base::ReturnCode::kCreateOpFailed);
        response->set_msg("create op failed");
        PDLOG(WARNING, "create makesnapshot op task failed. name[%s] pid[%u]", request->name().c_str(), request->pid());
        return;
    }
    if (AddOPData(op_data) < 0) {
        response->set_code(::openmldb::base::ReturnCode::kAddOpDataFailed);
        response->set_msg("add op data failed");
        PDLOG(WARNING, "add op data failed. name[%s] pid[%u]", request->name().c_str(), request->pid());
        return;
    }
    response->set_code(::openmldb::base::ReturnCode::kOk);
    response->set_msg("ok");
    PDLOG(INFO, "add makesnapshot op ok. op_id[%lu] name[%s] pid[%u]", op_data->op_info_.op_id(),
          request->name().c_str(), request->pid());
}

int NameServerImpl::SetPartitionInfo(TableInfo& table_info) {
    uint32_t partition_num = FLAGS_partition_num;
    if (table_info.has_partition_num() && table_info.partition_num() > 0) {
        partition_num = table_info.partition_num();
    } else {
        table_info.set_partition_num(partition_num);
    }
    std::vector<std::string> endpoint_vec;
    std::map<std::string, uint64_t> endpoint_pid_bucked;
    {
        std::lock_guard<std::mutex> lock(mu_);
        for (const auto& kv : tablets_) {
            if (kv.second->state_ == ::openmldb::type::EndpointState::kHealthy) {
                endpoint_pid_bucked.insert(std::make_pair(kv.first, 0));
            }
        }
    }
    endpoint_vec.reserve(endpoint_pid_bucked.size());
    uint32_t replica_num = std::min(FLAGS_replica_num, (uint32_t)endpoint_pid_bucked.size());
    if (table_info.has_replica_num() && table_info.replica_num() > 0) {
        replica_num = table_info.replica_num();
    } else {
        table_info.set_replica_num(replica_num);
    }
    if (endpoint_pid_bucked.size() < replica_num) {
        PDLOG(WARNING, "healthy endpoint num[%u] is less than replica_num[%u]", endpoint_pid_bucked.size(),
              replica_num);
        return -1;
    }
    if (replica_num < 1) {
        PDLOG(WARNING, "replica_num less than 1 that is illegal, replica_num[%u]", replica_num);
        return -1;
    }
    std::map<std::string, uint64_t> endpoint_leader = endpoint_pid_bucked;
    {
        std::lock_guard<std::mutex> lock(mu_);
        std::map<std::string, std::shared_ptr<::openmldb::nameserver::TableInfo>>* cur_table_info = &table_info_;
        if (FLAGS_enable_distsql && !table_info.db().empty()) {
            auto it = db_table_info_.find(table_info.db());
            if (it != db_table_info_.end()) {
                cur_table_info = &(it->second);
            }
        }
        for (const auto& iter : *cur_table_info) {
            auto table_info = iter.second;
            for (int idx = 0; idx < table_info->table_partition_size(); idx++) {
                for (int meta_idx = 0; meta_idx < table_info->table_partition(idx).partition_meta_size(); meta_idx++) {
                    std::string endpoint = table_info->table_partition(idx).partition_meta(meta_idx).endpoint();
                    if (endpoint_pid_bucked.find(endpoint) == endpoint_pid_bucked.end() ||
                        !table_info->table_partition(idx).partition_meta(meta_idx).is_alive()) {
                        continue;
                    }
                    endpoint_pid_bucked[endpoint]++;
                    if (table_info->table_partition(idx).partition_meta(meta_idx).is_leader()) {
                        endpoint_leader[endpoint]++;
                    }
                }
            }
        }
    }
    int index = 0;
    int pos = 0;
    uint64_t min = UINT64_MAX;
    for (const auto& iter : endpoint_pid_bucked) {
        endpoint_vec.push_back(iter.first);
        if (iter.second < min) {
            min = iter.second;
            pos = index;
        }
        index++;
    }
    std::random_device rd;
    std::mt19937 g(rd());
    std::shuffle(endpoint_vec.begin(), endpoint_vec.end(), g);
    for (uint32_t pid = 0; pid < partition_num; pid++) {
        TablePartition* table_partition = table_info.add_table_partition();
        table_partition->set_pid(pid);
        uint32_t min_leader_num = UINT32_MAX;
        PartitionMeta* leader_partition_meta = NULL;
        for (uint32_t idx = 0; idx < replica_num; idx++) {
            PartitionMeta* partition_meta = table_partition->add_partition_meta();
            std::string endpoint = endpoint_vec[pos % endpoint_vec.size()];
            partition_meta->set_endpoint(endpoint);
            partition_meta->set_is_leader(false);
            if (endpoint_leader[endpoint] < min_leader_num) {
                min_leader_num = endpoint_leader[endpoint];
                leader_partition_meta = partition_meta;
            }
            pos++;
        }
        if (leader_partition_meta != NULL) {
            leader_partition_meta->set_is_leader(true);
            endpoint_leader[leader_partition_meta->endpoint()]++;
        }
    }
    PDLOG(INFO, "set table partition ok. name[%s] partition_num[%u] replica_num[%u]", table_info.name().c_str(),
          partition_num, replica_num);
    return 0;
}

int NameServerImpl::CreateTableOnTablet(const std::shared_ptr<::openmldb::nameserver::TableInfo>& table_info,
                                        bool is_leader, std::map<uint32_t, std::vector<std::string>>& endpoint_map,
                                        uint64_t term) {
    ::openmldb::type::CompressType compress_type = ::openmldb::type::CompressType::kNoCompress;
    if (table_info->compress_type() == ::openmldb::type::kSnappy) {
        compress_type = ::openmldb::type::CompressType::kSnappy;
    }
    ::openmldb::api::TableMeta table_meta;
    table_meta.set_db(table_info->db());
    table_meta.set_name(table_info->name());
    table_meta.set_tid(static_cast<::google::protobuf::int32>(table_info->tid()));
    table_meta.set_seg_cnt(static_cast<::google::protobuf::int32>(table_info->seg_cnt()));
    table_meta.set_compress_type(compress_type);
    table_meta.set_storage_mode(table_info->storage_mode());
    table_meta.set_base_table_tid(table_info->base_table_tid());
    if (table_info->has_key_entry_max_height()) {
        table_meta.set_key_entry_max_height(table_info->key_entry_max_height());
    }
    for (int idx = 0; idx < table_info->column_desc_size(); idx++) {
        ::openmldb::common::ColumnDesc* column_desc = table_meta.add_column_desc();
        column_desc->CopyFrom(table_info->column_desc(idx));
    }
    for (int idx = 0; idx < table_info->column_key_size(); idx++) {
        ::openmldb::common::ColumnKey* column_key = table_meta.add_column_key();
        column_key->CopyFrom(table_info->column_key(idx));
    }
    for (const auto& table_partition : table_info->table_partition()) {
        ::openmldb::common::TablePartition* partition = table_meta.add_table_partition();
        partition->set_pid(table_partition.pid());
        for (const auto& partition_meta : table_partition.partition_meta()) {
            ::openmldb::common::PartitionMeta* meta = partition->add_partition_meta();
            meta->set_endpoint(partition_meta.endpoint());
            meta->set_is_leader(partition_meta.is_leader());
            meta->set_is_alive(true);
        }
    }
    for (int idx = 0; idx < table_info->table_partition_size(); idx++) {
        uint32_t pid = table_info->table_partition(idx).pid();
        table_meta.set_pid(static_cast<::google::protobuf::int32>(pid));
        table_meta.clear_replicas();
        for (int meta_idx = 0; meta_idx < table_info->table_partition(idx).partition_meta_size(); meta_idx++) {
            if (table_info->table_partition(idx).partition_meta(meta_idx).is_leader() != is_leader) {
                continue;
            }
            std::string endpoint = table_info->table_partition(idx).partition_meta(meta_idx).endpoint();
            auto tablet_ptr = GetTablet(endpoint);
            if (!tablet_ptr) {
                PDLOG(WARNING, "endpoint[%s] can not find client", endpoint.c_str());
                return -1;
            }
            if (is_leader) {
                ::openmldb::nameserver::TablePartition* table_partition = table_info->mutable_table_partition(idx);
                ::openmldb::nameserver::TermPair* term_pair = table_partition->add_term_offset();
                term_pair->set_term(term);
                term_pair->set_offset(0);
                table_meta.set_mode(::openmldb::api::TableMode::kTableLeader);
                table_meta.set_term(term);
                for (const auto& e : endpoint_map[pid]) {
                    table_meta.add_replicas(e);
                }
            } else {
                if (endpoint_map.find(pid) == endpoint_map.end()) {
                    endpoint_map.insert(std::make_pair(pid, std::vector<std::string>()));
                }
                endpoint_map[pid].push_back(endpoint);
                table_meta.set_mode(::openmldb::api::TableMode::kTableFollower);
            }
            if (!tablet_ptr->client_->CreateTable(table_meta)) {
                PDLOG(WARNING, "create table failed. tid[%u] pid[%u] endpoint[%s]", table_info->tid(), pid,
                      endpoint.c_str());
                return -1;
            }
            PDLOG(INFO, "create table success. tid[%u] pid[%u] endpoint[%s] idx[%d]", table_info->tid(), pid,
                  endpoint.c_str(), idx);
        }
    }
    return 0;
}

int NameServerImpl::DropTableOnTablet(std::shared_ptr<::openmldb::nameserver::TableInfo> table_info) {
    uint32_t tid = table_info->tid();
    for (int idx = 0; idx < table_info->table_partition_size(); idx++) {
        uint32_t pid = table_info->table_partition(idx).pid();
        for (int meta_idx = 0; meta_idx < table_info->table_partition(idx).partition_meta_size(); meta_idx++) {
            std::string endpoint = table_info->table_partition(idx).partition_meta(meta_idx).endpoint();
            auto tablet_ptr = GetTablet(endpoint);
            if (!tablet_ptr) {
                PDLOG(WARNING, "endpoint[%s] can not find client", endpoint.c_str());
                continue;
            }
            if (!tablet_ptr->client_->DropTable(tid, pid)) {
                PDLOG(WARNING, "drop table failed. tid[%u] pid[%u] endpoint[%s]", tid, pid, endpoint.c_str());
            } else {
                PDLOG(INFO, "drop table success. tid[%u] pid[%u] endpoint[%s]", tid, pid, endpoint.c_str());
            }
        }
    }
    return 0;
}

void NameServerImpl::ConfSet(RpcController* controller, const ConfSetRequest* request, GeneralResponse* response,
                             Closure* done) {
    brpc::ClosureGuard done_guard(done);
    if (!running_.load(std::memory_order_acquire)) {
        response->set_code(::openmldb::base::ReturnCode::kNameserverIsNotLeader);
        response->set_msg("nameserver is not leader");
        PDLOG(WARNING, "cur nameserver is not leader");
        return;
    }
    std::lock_guard<std::mutex> lock(mu_);
    std::string key = request->conf().key();
    std::string value = request->conf().value();
    if (key.empty() || value.empty()) {
        response->set_code(::openmldb::base::ReturnCode::kInvalidParameter);
        response->set_msg("invalid parameter");
        PDLOG(WARNING, "key[%s] value[%s]", key.c_str(), value.c_str());
        return;
    }
    std::transform(value.begin(), value.end(), value.begin(), ::tolower);
    if (value != "true" && value != "false") {
        response->set_code(::openmldb::base::ReturnCode::kInvalidParameter);
        response->set_msg("invalid parameter");
        PDLOG(WARNING, "invalid value[%s]", request->conf().value().c_str());
        return;
    }
    if (key == "auto_failover") {
        if (!zk_client_->SetNodeValue(zk_path_.auto_failover_node_, value)) {
            PDLOG(WARNING, "set auto_failover_node failed!");
            response->set_code(::openmldb::base::ReturnCode::kSetZkFailed);
            response->set_msg("set zk failed");
            return;
        }
        if (value == "true") {
            auto_failover_.store(true, std::memory_order_release);
        } else {
            auto_failover_.store(false, std::memory_order_release);
        }
    } else {
        response->set_code(::openmldb::base::ReturnCode::kInvalidParameter);
        response->set_msg("invalid parameter");
        PDLOG(WARNING, "unsupport set key[%s]", key.c_str());
        return;
    }
    PDLOG(INFO, "config set ok. key[%s] value[%s]", key.c_str(), value.c_str());
    response->set_code(::openmldb::base::ReturnCode::kOk);
    response->set_msg("ok");
}

void NameServerImpl::ConfGet(RpcController* controller, const ConfGetRequest* request, ConfGetResponse* response,
                             Closure* done) {
    brpc::ClosureGuard done_guard(done);
    if (!running_.load(std::memory_order_acquire)) {
        response->set_code(::openmldb::base::ReturnCode::kNameserverIsNotLeader);
        response->set_msg("nameserver is not leader");
        PDLOG(WARNING, "cur nameserver is not leader");
        return;
    }
    std::lock_guard<std::mutex> lock(mu_);
    ::openmldb::nameserver::Pair* conf = response->add_conf();
    conf->set_key("auto_failover");
    auto_failover_.load(std::memory_order_acquire) ? conf->set_value("true") : conf->set_value("false");

    response->set_code(::openmldb::base::ReturnCode::kOk);
    response->set_msg("ok");
}

void NameServerImpl::ChangeLeader(RpcController* controller, const ChangeLeaderRequest* request,
                                  GeneralResponse* response, Closure* done) {
    brpc::ClosureGuard done_guard(done);
    if (!running_.load(std::memory_order_acquire)) {
        response->set_code(::openmldb::base::ReturnCode::kNameserverIsNotLeader);
        response->set_msg("nameserver is not leader");
        PDLOG(WARNING, "cur nameserver is not leader");
        return;
    }
    if (auto_failover_.load(std::memory_order_acquire)) {
        response->set_code(::openmldb::base::ReturnCode::kAutoFailoverIsEnabled);
        response->set_msg("auto_failover is enabled");
        PDLOG(WARNING, "auto_failover is enabled");
        return;
    }
    std::string name = request->name();
    std::string db = request->db();
    uint32_t pid = request->pid();
    std::lock_guard<std::mutex> lock(mu_);
    std::shared_ptr<::openmldb::nameserver::TableInfo> table_info;
    if (!GetTableInfoUnlock(name, db, &table_info)) {
        PDLOG(WARNING, "table[%s] does not exist", name.c_str());
        response->set_code(::openmldb::base::ReturnCode::kTableIsNotExist);
        response->set_msg("table does not exist");
        return;
    }
    if (pid > (uint32_t)table_info->table_partition_size() - 1) {
        PDLOG(WARNING, "pid[%u] does not exist, table[%s]", pid, name.c_str());
        response->set_code(::openmldb::base::ReturnCode::kPidIsNotExist);
        response->set_msg("pid does not exist");
        return;
    }
    std::vector<std::string> follower_endpoint;
    for (int idx = 0; idx < table_info->table_partition_size(); idx++) {
        if (table_info->table_partition(idx).pid() != pid) {
            continue;
        }
        if (table_info->table_partition(idx).partition_meta_size() == 1) {
            PDLOG(WARNING, "table[%s] pid[%u] has no followers, cannot change leader", name.c_str(),
                  table_info->table_partition(idx).pid());
            response->set_code(::openmldb::base::ReturnCode::kNoFollower);
            response->set_msg("no follower");
            return;
        }
        for (int meta_idx = 0; meta_idx < table_info->table_partition(idx).partition_meta_size(); meta_idx++) {
            if (table_info->table_partition(idx).partition_meta(meta_idx).is_alive()) {
                if (!table_info->table_partition(idx).partition_meta(meta_idx).is_leader()) {
                    follower_endpoint.push_back(table_info->table_partition(idx).partition_meta(meta_idx).endpoint());
                } else if (!request->has_candidate_leader()) {
                    PDLOG(WARNING,
                          "leader is alive, cannot change leader. table[%s] "
                          "pid[%u]",
                          name.c_str(), pid);
                    response->set_code(::openmldb::base::ReturnCode::kLeaderIsAlive);
                    response->set_msg("leader is alive");
                    return;
                }
            }
        }
        break;
    }
    if (follower_endpoint.empty()) {
        response->set_code(::openmldb::base::ReturnCode::kNoAliveFollower);
        response->set_msg("no alive follower");
        PDLOG(WARNING, "no alive follower. table[%s] pid[%u]", name.c_str(), pid);
        return;
    }
    std::string candidate_leader;
    if (request->has_candidate_leader() && request->candidate_leader() != "auto") {
        candidate_leader = request->candidate_leader();
    }
    if (CreateChangeLeaderOP(name, db, pid, candidate_leader, false) < 0) {
        response->set_code(::openmldb::base::ReturnCode::kCreateOpFailed);
        response->set_msg("create op failed");
        PDLOG(WARNING, "change leader failed. name[%s] pid[%u]", name.c_str(), pid);
        return;
    }
    response->set_code(::openmldb::base::ReturnCode::kOk);
    response->set_msg("ok");
}

void NameServerImpl::OfflineEndpoint(RpcController* controller, const OfflineEndpointRequest* request,
                                     GeneralResponse* response, Closure* done) {
    brpc::ClosureGuard done_guard(done);
    if (!running_.load(std::memory_order_acquire)) {
        response->set_code(::openmldb::base::ReturnCode::kNameserverIsNotLeader);
        response->set_msg("nameserver is not leader");
        PDLOG(WARNING, "cur nameserver is not leader");
        return;
    }
    if (auto_failover_.load(std::memory_order_acquire)) {
        response->set_code(::openmldb::base::ReturnCode::kAutoFailoverIsEnabled);
        response->set_msg("auto_failover is enabled");
        PDLOG(WARNING, "auto_failover is enabled");
        return;
    }
    uint32_t concurrency = FLAGS_name_server_task_concurrency;
    if (request->has_concurrency()) {
        if (request->concurrency() > FLAGS_name_server_task_max_concurrency) {
            response->set_code(::openmldb::base::ReturnCode::kInvalidParameter);
            response->set_msg("invalid parameter");
            PDLOG(WARNING, "concurrency is greater than the max value %u", FLAGS_name_server_task_max_concurrency);
            return;
        } else {
            concurrency = request->concurrency();
        }
    }
    std::string endpoint = request->endpoint();
    {
        std::lock_guard<std::mutex> lock(mu_);
        auto iter = tablets_.find(endpoint);
        if (iter == tablets_.end()) {
            response->set_code(::openmldb::base::ReturnCode::kEndpointIsNotExist);
            response->set_msg("endpoint does not exist");
            PDLOG(WARNING, "endpoint[%s] does not exist", endpoint.c_str());
            return;
        }
    }
    OfflineEndpointInternal(endpoint, concurrency);
    response->set_code(::openmldb::base::ReturnCode::kOk);
    response->set_msg("ok");
}

void NameServerImpl::OfflineEndpointDBInternal(
    const std::string& endpoint, uint32_t concurrency,
    const std::map<std::string, std::shared_ptr<::openmldb::nameserver::TableInfo>>& table_info) {
    for (const auto& kv : table_info) {
        for (int idx = 0; idx < kv.second->table_partition_size(); idx++) {
            uint32_t pid = kv.second->table_partition(idx).pid();
            if (kv.second->table_partition(idx).partition_meta_size() == 1 &&
                kv.second->table_partition(idx).partition_meta(0).endpoint() == endpoint) {
                PDLOG(INFO, "table[%s] pid[%u] has no followers", kv.first.c_str(), pid);
                CreateUpdatePartitionStatusOP(kv.first, kv.second->db(), pid, endpoint, true, false, INVALID_PARENT_ID,
                                              concurrency);
                continue;
            }
            std::string alive_leader;
            int endpoint_index = -1;
            for (int meta_idx = 0; meta_idx < kv.second->table_partition(idx).partition_meta_size(); meta_idx++) {
                const ::openmldb::nameserver::PartitionMeta& partition_meta =
                    kv.second->table_partition(idx).partition_meta(meta_idx);
                if (partition_meta.is_leader() && partition_meta.is_alive()) {
                    alive_leader = partition_meta.endpoint();
                }
                if (partition_meta.endpoint() == endpoint) {
                    endpoint_index = meta_idx;
                }
            }
            if (endpoint_index < 0) {
                continue;
            }
            const ::openmldb::nameserver::PartitionMeta& partition_meta =
                kv.second->table_partition(idx).partition_meta(endpoint_index);
            if (partition_meta.is_leader() || alive_leader.empty()) {
                // leader partition lost
                if (alive_leader.empty() || alive_leader == endpoint) {
                    PDLOG(INFO, "table[%s] pid[%u] change leader", kv.first.c_str(), pid);
                    CreateChangeLeaderOP(kv.first, kv.second->db(), pid, "", false, concurrency);
                } else {
                    PDLOG(INFO, "table[%s] pid[%u] need not change leader", kv.first.c_str(), pid);
                }
            } else {
                CreateOfflineReplicaOP(kv.first, kv.second->db(), pid, endpoint, concurrency);
            }
        }
    }
}

void NameServerImpl::OfflineEndpointInternal(const std::string& endpoint, uint32_t concurrency) {
    std::lock_guard<std::mutex> lock(mu_);
    OfflineEndpointDBInternal(endpoint, concurrency, table_info_);
    for (const auto& kv : db_table_info_) {
        OfflineEndpointDBInternal(endpoint, concurrency, kv.second);
    }
}

void NameServerImpl::RecoverEndpoint(RpcController* controller, const RecoverEndpointRequest* request,
                                     GeneralResponse* response, Closure* done) {
    brpc::ClosureGuard done_guard(done);
    if (!running_.load(std::memory_order_acquire)) {
        response->set_code(::openmldb::base::ReturnCode::kNameserverIsNotLeader);
        response->set_msg("nameserver is not leader");
        PDLOG(WARNING, "cur nameserver is not leader");
        return;
    }
    if (auto_failover_.load(std::memory_order_acquire)) {
        response->set_code(::openmldb::base::ReturnCode::kAutoFailoverIsEnabled);
        response->set_msg("auto_failover is enabled");
        PDLOG(WARNING, "auto_failover is enabled");
        return;
    }
    uint32_t concurrency = FLAGS_name_server_task_concurrency;
    if (request->has_concurrency()) {
        if (request->concurrency() > FLAGS_name_server_task_max_concurrency) {
            response->set_code(::openmldb::base::ReturnCode::kInvalidParameter);
            response->set_msg("invalid parameter");
            PDLOG(WARNING, "concurrency is greater than the max value %u", FLAGS_name_server_task_max_concurrency);
            return;
        } else {
            concurrency = request->concurrency();
        }
    }
    std::string endpoint = request->endpoint();
    {
        std::lock_guard<std::mutex> lock(mu_);
        auto iter = tablets_.find(endpoint);
        if (iter == tablets_.end()) {
            response->set_code(::openmldb::base::ReturnCode::kEndpointIsNotExist);
            response->set_msg("endpoint does not exist");
            PDLOG(WARNING, "endpoint[%s] does not exist", endpoint.c_str());
            return;
        } else if (iter->second->state_ != ::openmldb::type::EndpointState::kHealthy) {
            response->set_code(::openmldb::base::ReturnCode::kTabletIsNotHealthy);
            response->set_msg("tablet is not healthy");
            PDLOG(WARNING, "tablet[%s] is not healthy", endpoint.c_str());
            return;
        }
    }
    bool need_restore = false;
    if (request->has_need_restore() && request->need_restore()) {
        need_restore = true;
    }
    RecoverEndpointInternal(endpoint, need_restore, concurrency);
    response->set_code(::openmldb::base::ReturnCode::kOk);
    response->set_msg("ok");
}

void NameServerImpl::RecoverTable(RpcController* controller, const RecoverTableRequest* request,
                                  GeneralResponse* response, Closure* done) {
    brpc::ClosureGuard done_guard(done);
    if (!running_.load(std::memory_order_acquire)) {
        response->set_code(::openmldb::base::ReturnCode::kNameserverIsNotLeader);
        response->set_msg("nameserver is not leader");
        PDLOG(WARNING, "cur nameserver is not leader");
        return;
    }
    if (auto_failover_.load(std::memory_order_acquire)) {
        response->set_code(::openmldb::base::ReturnCode::kAutoFailoverIsEnabled);
        response->set_msg("auto_failover is enabled");
        PDLOG(WARNING, "auto_failover is enabled");
        return;
    }
    std::string name = request->name();
    std::string db = request->db();
    std::string endpoint = request->endpoint();
    uint32_t pid = request->pid();
    std::lock_guard<std::mutex> lock(mu_);
    auto it = tablets_.find(endpoint);
    if (it == tablets_.end()) {
        response->set_code(::openmldb::base::ReturnCode::kEndpointIsNotExist);
        response->set_msg("endpoint does not exist");
        PDLOG(WARNING, "endpoint[%s] does not exist", endpoint.c_str());
        return;
    } else if (it->second->state_ != ::openmldb::type::EndpointState::kHealthy) {
        response->set_code(::openmldb::base::ReturnCode::kTabletIsNotHealthy);
        response->set_msg("tablet is not healthy");
        PDLOG(WARNING, "tablet[%s] is not healthy", endpoint.c_str());
        return;
    }
    std::shared_ptr<::openmldb::nameserver::TableInfo> table_info;
    if (!GetTableInfoUnlock(name, db, &table_info)) {
        PDLOG(WARNING, "table[%s] does not exist", name.c_str());
        response->set_code(::openmldb::base::ReturnCode::kTableIsNotExist);
        response->set_msg("table does not exist");
        return;
    }
    bool has_found = false;
    bool is_leader = false;
    for (int idx = 0; idx < table_info->table_partition_size(); idx++) {
        if (table_info->table_partition(idx).pid() != pid) {
            continue;
        }
        for (int meta_idx = 0; meta_idx < table_info->table_partition(idx).partition_meta_size(); meta_idx++) {
            if (table_info->table_partition(idx).partition_meta(meta_idx).endpoint() == endpoint) {
                if (table_info->table_partition(idx).partition_meta(meta_idx).is_alive()) {
                    PDLOG(WARNING,
                          "status is alive, need not recover. name[%s] pid[%u] "
                          "endpoint[%s]",
                          name.c_str(), pid, endpoint.c_str());
                    response->set_code(::openmldb::base::ReturnCode::kPartitionIsAlive);
                    response->set_msg("table is alive, need not recover");
                    return;
                }
                if (table_info->table_partition(idx).partition_meta(meta_idx).is_leader()) {
                    is_leader = true;
                }
                has_found = true;
            }
        }
        break;
    }
    if (!has_found) {
        PDLOG(WARNING, "not found table[%s] pid[%u] in endpoint[%s]", name.c_str(), pid, endpoint.c_str());
        response->set_code(::openmldb::base::ReturnCode::kPidIsNotExist);
        response->set_msg("pid does not exist");
        return;
    }
    CreateRecoverTableOP(name, db, pid, endpoint, is_leader, FLAGS_check_binlog_sync_progress_delta,
                         FLAGS_name_server_task_concurrency);
    PDLOG(INFO, "recover table[%s] pid[%u] endpoint[%s]", name.c_str(), pid, endpoint.c_str());
    response->set_code(::openmldb::base::ReturnCode::kOk);
    response->set_msg("ok");
}

void NameServerImpl::CancelOP(RpcController* controller, const CancelOPRequest* request, GeneralResponse* response,
                              Closure* done) {
    brpc::ClosureGuard done_guard(done);
    if (!running_.load(std::memory_order_acquire)) {
        response->set_code(::openmldb::base::ReturnCode::kNameserverIsNotLeader);
        response->set_msg("nameserver is not leader");
        PDLOG(WARNING, "cur nameserver is not leader");
        return;
    }
    if (auto_failover_.load(std::memory_order_acquire)) {
        response->set_code(::openmldb::base::ReturnCode::kAutoFailoverIsEnabled);
        response->set_msg("auto_failover is enabled");
        PDLOG(WARNING, "auto_failover is enabled");
        return;
    }
    bool find_op = false;
    std::vector<std::shared_ptr<TabletClient>> client_vec;
    {
        std::lock_guard<std::mutex> lock(mu_);
        for (auto& op_list : task_vec_) {
            if (op_list.empty()) {
                continue;
            }
            for (auto& op_data : op_list) {
                if (op_data->op_info_.op_id() == request->op_id()) {
                    if (op_data->op_info_.task_status() == ::openmldb::api::kInited ||
                         (op_data->op_info_.task_status() == ::openmldb::api::kDoing)) {
                        op_data->op_info_.set_task_status(::openmldb::api::kCanceled);
                        for (auto& task : op_data->task_list_) {
                            task->task_info_->set_status(::openmldb::api::kCanceled);
                        }
                        find_op = true;
                    }
                    break;
                }
            }
        }
        for (auto iter = tablets_.begin(); iter != tablets_.end(); ++iter) {
            if (iter->second->state_ != ::openmldb::type::EndpointState::kHealthy) {
                DEBUGLOG("tablet[%s] is not Healthy", iter->first.c_str());
                continue;
            }
            client_vec.push_back(iter->second->client_);
        }
    }
    if (find_op) {
        for (const auto& client : client_vec) {
            if (!client->CancelOP(request->op_id())) {
                PDLOG(WARNING, "tablet[%s] cancel op failed", client->GetEndpoint().c_str());
                continue;
            }
            DEBUGLOG("tablet[%s] cancel op success", client->GetEndpoint().c_str());
        }
        response->set_code(::openmldb::base::ReturnCode::kOk);
        response->set_msg("ok");
        PDLOG(INFO, "op[%lu] is canceled!", request->op_id());
    } else {
        response->set_code(::openmldb::base::ReturnCode::kOpStatusIsNotKdoingOrKinited);
        response->set_msg("op status is not kDoing or kInited");
        PDLOG(WARNING, "op[%lu] status is not kDoing or kInited", request->op_id());
    }
}

void NameServerImpl::ShowOPStatus(RpcController* controller, const ShowOPStatusRequest* request,
                                  ShowOPStatusResponse* response, Closure* done) {
    brpc::ClosureGuard done_guard(done);
    if (!running_.load(std::memory_order_acquire)) {
        response->set_code(::openmldb::base::ReturnCode::kNameserverIsNotLeader);
        response->set_msg("nameserver is not leader");
        PDLOG(WARNING, "cur nameserver is not leader");
        return;
    }
    std::map<uint64_t, std::shared_ptr<OPData>> op_map;
    std::lock_guard<std::mutex> lock(mu_);
    DeleteDoneOP();
    for (const auto& op_data : done_op_list_) {
        if (request->has_db() && op_data->op_info_.db() != request->db()) {
            continue;
        }
        if (request->has_name() && op_data->op_info_.name() != request->name()) {
            continue;
        }
        if (request->has_pid() && op_data->op_info_.pid() != request->pid()) {
            continue;
        }
        op_map.emplace(op_data->op_info_.op_id(), op_data);
    }
    for (const auto& op_list : task_vec_) {
        if (op_list.empty()) {
            continue;
        }
        for (const auto& op_data : op_list) {
            if (request->has_name() && op_data->op_info_.name() != request->name()) {
                continue;
            }
            if (request->has_db() && op_data->op_info_.db() != request->db()) {
                continue;
            }
            if (request->has_pid() && op_data->op_info_.pid() != request->pid()) {
                continue;
            }
            op_map.emplace(op_data->op_info_.op_id(), op_data);
        }
    }
    for (const auto& kv : op_map) {
        OPStatus* op_status = response->add_op_status();
        op_status->set_op_id(kv.second->op_info_.op_id());
        op_status->set_op_type(::openmldb::api::OPType_Name(kv.second->op_info_.op_type()));
        op_status->set_name(kv.second->op_info_.name());
        op_status->set_db(kv.second->op_info_.db());
        op_status->set_pid(kv.second->op_info_.pid());
        op_status->set_status(::openmldb::api::TaskStatus_Name(kv.second->op_info_.task_status()));
        op_status->set_for_replica_cluster(kv.second->op_info_.for_replica_cluster());
        if (kv.second->task_list_.empty() || kv.second->op_info_.task_status() == ::openmldb::api::kInited) {
            op_status->set_task_type("-");
        } else {
            std::shared_ptr<Task> task = kv.second->task_list_.front();
            op_status->set_task_type(::openmldb::api::TaskType_Name(task->task_info_->task_type()));
        }
        op_status->set_start_time(kv.second->op_info_.start_time());
        op_status->set_end_time(kv.second->op_info_.end_time());
    }
    response->set_code(::openmldb::base::ReturnCode::kOk);
    response->set_msg("ok");
}

void NameServerImpl::ShowDbTable(const std::map<std::string, std::shared_ptr<TableInfo>>& table_infos,
                                 const ShowTableRequest* request, ShowTableResponse* response) {
    for (const auto& kv : table_infos) {
        if (request->has_name() && request->name() != kv.first) {
            continue;
        }
        ::openmldb::nameserver::TableInfo* table_info = response->add_table_info();
        table_info->CopyFrom(*(kv.second));
        table_info->clear_column_key();
        for (const auto& column_key : kv.second->column_key()) {
            if (!column_key.flag()) {
                ::openmldb::common::ColumnKey* ck = table_info->add_column_key();
                ck->CopyFrom(column_key);
            }
        }
    }
}

void NameServerImpl::ShowTable(RpcController* controller, const ShowTableRequest* request, ShowTableResponse* response,
                               Closure* done) {
    brpc::ClosureGuard done_guard(done);
    if (!running_.load(std::memory_order_acquire)) {
        response->set_code(::openmldb::base::ReturnCode::kNameserverIsNotLeader);
        response->set_msg("nameserver is not leader");
        PDLOG(WARNING, "cur nameserver is not leader");
        return;
    }
    std::lock_guard<std::mutex> lock(mu_);
    for (const auto& kv : table_info_) {
        if (request->has_name() && request->name() != kv.first) {
            continue;
        }
        ::openmldb::nameserver::TableInfo* table_info = response->add_table_info();
        table_info->CopyFrom(*(kv.second));
        table_info->clear_column_key();
        for (const auto& column_key : kv.second->column_key()) {
            if (!column_key.flag()) {
                ::openmldb::common::ColumnKey* ck = table_info->add_column_key();
                ck->CopyFrom(column_key);
            }
        }
    }
    if (request->show_all()) {
        for (const auto& db_it : db_table_info_) {
            ShowDbTable(db_it.second, request, response);
        }
    } else if (!request->db().empty()) {
        auto db_it = db_table_info_.find(request->db());
        if (db_it != db_table_info_.end()) {
            ShowDbTable(db_it->second, request, response);
        }
    }
    response->set_code(::openmldb::base::ReturnCode::kOk);
    response->set_msg("ok");
}

void NameServerImpl::DropTableFun(const DropTableRequest* request, GeneralResponse* response,
                                  std::shared_ptr<::openmldb::nameserver::TableInfo> table_info) {
    std::shared_ptr<::openmldb::api::TaskInfo> task_ptr;
    if (request->has_zone_info() && request->has_task_info() && request->task_info().IsInitialized()) {
        {
            std::lock_guard<std::mutex> lock(mu_);
            std::vector<uint64_t> rep_cluster_op_id_vec;
            if (AddOPTask(request->task_info(), ::openmldb::api::TaskType::kDropTableRemote, task_ptr,
                          rep_cluster_op_id_vec) < 0) {
                response->set_code(::openmldb::base::ReturnCode::kAddTaskInReplicaClusterNsFailed);
                response->set_msg("add task in replica cluster ns failed");
                return;
            }
            PDLOG(INFO, "add task in replica cluster ns success, op_id [%lu] task_tpye [%s] task_status [%s]",
                  task_ptr->op_id(), ::openmldb::api::TaskType_Name(task_ptr->task_type()).c_str(),
                  ::openmldb::api::TaskStatus_Name(task_ptr->status()).c_str());
        }
        task_thread_pool_.AddTask(
            boost::bind(&NameServerImpl::DropTableInternel, this, *request, *response, table_info, task_ptr));
        response->set_code(::openmldb::base::ReturnCode::kOk);
        response->set_msg("ok");
    } else {
        DropTableInternel(*request, *response, table_info, task_ptr);
        response->set_code(response->code());
        response->set_msg(response->msg());
    }
}

::openmldb::base::Status NameServerImpl::CheckZoneInfo(const ::openmldb::nameserver::ZoneInfo& zone_info) {
    std::lock_guard<std::mutex> lock(mu_);
    if (zone_info.zone_name() != zone_info_.zone_name() || zone_info.zone_term() != zone_info_.zone_term()) {
        PDLOG(WARNING, "zone_info mismathch, expect zone name[%s], zone term [%lu], "
              "but zone name [%s], zone term [%u]",
              zone_info_.zone_name().c_str(), zone_info_.zone_term(),
              zone_info.zone_name().c_str(), zone_info.zone_term());
        return {::openmldb::base::ReturnCode::kZoneInfoMismathch, "zone_info mismathch"};
    }
    return {};
}

void NameServerImpl::DropTable(RpcController* controller, const DropTableRequest* request, GeneralResponse* response,
                               Closure* done) {
    brpc::ClosureGuard done_guard(done);
    if (!running_.load(std::memory_order_acquire)) {
        response->set_code(::openmldb::base::ReturnCode::kNameserverIsNotLeader);
        response->set_msg("nameserver is not leader");
        PDLOG(WARNING, "cur nameserver is not leader");
        return;
    }
    if (mode_.load(std::memory_order_acquire) == kFOLLOWER) {
        if (!request->has_zone_info()) {
            response->set_code(::openmldb::base::ReturnCode::kNoZoneInfo);
            response->set_msg("nameserver is for follower cluster, and request has no zone info");
            PDLOG(WARNING, "nameserver is for follower cluster, and request has no zone info");
            return;
        }
        auto status = CheckZoneInfo(request->zone_info());
        if (!status.OK()) {
            ::openmldb::base::SetResponseStatus(status, response);
            return;
        }
    }
    // if table is associated with deployment, drop it fail
    if (!request->db().empty()) {
        std::lock_guard<std::mutex> lock(mu_);
        auto db_iter = db_table_sp_map_.find(request->db());
        if (db_iter != db_table_sp_map_.end()) {
            auto& table_sp_map = db_iter->second;
            auto table_iter = table_sp_map.find(request->name());
            if (table_iter != table_sp_map.end()) {
                const auto& sp_vec = table_iter->second;
                if (!sp_vec.empty()) {
                    std::stringstream ss;
                    ss << "table has associated deployment: ";
                    for (uint32_t i = 0; i < sp_vec.size(); i++) {
                        ss << sp_vec[i].first << "." << sp_vec[i].second;
                        if (i != sp_vec.size() - 1) {
                            ss << ", ";
                        }
                    }
                    std::string err_msg = ss.str();
                    response->set_code(::openmldb::base::ReturnCode::kDropTableError);
                    response->set_msg(err_msg);
                    LOG(WARNING) << err_msg;
                    return;
                }
            }
        }
    }
    std::shared_ptr<::openmldb::nameserver::TableInfo> table_info;
    if (!GetTableInfo(request->name(), request->db(), &table_info)) {
        response->set_code(::openmldb::base::ReturnCode::kTableIsNotExist);
        response->set_msg("table does not exist!");
        PDLOG(WARNING, "table[%s.%s] does not exist!", request->db().c_str(), request->name().c_str());
        return;
    }
    DropTableFun(request, response, table_info);
}

void NameServerImpl::DropTableInternel(const DropTableRequest& request, GeneralResponse& response,
                                       std::shared_ptr<::openmldb::nameserver::TableInfo> table_info,
                                       std::shared_ptr<::openmldb::api::TaskInfo> task_ptr) {
    const std::string& name = request.name();
    const std::string& db = request.db();
    std::map<uint32_t, std::map<std::string, std::shared_ptr<TabletClient>>> pid_endpoint_map;
    uint32_t tid = table_info->tid();
    int code = 0;
    {
        std::lock_guard<std::mutex> lock(mu_);
        for (int idx = 0; idx < table_info->table_partition_size(); idx++) {
            for (int meta_idx = 0; meta_idx < table_info->table_partition(idx).partition_meta_size(); meta_idx++) {
                std::string endpoint = table_info->table_partition(idx).partition_meta(meta_idx).endpoint();
                if (!table_info->table_partition(idx).partition_meta(meta_idx).is_alive()) {
                    PDLOG(WARNING, "table[%s] is not alive. pid[%u] endpoint[%s]", name.c_str(),
                          table_info->table_partition(idx).pid(), endpoint.c_str());
                    continue;
                }
                auto tablets_iter = tablets_.find(endpoint);
                // check tablet if exist
                if (tablets_iter == tablets_.end()) {
                    PDLOG(WARNING, "endpoint[%s] can not find client", endpoint.c_str());
                    continue;
                }
                // check tablet healthy
                if (tablets_iter->second->state_ != ::openmldb::type::EndpointState::kHealthy) {
                    PDLOG(WARNING, "endpoint [%s] is offline", endpoint.c_str());
                    continue;
                }
                uint32_t pid = table_info->table_partition(idx).pid();
                auto map_iter = pid_endpoint_map.find(pid);
                if (map_iter == pid_endpoint_map.end()) {
                    pid_endpoint_map.emplace(pid, std::map<std::string, std::shared_ptr<TabletClient>>());
                }
                pid_endpoint_map[pid].emplace(endpoint, tablets_iter->second->client_);
            }
        }
    }
    for (const auto& pkv : pid_endpoint_map) {
        for (const auto& kv : pkv.second) {
            if (!kv.second->DropTable(tid, pkv.first)) {
                PDLOG(WARNING, "drop table failed. tid[%u] pid[%u] endpoint[%s]", tid, pkv.first, kv.first.c_str());
                code = 313;  // if drop table failed, return error
                continue;
            }
            PDLOG(INFO, "drop table. tid[%u] pid[%u] endpoint[%s]", tid, pkv.first, kv.first.c_str());
        }
    }
    std::vector<uint64_t> id_vec;  // for cancel op
    {
        std::lock_guard<std::mutex> lock(mu_);
        if (!request.db().empty()) {
            if (IsClusterMode() && !zk_client_->DeleteNode(zk_path_.db_table_data_path_ + "/" + std::to_string(tid))) {
                PDLOG(WARNING, "delete db table node[%s/%u] failed!", zk_path_.db_table_data_path_.c_str(), tid);
                code = 304;
            } else {
                PDLOG(INFO, "delete table node[%s/%u]", zk_path_.db_table_data_path_.c_str(), tid);
                db_table_info_[db].erase(name);
            }
        } else {
            if (IsClusterMode() && !zk_client_->DeleteNode(zk_path_.table_data_path_ + "/" + name)) {
                PDLOG(WARNING, "delete table node[%s/%s] failed!", zk_path_.table_data_path_.c_str(), name.c_str());
                code = 304;
            } else {
                PDLOG(INFO, "delete table node[%s/%s]", zk_path_.table_data_path_.c_str(), name.c_str());
                table_info_.erase(name);
            }
        }
        if (!nsc_.empty()) {
            for (auto kv : nsc_) {
                if (kv.second->state_.load(std::memory_order_relaxed) != kClusterHealthy) {
                    PDLOG(INFO, "cluster[%s] is not Healthy", kv.first.c_str());
                    continue;
                }
                if (DropTableRemoteOP(name, db, kv.first, INVALID_PARENT_ID,
                                      FLAGS_name_server_task_concurrency_for_replica_cluster) < 0) {
                    PDLOG(WARNING, "create DropTableRemoteOP for replica cluster failed, table_name: %s, alias: %s",
                          name.c_str(), kv.first.c_str());
                    code = 505;
                    continue;
                }
            }
        }

        for (auto& op_list : task_vec_) {
            if (op_list.empty()) {
                continue;
            }
            for (auto& op_data : op_list) {
                if (op_data->op_info_.for_replica_cluster() == 1 ||
                        (task_ptr && task_ptr->op_id() == op_data->op_info_.op_id())) {
                    continue;
                }
                if (op_data->op_info_.db() == db && op_data->op_info_.name() == name) {
                    if (op_data->op_info_.task_status() == ::openmldb::api::kInited ||
                         (op_data->op_info_.task_status() == ::openmldb::api::kDoing)) {
                        op_data->op_info_.set_task_status(::openmldb::api::kCanceled);
                        for (auto& task : op_data->task_list_) {
                            task->task_info_->set_status(::openmldb::api::kCanceled);
                        }
                        id_vec.push_back(op_data->op_info_.op_id());
                        PDLOG(INFO, "cancel op %lu", op_data->op_info_.op_id());
                    }
                }
            }
        }
    }
    if (!id_vec.empty()) {
        std::set<std::string> endpoint_set;
        for (const auto& pkv : pid_endpoint_map) {
            for (const auto& kv : pkv.second) {
                if (endpoint_set.find(kv.first) != endpoint_set.end()) {
                    continue;
                }
                endpoint_set.insert(kv.first);
                for (auto op_id : id_vec) {
                    if (!kv.second->CancelOP(op_id)) {
                        PDLOG(WARNING, "tablet[%s] cancel op [%lu] failed", kv.first.c_str(), op_id);
                    }
                }
            }
        }
    }
    response.set_code(code);
    code == 0 ? response.set_msg("ok") : response.set_msg("drop table error");
    if (task_ptr) {
        if (code != 0) {
            task_ptr->set_status(::openmldb::api::TaskStatus::kFailed);
        } else {
            task_ptr->set_status(::openmldb::api::TaskStatus::kDone);
        }
    }
    if (IsClusterMode()) {
        NotifyTableChanged(::openmldb::type::NotifyType::kTable);
    }
}

bool NameServerImpl::AddFieldToTablet(const std::vector<openmldb::common::ColumnDesc>& cols,
                                      std::shared_ptr<TableInfo> table_info, openmldb::common::VersionPair* new_pair) {
    std::set<std::string> endpoint_set;
    std::map<std::string, std::shared_ptr<TabletClient>> tablet_client_map;
    for (const auto& part : table_info->table_partition()) {
        for (const auto& meta : part.partition_meta()) {
            if (tablet_client_map.find(meta.endpoint()) != tablet_client_map.end()) {
                continue;
            }
            std::shared_ptr<TabletInfo> tablet = GetTabletInfo(meta.endpoint());
            if (!tablet) {
                continue;
            }
            if (!tablet->Health()) {
                LOG(WARNING) << "endpoint[" << meta.endpoint() << "] is offline";
                return false;
            }
            tablet_client_map.insert(std::make_pair(meta.endpoint(), tablet->client_));
        }
    }
    const std::string& name = table_info->name();
    int32_t version_id = 1;
    if (table_info->schema_versions_size() > 0) {
        int32_t versions_size = table_info->schema_versions_size();
        const auto& pair = table_info->schema_versions(versions_size - 1);
        version_id = pair.id();
    }
    if (version_id >= UINT8_MAX) {
        LOG(WARNING) << "reach max version " << UINT8_MAX << " table " << name;
        return false;
    }
    uint32_t field_count = table_info->column_desc_size() + table_info->added_column_desc_size();
    version_id++;
    new_pair->set_id(version_id);
    new_pair->set_field_count(field_count + cols.size());

    uint32_t tid = table_info->tid();
    std::string msg;
    std::vector<openmldb::common::ColumnDesc> new_cols;
    for (auto it = tablet_client_map.begin(); it != tablet_client_map.end(); it++) {
        if (!it->second->UpdateTableMetaForAddField(tid, cols, *new_pair, msg)) {
            LOG(WARNING) << "update table_meta on endpoint[" << it->first << "for add table field failed! err: " << msg;
            return false;
        }
        LOG(INFO) << "update table_meta on endpoint[" << it->first << "] for add table field success! version is "
                  << version_id << " columns size is " << field_count << " for table " << table_info->name();
    }
    return true;
}

void NameServerImpl::AddTableField(RpcController* controller, const AddTableFieldRequest* request,
                                   GeneralResponse* response, Closure* done) {
    brpc::ClosureGuard done_guard(done);
    if (!running_.load(std::memory_order_acquire) || (mode_.load(std::memory_order_acquire) == kFOLLOWER)) {
        response->set_code(::openmldb::base::ReturnCode::kNameserverIsNotLeader);
        response->set_msg("nameserver is not leader");
        PDLOG(WARNING, "cur nameserver is not leader");
        return;
    }
    const std::string& name = request->name();
    const std::string& db = request->db();
    std::map<std::string, std::shared_ptr<TabletClient>> tablet_client_map;
    std::shared_ptr<TableInfo> table_info;
    std::string schema;
    std::set<std::string> endpoint_set;
    {
        std::lock_guard<std::mutex> lock(mu_);
        if (!GetTableInfoUnlock(name, db, &table_info)) {
            response->set_code(::openmldb::base::ReturnCode::kTableIsNotExist);
            response->set_msg("table doesn't exist!");
            LOG(WARNING) << "table[" << name << "] doesn't exist!";
            return;
        }
        if (table_info->added_column_desc_size() >= MAX_ADD_TABLE_FIELD_COUNT) {
            response->set_code(ReturnCode::kTheCountOfAddingFieldIsMoreThan63);
            response->set_msg("the count of adding field is more than 63");
            LOG(WARNING) << "the count of adding field is more than 63 in table " << name;
            return;
        }
        // judge if field exists in table_info
        const std::string& col_name = request->column_desc().name();
        if (table_info->column_desc_size() > 0) {
            for (const auto& column : table_info->column_desc()) {
                if (column.name() == col_name) {
                    response->set_code(ReturnCode::kFieldNameRepeatedInTableInfo);
                    response->set_msg("field name repeated in table_info!");
                    LOG(WARNING) << "field name[" << col_name << "] repeated in table_info!";
                    return;
                }
            }
        }
        for (const auto& column : table_info->added_column_desc()) {
            if (column.name() == col_name) {
                response->set_code(ReturnCode::kFieldNameRepeatedInTableInfo);
                response->set_msg("field name repeated in table_info!");
                LOG(WARNING) << "field name[" << col_name << "] repeated in table_info!";
                return;
            }
        }
        // 1.update tablet tableMeta
    }
    openmldb::common::VersionPair new_pair;
    std::vector<openmldb::common::ColumnDesc> cols{request->column_desc()};
    bool ok = AddFieldToTablet(cols, table_info, &new_pair);
    if (!ok) {
        response->set_code(ReturnCode::kFailToUpdateTablemetaForAddingField);
        response->set_msg("fail to update tableMeta for adding field");
        LOG(WARNING) << "update tablemeta fail";
        return;
    }
    // update zk node
    std::shared_ptr<TableInfo> table_info_zk(table_info->New());
    table_info_zk->CopyFrom(*table_info);
    ::openmldb::common::ColumnDesc* added_column_desc_zk = table_info_zk->add_added_column_desc();
    added_column_desc_zk->CopyFrom(request->column_desc());
    openmldb::common::VersionPair* add_pair = table_info_zk->add_schema_versions();
    add_pair->CopyFrom(new_pair);
    if (!UpdateZkTableNodeWithoutNotify(table_info_zk.get())) {
        response->set_code(ReturnCode::kSetZkFailed);
        response->set_msg("set zk failed!");
        LOG(WARNING) << "set zk failed! table " << name << " db " << db;
        return;
    }
    {
        // 2.update ns table_info_
        std::lock_guard<std::mutex> lock(mu_);
        ::openmldb::common::ColumnDesc* added_column_desc = table_info->add_added_column_desc();
        added_column_desc->CopyFrom(request->column_desc());
        openmldb::common::VersionPair* added_version_pair = table_info->add_schema_versions();
        added_version_pair->CopyFrom(new_pair);
        NotifyTableChanged(::openmldb::type::NotifyType::kTable);
    }
    response->set_code(ReturnCode::kOk);
    response->set_msg("ok");
    LOG(INFO) << "add field success, table " << name << " db " << db;
}

void NameServerImpl::DeleteOPTask(RpcController* controller, const ::openmldb::api::DeleteTaskRequest* request,
                                  ::openmldb::api::GeneralResponse* response, Closure* done) {
    brpc::ClosureGuard done_guard(done);
    std::lock_guard<std::mutex> lock(mu_);
    for (int idx = 0; idx < request->op_id_size(); idx++) {
        auto iter = task_map_.find(request->op_id(idx));
        if (iter == task_map_.end()) {
            continue;
        }
        if (!iter->second.empty()) {
            PDLOG(INFO, "delete op task. op_id[%lu] op_type[%s] task_num[%u]", request->op_id(idx),
                  ::openmldb::api::OPType_Name(iter->second.front()->op_type()).c_str(), iter->second.size());
            iter->second.clear();
        }
        task_map_.erase(iter);
    }
    response->set_code(::openmldb::base::ReturnCode::kOk);
    response->set_msg("ok");
}

void NameServerImpl::GetTaskStatus(RpcController* controller, const ::openmldb::api::TaskStatusRequest* request,
                                   ::openmldb::api::TaskStatusResponse* response, Closure* done) {
    brpc::ClosureGuard done_guard(done);
    std::lock_guard<std::mutex> lock(mu_);
    for (const auto& kv : task_map_) {
        for (const auto& task_info : kv.second) {
            ::openmldb::api::TaskInfo* task = response->add_task();
            task->CopyFrom(*task_info);
        }
    }
    response->set_code(::openmldb::base::ReturnCode::kOk);
    response->set_msg("ok");
}

void NameServerImpl::LoadTable(RpcController* controller, const LoadTableRequest* request, GeneralResponse* response,
                               Closure* done) {
    brpc::ClosureGuard done_guard(done);
    if (!running_.load(std::memory_order_acquire)) {
        response->set_code(::openmldb::base::ReturnCode::kNameserverIsNotLeader);
        response->set_msg("nameserver is not leader");
        PDLOG(WARNING, "nameserver is not leader");
        return;
    }
    if (mode_.load(std::memory_order_acquire) == kFOLLOWER) {
        if (!request->has_zone_info()) {
            response->set_code(::openmldb::base::ReturnCode::kNoZoneInfo);
            response->set_msg("nameserver is for follower cluster, and request has no zone info");
            PDLOG(WARNING, "nameserver is for follower cluster, and request has no zone info");
            return;
        }
        auto status = CheckZoneInfo(request->zone_info());
        if (!status.OK()) {
            ::openmldb::base::SetResponseStatus(status, response);
            return;
        }
    }
    std::string name = request->name();
    std::string db = request->db();
    std::string endpoint = request->endpoint();
    uint32_t pid = request->pid();

    if (request->has_zone_info() && request->has_task_info() && request->task_info().IsInitialized()) {
        std::lock_guard<std::mutex> lock(mu_);
        uint64_t rep_cluster_op_id = INVALID_PARENT_ID;
        if (CreateReLoadTableOP(name, db, pid, endpoint, INVALID_PARENT_ID, FLAGS_name_server_task_concurrency,
                                request->task_info().op_id(), rep_cluster_op_id) < 0) {
            PDLOG(WARNING, "create load table op failed, table_name: %s, endpoint: %s", name.c_str(), endpoint.c_str());
            response->set_code(::openmldb::base::ReturnCode::kCreateOpFailed);
            response->set_msg("create op failed");
            return;
        }
        std::shared_ptr<::openmldb::api::TaskInfo> task_ptr;
        std::vector<uint64_t> rep_cluster_op_id_vec = {rep_cluster_op_id};
        if (AddOPTask(request->task_info(), ::openmldb::api::TaskType::kLoadTable, task_ptr, rep_cluster_op_id_vec) <
            0) {
            response->set_code(::openmldb::base::ReturnCode::kAddTaskInReplicaClusterNsFailed);
            response->set_msg("add task in replica cluster ns failed");
            return;
        }
        PDLOG(INFO,
              "add task in replica cluster ns success, op_id [%lu] task_tpye "
              "[%s] task_status [%s]",
              task_ptr->op_id(), ::openmldb::api::TaskType_Name(task_ptr->task_type()).c_str(),
              ::openmldb::api::TaskStatus_Name(task_ptr->status()).c_str());
        response->set_code(::openmldb::base::ReturnCode::kOk);
        response->set_msg("ok");
    } else {
        PDLOG(WARNING, "request has no zone_info or task_info!");
        response->set_code(::openmldb::base::ReturnCode::kRequestHasNoZoneInfoOrTaskInfo);
        response->set_msg("request has no zone_info or task_info");
    }
}

// for multi cluster createtable
void NameServerImpl::CreateTableInfoSimply(RpcController* controller, const CreateTableInfoRequest* request,
                                           CreateTableInfoResponse* response, Closure* done) {
    brpc::ClosureGuard done_guard(done);
    if (!running_.load(std::memory_order_acquire)) {
        response->set_code(::openmldb::base::ReturnCode::kNameserverIsNotLeader);
        response->set_msg("nameserver is not leader");
        PDLOG(WARNING, "cur nameserver is not leader");
        return;
    }
    if (mode_.load(std::memory_order_acquire) == kFOLLOWER) {
        if (!request->has_zone_info()) {
            response->set_code(::openmldb::base::ReturnCode::kNoZoneInfo);
            response->set_msg("nameserver is for follower cluster, and request has no zone info");
            PDLOG(WARNING, "nameserver is for follower cluster, and request has no zone info");
            return;
        }
        auto status = CheckZoneInfo(request->zone_info());
        if (!status.OK()) {
            ::openmldb::base::SetResponseStatus(status, response);
            return;
        }
    } else {
        response->set_code(::openmldb::base::ReturnCode::kNameserverIsNotReplicaCluster);
        response->set_msg("nameserver is not replica cluster");
        PDLOG(WARNING, "nameserver is not replica cluster");
        return;
    }

    ::openmldb::nameserver::TableInfo* table_info = response->mutable_table_info();
    table_info->CopyFrom(request->table_info());
    uint32_t tablets_size = 0;
    {
        std::lock_guard<std::mutex> lock(mu_);
        for (const auto& kv : tablets_) {
            if (kv.second->state_ == ::openmldb::type::EndpointState::kHealthy) {
                tablets_size++;
            }
        }
    }
    if (table_info->table_partition_size() > 0) {
        int max_replica_num = 0;
        for (int idx = 0; idx < table_info->table_partition_size(); idx++) {
            int count = 0;
            for (int meta_idx = 0; meta_idx < table_info->table_partition(idx).partition_meta_size(); meta_idx++) {
                if (!table_info->table_partition(idx).partition_meta(meta_idx).is_alive()) {
                    continue;
                }
                count++;
            }
            if (max_replica_num < count) {
                max_replica_num = count;
            }
        }
        table_info->set_replica_num(std::min(tablets_size, (uint32_t)max_replica_num));
        table_info->set_partition_num(table_info->table_partition_size());
        table_info->clear_table_partition();
    } else {
        table_info->set_replica_num(std::min(tablets_size, table_info->replica_num()));
    }
    if (table_info->table_partition_size() > 0) {
        std::set<uint32_t> pid_set;
        for (int idx = 0; idx < table_info->table_partition_size(); idx++) {
            pid_set.insert(table_info->table_partition(idx).pid());
        }
        auto iter = pid_set.rbegin();
        if (*iter != (uint32_t)table_info->table_partition_size() - 1) {
            response->set_code(::openmldb::base::ReturnCode::kInvalidParameter);
            response->set_msg("invalid parameter");
            PDLOG(WARNING, "pid is not start with zero and consecutive");
            return;
        }
    } else {
        if (SetPartitionInfo(*table_info) < 0) {
            response->set_code(::openmldb::base::ReturnCode::kSetPartitionInfoFailed);
            response->set_msg("set partition info failed");
            PDLOG(WARNING, "set partition info failed");
            return;
        }
    }

    {
        std::lock_guard<std::mutex> lock(mu_);
        if (!zk_client_->SetNodeValue(zk_path_.table_index_node_, std::to_string(table_index_ + 1))) {
            response->set_code(::openmldb::base::ReturnCode::kSetZkFailed);
            response->set_msg("set zk failed");
            PDLOG(WARNING, "set table index node failed! table_index[%u]", table_index_ + 1);
            return;
        }
        table_index_++;
        table_info->set_tid(table_index_);
    }
    response->set_code(::openmldb::base::ReturnCode::kOk);
    response->set_msg("ok");
}

// for multi cluster addreplica
void NameServerImpl::CreateTableInfo(RpcController* controller, const CreateTableInfoRequest* request,
                                     CreateTableInfoResponse* response, Closure* done) {
    brpc::ClosureGuard done_guard(done);
    if (!running_.load(std::memory_order_acquire)) {
        response->set_code(::openmldb::base::ReturnCode::kNameserverIsNotLeader);
        response->set_msg("nameserver is not leader");
        PDLOG(WARNING, "cur nameserver is not leader");
        return;
    }
    if (mode_.load(std::memory_order_acquire) == kFOLLOWER) {
        if (!request->has_zone_info()) {
            response->set_code(::openmldb::base::ReturnCode::kNoZoneInfo);
            response->set_msg("nameserver is for follower cluster, and request has no zone info");
            PDLOG(WARNING, "nameserver is for follower cluster, and request has no zone info");
            return;
        }
        auto status = CheckZoneInfo(request->zone_info());
        if (!status.OK()) {
            ::openmldb::base::SetResponseStatus(status, response);
            return;
        }
    } else {
        response->set_code(::openmldb::base::ReturnCode::kNameserverIsNotReplicaCluster);
        response->set_msg("nameserver is not replica cluster");
        PDLOG(WARNING, "nameserver is not  replica cluster");
        return;
    }

    ::openmldb::nameserver::TableInfo* table_info = response->mutable_table_info();
    table_info->CopyFrom(request->table_info());
    uint32_t tablets_size = 0;
    {
        std::lock_guard<std::mutex> lock(mu_);
        for (const auto& kv : tablets_) {
            if (kv.second->state_ == ::openmldb::type::EndpointState::kHealthy) {
                tablets_size++;
            }
        }
    }
    if (table_info->table_partition_size() > 0) {
        int max_replica_num = 0;
        for (int idx = 0; idx < table_info->table_partition_size(); idx++) {
            int count = 0;
            for (int meta_idx = 0; meta_idx < table_info->table_partition(idx).partition_meta_size(); meta_idx++) {
                if (!table_info->table_partition(idx).partition_meta(meta_idx).is_alive()) {
                    continue;
                }
                count++;
            }
            if (max_replica_num < count) {
                max_replica_num = count;
            }
        }
        table_info->set_replica_num(std::min(tablets_size, (uint32_t)max_replica_num));
        table_info->set_partition_num(table_info->table_partition_size());
        table_info->clear_table_partition();
    } else {
        table_info->set_replica_num(std::min(tablets_size, table_info->replica_num()));
    }
    if (table_info->table_partition_size() > 0) {
        std::set<uint32_t> pid_set;
        for (int idx = 0; idx < table_info->table_partition_size(); idx++) {
            pid_set.insert(table_info->table_partition(idx).pid());
        }
        auto iter = pid_set.rbegin();
        if (*iter != (uint32_t)table_info->table_partition_size() - 1) {
            response->set_code(::openmldb::base::ReturnCode::kInvalidParameter);
            response->set_msg("invalid parameter");
            PDLOG(WARNING, "pid is not start with zero and consecutive");
            return;
        }
    } else {
        if (SetPartitionInfo(*table_info) < 0) {
            response->set_code(::openmldb::base::ReturnCode::kSetPartitionInfoFailed);
            response->set_msg("set partition info failed");
            PDLOG(WARNING, "set partition info failed");
            return;
        }
    }

    uint64_t cur_term = 0;
    {
        std::lock_guard<std::mutex> lock(mu_);
        if (!zk_client_->SetNodeValue(zk_path_.table_index_node_, std::to_string(table_index_ + 1))) {
            response->set_code(::openmldb::base::ReturnCode::kSetZkFailed);
            response->set_msg("set zk failed");
            PDLOG(WARNING, "set table index node failed! table_index[%u]", table_index_ + 1);
            return;
        }
        table_index_++;
        table_info->set_tid(table_index_);
        cur_term = term_;
    }
    // response table_info
    for (int idx = 0; idx < table_info->table_partition_size(); idx++) {
        ::openmldb::nameserver::TablePartition* table_partition = table_info->mutable_table_partition(idx);
        for (int meta_idx = 0; meta_idx < table_info->table_partition(idx).partition_meta_size(); meta_idx++) {
            table_partition->clear_term_offset();
            ::openmldb::nameserver::TermPair* term_pair = table_partition->add_term_offset();
            term_pair->set_term(cur_term);
            term_pair->set_offset(0);
            break;
        }
    }
    // zk table_info
    std::shared_ptr<::openmldb::nameserver::TableInfo> table_info_zk(table_info->New());
    table_info_zk->CopyFrom(*table_info);
    for (int idx = 0; idx < table_info_zk->table_partition_size(); idx++) {
        ::openmldb::nameserver::PartitionMeta leader_partition_meta;
        ::openmldb::nameserver::TablePartition* table_partition = table_info_zk->mutable_table_partition(idx);
        for (int meta_idx = 0; meta_idx < table_info_zk->table_partition(idx).partition_meta_size(); meta_idx++) {
            if (table_partition->partition_meta(meta_idx).is_leader() &&
                table_partition->partition_meta(meta_idx).is_alive()) {
                ::openmldb::nameserver::PartitionMeta* partition_meta =
                    table_partition->mutable_partition_meta(meta_idx);
                partition_meta->set_is_alive(false);
                leader_partition_meta = *partition_meta;
                // clear follower partition_meta
                table_partition->clear_partition_meta();
                ::openmldb::nameserver::PartitionMeta* partition_meta_ptr = table_partition->add_partition_meta();
                partition_meta_ptr->CopyFrom(leader_partition_meta);
                break;
            }
        }
    }
    if (SetTableInfo(table_info_zk)) {
        response->set_code(::openmldb::base::ReturnCode::kOk);
        response->set_msg("ok");
    } else {
        response->set_code(::openmldb::base::ReturnCode::kSetZkFailed);
        response->set_msg("set zk failed");
    }
}

bool NameServerImpl::SetTableInfo(std::shared_ptr<::openmldb::nameserver::TableInfo> table_info) {
    std::string table_value;
    table_info->SerializeToString(&table_value);
    if (!table_info->db().empty()) {
        if (!zk_client_->CreateNode(zk_path_.db_table_data_path_ + "/" + std::to_string(table_info->tid()),
                                    table_value)) {
            PDLOG(WARNING, "create db table node[%s/%u] failed! value[%s] value_size[%u]",
                  zk_path_.db_table_data_path_.c_str(), table_info->tid(), table_value.c_str(), table_value.length());
            return false;
        }
        PDLOG(INFO, "create db table node[%s/%u] success! value[%s] value_size[%u]",
              zk_path_.db_table_data_path_.c_str(), table_info->tid(), table_value.c_str(), table_value.length());
        {
            std::lock_guard<std::mutex> lock(mu_);
            db_table_info_[table_info->db()].insert(std::make_pair(table_info->name(), table_info));
            NotifyTableChanged(::openmldb::type::NotifyType::kTable);
        }
    } else {
        if (!zk_client_->CreateNode(zk_path_.table_data_path_ + "/" + table_info->name(), table_value)) {
            PDLOG(WARNING, "create table node[%s/%s] failed! value[%s] value_size[%u]",
                  zk_path_.table_data_path_.c_str(), table_info->name().c_str(), table_value.c_str(),
                  table_value.length());
            return false;
        }
        PDLOG(INFO, "create table node[%s/%s] success! value[%s] value_size[%u]", zk_path_.table_data_path_.c_str(),
              table_info->name().c_str(), table_value.c_str(), table_value.length());
        {
            std::lock_guard<std::mutex> lock(mu_);
            table_info_.insert(std::make_pair(table_info->name(), table_info));
            NotifyTableChanged(::openmldb::type::NotifyType::kTable);
        }
    }
    return true;
}

void NameServerImpl::CreateTable(RpcController* controller, const CreateTableRequest* request,
                                 GeneralResponse* response, Closure* done) {
    brpc::ClosureGuard done_guard(done);
    if (!running_.load(std::memory_order_acquire)) {
        base::SetResponseStatus(base::ReturnCode::kNameserverIsNotLeader, "nameserver is not leader", response);
        PDLOG(WARNING, "cur nameserver is not leader");
        return;
    }
    if (mode_.load(std::memory_order_acquire) == kFOLLOWER) {
        if (!request->has_zone_info()) {
            base::SetResponseStatus(base::ReturnCode::kNoZoneInfo,
                                    "nameserver is for follower cluster, and request has no zone info", response);
            PDLOG(WARNING, "nameserver is for follower cluster, and request has no zone info");
            return;
        }
        auto status = CheckZoneInfo(request->zone_info());
        if (!status.OK()) {
            ::openmldb::base::SetResponseStatus(status, response);
            return;
        }
    }
    std::shared_ptr<::openmldb::nameserver::TableInfo> table_info(request->table_info().New());
    table_info->CopyFrom(request->table_info());
    {
        std::lock_guard<std::mutex> lock(mu_);
        if (!table_info->db().empty()) {
            if (databases_.find(table_info->db()) == databases_.end()) {
                base::SetResponseStatus(base::ReturnCode::kDatabaseNotFound, "database not found", response);
                PDLOG(WARNING, "database[%s] not found", table_info->db().c_str());
                return;
            } else {
                auto table_infos = db_table_info_[table_info->db()];
                if (table_infos.find(table_info->name()) != table_infos.end()) {
                    if (request->create_if_not_exist()) {
                        base::SetResponseOK(response);
                    } else {
                        base::SetResponseStatus(base::ReturnCode::kTableAlreadyExists, "table already exists",
                                                response);
                        PDLOG(WARNING, "table[%s] already exists", table_info->name().c_str());
                    }
                    return;
                }
            }
        } else if (table_info_.find(table_info->name()) != table_info_.end()) {
            if (request->create_if_not_exist()) {
                base::SetResponseOK(response);
            } else {
                base::SetResponseStatus(base::ReturnCode::kTableAlreadyExists, "table already exists", response);
                PDLOG(WARNING, "table[%s] already exists", table_info->name().c_str());
            }
            return;
        }
    }

    if (table_info->column_key_size() == 0) {
        // if no column_key, add one which key is the first column which is not float or double
        // the logic should be the same as 'create table xx(xx,index(key=<auto_selected_col>)) xx;'
        // Ref NsClient::TransformToTableDef
        schema::IndexUtil::AddDefaultIndex(table_info.get());
    }

    if (!IsClusterMode()) {
        table_info->set_partition_num(1);
        table_info->set_replica_num(1);
    }
    auto status = schema::SchemaAdapter::CheckTableMeta(*table_info);
    if (!status.OK()) {
        PDLOG(WARNING, status.msg.c_str());
        base::SetResponseStatus(base::ReturnCode::kInvalidParameter, "check TableMeta failed! " + status.msg,
                response);
        return;
    }
    if (!request->has_zone_info()) {
        if (!schema::IndexUtil::FillColumnKey(table_info.get())) {
            base::SetResponseStatus(base::ReturnCode::kInvalidParameter, "fill column key failed", response);
            PDLOG(WARNING, "fill column key failed");
            return;
        }
        if (table_info->table_partition_size() > 0) {
            std::set<uint32_t> pid_set;
            for (int idx = 0; idx < table_info->table_partition_size(); idx++) {
                pid_set.insert(table_info->table_partition(idx).pid());
            }
            auto iter = pid_set.rbegin();
            if (*iter != static_cast<uint32_t>(table_info->table_partition_size()) - 1) {
                base::SetResponseStatus(base::ReturnCode::kInvalidParameter, "invalid parameter", response);
                PDLOG(WARNING, "pid is not start with zero and consecutive");
                return;
            }
        } else {
            if (SetPartitionInfo(*table_info) < 0) {
                base::SetResponseStatus(base::ReturnCode::kSetPartitionInfoFailed, "set partition info failed",
                                        response);
                PDLOG(WARNING, "set partition info failed");
                return;
            }
        }
    }
    uint32_t tid = 0;
    if (request->has_zone_info()) {
        tid = table_info->tid();
    } else {
        if (!AllocateTableId(&tid)) {
            base::SetResponseStatus(base::ReturnCode::kCreateTableFailed, "allocate table id failed!", response);
            LOG(WARNING) << response->msg() << " table: " << table_info->name();
            return;
        }
        // tid in ::openmldb::api::TableMeta is int32
        if (static_cast<::google::protobuf::int32>(tid) <= 0) {
            base::SetResponseStatus(base::ReturnCode::kCreateTableFailed, "allocated table id is invalid!", response);
            LOG(WARNING) << response->msg() << " table: " << table_info->name();
            return;
        }
        table_info->set_tid(tid);
    }
    uint64_t cur_term = GetTerm();
    if (request->has_zone_info() && request->has_task_info() && request->task_info().IsInitialized()) {
        std::shared_ptr<::openmldb::api::TaskInfo> task_ptr;
        {
            std::lock_guard<std::mutex> lock(mu_);
            std::vector<uint64_t> rep_cluster_op_id_vec;
            if (AddOPTask(request->task_info(), ::openmldb::api::TaskType::kCreateTableRemote, task_ptr,
                          rep_cluster_op_id_vec) < 0) {
                base::SetResponseStatus(base::ReturnCode::kAddTaskInReplicaClusterNsFailed,
                                        "add task in replica cluster ns failed", response);
                return;
            }
            PDLOG(INFO, "add task in replica cluster ns success, op_id [%lu] task_tpye [%s] task_status [%s]",
                  task_ptr->op_id(), ::openmldb::api::TaskType_Name(task_ptr->task_type()).c_str(),
                  ::openmldb::api::TaskStatus_Name(task_ptr->status()).c_str());
        }
        task_thread_pool_.AddTask(
            boost::bind(&NameServerImpl::CreateTableInternel, this, *response, table_info, cur_term, tid, task_ptr));
        base::SetResponseOK(response);
    } else {
        std::shared_ptr<::openmldb::api::TaskInfo> task_ptr;
        CreateTableInternel(*response, table_info, cur_term, tid, task_ptr);
        response->set_code(response->code());
        response->set_msg(response->msg());
    }
}



bool NameServerImpl::SaveTableInfo(std::shared_ptr<TableInfo> table_info) {
    std::string table_value;
    table_info->SerializeToString(&table_value);
    if (table_info->db().empty()) {
        if (!zk_client_->CreateNode(zk_path_.table_data_path_ + "/" + table_info->name(), table_value)) {
            PDLOG(WARNING, "create object table node[%s/%s] failed!", zk_path_.table_data_path_.c_str(),
                  table_info->name().c_str());
            return false;
        }
        PDLOG(INFO, "create table node[%s/%s] success!", zk_path_.table_data_path_.c_str(), table_info->name().c_str());
    } else {
        if (!zk_client_->CreateNode(zk_path_.db_table_data_path_ + "/" + std::to_string(table_info->tid()),
                                    table_value)) {
            PDLOG(WARNING, "create object db table node[%s/%s] failed!", zk_path_.db_table_data_path_.c_str(),
                  table_info->name().c_str());
            return false;
        }
        PDLOG(INFO, "create db table node[%s/%s] success!", zk_path_.db_table_data_path_.c_str(),
              table_info->name().c_str());
    }
    return true;
}

void NameServerImpl::RefreshTablet(uint32_t tid) {
    Tablets tablets;
    {
        std::lock_guard<std::mutex> lock(mu_);
        tablets = tablets_;
    }
    for (const auto& kv : tablets) {
        if (kv.second->state_ != ::openmldb::type::EndpointState::kHealthy) {
            PDLOG(WARNING, "endpoint [%s] is offline", kv.first.c_str());
            continue;
        }
        kv.second->client_->Refresh(tid);
    }
}

void NameServerImpl::CreateTableInternel(GeneralResponse& response,
                                         std::shared_ptr<::openmldb::nameserver::TableInfo> table_info,
                                         uint64_t cur_term, uint32_t tid,
                                         std::shared_ptr<::openmldb::api::TaskInfo> task_ptr) {
    std::map<uint32_t, std::vector<std::string>> endpoint_map;
    do {
        if (CreateTableOnTablet(table_info, false, endpoint_map, cur_term) < 0 ||
            CreateTableOnTablet(table_info, true, endpoint_map, cur_term) < 0) {
            response.set_code(::openmldb::base::ReturnCode::kCreateTableFailedOnTablet);
            response.set_msg("create table failed on tablet");
            PDLOG(WARNING, "create table failed. name[%s] tid[%u]", table_info->name().c_str(), tid);
            break;
        }
        if (!IsClusterMode()) {
            std::lock_guard<std::mutex> lock(mu_);
            if (!table_info->db().empty()) {
                db_table_info_[table_info->db()].insert(std::make_pair(table_info->name(), table_info));
            } else {
                table_info_.insert(std::make_pair(table_info->name(), table_info));
            }
            PDLOG(INFO, "create table %s success", table_info->name().c_str());
        } else {
            if (SetTableInfo(table_info)) {
                if (task_ptr) {
                    task_ptr->set_status(::openmldb::api::TaskStatus::kDone);
                    PDLOG(INFO, "set task type success, op_id [%lu] task_tpye [%s] task_status [%s]", task_ptr->op_id(),
                          ::openmldb::api::TaskType_Name(task_ptr->task_type()).c_str(),
                          ::openmldb::api::TaskStatus_Name(task_ptr->status()).c_str());
                }
            } else {
                response.set_code(::openmldb::base::ReturnCode::kSetZkFailed);
                response.set_msg("set zk failed");
                break;
            }
            RefreshTablet(table_info->tid());
            if (mode_.load(std::memory_order_acquire) == kLEADER) {
                decltype(nsc_) tmp_nsc;
                {
                    std::lock_guard<std::mutex> lock(mu_);
                    tmp_nsc = nsc_;
                }
                for (const auto& kv : tmp_nsc) {
                    if (kv.second->state_.load(std::memory_order_relaxed) != kClusterHealthy) {
                        PDLOG(INFO, "cluster[%s] is not Healthy", kv.first.c_str());
                        continue;
                    }
                    ::openmldb::nameserver::TableInfo remote_table_info(*table_info);
                    std::string msg;
                    if (!std::atomic_load_explicit(&kv.second->client_, std::memory_order_relaxed)
                             ->CreateRemoteTableInfoSimply(zone_info_, remote_table_info, msg)) {
                        PDLOG(WARNING, "create remote table_info erro, wrong msg is [%s]", msg.c_str());
                        response.set_code(::openmldb::base::ReturnCode::kCreateRemoteTableInfoFailed);
                        response.set_msg("create remote table info failed");
                        break;
                    }
                    std::lock_guard<std::mutex> lock(mu_);
                    if (CreateTableRemoteOP(*table_info, remote_table_info, kv.first, INVALID_PARENT_ID,
                                            FLAGS_name_server_task_concurrency_for_replica_cluster) < 0) {
                        PDLOG(WARNING,
                              "create CreateTableRemoteOP for replica cluster "
                              "failed, table_name: %s, alias: %s",
                              table_info->name().c_str(), kv.first.c_str());
                        response.set_code(::openmldb::base::ReturnCode::kCreateTableForReplicaClusterFailed);
                        response.set_msg("create CreateTableRemoteOP for replica cluster failed");
                        break;
                    }
                }
                if (response.code() != 0) {
                    break;
                }
            }
        }
        response.set_code(::openmldb::base::ReturnCode::kOk);
        response.set_msg("ok");
        return;
    } while (0);
    if (task_ptr) {
        std::lock_guard<std::mutex> lock(mu_);
        task_ptr->set_status(::openmldb::api::TaskStatus::kFailed);
    }
    task_thread_pool_.AddTask(boost::bind(&NameServerImpl::DropTableOnTablet, this, table_info));
}

// called by function CheckTableInfo and SyncTable
int NameServerImpl::AddReplicaSimplyRemoteOP(const std::string& alias, const std::string& name, const std::string& db,
                                             const std::string& endpoint, uint32_t remote_tid, uint32_t pid) {
    if (!running_.load(std::memory_order_acquire)) {
        PDLOG(WARNING, "cur nameserver is not leader");
        return -1;
    }
    std::shared_ptr<::openmldb::nameserver::TableInfo> table_info;
    if (!GetTableInfoUnlock(name, db, &table_info)) {
        PDLOG(WARNING, "table[%s] does not exist", name.c_str());
        return -1;
    }
    std::shared_ptr<OPData> op_data;
    AddReplicaData data;
    data.set_name(name);
    data.set_db(db);
    data.set_pid(pid);
    data.set_endpoint(endpoint);
    data.set_remote_tid(remote_tid);
    data.set_alias(alias);
    std::string value;
    data.SerializeToString(&value);
    if (CreateOPData(::openmldb::api::OPType::kAddReplicaSimplyRemoteOP, value, op_data, name, db, pid) < 0) {
        PDLOG(WARNING, "create AddReplicaOP data failed. table[%s] pid[%u]", name.c_str(), pid);
        return -1;
    }
    if (CreateAddReplicaSimplyRemoteOPTask(op_data) < 0) {
        PDLOG(WARNING, "create AddReplicaOP task failed. table[%s] pid[%u] endpoint[%s]", name.c_str(), pid,
              endpoint.c_str());
        return -1;
    }
    op_data->op_info_.set_for_replica_cluster(1);
    if (AddOPData(op_data, FLAGS_name_server_task_concurrency_for_replica_cluster) < 0) {
        PDLOG(WARNING, "add AddReplicaOP data failed. table[%s] pid[%u]", name.c_str(), pid);
        return -1;
    }
    PDLOG(INFO, "add AddReplicasSimplyRemoteOP ok. op_id[%lu] table[%s] pid[%u]", op_data->op_info_.op_id(),
          name.c_str(), pid);
    return 0;
}

int NameServerImpl::CreateAddReplicaSimplyRemoteOPTask(std::shared_ptr<OPData> op_data) {
    AddReplicaData add_replica_data;
    if (!add_replica_data.ParseFromString(op_data->op_info_.data())) {
        PDLOG(WARNING, "parse add_replica_data failed. data[%s]", op_data->op_info_.data().c_str());
        return -1;
    }
    std::shared_ptr<::openmldb::nameserver::TableInfo> table_info;
    if (!GetTableInfoUnlock(add_replica_data.name(), add_replica_data.db(), &table_info)) {
        PDLOG(WARNING, "table[%s] does not exist!", add_replica_data.name().c_str());
        return -1;
    }
    uint32_t tid = table_info->tid();
    uint32_t pid = add_replica_data.pid();
    std::string alias = add_replica_data.alias();
    std::string leader_endpoint;
    if (GetLeader(table_info, pid, leader_endpoint) < 0 || leader_endpoint.empty()) {
        PDLOG(WARNING, "get leader failed. table[%s] pid[%u]", add_replica_data.name().c_str(), pid);
        return -1;
    }
    uint64_t op_index = op_data->op_info_.op_id();
    auto op_type = ::openmldb::api::OPType::kAddReplicaSimplyRemoteOP;
    auto task = CreateTask(std::make_shared<AddReplicaTaskMeta>(op_index, op_type, leader_endpoint, tid, pid,
                add_replica_data.endpoint(), add_replica_data.remote_tid()));
    if (!task) {
        PDLOG(WARNING, "create addreplica task failed. leader cluster tid[%u] replica cluster tid[%u] pid[%u]",
              tid, add_replica_data.remote_tid(), pid);
        return -1;
    }
    op_data->task_list_.push_back(task);
    task = CreateTask(std::make_shared<AddTableInfoTaskMeta>(op_index, op_type, add_replica_data.name(),
                add_replica_data.db(), pid, add_replica_data.endpoint(), alias, add_replica_data.remote_tid()));
    if (!task) {
        PDLOG(WARNING, "create addtableinfo task failed. tid[%u] pid[%u]", tid, pid);
        return -1;
    }
    op_data->task_list_.push_back(task);
    PDLOG(INFO, "create AddReplicaSimplyRemoteOP task ok. tid[%u] pid[%u] endpoint[%s]", tid, pid,
          add_replica_data.endpoint().c_str());
    return 0;
}

int NameServerImpl::AddReplicaRemoteOP(const std::string& alias, const std::string& name, const std::string& db,
                                       const ::openmldb::nameserver::TablePartition& table_partition,
                                       uint32_t remote_tid, uint32_t pid) {
    if (!running_.load(std::memory_order_acquire)) {
        PDLOG(WARNING, "cur nameserver is not leader");
        return -1;
    }
    std::shared_ptr<OPData> op_data;
    AddReplicaData data;
    data.set_alias(alias);
    data.set_name(name);
    data.set_db(db);
    data.set_pid(pid);
    data.set_remote_tid(remote_tid);
    ::openmldb::nameserver::TablePartition* table_partition_ptr = data.mutable_table_partition();
    table_partition_ptr->CopyFrom(table_partition);

    std::string value;
    data.SerializeToString(&value);
    if (CreateOPData(::openmldb::api::OPType::kAddReplicaRemoteOP, value, op_data, name, db, pid) < 0) {
        PDLOG(WARNING, "create AddReplicaOP data failed. table[%s] pid[%u]", name.c_str(), pid);
        return -1;
    }
    if (CreateAddReplicaRemoteOPTask(op_data) < 0) {
        PDLOG(WARNING, "create AddReplicaOP task failed. table[%s] pid[%u] ", name.c_str(), pid);
        return -1;
    }
    op_data->op_info_.set_for_replica_cluster(1);
    if (AddOPData(op_data, FLAGS_name_server_task_concurrency_for_replica_cluster) < 0) {
        PDLOG(WARNING, "add AddReplicaOP data failed. table[%s] pid[%u]", name.c_str(), pid);
        return -1;
    }
    PDLOG(INFO, "add AddReplicaRemoteOP ok. op_id[%lu] table[%s] pid[%u]", op_data->op_info_.op_id(), name.c_str(),
          pid);
    return 0;
}

int NameServerImpl::CreateAddReplicaRemoteOPTask(std::shared_ptr<OPData> op_data) {
    AddReplicaData add_replica_data;
    if (!add_replica_data.ParseFromString(op_data->op_info_.data())) {
        PDLOG(WARNING, "parse add_replica_data failed. data[%s]", op_data->op_info_.data().c_str());
        return -1;
    }
    std::shared_ptr<::openmldb::nameserver::TableInfo> table_info;
    if (!GetTableInfoUnlock(add_replica_data.name(), add_replica_data.db(), &table_info)) {
        PDLOG(WARNING, "table[%s] does not exist!", add_replica_data.name().c_str());
        return -1;
    }
    uint32_t tid = table_info->tid();
    uint32_t pid = add_replica_data.pid();
    uint32_t remote_tid = add_replica_data.remote_tid();
    std::string name = add_replica_data.name();
    std::string db = add_replica_data.db();
    std::string alias = add_replica_data.alias();
    ::openmldb::nameserver::TablePartition table_partition = add_replica_data.table_partition();
    std::string endpoint;
    for (int meta_idx = 0; meta_idx < table_partition.partition_meta_size(); meta_idx++) {
        if (table_partition.partition_meta(meta_idx).is_leader()) {
            endpoint = table_partition.partition_meta(meta_idx).endpoint();
            break;
        }
    }

    std::string leader_endpoint;
    if (GetLeader(table_info, pid, leader_endpoint) < 0 || leader_endpoint.empty()) {
        PDLOG(WARNING, "get leader failed. table[%s] pid[%u]", name.c_str(), pid);
        return -1;
    }
    uint64_t op_index = op_data->op_info_.op_id();
    auto op_type = ::openmldb::api::OPType::kAddReplicaRemoteOP;
    std::shared_ptr<TaskMeta> task_meta;
    task_meta = std::make_shared<PauseSnapshotTaskMeta>(op_index, op_type, leader_endpoint, tid, pid);
    auto task = CreateTask(task_meta);
    if (!task) {
        PDLOG(WARNING, "create pausesnapshot task failed. tid[%u] pid[%u]", tid, pid);
        return -1;
    }
    op_data->task_list_.push_back(task);
    task_meta = std::make_shared<SendSnapshotTaskMeta>(op_index, op_type, leader_endpoint,
            tid, remote_tid, pid, endpoint);
    task = CreateTask(task_meta);
    if (!task) {
        PDLOG(WARNING,
              "create sendsnapshot task failed. leader cluster tid[%u] replica "
              "cluster tid[%u] pid[%u]",
              tid, remote_tid, pid);
        return -1;
    }
    op_data->task_list_.push_back(task);

    task = CreateLoadTableRemoteTask(alias, name, db, endpoint, pid, op_index,
                                     ::openmldb::api::OPType::kAddReplicaRemoteOP);
    if (!task) {
        PDLOG(WARNING, "create loadtable task failed. tid[%u]", tid);
        return -1;
    }
    op_data->task_list_.push_back(task);

    task = CreateTask(std::make_shared<AddReplicaTaskMeta>(
                op_index, op_type, leader_endpoint, tid, pid, endpoint, remote_tid));
    if (!task) {
        PDLOG(WARNING, "create addreplica task failed. leader cluster tid[%u] replica cluster tid[%u] pid[%u]",
              tid, remote_tid, pid);
        return -1;
    }
    op_data->task_list_.push_back(task);

    task_meta = std::make_shared<RecoverSnapshotTaskMeta>(op_index, op_type, leader_endpoint, tid, pid);
    task = CreateTask(task_meta);
    if (!task) {
        PDLOG(WARNING, "create recoversnapshot task failed. tid[%u] pid[%u]", tid, pid);
        return -1;
    }
    op_data->task_list_.push_back(task);

    // AddReplicaNSRemote
    std::vector<std::string> endpoint_vec;
    for (int meta_idx = 0; meta_idx < table_partition.partition_meta_size(); meta_idx++) {
        if (!table_partition.partition_meta(meta_idx).is_leader()) {
            endpoint_vec.push_back(table_partition.partition_meta(meta_idx).endpoint());
        }
    }
    if (!endpoint_vec.empty()) {
        task = CreateTask(
                std::make_shared<AddReplicaNSRemoteTaskMeta>(op_index, op_type, name, alias, endpoint_vec, pid));
        if (!task) {
            PDLOG(WARNING,
                  "create addreplicaNS remote task failed. leader cluster tid[%u] replica cluster tid[%u] pid[%u]",
                  tid, remote_tid, pid);
            return -1;
        }
        op_data->task_list_.push_back(task);
    }

    task = CreateTask(std::make_shared<AddTableInfoTaskMeta>(op_index, op_type,
                name, db, pid, endpoint, alias, remote_tid));
    if (!task) {
        PDLOG(WARNING, "create addtableinfo task failed. tid[%u] pid[%u]", tid, pid);
        return -1;
    }
    op_data->task_list_.push_back(task);

    PDLOG(INFO, "create AddReplicaRemoteOP task ok. tid[%u] pid[%u] endpoint[%s]", tid, pid, endpoint.c_str());
    return 0;
}

void NameServerImpl::AddReplicaNS(RpcController* controller, const AddReplicaNSRequest* request,
                                  GeneralResponse* response, Closure* done) {
    brpc::ClosureGuard done_guard(done);
    if (!running_.load(std::memory_order_acquire)) {
        response->set_code(::openmldb::base::ReturnCode::kNameserverIsNotLeader);
        response->set_msg("nameserver is not leader");
        PDLOG(WARNING, "cur nameserver is not leader");
        return;
    }
    std::set<uint32_t> pid_group;
    if (request->pid_group_size() > 0) {
        for (int idx = 0; idx < request->pid_group_size(); idx++) {
            pid_group.insert(request->pid_group(idx));
        }
    } else {
        pid_group.insert(request->pid());
    }
    std::lock_guard<std::mutex> lock(mu_);
    auto it = tablets_.find(request->endpoint());
    if (it == tablets_.end() || it->second->state_ != ::openmldb::type::EndpointState::kHealthy) {
        response->set_code(::openmldb::base::ReturnCode::kTabletIsNotHealthy);
        response->set_msg("tablet is not healthy");
        PDLOG(WARNING, "tablet[%s] is not healthy", request->endpoint().c_str());
        return;
    }
    std::shared_ptr<::openmldb::nameserver::TableInfo> table_info;
    if (!GetTableInfoUnlock(request->name(), request->db(), &table_info)) {
        response->set_code(::openmldb::base::ReturnCode::kTableIsNotExist);
        response->set_msg("table does not exist");
        PDLOG(WARNING, "table[%s] does not exist", request->name().c_str());
        return;
    }
    if (*(pid_group.rbegin()) > (uint32_t)table_info->table_partition_size() - 1) {
        response->set_code(::openmldb::base::ReturnCode::kInvalidParameter);
        response->set_msg("invalid parameter");
        PDLOG(WARNING, "max pid is greater than partition size. table[%s]", request->name().c_str());
        return;
    }
    for (int idx = 0; idx < table_info->table_partition_size(); idx++) {
        if (pid_group.find(table_info->table_partition(idx).pid()) == pid_group.end()) {
            continue;
        }
        for (int meta_idx = 0; meta_idx < table_info->table_partition(idx).partition_meta_size(); meta_idx++) {
            if (table_info->table_partition(idx).partition_meta(meta_idx).endpoint() == request->endpoint()) {
                response->set_code(::openmldb::base::ReturnCode::kPidAlreadyExists);
                char msg[100];
                sprintf(msg, "pid %u is exist in %s",  // NOLINT
                        table_info->table_partition(idx).pid(), request->endpoint().c_str());
                response->set_msg(msg);
                PDLOG(WARNING, "table %s %s", request->name().c_str(), msg);
                return;
            }
        }
    }
    for (auto pid : pid_group) {
        std::shared_ptr<OPData> op_data;
        AddReplicaNSRequest cur_request;
        cur_request.CopyFrom(*request);
        cur_request.set_pid(pid);
        std::string value;
        cur_request.SerializeToString(&value);
        if (CreateOPData(::openmldb::api::OPType::kAddReplicaOP, value, op_data, request->name(), request->db(), pid) <
            0) {
            PDLOG(WARNING, "create AddReplicaOP data failed. table[%s] pid[%u]", request->name().c_str(), pid);
            response->set_code(::openmldb::base::ReturnCode::kSetZkFailed);
            response->set_msg("set zk failed");
            return;
        }
        if (CreateAddReplicaOPTask(op_data) < 0) {
            PDLOG(WARNING,
                  "create AddReplicaOP task failed. table[%s] pid[%u] "
                  "endpoint[%s]",
                  request->name().c_str(), pid, request->endpoint().c_str());
            response->set_code(::openmldb::base::ReturnCode::kCreateOpFailed);
            response->set_msg("create op failed");
            return;
        }
        if (AddOPData(op_data, 1) < 0) {
            response->set_code(::openmldb::base::ReturnCode::kAddOpDataFailed);
            response->set_msg("add op data failed");
            PDLOG(WARNING, "add op data failed. table[%s] pid[%u]", request->name().c_str(), pid);
            return;
        }
        PDLOG(INFO, "add addreplica op ok. op_id[%lu] table[%s] pid[%u]", op_data->op_info_.op_id(),
              request->name().c_str(), pid);
    }
    response->set_code(::openmldb::base::ReturnCode::kOk);
    response->set_msg("ok");
}

void NameServerImpl::AddReplicaNSFromRemote(RpcController* controller, const AddReplicaNSRequest* request,
                                            GeneralResponse* response, Closure* done) {
    brpc::ClosureGuard done_guard(done);
    if (!running_.load(std::memory_order_acquire)) {
        response->set_code(::openmldb::base::ReturnCode::kNameserverIsNotLeader);
        response->set_msg("nameserver is not leader");
        PDLOG(WARNING, "cur nameserver is not leader");
        return;
    }
    if (mode_.load(std::memory_order_acquire) == kFOLLOWER) {
        if (!request->has_zone_info()) {
            response->set_code(::openmldb::base::ReturnCode::kNoZoneInfo);
            response->set_msg("nameserver is for follower cluster, and request has no zone info");
            PDLOG(WARNING, "nameserver is for follower cluster, and request has no zone info");
            return;
        }
        auto status = CheckZoneInfo(request->zone_info());
        if (!status.OK()) {
            ::openmldb::base::SetResponseStatus(status, response);
            return;
        }
    }
    std::lock_guard<std::mutex> lock(mu_);
    uint32_t pid = request->pid();
    auto it = tablets_.find(request->endpoint());
    if (it == tablets_.end() || it->second->state_ != ::openmldb::type::EndpointState::kHealthy) {
        response->set_code(::openmldb::base::ReturnCode::kTabletIsNotHealthy);
        response->set_msg("tablet is not healthy");
        PDLOG(WARNING, "tablet[%s] is not healthy", request->endpoint().c_str());
        return;
    }
    std::shared_ptr<::openmldb::nameserver::TableInfo> table_info;
    if (!GetTableInfoUnlock(request->name(), request->db(), &table_info)) {
        response->set_code(::openmldb::base::ReturnCode::kTableIsNotExist);
        response->set_msg("table does not exist");
        PDLOG(WARNING, "table[%s] does not exist", request->name().c_str());
        return;
    }
    if (pid > (uint32_t)table_info->table_partition_size() - 1) {
        response->set_code(::openmldb::base::ReturnCode::kInvalidParameter);
        response->set_msg("invalid parameter");
        PDLOG(WARNING, "max pid is greater than partition size. table[%s]", request->name().c_str());
        return;
    }
    for (int idx = 0; idx < table_info->table_partition_size(); idx++) {
        if (pid == table_info->table_partition(idx).pid()) {
            for (int group_idx = 0; group_idx < request->endpoint_group_size(); group_idx++) {
                for (int meta_idx = 0; meta_idx < table_info->table_partition(idx).partition_meta_size(); meta_idx++) {
                    if (table_info->table_partition(idx).partition_meta(meta_idx).endpoint() ==
                        request->endpoint_group(group_idx)) {
                        response->set_code(::openmldb::base::ReturnCode::kPidAlreadyExists);
                        char msg[100];
                        sprintf(msg, "pid %u is exist in %s",  // NOLINT
                                table_info->table_partition(idx).pid(), request->endpoint_group(group_idx).c_str());
                        response->set_msg(msg);
                        PDLOG(WARNING, "table %s %s", request->name().c_str(), msg);
                        return;
                    }
                }
            }
            break;
        }
    }
    std::vector<uint64_t> rep_cluster_op_id_vec;
    for (int idx = 0; idx < request->endpoint_group_size(); idx++) {
        std::string endpoint = request->endpoint_group(idx);
        std::shared_ptr<OPData> op_data;
        AddReplicaNSRequest cur_request;
        cur_request.CopyFrom(*request);
        cur_request.set_pid(pid);
        cur_request.set_endpoint(endpoint);
        std::string value;
        cur_request.SerializeToString(&value);
        if (CreateOPData(::openmldb::api::OPType::kAddReplicaOP, value, op_data, request->name(), request->db(), pid,
                         INVALID_PARENT_ID, request->task_info().op_id()) < 0) {
            PDLOG(WARNING, "create AddReplicaOP data failed. table[%s] pid[%u]", request->name().c_str(), pid);
            response->set_code(::openmldb::base::ReturnCode::kSetZkFailed);
            response->set_msg("set zk failed");
            return;
        }
        if (CreateAddReplicaOPTask(op_data) < 0) {
            PDLOG(WARNING,
                  "create AddReplicaOP task failed. table[%s] pid[%u] "
                  "endpoint[%s]",
                  request->name().c_str(), pid, endpoint.c_str());
            response->set_code(::openmldb::base::ReturnCode::kCreateOpFailed);
            response->set_msg("create op failed");
            return;
        }
        if (AddOPData(op_data, 1) < 0) {
            response->set_code(::openmldb::base::ReturnCode::kAddOpDataFailed);
            response->set_msg("add op data failed");
            PDLOG(WARNING, "add op data failed. table[%s] pid[%u]", request->name().c_str(), pid);
            return;
        }
        rep_cluster_op_id_vec.push_back(op_data->op_info_.op_id());  // for multi cluster
        PDLOG(INFO, "add addreplica op ok. op_id[%lu] table[%s] pid[%u]", op_data->op_info_.op_id(),
              request->name().c_str(), pid);
    }
    std::shared_ptr<::openmldb::api::TaskInfo> task_ptr;
    if (AddOPTask(request->task_info(), ::openmldb::api::TaskType::kAddReplicaNSRemote, task_ptr,
                  rep_cluster_op_id_vec) < 0) {
        response->set_code(::openmldb::base::ReturnCode::kAddTaskInReplicaClusterNsFailed);
        response->set_msg("add task in replica cluster ns failed");
        return;
    }
    PDLOG(INFO,
          "add task in replica cluster ns success, op_id [%lu] task_tpye [%s] "
          "task_status [%s]",
          task_ptr->op_id(), ::openmldb::api::TaskType_Name(task_ptr->task_type()).c_str(),
          ::openmldb::api::TaskStatus_Name(task_ptr->status()).c_str());
    response->set_code(::openmldb::base::ReturnCode::kOk);
    response->set_msg("ok");
}

int NameServerImpl::CreateAddReplicaOPTask(std::shared_ptr<OPData> op_data) {
    AddReplicaNSRequest request;
    if (!request.ParseFromString(op_data->op_info_.data())) {
        PDLOG(WARNING, "parse request failed. data[%s]", op_data->op_info_.data().c_str());
        return -1;
    }
    auto it = tablets_.find(request.endpoint());
    if (it == tablets_.end() || it->second->state_ != ::openmldb::type::EndpointState::kHealthy) {
        PDLOG(WARNING, "tablet[%s] is not online", request.endpoint().c_str());
        return -1;
    }
    std::shared_ptr<::openmldb::nameserver::TableInfo> table_info;
    if (!GetTableInfoUnlock(request.name(), request.db(), &table_info)) {
        PDLOG(WARNING, "table[%s] does not exist!", request.name().c_str());
        return -1;
    }
    uint32_t tid = table_info->tid();
    uint32_t pid = request.pid();
    uint32_t seg_cnt = table_info->seg_cnt();
    std::string leader_endpoint;
    if (GetLeader(table_info, pid, leader_endpoint) < 0 || leader_endpoint.empty()) {
        PDLOG(WARNING, "get leader failed. table[%s] pid[%u]", request.name().c_str(), pid);
        return -1;
    }
    uint64_t op_index = op_data->op_info_.op_id();
    auto op_type = ::openmldb::api::OPType::kAddReplicaOP;
    std::shared_ptr<TaskMeta> task_meta;
    task_meta = std::make_shared<PauseSnapshotTaskMeta>(op_index, op_type, leader_endpoint, tid, pid);
    auto task = CreateTask(task_meta);
    if (!task) {
        PDLOG(WARNING, "create pausesnapshot task failed. tid[%u] pid[%u]", tid, pid);
        return -1;
    }
    op_data->task_list_.push_back(task);
    task_meta = std::make_shared<SendSnapshotTaskMeta>(op_index, op_type, leader_endpoint,
            tid, tid, pid, request.endpoint());
    task = CreateTask(task_meta);
    if (!task) {
        PDLOG(WARNING, "create sendsnapshot task failed. tid[%u] pid[%u]", tid, pid);
        return -1;
    }
    op_data->task_list_.push_back(task);
    task_meta = std::make_shared<LoadTableTaskMeta>(op_index, op_type, request.endpoint(),
            request.name(), tid, pid, seg_cnt, false, table_info->storage_mode());
    task = CreateTask(task_meta);
    if (!task) {
        PDLOG(WARNING, "create loadtable task failed. tid[%u] pid[%u]", tid, pid);
        return -1;
    }
    op_data->task_list_.push_back(task);

    task = CreateTask(
            std::make_shared<AddReplicaTaskMeta>(op_index, op_type, leader_endpoint, tid, pid, request.endpoint()));
    if (!task) {
        PDLOG(WARNING, "create addreplica task failed. tid[%u] pid[%u]", tid, pid);
        return -1;
    }
    op_data->task_list_.push_back(task);
    task_meta = std::make_shared<RecoverSnapshotTaskMeta>(op_index, op_type, leader_endpoint, tid, pid);
    task = CreateTask(task_meta);
    if (!task) {
        PDLOG(WARNING, "create recoversnapshot task failed. tid[%u] pid[%u]", tid, pid);
        return -1;
    }
    op_data->task_list_.push_back(task);
    task = CreateTask(std::make_shared<AddTableInfoTaskMeta>(op_index, op_type,
                request.name(), request.db(), pid, request.endpoint()));
    if (!task) {
        PDLOG(WARNING, "create addtableinfo task failed. tid[%u] pid[%u]", tid, pid);
        return -1;
    }
    op_data->task_list_.push_back(task);
    task = CreateTask(std::make_shared<CheckBinlogSyncProgressTaskMeta>(op_index, op_type,
                request.name(), request.db(), pid, request.endpoint(), FLAGS_check_binlog_sync_progress_delta));
    if (!task) {
        PDLOG(WARNING, "create checkbinlogsyncprogress task failed. tid[%u] pid[%u]", tid, pid);
        return -1;
    }
    op_data->task_list_.push_back(task);
    task = CreateTask(std::make_shared<UpdatePartitionStatusTaskMeta>(
                op_index, op_type, request.name(), request.db(), pid, request.endpoint(), false, true));
    if (!task) {
        PDLOG(WARNING, "create update table alive status task failed. table[%s] pid[%u] endpoint[%s]",
              request.name().c_str(), pid, request.endpoint().c_str());
        return -1;
    }
    op_data->task_list_.push_back(task);
    PDLOG(INFO, "create AddReplicaOP task ok. tid[%u] pid[%u] endpoint[%s]", tid, pid, request.endpoint().c_str());
    return 0;
}

void NameServerImpl::Migrate(RpcController* controller, const MigrateRequest* request, GeneralResponse* response,
                             Closure* done) {
    brpc::ClosureGuard done_guard(done);
    if (!running_.load(std::memory_order_acquire)) {
        response->set_code(::openmldb::base::ReturnCode::kNameserverIsNotLeader);
        response->set_msg("nameserver is not leader");
        PDLOG(WARNING, "cur nameserver is not leader");
        return;
    }
    if (auto_failover_.load(std::memory_order_acquire)) {
        response->set_code(::openmldb::base::ReturnCode::kAutoFailoverIsEnabled);
        response->set_msg("auto_failover is enabled");
        PDLOG(WARNING, "auto_failover is enabled");
        return;
    }
    std::lock_guard<std::mutex> lock(mu_);
    auto pos = tablets_.find(request->src_endpoint());
    if (pos == tablets_.end() || pos->second->state_ != ::openmldb::type::EndpointState::kHealthy) {
        response->set_code(::openmldb::base::ReturnCode::kSrcEndpointIsNotExistOrNotHealthy);
        response->set_msg("src_endpoint does not exist or not healthy");
        PDLOG(WARNING, "src_endpoint[%s] does not exist or not healthy", request->src_endpoint().c_str());
        return;
    }
    pos = tablets_.find(request->des_endpoint());
    if (pos == tablets_.end() || pos->second->state_ != ::openmldb::type::EndpointState::kHealthy) {
        response->set_code(::openmldb::base::ReturnCode::kDesEndpointIsNotExistOrNotHealthy);
        response->set_msg("des_endpoint does not exist or not healthy");
        PDLOG(WARNING, "des_endpoint[%s] does not exist or not healthy", request->des_endpoint().c_str());
        return;
    }
    std::shared_ptr<::openmldb::nameserver::TableInfo> table_info;
    if (!GetTableInfoUnlock(request->name(), request->db(), &table_info)) {
        response->set_code(::openmldb::base::ReturnCode::kTableIsNotExist);
        response->set_msg("table does not exist");
        PDLOG(WARNING, "table[%s] does not exist", request->name().c_str());
        return;
    }
    char error_msg[1024];
    bool has_error = false;
    for (int i = 0; i < request->pid_size(); i++) {
        uint32_t pid = request->pid(i);
        std::string leader_endpoint;
        bool has_found_src_endpoint = false;
        bool has_found_des_endpoint = false;
        for (int idx = 0; idx < table_info->table_partition_size(); idx++) {
            if (table_info->table_partition(idx).pid() != pid) {
                continue;
            }
            for (int meta_idx = 0; meta_idx < table_info->table_partition(idx).partition_meta_size(); meta_idx++) {
                if (table_info->table_partition(idx).partition_meta(meta_idx).is_alive()) {
                    std::string endpoint = table_info->table_partition(idx).partition_meta(meta_idx).endpoint();
                    if (table_info->table_partition(idx).partition_meta(meta_idx).is_leader()) {
                        leader_endpoint = endpoint;
                    }
                    if (request->src_endpoint() == endpoint) {
                        has_found_src_endpoint = true;
                    } else if (request->des_endpoint() == endpoint) {
                        has_found_des_endpoint = true;
                    }
                }
            }
            break;
        }
        if (leader_endpoint.empty()) {
            sprintf(error_msg,  // NOLINT
                    "leader endpoint is empty. name[%s] pid[%u]", request->name().c_str(), pid);
            has_error = true;
            break;
        }
        if (leader_endpoint == request->src_endpoint()) {
            sprintf(error_msg,  // NOLINT
                    "cannot migrate leader. name[%s] pid[%u]", request->name().c_str(), pid);
            has_error = true;
            break;
        }
        auto it = tablets_.find(leader_endpoint);
        if (it == tablets_.end() || it->second->state_ != ::openmldb::type::EndpointState::kHealthy) {
            sprintf(error_msg,  // NOLINT
                    "leader[%s] is offline. name[%s] pid[%u]", leader_endpoint.c_str(), request->name().c_str(), pid);
            has_error = true;
            break;
        }
        if (!has_found_src_endpoint) {
            sprintf(  // NOLINT
                error_msg, "src_endpoint[%s] has not partition[%u]. name[%s]", request->src_endpoint().c_str(), pid,
                request->name().c_str());
            has_error = true;
            break;
        }
        if (has_found_des_endpoint) {
            sprintf(error_msg,  // NOLINT
                    "partition[%u] is already in des_endpoint[%s]. name[%s]", pid, request->des_endpoint().c_str(),
                    request->name().c_str());
            has_error = true;
            break;
        }
    }
    if (has_error) {
        response->set_code(::openmldb::base::ReturnCode::kMigrateFailed);
        response->set_msg(error_msg);
        PDLOG(WARNING, "%s", error_msg);
        return;
    }
    for (int i = 0; i < request->pid_size(); i++) {
        uint32_t pid = request->pid(i);
        CreateMigrateOP(request->src_endpoint(), request->name(), request->db(), pid, request->des_endpoint());
    }
    response->set_code(::openmldb::base::ReturnCode::kOk);
    response->set_msg("ok");
}

int NameServerImpl::CreateMigrateOP(const std::string& src_endpoint, const std::string& name, const std::string& db,
                                    uint32_t pid, const std::string& des_endpoint) {
    std::shared_ptr<OPData> op_data;
    MigrateInfo migrate_info;
    migrate_info.set_src_endpoint(src_endpoint);
    migrate_info.set_des_endpoint(des_endpoint);
    std::string value;
    migrate_info.SerializeToString(&value);
    if (CreateOPData(::openmldb::api::OPType::kMigrateOP, value, op_data, name, db, pid) < 0) {
        PDLOG(WARNING,
              "create migrate op data failed. src_endpoint[%s] name[%s] "
              "pid[%u] des_endpoint[%s]",
              src_endpoint.c_str(), name.c_str(), pid, des_endpoint.c_str());
        return -1;
    }
    if (CreateMigrateTask(op_data) < 0) {
        PDLOG(WARNING,
              "create migrate op task failed. src_endpoint[%s] name[%s] "
              "pid[%u] des_endpoint[%s]",
              src_endpoint.c_str(), name.c_str(), pid, des_endpoint.c_str());
        return -1;
    }
    if (AddOPData(op_data) < 0) {
        PDLOG(WARNING,
              "add migrate op data failed. src_endpoint[%s] name[%s] pid[%u] "
              "des_endpoint[%s]",
              src_endpoint.c_str(), name.c_str(), pid, des_endpoint.c_str());
        return -1;
    }
    PDLOG(INFO,
          "add migrate op ok. op_id[%lu] src_endpoint[%s] name[%s] pid[%u] "
          "des_endpoint[%s]",
          op_data->op_info_.op_id(), src_endpoint.c_str(), name.c_str(), pid, des_endpoint.c_str());
    return 0;
}

int NameServerImpl::CreateMigrateTask(std::shared_ptr<OPData> op_data) {
    MigrateInfo migrate_info;
    if (!migrate_info.ParseFromString(op_data->op_info_.data())) {
        PDLOG(WARNING, "parse migrate_info failed. data[%s]", op_data->op_info_.data().c_str());
        return -1;
    }
    std::string name = op_data->op_info_.name();
    std::string db = op_data->op_info_.db();
    uint32_t pid = op_data->op_info_.pid();
    std::string src_endpoint = migrate_info.src_endpoint();
    std::string des_endpoint = migrate_info.des_endpoint();
    std::shared_ptr<::openmldb::nameserver::TableInfo> table_info;
    if (!GetTableInfoUnlock(name, db, &table_info)) {
        PDLOG(WARNING, "get table info failed! name[%s]", name.c_str());
        return -1;
    }
    uint32_t tid = table_info->tid();
    std::string leader_endpoint;
    if (GetLeader(table_info, pid, leader_endpoint) < 0 || leader_endpoint.empty()) {
        PDLOG(WARNING, "get leader failed. table[%s] pid[%u]", name.c_str(), pid);
        return -1;
    }
    auto it = tablets_.find(leader_endpoint);
    if (it == tablets_.end() || it->second->state_ != ::openmldb::type::EndpointState::kHealthy) {
        PDLOG(WARNING, "leader[%s] is not online", leader_endpoint.c_str());
        return -1;
    }
    uint64_t op_index = op_data->op_info_.op_id();
    auto op_type = ::openmldb::api::OPType::kMigrateOP;
    std::shared_ptr<TaskMeta> task_meta;
    task_meta = std::make_shared<PauseSnapshotTaskMeta>(op_index, op_type, leader_endpoint, tid, pid);
    auto task = CreateTask(task_meta);
    if (!task) {
        PDLOG(WARNING, "create pausesnapshot task failed. tid[%u] pid[%u] endpoint[%s]", tid, pid,
              leader_endpoint.c_str());
        return -1;
    }
    op_data->task_list_.push_back(task);
    task_meta = std::make_shared<SendSnapshotTaskMeta>(op_index, op_type, leader_endpoint,
            tid, tid, pid, des_endpoint);
    task = CreateTask(task_meta);
    if (!task) {
        PDLOG(WARNING, "create sendsnapshot task failed. tid[%u] pid[%u] endpoint[%s] des_endpoint[%s]",
              tid, pid, leader_endpoint.c_str(), des_endpoint.c_str());
        return -1;
    }
    op_data->task_list_.push_back(task);
    task_meta = std::make_shared<RecoverSnapshotTaskMeta>(op_index, op_type, leader_endpoint, tid, pid);
    task = CreateTask(task_meta);
    if (!task) {
        PDLOG(WARNING, "create recoversnapshot task failed. tid[%u] pid[%u] endpoint[%s] des_endpoint[%s]",
              tid, pid, leader_endpoint.c_str(), des_endpoint.c_str());
        return -1;
    }
    op_data->task_list_.push_back(task);
    task_meta = std::make_shared<LoadTableTaskMeta>(op_index, op_type, des_endpoint,
            name, tid, pid, table_info->seg_cnt(), false, table_info->storage_mode());
    task = CreateTask(task_meta);
    if (!task) {
        PDLOG(WARNING, "create loadtable task failed. tid[%u] pid[%u] endpoint[%s]", tid, pid, des_endpoint.c_str());
        return -1;
    }
    op_data->task_list_.push_back(task);
    task_meta = std::make_shared<AddReplicaTaskMeta>(op_index, op_type, leader_endpoint, tid, pid, des_endpoint);
    task = CreateTask(task_meta);
    if (!task) {
        PDLOG(WARNING,
              "create addreplica task failed. tid[%u] pid[%u] endpoint[%s] "
              "des_endpoint[%s]",
              tid, pid, leader_endpoint.c_str(), des_endpoint.c_str());
        return -1;
    }
    op_data->task_list_.push_back(task);
    task = CreateTask(std::make_shared<AddTableInfoTaskMeta>(op_index, op_type, name, db, pid, des_endpoint));
    if (!task) {
        PDLOG(WARNING, "create addtableinfo task failed. tid[%u] pid[%u] endpoint[%s] des_endpoint[%s]",
              tid, pid, leader_endpoint.c_str(), des_endpoint.c_str());
        return -1;
    }
    op_data->task_list_.push_back(task);
    task = CreateTask(std::make_shared<CheckBinlogSyncProgressTaskMeta>(op_index, op_type,
                name, db, pid, des_endpoint, FLAGS_check_binlog_sync_progress_delta));
    if (!task) {
        PDLOG(WARNING, "create CheckBinlogSyncProgressTask failed. name[%s] pid[%u]", name.c_str(), pid);
        return -1;
    }
    op_data->task_list_.push_back(task);
    task = CreateTask(
            std::make_shared<DelReplicaTaskMeta>(op_index, op_type, leader_endpoint, tid, pid, src_endpoint));
    if (!task) {
        PDLOG(WARNING, "create delreplica task failed. tid[%u] pid[%u] leader[%s] follower[%s]",
              tid, pid, leader_endpoint.c_str(), src_endpoint.c_str());
        return -1;
    }
    op_data->task_list_.push_back(task);
    task = CreateTask(
            std::make_shared<UpdateTableInfoTaskMeta>(op_index, op_type, name, db, pid, src_endpoint, des_endpoint));
    if (!task) {
        PDLOG(WARNING, "create update table info task failed. tid[%u] pid[%u] endpoint[%s] des_endpoint[%s]",
              tid, pid, src_endpoint.c_str(), des_endpoint.c_str());
        return -1;
    }
    op_data->task_list_.push_back(task);
    task = CreateTask(std::make_shared<DropTableTaskMeta>(op_index, op_type, src_endpoint, tid, pid));
    if (!task) {
        PDLOG(WARNING, "create droptable task failed. tid[%u] pid[%u] endpoint[%s]", tid, pid, src_endpoint.c_str());
        return -1;
    }
    op_data->task_list_.push_back(task);
    PDLOG(INFO, "create migrate op task ok. src_endpoint[%s] name[%s] pid[%u] des_endpoint[%s]",
          src_endpoint.c_str(), name.c_str(), pid, des_endpoint.c_str());
    return 0;
}

void NameServerImpl::DelReplicaNS(RpcController* controller, const DelReplicaNSRequest* request,
                                  GeneralResponse* response, Closure* done) {
    brpc::ClosureGuard done_guard(done);
    if (!running_.load(std::memory_order_acquire)) {
        response->set_code(::openmldb::base::ReturnCode::kNameserverIsNotLeader);
        response->set_msg("nameserver is not leader");
        PDLOG(WARNING, "cur nameserver is not leader");
        return;
    }
    std::set<uint32_t> pid_group;
    if (request->pid_group_size() > 0) {
        for (int idx = 0; idx < request->pid_group_size(); idx++) {
            pid_group.insert(request->pid_group(idx));
        }
    } else {
        pid_group.insert(request->pid());
    }
    std::lock_guard<std::mutex> lock(mu_);
    std::shared_ptr<::openmldb::nameserver::TableInfo> table_info;
    if (!GetTableInfoUnlock(request->name(), request->db(), &table_info)) {
        response->set_code(::openmldb::base::ReturnCode::kTableIsNotExist);
        response->set_msg("table does not exist");
        PDLOG(WARNING, "table[%s] does not exist", request->name().c_str());
        return;
    }
    auto it = tablets_.find(request->endpoint());
    if (it == tablets_.end() || it->second->state_ != ::openmldb::type::EndpointState::kHealthy) {
        response->set_code(::openmldb::base::ReturnCode::kTabletIsNotHealthy);
        response->set_msg("tablet is not healthy");
        PDLOG(WARNING, "tablet[%s] is not healthy", request->endpoint().c_str());
        return;
    }
    if (*(pid_group.rbegin()) > (uint32_t)table_info->table_partition_size() - 1) {
        response->set_code(::openmldb::base::ReturnCode::kInvalidParameter);
        response->set_msg("max pid is greater than partition size");
        PDLOG(WARNING, "max pid is greater than partition size. table[%s]", request->name().c_str());
        return;
    }
    for (int idx = 0; idx < table_info->table_partition_size(); idx++) {
        if (pid_group.find(table_info->table_partition(idx).pid()) == pid_group.end()) {
            continue;
        }
        bool pid_in_endpoint = false;
        bool is_leader = false;
        for (int meta_idx = 0; meta_idx < table_info->table_partition(idx).partition_meta_size(); meta_idx++) {
            if (table_info->table_partition(idx).partition_meta(meta_idx).endpoint() == request->endpoint()) {
                pid_in_endpoint = true;
                if (table_info->table_partition(idx).partition_meta(meta_idx).is_leader()) {
                    is_leader = true;
                }
                break;
            }
        }
        if (!pid_in_endpoint) {
            char msg[100];
            response->set_code(::openmldb::base::ReturnCode::kPidIsNotExist);
            sprintf(msg, "pid %u is not in %s",  // NOLINT
                    table_info->table_partition(idx).pid(), request->endpoint().c_str());
            response->set_msg(msg);
            PDLOG(WARNING, "table %s %s", request->name().c_str(), msg);
            return;
        } else if (is_leader) {
            char msg[100];
            response->set_code(::openmldb::base::ReturnCode::kTableIsLeader);
            sprintf(msg, "can not del leader. pid %u endpoint %s",  // NOLINT
                    table_info->table_partition(idx).pid(), request->endpoint().c_str());
            response->set_msg(msg);
            PDLOG(WARNING, "table %s %s", request->name().c_str(), msg);
            return;
        }
    }
    for (auto pid : pid_group) {
        if (CreateDelReplicaOP(request->name(), request->db(), pid, request->endpoint()) < 0) {
            response->set_code(::openmldb::base::ReturnCode::kCreateOpFailed);
            response->set_msg("create op failed");
            return;
        }
    }
    response->set_code(::openmldb::base::ReturnCode::kOk);
    response->set_msg("ok");
}

int NameServerImpl::DelReplicaRemoteOP(const std::string& endpoint, const std::string& name, const std::string& db,
                                       uint32_t pid) {
    std::string value = endpoint;
    std::shared_ptr<OPData> op_data;
    if (CreateOPData(::openmldb::api::OPType::kDelReplicaRemoteOP, value, op_data, name, db, pid) < 0) {
        PDLOG(WARNING, "create op data error. table[%s] pid[%u]", name.c_str(), pid);
        return -1;
    }
    if (CreateDelReplicaRemoteOPTask(op_data) < 0) {
        PDLOG(WARNING, "create delreplica op task failed. name[%s] pid[%u] endpoint[%s]", name.c_str(), pid,
              endpoint.c_str());
        return -1;
    }
    if (AddOPData(op_data, FLAGS_name_server_task_concurrency_for_replica_cluster) < 0) {
        PDLOG(WARNING, "add op data failed. name[%s] pid[%u] endpoint[%s]", name.c_str(), pid, endpoint.c_str());
        return -1;
    }
    PDLOG(INFO, "add delreplica op. op_id[%lu] table[%s] pid[%u] endpoint[%s]", op_index_, name.c_str(), pid,
          endpoint.c_str());
    return 0;
}

int NameServerImpl::AddOPTask(const ::openmldb::api::TaskInfo& task_info, ::openmldb::api::TaskType task_type,
                              std::shared_ptr<::openmldb::api::TaskInfo>& task_ptr,
                              std::vector<uint64_t> rep_cluster_op_id_vec) {
    if (FindTask(task_info.op_id(), task_info.task_type())) {
        PDLOG(WARNING, "task is running. op_id[%lu] op_type[%s] task_type[%s]", task_info.op_id(),
              ::openmldb::api::OPType_Name(task_info.op_type()).c_str(),
              ::openmldb::api::TaskType_Name(task_info.task_type()).c_str());
        return -1;
    }
    task_ptr.reset(task_info.New());
    task_ptr->CopyFrom(task_info);
    task_ptr->set_status(::openmldb::api::TaskStatus::kDoing);
    for (auto op_id : rep_cluster_op_id_vec) {
        task_ptr->add_rep_cluster_op_id(op_id);
    }
    auto iter = task_map_.find(task_info.op_id());
    if (iter == task_map_.end()) {
        task_map_.insert(std::make_pair(task_info.op_id(), std::list<std::shared_ptr<::openmldb::api::TaskInfo>>()));
    }
    task_map_[task_info.op_id()].push_back(task_ptr);
    if (task_info.task_type() != task_type) {
        PDLOG(WARNING, "task type is not match. type is[%s]",
              ::openmldb::api::TaskType_Name(task_info.task_type()).c_str());
        task_ptr->set_status(::openmldb::api::TaskStatus::kFailed);
        return -1;
    }
    return 0;
}

std::shared_ptr<::openmldb::api::TaskInfo> NameServerImpl::FindTask(uint64_t op_id,
                                                                    ::openmldb::api::TaskType task_type) {
    auto iter = task_map_.find(op_id);
    if (iter == task_map_.end()) {
        return std::shared_ptr<::openmldb::api::TaskInfo>();
    }
    for (auto& task : iter->second) {
        if (task->op_id() == op_id && task->task_type() == task_type) {
            return task;
        }
    }
    return std::shared_ptr<::openmldb::api::TaskInfo>();
}

std::shared_ptr<openmldb::nameserver::ClusterInfo> NameServerImpl::GetHealthCluster(const std::string& alias) {
    auto iter = nsc_.find(alias);
    if (iter == nsc_.end() || iter->second->state_.load(std::memory_order_relaxed) != kClusterHealthy) {
        return std::shared_ptr<openmldb::nameserver::ClusterInfo>();
    }
    return iter->second;
}

int NameServerImpl::CreateOPData(::openmldb::api::OPType op_type, const std::string& value,
                                 std::shared_ptr<OPData>& op_data, const std::string& name, const std::string& db,
                                 uint32_t pid, uint64_t parent_id, uint64_t remote_op_id) {
    if (!zk_client_->SetNodeValue(zk_path_.op_index_node_, std::to_string(op_index_ + 1))) {
        PDLOG(WARNING, "set op index node failed! op_index[%lu]", op_index_);
        return -1;
    }
    op_index_++;
    op_data = std::make_shared<OPData>();
    op_data->op_info_.set_op_id(op_index_);
    op_data->op_info_.set_op_type(op_type);
    op_data->op_info_.set_task_index(0);
    op_data->op_info_.set_data(value);
    op_data->op_info_.set_task_status(::openmldb::api::kInited);
    op_data->op_info_.set_name(name);
    op_data->op_info_.set_db(db);
    op_data->op_info_.set_pid(pid);
    op_data->op_info_.set_parent_id(parent_id);
    if (remote_op_id != INVALID_PARENT_ID) {
        op_data->op_info_.set_remote_op_id(remote_op_id);
    }
    return 0;
}

int NameServerImpl::AddOPData(const std::shared_ptr<OPData>& op_data, uint32_t concurrency) {
    uint32_t idx = 0;
    if (op_data->op_info_.for_replica_cluster() == 1) {
        if (op_data->op_info_.pid() == INVALID_PID) {
            idx = FLAGS_name_server_task_max_concurrency +
                  (::openmldb::base::hash64(op_data->op_info_.name()) % concurrency);
        } else {
            idx = FLAGS_name_server_task_max_concurrency + (rand_.Next() % concurrency);
        }
    } else {
        idx = op_data->op_info_.pid() % task_vec_.size();
        if (concurrency < task_vec_.size() && concurrency > 0) {
            idx = op_data->op_info_.pid() % concurrency;
        }
    }
    op_data->op_info_.set_vec_idx(idx);
    std::string value;
    op_data->op_info_.SerializeToString(&value);
    std::string node = absl::StrCat(zk_path_.op_data_path_, "/", op_data->GetOpId());
    if (!zk_client_->CreateNode(node, value)) {
        PDLOG(WARNING, "create op node[%s] failed. op_index[%lu] op_type[%s]",
                node.c_str(), op_data->GetOpId(), op_data->GetReadableType().c_str());
        return -1;
    }
    uint64_t parent_id = op_data->op_info_.parent_id();
    if (parent_id != INVALID_PARENT_ID) {
        std::list<std::shared_ptr<OPData>>::iterator iter = task_vec_[idx].begin();
        for (; iter != task_vec_[idx].end(); iter++) {
            if ((*iter)->op_info_.op_id() == parent_id) {
                break;
            }
        }
        if (iter != task_vec_[idx].end()) {
            iter++;
            task_vec_[idx].insert(iter, op_data);
        } else {
            PDLOG(WARNING, "not found parent_id[%lu] with index[%u]. add op[%lu] failed, op_type[%s]",
                  parent_id, idx, op_data->GetOpId(), op_data->GetReadableType().c_str());
            return -1;
        }
    } else {
        task_vec_[idx].push_back(op_data);
    }
    DeleteDoneOP();
    cv_.notify_one();
    return 0;
}

void NameServerImpl::DeleteDoneOP() {
    if (done_op_list_.empty()) {
        return;
    }
    while (done_op_list_.size() > (uint32_t)FLAGS_max_op_num) {
        std::shared_ptr<OPData> op_data = done_op_list_.front();
        if (op_data->op_info_.task_status() == ::openmldb::api::TaskStatus::kFailed) {
            std::string node = absl::StrCat(zk_path_.op_data_path_, "/", op_data->GetOpId());
            if (zk_client_->DeleteNode(node)) {
                PDLOG(INFO, "delete zk op node[%s] success.", node.c_str());
                op_data->task_list_.clear();
            } else {
                PDLOG(WARNING, "delete zk op_node failed. op_id[%lu] node[%s]", op_data->GetOpId(), node.c_str());
                break;
            }
        }
        PDLOG(INFO, "done_op_list size[%u] is greater than the max_op_num[%u], delete op[%lu]",
              done_op_list_.size(), (uint32_t)FLAGS_max_op_num, op_data->GetOpId());
        done_op_list_.pop_front();
    }
}

void NameServerImpl::SchedMakeSnapshot() {
    if (!running_.load(std::memory_order_acquire) || mode_.load(std::memory_order_acquire) == kFOLLOWER) {
        task_thread_pool_.DelayTask(FLAGS_make_snapshot_check_interval,
                                    boost::bind(&NameServerImpl::SchedMakeSnapshot, this));
        return;
    }
    int now_hour = ::openmldb::base::GetNowHour();
    if (now_hour != FLAGS_make_snapshot_time) {
        task_thread_pool_.DelayTask(FLAGS_make_snapshot_check_interval,
                                    boost::bind(&NameServerImpl::SchedMakeSnapshot, this));
        return;
    }
    std::map<std::string, std::shared_ptr<TabletInfo>> tablet_ptr_map;
    std::map<std::string, std::shared_ptr<::openmldb::nameserver::TableInfo>> table_infos;
    std::map<std::string, std::shared_ptr<::openmldb::nameserver::NsClient>> ns_client;
    {
        std::lock_guard<std::mutex> lock(mu_);
        if (table_info_.size() < 1) {
            task_thread_pool_.DelayTask(FLAGS_make_snapshot_check_interval,
                                        boost::bind(&NameServerImpl::SchedMakeSnapshot, this));
            return;
        }
        for (const auto& kv : tablets_) {
            if (kv.second->state_ != ::openmldb::type::EndpointState::kHealthy) {
                continue;
            }
            tablet_ptr_map.insert(std::make_pair(kv.first, kv.second));
        }
        for (auto iter = nsc_.begin(); iter != nsc_.end(); ++iter) {
            if (iter->second->state_.load(std::memory_order_relaxed) != kClusterHealthy) {
                PDLOG(INFO, "cluster[%s] is not Healthy", iter->first.c_str());
                continue;
            }
            ns_client.insert(std::make_pair(
                iter->first, std::atomic_load_explicit(&iter->second->client_, std::memory_order_relaxed)));
        }
        for (auto iter = table_info_.begin(); iter != table_info_.end(); ++iter) {
            table_infos.insert(std::make_pair(iter->first, iter->second));
        }
    }
    std::map<std::string, std::map<uint32_t, uint64_t>> table_part_offset;
    {
        std::vector<TableInfo> tables;
        std::vector<std::string> delete_map;
        std::string msg;
        for (const auto& ns : ns_client) {
            if (!ns.second->ShowAllTable(tables, msg)) {
                delete_map.push_back(ns.first);
                continue;
            }
            for (const auto& table : tables) {
                auto table_iter = table_part_offset.find(table.name());
                if (table_iter == table_part_offset.end()) {
                    std::map<uint32_t, uint64_t> part_offset;
                    auto result = table_part_offset.insert(std::make_pair(table.name(), part_offset));
                    table_iter = result.first;
                }
                for (const auto& part : table.table_partition()) {
                    for (const auto& part_meta : part.partition_meta()) {
                        if (!part_meta.is_alive()) {
                            continue;
                        }
                        auto part_iter = table_iter->second.find(part.pid());
                        if (part_iter != table_iter->second.end()) {
                            if (part_meta.offset() < part_iter->second) {
                                part_iter->second = part_meta.offset();
                            }
                        } else {
                            table_iter->second.insert(std::make_pair(part.pid(), part_meta.offset()));
                        }
                    }
                }
            }
            tables.clear();
        }
        for (const auto& alias : delete_map) {
            ns_client.erase(alias);
        }
        for (const auto& table : table_infos) {
            auto table_iter = table_part_offset.find(table.second->name());
            if (table_iter == table_part_offset.end()) {
                std::map<uint32_t, uint64_t> part_offset;
                auto result = table_part_offset.insert(std::make_pair(table.second->name(), part_offset));
                table_iter = result.first;
            }
            for (const auto& part : table.second->table_partition()) {
                for (const auto& part_meta : part.partition_meta()) {
                    if (!part_meta.is_alive()) {
                        continue;
                    }
                    auto part_iter = table_iter->second.find(part.pid());
                    if (part_iter != table_iter->second.end()) {
                        if (part_meta.offset() < part_iter->second) {
                            part_iter->second = part_meta.offset();
                        }
                    } else {
                        table_iter->second.insert(std::make_pair(part.pid(), part_meta.offset()));
                    }
                }
            }
        }
    }
    PDLOG(INFO, "start make snapshot");
    for (const auto& table : table_infos) {
        auto table_iter = table_part_offset.find(table.second->name());
        if (table_iter == table_part_offset.end()) {
            continue;
        }
        for (const auto& part : table.second->table_partition()) {
            auto part_iter = table_iter->second.find(part.pid());
            if (part_iter == table_iter->second.end()) {
                continue;
            }
            if (part_iter->second < 1) {
                PDLOG(WARNING, "table %s pid %u snapshot offset is %lu, too small, skip makesnapshot",
                      table.second->name().c_str(), part.pid(), part_iter->second);
                continue;
            }
            PDLOG(INFO, "table %s pid %u specify snapshot offset is %lu", table.second->name().c_str(), part.pid(),
                  part_iter->second);
            for (const auto& part_meta : part.partition_meta()) {
                if (part_meta.is_alive()) {
                    auto client_iter = tablet_ptr_map.find(part_meta.endpoint());
                    if (client_iter != tablet_ptr_map.end()) {
                        thread_pool_.AddTask(boost::bind(&TabletClient::MakeSnapshot, client_iter->second->client_,
                                                         table.second->tid(), part.pid(), part_iter->second,
                                                         std::shared_ptr<openmldb::api::TaskInfo>()));
                    }
                }
            }
            std::string msg;
            for (const auto& ns : ns_client) {
                ns.second->MakeSnapshot(table.second->name(), table.second->db(), part.pid(), part_iter->second, msg);
            }
        }
    }
    PDLOG(INFO, "make snapshot finished");
    task_thread_pool_.DelayTask(FLAGS_make_snapshot_check_interval + 60 * 60 * 1000,
                                boost::bind(&NameServerImpl::SchedMakeSnapshot, this));
}

void NameServerImpl::UpdateTableStatus() {
    std::map<std::string, std::shared_ptr<TabletInfo>> tablet_ptr_map;
    {
        std::lock_guard<std::mutex> lock(mu_);
        for (const auto& kv : tablets_) {
            if (kv.second->state_ != ::openmldb::type::EndpointState::kHealthy) {
                continue;
            }
            tablet_ptr_map.insert(std::make_pair(kv.first, kv.second));
        }
    }
    std::unordered_map<std::string, ::openmldb::api::TableStatus> pos_response;
    pos_response.reserve(16);
    for (const auto& kv : tablet_ptr_map) {
        ::openmldb::api::GetTableStatusResponse tablet_status_response;
        if (!kv.second->client_->GetTableStatus(tablet_status_response)) {
            PDLOG(WARNING, "get table status failed! endpoint[%s]", kv.first.c_str());
            continue;
        }
        for (int pos = 0; pos < tablet_status_response.all_table_status_size(); pos++) {
            std::string key = absl::StrCat(tablet_status_response.all_table_status(pos).tid(), "_",
                              tablet_status_response.all_table_status(pos).pid(), "_", kv.first);
            pos_response.emplace(key, tablet_status_response.all_table_status(pos));
        }
    }
    if (pos_response.empty()) {
        DEBUGLOG("pos_response is empty");
    } else {
        UpdateTableStatusFun(table_info_, pos_response);
        for (const auto& kv : db_table_info_) {
            UpdateTableStatusFun(kv.second, pos_response);
        }
    }
    if (running_.load(std::memory_order_acquire)) {
        task_thread_pool_.DelayTask(FLAGS_get_table_status_interval,
                                    boost::bind(&NameServerImpl::UpdateTableStatus, this));
    }
}

void NameServerImpl::UpdateTableStatusFun(
    const std::map<std::string, std::shared_ptr<TableInfo>>& table_info_map,
    const std::unordered_map<std::string, ::openmldb::api::TableStatus>& pos_response) {
    std::lock_guard<std::mutex> lock(mu_);
    for (const auto& kv : table_info_map) {
        uint32_t tid = kv.second->tid();
        std::string first_index_col;
        if (kv.second->column_key_size() > 0) {
            first_index_col = kv.second->column_key(0).index_name();
        }
        for (int idx = 0; idx < kv.second->table_partition_size(); idx++) {
            uint32_t pid = kv.second->table_partition(idx).pid();
            auto table_partition = kv.second->mutable_table_partition(idx);
            auto partition_meta_field = table_partition->mutable_partition_meta();
            for (int meta_idx = 0; meta_idx < kv.second->table_partition(idx).partition_meta_size(); meta_idx++) {
                std::string endpoint = kv.second->table_partition(idx).partition_meta(meta_idx).endpoint();
                bool tablet_has_partition = false;
                auto partition_meta = partition_meta_field->Mutable(meta_idx);
                std::string pos_key = absl::StrCat(tid, "_", pid, "_", endpoint);
                auto pos_response_iter = pos_response.find(pos_key);
                if (pos_response_iter != pos_response.end()) {
                    const ::openmldb::api::TableStatus& table_status = pos_response_iter->second;
                    partition_meta->set_offset(table_status.offset());
                    partition_meta->set_record_byte_size(table_status.record_byte_size() +
                                                         table_status.record_idx_byte_size());
                    uint64_t record_cnt = table_status.record_cnt();
                    if (!first_index_col.empty()) {
                        for (int pos = 0; pos < table_status.ts_idx_status_size(); pos++) {
                            if (table_status.ts_idx_status(pos).idx_name() == first_index_col) {
                                record_cnt = 0;
                                for (int seg_idx = 0; seg_idx < table_status.ts_idx_status(pos).seg_cnts_size();
                                     seg_idx++) {
                                    record_cnt += table_status.ts_idx_status(pos).seg_cnts(seg_idx);
                                }
                                break;
                            }
                        }
                    }
                    partition_meta->set_record_cnt(record_cnt);
                    partition_meta->set_diskused(table_status.diskused());
                    if (kv.second->table_partition(idx).partition_meta(meta_idx).is_alive() &&
                        kv.second->table_partition(idx).partition_meta(meta_idx).is_leader()) {
                        table_partition->set_record_cnt(record_cnt);
                        table_partition->set_record_byte_size(table_status.record_byte_size() +
                                                              table_status.record_idx_byte_size());
                        table_partition->set_diskused(table_status.diskused());
                    }
                    tablet_has_partition = true;
                }
                partition_meta->set_tablet_has_partition(tablet_has_partition);
            }
        }
    }
}

int NameServerImpl::CreateDelReplicaOP(const std::string& name, const std::string& db, uint32_t pid,
                                       const std::string& endpoint) {
    std::string value = endpoint;
    std::shared_ptr<OPData> op_data;
    if (CreateOPData(::openmldb::api::OPType::kDelReplicaOP, value, op_data, name, db, pid) < 0) {
        PDLOG(WARNING, "create op data error. table[%s] pid[%u]", name.c_str(), pid);
        return -1;
    }
    if (CreateDelReplicaOPTask(op_data) < 0) {
        PDLOG(WARNING, "create delreplica op task failed. name[%s] pid[%u] endpoint[%s]", name.c_str(), pid,
              endpoint.c_str());
        return -1;
    }
    if (AddOPData(op_data) < 0) {
        PDLOG(WARNING, "add op data failed. name[%s] pid[%u] endpoint[%s]", name.c_str(), pid, endpoint.c_str());
        return -1;
    }
    PDLOG(INFO, "add delreplica op. op_id[%lu] table[%s] pid[%u] endpoint[%s]", op_index_, name.c_str(), pid,
          endpoint.c_str());
    return 0;
}

int NameServerImpl::CreateDelReplicaOPTask(std::shared_ptr<OPData> op_data) {
    std::string name = op_data->op_info_.name();
    std::string db = op_data->op_info_.db();
    uint32_t pid = op_data->op_info_.pid();
    std::string endpoint = op_data->op_info_.data();
    std::string leader_endpoint;
    std::shared_ptr<::openmldb::nameserver::TableInfo> table_info;
    if (!GetTableInfoUnlock(name, db, &table_info)) {
        PDLOG(WARNING, "not found table[%s] in table_info map", name.c_str());
        return -1;
    }
    uint32_t tid = table_info->tid();
    if (GetLeader(table_info, pid, leader_endpoint) < 0 || leader_endpoint.empty()) {
        PDLOG(WARNING, "get leader failed. table[%s] pid[%u]", name.c_str(), pid);
        return -1;
    }
    if (leader_endpoint == endpoint) {
        PDLOG(WARNING, "endpoint is leader. table[%s] pid[%u]", name.c_str(), pid);
        return -1;
    }
    uint64_t op_index = op_data->op_info_.op_id();
    auto op_type = ::openmldb::api::OPType::kDelReplicaOP;
    auto task = CreateTask(
            std::make_shared<DelReplicaTaskMeta>(op_index, op_type, leader_endpoint, tid, pid, endpoint));
    if (!task) {
        PDLOG(WARNING, "create delreplica task failed. table[%s] pid[%u] endpoint[%s]", name.c_str(), pid,
              endpoint.c_str());
        return -1;
    }
    op_data->task_list_.push_back(task);
    task = CreateTask(std::make_shared<DelTableInfoTaskMeta>(op_index, op_type, name, db, pid, endpoint));
    if (!task) {
        PDLOG(WARNING, "create deltableinfo task failed. table[%s] pid[%u] endpoint[%s]", name.c_str(), pid,
              endpoint.c_str());
        return -1;
    }
    op_data->task_list_.push_back(task);
    task = CreateTask(std::make_shared<DropTableTaskMeta>(op_index, op_type, endpoint, tid, pid));
    if (!task) {
        PDLOG(WARNING, "create droptable task failed. tid[%u] pid[%u] endpoint[%s]", tid, pid, endpoint.c_str());
        return -1;
    }
    op_data->task_list_.push_back(task);
    PDLOG(INFO, "create DelReplica op task ok. table[%s] pid[%u] endpoint[%s]", name.c_str(), pid, endpoint.c_str());
    return 0;
}

int NameServerImpl::CreateDelReplicaRemoteOPTask(std::shared_ptr<OPData> op_data) {
    std::string name = op_data->op_info_.name();
    std::string db = op_data->op_info_.db();
    uint32_t pid = op_data->op_info_.pid();
    std::string endpoint = op_data->op_info_.data();
    std::string leader_endpoint;
    std::shared_ptr<::openmldb::nameserver::TableInfo> table_info;
    if (!GetTableInfoUnlock(name, db, &table_info)) {
        PDLOG(WARNING, "not found table[%s] in table_info map", name.c_str());
        return -1;
    }
    uint32_t tid = table_info->tid();
    if (GetLeader(table_info, pid, leader_endpoint) < 0 || leader_endpoint.empty()) {
        PDLOG(WARNING, "get leader failed. table[%s] pid[%u]", name.c_str(), pid);
        return -1;
    }
    uint64_t op_index = op_data->op_info_.op_id();
    auto op_type = ::openmldb::api::OPType::kDelReplicaRemoteOP;
    auto task = CreateTask(
            std::make_shared<DelReplicaTaskMeta>(op_index, op_type, leader_endpoint, tid, pid, endpoint));
    if (!task) {
        PDLOG(WARNING, "create delreplica task failed. table[%s] pid[%u] endpoint[%s]", name.c_str(), pid,
              endpoint.c_str());
        return -1;
    }
    op_data->task_list_.push_back(task);
    task = CreateTask(std::make_shared<DelTableInfoTaskMeta>(op_index, op_type, name, db, pid, endpoint, 1));
    if (!task) {
        PDLOG(WARNING, "create deltableinfo task failed. table[%s] pid[%u] endpoint[%s]", name.c_str(), pid,
              endpoint.c_str());
        return -1;
    }
    op_data->task_list_.push_back(task);
    PDLOG(INFO, "create DelReplica op task ok. table[%s] pid[%u] endpoint[%s]", name.c_str(), pid, endpoint.c_str());
    return 0;
}

int NameServerImpl::CreateOfflineReplicaOP(const std::string& name, const std::string& db, uint32_t pid,
                                           const std::string& endpoint, uint32_t concurrency) {
    std::string value = endpoint;
    std::shared_ptr<OPData> op_data;
    if (CreateOPData(::openmldb::api::OPType::kOfflineReplicaOP, value, op_data, name, db, pid) < 0) {
        PDLOG(WARNING, "create op data failed. table[%s] pid[%u] endpoint[%s]", name.c_str(), pid, endpoint.c_str());
        return -1;
    }
    if (CreateOfflineReplicaTask(op_data) < 0) {
        PDLOG(WARNING, "create offline replica task failed. table[%s] pid[%u] endpoint[%s]",
              name.c_str(), pid, endpoint.c_str());
        return -1;
    }
    if (AddOPData(op_data, concurrency) < 0) {
        PDLOG(WARNING, "add op data failed. name[%s] pid[%u] endpoint[%s]", name.c_str(), pid, endpoint.c_str());
        return -1;
    }
    PDLOG(INFO, "add kOfflineReplicaOP. op_id[%lu] table[%s] pid[%u] endpoint[%s]", op_index_, name.c_str(), pid,
          endpoint.c_str());
    return 0;
}

int NameServerImpl::CreateOfflineReplicaTask(std::shared_ptr<OPData> op_data) {
    std::string name = op_data->op_info_.name();
    std::string db = op_data->op_info_.db();
    uint32_t pid = op_data->op_info_.pid();
    uint64_t op_index = op_data->op_info_.op_id();
    std::string endpoint = op_data->op_info_.data();
    std::string leader_endpoint;
    std::shared_ptr<::openmldb::nameserver::TableInfo> table_info;
    if (!GetTableInfoUnlock(name, db, &table_info)) {
        PDLOG(WARNING, "not found table[%s] in table_info map", name.c_str());
        return -1;
    }
    uint32_t tid = table_info->tid();
    if (GetLeader(table_info, pid, leader_endpoint) < 0 || leader_endpoint.empty()) {
        PDLOG(WARNING, "no alive leader for table %s pid %u", name.c_str(), pid);
        return -1;
    } else {
        if (leader_endpoint == endpoint) {
            PDLOG(WARNING, "endpoint is leader. table[%s] pid[%u]", name.c_str(), pid);
            return -1;
        }
        auto op_type = ::openmldb::api::OPType::kOfflineReplicaOP;
        auto task = CreateTask(
                std::make_shared<DelReplicaTaskMeta>(op_index, op_type, leader_endpoint, tid, pid, endpoint));
        if (!task) {
            PDLOG(WARNING, "create delreplica task failed. table[%s] pid[%u] endpoint[%s]", name.c_str(), pid,
                  endpoint.c_str());
            return -1;
        }
        op_data->task_list_.push_back(task);
        task = CreateTask(std::make_shared<UpdatePartitionStatusTaskMeta>(
                op_index, op_type, name, db, pid, endpoint, false, false));
        if (!task) {
            PDLOG(WARNING, "create update table alive status task failed. table[%s] pid[%u] endpoint[%s]",
                  name.c_str(), pid, endpoint.c_str());
            return -1;
        }
        op_data->task_list_.push_back(task);
        PDLOG(INFO, "create OfflineReplica task ok. table[%s] pid[%u] endpoint[%s]", name.c_str(), pid,
              endpoint.c_str());
    }

    return 0;
}

int NameServerImpl::CreateChangeLeaderOP(const std::string& name, const std::string& db, uint32_t pid,
                                         const std::string& candidate_leader, bool need_restore, uint32_t concurrency) {
    std::shared_ptr<::openmldb::nameserver::TableInfo> table_info;
    if (!GetTableInfoUnlock(name, db, &table_info)) {
        PDLOG(WARNING, "not found table[%s] in table_info map", name.c_str());
        return -1;
    }
    uint32_t tid = table_info->tid();
    std::vector<std::string> follower_endpoint;
    std::vector<::openmldb::common::EndpointAndTid> remote_follower_endpoint;
    for (int idx = 0; idx < table_info->table_partition_size(); idx++) {
        if (table_info->table_partition(idx).pid() != pid) {
            continue;
        }
        for (int meta_idx = 0; meta_idx < table_info->table_partition(idx).partition_meta_size(); meta_idx++) {
            if (table_info->table_partition(idx).partition_meta(meta_idx).is_alive()) {
                std::string endpoint = table_info->table_partition(idx).partition_meta(meta_idx).endpoint();
                if (!table_info->table_partition(idx).partition_meta(meta_idx).is_leader()) {
                    auto tablets_iter = tablets_.find(endpoint);
                    if (tablets_iter != tablets_.end() &&
                        tablets_iter->second->state_ == ::openmldb::type::EndpointState::kHealthy) {
                        follower_endpoint.push_back(endpoint);
                    } else {
                        PDLOG(WARNING, "endpoint[%s] is offline. table[%s] pid[%u]", endpoint.c_str(), name.c_str(),
                              pid);
                    }
                }
            }
        }
        for (int i = 0; i < table_info->table_partition(idx).remote_partition_meta_size(); i++) {
            if (table_info->table_partition(idx).remote_partition_meta(i).is_alive()) {
                ::openmldb::common::EndpointAndTid et;
                std::string endpoint = table_info->table_partition(idx).remote_partition_meta(i).endpoint();
                uint32_t tid = table_info->table_partition(idx).remote_partition_meta(i).remote_tid();
                et.set_endpoint(endpoint);
                et.set_tid(tid);
                remote_follower_endpoint.push_back(et);
            }
        }
        break;
    }

    if (need_restore && !candidate_leader.empty() &&
        std::find(follower_endpoint.begin(), follower_endpoint.end(), candidate_leader) == follower_endpoint.end()) {
        follower_endpoint.push_back(candidate_leader);
    }
    if (follower_endpoint.empty()) {
        PDLOG(INFO, "table not found follower. name[%s] pid[%u]", name.c_str(), pid);
        return 0;
    }
    if (!candidate_leader.empty() &&
        std::find(follower_endpoint.begin(), follower_endpoint.end(), candidate_leader) == follower_endpoint.end()) {
        PDLOG(WARNING, "candidate_leader[%s] is not in followers. name[%s] pid[%u]", candidate_leader.c_str(),
              name.c_str(), pid);
        return -1;
    }
    std::shared_ptr<OPData> op_data;
    ChangeLeaderData change_leader_data;
    change_leader_data.set_name(name);
    change_leader_data.set_db(db);
    change_leader_data.set_tid(tid);
    change_leader_data.set_pid(pid);
    for (const auto& endpoint : follower_endpoint) {
        change_leader_data.add_follower(endpoint);
    }
    for (const auto& endpoint : remote_follower_endpoint) {
        change_leader_data.add_remote_follower()->CopyFrom(endpoint);
    }
    if (!candidate_leader.empty()) {
        change_leader_data.set_candidate_leader(candidate_leader);
    }
    std::string value;
    change_leader_data.SerializeToString(&value);
    if (CreateOPData(::openmldb::api::OPType::kChangeLeaderOP, value, op_data, name, db, pid) < 0) {
        PDLOG(WARNING, "create ChangeLeaderOP data error. table[%s] pid[%u]", name.c_str(), pid);
        return -1;
    }
    if (CreateChangeLeaderOPTask(op_data) < 0) {
        PDLOG(WARNING, "create ChangeLeaderOP task failed. table[%s] pid[%u]", name.c_str(), pid);
        return -1;
    }
    if (AddOPData(op_data, concurrency) < 0) {
        PDLOG(WARNING, "add op data failed. name[%s] pid[%u]", name.c_str(), pid);
        return -1;
    }
    PDLOG(INFO, "add changeleader op. op_id[%lu] table[%s] pid[%u]", op_data->op_info_.op_id(), name.c_str(), pid);
    return 0;
}

int NameServerImpl::CreateChangeLeaderOPTask(std::shared_ptr<OPData> op_data) {
    ChangeLeaderData change_leader_data;
    if (!change_leader_data.ParseFromString(op_data->op_info_.data())) {
        PDLOG(WARNING, "parse change leader data failed. op_id[%lu] data[%s]", op_data->op_info_.op_id(),
              op_data->op_info_.data().c_str());
        return -1;
    }
    std::string name = change_leader_data.name();
    uint32_t tid = change_leader_data.tid();
    uint32_t pid = change_leader_data.pid();
    std::string db = change_leader_data.db();
    uint64_t op_index = op_data->op_info_.op_id();
    ::openmldb::api::OPType op_type = ::openmldb::api::OPType::kChangeLeaderOP;
    std::vector<std::string> follower_endpoint;
    for (int idx = 0; idx < change_leader_data.follower_size(); idx++) {
        follower_endpoint.push_back(change_leader_data.follower(idx));
    }
    auto task = CreateTask(
            std::make_shared<SelectLeaderTaskMeta>(op_index, op_type, name, db, tid, pid, follower_endpoint));
    if (!task) {
        PDLOG(WARNING, "create selectleader task failed. table[%s] pid[%u]", name.c_str(), pid);
        return -1;
    }
    PDLOG(INFO, "create SelectLeader task success. name[%s] tid[%u] pid[%u]", name.c_str(), tid, pid);
    op_data->task_list_.push_back(task);
    task = CreateTask(std::make_shared<ChangeLeaderTaskMeta>(op_index, op_type));
    if (!task) {
        PDLOG(WARNING, "create changeleader task failed. table[%s] pid[%u]", name.c_str(), pid);
        return -1;
    }
    PDLOG(INFO, "create ChangeLeader task success. name[%s] pid[%u]", name.c_str(), pid);
    op_data->task_list_.push_back(task);
    task = CreateTask(std::make_shared<UpdateLeaderInfoTaskMeta>(op_index, op_type));
    if (!task) {
        PDLOG(WARNING, "create updateleaderinfo task failed. table[%s] pid[%u]", name.c_str(), pid);
        return -1;
    }
    PDLOG(INFO, "create UpdateLeaderInfo task success. name[%s] pid[%u]", name.c_str(), pid);
    op_data->task_list_.push_back(task);
    PDLOG(INFO, "create ChangeLeader op task ok. name[%s] pid[%u]", name.c_str(), pid);
    return 0;
}

void NameServerImpl::OnLocked() {
    PDLOG(INFO, "become the leader name server");
    if (!Recover()) {
        PDLOG(WARNING, "recover failed");
    }
    CreateDatabaseOrExit(INTERNAL_DB);
    if (IsClusterMode()) {
        if (tablets_.size() < FLAGS_system_table_replica_num) {
            LOG(FATAL) << "tablet num " << tablets_.size() << " is less then system table replica num "
                       << FLAGS_system_table_replica_num;
            exit(1);
        }

        if (FLAGS_system_table_replica_num > 0 && db_table_info_[INTERNAL_DB].count(JOB_INFO_NAME) == 0) {
            CreateSystemTableOrExit(SystemTableType::kJobInfo);
        }
    }

    if (FLAGS_system_table_replica_num > 0 && db_table_info_[INTERNAL_DB].count(PRE_AGG_META_NAME) == 0) {
        CreateSystemTableOrExit(SystemTableType::kPreAggMetaInfo);
    }

    CreateDatabaseOrExit(PRE_AGG_DB);

    CreateDatabaseOrExit(INFORMATION_SCHEMA_DB);
    auto& table_infos = db_table_info_[INFORMATION_SCHEMA_DB];
    // TODO(ace): create table if not exists
    if (FLAGS_system_table_replica_num > 0) {
        if (table_infos.count(GLOBAL_VARIABLES) == 0) {
            CreateSystemTableOrExit(SystemTableType::kGlobalVariable);
            InitGlobalVarTable();
        }
        if (auto iter = table_infos.find(DEPLOY_RESPONSE_TIME); iter == table_infos.end()) {
            CreateSystemTableOrExit(SystemTableType::kDeployResponseTime);
        } else if (iter->second->column_desc(2).data_type() != type::DataType::kBigInt) {
            LOG(WARNING) << "the result of count in DEPLOY_RESPONSE_TIME may overflow as the type is int32";
        }
    }

    running_.store(true, std::memory_order_release);
    task_thread_pool_.DelayTask(FLAGS_get_task_status_interval,
                                boost::bind(&NameServerImpl::UpdateTaskStatus, this, false));
    task_thread_pool_.AddTask(boost::bind(&NameServerImpl::UpdateTableStatus, this));
    task_thread_pool_.AddTask(boost::bind(&NameServerImpl::ProcessTask, this));
    thread_pool_.AddTask(boost::bind(&NameServerImpl::DistributeTabletMode, this));
    task_thread_pool_.DelayTask(FLAGS_get_replica_status_interval,
                                boost::bind(&NameServerImpl::CheckClusterInfo, this));
    task_thread_pool_.DelayTask(FLAGS_make_snapshot_check_interval,
                                boost::bind(&NameServerImpl::SchedMakeSnapshot, this));
}

void NameServerImpl::OnLostLock() {
    PDLOG(INFO, "become the stand by name sever");
    running_.store(false, std::memory_order_release);
}

int NameServerImpl::CreateRecoverTableOP(const std::string& name, const std::string& db, uint32_t pid,
                                         const std::string& endpoint, bool is_leader, uint64_t offset_delta,
                                         uint32_t concurrency) {
    std::shared_ptr<OPData> op_data;
    RecoverTableData recover_table_data;
    recover_table_data.set_endpoint(endpoint);
    recover_table_data.set_is_leader(is_leader);
    recover_table_data.set_offset_delta(offset_delta);
    recover_table_data.set_concurrency(concurrency);
    std::string value;
    recover_table_data.SerializeToString(&value);
    if (CreateOPData(::openmldb::api::OPType::kRecoverTableOP, value, op_data, name, db, pid) < 0) {
        PDLOG(WARNING, "create RecoverTableOP data error. table[%s] pid[%u] endpoint[%s]", name.c_str(), pid,
              endpoint.c_str());
        return -1;
    }
    if (CreateRecoverTableOPTask(op_data) < 0) {
        PDLOG(WARNING,
              "create recover table op task failed. table[%s] pid[%u] "
              "endpoint[%s]",
              name.c_str(), pid, endpoint.c_str());
        return -1;
    }
    if (AddOPData(op_data, concurrency) < 0) {
        PDLOG(WARNING, "add op data failed. name[%s] pid[%u] endpoint[%s]", name.c_str(), pid, endpoint.c_str());
        return -1;
    }
    PDLOG(INFO, "create RecoverTable op ok. op_id[%lu] name[%s] pid[%u] endpoint[%s]", op_data->op_info_.op_id(),
          name.c_str(), pid, endpoint.c_str());
    return 0;
}

int NameServerImpl::CreateRecoverTableOPTask(std::shared_ptr<OPData> op_data) {
    std::string name = op_data->op_info_.name();
    std::string db = op_data->op_info_.db();
    uint32_t pid = op_data->op_info_.pid();
    RecoverTableData recover_table_data;
    if (!recover_table_data.ParseFromString(op_data->op_info_.data())) {
        PDLOG(WARNING, "parse recover_table_data failed. data[%s]", op_data->op_info_.data().c_str());
        return -1;
    }
    std::string endpoint = recover_table_data.endpoint();
    uint64_t offset_delta = recover_table_data.offset_delta();
    bool is_leader = recover_table_data.is_leader();
    uint32_t concurrency = recover_table_data.concurrency();
    auto op_type = ::openmldb::api::OPType::kRecoverTableOP;
    uint64_t op_index = op_data->op_info_.op_id();
    if (!is_leader) {
        std::string leader_endpoint;
        std::shared_ptr<::openmldb::nameserver::TableInfo> table_info;
        if (!GetTableInfoUnlock(name, db, &table_info)) {
            PDLOG(WARNING, "not found table[%s] in table_info map", name.c_str());
            return -1;
        }
        uint32_t tid = table_info->tid();
        if (GetLeader(table_info, pid, leader_endpoint) < 0 || leader_endpoint.empty()) {
            PDLOG(WARNING, "get leader failed. table[%s] pid[%u]", name.c_str(), pid);
            return -1;
        }
        if (leader_endpoint == endpoint) {
            PDLOG(WARNING, "endpoint is leader. table[%s] pid[%u]", name.c_str(), pid);
            return -1;
        }
        auto task = CreateTask(
                std::make_shared<DelReplicaTaskMeta>(op_index, op_type, leader_endpoint, tid, pid, endpoint));
        if (!task) {
            PDLOG(WARNING, "create delreplica task failed. table[%s] pid[%u] endpoint[%s]", name.c_str(), pid,
                  endpoint.c_str());
            return -1;
        }
        op_data->task_list_.push_back(task);
    }
    auto task = CreateTask(std::make_shared<RecoverTableTaskMeta>(
                op_index, op_type, name, db, pid, endpoint, offset_delta, concurrency));
    if (!task) {
        PDLOG(WARNING, "create RecoverTable task failed. table[%s] pid[%u] endpoint[%s]", name.c_str(), pid,
              endpoint.c_str());
        return -1;
    }
    op_data->task_list_.push_back(task);
    PDLOG(INFO, "create RecoverTable task ok. name[%s] pid[%u] endpoint[%s]", name.c_str(), pid, endpoint.c_str());
    return 0;
}

void NameServerImpl::RecoverEndpointTable(const std::string& name, const std::string& db, uint32_t pid,
                                          std::string& endpoint, uint64_t offset_delta, uint32_t concurrency,
                                          std::shared_ptr<::openmldb::api::TaskInfo> task_info) {
    if (!running_.load(std::memory_order_acquire)) {
        PDLOG(WARNING, "cur nameserver is not leader");
        return;
    }
    uint32_t tid = 0;
    std::shared_ptr<TabletInfo> leader_tablet_ptr;
    std::shared_ptr<TabletInfo> tablet_ptr;
    bool has_follower = true;
    common::StorageMode storage_mode = common::kMemory;
    {
        std::lock_guard<std::mutex> lock(mu_);
        std::shared_ptr<::openmldb::nameserver::TableInfo> table_info;
        if (!GetTableInfoUnlock(name, db, &table_info)) {
            PDLOG(WARNING, "not found table[%s] in table_info map. op_id[%lu]", name.c_str(), task_info->op_id());
            task_info->set_status(::openmldb::api::TaskStatus::kFailed);
            return;
        }
        tid = table_info->tid();
        storage_mode = table_info->storage_mode();
        for (int idx = 0; idx < table_info->table_partition_size(); idx++) {
            if (table_info->table_partition(idx).pid() != pid) {
                continue;
            }
            for (int meta_idx = 0; meta_idx < table_info->table_partition(idx).partition_meta_size(); meta_idx++) {
                const PartitionMeta& partition_meta = table_info->table_partition(idx).partition_meta(meta_idx);
                if (partition_meta.is_leader()) {
                    if (partition_meta.is_alive()) {
                        std::string leader_endpoint = partition_meta.endpoint();
                        auto tablet_iter = tablets_.find(leader_endpoint);
                        if (tablet_iter == tablets_.end()) {
                            PDLOG(WARNING, "can not find the leader endpoint[%s]'s client. op_id[%lu]",
                                  leader_endpoint.c_str(), task_info->op_id());
                            task_info->set_status(::openmldb::api::TaskStatus::kFailed);
                            return;
                        }
                        leader_tablet_ptr = tablet_iter->second;
                        if (leader_tablet_ptr->state_ != ::openmldb::type::EndpointState::kHealthy) {
                            PDLOG(WARNING, "leader endpoint [%s] is offline. op_id[%lu]", leader_endpoint.c_str(),
                                  task_info->op_id());
                            task_info->set_status(::openmldb::api::TaskStatus::kFailed);
                            return;
                        }
                    } else if (endpoint == OFFLINE_LEADER_ENDPOINT) {
                        endpoint = partition_meta.endpoint();
                        PDLOG(INFO, "use endpoint[%s] to replace[%s], tid[%u] pid[%u]", endpoint.c_str(),
                              OFFLINE_LEADER_ENDPOINT.c_str(), tid, pid);
                    }
                }
                if (partition_meta.endpoint() == endpoint) {
                    if (partition_meta.is_alive()) {
                        PDLOG(INFO, "endpoint[%s] is alive, need not recover. name[%s] pid[%u]",
                              endpoint.c_str(), name.c_str(), pid);
                        task_info->set_status(::openmldb::api::TaskStatus::kDone);
                        return;
                    }
                    auto tablet_iter = tablets_.find(endpoint);
                    if (tablet_iter == tablets_.end()) {
                        PDLOG(WARNING, "can not find the endpoint[%s]'s client. op_id[%lu]",
                              endpoint.c_str(), task_info->op_id());
                        task_info->set_status(::openmldb::api::TaskStatus::kFailed);
                        return;
                    }
                    tablet_ptr = tablet_iter->second;
                    if (tablet_ptr->state_ != ::openmldb::type::EndpointState::kHealthy) {
                        PDLOG(WARNING, "endpoint [%s] is offline. op_id[%lu]", endpoint.c_str(), task_info->op_id());
                        task_info->set_status(::openmldb::api::TaskStatus::kFailed);
                        return;
                    }
                    if (table_info->table_partition(idx).partition_meta_size() == 1) {
                        has_follower = false;
                        break;
                    }
                }
            }
            break;
        }
    }
    if ((has_follower && !leader_tablet_ptr) || !tablet_ptr) {
        PDLOG(WARNING, "not has tablet. name[%s] tid[%u] pid[%u] endpoint[%s] op_id[%lu]", name.c_str(), tid, pid,
              endpoint.c_str(), task_info->op_id());
        task_info->set_status(::openmldb::api::TaskStatus::kFailed);
        return;
    }
    bool has_table = false;
    bool is_leader = false;
    uint64_t term = 0;
    uint64_t offset = 0;
    if (!tablet_ptr->client_->GetTermPair(tid, pid, storage_mode, term, offset, has_table, is_leader)) {
        PDLOG(WARNING, "GetTermPair failed. name[%s] tid[%u] pid[%u] endpoint[%s] op_id[%lu]",
              name.c_str(), tid, pid, endpoint.c_str(), task_info->op_id());
        task_info->set_status(::openmldb::api::TaskStatus::kFailed);
        return;
    }
    if (!has_follower) {
        std::lock_guard<std::mutex> lock(mu_);
        if (has_table) {
            CreateUpdatePartitionStatusOP(name, db, pid, endpoint, true, true, task_info->op_id(), concurrency);
        } else {
            CreateReLoadTableOP(name, db, pid, endpoint, task_info->op_id(), concurrency);
        }
        task_info->set_status(::openmldb::api::TaskStatus::kDone);
        PDLOG(INFO, "update task status from[kDoing] to[kDone]. op_id[%lu], task_type[%s]",
              task_info->op_id(), ::openmldb::api::TaskType_Name(task_info->task_type()).c_str());
        return;
    }
    if (has_table && is_leader) {
        if (!tablet_ptr->client_->ChangeRole(tid, pid, false, 0)) {
            PDLOG(WARNING, "change role failed. name[%s] tid[%u] pid[%u] endpoint[%s] op_id[%lu]",
                  name.c_str(), tid, pid, endpoint.c_str(), task_info->op_id());
            task_info->set_status(::openmldb::api::TaskStatus::kFailed);
            return;
        }
        PDLOG(INFO, "change to follower. name[%s] tid[%u] pid[%u] endpoint[%s]", name.c_str(), tid, pid,
              endpoint.c_str());
    }
    if (!has_table) {
        if (!tablet_ptr->client_->DeleteBinlog(tid, pid, storage_mode)) {
            PDLOG(WARNING, "delete binlog failed. name[%s] tid[%u] pid[%u] endpoint[%s] op_id[%lu]",
                  name.c_str(), tid, pid, endpoint.c_str(), task_info->op_id());
            task_info->set_status(::openmldb::api::TaskStatus::kFailed);
            return;
        }
        PDLOG(INFO, "delete binlog ok. name[%s] tid[%u] pid[%u] endpoint[%s]", name.c_str(), tid, pid,
              endpoint.c_str());
    }
    int ret_code = MatchTermOffset(name, db, pid, has_table, term, offset);
    if (ret_code < 0) {
        PDLOG(WARNING, "match error. name[%s] tid[%u] pid[%u] endpoint[%s] op_id[%lu]", name.c_str(), tid, pid,
              endpoint.c_str(), task_info->op_id());
        task_info->set_status(::openmldb::api::TaskStatus::kFailed);
        return;
    }
    ::openmldb::api::Manifest manifest;
    if (!leader_tablet_ptr->client_->GetManifest(tid, pid, storage_mode, manifest)) {
        PDLOG(WARNING, "get manifest failed. name[%s] tid[%u] pid[%u] op_id[%lu]", name.c_str(), tid, pid,
              task_info->op_id());
        task_info->set_status(::openmldb::api::TaskStatus::kFailed);
        return;
    }
    std::lock_guard<std::mutex> lock(mu_);
    PDLOG(INFO, "offset[%lu] manifest offset[%lu]. name[%s] tid[%u] pid[%u]", offset, manifest.offset(), name.c_str(),
          tid, pid);
    if (has_table) {
        if (ret_code == 0 && offset >= manifest.offset()) {
            CreateReAddReplicaSimplifyOP(name, db, pid, endpoint, offset_delta, task_info->op_id(), concurrency);
        } else {
            CreateReAddReplicaWithDropOP(name, db, pid, endpoint, offset_delta, task_info->op_id(), concurrency);
        }
    } else {
        if (ret_code == 0 && offset >= manifest.offset()) {
            CreateReAddReplicaNoSendOP(name, db, pid, endpoint, offset_delta, task_info->op_id(), concurrency);
        } else {
            CreateReAddReplicaOP(name, db, pid, endpoint, offset_delta, task_info->op_id(), concurrency);
        }
    }
    task_info->set_status(::openmldb::api::TaskStatus::kDone);
    PDLOG(INFO, "recover table task run success. name[%s] tid[%u] pid[%u]", name.c_str(), tid, pid);
    PDLOG(INFO, "update task status from[kDoing] to[kDone]. op_id[%lu], task_type[%s]", task_info->op_id(),
          ::openmldb::api::TaskType_Name(task_info->task_type()).c_str());
}

int NameServerImpl::CreateReAddReplicaOP(const std::string& name, const std::string& db, uint32_t pid,
                                         const std::string& endpoint, uint64_t offset_delta, uint64_t parent_id,
                                         uint32_t concurrency) {
    auto it = tablets_.find(endpoint);
    if (it == tablets_.end() || it->second->state_ != ::openmldb::type::EndpointState::kHealthy) {
        PDLOG(WARNING, "tablet[%s] is not online", endpoint.c_str());
        return -1;
    }
    std::shared_ptr<OPData> op_data;
    RecoverTableData recover_table_data;
    recover_table_data.set_endpoint(endpoint);
    recover_table_data.set_offset_delta(offset_delta);
    std::string value;
    recover_table_data.SerializeToString(&value);
    if (CreateOPData(::openmldb::api::OPType::kReAddReplicaOP, value, op_data, name, db, pid, parent_id) < 0) {
        PDLOG(WARNING, "create ReAddReplicaOP data error. table[%s] pid[%u] endpoint[%s]", name.c_str(), pid,
              endpoint.c_str());
        return -1;
    }

    if (CreateReAddReplicaTask(op_data) < 0) {
        PDLOG(WARNING, "create ReAddReplicaOP task failed. table[%s] pid[%u] endpoint[%s]", name.c_str(), pid,
              endpoint.c_str());
        return -1;
    }
    if (AddOPData(op_data, concurrency) < 0) {
        PDLOG(WARNING, "add op data failed. name[%s] pid[%u] endpoint[%s]", name.c_str(), pid, endpoint.c_str());
        return -1;
    }
    PDLOG(INFO, "create readdreplica op ok. op_id[%lu] name[%s] pid[%u] endpoint[%s]", op_data->op_info_.op_id(),
          name.c_str(), pid, endpoint.c_str());
    return 0;
}

int NameServerImpl::CreateReAddReplicaTask(std::shared_ptr<OPData> op_data) {
    RecoverTableData recover_table_data;
    if (!recover_table_data.ParseFromString(op_data->op_info_.data())) {
        PDLOG(WARNING, "parse recover_table_data failed. data[%s]", op_data->op_info_.data().c_str());
        return -1;
    }
    std::string name = op_data->op_info_.name();
    std::string db = op_data->op_info_.db();
    std::string endpoint = recover_table_data.endpoint();
    uint64_t offset_delta = recover_table_data.offset_delta();
    uint32_t pid = op_data->op_info_.pid();
    std::shared_ptr<::openmldb::nameserver::TableInfo> table_info;
    if (!GetTableInfoUnlock(name, db, &table_info)) {
        PDLOG(WARNING, "table[%s] does not exist!", name.c_str());
        return -1;
    }
    uint32_t tid = table_info->tid();
    uint32_t seg_cnt = table_info->seg_cnt();
    std::string leader_endpoint;
    if (GetLeader(table_info, pid, leader_endpoint) < 0 || leader_endpoint.empty()) {
        PDLOG(WARNING, "get leader failed. table[%s] pid[%u]", name.c_str(), pid);
        return -1;
    }
    uint64_t op_index = op_data->op_info_.op_id();
    auto op_type = ::openmldb::api::OPType::kReAddReplicaOP;
    std::shared_ptr<TaskMeta> task_meta;
    task_meta = std::make_shared<PauseSnapshotTaskMeta>(op_index, op_type, leader_endpoint, tid, pid);
    auto task = CreateTask(task_meta);
    if (!task) {
        PDLOG(WARNING, "create pausesnapshot task failed. tid[%u] pid[%u]", tid, pid);
        return -1;
    }
    op_data->task_list_.push_back(task);
    task_meta = std::make_shared<SendSnapshotTaskMeta>(op_index, op_type, leader_endpoint, tid, tid, pid, endpoint);
    task = CreateTask(task_meta);
    if (!task) {
        PDLOG(WARNING, "create sendsnapshot task failed. tid[%u] pid[%u]", tid, pid);
        return -1;
    }
    op_data->task_list_.push_back(task);
    task_meta = std::make_shared<LoadTableTaskMeta>(op_index, op_type, endpoint,
            name, tid, pid, seg_cnt, false, table_info->storage_mode());
    task = CreateTask(task_meta);
    if (!task) {
        PDLOG(WARNING, "create loadtable task failed. tid[%u] pid[%u]", tid, pid);
        return -1;
    }
    op_data->task_list_.push_back(task);
    task_meta = std::make_shared<AddReplicaTaskMeta>(op_index, op_type, leader_endpoint, tid, pid, endpoint);
    task = CreateTask(task_meta);
    if (!task) {
        PDLOG(WARNING, "create addreplica task failed. tid[%u] pid[%u]", tid, pid);
        return -1;
    }
    op_data->task_list_.push_back(task);
    task_meta = std::make_shared<RecoverSnapshotTaskMeta>(op_index, op_type, leader_endpoint, tid, pid);
    task = CreateTask(task_meta);
    if (!task) {
        PDLOG(WARNING, "create recoversnapshot task failed. tid[%u] pid[%u]", tid, pid);
        return -1;
    }
    op_data->task_list_.push_back(task);
    task = CreateTask(std::make_shared<CheckBinlogSyncProgressTaskMeta>(op_index, op_type,
                name, db, pid, endpoint, offset_delta));
    if (!task) {
        PDLOG(WARNING, "create CheckBinlogSyncProgressTask failed. name[%s] pid[%u]", name.c_str(), pid);
        return -1;
    }
    op_data->task_list_.push_back(task);
    task = CreateTask(
            std::make_shared<UpdatePartitionStatusTaskMeta>(op_index, op_type, name, db, pid, endpoint, false, true));
    if (!task) {
        PDLOG(WARNING, "create update table alive status task failed. table[%s] pid[%u] endpoint[%s]",
              name.c_str(), pid, endpoint.c_str());
        return -1;
    }
    op_data->task_list_.push_back(task);
    PDLOG(INFO, "create readdreplica op task ok. name[%s] pid[%u] endpoint[%s]", name.c_str(), pid, endpoint.c_str());
    return 0;
}

int NameServerImpl::CreateReAddReplicaWithDropOP(const std::string& name, const std::string& db, uint32_t pid,
                                                 const std::string& endpoint, uint64_t offset_delta, uint64_t parent_id,
                                                 uint32_t concurrency) {
    std::shared_ptr<OPData> op_data;
    RecoverTableData recover_table_data;
    recover_table_data.set_endpoint(endpoint);
    recover_table_data.set_offset_delta(offset_delta);
    std::string value;
    recover_table_data.SerializeToString(&value);
    if (CreateOPData(::openmldb::api::OPType::kReAddReplicaWithDropOP, value, op_data, name, db, pid, parent_id) < 0) {
        PDLOG(WARNING,
              "create ReAddReplicaWithDropOP data error. table[%s] pid[%u] "
              "endpoint[%s]",
              name.c_str(), pid, endpoint.c_str());
        return -1;
    }
    if (CreateReAddReplicaWithDropTask(op_data) < 0) {
        PDLOG(WARNING,
              "create ReAddReplicaWithDropOP task error. table[%s] pid[%u] "
              "endpoint[%s]",
              name.c_str(), pid, endpoint.c_str());
        return -1;
    }
    if (AddOPData(op_data, concurrency) < 0) {
        PDLOG(WARNING, "add op data failed. name[%s] pid[%u] endpoint[%s]", name.c_str(), pid, endpoint.c_str());
        return -1;
    }
    PDLOG(INFO,
          "create readdreplica with drop op ok. op_id[%lu] name[%s] pid[%u] "
          "endpoint[%s]",
          op_data->op_info_.op_id(), name.c_str(), pid, endpoint.c_str());
    return 0;
}

int NameServerImpl::CreateReAddReplicaWithDropTask(std::shared_ptr<OPData> op_data) {
    RecoverTableData recover_table_data;
    if (!recover_table_data.ParseFromString(op_data->op_info_.data())) {
        PDLOG(WARNING, "parse recover_table_data failed. data[%s]", op_data->op_info_.data().c_str());
        return -1;
    }
    std::string name = op_data->op_info_.name();
    std::string db = op_data->op_info_.db();
    std::string endpoint = recover_table_data.endpoint();
    uint64_t offset_delta = recover_table_data.offset_delta();
    uint32_t pid = op_data->op_info_.pid();
    auto it = tablets_.find(endpoint);
    if (it == tablets_.end() || it->second->state_ != ::openmldb::type::EndpointState::kHealthy) {
        PDLOG(WARNING, "tablet[%s] is not online", endpoint.c_str());
        return -1;
    }
    std::shared_ptr<::openmldb::nameserver::TableInfo> table_info;
    if (!GetTableInfoUnlock(name, db, &table_info)) {
        PDLOG(WARNING, "table[%s] does not exist!", name.c_str());
        return -1;
    }
    uint32_t tid = table_info->tid();
    uint32_t seg_cnt = table_info->seg_cnt();
    std::string leader_endpoint;
    if (GetLeader(table_info, pid, leader_endpoint) < 0 || leader_endpoint.empty()) {
        PDLOG(WARNING, "get leader failed. table[%s] pid[%u]", name.c_str(), pid);
        return -1;
    }
    uint64_t op_index = op_data->op_info_.op_id();
    auto op_type = ::openmldb::api::OPType::kReAddReplicaWithDropOP;
    std::shared_ptr<TaskMeta> task_meta;
    task_meta = std::make_shared<PauseSnapshotTaskMeta>(op_index, op_type, leader_endpoint, tid, pid);
    auto task = CreateTask(task_meta);
    if (!task) {
        PDLOG(WARNING, "create pausesnapshot task failed. tid[%u] pid[%u]", tid, pid);
        return -1;
    }
    op_data->task_list_.push_back(task);
    task = CreateTask(std::make_shared<DropTableTaskMeta>(op_index, op_type, endpoint, tid, pid));
    if (!task) {
        PDLOG(WARNING, "create droptable task failed. tid[%u] pid[%u]", tid, pid);
        return -1;
    }
    op_data->task_list_.push_back(task);
    task_meta = std::make_shared<SendSnapshotTaskMeta>(op_index, op_type, leader_endpoint, tid, tid, pid, endpoint);
    task = CreateTask(task_meta);
    if (!task) {
        PDLOG(WARNING, "create sendsnapshot task failed. tid[%u] pid[%u]", tid, pid);
        return -1;
    }
    op_data->task_list_.push_back(task);
    task_meta = std::make_shared<LoadTableTaskMeta>(op_index, op_type, endpoint,
            name, tid, pid, seg_cnt, false, table_info->storage_mode());
    task = CreateTask(task_meta);
    if (!task) {
        PDLOG(WARNING, "create loadtable task failed. tid[%u] pid[%u]", tid, pid);
        return -1;
    }
    op_data->task_list_.push_back(task);
    task_meta = std::make_shared<AddReplicaTaskMeta>(op_index, op_type, leader_endpoint, tid, pid, endpoint);
    task = CreateTask(task_meta);
    if (!task) {
        PDLOG(WARNING, "create addreplica task failed. tid[%u] pid[%u]", tid, pid);
        return -1;
    }
    op_data->task_list_.push_back(task);
    task_meta = std::make_shared<RecoverSnapshotTaskMeta>(op_index, op_type, leader_endpoint, tid, pid);
    task = CreateTask(task_meta);
    if (!task) {
        PDLOG(WARNING, "create recoversnapshot task failed. tid[%u] pid[%u]", tid, pid);
        return -1;
    }
    op_data->task_list_.push_back(task);
    task = CreateTask(std::make_shared<CheckBinlogSyncProgressTaskMeta>(op_index, op_type,
                name, db, pid, endpoint, offset_delta));
    if (!task) {
        PDLOG(WARNING, "create CheckBinlogSyncProgressTask failed. name[%s] pid[%u]", name.c_str(), pid);
        return -1;
    }
    op_data->task_list_.push_back(task);
    task = CreateTask(
            std::make_shared<UpdatePartitionStatusTaskMeta>(op_index, op_type, name, db, pid, endpoint, false, true));
    if (!task) {
        PDLOG(WARNING, "create update table alive status task failed. table[%s] pid[%u] endpoint[%s]",
              name.c_str(), pid, endpoint.c_str());
        return -1;
    }
    op_data->task_list_.push_back(task);
    PDLOG(INFO, "create ReAddReplicaWithDrop task ok. name[%s] pid[%u] endpoint[%s]", name.c_str(), pid,
          endpoint.c_str());
    return 0;
}

int NameServerImpl::CreateReAddReplicaNoSendOP(const std::string& name, const std::string& db, uint32_t pid,
                                               const std::string& endpoint, uint64_t offset_delta, uint64_t parent_id,
                                               uint32_t concurrency) {
    auto it = tablets_.find(endpoint);
    if (it == tablets_.end() || it->second->state_ != ::openmldb::type::EndpointState::kHealthy) {
        PDLOG(WARNING, "tablet[%s] is not online", endpoint.c_str());
        return -1;
    }
    std::shared_ptr<OPData> op_data;
    RecoverTableData recover_table_data;
    recover_table_data.set_endpoint(endpoint);
    recover_table_data.set_offset_delta(offset_delta);
    std::string value;
    recover_table_data.SerializeToString(&value);
    if (CreateOPData(::openmldb::api::OPType::kReAddReplicaNoSendOP, value, op_data, name, db, pid, parent_id) < 0) {
        PDLOG(WARNING,
              "create ReAddReplicaNoSendOP data failed. table[%s] pid[%u] "
              "endpoint[%s]",
              name.c_str(), pid, endpoint.c_str());
        return -1;
    }

    if (CreateReAddReplicaNoSendTask(op_data) < 0) {
        PDLOG(WARNING,
              "create ReAddReplicaNoSendOP task failed. table[%s] pid[%u] "
              "endpoint[%s]",
              name.c_str(), pid, endpoint.c_str());
        return -1;
    }

    if (AddOPData(op_data, concurrency) < 0) {
        PDLOG(WARNING, "add op data failed. name[%s] pid[%u] endpoint[%s]", name.c_str(), pid, endpoint.c_str());
        return -1;
    }
    PDLOG(INFO,
          "create readdreplica no send op ok. op_id[%lu] name[%s] pid[%u] "
          "endpoint[%s]",
          op_data->op_info_.op_id(), name.c_str(), pid, endpoint.c_str());
    return 0;
}

int NameServerImpl::CreateReAddReplicaNoSendTask(std::shared_ptr<OPData> op_data) {
    RecoverTableData recover_table_data;
    if (!recover_table_data.ParseFromString(op_data->op_info_.data())) {
        PDLOG(WARNING, "parse recover_table_data failed. data[%s]", op_data->op_info_.data().c_str());
        return -1;
    }
    std::string name = op_data->op_info_.name();
    std::string db = op_data->op_info_.db();
    std::string endpoint = recover_table_data.endpoint();
    uint64_t offset_delta = recover_table_data.offset_delta();
    uint32_t pid = op_data->op_info_.pid();
    std::shared_ptr<::openmldb::nameserver::TableInfo> table_info;
    if (!GetTableInfoUnlock(name, db, &table_info)) {
        PDLOG(WARNING, "table[%s] does not exist!", name.c_str());
        return -1;
    }
    uint32_t tid = table_info->tid();
    uint32_t seg_cnt = table_info->seg_cnt();
    std::string leader_endpoint;
    if (GetLeader(table_info, pid, leader_endpoint) < 0 || leader_endpoint.empty()) {
        PDLOG(WARNING, "get leader failed. table[%s] pid[%u]", name.c_str(), pid);
        return -1;
    }
    uint64_t op_index = op_data->op_info_.op_id();
    auto op_type = ::openmldb::api::OPType::kReAddReplicaNoSendOP;
    std::shared_ptr<TaskMeta> task_meta;
    task_meta = std::make_shared<PauseSnapshotTaskMeta>(op_index, op_type, leader_endpoint, tid, pid);
    auto task = CreateTask(task_meta);
    if (!task) {
        PDLOG(WARNING, "create pausesnapshot task failed. tid[%u] pid[%u]", tid, pid);
        return -1;
    }
    op_data->task_list_.push_back(task);
    task_meta = std::make_shared<LoadTableTaskMeta>(op_index, op_type, endpoint,
            name, tid, pid, seg_cnt, false, table_info->storage_mode());
    task = CreateTask(task_meta);
    if (!task) {
        PDLOG(WARNING, "create loadtable task failed. tid[%u] pid[%u]", tid, pid);
        return -1;
    }
    op_data->task_list_.push_back(task);
    task_meta = std::make_shared<AddReplicaTaskMeta>(op_index, op_type, leader_endpoint, tid, pid, endpoint);
    task = CreateTask(task_meta);
    if (!task) {
        PDLOG(WARNING, "create addreplica task failed. tid[%u] pid[%u]", tid, pid);
        return -1;
    }
    op_data->task_list_.push_back(task);
    task_meta = std::make_shared<RecoverSnapshotTaskMeta>(op_index, op_type, leader_endpoint, tid, pid);
    task = CreateTask(task_meta);
    if (!task) {
        PDLOG(WARNING, "create recoversnapshot task failed. tid[%u] pid[%u]", tid, pid);
        return -1;
    }
    op_data->task_list_.push_back(task);
    task = CreateTask(std::make_shared<CheckBinlogSyncProgressTaskMeta>(op_index, op_type,
                name, db, pid, endpoint, offset_delta));
    if (!task) {
        PDLOG(WARNING, "create CheckBinlogSyncProgressTask failed. name[%s] pid[%u]", name.c_str(), pid);
        return -1;
    }
    op_data->task_list_.push_back(task);
    task = CreateTask(
            std::make_shared<UpdatePartitionStatusTaskMeta>(op_index, op_type, name, db, pid, endpoint, false, true));
    if (!task) {
        PDLOG(WARNING, "create update table alive status task failed. table[%s] pid[%u] endpoint[%s]",
              name.c_str(), pid, endpoint.c_str());
        return -1;
    }
    op_data->task_list_.push_back(task);
    PDLOG(INFO, "create readdreplica no send task ok. name[%s] pid[%u] endpoint[%s]", name.c_str(), pid,
          endpoint.c_str());
    return 0;
}

int NameServerImpl::GetLeader(std::shared_ptr<::openmldb::nameserver::TableInfo> table_info, uint32_t pid,
                              std::string& leader_endpoint) {
    for (int idx = 0; idx < table_info->table_partition_size(); idx++) {
        if (table_info->table_partition(idx).pid() != pid) {
            continue;
        }
        for (int meta_idx = 0; meta_idx < table_info->table_partition(idx).partition_meta_size(); meta_idx++) {
            if (table_info->table_partition(idx).partition_meta(meta_idx).is_leader() &&
                table_info->table_partition(idx).partition_meta(meta_idx).is_alive()) {
                leader_endpoint = table_info->table_partition(idx).partition_meta(meta_idx).endpoint();
                return 0;
            }
        }
        break;
    }
    return -1;
}

int NameServerImpl::CreateReAddReplicaSimplifyOP(const std::string& name, const std::string& db, uint32_t pid,
                                                 const std::string& endpoint, uint64_t offset_delta, uint64_t parent_id,
                                                 uint32_t concurrency) {
    std::shared_ptr<OPData> op_data;
    RecoverTableData recover_table_data;
    recover_table_data.set_endpoint(endpoint);
    recover_table_data.set_offset_delta(offset_delta);
    std::string value;
    recover_table_data.SerializeToString(&value);
    if (CreateOPData(::openmldb::api::OPType::kReAddReplicaSimplifyOP, value, op_data, name, db, pid, parent_id) < 0) {
        PDLOG(WARNING,
              "create ReAddReplicaSimplifyOP data error. table[%s] pid[%u] "
              "endpoint[%s]",
              name.c_str(), pid, endpoint.c_str());
        return -1;
    }
    if (CreateReAddReplicaSimplifyTask(op_data) < 0) {
        PDLOG(WARNING,
              "create ReAddReplicaSimplifyOP task failed. table[%s] pid[%u] "
              "endpoint[%s]",
              name.c_str(), pid, endpoint.c_str());
        return -1;
    }
    if (AddOPData(op_data, concurrency) < 0) {
        PDLOG(WARNING, "add op data failed. name[%s] pid[%u] endpoint[%s]", name.c_str(), pid, endpoint.c_str());
        return -1;
    }
    PDLOG(INFO,
          "create readdreplica simplify op ok. op_id[%lu] name[%s] pid[%u] "
          "endpoint[%s]",
          op_data->op_info_.op_id(), name.c_str(), pid, endpoint.c_str());
    return 0;
}

int NameServerImpl::CreateReAddReplicaSimplifyTask(std::shared_ptr<OPData> op_data) {
    RecoverTableData recover_table_data;
    if (!recover_table_data.ParseFromString(op_data->op_info_.data())) {
        PDLOG(WARNING, "parse recover_table_data failed. data[%s]", op_data->op_info_.data().c_str());
        return -1;
    }
    std::string name = op_data->op_info_.name();
    std::string db = op_data->op_info_.db();
    std::string endpoint = recover_table_data.endpoint();
    uint64_t offset_delta = recover_table_data.offset_delta();
    uint32_t pid = op_data->op_info_.pid();
    auto it = tablets_.find(endpoint);
    if (it == tablets_.end() || it->second->state_ != ::openmldb::type::EndpointState::kHealthy) {
        PDLOG(WARNING, "tablet[%s] is not online", endpoint.c_str());
        return -1;
    }
    std::shared_ptr<::openmldb::nameserver::TableInfo> table_info;
    if (!GetTableInfoUnlock(name, db, &table_info)) {
        PDLOG(WARNING, "table[%s] does not exist!", name.c_str());
        return -1;
    }
    uint32_t tid = table_info->tid();
    std::string leader_endpoint;
    if (GetLeader(table_info, pid, leader_endpoint) < 0 || leader_endpoint.empty()) {
        PDLOG(WARNING, "get leader failed. table[%s] pid[%u]", name.c_str(), pid);
        return -1;
    }
    uint64_t op_index = op_data->op_info_.op_id();
    auto op_type = ::openmldb::api::OPType::kReAddReplicaSimplifyOP;
    std::shared_ptr<TaskMeta> task_meta;
    task_meta = std::make_shared<AddReplicaTaskMeta>(op_index, op_type, leader_endpoint, tid, pid, endpoint);
    auto task = CreateTask(task_meta);
    if (!task) {
        PDLOG(WARNING, "create addreplica task failed. tid[%u] pid[%u]", tid, pid);
        return -1;
    }
    op_data->task_list_.push_back(task);
    task = CreateTask(std::make_shared<CheckBinlogSyncProgressTaskMeta>(op_index, op_type,
                name, db, pid, endpoint, offset_delta));
    if (!task) {
        PDLOG(WARNING, "create CheckBinlogSyncProgressTask failed. name[%s] pid[%u]", name.c_str(), pid);
        return -1;
    }
    op_data->task_list_.push_back(task);
    task = CreateTask(
            std::make_shared<UpdatePartitionStatusTaskMeta>(op_index, op_type, name, db, pid, endpoint, false, true));
    if (!task) {
        PDLOG(WARNING, "create update table alive status task failed. table[%s] pid[%u] endpoint[%s]",
              name.c_str(), pid, endpoint.c_str());
        return -1;
    }
    op_data->task_list_.push_back(task);
    PDLOG(INFO, "create readdreplica simplify task ok. name[%s] pid[%u] endpoint[%s]", name.c_str(), pid,
          endpoint.c_str());
    return 0;
}

int NameServerImpl::DropTableRemoteOP(const std::string& name, const std::string& db, const std::string& alias,
                                      uint64_t parent_id, uint32_t concurrency) {
    std::string value = alias;
    uint32_t pid = INVALID_PID;
    std::shared_ptr<OPData> op_data;
    if (CreateOPData(::openmldb::api::OPType::kDropTableRemoteOP, value, op_data, name, db, pid, parent_id) < 0) {
        PDLOG(WARNING, "create DropTableRemoteOP data error. table[%s] pid[%u] alias[%s]", name.c_str(), pid,
              alias.c_str());
        return -1;
    }
    if (DropTableRemoteTask(op_data) < 0) {
        PDLOG(WARNING, "create DropTableRemote task failed. table[%s] pid[%u] alias[%s]", name.c_str(), pid,
              alias.c_str());
        return -1;
    }
    op_data->op_info_.set_for_replica_cluster(1);
    if (AddOPData(op_data, concurrency) < 0) {
        PDLOG(WARNING, "add op data failed. name[%s] pid[%u] alias[%s]", name.c_str(), pid, alias.c_str());
        return -1;
    }
    PDLOG(INFO, "create DropTableRemote op ok. op_id[%lu] name[%s] pid[%u] alias[%s]", op_data->op_info_.op_id(),
          name.c_str(), pid, alias.c_str());
    return 0;
}

int NameServerImpl::DropTableRemoteTask(std::shared_ptr<OPData> op_data) {
    std::string name = op_data->op_info_.name();
    std::string db = op_data->op_info_.db();
    std::string alias = op_data->op_info_.data();
    std::shared_ptr<openmldb::nameserver::ClusterInfo> cluster = GetHealthCluster(alias);
    if (!cluster) {
        PDLOG(WARNING, "replica[%s] not available", alias.c_str());
        return -1;
    }
    uint64_t op_index = op_data->op_info_.op_id();
    auto op_type = ::openmldb::api::OPType::kDropTableRemoteOP;
    auto task = CreateTask(std::make_shared<DropTableRemoteTaskMeta>(op_index, op_type, name, db, alias));
    if (!task) {
        PDLOG(WARNING, "create DropTableRemote task failed. table[%s] pid[%u]", name.c_str(), op_data->op_info_.pid());
        return -1;
    }
    op_data->task_list_.push_back(task);
    PDLOG(INFO, "create DropTableRemote task ok. name[%s] pid[%u] alias[%s]", name.c_str(), op_data->op_info_.pid(),
          alias.c_str());
    return 0;
}

int NameServerImpl::CreateTableRemoteOP(const ::openmldb::nameserver::TableInfo& table_info,
                                        const ::openmldb::nameserver::TableInfo& remote_table_info,
                                        const std::string& alias, uint64_t parent_id, uint32_t concurrency) {
    CreateTableData create_table_data;
    create_table_data.set_alias(alias);
    ::openmldb::nameserver::TableInfo* table_info_p = create_table_data.mutable_table_info();
    table_info_p->CopyFrom(table_info);
    ::openmldb::nameserver::TableInfo* remote_table_info_p = create_table_data.mutable_remote_table_info();
    remote_table_info_p->CopyFrom(remote_table_info);
    std::string value;
    create_table_data.SerializeToString(&value);
    std::string name = table_info.name();
    std::string db = table_info.db();
    uint32_t pid = INVALID_PID;
    std::shared_ptr<OPData> op_data;
    if (CreateOPData(::openmldb::api::OPType::kCreateTableRemoteOP, value, op_data, name, db, pid, parent_id) < 0) {
        PDLOG(WARNING,
              "create CreateTableRemoteOP data error. table[%s] pid[%u] "
              "alias[%s]",
              name.c_str(), pid, alias.c_str());
        return -1;
    }
    if (CreateTableRemoteTask(op_data) < 0) {
        PDLOG(WARNING, "create CreateTableRemote task failed. table[%s] pid[%u] alias[%s]", table_info.name().c_str(),
              pid, alias.c_str());
        return -1;
    }
    op_data->op_info_.set_for_replica_cluster(1);
    if (AddOPData(op_data, concurrency) < 0) {
        PDLOG(WARNING, "add op data failed. name[%s] pid[%u] alias[%s]", table_info.name().c_str(), pid, alias.c_str());
        return -1;
    }
    PDLOG(INFO, "create CreateTableRemote op ok. op_id[%lu] name[%s] pid[%u] alias[%s]", op_data->op_info_.op_id(),
          table_info.name().c_str(), pid, alias.c_str());
    return 0;
}

int NameServerImpl::CreateTableRemoteTask(std::shared_ptr<OPData> op_data) {
    CreateTableData create_table_data;
    if (!create_table_data.ParseFromString(op_data->op_info_.data())) {
        PDLOG(WARNING, "parse create_table_data failed. data[%s]", op_data->op_info_.data().c_str());
        return -1;
    }
    std::string alias = create_table_data.alias();
    ::openmldb::nameserver::TableInfo remote_table_info = create_table_data.remote_table_info();
    uint64_t op_index = op_data->op_info_.op_id();
    auto op_type = ::openmldb::api::OPType::kCreateTableRemoteOP;
    auto task = CreateTask(std::make_shared<CreateTableRemoteTaskMeta>(op_index, op_type, remote_table_info, alias));
    if (!task) {
        PDLOG(WARNING, "create CreateTableRemote task failed. table[%s] pid[%u]", remote_table_info.name().c_str(),
              op_data->op_info_.pid());
        return -1;
    }
    op_data->task_list_.push_back(task);

    ::openmldb::nameserver::TableInfo table_info = create_table_data.table_info();
    uint32_t tid = table_info.tid();
    uint32_t remote_tid = remote_table_info.tid();
    std::string name = table_info.name();
    std::string db = table_info.db();
    for (int idx = 0; idx < remote_table_info.table_partition_size(); idx++) {
        const ::openmldb::nameserver::TablePartition& table_partition = remote_table_info.table_partition(idx);
        uint32_t pid = table_partition.pid();
        for (int meta_idx = 0; meta_idx < table_partition.partition_meta_size(); meta_idx++) {
            if (table_partition.partition_meta(meta_idx).is_leader()) {
                const ::openmldb::nameserver::PartitionMeta& partition_meta = table_partition.partition_meta(meta_idx);
                const std::string& endpoint = partition_meta.endpoint();
                std::string leader_endpoint;
                std::shared_ptr<::openmldb::nameserver::TableInfo> table_info_tmp =
                    std::make_shared<::openmldb::nameserver::TableInfo>(table_info);
                if (GetLeader(table_info_tmp, pid, leader_endpoint) < 0 || leader_endpoint.empty()) {
                    PDLOG(WARNING, "get leader failed. table[%s] pid[%u]", name.c_str(), pid);
                    return -1;
                }
                task = CreateTask(std::make_shared<AddReplicaTaskMeta>(
                            op_index, op_type, leader_endpoint, tid, pid, endpoint, remote_tid, idx));
                if (!task) {
                    PDLOG(WARNING,
                          "create addreplica task failed. leader cluster tid[%u] replica cluster tid[%u] pid[%u]",
                          tid, remote_tid, pid);
                    return -1;
                }
                op_data->task_list_.push_back(task);
                task = CreateTask(std::make_shared<AddTableInfoTaskMeta>(op_index, op_type,
                            name, db, pid, endpoint, alias, remote_tid));
                if (!task) {
                    PDLOG(WARNING, "create addtableinfo task failed. tid[%u] pid[%u]", tid, pid);
                    return -1;
                }
                op_data->task_list_.push_back(task);
                break;
            }
        }
    }

    PDLOG(INFO, "create CreateTableRemote task ok. name[%s] pid[%u] alias[%s]", remote_table_info.name().c_str(),
          op_data->op_info_.pid(), alias.c_str());
    return 0;
}

int NameServerImpl::CreateReLoadTableOP(const std::string& name, const std::string& db, uint32_t pid,
                                        const std::string& endpoint, uint64_t parent_id, uint32_t concurrency) {
    std::shared_ptr<OPData> op_data;
    std::string value = endpoint;
    if (CreateOPData(::openmldb::api::OPType::kReLoadTableOP, value, op_data, name, db, pid, parent_id) < 0) {
        PDLOG(WARNING, "create ReLoadTableOP data error. table[%s] pid[%u] endpoint[%s]", name.c_str(), pid,
              endpoint.c_str());
        return -1;
    }
    if (CreateReLoadTableTask(op_data) < 0) {
        PDLOG(WARNING, "create ReLoadTable task failed. table[%s] pid[%u] endpoint[%s]", name.c_str(), pid,
              endpoint.c_str());
        return -1;
    }
    if (AddOPData(op_data, concurrency) < 0) {
        PDLOG(WARNING, "add op data failed. name[%s] pid[%u] endpoint[%s]", name.c_str(), pid, endpoint.c_str());
        return -1;
    }
    PDLOG(INFO, "create ReLoadTableOP op ok. op_id[%lu] name[%s] pid[%u] endpoint[%s]", op_data->op_info_.op_id(),
          name.c_str(), pid, endpoint.c_str());
    return 0;
}

int NameServerImpl::CreateReLoadTableOP(const std::string& name, const std::string& db, uint32_t pid,
                                        const std::string& endpoint, uint64_t parent_id, uint32_t concurrency,
                                        uint64_t remote_op_id, uint64_t& rep_cluster_op_id) {
    std::shared_ptr<OPData> op_data;
    std::string value = endpoint;
    if (CreateOPData(::openmldb::api::OPType::kReLoadTableOP, value, op_data, name, db, pid, parent_id, remote_op_id) <
        0) {
        PDLOG(WARNING, "create ReLoadTableOP data error. table[%s] pid[%u] endpoint[%s]", name.c_str(), pid,
              endpoint.c_str());
        return -1;
    }
    if (CreateReLoadTableTask(op_data) < 0) {
        PDLOG(WARNING, "create ReLoadTable task failed. table[%s] pid[%u] endpoint[%s]", name.c_str(), pid,
              endpoint.c_str());
        return -1;
    }
    if (AddOPData(op_data, concurrency) < 0) {
        PDLOG(WARNING, "add op data failed. name[%s] pid[%u] endpoint[%s]", name.c_str(), pid, endpoint.c_str());
        return -1;
    }
    rep_cluster_op_id = op_data->op_info_.op_id();  // for multi cluster
    PDLOG(INFO, "create ReLoadTableOP op ok. op_id[%lu] name[%s] pid[%u] endpoint[%s]", op_data->op_info_.op_id(),
          name.c_str(), pid, endpoint.c_str());
    return 0;
}

int NameServerImpl::CreateReLoadTableTask(std::shared_ptr<OPData> op_data) {
    std::string name = op_data->op_info_.name();
    std::string db = op_data->op_info_.db();
    uint32_t pid = op_data->op_info_.pid();
    std::string endpoint = op_data->op_info_.data();
    auto it = tablets_.find(endpoint);
    if (it == tablets_.end() || it->second->state_ != ::openmldb::type::EndpointState::kHealthy) {
        PDLOG(WARNING, "tablet[%s] is not online", endpoint.c_str());
        return -1;
    }
    std::shared_ptr<TableInfo> table_info;
    if (!GetTableInfoUnlock(name, db, &table_info)) {
        PDLOG(WARNING, "table[%s] does not exist!", name.c_str());
        return -1;
    }
    uint32_t tid = table_info->tid();
    uint32_t seg_cnt = table_info->seg_cnt();
    std::shared_ptr<TaskMeta> task_meta;
    auto op_type = ::openmldb::api::OPType::kReLoadTableOP;
    uint64_t op_index = op_data->op_info_.op_id();
    task_meta = std::make_shared<LoadTableTaskMeta>(op_index, op_type, endpoint,
            name, tid, pid, seg_cnt, true, table_info->storage_mode());
    auto task = CreateTask(task_meta);
    if (!task) {
        PDLOG(WARNING, "create loadtable task failed. tid[%u] pid[%u]", tid, pid);
        return -1;
    }
    op_data->task_list_.push_back(task);
    task = CreateTask(
            std::make_shared<UpdatePartitionStatusTaskMeta>(op_index, op_type, name, db, pid, endpoint, true, true));
    if (!task) {
        PDLOG(WARNING, "create update table alive status task failed. table[%s] pid[%u] endpoint[%s]",
              name.c_str(), pid, endpoint.c_str());
        return -1;
    }
    op_data->task_list_.push_back(task);
    PDLOG(INFO, "create ReLoadTable task ok. name[%s] pid[%u] endpoint[%s]", name.c_str(), pid, endpoint.c_str());
    return 0;
}

int NameServerImpl::CreateUpdatePartitionStatusOP(const std::string& name, const std::string& db, uint32_t pid,
                                                  const std::string& endpoint, bool is_leader, bool is_alive,
                                                  uint64_t parent_id, uint32_t concurrency) {
    std::shared_ptr<::openmldb::nameserver::TableInfo> table_info;
    if (!GetTableInfoUnlock(name, db, &table_info)) {
        PDLOG(WARNING, "table[%s] does not exist!", name.c_str());
        return -1;
    }
    std::shared_ptr<OPData> op_data;
    EndpointStatusData endpoint_status_data;
    endpoint_status_data.set_endpoint(endpoint);
    endpoint_status_data.set_is_leader(is_leader);
    endpoint_status_data.set_is_alive(is_alive);
    std::string value;
    endpoint_status_data.SerializeToString(&value);
    if (CreateOPData(::openmldb::api::OPType::kUpdatePartitionStatusOP, value, op_data, name, db, pid, parent_id) < 0) {
        PDLOG(WARNING,
              "create UpdatePartitionStatusOP data error. table[%s] pid[%u] "
              "endpoint[%s]",
              name.c_str(), pid, endpoint.c_str());
        return -1;
    }
    if (CreateUpdatePartitionStatusOPTask(op_data) < 0) {
        PDLOG(WARNING,
              "create UpdatePartitionStatusOP task failed. table[%s] pid[%u] "
              "endpoint[%s]",
              name.c_str(), pid, endpoint.c_str());
        return -1;
    }

    if (AddOPData(op_data, concurrency) < 0) {
        PDLOG(WARNING, "add op data failed. name[%s] pid[%u] endpoint[%s]", name.c_str(), pid, endpoint.c_str());
        return -1;
    }
    PDLOG(INFO,
          "create UpdatePartitionStatusOP op ok."
          "op_id[%lu] name[%s] pid[%u] endpoint[%s] is_leader[%d] is_alive[%d] "
          "concurrency[%u]",
          op_data->op_info_.op_id(), name.c_str(), pid, endpoint.c_str(), is_leader, is_alive, concurrency);
    return 0;
}

int NameServerImpl::CreateUpdatePartitionStatusOPTask(std::shared_ptr<OPData> op_data) {
    EndpointStatusData endpoint_status_data;
    if (!endpoint_status_data.ParseFromString(op_data->op_info_.data())) {
        PDLOG(WARNING, "parse endpont_status_data failed. data[%s]", op_data->op_info_.data().c_str());
        return -1;
    }
    std::string name = op_data->op_info_.name();
    std::string db = op_data->op_info_.db();
    uint32_t pid = op_data->op_info_.pid();
    std::string endpoint = endpoint_status_data.endpoint();
    bool is_leader = endpoint_status_data.is_leader();
    bool is_alive = endpoint_status_data.is_alive();
    std::shared_ptr<::openmldb::nameserver::TableInfo> table_info;
    if (!GetTableInfoUnlock(name, db, &table_info)) {
        PDLOG(WARNING, "table[%s] does not exist!", name.c_str());
        return -1;
    }
    uint64_t op_index = op_data->op_info_.op_id();
    ::openmldb::api::OPType op_type = ::openmldb::api::OPType::kUpdatePartitionStatusOP;
    auto task = CreateTask(std::make_shared<UpdatePartitionStatusTaskMeta>(
                op_index, op_type, name, db, pid, endpoint, is_leader, is_alive));
    if (!task) {
        PDLOG(WARNING, "create update table alive status task failed. table[%s] pid[%u] endpoint[%s]",
              name.c_str(), pid, endpoint.c_str());
        return -1;
    }
    op_data->task_list_.push_back(task);
    PDLOG(INFO,
          "create UpdatePartitionStatusOP task ok."
          "name[%s] pid[%u] endpoint[%s] is_leader[%d] is_alive[%d]",
          name.c_str(), pid, endpoint.c_str(), is_leader, is_alive);
    return 0;
}

int NameServerImpl::MatchTermOffset(const std::string& name, const std::string& db, uint32_t pid, bool has_table,
                                    uint64_t term, uint64_t offset) {
    if (!has_table && offset == 0) {
        PDLOG(INFO, "has not table, offset is zero. name[%s] pid[%u]", name.c_str(), pid);
        return 1;
    }
    std::map<uint64_t, uint64_t> term_map;
    {
        std::lock_guard<std::mutex> lock(mu_);
        std::shared_ptr<::openmldb::nameserver::TableInfo> table_info;
        if (!GetTableInfoUnlock(name, db, &table_info)) {
            PDLOG(WARNING, "not found table[%s] in table_info map", name.c_str());
            return -1;
        }
        for (int idx = 0; idx < table_info->table_partition_size(); idx++) {
            if (table_info->table_partition(idx).pid() != pid) {
                continue;
            }
            for (int term_idx = 0; term_idx < table_info->table_partition(idx).term_offset_size(); term_idx++) {
                term_map.insert(std::make_pair(table_info->table_partition(idx).term_offset(term_idx).term(),
                                               table_info->table_partition(idx).term_offset(term_idx).offset()));
            }
            break;
        }
    }
    auto iter = term_map.find(term);
    if (iter == term_map.end()) {
        PDLOG(WARNING, "not found term[%lu] in table_info. name[%s] pid[%u]", term, name.c_str(), pid);
        return 1;
    } else if (iter->second > offset) {
        if (term_map.rbegin()->second == offset + 1) {
            PDLOG(INFO, "term[%lu] offset[%lu] has matched. name[%s] pid[%u]", term, offset, name.c_str(), pid);
            return 0;
        }
        PDLOG(INFO,
              "offset is not matched. name[%s] pid[%u] term[%lu] term start "
              "offset[%lu] cur offset[%lu]",
              name.c_str(), pid, term, iter->second, offset);
        return 1;
    }
    iter++;
    if (iter == term_map.end()) {
        PDLOG(INFO, "cur term[%lu] is the last one. name[%s] pid[%u]", term, name.c_str(), pid);
        return 0;
    }
    if (iter->second <= offset) {
        PDLOG(INFO, "term[%lu] offset not matched. name[%s] pid[%u] offset[%lu]", term, name.c_str(), pid, offset);
        return 1;
    }
    PDLOG(INFO, "term[%lu] offset has matched. name[%s] pid[%u] offset[%lu]", term, name.c_str(), pid, offset);
    return 0;
}

void NameServerImpl::WrapTaskFun(const boost::function<bool()>& fun,
                                 std::shared_ptr<::openmldb::api::TaskInfo> task_info) {
    std::string msg = absl::StrCat("op_id ", task_info->op_id(), " type ",
            ::openmldb::api::TaskType_Name(task_info->task_type()), " ", Task::GetAdditionalMsg(*task_info));
    if (!fun()) {
        task_info->set_status(::openmldb::api::TaskStatus::kFailed);
        PDLOG(WARNING, "task run failed. %s", msg.c_str());
    }
    PDLOG(INFO, "task starts running. %s", msg.c_str());
    task_rpc_version_.fetch_add(1, std::memory_order_acq_rel);
    task_info->set_is_rpc_send(true);
}

void NameServerImpl::WrapNormalTaskFun(const boost::function<base::Status()>& fun,
        std::shared_ptr<::openmldb::api::TaskInfo> task_info) {
    std::string msg = absl::StrCat("op_id ", task_info->op_id(), " type ",
            ::openmldb::api::TaskType_Name(task_info->task_type()), " ", Task::GetAdditionalMsg(*task_info));
    auto status = fun();
    if (!status.OK()) {
        task_info->set_status(::openmldb::api::TaskStatus::kFailed);
        PDLOG(WARNING, "task run failed. %s", msg.c_str());
    }
    task_info->set_status(::openmldb::api::TaskStatus::kDone);
    PDLOG(INFO, "task run success. %s", msg.c_str());
}

std::shared_ptr<Task> NameServerImpl::CreateLoadTableRemoteTask(const std::string& alias, const std::string& name,
                                                                const std::string& db, const std::string& endpoint,
                                                                uint32_t pid, uint64_t op_index,
                                                                ::openmldb::api::OPType op_type) {
    std::shared_ptr<openmldb::nameserver::ClusterInfo> cluster = GetHealthCluster(alias);
    if (!cluster) {
        PDLOG(WARNING, "replica[%s] not available op_index[%lu]", alias.c_str(), op_index);
        return std::shared_ptr<Task>();
    }
    std::string cluster_endpoint =
        std::atomic_load_explicit(&cluster->client_, std::memory_order_relaxed)->GetEndpoint();
    std::shared_ptr<Task> task =
        std::make_shared<Task>(cluster_endpoint, std::make_shared<::openmldb::api::TaskInfo>());
    task->task_info_->set_op_id(op_index);
    task->task_info_->set_op_type(op_type);
    task->task_info_->set_task_type(::openmldb::api::TaskType::kLoadTable);
    task->task_info_->set_status(::openmldb::api::TaskStatus::kInited);
    task->task_info_->set_endpoint(cluster_endpoint);

    boost::function<bool()> fun =
        boost::bind(&NsClient::LoadTable, std::atomic_load_explicit(&cluster->client_, std::memory_order_relaxed), name,
                    db, endpoint, pid, zone_info_, *(task->task_info_));
    task->fun_ = boost::bind(&NameServerImpl::WrapTaskFun, this, fun, task->task_info_);
    return task;
}

void NameServerImpl::AddTableInfo(const std::string& name, const std::string& db, const std::string& endpoint,
                                  uint32_t pid, std::shared_ptr<::openmldb::api::TaskInfo> task_info) {
    std::lock_guard<std::mutex> lock(mu_);
    std::shared_ptr<::openmldb::nameserver::TableInfo> table_info;
    if (!GetTableInfoUnlock(name, db, &table_info)) {
        PDLOG(WARNING, "not found table[%s] in table_info map. op_id[%lu]", name.c_str(), task_info->op_id());
        task_info->set_status(::openmldb::api::TaskStatus::kFailed);
        return;
    }
    std::shared_ptr<::openmldb::nameserver::TableInfo> cur_table_info(table_info->New());
    cur_table_info->CopyFrom(*table_info);
    for (int idx = 0; idx < cur_table_info->table_partition_size(); idx++) {
        if (cur_table_info->table_partition(idx).pid() == pid) {
            ::openmldb::nameserver::TablePartition* table_partition = cur_table_info->mutable_table_partition(idx);
            for (int meta_idx = 0; meta_idx < table_partition->partition_meta_size(); meta_idx++) {
                if (table_partition->partition_meta(meta_idx).endpoint() == endpoint) {
                    PDLOG(WARNING,
                          "follower already exists pid[%u] table[%s] "
                          "endpoint[%s] op_id[%lu]",
                          pid, name.c_str(), endpoint.c_str(), task_info->op_id());
                    task_info->set_status(::openmldb::api::TaskStatus::kFailed);
                    return;
                }
            }
            ::openmldb::nameserver::PartitionMeta* partition_meta = table_partition->add_partition_meta();
            partition_meta->set_endpoint(endpoint);
            partition_meta->set_is_leader(false);
            partition_meta->set_is_alive(false);
            break;
        }
    }
    if (!UpdateZkTableNodeWithoutNotify(cur_table_info.get())) {
        task_info->set_status(::openmldb::api::TaskStatus::kFailed);
        return;
    }
    table_info->CopyFrom(*cur_table_info);
    task_info->set_status(::openmldb::api::TaskStatus::kDone);
    PDLOG(INFO, "update task status from[kDoing] to[kDone]. op_id[%lu], task_type[%s]", task_info->op_id(),
          ::openmldb::api::TaskType_Name(task_info->task_type()).c_str());
}

void NameServerImpl::AddTableInfo(const std::string& alias, const std::string& endpoint, const std::string& name,
                                  const std::string& db, uint32_t remote_tid, uint32_t pid,
                                  std::shared_ptr<::openmldb::api::TaskInfo> task_info) {
    std::lock_guard<std::mutex> lock(mu_);
    std::shared_ptr<::openmldb::nameserver::TableInfo> table_info;
    if (!GetTableInfoUnlock(name, db, &table_info)) {
        PDLOG(WARNING, "not found table[%s] in table_info map. op_id[%lu]", name.c_str(), task_info->op_id());
        task_info->set_status(::openmldb::api::TaskStatus::kFailed);
        return;
    }
    for (int idx = 0; idx < table_info->table_partition_size(); idx++) {
        if (table_info->table_partition(idx).pid() == pid) {
            ::openmldb::nameserver::TablePartition* table_partition_ptr = table_info->mutable_table_partition(idx);
            bool is_exist = false;
            int meta_idx = 0;
            for (; meta_idx < table_partition_ptr->remote_partition_meta_size(); meta_idx++) {
                if (table_partition_ptr->remote_partition_meta(meta_idx).endpoint() == endpoint) {
                    is_exist = true;
                    break;
                }
            }
            PartitionMeta* meta = NULL;
            if (is_exist) {
                PDLOG(INFO,
                      "remote follower already exists pid[%u] table[%s] "
                      "endpoint[%s] op_id[%lu]",
                      pid, name.c_str(), endpoint.c_str(), task_info->op_id());
                meta = table_partition_ptr->mutable_remote_partition_meta(meta_idx);
            } else {
                meta = table_partition_ptr->add_remote_partition_meta();
            }
            meta->set_endpoint(endpoint);
            meta->set_remote_tid(remote_tid);
            meta->set_is_leader(false);
            meta->set_is_alive(true);
            meta->set_alias(alias);
            break;
        }
    }
    if (!UpdateZkTableNodeWithoutNotify(table_info.get())) {
        task_info->set_status(::openmldb::api::TaskStatus::kFailed);
        return;
    }
    task_info->set_status(::openmldb::api::TaskStatus::kDone);
    PDLOG(INFO, "update task status from[kDoing] to[kDone]. op_id[%lu], task_type[%s]", task_info->op_id(),
          ::openmldb::api::TaskType_Name(task_info->task_type()).c_str());
}

void NameServerImpl::CheckBinlogSyncProgress(const std::string& name, const std::string& db, uint32_t pid,
                                             const std::string& follower, uint64_t offset_delta,
                                             std::shared_ptr<::openmldb::api::TaskInfo> task_info) {
    std::lock_guard<std::mutex> lock(mu_);
    if (task_info->status() != ::openmldb::api::TaskStatus::kDoing) {
        PDLOG(WARNING, "task status is[%s], exit task. op_id[%lu], task_type[%s]",
              ::openmldb::api::TaskStatus_Name(task_info->status()).c_str(), task_info->op_id(),
              ::openmldb::api::TaskType_Name(task_info->task_type()).c_str());
        return;
    }
    std::shared_ptr<::openmldb::nameserver::TableInfo> table_info;
    if (!GetTableInfoUnlock(name, db, &table_info)) {
        PDLOG(WARNING, "not found table %s in table_info map. op_id[%lu]", name.c_str(), task_info->op_id());
        task_info->set_status(::openmldb::api::TaskStatus::kFailed);
        return;
    }
    uint64_t leader_offset = 0;
    uint64_t follower_offset = 0;
    for (int idx = 0; idx < table_info->table_partition_size(); idx++) {
        if (table_info->table_partition(idx).pid() != pid) {
            continue;
        }
        if (table_info->table_partition(idx).partition_meta_size() == 1) {
            task_info->set_status(openmldb::api::TaskStatus::kDone);
            LOG(INFO) << "no follower. update task status from [kDoing] to[kDone]. op_id[" << task_info->op_id()
                      << "], task_type[" << openmldb::api::TaskType_Name(task_info->task_type()) << "]";
            return;
        }
        for (int meta_idx = 0; meta_idx < table_info->table_partition(idx).partition_meta_size(); meta_idx++) {
            const PartitionMeta& meta = table_info->table_partition(idx).partition_meta(meta_idx);
            if (!meta.tablet_has_partition()) {
                task_info->set_status(::openmldb::api::TaskStatus::kDone);
                PDLOG(WARNING,
                      "tablet has not partition, update task status "
                      "from[kDoing] to[kDone]. op_id[%lu], task_type[%s]",
                      task_info->op_id(), ::openmldb::api::TaskType_Name(task_info->task_type()).c_str());
                return;
            }
            if (!meta.has_offset()) {
                continue;
            }
            if (meta.is_leader() && meta.is_alive()) {
                leader_offset = meta.offset();
            } else if (meta.endpoint() == follower) {
                follower_offset = meta.offset();
            }
        }
        if (leader_offset <= follower_offset + offset_delta) {
            task_info->set_status(::openmldb::api::TaskStatus::kDone);
            PDLOG(INFO,
                  "update task status from[kDoing] to[kDone]. op_id[%lu], "
                  "task_type[%s], leader_offset[%lu], follower_offset[%lu]",
                  task_info->op_id(), ::openmldb::api::TaskType_Name(task_info->task_type()).c_str(), leader_offset,
                  follower_offset);
            return;
        }
        break;
    }
    PDLOG(INFO, "op_id[%lu], task_type[%s], leader_offset[%lu], follower_offset[%lu] offset_delta[%lu]",
          task_info->op_id(), ::openmldb::api::TaskType_Name(task_info->task_type()).c_str(), leader_offset,
          follower_offset, offset_delta);
    if (running_.load(std::memory_order_acquire)) {
        task_thread_pool_.DelayTask(FLAGS_get_table_status_interval,
                                    boost::bind(&NameServerImpl::CheckBinlogSyncProgress, this, name, db, pid, follower,
                                                offset_delta, task_info));
    }
}

void NameServerImpl::UpdateTableInfo(const std::string& src_endpoint, const std::string& name, const std::string& db,
                                     uint32_t pid, const std::string& des_endpoint,
                                     std::shared_ptr<::openmldb::api::TaskInfo> task_info) {
    std::lock_guard<std::mutex> lock(mu_);
    std::shared_ptr<::openmldb::nameserver::TableInfo> table_info;
    if (!GetTableInfoUnlock(name, db, &table_info)) {
        PDLOG(WARNING, "not found table %s in table_info map. op_id[%lu]", name.c_str(), task_info->op_id());
        task_info->set_status(::openmldb::api::TaskStatus::kFailed);
        return;
    }
    for (int idx = 0; idx < table_info->table_partition_size(); idx++) {
        if (table_info->table_partition(idx).pid() != pid) {
            continue;
        }
        int src_endpoint_index = -1;
        int des_endpoint_index = -1;
        for (int meta_idx = 0; meta_idx < table_info->table_partition(idx).partition_meta_size(); meta_idx++) {
            std::string endpoint = table_info->table_partition(idx).partition_meta(meta_idx).endpoint();
            if (endpoint == src_endpoint) {
                src_endpoint_index = meta_idx;
            } else if (endpoint == des_endpoint) {
                des_endpoint_index = meta_idx;
            }
        }
        if (src_endpoint_index < 0) {
            PDLOG(WARNING, "has not found src_endpoint[%s]. name[%s] pid[%u] op_id[%lu]", src_endpoint.c_str(),
                  name.c_str(), pid, task_info->op_id());
            task_info->set_status(::openmldb::api::TaskStatus::kFailed);
            return;
        }
        ::openmldb::nameserver::TablePartition* table_partition = table_info->mutable_table_partition(idx);
        ::google::protobuf::RepeatedPtrField<::openmldb::nameserver::PartitionMeta>* partition_meta_field =
            table_partition->mutable_partition_meta();
        if (des_endpoint_index < 0) {
            // use src_endpoint's meta when the meta of des_endpoint is not
            // exist
            PDLOG(INFO,
                  "des_endpoint meta does not exist, use src_endpoint's meta."
                  "src_endpoint[%s] name[%s] pid[%u] des_endpoint[%s]",
                  src_endpoint.c_str(), name.c_str(), pid, des_endpoint.c_str());
            ::openmldb::nameserver::PartitionMeta* partition_meta = partition_meta_field->Mutable(src_endpoint_index);
            partition_meta->set_endpoint(des_endpoint);
            partition_meta->set_is_alive(true);
            partition_meta->set_is_leader(false);
        } else {
            ::openmldb::nameserver::PartitionMeta* partition_meta = partition_meta_field->Mutable(des_endpoint_index);
            partition_meta->set_is_alive(true);
            partition_meta->set_is_leader(false);
            PDLOG(INFO, "remove partition[%u] in endpoint[%s]. name[%s]", pid, src_endpoint.c_str(), name.c_str());
            partition_meta_field->DeleteSubrange(src_endpoint_index, 1);
        }
        break;
    }
    if (!UpdateZkTableNode(table_info)) {
        task_info->set_status(::openmldb::api::TaskStatus::kFailed);
        return;
    }
    task_info->set_status(::openmldb::api::TaskStatus::kDone);
    PDLOG(INFO, "update task status from[kDoing] to[kDone]. op_id[%lu], task_type[%s]", task_info->op_id(),
          ::openmldb::api::TaskType_Name(task_info->task_type()).c_str());
}

void NameServerImpl::DelTableInfo(const std::string& name, const std::string& db, const std::string& endpoint,
                                  uint32_t pid, std::shared_ptr<::openmldb::api::TaskInfo> task_info) {
    return DelTableInfo(name, db, endpoint, pid, task_info, 0);
}

void NameServerImpl::DelTableInfo(const std::string& name, const std::string& db, const std::string& endpoint,
                                  uint32_t pid, std::shared_ptr<::openmldb::api::TaskInfo> task_info,
                                  uint32_t for_remote) {
    if (!running_.load(std::memory_order_acquire)) {
        PDLOG(WARNING, "cur nameserver is not leader");
        return;
    }
    std::lock_guard<std::mutex> lock(mu_);
    std::shared_ptr<::openmldb::nameserver::TableInfo> table_info;
    if (!GetTableInfoUnlock(name, db, &table_info)) {
        PDLOG(WARNING, "not found table[%s] in table_info map. op_id[%lu]", name.c_str(), task_info->op_id());
        task_info->set_status(::openmldb::api::TaskStatus::kFailed);
        return;
    }
    std::shared_ptr<::openmldb::nameserver::TableInfo> cur_table_info(table_info->New());
    cur_table_info->CopyFrom(*table_info);
    for (int idx = 0; idx < cur_table_info->table_partition_size(); idx++) {
        if (cur_table_info->table_partition(idx).pid() != pid) {
            continue;
        }
        bool has_found = false;
        if (for_remote == 1) {
            for (int meta_idx = 0; meta_idx < cur_table_info->table_partition(idx).remote_partition_meta_size();
                 meta_idx++) {
                if (cur_table_info->table_partition(idx).remote_partition_meta(meta_idx).endpoint() == endpoint) {
                    auto table_partition = cur_table_info->mutable_table_partition(idx);
                    auto partition_meta = table_partition->mutable_remote_partition_meta();
                    PDLOG(INFO, "remove pid[%u] in table[%s]. endpoint is[%s]", pid, name.c_str(), endpoint.c_str());
                    partition_meta->DeleteSubrange(meta_idx, 1);
                    has_found = true;
                    break;
                }
            }
        } else {
            for (int meta_idx = 0; meta_idx < cur_table_info->table_partition(idx).partition_meta_size(); meta_idx++) {
                if (cur_table_info->table_partition(idx).partition_meta(meta_idx).endpoint() == endpoint) {
                    auto table_partition = cur_table_info->mutable_table_partition(idx);
                    auto partition_meta = table_partition->mutable_partition_meta();
                    PDLOG(INFO, "remove pid[%u] in table[%s]. endpoint is[%s]", pid, name.c_str(), endpoint.c_str());
                    partition_meta->DeleteSubrange(meta_idx, 1);
                    has_found = true;
                    break;
                }
            }
        }
        if (!has_found) {
            task_info->set_status(::openmldb::api::TaskStatus::kFailed);
            PDLOG(INFO, "not found endpoint[%s] in partition_meta. name[%s] pid[%u] op_id[%lu]",
                  endpoint.c_str(), name.c_str(), pid, task_info->op_id());
            return;
        }
        break;
    }
    if (!UpdateZkTableNode(cur_table_info)) {
        task_info->set_status(::openmldb::api::TaskStatus::kFailed);
        return;
    }
    table_info->CopyFrom(*cur_table_info);
    task_info->set_status(::openmldb::api::TaskStatus::kDone);
    PDLOG(INFO, "update task status from[kDoing] to[kDone]. op_id[%lu], task_type[%s]", task_info->op_id(),
          ::openmldb::api::TaskType_Name(task_info->task_type()).c_str());
}

void NameServerImpl::UpdatePartitionStatus(const std::string& name, const std::string& db, const std::string& endpoint,
                                           uint32_t pid, bool is_leader, bool is_alive,
                                           std::shared_ptr<::openmldb::api::TaskInfo> task_info) {
    if (!running_.load(std::memory_order_acquire)) {
        PDLOG(WARNING, "cur nameserver is not leader");
        return;
    }
    std::lock_guard<std::mutex> lock(mu_);
    std::shared_ptr<::openmldb::nameserver::TableInfo> table_info;
    if (!GetTableInfoUnlock(name, db, &table_info)) {
        PDLOG(WARNING, "not found table[%s] in table_info map. op_id[%lu]", name.c_str(), task_info->op_id());
        task_info->set_status(::openmldb::api::TaskStatus::kFailed);
        return;
    }
    for (int idx = 0; idx < table_info->table_partition_size(); idx++) {
        if (table_info->table_partition(idx).pid() != pid) {
            continue;
        }
        for (int meta_idx = 0; meta_idx < table_info->table_partition(idx).partition_meta_size(); meta_idx++) {
            if (table_info->table_partition(idx).partition_meta(meta_idx).endpoint() == endpoint) {
                ::openmldb::nameserver::TablePartition* table_partition = table_info->mutable_table_partition(idx);
                ::openmldb::nameserver::PartitionMeta* partition_meta =
                    table_partition->mutable_partition_meta(meta_idx);
                partition_meta->set_is_leader(is_leader);
                partition_meta->set_is_alive(is_alive);
                if (!UpdateZkTableNode(table_info)) {
                    task_info->set_status(::openmldb::api::TaskStatus::kFailed);
                    return;
                }
                task_info->set_status(::openmldb::api::TaskStatus::kDone);
                PDLOG(INFO,
                      "update task status from[kDoing] to[kDone]. op_id[%lu], "
                      "task_type[%s]",
                      task_info->op_id(), ::openmldb::api::TaskType_Name(task_info->task_type()).c_str());
                return;
            }
        }
        break;
    }
    task_info->set_status(::openmldb::api::TaskStatus::kFailed);
    PDLOG(WARNING, "name[%s] endpoint[%s] pid[%u] does not exist. op_id[%lu]", name.c_str(), endpoint.c_str(), pid,
          task_info->op_id());
}

void NameServerImpl::UpdateTableAliveStatus(RpcController* controller, const UpdateTableAliveRequest* request,
                                            GeneralResponse* response, Closure* done) {
    brpc::ClosureGuard done_guard(done);
    if (!running_.load(std::memory_order_acquire)) {
        response->set_code(::openmldb::base::ReturnCode::kNameserverIsNotLeader);
        response->set_msg("nameserver is not leader");
        PDLOG(WARNING, "cur nameserver is not leader");
        return;
    }
    if (auto_failover_.load(std::memory_order_acquire)) {
        response->set_code(::openmldb::base::ReturnCode::kAutoFailoverIsEnabled);
        response->set_msg("auto_failover is enabled");
        PDLOG(WARNING, "auto_failover is enabled");
        return;
    }
    std::lock_guard<std::mutex> lock(mu_);
    std::string name = request->name();
    std::string endpoint = request->endpoint();
    if (tablets_.find(endpoint) == tablets_.end()) {
        PDLOG(WARNING, "endpoint[%s] does not exist", endpoint.c_str());
        response->set_code(::openmldb::base::ReturnCode::kEndpointIsNotExist);
        response->set_msg("endpoint does not exist");
        return;
    }
    std::shared_ptr<::openmldb::nameserver::TableInfo> table_info;
    if (!GetTableInfoUnlock(request->name(), request->db(), &table_info)) {
        PDLOG(WARNING, "table [%s] does not exist", name.c_str());
        response->set_code(::openmldb::base::ReturnCode::kTableIsNotExist);
        response->set_msg("table does not exist");
        return;
    }
    std::shared_ptr<::openmldb::nameserver::TableInfo> cur_table_info(table_info->New());
    cur_table_info->CopyFrom(*table_info);
    bool has_update = false;
    for (int idx = 0; idx < cur_table_info->table_partition_size(); idx++) {
        if (request->has_pid() && cur_table_info->table_partition(idx).pid() != request->pid()) {
            continue;
        }
        for (int meta_idx = 0; meta_idx < cur_table_info->table_partition(idx).partition_meta_size(); meta_idx++) {
            if (cur_table_info->table_partition(idx).partition_meta(meta_idx).endpoint() == endpoint) {
                ::openmldb::nameserver::TablePartition* table_partition = cur_table_info->mutable_table_partition(idx);
                ::openmldb::nameserver::PartitionMeta* partition_meta =
                    table_partition->mutable_partition_meta(meta_idx);
                partition_meta->set_is_alive(request->is_alive());
                std::string is_alive = request->is_alive() ? "true" : "false";
                PDLOG(INFO, "update status[%s]. name[%s] endpoint[%s] pid[%u]", is_alive.c_str(), name.c_str(),
                      endpoint.c_str(), cur_table_info->table_partition(idx).pid());
                has_update = true;
                break;
            }
        }
    }
    if (has_update) {
        if (UpdateZkTableNode(cur_table_info)) {
            PDLOG(INFO, "update alive status ok. name[%s] endpoint[%s]", name.c_str(), endpoint.c_str());
            table_info->CopyFrom(*cur_table_info);
            response->set_code(::openmldb::base::ReturnCode::kOk);
            response->set_msg("ok");
        } else {
            response->set_msg("set zk failed");
            response->set_code(::openmldb::base::ReturnCode::kSetZkFailed);
        }
    } else {
        response->set_msg("no pid has update");
        response->set_code(::openmldb::base::ReturnCode::kNoPidHasUpdate);
    }
}

int NameServerImpl::UpdateEndpointTableAliveHandle(const std::string& endpoint, TableInfos& table_infos,
                                                   bool is_alive) {  // NOLINT
    for (const auto& kv : table_infos) {
        ::google::protobuf::RepeatedPtrField<TablePartition>* table_parts = kv.second->mutable_table_partition();
        bool has_update = false;
        for (int idx = 0; idx < table_parts->size(); idx++) {
            ::google::protobuf::RepeatedPtrField<PartitionMeta>* partition_meta =
                table_parts->Mutable(idx)->mutable_partition_meta();
            uint32_t alive_cnt = 0;
            for (int meta_idx = 0; meta_idx < partition_meta->size(); meta_idx++) {
                PartitionMeta* cur_partition_meta = partition_meta->Mutable(meta_idx);
                if (cur_partition_meta->is_alive()) {
                    alive_cnt++;
                }
            }
            if (alive_cnt == 1 && !is_alive) {
                LOG(INFO) << "alive_cnt is one, should not set alive to false. name[" << kv.first << "] pid ["
                          << table_parts->Get(idx).pid() << "] endpoint[" << endpoint << "] is_alive[" << is_alive
                          << "]";
                continue;
            }
            for (int meta_idx = 0; meta_idx < partition_meta->size(); meta_idx++) {
                PartitionMeta* cur_partition_meta = partition_meta->Mutable(meta_idx);
                if (cur_partition_meta->endpoint() == endpoint) {
                    cur_partition_meta->set_is_alive(is_alive);
                    has_update = true;
                }
            }
        }
        if (has_update) {
            if (!UpdateZkTableNodeWithoutNotify(kv.second.get())) {
                LOG(WARNING) << "update fail. table[" << kv.first << "] endpoint[" << endpoint << "] is_alive["
                             << is_alive << "]";
                return -1;
            }
            LOG(INFO) << "update success. table[" << kv.first << "] endpoint[" << endpoint << "] is_alive[" << is_alive
                      << "]";
        }
    }
    return 0;
}

int NameServerImpl::UpdateEndpointTableAlive(const std::string& endpoint, bool is_alive) {
    if (!running_.load(std::memory_order_acquire)) {
        PDLOG(WARNING, "cur nameserver is not leader");
        return 0;
    }
    std::lock_guard<std::mutex> lock(mu_);
    int ret = UpdateEndpointTableAliveHandle(endpoint, table_info_, is_alive);
    if (ret != 0) {
        return ret;
    }
    for (auto& kv : db_table_info_) {
        ret = UpdateEndpointTableAliveHandle(endpoint, kv.second, is_alive);
        if (ret != 0) {
            return ret;
        }
    }
    NotifyTableChanged(::openmldb::type::NotifyType::kTable);
    return 0;
}

std::shared_ptr<OPData> NameServerImpl::FindRunningOP(uint64_t op_id) {
    std::lock_guard<std::mutex> lock(mu_);
    for (const auto& op_list : task_vec_) {
        if (op_list.empty()) {
            continue;
        }
        if (op_list.front()->op_info_.op_id() == op_id) {
            return op_list.front();
        }
    }
    return std::shared_ptr<OPData>();
}

void NameServerImpl::SelectLeader(const std::string& name, const std::string& db, uint32_t tid, uint32_t pid,
                                  std::vector<std::string>& follower_endpoint,
                                  std::shared_ptr<::openmldb::api::TaskInfo> task_info) {
    std::shared_ptr<OPData> op_data = FindRunningOP(task_info->op_id());
    if (!op_data) {
        PDLOG(WARNING, "cannot find op[%lu] in running op", task_info->op_id());
        task_info->set_status(::openmldb::api::TaskStatus::kFailed);
        return;
    }
    ChangeLeaderData change_leader_data;
    if (!change_leader_data.ParseFromString(op_data->op_info_.data())) {
        PDLOG(WARNING, "parse change leader data failed. name[%s] pid[%u] data[%s] op_id[%lu]",
              name.c_str(), pid, op_data->op_info_.data().c_str(), task_info->op_id());
        task_info->set_status(::openmldb::api::TaskStatus::kFailed);
        return;
    }
    if (change_leader_data.has_candidate_leader()) {
        if (std::find(follower_endpoint.begin(), follower_endpoint.end(), change_leader_data.candidate_leader())
                == follower_endpoint.end()) {
            PDLOG(WARNING, "candidate_leader[%s] is not follower. name[%s] pid[%u] op_id[%lu]",
                  change_leader_data.candidate_leader().c_str(), name.c_str(), pid, task_info->op_id());
            task_info->set_status(::openmldb::api::TaskStatus::kFailed);
            return;
        }
    }
    uint64_t cur_term = 0;
    {
        std::lock_guard<std::mutex> lock(mu_);
        if (auto_failover_.load(std::memory_order_acquire)) {
            std::shared_ptr<::openmldb::nameserver::TableInfo> table_info;
            if (!GetTableInfoUnlock(name, db, &table_info)) {
                task_info->set_status(::openmldb::api::TaskStatus::kFailed);
                PDLOG(WARNING, "not found table[%s] in table_info map. op_id[%lu]", name.c_str(), task_info->op_id());
                return;
            }
            for (int idx = 0; idx < table_info->table_partition_size(); idx++) {
                auto& partition = table_info->table_partition(idx);
                if (partition.pid() != pid) {
                    continue;
                }
                for (int meta_idx = 0; meta_idx < partition.partition_meta_size(); meta_idx++) {
                    if (partition.partition_meta(meta_idx).is_alive() &&
                            partition.partition_meta(meta_idx).is_leader()) {
                        PDLOG(WARNING, "leader is alive, need not changeleader. table name[%s] pid[%u] op_id[%lu]",
                              name.c_str(), pid, task_info->op_id());
                        task_info->set_status(::openmldb::api::TaskStatus::kFailed);
                        return;
                    }
                }
                break;
            }
        }
        if (!zk_client_->SetNodeValue(zk_path_.term_node_, std::to_string(term_ + 2))) {
            PDLOG(WARNING, "update leader id  node failed. table name[%s] pid[%u] op_id[%lu]",
                  name.c_str(), pid, task_info->op_id());
            task_info->set_status(::openmldb::api::TaskStatus::kFailed);
            return;
        }
        cur_term = term_ + 1;
        term_ += 2;
    }
    // select the max offset endpoint as leader
    uint64_t max_offset = 0;
    std::vector<std::string> leader_endpoint_vec;
    std::map<std::string, std::shared_ptr<TabletInfo>> client_map;
    for (const auto& endpoint : follower_endpoint) {
        auto tablet_ptr = GetTablet(endpoint);
        if (!tablet_ptr) {
            PDLOG(WARNING, "endpoint[%s] is offline. table[%s] pid[%u]  op_id[%lu]", endpoint.c_str(), name.c_str(),
                  pid, task_info->op_id());
            task_info->set_status(::openmldb::api::TaskStatus::kFailed);
            return;
        }
        client_map.emplace(endpoint, tablet_ptr);
    }
    for (const auto& endpoint : follower_endpoint) {
        auto tablet_ptr = client_map[endpoint];
        uint64_t offset = 0;
        if (!tablet_ptr->client_->FollowOfNoOne(tid, pid, cur_term, offset)) {
            PDLOG(WARNING, "followOfNoOne failed. tid[%u] pid[%u] endpoint[%s] op_id[%lu]", tid, pid, endpoint.c_str(),
                  task_info->op_id());
            task_info->set_status(::openmldb::api::TaskStatus::kFailed);
            return;
        }
        PDLOG(INFO, "FollowOfNoOne ok. term[%lu] offset[%lu] name[%s] tid[%u] pid[%u] endpoint[%s]",
              cur_term, offset, name.c_str(), tid, pid, endpoint.c_str());
        if (offset > max_offset || leader_endpoint_vec.empty()) {
            max_offset = offset;
            leader_endpoint_vec.clear();
            leader_endpoint_vec.push_back(endpoint);
        } else if (offset == max_offset) {
            leader_endpoint_vec.push_back(endpoint);
        }
    }
    std::string leader_endpoint;
    if (change_leader_data.has_candidate_leader()) {
        leader_endpoint = change_leader_data.candidate_leader();
    } else {
        leader_endpoint = leader_endpoint_vec[rand_.Next() % leader_endpoint_vec.size()];
    }
    change_leader_data.set_leader(leader_endpoint);
    change_leader_data.set_offset(max_offset);
    change_leader_data.set_term(cur_term + 1);
    std::string value;
    change_leader_data.SerializeToString(&value);
    op_data->op_info_.set_data(value);
    PDLOG(INFO, "new leader is[%s]. name[%s] tid[%u] pid[%u] offset[%lu]", leader_endpoint.c_str(), name.c_str(), tid,
          pid, max_offset);
    task_info->set_status(::openmldb::api::TaskStatus::kDone);
    PDLOG(INFO, "update task status from[kDoing] to[kDone]. op_id[%lu], task_type[%s]", task_info->op_id(),
          ::openmldb::api::TaskType_Name(task_info->task_type()).c_str());
}

void NameServerImpl::ChangeLeader(std::shared_ptr<::openmldb::api::TaskInfo> task_info) {
    std::shared_ptr<OPData> op_data = FindRunningOP(task_info->op_id());
    if (!op_data) {
        PDLOG(WARNING, "cannot find op[%lu] in running op", task_info->op_id());
        task_info->set_status(::openmldb::api::TaskStatus::kFailed);
        return;
    }
    ChangeLeaderData change_leader_data;
    if (!change_leader_data.ParseFromString(op_data->op_info_.data())) {
        PDLOG(WARNING, "parse change leader data failed. op_id[%lu] data[%s]", task_info->op_id(),
              op_data->op_info_.data().c_str());
        task_info->set_status(::openmldb::api::TaskStatus::kFailed);
        return;
    }
    std::string leader_endpoint = change_leader_data.leader();
    std::vector<std::string> follower_endpoint;
    for (int idx = 0; idx < change_leader_data.follower_size(); idx++) {
        follower_endpoint.push_back(change_leader_data.follower(idx));
    }
    std::shared_ptr<TabletInfo> tablet_ptr;
    uint64_t cur_term = change_leader_data.term();
    {
        std::lock_guard<std::mutex> lock(mu_);
        auto iter = tablets_.find(leader_endpoint);
        if (iter == tablets_.end() || iter->second->state_ != ::openmldb::type::EndpointState::kHealthy) {
            PDLOG(WARNING, "endpoint[%s] is offline", leader_endpoint.c_str());
            task_info->set_status(::openmldb::api::TaskStatus::kFailed);
            return;
        }
        follower_endpoint.erase(std::find(follower_endpoint.begin(), follower_endpoint.end(), leader_endpoint));
        tablet_ptr = iter->second;
    }
    std::vector<::openmldb::common::EndpointAndTid> endpoint_tid;
    for (const auto& e : change_leader_data.remote_follower()) {
        endpoint_tid.push_back(e);
    }
    if (!tablet_ptr->client_->ChangeRole(change_leader_data.tid(), change_leader_data.pid(), true, follower_endpoint,
                                         cur_term, &endpoint_tid)) {
        PDLOG(WARNING,
              "change leader failed. name[%s] tid[%u] pid[%u] endpoint[%s] "
              "op_id[%lu]",
              change_leader_data.name().c_str(), change_leader_data.tid(), change_leader_data.pid(),
              leader_endpoint.c_str(), task_info->op_id());
        task_info->set_status(::openmldb::api::TaskStatus::kFailed);
        return;
    }
    PDLOG(INFO, "change leader ok. name[%s] tid[%u] pid[%u] leader[%s] term[%lu]", change_leader_data.name().c_str(),
          change_leader_data.tid(), change_leader_data.pid(), leader_endpoint.c_str(), cur_term);
    task_info->set_status(::openmldb::api::TaskStatus::kDone);
    PDLOG(INFO, "update task status from[kDoing] to[kDone]. op_id[%lu], task_type[%s]", task_info->op_id(),
          ::openmldb::api::TaskType_Name(task_info->task_type()).c_str());
}

void NameServerImpl::UpdateTTL(RpcController* controller, const ::openmldb::nameserver::UpdateTTLRequest* request,
                               ::openmldb::nameserver::UpdateTTLResponse* response, Closure* done) {
    brpc::ClosureGuard done_guard(done);
    if (!running_.load(std::memory_order_acquire) || (mode_.load(std::memory_order_acquire) == kFOLLOWER)) {
        response->set_code(::openmldb::base::ReturnCode::kNameserverIsNotLeader);
        response->set_msg("nameserver is not leader");
        PDLOG(WARNING, "cur nameserver is not leader");
        return;
    }
    std::shared_ptr<::openmldb::nameserver::TableInfo> table;
    if (!GetTableInfo(request->name(), request->db(), &table)) {
        PDLOG(WARNING, "table with name %s does not exist", request->name().c_str());
        response->set_code(::openmldb::base::ReturnCode::kTableAlreadyExists);
        response->set_msg("table does not exist");
        return;
    }
    std::string index_name;
    if (request->has_index_name()) {
        index_name = request->index_name();
    }
    bool all_ok = true;
    for (int32_t i = 0; i < table->table_partition_size(); i++) {
        if (!all_ok) {
            break;
        }
        const TablePartition& table_partition = table->table_partition(i);
        for (int32_t j = 0; j < table_partition.partition_meta_size(); j++) {
            const PartitionMeta& meta = table_partition.partition_meta(j);
            all_ok = all_ok && UpdateTTLOnTablet(meta.endpoint(), table->tid(), table_partition.pid(), index_name,
                                                 request->ttl_desc());
        }
    }
    if (!all_ok) {
        response->set_code(::openmldb::base::ReturnCode::kFailToUpdateTtlFromTablet);
        response->set_msg("fail to update ttl from tablet");
        return;
    }
    TableInfo table_info;
    {
        std::lock_guard<std::mutex> lock(mu_);
        table_info.CopyFrom(*table);
    }
    auto column_keys = table_info.mutable_column_key();
    for (auto& column_key : *column_keys) {
        if (index_name.empty()) {
            column_key.mutable_ttl()->CopyFrom(request->ttl_desc());
        } else if (column_key.index_name() == index_name) {
            column_key.mutable_ttl()->CopyFrom(request->ttl_desc());
            break;
        }
    }
    // update zookeeper
    if (!UpdateZkTableNodeWithoutNotify(&table_info)) {
        response->set_code(::openmldb::base::ReturnCode::kSetZkFailed);
        response->set_msg("set zk failed");
        return;
    }
    {
        std::lock_guard<std::mutex> lock(mu_);
        table->CopyFrom(table_info);
    }
    response->set_code(::openmldb::base::ReturnCode::kOk);
    response->set_msg("ok");
}

void NameServerImpl::UpdateLeaderInfo(std::shared_ptr<::openmldb::api::TaskInfo> task_info) {
    std::shared_ptr<OPData> op_data = FindRunningOP(task_info->op_id());
    if (!op_data) {
        PDLOG(WARNING, "cannot find op[%lu] in running op", task_info->op_id());
        task_info->set_status(::openmldb::api::TaskStatus::kFailed);
        return;
    }
    ChangeLeaderData change_leader_data;
    if (!change_leader_data.ParseFromString(op_data->op_info_.data())) {
        PDLOG(WARNING, "parse change leader data failed. op_id[%lu] data[%s]", task_info->op_id(),
              op_data->op_info_.data().c_str());
        task_info->set_status(::openmldb::api::TaskStatus::kFailed);
        return;
    }
    std::string leader_endpoint = change_leader_data.leader();
    std::string name = change_leader_data.name();
    std::string db = change_leader_data.db();
    uint32_t pid = change_leader_data.pid();

    std::lock_guard<std::mutex> lock(mu_);
    std::shared_ptr<::openmldb::nameserver::TableInfo> table_info;
    if (!GetTableInfoUnlock(name, db, &table_info)) {
        PDLOG(WARNING, "not found table[%s] in table_info map. op_id[%lu]", name.c_str(), task_info->op_id());
        task_info->set_status(::openmldb::api::TaskStatus::kFailed);
        return;
    }
    int old_leader_index = -1;
    int new_leader_index = -1;
    for (int idx = 0; idx < table_info->table_partition_size(); idx++) {
        if (table_info->table_partition(idx).pid() != pid) {
            continue;
        }
        for (int meta_idx = 0; meta_idx < table_info->table_partition(idx).partition_meta_size(); meta_idx++) {
            if (table_info->table_partition(idx).partition_meta(meta_idx).is_leader() &&
                table_info->table_partition(idx).partition_meta(meta_idx).is_alive()) {
                old_leader_index = meta_idx;
            } else if (table_info->table_partition(idx).partition_meta(meta_idx).endpoint() == leader_endpoint) {
                new_leader_index = meta_idx;
            }
        }
        ::openmldb::nameserver::TablePartition* table_partition = table_info->mutable_table_partition(idx);
        if (old_leader_index >= 0) {
            ::openmldb::nameserver::PartitionMeta* old_leader_meta =
                table_partition->mutable_partition_meta(old_leader_index);
            old_leader_meta->set_is_alive(false);
        }
        if (new_leader_index < 0) {
            PDLOG(WARNING, "endpoint[%s] does not exist. name[%s] pid[%u] op_id[%lu]", leader_endpoint.c_str(),
                  name.c_str(), pid, task_info->op_id());
            task_info->set_status(::openmldb::api::TaskStatus::kFailed);
            return;
        }
        ::openmldb::nameserver::PartitionMeta* new_leader_meta =
            table_partition->mutable_partition_meta(new_leader_index);
        new_leader_meta->set_is_leader(true);
        ::openmldb::nameserver::TermPair* term_offset = table_partition->add_term_offset();
        term_offset->set_term(change_leader_data.term());
        term_offset->set_offset(change_leader_data.offset() + 1);
        if (!UpdateZkTableNode(table_info)) {
            task_info->set_status(::openmldb::api::TaskStatus::kFailed);
            return;
        }
        PDLOG(INFO, "change leader success. name[%s] pid[%u] new leader[%s]", name.c_str(), pid,
              leader_endpoint.c_str());
        task_info->set_status(::openmldb::api::TaskStatus::kDone);
        // notify client to update table partition information
        PDLOG(INFO, "update task status from[kDoing] to[kDone]. op_id[%lu], task_type[%s]",
              task_info->op_id(), ::openmldb::api::TaskType_Name(task_info->task_type()).c_str());
        return;
    }
    PDLOG(WARNING, "partition[%u] does not exist. name[%s] op_id[%lu]", pid, name.c_str(), task_info->op_id());
    task_info->set_status(::openmldb::api::TaskStatus::kFailed);
}

void NameServerImpl::NotifyTableChanged(::openmldb::type::NotifyType type) {
    if (!IsClusterMode()) {
        return;
    }
    if (type == ::openmldb::type::NotifyType::kTable) {
        if (!zk_client_->Increment(zk_path_.table_changed_notify_node_)) {
            PDLOG(WARNING, "increment failed. node is %s", zk_path_.table_changed_notify_node_.c_str());
            return;
        }
        PDLOG(INFO, "notify table changed ok");
    } else if (type == ::openmldb::type::NotifyType::kGlobalVar) {
        if (!zk_client_->Increment(zk_path_.globalvar_changed_notify_node_)) {
            PDLOG(WARNING, "increment failed, node is %s", zk_path_.globalvar_changed_notify_node_.c_str());
            return;
        }
        PDLOG(INFO, "notify globalvar changed ok");
    } else {
        PDLOG(ERROR, "unsupport notify type");
    }
}

bool NameServerImpl::GetTableInfo(const std::string& table_name, const std::string& db_name,
                                  std::shared_ptr<TableInfo>* table_info) {
    std::lock_guard<std::mutex> lock(mu_);
    return GetTableInfoUnlock(table_name, db_name, table_info);
}

bool NameServerImpl::GetTableInfoUnlock(const std::string& table_name, const std::string& db_name,
                                        std::shared_ptr<TableInfo>* table_info) {
    if (db_name.empty()) {
        auto it = table_info_.find(table_name);
        if (it == table_info_.end()) {
            return false;
        }
        *table_info = it->second;
    } else {
        auto db_it = db_table_info_.find(db_name);
        if (db_it == db_table_info_.end()) {
            return false;
        } else {
            auto it = db_it->second.find(table_name);
            if (it == db_it->second.end()) {
                return false;
            }
            *table_info = it->second;
        }
    }
    return true;
}

std::shared_ptr<TabletInfo> NameServerImpl::GetTabletInfo(const std::string& endpoint) {
    std::lock_guard<std::mutex> lock(mu_);
    return GetTabletInfoWithoutLock(endpoint);
}

std::shared_ptr<TabletInfo> NameServerImpl::GetTabletInfoWithoutLock(const std::string& endpoint) {
    std::shared_ptr<TabletInfo> tablet;
    auto it = tablets_.find(endpoint);
    if (it == tablets_.end()) {
        return tablet;
    }
    tablet = it->second;
    return tablet;
}

std::shared_ptr<TabletInfo> NameServerImpl::GetHealthTabletInfoNoLock(const std::string& endpoint) {
    auto it = tablets_.find(endpoint);
    if (it == tablets_.end() || !it->second->Health()) {
        return std::shared_ptr<TabletInfo>();
    }
    return it->second;
}

bool NameServerImpl::UpdateTTLOnTablet(const std::string& endpoint, int32_t tid, int32_t pid,
                                       const std::string& index_name, const ::openmldb::common::TTLSt& ttl) {
    std::shared_ptr<TabletInfo> tablet = GetTabletInfo(endpoint);
    if (!tablet) {
        PDLOG(WARNING, "tablet with endpoint %s is not found", endpoint.c_str());
        return false;
    }

    if (!tablet->client_) {
        PDLOG(WARNING, "tablet with endpoint %s has not client", endpoint.c_str());
        return false;
    }
    bool ok = tablet->client_->UpdateTTL(tid, pid, ttl.ttl_type(), ttl.abs_ttl(), ttl.lat_ttl(), index_name);
    if (!ok) {
        PDLOG(WARNING, "fail to update ttl with tid %d, pid %d, abs_ttl %lu, lat_ttl %lu, endpoint %s",
              tid, pid, ttl.abs_ttl(), ttl.lat_ttl(), endpoint.c_str());
    } else {
        PDLOG(INFO, "update ttl with tid %d pid %d abs_ttl %lu, lat_ttl %lu endpoint %s ok",
              tid, pid, ttl.abs_ttl(), ttl.lat_ttl(), endpoint.c_str());
    }
    return ok;
}

void NameServerImpl::AddReplicaCluster(RpcController* controller, const ClusterAddress* request,
                                       GeneralResponse* response, Closure* done) {
    brpc::ClosureGuard done_guard(done);
    if (!running_.load(std::memory_order_acquire)) {
        response->set_code(::openmldb::base::ReturnCode::kNameserverIsNotLeader);
        response->set_msg("cur nameserver is not leader");
        PDLOG(WARNING, "cur nameserver is not leader");
        return;
    }
    if (mode_.load(std::memory_order_relaxed) != kLEADER) {
        response->set_code(::openmldb::base::ReturnCode::kCurNameserverIsNotLeaderMdoe);
        response->set_msg("cur nameserver is not leader mode");
        PDLOG(WARNING, "cur nameserver is not leader mode");
        return;
    }
    int code = 0;
    std::string rpc_msg("ok");
    do {
        {
            std::lock_guard<std::mutex> lock(mu_);
            if (nsc_.find(request->alias()) != nsc_.end()) {
                code = 400;
                rpc_msg = "replica cluster alias duplicate";
                break;
            }
        }
        std::shared_ptr<::openmldb::nameserver::ClusterInfo> cluster_info =
            std::make_shared<::openmldb::nameserver::ClusterInfo>(*request);
        if ((code = cluster_info->Init(rpc_msg)) != 0) {
            PDLOG(WARNING, "%s init failed, error: %s", request->alias().c_str(), rpc_msg.c_str());
            break;
        }
        std::vector<::openmldb::nameserver::TableInfo> tables;
        if (!std::atomic_load_explicit(&cluster_info->client_, std::memory_order_relaxed)
                 ->ShowAllTable(tables, rpc_msg)) {
            rpc_msg = "showtable error when add replica cluster";
            code = 455;
            break;
        }
        {
            if (!tables.empty()) {
                decltype(tablets_) tablets;
                {
                    std::lock_guard<std::mutex> lock(mu_);
                    auto it = tablets_.begin();
                    for (; it != tablets_.end(); it++) {
                        if (it->second->state_ != ::openmldb::type::EndpointState::kHealthy) {
                            continue;
                        }
                        tablets.insert(std::make_pair(it->first, it->second));
                    }
                }
                std::map<std::string, std::map<uint32_t, std::map<uint32_t, uint64_t>>> tablet_part_offset;
                for (auto it = tablets.begin(); it != tablets.end(); it++) {
                    std::map<uint32_t, std::map<uint32_t, uint64_t>> value;
                    bool ok = it->second->client_->GetAllSnapshotOffset(value);
                    if (ok) {
                        tablet_part_offset.insert(std::make_pair(it->second->client_->GetEndpoint(), value));
                    }
                }
                std::lock_guard<std::mutex> lock(mu_);
                if (!CompareTableInfo(tables, false)) {
                    PDLOG(WARNING, "compare table info error");
                    rpc_msg = "compare table info error";
                    code = 567;
                    break;
                }
                if (!CompareSnapshotOffset(tables, rpc_msg, code, tablet_part_offset)) {
                    break;
                }
            }
        }
        if (!cluster_info->AddReplicaClusterByNs(request->alias(), zone_info_.zone_name(), zone_info_.zone_term(),
                                                 rpc_msg)) {
            code = 300;
            break;
        }
        std::string cluster_value, value;
        request->SerializeToString(&cluster_value);
        if (zk_client_->GetNodeValue(zk_path_.zone_data_path_ + "/replica/" + request->alias(), value)) {
            if (!zk_client_->SetNodeValue(zk_path_.zone_data_path_ + "/replica/" + request->alias(), cluster_value)) {
                PDLOG(WARNING, "write replica cluster to zk failed, alias: %s", request->alias().c_str());
                code = 304;
                rpc_msg = "set zk failed";
                break;
            }
        } else {
            if (!zk_client_->CreateNode(zk_path_.zone_data_path_ + "/replica/" + request->alias(), cluster_value)) {
                PDLOG(WARNING, "write replica cluster to zk failed, alias: %s", request->alias().c_str());
                code = 450;
                rpc_msg = "create zk failed";
                break;
            }
        }
        cluster_info->state_.store(kClusterHealthy, std::memory_order_relaxed);
        {
            std::lock_guard<std::mutex> lock(mu_);
            nsc_.insert(std::make_pair(request->alias(), cluster_info));
        }
        thread_pool_.AddTask(boost::bind(&NameServerImpl::CheckSyncExistTable, this, request->alias(), tables,
                                         std::atomic_load_explicit(&cluster_info->client_, std::memory_order_relaxed)));
        thread_pool_.AddTask(boost::bind(&NameServerImpl::CheckSyncTable, this, request->alias(), tables,
                                         std::atomic_load_explicit(&cluster_info->client_, std::memory_order_relaxed)));
    } while (0);

    response->set_code(code);
    response->set_msg(rpc_msg);
}

void NameServerImpl::AddReplicaClusterByNs(RpcController* controller,
                                           const ::openmldb::nameserver::ReplicaClusterByNsRequest* request,
                                           ::openmldb::nameserver::AddReplicaClusterByNsResponse* response,
                                           ::google::protobuf::Closure* done) {
    brpc::ClosureGuard done_guard(done);
    uint64_t code = 0;
    std::string rpc_msg = "accept";

    if (!running_.load(std::memory_order_acquire)) {
        response->set_code(::openmldb::base::ReturnCode::kNameserverIsNotLeader);
        response->set_msg("cur nameserver is not leader");
        PDLOG(WARNING, "cur nameserver is not leader");
        return;
    }
    if (mode_.load(std::memory_order_relaxed) == kLEADER) {
        response->set_code(::openmldb::base::ReturnCode::kCurNameserverIsLeaderCluster);
        response->set_msg("cur nameserver is leader cluster");
        PDLOG(WARNING, "cur nameserver is leader cluster");
        return;
    }
    std::lock_guard<std::mutex> lock(mu_);
    DEBUGLOG("request zone name is: %s, term is: %lu %d,", request->zone_info().zone_name().c_str(),
             request->zone_info().zone_term(), zone_info_.mode());
    DEBUGLOG("cur zone name is: %s", zone_info_.zone_name().c_str());
    do {
        if ((mode_.load(std::memory_order_acquire) == kFOLLOWER)) {
            if (request->zone_info().replica_alias() != zone_info_.replica_alias()) {
                code = 402;
                rpc_msg = "not same replica name";
                break;
            }
            if (request->zone_info().zone_name() == zone_info_.zone_name()) {
                if (request->zone_info().zone_term() < zone_info_.zone_term()) {
                    code = 406;
                    rpc_msg = "term le cur term";
                    break;
                }
                if (request->zone_info().zone_term() == zone_info_.zone_term()) {
                    code = 408;
                    rpc_msg = "already join zone";
                    break;
                }
            } else {
                code = 407;
                rpc_msg = "zone name not equal";
                break;
            }
        }
        std::string zone_info;
        request->zone_info().SerializeToString(&zone_info);
        if (zk_client_->IsExistNode(zk_path_.zone_data_path_ + "/follower") > 0) {
            if (!zk_client_->CreateNode(zk_path_.zone_data_path_ + "/follower", zone_info)) {
                PDLOG(WARNING, "write follower to zk failed, alias: %s", request->zone_info().replica_alias().c_str());
                code = 450;
                rpc_msg = "create zk failed";
                break;
            }
        } else {
            if (!zk_client_->SetNodeValue(zk_path_.zone_data_path_ + "/follower", zone_info)) {
                code = 304;
                rpc_msg = "set zk failed";
                PDLOG(WARNING, "set zk failed, save follower value failed");
                break;
            }
        }
        mode_.store(request->zone_info().mode(), std::memory_order_release);
        zone_info_.CopyFrom(request->zone_info());
    } while (0);
    thread_pool_.AddTask(boost::bind(&NameServerImpl::DistributeTabletMode, this));
    response->set_code(code);
    response->set_msg(rpc_msg);
}

void NameServerImpl::ShowCatalog(RpcController* controller, const ShowCatalogRequest* request,
                                 ShowCatalogResponse* response, Closure* done) {
    brpc::ClosureGuard done_guard(done);
    if (!running_.load(std::memory_order_acquire)) {
        response->set_code(::openmldb::base::ReturnCode::kNameserverIsNotLeader);
        response->set_msg("cur nameserver is not leader");
        PDLOG(WARNING, "cur nameserver is not leader");
        return;
    }
    std::map<std::string, std::shared_ptr<TabletInfo>> tablet_map;
    {
        std::lock_guard<std::mutex> lock(mu_);
        for (const auto& kv : tablets_) {
            if (kv.second->state_ == ::openmldb::type::EndpointState::kHealthy) {
                tablet_map.emplace(kv.first, kv.second);
            }
        }
    }
    for (const auto& kv : tablet_map) {
        uint64_t version = 1;
        if (!kv.second->client_->GetCatalog(&version)) {
            response->set_code(::openmldb::base::ReturnCode::kRequestTabletFailed);
            response->set_msg("request tablet failed");
            PDLOG(WARNING, "request tablet failed");
            return;
        }
        auto catalog_info = response->add_catalog();
        catalog_info->set_endpoint(kv.first);
        catalog_info->set_version(version);
    }
    response->set_code(::openmldb::base::ReturnCode::kOk);
    response->set_msg("ok");
}

void NameServerImpl::ShowReplicaCluster(RpcController* controller, const GeneralRequest* request,
                                        ShowReplicaClusterResponse* response, Closure* done) {
    brpc::ClosureGuard done_guard(done);
    if (!running_.load(std::memory_order_acquire)) {
        response->set_code(::openmldb::base::ReturnCode::kNameserverIsNotLeader);
        response->set_msg("cur nameserver is not leader");
        PDLOG(WARNING, "cur nameserver is not leader");
        return;
    }
    if (mode_.load(std::memory_order_relaxed) == kFOLLOWER) {
        response->set_code(::openmldb::base::ReturnCode::kNameserverIsNotLeader);
        response->set_msg("cur nameserver is not leader, is follower cluster");
        PDLOG(WARNING, "cur nameserver is not leader");
        return;
    }
    std::lock_guard<std::mutex> lock(mu_);

    for (auto it = nsc_.begin(); it != nsc_.end(); ++it) {
        auto* status = response->add_replicas();
        auto replica = status->mutable_replica();
        replica->set_alias(it->first);
        replica->set_zk_path(it->second->cluster_add_.zk_path());
        replica->set_zk_endpoints(it->second->cluster_add_.zk_endpoints());
        status->set_state(ClusterStatus_Name(it->second->state_.load(std::memory_order_relaxed)));
        status->set_age(::baidu::common::timer::get_micros() / 1000 - it->second->ctime_);
    }
    response->set_code(::openmldb::base::ReturnCode::kOk);
    response->set_msg("ok");
}

void NameServerImpl::RemoveReplicaCluster(RpcController* controller,
                                          const ::openmldb::nameserver::RemoveReplicaOfRequest* request,
                                          ::openmldb::nameserver::GeneralResponse* response,
                                          ::google::protobuf::Closure* done) {
    brpc::ClosureGuard done_guard(done);
    if (!running_.load(std::memory_order_acquire) || (mode_.load(std::memory_order_relaxed) == kFOLLOWER)) {
        response->set_code(::openmldb::base::ReturnCode::kNameserverIsNotLeader);
        response->set_msg("cur nameserver is not leader");
        PDLOG(WARNING, "cur nameserver is not leader");
        return;
    }
    int code = 0;
    std::string rpc_msg = "ok";
    std::shared_ptr<::openmldb::client::NsClient> c_ptr;
    ClusterStatus state = kClusterHealthy;
    do {
        std::lock_guard<std::mutex> lock(mu_);
        auto it = nsc_.find(request->alias());
        if (it == nsc_.end()) {
            code = 404;
            rpc_msg = "replica name not found";
            PDLOG(WARNING, "replica name [%s] not found when remove replica clsuter", request->alias().c_str());
            break;
        }
        state = it->second->state_.load(std::memory_order_relaxed);
        for (auto db_iter = it->second->last_status.begin(); db_iter != it->second->last_status.end(); db_iter++) {
            for (auto iter = db_iter->second.begin(); iter != db_iter->second.end(); iter++) {
                for (auto part_iter = iter->second.begin(); part_iter != iter->second.end(); part_iter++) {
                    for (auto meta : part_iter->partition_meta()) {
                        if (meta.endpoint().empty()) {
                            break;
                        }
                        DelReplicaRemoteOP(meta.endpoint(), iter->first, db_iter->first, part_iter->pid());
                    }
                }
            }
        }
        if (!zk_client_->DeleteNode(zk_path_.zone_data_path_ + "/replica/" + request->alias())) {
            code = 452;
            rpc_msg = "del zk failed";
            PDLOG(WARNING, "del replica zk node [%s] failed, when remove repcluster", request->alias().c_str());
            break;
        }
        c_ptr = std::atomic_load_explicit(&it->second->client_, std::memory_order_relaxed);
        nsc_.erase(it);
        PDLOG(INFO, "success remove replica cluster [%s]", request->alias().c_str());
    } while (0);
    if ((code == 0) && (state == kClusterHealthy)) {
        if (!c_ptr->RemoveReplicaClusterByNs(request->alias(), zone_info_.zone_name(), zone_info_.zone_term(), code,
                                             rpc_msg)) {
            PDLOG(WARNING, "send remove replica cluster request to replica clsute failed");
        }
    }
    response->set_code(code);
    response->set_msg(rpc_msg);
    return;
}

void NameServerImpl::RemoveReplicaClusterByNs(RpcController* controller,
                                              const ::openmldb::nameserver::ReplicaClusterByNsRequest* request,
                                              ::openmldb::nameserver::GeneralResponse* response,
                                              ::google::protobuf::Closure* done) {
    brpc::ClosureGuard done_guard(done);
    uint64_t code = 0;
    std::string rpc_msg = "ok";

    if (!running_.load(std::memory_order_acquire)) {
        response->set_code(::openmldb::base::ReturnCode::kNameserverIsNotLeader);
        response->set_msg("cur nameserver is not leader");
        PDLOG(WARNING, "cur nameserver is not leader");
        return;
    }
    if (mode_.load(std::memory_order_acquire) != kFOLLOWER) {
        response->set_code(::openmldb::base::ReturnCode::kThisIsNotFollower);
        response->set_msg("this is not follower");
        return;
    }
    do {
        std::lock_guard<std::mutex> lock(mu_);
        if (request->zone_info().replica_alias() != zone_info_.replica_alias()) {
            code = 402;
            rpc_msg = "not same replica name";
            break;
        }
        if (request->zone_info().zone_name() == zone_info_.zone_name()) {
            if (request->zone_info().zone_term() < zone_info_.zone_term()) {
                code = 406;
                rpc_msg = "term le cur term";
                break;
            }
        } else {
            code = 407;
            rpc_msg = "zone name not equal";
            break;
        }
        std::string value;
        ZoneInfo zone_info;
        zone_info.CopyFrom(request->zone_info());
        zone_info.set_mode(kNORMAL);
        zone_info.set_zone_name(endpoint_ + zk_path_.root_path_);
        zone_info.set_replica_alias("");
        zone_info.set_zone_term(1);
        zone_info.SerializeToString(&value);
        if (!zk_client_->SetNodeValue(zk_path_.zone_data_path_ + "/follower", value)) {
            code = 304;
            rpc_msg = "set zk failed";
            PDLOG(WARNING, "set zk failed, save follower value failed");
            break;
        }
        mode_.store(zone_info.mode(), std::memory_order_release);
        zone_info_.CopyFrom(zone_info);
    } while (0);
    thread_pool_.AddTask(boost::bind(&NameServerImpl::DistributeTabletMode, this));
    response->set_code(code);
    response->set_msg(rpc_msg);
    return;
}

void NameServerImpl::CheckClusterInfo() {
    do {
        decltype(nsc_) tmp_nsc;
        {
            std::lock_guard<std::mutex> lock(mu_);
            if (nsc_.size() < 1) {
                break;
            }
            for (auto i : nsc_) {
                if (i.second->state_.load(std::memory_order_relaxed) == kClusterHealthy) {
                    tmp_nsc.insert(std::make_pair(i.first, i.second));
                }
            }
        }
        for (const auto& i : tmp_nsc) {
            i.second->CheckZkClient();
        }
        std::string msg;
        for (auto i : tmp_nsc) {
            std::vector<::openmldb::nameserver::TableInfo> tables;
            if (!std::atomic_load_explicit(&i.second->client_, std::memory_order_relaxed)->ShowAllTable(tables, msg)) {
                PDLOG(WARNING, "check %s showtable has error: %s", i.first.c_str(), msg.c_str());
                continue;
            }
            std::lock_guard<std::mutex> lock(mu_);
            if ((tables.size() > 0) && !CompareTableInfo(tables, true)) {
                // todo :: add cluster statsu, need show in showreplica
                PDLOG(WARNING, "compare %s table info has error", i.first.c_str());
                continue;
            }
            CheckTableInfo(i.second, tables);
        }
    } while (0);

    if (running_.load(std::memory_order_acquire)) {
        task_thread_pool_.DelayTask(FLAGS_get_replica_status_interval,
                                    boost::bind(&NameServerImpl::CheckClusterInfo, this));
    }
}

void NameServerImpl::SwitchMode(::google::protobuf::RpcController* controller,
                                const ::openmldb::nameserver::SwitchModeRequest* request,
                                ::openmldb::nameserver::GeneralResponse* response, ::google::protobuf::Closure* done) {
    brpc::ClosureGuard done_guard(done);
    if (!running_.load(std::memory_order_acquire)) {
        response->set_code(::openmldb::base::ReturnCode::kNameserverIsNotLeader);
        response->set_msg("cur nameserver is not leader");
        PDLOG(WARNING, "cur nameserver is not leader");
        return;
    }
    if (request->sm() >= kFOLLOWER) {
        response->set_code(::openmldb::base::ReturnCode::kUnkownServerMode);
        response->set_msg("unkown server status");
        return;
    }
    if (mode_.load(std::memory_order_acquire) == request->sm()) {
        response->set_code(::openmldb::base::ReturnCode::kOk);
        return;
    }
    if (mode_.load(std::memory_order_acquire) == kLEADER) {
        std::lock_guard<std::mutex> lock(mu_);
        if (nsc_.size() > 0) {
            response->set_code(::openmldb::base::ReturnCode::kZoneNotEmpty);
            response->set_msg("zone not empty");
            return;
        }
    }
    std::lock_guard<std::mutex> lock(mu_);
    decltype(zone_info_) zone_info = zone_info_;
    zone_info.set_mode(request->sm());
    std::string value;
    zone_info.SerializeToString(&value);
    if (zk_client_->IsExistNode(zk_path_.zone_data_path_ + "/follower") > 0) {
        if (!zk_client_->CreateNode(zk_path_.zone_data_path_ + "/follower", value)) {
            PDLOG(WARNING, "write follower to zk failed");
            response->set_code(::openmldb::base::ReturnCode::kCreateZkFailed);
            response->set_msg("create zk failed");
            return;
        }
    } else {
        if (!zk_client_->SetNodeValue(zk_path_.zone_data_path_ + "/follower", value)) {
            PDLOG(WARNING, "set zk failed, save follower value failed");
            response->set_code(::openmldb::base::ReturnCode::kSetZkFailed);
            response->set_msg("set zk failed");
            return;
        }
    }
    PDLOG(INFO, "current cluster mode is [%s]", ServerMode_Name(zone_info_.mode()).c_str());
    zone_info_.set_mode(request->sm());
    if (mode_.load(std::memory_order_acquire) == kFOLLOWER) {
        // notify table leave follower mode, leader table will be writeable.
        mode_.store(request->sm(), std::memory_order_release);
        thread_pool_.AddTask(boost::bind(&NameServerImpl::DistributeTabletMode, this));
    } else {
        mode_.store(request->sm(), std::memory_order_release);
    }
    PDLOG(INFO, "set new cluster mode [%s]", ServerMode_Name(request->sm()).c_str());
    response->set_code(::openmldb::base::ReturnCode::kOk);
    return;
}

void NameServerImpl::SyncTable(RpcController* controller, const SyncTableRequest* request, GeneralResponse* response,
                               Closure* done) {
    brpc::ClosureGuard done_guard(done);
    if (!running_.load(std::memory_order_acquire)) {
        response->set_code(::openmldb::base::ReturnCode::kNameserverIsNotLeader);
        response->set_msg("nameserver is not leader");
        PDLOG(WARNING, "cur nameserver is not leader");
        return;
    }
    if (mode_.load(std::memory_order_relaxed) != kLEADER) {
        response->set_code(::openmldb::base::ReturnCode::kCurNameserverIsNotLeaderMdoe);
        response->set_msg("cur nameserver is not leader mode");
        PDLOG(WARNING, "cur nameserver is not leader mode");
        return;
    }
    int code = 0;
    std::string msg = "ok";
    std::string name = request->name();
    std::string db = request->db();
    std::string cluster_alias = request->cluster_alias();
    std::shared_ptr<::openmldb::nameserver::TableInfo> table_info;
    do {
        std::shared_ptr<::openmldb::client::NsClient> client;
        {
            std::lock_guard<std::mutex> lock(mu_);
            if (!GetTableInfoUnlock(name, db, &table_info)) {
                response->set_code(::openmldb::base::ReturnCode::kTableIsNotExist);
                response->set_msg("table does not exist!");
                PDLOG(WARNING, "table[%s] does not exist!", name.c_str());
                return;
            }
            auto it = nsc_.find(cluster_alias);
            if (it == nsc_.end()) {
                code = 404;
                msg = "replica name not found";
                PDLOG(WARNING, "replica name [%s] not found when synctable [%s]", cluster_alias.c_str(), name.c_str());
                break;
            }
            if (it->second->state_.load(std::memory_order_relaxed) != kClusterHealthy) {
                code = 507;
                msg = "replica cluster not healthy";
                PDLOG(WARNING, "replica cluster [%s] not healthy when syntable [%s]", cluster_alias.c_str(),
                      name.c_str());
                break;
            }
            client = std::atomic_load_explicit(&it->second->client_, std::memory_order_relaxed);
        }
        std::vector<::openmldb::nameserver::TableInfo> tables;
        if (!client->ShowTable(name, db, false, tables, msg)) {
            code = 455;
            msg = "showtable error when synctable";
            PDLOG(WARNING, "replica cluster [%s] showtable error when synctable [%s]", cluster_alias.c_str(),
                  name.c_str());
            break;
        }
        std::vector<std::string> table_name_vec;
        for (auto& rkv : tables) {
            table_name_vec.push_back(rkv.name());
        }
        if (request->has_pid()) {
            if (std::find(table_name_vec.begin(), table_name_vec.end(), table_info->name()) != table_name_vec.end()) {
                PDLOG(INFO, "table [%s] [%u] already exists in replica cluster [%s]", name.c_str(), table_info->tid(),
                      cluster_alias.c_str());
                uint32_t pid = request->pid();
                if (SyncExistTable(cluster_alias, name, db, tables, *table_info, pid, code, msg) < 0) {
                    break;
                }
            } else {
                PDLOG(INFO, "table [%s] does not exist in replica cluster [%s]", name.c_str(), cluster_alias.c_str());
                code = 508;
                msg = "replica cluster has no table, do not need pid";
                PDLOG(WARNING, "replica cluster has no table [%s], do not need pid", name.c_str());
                break;
            }
        } else {
            for (int idx = 0; idx < table_info->table_partition_size(); idx++) {
                const ::openmldb::nameserver::TablePartition& table_partition_local = table_info->table_partition(idx);
                for (int midx = 0; midx < table_partition_local.partition_meta_size(); midx++) {
                    if (table_partition_local.partition_meta(midx).is_leader() &&
                        (!table_partition_local.partition_meta(midx).is_alive())) {
                        code = 509;
                        msg = "local table has a no alive leader partition";
                        PDLOG(WARNING,
                              "local table [%s] pid [%u] has a no alive leader "
                              "partition",
                              table_info->name().c_str(), table_partition_local.pid());
                        response->set_code(code);
                        response->set_msg(msg);
                        return;
                    }
                }
            }
            if (std::find(table_name_vec.begin(), table_name_vec.end(), table_info->name()) != table_name_vec.end()) {
                PDLOG(INFO, "table [%s] [%u] already exists in replica cluster [%s]", name.c_str(), table_info->tid(),
                      cluster_alias.c_str());
                if (SyncExistTable(cluster_alias, name, db, tables, *table_info, INVALID_PID, code, msg) < 0) {
                    break;
                }
            } else {
                PDLOG(INFO, "table [%s] does not exist in replica cluster [%s]", name.c_str(), cluster_alias.c_str());
                ::openmldb::nameserver::TableInfo table_info_r(*table_info);
                // get remote table_info: tid and leader partition info
                std::string error;
                if (!client->CreateRemoteTableInfo(zone_info_, table_info_r, error)) {
                    code = 510;
                    msg = "create remote table info failed";
                    PDLOG(WARNING, "create remote table_info error, wrong msg is [%s]", error.c_str());
                    break;
                }
                std::lock_guard<std::mutex> lock(mu_);
                for (int idx = 0; idx < table_info_r.table_partition_size(); idx++) {
                    const ::openmldb::nameserver::TablePartition& table_partition = table_info_r.table_partition(idx);
                    if (AddReplicaRemoteOP(cluster_alias, table_info_r.name(), table_info_r.db(), table_partition,
                                           table_info_r.tid(), table_partition.pid()) < 0) {
                        code = 511;
                        msg = "create AddReplicaRemoteOP failed";
                        PDLOG(INFO,
                              "create AddReplicaRemoteOP failed. table[%s] "
                              "pid[%u]",
                              name.c_str(), table_partition.pid());
                        response->set_code(code);
                        response->set_msg(msg);
                        return;
                    }
                }
            }
        }
    } while (0);
    response->set_code(code);
    response->set_msg(msg);
}

int NameServerImpl::SyncExistTable(const std::string& alias, const std::string& name, const std::string& db,
                                   const std::vector<::openmldb::nameserver::TableInfo> tables_remote,
                                   const ::openmldb::nameserver::TableInfo& table_info_local, uint32_t pid, int& code,
                                   std::string& msg) {
    std::vector<::openmldb::nameserver::TableInfo> table_vec;
    ::openmldb::nameserver::TableInfo table_info_remote;
    for (const auto& table : tables_remote) {
        if (table.name() == name && table.db() == db) {
            table_vec.push_back(table);
            table_info_remote = table;
            break;
        }
    }
    {
        decltype(tablets_) tablets;
        {
            std::lock_guard<std::mutex> lock(mu_);
            auto it = tablets_.begin();
            for (; it != tablets_.end(); it++) {
                if (it->second->state_ != ::openmldb::type::EndpointState::kHealthy) {
                    continue;
                }
                tablets.insert(std::make_pair(it->first, it->second));
            }
        }
        std::map<std::string, std::map<uint32_t, std::map<uint32_t, uint64_t>>> tablet_part_offset;
        for (auto it = tablets.begin(); it != tablets.end(); it++) {
            std::map<uint32_t, std::map<uint32_t, uint64_t>> value;
            bool ok = it->second->client_->GetAllSnapshotOffset(value);
            if (ok) {
                tablet_part_offset.insert(std::make_pair(it->second->client_->GetEndpoint(), value));
            }
        }
        std::lock_guard<std::mutex> lock(mu_);
        if (!CompareTableInfo(table_vec, false)) {
            PDLOG(WARNING, "compare table info error");
            msg = "compare table info error";
            code = 567;
            return -1;
        }
        if (!CompareSnapshotOffset(table_vec, msg, code, tablet_part_offset)) {
            return -1;
        }
    }
    std::vector<uint32_t> pid_vec;
    if (pid == INVALID_PID) {
        for (int idx = 0; idx < table_info_remote.table_partition_size(); idx++) {
            pid_vec.push_back(table_info_remote.table_partition(idx).pid());
        }
    } else {
        pid_vec.push_back(pid);
    }
    for (const auto& cur_pid : pid_vec) {
        bool has_pid = false;
        for (int idx = 0; idx < table_info_local.table_partition_size(); idx++) {
            const ::openmldb::nameserver::TablePartition& table_partition_local = table_info_local.table_partition(idx);
            if (table_partition_local.pid() == cur_pid) {
                has_pid = true;
                for (int midx = 0; midx < table_partition_local.partition_meta_size(); midx++) {
                    if (table_partition_local.partition_meta(midx).is_leader() &&
                        (!table_partition_local.partition_meta(midx).is_alive())) {
                        code = 509;
                        msg = "local table has a no alive leader partition";
                        PDLOG(WARNING,
                              "table [%s] pid [%u] has a no alive leader "
                              "partition",
                              name.c_str(), table_partition_local.pid());
                        return -1;
                    }
                }
                break;
            }
        }
        if (!has_pid) {
            code = 512;
            msg = "table has no current pid";
            PDLOG(WARNING, "table [%s] has no pid [%u]", name.c_str(), cur_pid);
            return -1;
        }
        // remote table
        for (int idx = 0; idx < table_info_remote.table_partition_size(); idx++) {
            const ::openmldb::nameserver::TablePartition& table_partition = table_info_remote.table_partition(idx);
            if (table_partition.pid() == cur_pid) {
                for (int midx = 0; midx < table_partition.partition_meta_size(); midx++) {
                    if (table_partition.partition_meta(midx).is_leader()) {
                        if (!table_partition.partition_meta(midx).is_alive()) {
                            code = 514;
                            msg = "remote table has a no alive leader partition";
                            PDLOG(WARNING,
                                  "remote table [%s] has a no alive leader "
                                  "partition pid[%u]",
                                  name.c_str(), cur_pid);
                            return -1;
                        }
                    }
                }
                break;
            }
        }
    }
    {
        std::lock_guard<std::mutex> lock(mu_);
        for (const auto& cur_pid : pid_vec) {
            for (int idx = 0; idx < table_info_remote.table_partition_size(); idx++) {
                const ::openmldb::nameserver::TablePartition& table_partition = table_info_remote.table_partition(idx);
                if (table_partition.pid() == cur_pid) {
                    for (int midx = 0; midx < table_partition.partition_meta_size(); midx++) {
                        if (table_partition.partition_meta(midx).is_leader() &&
                            table_partition.partition_meta(midx).is_alive()) {
                            if (AddReplicaSimplyRemoteOP(alias, name, db,
                                                         table_partition.partition_meta(midx).endpoint(),
                                                         table_info_remote.tid(), cur_pid) < 0) {
                                PDLOG(WARNING,
                                      "create AddReplicasSimplyRemoteOP "
                                      "failed. table[%s] pid[%u]",
                                      name.c_str(), cur_pid);
                                code = 513;
                                msg = "create AddReplicasSimplyRemoteOP failed";
                                return -1;
                            }
                        }
                    }
                    break;
                }
            }
        }
    }
    return 0;
}

void NameServerImpl::DistributeTabletMode() {
    if (!running_.load(std::memory_order_acquire)) {
        return;
    }
    decltype(tablets_) tmp_tablets;
    {
        std::lock_guard<std::mutex> lock(mu_);
        for (const auto& tablet : tablets_) {
            if (tablet.second->state_ != ::openmldb::type::EndpointState::kHealthy) {
                continue;
            }
            tmp_tablets.insert(std::make_pair(tablet.first, tablet.second));
        }
    }
    bool mode = mode_.load(std::memory_order_acquire) == kFOLLOWER ? true : false;
    for (const auto& tablet : tmp_tablets) {
        if (!tablet.second->client_->SetMode(mode)) {
            PDLOG(WARNING, "set tablet %s mode failed!", tablet.first.c_str());
        }
    }
}

bool NameServerImpl::CreateTableRemote(const ::openmldb::api::TaskInfo& task_info,
                                       const ::openmldb::nameserver::TableInfo& table_info,
                                       const std::shared_ptr<::openmldb::nameserver::ClusterInfo> cluster_info) {
    return cluster_info->CreateTableRemote(task_info, table_info, zone_info_);
}

bool NameServerImpl::DropTableRemote(const ::openmldb::api::TaskInfo& task_info, const std::string& name,
                                     const std::string& db,
                                     const std::shared_ptr<::openmldb::nameserver::ClusterInfo> cluster_info) {
    {
        std::lock_guard<std::mutex> lock(mu_);
        auto db_iter = cluster_info->last_status.find(db);
        if (db_iter != cluster_info->last_status.end()) {
            auto iter = db_iter->second.find(name);
            if (iter != db_iter->second.end()) {
                db_iter->second.erase(iter);
            }
        }
    }
    return cluster_info->DropTableRemote(task_info, name, db, zone_info_);
}

void NameServerImpl::MakeTablePartitionSnapshot(uint32_t pid, uint64_t end_offset,
                                                std::shared_ptr<::openmldb::nameserver::TableInfo> table_info) {
    for (const auto& part : table_info->table_partition()) {
        if (part.pid() != pid) {
            continue;
        }
        for (const auto& meta : part.partition_meta()) {
            if (!meta.is_alive()) {
                continue;
            }
            std::shared_ptr<TabletClient> client;
            {
                std::lock_guard<std::mutex> lock(mu_);
                auto tablet_iter = tablets_.find(meta.endpoint());
                if (tablet_iter == tablets_.end()) {
                    PDLOG(WARNING, "tablet[%s] not found in tablets", meta.endpoint().c_str());
                    continue;
                }
                client = tablet_iter->second->client_;
            }
            client->MakeSnapshot(table_info->tid(), pid, end_offset, std::shared_ptr<openmldb::api::TaskInfo>());
        }
    }
}

void NameServerImpl::DeleteIndex(RpcController* controller, const DeleteIndexRequest* request,
                                 GeneralResponse* response, Closure* done) {
    brpc::ClosureGuard done_guard(done);
    if (!running_.load(std::memory_order_acquire)) {
        response->set_code(::openmldb::base::ReturnCode::kNameserverIsNotLeader);
        response->set_msg("nameserver is not leader");
        PDLOG(WARNING, "cur nameserver is not leader");
        return;
    }
    std::shared_ptr<::openmldb::nameserver::TableInfo> table_info;
    int32_t index_pos = -1;
    std::map<std::string, std::shared_ptr<::openmldb::client::TabletClient>> tablet_client_map;
    if (!GetTableInfo(request->table_name(), request->db_name(), &table_info)) {
        response->set_code(::openmldb::base::ReturnCode::kTableIsNotExist);
        response->set_msg("table does not exist!");
        PDLOG(WARNING, "table[%s] does not exist!", request->table_name().c_str());
        return;
    }
    {
        std::lock_guard<std::mutex> lock(mu_);
        if (table_info->column_key_size() == 0) {
            response->set_code(::openmldb::base::ReturnCode::kHasNotColumnKey);
            response->set_msg("table has not column key");
            PDLOG(WARNING, "table %s has not column key", request->table_name().c_str());
            return;
        }
        for (int i = 0; i < table_info->column_key_size(); i++) {
            if (table_info->column_key(i).index_name() == request->idx_name()) {
                if (table_info->column_key(i).flag() == 0) {
                    index_pos = i;
                }
                break;
            }
        }
        if (index_pos < 0) {
            response->set_code(::openmldb::base::ReturnCode::kIdxNameNotFound);
            response->set_msg("index doesn't exist!");
            PDLOG(WARNING, "index[%s]  doesn't exist!", request->idx_name().c_str());
            return;
        } else if (index_pos == 0) {
            response->set_code(::openmldb::base::ReturnCode::kDeleteIndexFailed);
            response->set_msg("index is primary key");
            PDLOG(WARNING, "index %s is primary key, cannot delete", request->idx_name().c_str());
            return;
        }
        for (const auto& kv : tablets_) {
            if (kv.second->state_ != ::openmldb::type::EndpointState::kHealthy) {
                response->set_code(::openmldb::base::ReturnCode::kTabletIsNotHealthy);
                response->set_msg("tablet is offline!");
                PDLOG(WARNING, "tablet[%s] is offline!", kv.second->client_->GetEndpoint().c_str());
                return;
            }
            tablet_client_map.insert(std::make_pair(kv.second->client_->GetEndpoint(), kv.second->client_));
        }
    }
    for (int idx = 0; idx < table_info->table_partition_size(); idx++) {
        for (int meta_idx = 0; meta_idx < table_info->table_partition(idx).partition_meta_size(); meta_idx++) {
            std::string endpoint = table_info->table_partition(idx).partition_meta(meta_idx).endpoint();
            if (!table_info->table_partition(idx).partition_meta(meta_idx).is_alive()) {
                response->set_code(::openmldb::base::ReturnCode::kTableHasNoAliveLeaderPartition);
                response->set_msg("partition is not alive!");
                PDLOG(WARNING, "partition[%s][%d] is not alive!", endpoint.c_str(),
                      table_info->table_partition(idx).pid());
                return;
            }
            if (tablet_client_map.find(endpoint) == tablet_client_map.end()) {
                response->set_code(::openmldb::base::ReturnCode::kTabletIsNotHealthy);
                response->set_msg("tablet is not healthy");
                PDLOG(WARNING, "endpoint %s is not healthy", endpoint.c_str());
                return;
            }
        }
    }
    bool delete_failed = false;
    for (int idx = 0; idx < table_info->table_partition_size(); idx++) {
        for (int meta_idx = 0; meta_idx < table_info->table_partition(idx).partition_meta_size(); meta_idx++) {
            std::string endpoint = table_info->table_partition(idx).partition_meta(meta_idx).endpoint();
            std::string msg;
            if (!tablet_client_map[endpoint]->DeleteIndex(table_info->tid(), table_info->table_partition(idx).pid(),
                                                          request->idx_name(), &msg)) {
                PDLOG(WARNING, "delete index failed. name %s pid %u endpoint %s msg %s", request->table_name().c_str(),
                      table_info->table_partition(idx).pid(), endpoint.c_str(), msg.c_str());
                delete_failed = true;
            }
        }
    }
    table_info->mutable_column_key(index_pos)->set_flag(1);
    UpdateZkTableNode(table_info);
    if (delete_failed) {
        response->set_code(::openmldb::base::kDeleteIndexFailed);
        response->set_msg("delete failed");
    } else {
        response->set_code(0);
        response->set_msg("ok");
    }
    PDLOG(INFO, "delete index : table[%s] index[%s]", request->table_name().c_str(), request->idx_name().c_str());
}

bool NameServerImpl::UpdateZkTableNode(const std::shared_ptr<::openmldb::nameserver::TableInfo>& table_info) {
    if (IsClusterMode() && UpdateZkTableNodeWithoutNotify(table_info.get())) {
        NotifyTableChanged(::openmldb::type::NotifyType::kTable);
        if (table_info->db() == INFORMATION_SCHEMA_DB && table_info->name() == GLOBAL_VARIABLES) {
            NotifyTableChanged(::openmldb::type::NotifyType::kGlobalVar);
        }
        return true;
    }
    return false;
}

bool NameServerImpl::UpdateZkTableNodeWithoutNotify(const TableInfo* table_info) {
    if (!IsClusterMode()) {
        return true;
    }
    std::string table_value;
    table_info->SerializeToString(&table_value);
    std::string temp_path;
    if (table_info->db().empty()) {
        temp_path = zk_path_.table_data_path_ + "/" + table_info->name();
    } else {
        temp_path = zk_path_.db_table_data_path_ + "/" + std::to_string(table_info->tid());
    }
    if (!zk_client_->SetNodeValue(temp_path, table_value)) {
        LOG(WARNING) << "update table node[" << temp_path << "] failed!";
        return false;
    }
    LOG(INFO) << "update table node[" << temp_path << "] success";
    return true;
}

base::Status NameServerImpl::AddMultiIndexs(const std::string& db, const std::string& name,
        std::shared_ptr<TableInfo> table_info,
        const ::google::protobuf::RepeatedPtrField<openmldb::common::ColumnKey>& column_keys) {
    auto status = schema::IndexUtil::CheckUnique(column_keys);
    if (!status.OK()) {
        return status;
    }
    std::map<std::string, ::openmldb::common::ColumnDesc> column_map;
    for (const auto& col : table_info->column_desc()) {
        column_map.emplace(col.name(), col);
    }

    status = schema::IndexUtil::CheckIndex(column_map, column_keys);
    if (!status.OK()) {
        return status;
    }
    std::vector<openmldb::common::ColumnKey> indexs;
    for (int idx = 0; idx < column_keys.size(); idx++) {
        if (schema::IndexUtil::IsExist(column_keys.Get(idx), table_info->column_key())) {
            return {ReturnCode::kIndexAlreadyExists, "index has already exist!"};
        }
        indexs.push_back(column_keys.Get(idx));
    }
    uint32_t tid = table_info->tid();
    std::set<std::string> endpoint_set;
    for (const auto& part : table_info->table_partition()) {
        uint32_t pid = part.pid();
        for (const auto& meta : part.partition_meta()) {
            std::shared_ptr<TabletInfo> tablet = GetTabletInfo(meta.endpoint());
            if (!tablet) {
                continue;
            }
            if (!tablet->Health()) {
                LOG(WARNING) << "endpoint[" << meta.endpoint() << "] is offline";
                return {base::ReturnCode::kError, "endpoint" + meta.endpoint() + ""};
            }
            if (!tablet->client_->AddMultiIndex(tid, pid, indexs, nullptr)) {
                LOG(WARNING) << "add index failed. tid " << tid << " pid " << pid <<
                    " endpoint " << meta.endpoint();
                return {base::ReturnCode::kError, "add index failed"};
            }
            endpoint_set.insert(meta.endpoint());
        }
    }
    table_info.reset();
    std::vector<std::shared_ptr<TabletClient>> tb_client_vec;
    {
        std::lock_guard<std::mutex> lock(mu_);
        if (!GetTableInfoUnlock(name, db, &table_info)) {
            return {ReturnCode::kTableIsNotExist, "table does not exist!"};
        }
        for (int idx = 0; idx < column_keys.size(); idx++) {
            table_info->add_column_key()->CopyFrom(column_keys.Get(idx));
        }
        for (auto& kv : tablets_) {
            if (!kv.second->Health()) {
                LOG(WARNING) << "endpoint [" << kv.first << "] is offline";
                continue;
            }
            if (endpoint_set.count(kv.first) == 0) {
                tb_client_vec.push_back(kv.second->client_);
            }
        }
    }
    UpdateZkTableNode(table_info);
    for (const auto& tablet_client : tb_client_vec) {
        tablet_client->Refresh(tid);
    }
    PDLOG(INFO, "add index ok. table[%s] index num[%d]", name.c_str(), column_keys.size());
    return {};
}

void NameServerImpl::AddIndex(RpcController* controller, const AddIndexRequest* request, GeneralResponse* response,
                              Closure* done) {
    brpc::ClosureGuard done_guard(done);
    if (!running_.load(std::memory_order_acquire)) {
        base::SetResponseStatus(ReturnCode::kNameserverIsNotLeader, "nameserver is not leader", response);
        LOG(WARNING) << "cur nameserver is not leader";
        return;
    }
    const std::string& name = request->name();
    const std::string& db = request->db();
    std::shared_ptr<TableInfo> table_info;
    if (!GetTableInfo(name, db, &table_info)) {
        base::SetResponseStatus(ReturnCode::kTableIsNotExist, "table does not exist!", response);
        LOG(WARNING) << "table[" << db << "." << name << "] does not exist!";
        return;
    }
    if (table_info->storage_mode() != ::openmldb::common::kMemory) {
        response->set_code(ReturnCode::kOperatorNotSupport);
        response->set_msg("only memory support addindex");
        LOG(WARNING) << "cannot add index. table " << name;
        return;
    }
    std::vector<::openmldb::common::ColumnKey> column_key_vec;
    if (request->column_keys_size() > 0) {
        for (const auto& column_key : request->column_keys()) {
            column_key_vec.push_back(column_key);
        }
    } else {
        column_key_vec.push_back(request->column_key());
    }
    for (const auto& column_key : column_key_vec) {
        if (schema::IndexUtil::IsExist(column_key, table_info->column_key())) {
            base::SetResponseStatus(ReturnCode::kIndexAlreadyExists, "index has already exist!", response);
            LOG(WARNING) << "index" << column_key.index_name() << " has already exist! table " << name;
            return;
        }
    }
    std::map<std::string, ::openmldb::common::ColumnDesc> col_map;
    for (const auto& column_desc : table_info->column_desc()) {
        col_map.emplace(column_desc.name(), column_desc);
    }
    for (const auto& col : table_info->added_column_desc()) {
        col_map.emplace(col.name(), col);
    }
    std::map<std::string, openmldb::common::ColumnDesc> request_cols;
    for (const auto& col : request->cols()) {
        if (col.data_type() == ::openmldb::type::kFloat || col.data_type() == ::openmldb::type::kDouble) {
            base::SetResponseStatus(ReturnCode::kWrongColumnKey, "index col type cannot float or double", response);
            LOG(WARNING) << col.name() << " type is " << ::openmldb::type::DataType_Name(col.data_type())
                         << " it is not allow be index col";
            return;
        }
        request_cols.emplace(col.name(), col);
    }
    std::set<std::string> need_create_cols;
    std::vector<openmldb::common::ColumnDesc> add_cols;
    for (const auto& col_name : request->column_key().col_name()) {
        auto it = col_map.find(col_name);
        if (it == col_map.end()) {
            auto tit = request_cols.find(col_name);
            if (tit == request_cols.end()) {
                base::SetResponseStatus(ReturnCode::kWrongColumnKey, "miss column desc in the request", response);
                LOG(WARNING) << "miss column desc in the request";
                return;
            } else {
                if (need_create_cols.find(col_name) == need_create_cols.end()) {
                    need_create_cols.insert(col_name);
                    add_cols.push_back(tit->second);
                }
            }
        } else if (it->second.data_type() == ::openmldb::type::kFloat ||
                   it->second.data_type() == ::openmldb::type::kDouble) {
            base::SetResponseStatus(ReturnCode::kWrongColumnKey, "wrong column key!", response);
            LOG(WARNING) << "column_desc " << col_name << " has wrong type or not exist, table " << name;
            return;
        }
    }
    if (!add_cols.empty()) {
        openmldb::common::VersionPair new_pair;
        bool ok = AddFieldToTablet(add_cols, table_info, &new_pair);
        if (!ok) {
            base::SetResponseStatus(ReturnCode::kFailToUpdateTablemetaForAddingField,
                                    "fail to update tableMeta for adding field", response);
            LOG(WARNING) << "update tablemeta fail";
            return;
        }
        std::shared_ptr<TableInfo> table_info_zk(table_info->New());
        table_info_zk->CopyFrom(*table_info);
        for (const auto& col : add_cols) {
            openmldb::common::ColumnDesc* new_col = table_info_zk->add_added_column_desc();
            new_col->CopyFrom(col);
        }
        openmldb::common::VersionPair* add_pair = table_info_zk->add_schema_versions();
        add_pair->CopyFrom(new_pair);
        if (!UpdateZkTableNodeWithoutNotify(table_info_zk.get())) {
            base::SetResponseStatus(ReturnCode::kSetZkFailed, "set zk failed", response);
            LOG(WARNING) << "set zk failed! table " << name << " db " << db;
            return;
        }
        std::lock_guard<std::mutex> lock(mu_);
        for (const auto& col : add_cols) {
            openmldb::common::ColumnDesc* new_col = table_info->add_added_column_desc();
            new_col->CopyFrom(col);
        }
        openmldb::common::VersionPair* pair = table_info->add_schema_versions();
        pair->CopyFrom(new_pair);
    }
    if (IsClusterMode() && !request->skip_load_data()) {
        std::lock_guard<std::mutex> lock(mu_);
        auto status = CreateAddIndexOP(name, db, column_key_vec);
        if (!status.OK()) {
            LOG(WARNING) << "create AddIndexOP failed, table " << name << " msg " << status.GetMsg();
            base::SetResponseStatus(ReturnCode::kAddIndexFailed, "add index failed. msg " + status.GetMsg(), response);
            return;
        }
    } else {
        for (const auto& partition : table_info->table_partition()) {
            uint32_t pid = partition.pid();
            for (const auto& meta : partition.partition_meta()) {
                auto tablet_ptr = GetTablet(meta.endpoint());
                if (!tablet_ptr) {
                    PDLOG(WARNING, "endpoint[%s] can not find client", meta.endpoint().c_str());
                    base::SetResponseStatus(ReturnCode::kTabletIsNotHealthy, "tablet does not exist", response);
                    return;
                }
                if (!tablet_ptr->client_->AddMultiIndex(table_info->tid(), pid, column_key_vec, nullptr)) {
                    base::SetResponseStatus(ReturnCode::kAddIndexFailed, "add index failed", response);
                    return;
                }
                if (!request->skip_load_data()) {
                    auto ret = tablet_ptr->client_->ExtractIndexData(table_info->tid(), pid,
                                (uint32_t)table_info->table_partition_size(), column_key_vec, 0, false, nullptr);
                    if (!ret) {
                        base::SetResponseStatus(ReturnCode::kAddIndexFailed, "extract multi index failed", response);
                        return;
                    }
                }
            }
        }
        AddIndexToTableInfo(name, db, column_key_vec, nullptr);
    }
    base::SetResponseOK(response);
    LOG(INFO) << "add index. table[" << name << "] index count[" << column_key_vec.size() << "]";
}

bool NameServerImpl::AddIndexToTableInfo(const std::string& name, const std::string& db,
        const std::vector<::openmldb::common::ColumnKey>& column_key,
        std::shared_ptr<::openmldb::api::TaskInfo> task_info) {
    std::shared_ptr<::openmldb::nameserver::TableInfo> table_info;
    std::lock_guard<std::mutex> lock(mu_);
    if (!GetTableInfoUnlock(name, db, &table_info)) {
        PDLOG(WARNING, "table[%s] does not exist!", name.c_str());
        if (task_info) {
            task_info->set_status(::openmldb::api::TaskStatus::kFailed);
        }
        return false;
    }
    for (const auto& cur_column_key : column_key) {
        int index_pos = schema::IndexUtil::GetPosition(cur_column_key, table_info->column_key());
        if (index_pos >= 0) {
            table_info->mutable_column_key(index_pos)->CopyFrom(cur_column_key);
        } else {
            table_info->add_column_key()->CopyFrom(cur_column_key);
        }
    }
    UpdateZkTableNode(table_info);
    PDLOG(INFO, "add index ok. table %s index cnt %d", name.c_str(), column_key.size());
    if (task_info) {
        task_info->set_status(::openmldb::api::TaskStatus::kDone);
    }
    return true;
}

base::Status NameServerImpl::CreateAddIndexOP(const std::string& name, const std::string& db,
        const std::vector<::openmldb::common::ColumnKey>& column_key) {
    std::shared_ptr<::openmldb::nameserver::TableInfo> table_info;
    if (!GetTableInfoUnlock(name, db, &table_info)) {
        return {-1, "table does not exist"};
    }
    std::shared_ptr<OPData> op_data;
    AddIndexMeta add_index_meta;
    add_index_meta.set_name(name);
    add_index_meta.set_pid(0);
    add_index_meta.set_db(db);
    for (const auto& cur_column_key : column_key) {
        add_index_meta.add_column_keys()->CopyFrom(cur_column_key);
    }
    std::string value;
    add_index_meta.SerializeToString(&value);
    if (CreateOPData(api::kAddIndexOP, value, op_data, name, db, 0) < 0) {
        return {-1, absl::StrCat("create AddIndexOP data failed. table ", name)};
    }
    auto status = CreateAddIndexOPTask(op_data);
    if (!status.OK()) {
        return {-1, absl::StrCat("create AddIndexOP task failed. table ", name, " msg ", status.GetMsg())};
    }
    if (AddOPData(op_data, FLAGS_name_server_task_max_concurrency) < 0) {
        return {-1, absl::StrCat("add op data failed. name ", name)};
    }
    PDLOG(INFO, "create AddIndexOP op ok. op_id[%lu] name[%s]", op_data->GetOpId(), name.c_str());
    return {};
}

base::Status NameServerImpl::CreateAddIndexOPTask(std::shared_ptr<OPData> op_data) {
    AddIndexMeta add_index_meta;
    if (!add_index_meta.ParseFromString(op_data->op_info_.data())) {
        return {-1, absl::StrCat("parse AddIndexMeta failed. data ", op_data->op_info_.data())};
    }
    const std::string& name = op_data->op_info_.name();
    const std::string& db = op_data->op_info_.db();
    auto column_key_vec = schema::IndexUtil::Convert2Vector(add_index_meta.column_keys());
    uint64_t op_index = op_data->op_info_.op_id();
    auto op_type = api::kAddIndexOP;
    return FillAddIndexTask(op_index, op_type, name, db, column_key_vec, &op_data->task_list_);
}

base::Status NameServerImpl::FillAddIndexTask(uint64_t op_index, api::OPType op_type,
        const std::string& name, const std::string& db,
        const std::vector<::openmldb::common::ColumnKey>& column_key,
        std::list<std::shared_ptr<Task>>* task_list) {
    std::shared_ptr<::openmldb::nameserver::TableInfo> table_info;
    if (!GetTableInfoUnlock(name, db, &table_info)) {
        return {-1, "get table info failed"};
    }
    uint32_t tid = table_info->tid();
    std::map<uint32_t, std::string> pid_endpoint_map;
    std::map<uint32_t, uint64_t> pid_offset_map;
    std::vector<std::string> endpoints;
    for (const auto& part : table_info->table_partition()) {
        for (const auto& meta : part.partition_meta()) {
            const std::string& ep = meta.endpoint();
            if (!meta.is_alive()) {
                return {-1, absl::StrCat(ep, " is not alive")};
            }
            auto it = tablets_.find(ep);
            if (it == tablets_.end() || !it->second->Health()) {
                return {-1, absl::StrCat(ep, " is not online")};
            }
            if (meta.is_leader()) {
                pid_endpoint_map.emplace(part.pid(), ep);
                pid_offset_map.emplace(part.pid(), meta.offset());
            }
            endpoints.push_back(ep);
        }
    }
    if (static_cast<int>(pid_endpoint_map.size()) != table_info->table_partition_size()) {
        return {-1, "get leader failed"};
    }
    int part_size = table_info->table_partition_size();
    auto task = CreateTask(std::make_shared<AddIndexToTabletTaskMeta>(op_index, op_type, *table_info, column_key));
    if (!task) {
        return {-1, "create add index task failed"};
    }
    task_list->push_back(task);
    task = CreateTask(std::make_shared<AddIndexToTableInfoTaskMeta>(op_index, op_type, name, db, column_key));
    if (!task) {
        return {-1, "create add index to table info task failed"};
    }
    task_list->push_back(task);
    task = CreateTask(
            std::make_shared<ExtractIndexDataTaskMeta>(op_index, op_type, tid, part_size,
                column_key, pid_offset_map, pid_endpoint_map));
    if (!task) {
        return {-1, "create extract index task failed"};
    }
    task_list->push_back(task);
    task = CreateTask(std::make_shared<SendIndexDataTaskMeta>(op_index, op_type, tid, pid_endpoint_map));
    if (!task) {
        return {-1, "create send index task failed"};
    }
    task_list->push_back(task);
    task = CreateTask(std::make_shared<LoadIndexDataTaskMeta>(op_index, op_type, tid, part_size, pid_endpoint_map));
    if (!task) {
        return {-1, "create load index task failed"};
    }
<<<<<<< HEAD
    task_list->push_back(task);
    return {};
=======
    op_data->task_list_.push_back(task);
    return 0;
}

void NameServerImpl::RunSyncTaskFun(uint32_t tid, const boost::function<bool()>& fun,
                                    std::shared_ptr<::openmldb::api::TaskInfo> task_info) {
    std::string value;
    std::string table_sync_node = zk_path_.op_sync_path_ + "/" + std::to_string(tid);
    do {
        uint32_t task_num = 0;
        {
            std::lock_guard<std::mutex> lock(mu_);
            if (!zk_client_->GetNodeValue(table_sync_node, value)) {
                PDLOG(WARNING, "get sync value failed. table %u node %s", tid, table_sync_node.c_str());
                break;
            }
            try {
                task_num = boost::lexical_cast<uint32_t>(value);
            } catch (std::exception const& e) {
                PDLOG(WARNING, "convert to uint failed. table %u value %s", tid, value.c_str());
                break;
            }
            task_num--;
            if (task_num > 0) {
                std::string new_value = std::to_string(task_num);
                if (!zk_client_->SetNodeValue(table_sync_node, new_value)) {
                    PDLOG(WARNING, "set sync value failed. table %u node %s", tid, table_sync_node.c_str());
                    break;
                }
            }
        }
        if (task_num == 0) {
            if (!fun()) {
                PDLOG(WARNING, "execute fun failed. table %u", tid);
                break;
            }
            if (!zk_client_->DeleteNode(table_sync_node)) {
                PDLOG(WARNING, "delete sync value failed. table %u node %s", tid, table_sync_node.c_str());
            }
            PDLOG(INFO, "execute fun success. table %u", tid);
        }
        task_info->set_status(::openmldb::api::TaskStatus::kDone);
        return;
    } while (0);
    task_info->set_status(::openmldb::api::TaskStatus::kFailed);
>>>>>>> e9d5bd1e
}

void NameServerImpl::RunSubTask(std::shared_ptr<Task> task) {
    for (const auto& cur_task : task->sub_task_) {
        cur_task->SetStatus(::openmldb::api::TaskStatus::kDoing);
        cur_task->fun_();
    }
}

void NameServerImpl::CreateDatabase(RpcController* controller, const CreateDatabaseRequest* request,
                                    GeneralResponse* response, Closure* done) {
    brpc::ClosureGuard done_guard(done);
    if (!running_.load(std::memory_order_acquire)) {
        response->set_code(::openmldb::base::ReturnCode::kNameserverIsNotLeader);
        response->set_msg("nameserver is not leader");
        PDLOG(WARNING, "cur nameserver is not leader");
        return;
    }
    if (mode_.load(std::memory_order_acquire) == kFOLLOWER) {
        if (!request->has_zone_info()) {
            response->set_code(::openmldb::base::ReturnCode::kNoZoneInfo);
            response->set_msg("nameserver is for follower cluster, and request has no zone info");
            PDLOG(WARNING, "nameserver is for follower cluster, and request has no zone info");
            return;
        }
        auto status = CheckZoneInfo(request->zone_info());
        if (!status.OK()) {
            ::openmldb::base::SetResponseStatus(status, response);
            return;
        }
    }
    auto status = CreateDatabase(request->db(), request->if_not_exists());
    SetResponseStatus(status, response);
}

base::Status NameServerImpl::CreateDatabase(const std::string& db_name, bool if_not_exists) {
    bool is_exists = true;
    {
        std::lock_guard<std::mutex> lock(mu_);
        if (databases_.find(db_name) == databases_.end()) {
            is_exists = false;
            databases_.insert(db_name);
        }
    }
    if (is_exists) {
        if (if_not_exists) {
            return {};
        }
        PDLOG(INFO, "database %s already exists", db_name.c_str());
        return {::openmldb::base::ReturnCode::kDatabaseAlreadyExists, "database already exists"};
    } else {
        if (IsClusterMode() && !zk_client_->CreateNode(zk_path_.db_path_ + "/" + db_name, "")) {
            PDLOG(WARNING, "create db node[%s/%s] failed!", zk_path_.db_path_.c_str(), db_name.c_str());
            return {::openmldb::base::ReturnCode::kSetZkFailed, "set zk failed"};
        }
        if (mode_.load(std::memory_order_acquire) == kLEADER) {
            decltype(nsc_) tmp_nsc;
            {
                std::lock_guard<std::mutex> lock(mu_);
                tmp_nsc = nsc_;
            }
            for (const auto& kv : tmp_nsc) {
                if (kv.second->state_.load(std::memory_order_relaxed) != kClusterHealthy) {
                    PDLOG(WARNING, "cluster[%s] is not Healthy", kv.first.c_str());
                    continue;
                }
                auto status = std::atomic_load_explicit(&kv.second->client_, std::memory_order_relaxed)
                        ->CreateDatabaseRemote(db_name, zone_info_);
                if (!status.OK()) {
                    PDLOG(WARNING, "create remote database failed, msg is [%s]", status.msg.c_str());
                    return status;
                }
            }
        }
        PDLOG(INFO, "create database %s success", db_name.c_str());
    }
    return {};
}

void NameServerImpl::UseDatabase(RpcController* controller, const UseDatabaseRequest* request,
                                 GeneralResponse* response, Closure* done) {
    brpc::ClosureGuard done_guard(done);
    if (!running_.load(std::memory_order_acquire)) {
        response->set_code(::openmldb::base::ReturnCode::kNameserverIsNotLeader);
        response->set_msg("nameserver is not leader");
        PDLOG(WARNING, "cur nameserver is not leader");
        return;
    }
    {
        std::lock_guard<std::mutex> lock(mu_);
        if (databases_.find(request->db()) != databases_.end()) {
            response->set_code(::openmldb::base::ReturnCode::kOk);
            response->set_msg("ok");
        } else {
            response->set_code(::openmldb::base::ReturnCode::kDatabaseNotFound);
            response->set_msg("database not found");
        }
    }
}

void NameServerImpl::ShowDatabase(RpcController* controller, const GeneralRequest* request,
                                  ShowDatabaseResponse* response, Closure* done) {
    brpc::ClosureGuard done_guard(done);
    if (!running_.load(std::memory_order_acquire)) {
        response->set_code(::openmldb::base::ReturnCode::kNameserverIsNotLeader);
        response->set_msg("nameserver is not leader");
        PDLOG(WARNING, "cur nameserver is not leader");
        return;
    }
    {
        std::lock_guard<std::mutex> lock(mu_);
        for (const auto& db : databases_) {
            if (db != INTERNAL_DB && db != INFORMATION_SCHEMA_DB && db!= PRE_AGG_DB) {
                response->add_db(db);
            }
        }
    }
    response->set_code(::openmldb::base::ReturnCode::kOk);
    response->set_msg("ok");
}

void NameServerImpl::DropDatabase(RpcController* controller, const DropDatabaseRequest* request,
                                  GeneralResponse* response, Closure* done) {
    brpc::ClosureGuard done_guard(done);
    if (!running_.load(std::memory_order_acquire)) {
        response->set_code(::openmldb::base::ReturnCode::kError);
        response->set_msg("cannot drop internal database");
        PDLOG(WARNING, "cannot drop internal database");
        return;
    }
    if (mode_.load(std::memory_order_acquire) == kFOLLOWER) {
        if (!request->has_zone_info()) {
            response->set_code(::openmldb::base::ReturnCode::kNoZoneInfo);
            response->set_msg("nameserver is for follower cluster, and request has no zone info");
            PDLOG(WARNING, "nameserver is for follower cluster, and request has no zone info");
            return;
        }
        auto status = CheckZoneInfo(request->zone_info());
        if (!status.OK()) {
            ::openmldb::base::SetResponseStatus(status, response);
            return;
        }
    }
    if (request->db() == INTERNAL_DB || request->db() == INFORMATION_SCHEMA_DB) {
        response->set_code(::openmldb::base::ReturnCode::kDatabaseNotFound);
        response->set_msg("database not found");
        return;
    }
    {
        std::lock_guard<std::mutex> lock(mu_);
        if (databases_.find(request->db()) == databases_.end()) {
            response->set_code(::openmldb::base::ReturnCode::kDatabaseNotFound);
            response->set_msg("database not found");
            return;
        }
        auto db_it = db_table_info_.find(request->db());
        if (db_it != db_table_info_.end() && db_it->second.size() != 0) {
            response->set_code(::openmldb::base::ReturnCode::kDatabaseNotEmpty);
            response->set_msg("database not empty");
            return;
        }
        if (IsClusterMode()) {
            if (!zk_client_->DeleteNode(zk_path_.db_path_ + "/" + request->db())) {
                PDLOG(WARNING, "drop db node[%s/%s] failed!", zk_path_.db_path_.c_str(), request->db().c_str());
                response->set_code(::openmldb::base::ReturnCode::kSetZkFailed);
                response->set_msg("set zk failed");
                return;
            }
        }
        databases_.erase(request->db());
    }
    if (mode_.load(std::memory_order_acquire) == kLEADER) {
        decltype(nsc_) tmp_nsc;
        {
            std::lock_guard<std::mutex> lock(mu_);
            tmp_nsc = nsc_;
        }
        for (const auto& kv : tmp_nsc) {
            if (kv.second->state_.load(std::memory_order_relaxed) != kClusterHealthy) {
                PDLOG(WARNING, "cluster[%s] is not Healthy", kv.first.c_str());
                continue;
            }
            auto status = std::atomic_load_explicit(&kv.second->client_, std::memory_order_relaxed)
                    ->DropDatabaseRemote(request->db(), zone_info_);
            if (!status.OK()) {
                PDLOG(WARNING, "drop remote database failed, msg is [%s]", status.msg.c_str());
                ::openmldb::base::SetResponseStatus(status, response);
                return;
            }
        }
    }
    ::openmldb::base::SetResponseOK(response);
}

void NameServerImpl::SetSdkEndpoint(RpcController* controller, const SetSdkEndpointRequest* request,
                                    GeneralResponse* response, Closure* done) {
    brpc::ClosureGuard done_guard(done);
    if (!running_.load(std::memory_order_acquire)) {
        response->set_code(::openmldb::base::ReturnCode::kNameserverIsNotLeader);
        response->set_msg("nameserver is not leader");
        PDLOG(WARNING, "cur nameserver is not leader");
        return;
    }
    std::string server_name = request->server_name();
    std::string sdk_endpoint = request->sdk_endpoint();
    if (sdk_endpoint != "null") {
        std::string leader_path = FLAGS_zk_root_path + "/leader";
        // check sever name exist
        std::vector<std::string> children;
        if (!zk_client_->GetChildren(leader_path, children) || children.empty()) {
            PDLOG(WARNING, "get zk children failed");
            response->set_code(::openmldb::base::ReturnCode::kGetZkFailed);
            response->set_msg("get zk children failed");
            return;
        }
        std::set<std::string> endpoint_set;
        for (const auto& path : children) {
            std::string endpoint;
            std::string real_path = leader_path + "/" + path;
            if (!zk_client_->GetNodeValue(real_path, endpoint)) {
                PDLOG(WARNING, "get zk value failed");
                response->set_code(::openmldb::base::ReturnCode::kGetZkFailed);
                response->set_msg("get zk value failed");
                return;
            }
            endpoint_set.insert(endpoint);
        }
        bool has_found = true;
        do {
            if (std::find(endpoint_set.begin(), endpoint_set.end(), server_name) != endpoint_set.end()) {
                break;
            }
            std::lock_guard<std::mutex> lock(mu_);
            auto it = tablets_.find(server_name);
            if (it != tablets_.end() && it->second->state_ == ::openmldb::type::EndpointState::kHealthy) {
                break;
            }
            has_found = false;
        } while (0);
        if (!has_found) {
            response->set_code(::openmldb::base::ReturnCode::kServerNameNotFound);
            response->set_msg("server_name does not exist or offline");
            PDLOG(WARNING, "server_name[%s] does not exist or offline", server_name.c_str());
            return;
        }
        // check sdkendpoint duplicate
        std::lock_guard<std::mutex> lock(mu_);
        for (auto it = sdk_endpoint_map_.begin(); it != sdk_endpoint_map_.end(); ++it) {
            if (it->second == sdk_endpoint) {
                response->set_code(::openmldb::base::ReturnCode::kSdkEndpointDuplicate);
                response->set_msg("sdkendpoint duplicate");
                PDLOG(WARNING, "sdkendpoint[%s] duplicate", sdk_endpoint.c_str());
                return;
            }
        }
    }
    decltype(sdk_endpoint_map_) tmp_map;
    {
        std::lock_guard<std::mutex> lock(mu_);
        tmp_map = sdk_endpoint_map_;
    }
    std::string path = FLAGS_zk_root_path + "/map/sdkendpoints/" + server_name;
    if (sdk_endpoint != "null") {
        if (zk_client_->IsExistNode(path) != 0) {
            if (!zk_client_->CreateNode(path, sdk_endpoint)) {
                PDLOG(WARNING, "create zk node %s value %s failed", path.c_str(), sdk_endpoint.c_str());
                response->set_code(::openmldb::base::ReturnCode::kCreateZkFailed);
                response->set_msg("create zk failed");
                return;
            }
        } else {
            if (!zk_client_->SetNodeValue(path, sdk_endpoint)) {
                PDLOG(WARNING, "set zk node %s value %s failed", path.c_str(), sdk_endpoint.c_str());
                response->set_code(::openmldb::base::ReturnCode::kSetZkFailed);
                response->set_msg("set zk failed");
                return;
            }
        }
        auto iter = tmp_map.find(server_name);
        if (iter == tmp_map.end()) {
            tmp_map.insert(std::make_pair(server_name, sdk_endpoint));
        } else {
            iter->second = sdk_endpoint;
        }
    } else {
        if (!zk_client_->DeleteNode(path)) {
            response->set_code(::openmldb::base::ReturnCode::kDelZkFailed);
            response->set_msg("del zk failed");
            PDLOG(WARNING, "del zk node [%s] failed", path.c_str());
            return;
        }
        tmp_map.erase(server_name);
    }
    {
        std::lock_guard<std::mutex> lock(mu_);
        sdk_endpoint_map_.swap(tmp_map);
        NotifyTableChanged(::openmldb::type::NotifyType::kTable);
    }
    PDLOG(INFO, "SetSdkEndpoint success. server_name %s sdk_endpoint %s", server_name.c_str(), sdk_endpoint.c_str());
    response->set_code(::openmldb::base::ReturnCode::kOk);
    response->set_msg("ok");
}

void NameServerImpl::UpdateRealEpMapToTablet(bool check_running) {
    if (check_running && !running_.load(std::memory_order_acquire)) {
        return;
    }
    decltype(tablets_) tmp_tablets;
    decltype(real_ep_map_) tmp_map;
    {
        std::lock_guard<std::mutex> lock(mu_);
        if (real_ep_map_.empty()) {
            return;
        }
        for (const auto& tablet : tablets_) {
            if (tablet.second->state_ != ::openmldb::type::EndpointState::kHealthy) {
                continue;
            }
            tmp_tablets.insert(std::make_pair(tablet.first, tablet.second));
        }
        tmp_map = real_ep_map_;
        for (auto& pair : remote_real_ep_map_) {
            auto it = tmp_map.find(pair.first);
            if (it == tmp_map.end()) {
                tmp_map.insert(std::make_pair(pair.first, pair.second));
            } else {
                it->second = pair.second;
            }
        }
    }
    for (const auto& tablet : tmp_tablets) {
        if (!tablet.second->client_->UpdateRealEndpointMap(tmp_map)) {
            PDLOG(WARNING, "UpdateRealEndpointMap for tablet %s failed!", tablet.first.c_str());
        }
    }
}

void NameServerImpl::UpdateRemoteRealEpMap() {
    do {
        if (!running_.load(std::memory_order_acquire)) {
            break;
        }
        if (mode_.load(std::memory_order_relaxed) != kLEADER) {
            break;
        }
        if (!FLAGS_use_name) {
            break;
        }
        decltype(nsc_) tmp_nsc;
        decltype(remote_real_ep_map_) old_map;
        {
            std::lock_guard<std::mutex> lock(mu_);
            if (nsc_.empty()) {
                break;
            }
            for (auto& i : nsc_) {
                if (i.second->state_.load(std::memory_order_relaxed) == kClusterHealthy) {
                    tmp_nsc.insert(std::make_pair(i.first, i.second));
                }
            }
            old_map = remote_real_ep_map_;
        }
        decltype(remote_real_ep_map_) tmp_map;
        for (auto& i : tmp_nsc) {
            auto r_map = std::atomic_load_explicit(&i.second->remote_real_ep_map_, std::memory_order_acquire);
            for (auto& pair : *r_map) {
                auto it = tmp_map.find(pair.first);
                if (it == tmp_map.end()) {
                    tmp_map.insert(std::make_pair(pair.first, pair.second));
                } else {
                    it->second = pair.second;
                }
            }
        }
        {
            std::lock_guard<std::mutex> lock(mu_);
            remote_real_ep_map_.swap(tmp_map);
        }
        if (old_map != tmp_map) {
            thread_pool_.AddTask(boost::bind(&NameServerImpl::UpdateRealEpMapToTablet, this, true));
        }
    } while (false);
    task_thread_pool_.DelayTask(FLAGS_get_replica_status_interval,
                                boost::bind(&NameServerImpl::UpdateRemoteRealEpMap, this));
}

void NameServerImpl::ShowSdkEndpoint(RpcController* controller, const ShowSdkEndpointRequest* request,
                                     ShowSdkEndpointResponse* response, Closure* done) {
    brpc::ClosureGuard done_guard(done);
    if (!running_.load(std::memory_order_acquire)) {
        response->set_code(::openmldb::base::ReturnCode::kNameserverIsNotLeader);
        response->set_msg("nameserver is not leader");
        PDLOG(WARNING, "cur nameserver is not leader");
        return;
    }
    std::lock_guard<std::mutex> lock(mu_);
    if (sdk_endpoint_map_.empty()) {
        PDLOG(INFO, "sdk_endpoint_map is empty");
        response->set_code(::openmldb::base::ReturnCode::kOk);
        response->set_msg("ok");
        return;
    }
    for (const auto& kv : sdk_endpoint_map_) {
        TabletStatus* status = response->add_tablets();
        status->set_endpoint(kv.first);
        status->set_real_endpoint(kv.second);
    }
    response->set_code(::openmldb::base::ReturnCode::kOk);
    response->set_msg("ok");
}

bool NameServerImpl::UpdateSdkEpMap() {
    sdk_endpoint_map_.clear();
    std::string path = FLAGS_zk_root_path + "/map/sdkendpoints";
    if (zk_client_->IsExistNode(path) != 0) {
        PDLOG(INFO, "/map/sdkendpoints node %s not exist", path.c_str());
        return true;
    } else {
        std::vector<std::string> children;
        if (!zk_client_->GetChildren(path, children) || children.empty()) {
            PDLOG(WARNING, "get zk children failed");
            return false;
        }
        for (const auto& child : children) {
            std::string real_ep;
            if (!zk_client_->GetNodeValue(path + "/" + child, real_ep)) {
                PDLOG(WARNING, "get zk value failed");
                return false;
            }
            sdk_endpoint_map_.insert(std::make_pair(child, real_ep));
        }
    }
    PDLOG(INFO, "update sdk_endpoint_map size[%d]", sdk_endpoint_map_.size());
    return true;
}

bool NameServerImpl::RegisterName() {
    if (FLAGS_use_name) {
        if (!zk_client_->RegisterName()) {
            return false;
        }
    }
    return true;
}

void NameServerImpl::CreateProcedure(RpcController* controller, const api::CreateProcedureRequest* request,
                                     GeneralResponse* response, Closure* done) {
    brpc::ClosureGuard done_guard(done);
    if (!running_.load(std::memory_order_acquire)) {
        response->set_code(::openmldb::base::ReturnCode::kNameserverIsNotLeader);
        response->set_msg("nameserver is not leader");
        PDLOG(WARNING, "cur nameserver is not leader");
        return;
    }
    const std::string& sp_db_name = request->sp_info().db_name();
    const std::string& sp_name = request->sp_info().sp_name();
    {
        std::lock_guard<std::mutex> lock(mu_);
        if (databases_.find(sp_db_name) == databases_.end()) {
            response->set_code(::openmldb::base::ReturnCode::kDatabaseNotFound);
            response->set_msg("database not found");
            PDLOG(WARNING, "database[%s] not found", sp_db_name.c_str());
            return;
        } else {
            const auto& sp_table_map = db_sp_table_map_[sp_db_name];
            auto sp_table_iter = sp_table_map.find(sp_name);
            if (sp_table_iter != sp_table_map.end()) {
                response->set_code(::openmldb::base::ReturnCode::kProcedureAlreadyExists);
                response->set_msg("store procedure already exists");
                PDLOG(WARNING, "store procedure[%s] already exists in db[%s]", sp_name.c_str(), sp_db_name.c_str());
                return;
            }
        }
    }
    auto status = CreateProcedureInternal(*request);
    base::SetResponseStatus(status, response);
}

base::Status NameServerImpl::CreateProcedureInternal(const api::CreateProcedureRequest& sp_request) {
    auto sp_info = std::make_shared<api::ProcedureInfo>(sp_request.sp_info());
    const std::string& sp_db_name = sp_info->db_name();
    const std::string& sp_name = sp_info->sp_name();
    const std::string sp_data_path = absl::StrCat(zk_path_.db_sp_data_path_ , "/", sp_db_name, ".", sp_name);
    auto status = CreateProcedureOnTablet(sp_request);
    do {
        if (!status.OK()) {
            break;
        }
        if (IsClusterMode()) {
            std::string sp_value;
            sp_info->SerializeToString(&sp_value);
            std::string compressed;
            ::snappy::Compress(sp_value.c_str(), sp_value.length(), &compressed);
            if (!zk_client_->CreateNode(sp_data_path, compressed)) {
                PDLOG(WARNING, "create db store procedure node[%s] failed! value[%s] value size[%lu]",
                      sp_data_path.c_str(), sp_value.c_str(), compressed.length());
                status = {base::ReturnCode::kCreateZkFailed, "create zk node failed"};
                break;
            }
        }
        {
            std::lock_guard<std::mutex> lock(mu_);
            auto& sp_table_map = db_sp_table_map_[sp_db_name];
            for (const auto& depend_table : sp_info->tables()) {
                auto& table_sp_map = db_table_sp_map_[depend_table.db_name()];
                sp_table_map[sp_name].emplace_back(depend_table.db_name(), depend_table.table_name());
                table_sp_map[depend_table.table_name()].emplace_back(sp_db_name, sp_name);
            }
            db_sp_info_map_[sp_db_name][sp_name] = sp_info;
        }
        NotifyTableChanged(::openmldb::type::NotifyType::kTable);
        PDLOG(INFO, "create db store procedure success! db_name [%s] sp_name [%s] sql [%s]", sp_db_name.c_str(),
              sp_name.c_str(), sp_info->sql().c_str());
    } while (0);
    if (!status.OK()) {
        DropProcedureOnTablet(sp_db_name, sp_name);
    }
    return status;
}

base::Status NameServerImpl::CreateProcedureOnTablet(const ::openmldb::api::CreateProcedureRequest& sp_request) {
    std::vector<std::shared_ptr<TabletClient>> tb_client_vec;
    {
        std::lock_guard<std::mutex> lock(mu_);
        for (auto& kv : tablets_) {
            if (!kv.second->Health()) {
                LOG(WARNING) << "endpoint [" << kv.first << "] is offline";
                continue;
            }
            tb_client_vec.push_back(kv.second->client_);
        }
    }
    DLOG(INFO) << "request timeout in ms: " << sp_request.timeout_ms();
    const auto& sp_info = sp_request.sp_info();
    for (auto tb_client : tb_client_vec) {
        auto status = tb_client->CreateProcedure(sp_request);
        if (!status.OK()) {
            std::string err_msg;
            char temp_msg[100];
            snprintf(temp_msg, sizeof(temp_msg),
                     "create procedure on tablet failed. db_name[%s], sp_name[%s], endpoint[%s]. ",
                     sp_info.db_name().c_str(), sp_info.sp_name().c_str(), tb_client->GetEndpoint().c_str());
            absl::StrAppend(&err_msg, temp_msg, "msg: ", status.GetMsg());
            LOG(WARNING) << err_msg;
            return {base::ReturnCode::kCreateProcedureFailedOnTablet, err_msg};
        }
        DLOG(INFO) << "create procedure on tablet success. db_name: " << sp_info.db_name() << ", "
                   << "sp_name: " << sp_info.sp_name() << ", "
                   << "sql: " << sp_info.sql() << "endpoint: " << tb_client->GetEndpoint();
    }
    return {};
}

void NameServerImpl::DropProcedureOnTablet(const std::string& db_name, const std::string& sp_name) {
    std::vector<std::shared_ptr<TabletClient>> tb_client_vec;
    {
        std::lock_guard<std::mutex> lock(mu_);
        for (auto& kv : tablets_) {
            if (!kv.second->Health()) {
                PDLOG(WARNING, "endpoint [%s] is offline", kv.first.c_str());
                continue;
            }
            tb_client_vec.push_back(kv.second->client_);
        }
    }

    bool is_deployment_procedure = false;
    {
        std::lock_guard<std::mutex> lock(mu_);
        auto it = db_sp_info_map_.find(db_name);
        if (it != db_sp_info_map_.end()) {
            auto iit = it->second.find(sp_name);
            is_deployment_procedure = iit != it->second.end() && iit->second->type() == type::kReqDeployment;
        }
    }
    std::shared_ptr<TableInfo> info;
    auto success = GetTableInfo(DEPLOY_RESPONSE_TIME, INFORMATION_SCHEMA_DB, &info);
    // NOTE: deploy stats records will delete even when global setting deploy_stats is turned off while there are
    // records for previous deploy query (during deploy_stats = 'on')
    bool drop_deploy_stats = is_deployment_procedure && success && info != nullptr;

    for (auto tb_client : tb_client_vec) {
        if (!tb_client->DropProcedure(db_name, sp_name)) {
            PDLOG(WARNING, "drop procedure on tablet failed. db_name[%s], sp_name[%s], endpoint[%s]", db_name.c_str(),
                  sp_name.c_str(), tb_client->GetEndpoint().c_str());
            continue;
        }

        PDLOG(INFO, "drop procedure on tablet success. db_name[%s], sp_name[%s], endpoint[%s]", db_name.c_str(),
              sp_name.c_str(), tb_client->GetEndpoint().c_str());
    }

    if (drop_deploy_stats && info->table_partition_size() > 0) {
        std::string endpoint;
        for (auto& meta : info->table_partition()[0].partition_meta()) {
            if (meta.is_leader()) {
                endpoint = meta.endpoint();
            }
        }
        auto tablet_info = GetTablet(endpoint);
        if (tablet_info == nullptr) {
            PDLOG(ERROR, "no leader exists for system table %s", DEPLOY_RESPONSE_TIME);
            return;
        }

        auto tb_client = tablet_info->client_;

        auto deploy_name = absl::StrCat(db_name, ".", sp_name);
        uint32_t pid = static_cast<uint32_t>(::openmldb::base::hash64(deploy_name) % info->table_partition_size());
        auto time = absl::Microseconds(1);
        int cnt = 0;
        std::string msg;
        while (cnt++ < TIME_DISTRIBUTION_BUCKET_COUNT - 1) {
            auto key = absl::StrCat(deploy_name, "|", statistics::GetDurationAsStr(time, statistics::TimeUnit::SECOND));
            if (!tb_client->Delete(info->tid(), pid, key, "", msg)) {
                // NOTE: some warning appears but is expected, just ingore:
                // 1. when you create a deploy query but not call it any time before delete it
                // 2. deploy_stats is always turned off
                PDLOG(WARNING, "failed to delete entry in %s in tablet %s where key = %s : %s", DEPLOY_RESPONSE_TIME,
                      tb_client->GetEndpoint(), key, msg);
            }
            time *= 10;
        }
        auto key = absl::StrCat(deploy_name, "|", MAX_STRING);
        if (!tb_client->Delete(info->tid(), pid, key, "", msg)) {
            PDLOG(WARNING, "failed to delete entry in %s in tablet %s where key = %s : %s", DEPLOY_RESPONSE_TIME,
                  tb_client->GetEndpoint(), key, msg);
        }
    }
}

void NameServerImpl::DropProcedure(RpcController* controller, const api::DropProcedureRequest* request,
                                   GeneralResponse* response, Closure* done) {
    brpc::ClosureGuard done_guard(done);
    if (!running_.load(std::memory_order_acquire)) {
        response->set_code(::openmldb::base::ReturnCode::kNameserverIsNotLeader);
        response->set_msg("nameserver is not leader");
        PDLOG(WARNING, "cur nameserver is not leader");
        return;
    }
    const std::string db_name = request->db_name();
    const std::string sp_name = request->sp_name();
    bool wrong = false;
    {
        std::lock_guard<std::mutex> lock(mu_);
        auto db_iter = db_sp_table_map_.find(db_name);
        if (db_iter == db_sp_table_map_.end()) {
            wrong = true;
        } else {
            const auto& sp_table_map = db_iter->second;
            if (sp_table_map.find(sp_name) == sp_table_map.end()) {
                wrong = true;
            }
        }
        if (wrong) {
            PDLOG(WARNING, "storage procedure not found! sp_name [%s]", sp_name.c_str());
            response->set_code(::openmldb::base::ReturnCode::kProcedureNotFound);
            response->set_msg("storage procedure not found!");
            return;
        }
    }
    DropProcedureOnTablet(db_name, sp_name);
    {
        std::lock_guard<std::mutex> lock(mu_);
        if (IsClusterMode()) {
            std::string sp_data_path = zk_path_.db_sp_data_path_ + "/" + db_name + "." + sp_name;
            if (!zk_client_->DeleteNode(sp_data_path)) {
                PDLOG(WARNING, "delete storage procedure zk node[%s] failed!", sp_data_path.c_str());
                response->set_code(::openmldb::base::ReturnCode::kDelZkFailed);
                response->set_msg("delete storage procedure zk node failed");
                return;
            }
        }
        auto& sp_table_map = db_sp_table_map_[db_name];
        auto& db_table_pairs = sp_table_map[sp_name];
        auto db_sp_pair = std::make_pair(db_name, sp_name);
        // erase depend table from db_table_sp_map_ if there is no associated procedures.
        for (const auto& db_table : db_table_pairs) {
            auto& table_sp_map = db_table_sp_map_[db_table.first];
            auto& sp_vec = table_sp_map[db_table.second];
            sp_vec.erase(std::remove(sp_vec.begin(), sp_vec.end(), db_sp_pair), sp_vec.end());
            if (sp_vec.empty()) {
                table_sp_map.erase(db_table.second);
            }
        }
        sp_table_map.erase(sp_name);
        // if db's map is empty, delete the db
        db_sp_info_map_[db_name].erase(sp_name);
        if (db_sp_info_map_[db_name].empty()) {
            db_sp_info_map_.erase(db_name);
        }
        NotifyTableChanged(::openmldb::type::NotifyType::kTable);
    }
    response->set_code(::openmldb::base::ReturnCode::kOk);
    response->set_msg("ok");
}

bool NameServerImpl::RecoverProcedureInfo() {
    db_table_sp_map_.clear();
    db_sp_table_map_.clear();
    db_sp_info_map_.clear();

    std::vector<std::string> db_sp_vec;
    if (!zk_client_->GetChildren(zk_path_.db_sp_data_path_, db_sp_vec)) {
        if (zk_client_->IsExistNode(zk_path_.db_sp_data_path_) != 0) {
            LOG(WARNING) << "zk_db_sp_data_path node [" << zk_path_.db_sp_data_path_ << "] does not exist";
            return true;
        } else {
            LOG(WARNING) << "get zk_db_sp_data_path [" << zk_path_.db_sp_data_path_ << "] children node failed!";
            return false;
        }
    }
    LOG(INFO) << "need to recover db store procedure num: " << db_sp_vec.size();
    for (const auto& node : db_sp_vec) {
        std::string sp_node = zk_path_.db_sp_data_path_ + "/" + node;
        std::string value;
        if (!zk_client_->GetNodeValue(sp_node, value)) {
            LOG(WARNING) << "get db store procedure info failed! sp node: " << sp_node;
            continue;
        }
        std::string uncompressed;
        ::snappy::Uncompress(value.c_str(), value.length(), &uncompressed);

        auto sp_info = std::make_shared<api::ProcedureInfo>();
        if (!sp_info->ParseFromString(uncompressed)) {
            LOG(WARNING) << "parse store procedure info failed! sp node: " << sp_node;
            continue;
        }
        const std::string& sp_db_name = sp_info->db_name();
        const std::string& sp_name = sp_info->sp_name();
        const std::string& sql = sp_info->sql();
        if (databases_.find(sp_db_name) != databases_.end()) {
            auto& sp_table_map = db_sp_table_map_[sp_db_name];
            for (const auto& depend_table : sp_info->tables()) {
                // sp_db_name
                //  -> sp_name
                //      -> (depend_table.db_name, depend_table.table_name)
                sp_table_map[sp_name].push_back(std::make_pair(depend_table.db_name(), depend_table.table_name()));
                auto& table_sp_map = db_table_sp_map_[depend_table.db_name()];
                // depend_table.db_name
                //      -> depend_table.table_name
                //          -> (sp_db_name, sp_name)
                table_sp_map[depend_table.table_name()].push_back(std::make_pair(sp_db_name, sp_name));
            }
            auto& sp_info_map = db_sp_info_map_[sp_db_name];
            sp_info_map.emplace(sp_name, sp_info);
            LOG(INFO) << "recover store procedure " << sp_name << " with sql " << sql << " in db " << sp_db_name;
        } else {
            LOG(WARNING) << "db " << sp_db_name << " not exist for sp " << sp_name;
        }
    }
    return true;
}

bool NameServerImpl::AllocateTableId(uint32_t* id) {
    if (id == nullptr) {
        return false;
    }
    std::lock_guard<std::mutex> lock(mu_);
    if (IsClusterMode()) {
        if (!zk_client_->SetNodeValue(zk_path_.table_index_node_, std::to_string(table_index_ + 1))) {
            PDLOG(WARNING, "set table index node failed! table_index[%u]", table_index_ + 1);
            return false;
        }
    }
    table_index_++;
    *id = table_index_;
    return true;
}

uint64_t NameServerImpl::GetTerm() const { return term_; }

void NameServerImpl::ShowProcedure(RpcController* controller, const api::ShowProcedureRequest* request,
                                   api::ShowProcedureResponse* response, Closure* done) {
    brpc::ClosureGuard done_guard(done);
    response->set_code(base::ReturnCode::kOk);
    response->set_msg("ok");

    if (!running_.load(std::memory_order_acquire)) {
        response->set_code(base::ReturnCode::kNameserverIsNotLeader);
        response->set_msg("nameserver is not leader");
        PDLOG(WARNING, "cur nameserver is not leader");
        return;
    }
    // empty(unset or set empty string) means 'show all'
    auto& db_name = request->db_name();
    auto& sp_name = request->sp_name();

    {
        std::lock_guard<std::mutex> lock(mu_);
        // show all
        if (db_name.empty()) {
            for (auto& db : db_sp_info_map_) {
                auto& db_nm = db.first;
                for (auto& sp : db.second) {
                    auto& sp_nm = sp.first;
                    auto& info = sp.second;
                    DCHECK_EQ(db_nm, info->db_name());
                    DCHECK_EQ(sp_nm, info->sp_name());
                    auto add = response->add_sp_info();
                    add->CopyFrom(*info);
                }
            }
            return;
        }
        // only find one db
        if (db_sp_info_map_.find(db_name) == db_sp_info_map_.end()) {
            // db_sp_info_map_ has no entry of db, just means no sp in db, return empty sp info array.
            return;
        }
        auto& sp_map = db_sp_info_map_[db_name];
        // db_sp_info_map_ won't have empty map of one db
        DCHECK(!sp_map.empty()) << "db " << db_name << " 's sp map is empty";
        // if no sp name, show all sp in this db
        if (sp_name.empty()) {
            for (auto& sp : sp_map) {
                auto& sp_nm = sp.first;
                auto& info = sp.second;
                DCHECK_EQ(db_name, info->db_name());
                DCHECK_EQ(sp_nm, info->sp_name());
                auto add = response->add_sp_info();
                add->CopyFrom(*info);
            }
            return;
        }
        if (sp_map.find(sp_name) == sp_map.end()) {
            response->set_code(::openmldb::base::ReturnCode::kDatabaseNotFound);
            response->set_msg("not found");
            PDLOG(WARNING, "db %s sp[%s] not found", db_name, sp_name);
            return;
        }
        // only return the specified one
        auto add = response->add_sp_info();
        add->CopyFrom(*sp_map[sp_name]);
    }
}

std::shared_ptr<TabletInfo> NameServerImpl::GetTablet(const std::string& endpoint) {
    std::shared_ptr<TabletInfo> tablet_ptr;
    std::lock_guard<std::mutex> lock(mu_);
    auto iter = tablets_.find(endpoint);
    // check tablet if exist
    if (iter == tablets_.end()) {
        return {};
    }
    tablet_ptr = iter->second;
    // check tablet healthy
    if (tablet_ptr->state_ != ::openmldb::type::EndpointState::kHealthy) {
        return {};
    }
    return tablet_ptr;
}

void NameServerImpl::CreateDatabaseOrExit(const std::string& db) {
    auto status = CreateDatabase(db, true);
    if (!status.OK() && status.code != ::openmldb::base::ReturnCode::kDatabaseAlreadyExists) {
        LOG(FATAL) << "create database failed. code=" << status.GetCode() << ", msg=" << status.GetMsg();
        exit(1);
    }
}

void NameServerImpl::CreateSystemTableOrExit(SystemTableType type) {
    auto status = CreateSystemTable(type);
    if (!status.OK()) {
        LOG(FATAL) << "create system table " << GetSystemTableName(type) << " failed. code=" << status.GetCode()
                   << ", msg=" << status.GetMsg();
        exit(1);
    }
}

base::Status NameServerImpl::CreateSystemTable(SystemTableType table_type) {
    auto table_info = SystemTable::GetTableInfo(table_type);
    if (!table_info) {
        LOG(WARNING) << "fail to get table info. name is " << GetSystemTableName(table_type);
        return {base::ReturnCode::kError, "nullptr"};
    }
    uint32_t tid = 0;
    if (!AllocateTableId(&tid)) {
        return {base::ReturnCode::kError, "allocate tid failed"};
    }
    table_info->set_tid(tid);
    if (SetPartitionInfo(*table_info) < 0) {
        LOG(WARNING) << "set partition info failed. name is " << GetSystemTableName(table_type);
        return {base::ReturnCode::kError, "set partition info failed"};
    }
    uint64_t cur_term = GetTerm();
    GeneralResponse response;
    CreateTableInternel(response, table_info, cur_term, tid, nullptr);
    if (response.code() != 0) {
        return {base::ReturnCode::kError, response.msg()};
    }
    LOG(INFO) << "create system table ok. name is " << GetSystemTableName(table_type);
    return {};
}

void NameServerImpl::UpdateOfflineTableInfo(::google::protobuf::RpcController* controller,
                                            const ::openmldb::nameserver::TableInfo* request,
                                            ::openmldb::nameserver::GeneralResponse* response,
                                            ::google::protobuf::Closure* done) {
    brpc::ClosureGuard done_guard(done);
    base::SetResponseOK(response);

    // TableInfo request is good, we can check db name tid...
    const auto& db_name = request->db();
    const auto& table_name = request->name();
    if (db_name.empty() || table_name.empty() || !request->has_tid()) {
        base::SetResponseStatus(base::ReturnCode::kInvalidParameter, "empty db/name, or no tid", response);
        return;
    }

    auto tid = request->tid();
    {
        std::lock_guard<std::mutex> lock(mu_);

        if (databases_.find(db_name) == databases_.end()) {
            base::SetResponseStatus(base::ReturnCode::kDatabaseNotFound, "database not found", response);
            LOG(WARNING) << "database [" << db_name << "] not found";
            return;
        }
        auto& table_infos = db_table_info_[db_name];
        auto find_info = table_infos.find(table_name);
        if (find_info == table_infos.end() || find_info->second->tid() != request->tid()) {
            base::SetResponseStatus(base::ReturnCode::kTableIsNotExist, "table not exist", response);
            LOG(WARNING) << "table [" << table_name << "] not exist";
            return;
        }

        auto ori_table_info = find_info->second;

        // copy origin table info, do not modify origin table info until the zk update succeed
        auto new_info = std::make_shared<TableInfo>(*ori_table_info);
        if (!request->has_offline_table_info()) {
            // a tricky way to delete offline table info
            new_info->release_offline_table_info();
        } else {
            new_info->mutable_offline_table_info()->CopyFrom(request->offline_table_info());
        }
        if (IsClusterMode()) {
            // TODO(hw): DCHECK mode_?
            std::string info_str;
            new_info->SerializeToString(&info_str);

            // update to zk
            auto table_info_node = zk_path_.db_table_data_path_ + "/" + std::to_string(tid);
            if (zk_client_->IsExistNode(table_info_node) != 0) {
                base::SetResponseStatus(base::ReturnCode::kGetZkFailed,
                                        "tid " + std::to_string(tid) + " does not existed in zk", response);
                LOG(ERROR) << "table node does not existed in zk, but is existed in nameserver";
                return;
            }
            if (!zk_client_->SetNodeValue(table_info_node, info_str)) {
                base::SetResponseStatus(base::ReturnCode::kSetZkFailed, "set value failed", response);
                LOG(WARNING) << "set table info value failed. table " << table_name << ", node " << table_info_node;
                return;
            }
        }
        // update in this
        table_infos[table_name] = new_info;
        NotifyTableChanged(::openmldb::type::NotifyType::kTable);
    }
    LOG(INFO) << "[" << db_name << "." << table_name << "] update offline table info succeed";
}

std::vector<std::shared_ptr<TabletInfo>> NameServerImpl::GetAllHealthTablet() {
    std::vector<std::shared_ptr<TabletInfo>> tablets;
    std::lock_guard<std::mutex> lock(mu_);
    for (auto& kv : tablets_) {
        if (!kv.second->Health()) {
            continue;
        }
        tablets.push_back(kv.second);
    }
    return tablets;
}

void NameServerImpl::CreateFunction(RpcController* controller, const CreateFunctionRequest* request,
                                    CreateFunctionResponse* response, Closure* done) {
    brpc::ClosureGuard done_guard(done);
    response->set_code(base::kRPCRunError);
    {
        std::lock_guard<std::mutex> lock(mu_);
        if (external_fun_.find(request->fun().name()) != external_fun_.end()) {
            PDLOG(WARNING, "create function failed. function %s is exist", request->fun().name().c_str());
            response->set_msg("function is exist");
            return;
        }
    }
    auto tablets = GetAllHealthTablet();
    std::vector<std::shared_ptr<TabletInfo>> succ_tablets;
    for (const auto& tablet : tablets) {
        std::string msg;
        if (!tablet->client_->CreateFunction(request->fun(), &msg)) {
            PDLOG(WARNING, "create function failed. endpoint %s, msg %s",
                    tablet->client_->GetEndpoint().c_str(), msg.c_str());
            response->set_msg(msg);
            break;
        }
        succ_tablets.emplace_back(tablet);
    }
    if (succ_tablets.size() < tablets.size()) {
        for (const auto& tablet : succ_tablets) {
            std::string msg;
            if (!tablet->client_->DropFunction(request->fun(), &msg)) {
                PDLOG(WARNING, "drop function failed. endpoint %s", tablet->client_->GetEndpoint().c_str());
            }
            PDLOG(INFO, "drop function on endpoint %s", tablet->client_->GetEndpoint().c_str());
        }
        return;
    }
    auto fun = std::make_shared<::openmldb::common::ExternalFun>(request->fun());
    if (IsClusterMode()) {
        std::string value;
        fun->SerializeToString(&value);
        std::string fun_node = zk_path_.external_function_path_ + "/" + fun->name();
        if (!zk_client_->CreateNode(fun_node, value)) {
            PDLOG(WARNING, "create function node[%s] failed! value[%s] value_size[%u]",
                  fun_node.c_str(), value.c_str(), value.length());
            return;
        }
    }
    PDLOG(INFO, "create function %s success", fun->name().c_str());
    base::SetResponseOK(response);
    std::lock_guard<std::mutex> lock(mu_);
    external_fun_.emplace(fun->name(), fun);
}

void NameServerImpl::DropFunction(RpcController* controller, const DropFunctionRequest* request,
                                    DropFunctionResponse* response, Closure* done) {
    brpc::ClosureGuard done_guard(done);
    response->set_code(base::kRPCRunError);
    std::shared_ptr<::openmldb::common::ExternalFun> fun;
    {
        std::lock_guard<std::mutex> lock(mu_);
        auto iter = external_fun_.find(request->name());
        if (iter != external_fun_.end()) {
            fun = iter->second;
        }
    }
    if (!fun) {
        if (request->if_exists()) {
            base::SetResponseOK(response);
        } else {
            response->set_msg("fun does not exist");
            LOG(WARNING) << request->name() << " does not exist";
        }
        return;
    }
    auto tablets = GetAllHealthTablet();
    for (const auto& tablet : tablets) {
        std::string msg;
        if (!tablet->client_->DropFunction(*fun, &msg)) {
            response->set_msg(msg);
            LOG(WARNING) << "drop function failed on " << tablet->client_->GetEndpoint();
            return;
        }
    }
    if (IsClusterMode()) {
        std::string fun_node = zk_path_.external_function_path_ + "/" + fun->name();
        if (!zk_client_->DeleteNode(fun_node)) {
            PDLOG(WARNING, "delete function node[%s] failed", fun_node.c_str());
            response->set_msg("delete function node failed");
            return;
        }
    }
    base::SetResponseOK(response);
    LOG(INFO) << "drop function " << request->name() << " success";
    std::lock_guard<std::mutex> lock(mu_);
    external_fun_.erase(request->name());
}

void NameServerImpl::ShowFunction(RpcController* controller, const ShowFunctionRequest* request,
                                    ShowFunctionResponse* response, Closure* done) {
    brpc::ClosureGuard done_guard(done);
    std::lock_guard<std::mutex> lock(mu_);
    if (request->has_name() && !request->name().empty()) {
        auto iter = external_fun_.find(request->name());
        if (iter != external_fun_.end()) {
            response->add_fun()->CopyFrom(*(iter->second));
        }
    } else {
        for (const auto& kv : external_fun_) {
            response->add_fun()->CopyFrom(*(kv.second));
        }
    }
    base::SetResponseOK(response);
}

base::Status NameServerImpl::InitGlobalVarTable() {
    std::map<std::string, std::string> default_value = {
        {"execute_mode", "offline"},
        {"enable_trace", "false"},
        {"sync_job", "false"},
        {"job_timeout", "20000"}
    };
    // get table_info
    std::string db = INFORMATION_SCHEMA_DB;
    std::string table = GLOBAL_VARIABLES;
    std::shared_ptr<TableInfo> table_info;
    if (!GetTableInfo(table, db, &table_info)) {
        return {ReturnCode::kTableIsNotExist, "table does not exist"};
    }
    // encode row && dimensions
    std::vector<std::string> rows;
    std::vector<std::vector<std::pair<std::string, uint32_t>>> rows_dimensions;
    for (auto iter = default_value.begin(); iter != default_value.end(); iter++) {
        std::string row;
        std::vector<std::string> vec;
        vec.push_back(iter->first);
        vec.push_back(iter->second);
        codec::RowCodec::EncodeRow(vec, table_info->column_desc(), 1, row);
        rows.push_back(row);
        std::vector<std::pair<std::string, uint32_t>> dimensions;
        // only one index in system table
        dimensions.push_back(std::make_pair(iter->first, 0));
        rows_dimensions.push_back(dimensions);
    }
    // insert value
    uint32_t tid = table_info->tid();
    uint32_t pid_num = table_info->table_partition_size();
    for (size_t i = 0; i < default_value.size(); i++) {
        std::string row = rows[i];
        std::vector<std::pair<std::string, uint32_t>> dimensions = rows_dimensions[i];
        uint32_t pid = 0;
        if (pid_num > 0) {
            pid = (uint32_t)(::openmldb::base::hash64(dimensions[0].first) % pid_num);
        }
        // system table only have one partition, so table_partition(0) can be used
        for (int meta_idx = 0; meta_idx < table_info->table_partition(0).partition_meta_size(); meta_idx++) {
            if (table_info->table_partition(0).partition_meta(meta_idx).is_leader() &&
                table_info->table_partition(0).partition_meta(meta_idx).is_alive()) {
                uint64_t cur_ts = ::baidu::common::timer::get_micros() / 1000;
                std::string endpoint = table_info->table_partition(0).partition_meta(meta_idx).endpoint();
                auto table_ptr = GetTablet(endpoint);
                if (!table_ptr->client_->Put(tid, pid, cur_ts, row, dimensions)) {
                    return {ReturnCode::kPutFailed, "fail to make a put request to table"};
                }
                break;
            }
        }
    }
    return {};
}

static const std::string& QueryDeployStats() {
    static const std::string query_deploy_stats =
        absl::StrCat("select * from ", nameserver::INFORMATION_SCHEMA_DB, ".", nameserver::DEPLOY_RESPONSE_TIME);
    return query_deploy_stats;
}

static const std::string& QueryDeployStatsIsOn() {
    static const std::string query_deploy_stats_is_on =
        absl::StrCat("select * from ", nameserver::INFORMATION_SCHEMA_DB, ".", nameserver::GLOBAL_VARIABLES,
                     " where Variable_name = 'deploy_stats'");
    return query_deploy_stats_is_on;
}

void NameServerImpl::SyncDeployStats() {
    // Step one: check condition for deploy stats. only all of those meet:
    // 1. current ns is master
    // 2. deploy_stats global variable is set to 'on' or 'true'
    if (startup_mode_ == type::kStandalone && running_.load(std::memory_order_acquire)) {
        DLOG(INFO) << "sync deploy stats skipped for non-leader ns on cluster";
        FreeSdkConnection();
        return;
    }

    if (!GetSdkConnection()) {
        LOG(ERROR) << "failed to get sdk connection";
        return;
    }
    auto sr = std::atomic_load_explicit(&sr_, std::memory_order_acquire);
    if (sr == nullptr) {
        LOG(ERROR) << "sdk connection is null";
        return;
    }
    ::hybridse::sdk::Status s;
    auto rs = sr->ExecuteSQLParameterized("", QueryDeployStatsIsOn(), {}, &s);
    if (!s.IsOK()) {
        LOG(ERROR) << "[ERROR] query global variable deploy_stats: " << s.msg;
        return;
    }

    bool sync_stats = false;
    while (rs->Next()) {
        auto val = rs->GetStringUnsafe(1);
        sync_stats = (val == "on" || val == "true");
    }

    if (!sync_stats) {
        DLOG(INFO) << "sync deploy stats skipped when deploy_stats is off";
        return;
    }

    // Step two: Fetch And Flush deploy stats from each tablet
    std::unordered_map<absl::string_view, std::shared_ptr<TabletClient>> active_tablets;
    {
        std::lock_guard<std::mutex> lock(mu_);
        for (auto& kv : tablets_) {
            if (kv.second->Health()) {
                active_tablets.emplace(kv.first, kv.second->client_);
            }
        }
    }
    statistics::DeployResponseTimeRowReducer reducer;
    for (auto& client : active_tablets) {
        ::openmldb::api::DeployStatsResponse res;
        if (!client.second->GetAndFlushDeployStats(&res)) {
            LOG(ERROR) << "GetAndFlushDeployStats from " << client.first << " failed ";
            continue;
        }

        for (auto& r : res.rows()) {
            reducer.Reduce(r.deploy_name(),
                           statistics::ParseDurationFromStr(r.time(), statistics::TimeUnit::MICRO_SECOND), r.count(),
                           statistics::ParseDurationFromStr(r.total(), statistics::TimeUnit::MICRO_SECOND));
        }
    }

    // Step three: Query old deploy response time from table
    rs = sr->ExecuteSQLParameterized("", QueryDeployStats(), {}, &s);
    if (!s.IsOK()) {
        LOG(ERROR) << "[ERROR] querying DEPLOY_RESPONSE_TIME" << s.msg;
        return;
    }

    // old reducer help find those rows already in table and but there is
    // no new incremental stats reduced from all tablets
    statistics::DeployResponseTimeRowReducer old_reducer;
    while (rs->Next()) {
        auto name = rs->GetAsStringUnsafe(0);
        auto time = rs->GetAsStringUnsafe(1);
        uint64_t cnt = 0;
        if (rs->GetSchema()->GetColumnType(2) == hybridse::sdk::DataType::kTypeInt64) {
            cnt = static_cast<uint64_t>(rs->GetInt64Unsafe(2));
        } else {
            cnt = static_cast<uint64_t>(rs->GetInt32Unsafe(2));
        }
        auto total = rs->GetAsStringUnsafe(3);

        auto ts = statistics::ParseDurationFromStr(time, statistics::TimeUnit::SECOND);
        auto tt = statistics::ParseDurationFromStr(total, statistics::TimeUnit::SECOND);

        reducer.Reduce(name, ts, cnt, tt);
        old_reducer.Reduce(name, ts, cnt, tt);
    }

    // Step four: update DEPLOY_RESPONSE_TIME table by the new rows
    // only for rows that meet any of conditiions below:
    // 1. the incremental count and total is bigger than 0
    // 2. original table do not have row for that (deploy_name + time) key yet
    std::string insert_deploy_stat = absl::StrCat("insert into ", nameserver::INFORMATION_SCHEMA_DB, ".",
                                                  nameserver::DEPLOY_RESPONSE_TIME, " values ");
    for (auto& row : reducer.Rows()) {
        auto old_it = old_reducer.Find(row->deploy_name_, row->time_);
        if (old_it != nullptr && row->count_ == old_it->count_) {
            // don't update table only if there is no incremental data, and there is record already in table
            continue;
        }

        std::string time = row->GetTimeAsStr(statistics::TimeUnit::SECOND);
        auto insert_sql = absl::StrCat(insert_deploy_stat, " ( '", row->deploy_name_, "', '",
                                       time, "', ", row->count_,
                                       ",'", row->GetTotalAsStr(statistics::TimeUnit::SECOND), "' )");

        hybridse::sdk::Status st;
        DLOG(INFO) << "sync deploy stats: executing sql: " << insert_sql;
        sr->ExecuteInsert("", insert_sql, &st);
        if (!st.IsOK()) {
            LOG(ERROR) << "[ERROR] insert deploy stats failed: " << st.msg;
        }
    }
    // TODO(ace): add logs for summary how many rows affected and time cost
}

void NameServerImpl::ScheduleSyncDeployStats() {
    SyncDeployStats();
    task_thread_pool_.DelayTask(FLAGS_sync_deploy_stats_timeout,
                                boost::bind(&NameServerImpl::ScheduleSyncDeployStats, this));
}

/// \beirf create a SQLClusterRouter instance for use like monitoring statistics collecting
///    the actual instance is stored in `sr_` member
///
/// \return true if action success, false if any error happens
bool NameServerImpl::GetSdkConnection() {
    if (std::atomic_load_explicit(&sr_, std::memory_order_acquire) == nullptr) {
        sdk::DBSDK* cs = nullptr;
        PDLOG(INFO, "Init ClusterSDK in name server");
        if (IsClusterMode()) {
            ::openmldb::sdk::ClusterOptions copt;
            copt.zk_cluster = zk_path_.zk_cluster_;
            copt.zk_path = zk_path_.root_path_;
            cs = new ::openmldb::sdk::ClusterSDK(copt);
        } else {
            std::vector<std::string> list = absl::StrSplit(endpoint_, ":");
            if (list.size() != 2) {
                PDLOG(ERROR, "fail to split endpoint_");
                return false;
            }

            int port = 0;
            if (!absl::SimpleAtoi(list.at(1), &port)) {
                PDLOG(ERROR, "fail to port string: %s", list.at(1));
                return false;
            }
            cs = new ::openmldb::sdk::StandAloneSDK(list.at(0), port);
        }
        bool ok = cs->Init();
        if (!ok) {
            PDLOG(ERROR, "ERROR: Failed to init DBSDK");
            if (cs != nullptr) {
                delete cs;
            }
            return false;
        }
        auto sr = std::make_shared<::openmldb::sdk::SQLClusterRouter>(cs);
        if (!sr->Init()) {
            PDLOG(ERROR, "fail to init SQLClusterRouter");
            if (cs != nullptr) {
                delete cs;
            }
            return false;
        }

        std::atomic_store_explicit(&sr_, sr, std::memory_order_release);
    }

    return true;
}

void NameServerImpl::FreeSdkConnection() {
    if (std::atomic_load_explicit(&sr_, std::memory_order_acquire) != nullptr) {
        std::atomic_store_explicit(&sr_, {}, std::memory_order_release);
    }
}

std::shared_ptr<Task> NameServerImpl::CreateTask(const std::shared_ptr<TaskMeta>& task_meta) {
    auto task_type = task_meta->task_info->task_type();
    std::shared_ptr<TabletClient> client;
    std::string endpoint = task_meta->task_info->endpoint();
    if (!endpoint.empty()) {
        auto it = tablets_.find(endpoint);
        if (it == tablets_.end() || it->second->state_ != ::openmldb::type::EndpointState::kHealthy) {
            return {};
        }
        client = it->second->client_;
    }
    auto task_info = task_meta->task_info;
    auto task = std::make_shared<Task>(endpoint, task_info);
    switch (task_type) {
        case ::openmldb::api::TaskType::kMakeSnapshot: {
            auto meta = std::dynamic_pointer_cast<MakeSnapshotTaskMeta>(task_meta);
            boost::function<bool()> fun =
                boost::bind(&TabletClient::MakeSnapshot, client,
                        meta->tid, meta->pid, meta->end_offset, task_info);
            task->fun_ = boost::bind(&NameServerImpl::WrapTaskFun, this, fun, task_info);
            break;
        }
        case ::openmldb::api::TaskType::kPauseSnapshot: {
            auto meta = std::dynamic_pointer_cast<PauseSnapshotTaskMeta>(task_meta);
            boost::function<bool()> fun =
                boost::bind(&TabletClient::PauseSnapshot, client, meta->tid, meta->pid, task_info);
            task->fun_ = boost::bind(&NameServerImpl::WrapTaskFun, this, fun, task_info);
            break;
        }
        case ::openmldb::api::TaskType::kRecoverSnapshot: {
            auto meta = std::dynamic_pointer_cast<RecoverSnapshotTaskMeta>(task_meta);
            boost::function<bool()> fun =
                boost::bind(&TabletClient::RecoverSnapshot, client, meta->tid, meta->pid, task_info);
            task->fun_ = boost::bind(&NameServerImpl::WrapTaskFun, this, fun, task_info);
            break;
        }
        case ::openmldb::api::TaskType::kSendSnapshot: {
            auto meta = std::dynamic_pointer_cast<SendSnapshotTaskMeta>(task_meta);
            boost::function<bool()> fun =
                boost::bind(&TabletClient::SendSnapshot, client, meta->tid, meta->remote_tid,
                        meta->pid, meta->des_endpoint, task_info);
            task->fun_ = boost::bind(&NameServerImpl::WrapTaskFun, this, fun, task_info);
            break;
        }
        case ::openmldb::api::TaskType::kLoadTable: {
            auto meta = std::dynamic_pointer_cast<LoadTableTaskMeta>(task_meta);
            ::openmldb::api::TableMeta table_meta;
            table_meta.set_name(meta->name);
            table_meta.set_tid(meta->tid);
            table_meta.set_pid(meta->pid);
            table_meta.set_seg_cnt(meta->seg_cnt);
            table_meta.set_storage_mode(meta->storage_mode);
            if (meta->is_leader) {
                table_meta.set_mode(::openmldb::api::TableMode::kTableLeader);
            } else {
                table_meta.set_mode(::openmldb::api::TableMode::kTableFollower);
            }
            boost::function<bool()> fun =
                boost::bind(&TabletClient::LoadTable, client, table_meta, task_info);
            task->fun_ = boost::bind(&NameServerImpl::WrapTaskFun, this, fun, task_info);
            break;
        }
        case ::openmldb::api::TaskType::kAddReplica: {
            auto meta = std::dynamic_pointer_cast<AddReplicaTaskMeta>(task_meta);
            boost::function<bool()> fun;
            if (meta->is_remote) {
                if (meta->task_id != INVALID_PARENT_ID) {
                    task_info->set_task_id(meta->task_id);
                }
                fun = boost::bind(&TabletClient::AddReplica, client,
                        meta->tid, meta->pid, meta->des_endpoint, meta->remote_tid, task_info);
            } else {
                fun = boost::bind(&TabletClient::AddReplica, client,
                        meta->tid, meta->pid, meta->des_endpoint, task_info);
            }
            task->fun_ = boost::bind(&NameServerImpl::WrapTaskFun, this, fun, task_info);
            break;
        }
        case ::openmldb::api::TaskType::kDelReplica: {
            auto meta = std::dynamic_pointer_cast<DelReplicaTaskMeta>(task_meta);
            boost::function<bool()> fun =
                boost::bind(&TabletClient::DelReplica, client, meta->tid, meta->pid, meta->des_endpoint, task_info);
            task->fun_ = boost::bind(&NameServerImpl::WrapTaskFun, this, fun, task_info);
            break;
        }
        case ::openmldb::api::TaskType::kDropTable: {
            auto meta = std::dynamic_pointer_cast<DropTableTaskMeta>(task_meta);
            boost::function<bool()> fun =
                boost::bind(&TabletClient::DropTable, client, meta->tid, meta->pid, task_info);
            task->fun_ = boost::bind(&NameServerImpl::WrapTaskFun, this, fun, task_info);
            break;
        }
        case ::openmldb::api::TaskType::kAddTableInfo: {
            auto meta = std::dynamic_pointer_cast<AddTableInfoTaskMeta>(task_meta);
            if (meta->is_remote) {
                task->fun_ = boost::bind(&NameServerImpl::AddTableInfo, this,
                        meta->alias, meta->endpoint, meta->name, meta->db,
                        meta->remote_tid, meta->pid, task_info);
            } else {
                task->fun_ = boost::bind(&NameServerImpl::AddTableInfo, this,
                        meta->name, meta->db, meta->endpoint, meta->pid, task_info);
            }
            break;
        }
        case ::openmldb::api::TaskType::kDelTableInfo: {
            auto meta = std::dynamic_pointer_cast<DelTableInfoTaskMeta>(task_meta);
            if (meta->has_flag) {
                task->fun_ = boost::bind(&NameServerImpl::DelTableInfo, this,
                        meta->name, meta->db, meta->endpoint, meta->pid, task_info, meta->flag);
            } else {
                task->fun_ = boost::bind(&NameServerImpl::DelTableInfo, this,
                        meta->name, meta->db, meta->endpoint, meta->pid, task_info);
            }
            break;
        }
        case ::openmldb::api::TaskType::kUpdateTableInfo: {
            auto meta = std::dynamic_pointer_cast<UpdateTableInfoTaskMeta>(task_meta);
            task->fun_ = boost::bind(&NameServerImpl::UpdateTableInfo, this,
                    meta->src_endpoint, meta->name, meta->db, meta->pid, meta->des_endpoint, task_info);
            break;
        }
        case ::openmldb::api::TaskType::kSendIndexRequest: {
            auto meta = std::dynamic_pointer_cast<SendIndexRequestTaskMeta>(task_meta);
            boost::function<bool()> fun =
                boost::bind(&TabletClient::SendIndexData, client, meta->tid, meta->pid,
                        meta->pid_endpoint_map, task_info);
            task->fun_ = boost::bind(&NameServerImpl::WrapTaskFun, this, fun, task_info);
            break;
        }
        case ::openmldb::api::TaskType::kSendIndexData: {
            auto meta = std::dynamic_pointer_cast<SendIndexDataTaskMeta>(task_meta);
            for (const auto& kv : meta->pid_endpoint_map) {
                auto sub_task = CreateTask(std::make_shared<SendIndexRequestTaskMeta>(
                            meta->task_info->op_id(), meta->task_info->op_type(), kv.second,
                            meta->tid, kv.first, meta->pid_endpoint_map));
                task->sub_task_.push_back(sub_task);
                PDLOG(INFO, "add subtask kSendIndexData. op_id[%lu] tid[%u] pid[%u] endpoint[%s]",
                      meta->task_info->op_id(), meta->tid, kv.first, kv.second.c_str());
            }
            task->fun_ = boost::bind(&NameServerImpl::RunSubTask, this, task);
            break;
        }
        case ::openmldb::api::TaskType::kLoadIndexRequest: {
            auto meta = std::dynamic_pointer_cast<LoadIndexRequestTaskMeta>(task_meta);
            boost::function<bool()> fun =
                boost::bind(&TabletClient::LoadIndexData, client, meta->tid, meta->pid,
                        meta->partition_num, task_info);
            task->fun_ = boost::bind(&NameServerImpl::WrapTaskFun, this, fun, task_info);
            break;
        }
        case ::openmldb::api::TaskType::kLoadIndexData: {
            auto meta = std::dynamic_pointer_cast<LoadIndexDataTaskMeta>(task_meta);
            for (const auto& kv : meta->pid_endpoint_map) {
                auto sub_task = CreateTask(std::make_shared<LoadIndexRequestTaskMeta>(
                            meta->task_info->op_id(), meta->task_info->op_type(), kv.second,
                            meta->tid, kv.first, meta->pid_endpoint_map.size()));
                task->sub_task_.push_back(sub_task);
                PDLOG(INFO, "add subtask kLoadIndexData. op_id[%lu] tid[%u] pid[%u] endpoint[%s]",
                      meta->task_info->op_id(), meta->tid, kv.first, kv.second.c_str());
            }
            task->fun_ = boost::bind(&NameServerImpl::RunSubTask, this, task);
            break;
        }
        case ::openmldb::api::TaskType::kExtractIndexRequest: {
            auto meta = std::dynamic_pointer_cast<ExtractIndexRequestTaskMeta>(task_meta);
            boost::function<bool()> fun =
                boost::bind(&TabletClient::ExtractIndexData, client, meta->tid, meta->pid,
                        meta->partition_num, meta->column_key, meta->offset, true, task_info);
            task->fun_ = boost::bind(&NameServerImpl::WrapTaskFun, this, fun, task_info);
            break;
        }
        case ::openmldb::api::TaskType::kExtractIndexData: {
            auto meta = std::dynamic_pointer_cast<ExtractIndexDataTaskMeta>(task_meta);
            for (const auto& kv : meta->pid_endpoint_map) {
                auto sub_task = CreateTask(std::make_shared<ExtractIndexRequestTaskMeta>(
                            meta->task_info->op_id(), meta->task_info->op_type(), kv.second,
                            meta->tid, kv.first, meta->partition_num, meta->column_key,
                            meta->pid_offset_map[kv.first]));
                task->sub_task_.push_back(sub_task);
                PDLOG(INFO, "add subtask kExtractIndexData. op_id[%lu] tid[%u] pid[%u] endpoint[%s]",
                      meta->task_info->op_id(), meta->tid, kv.first, kv.second.c_str());
            }
            task->fun_ = boost::bind(&NameServerImpl::RunSubTask, this, task);
            break;
        }
        case ::openmldb::api::TaskType::kAddIndexToTabletRequest: {
            auto meta = std::dynamic_pointer_cast<AddIndexToTabletRequestTaskMeta>(task_meta);
            boost::function<bool()> fun =
                boost::bind(&TabletClient::AddMultiIndex, client, meta->tid, meta->pid,
                        meta->column_key, task_info);
            task->fun_ = boost::bind(&NameServerImpl::WrapTaskFun, this, fun, task_info);
            break;
        }
        case ::openmldb::api::TaskType::kAddIndexToTablet: {
            auto meta = std::dynamic_pointer_cast<AddIndexToTabletTaskMeta>(task_meta);
            for (const auto& part : meta->table_info.table_partition()) {
                for (const auto& part_meta : part.partition_meta()) {
                    const std::string& ep = part_meta.endpoint();
                    auto sub_task = CreateTask(std::make_shared<AddIndexToTabletRequestTaskMeta>(
                                meta->task_info->op_id(), meta->task_info->op_type(), ep,
                                meta->table_info.tid(), part.pid(), meta->column_key));
                    task->sub_task_.push_back(sub_task);
                    PDLOG(INFO, "add subtask AddIndexToTablet. op_id[%lu] tid[%u] pid[%u] endpoint[%s]",
                          meta->task_info->op_id(), meta->table_info.tid(), part.pid(), ep.c_str());
                }
            }
            task->fun_ = boost::bind(&NameServerImpl::RunSubTask, this, task);
            break;
        }
        case ::openmldb::api::TaskType::kAddIndexToTableInfo: {
            auto meta = std::dynamic_pointer_cast<AddIndexToTableInfoTaskMeta>(task_meta);
            task->fun_ = boost::bind(&NameServerImpl::AddIndexToTableInfo, this,
                    meta->name, meta->db, meta->column_key, task_info);
            break;
        }
        case ::openmldb::api::TaskType::kCheckBinlogSyncProgress: {
            auto meta = std::dynamic_pointer_cast<CheckBinlogSyncProgressTaskMeta>(task_meta);
            task->fun_ = boost::bind(&NameServerImpl::CheckBinlogSyncProgress, this,
                    meta->name, meta->db, meta->pid, meta->follower, meta->offset_delta, task_info);
            break;
        }
        case ::openmldb::api::TaskType::kChangeLeader: {
            task->fun_ = boost::bind(&NameServerImpl::ChangeLeader, this, task_info);
            break;
        }
        case ::openmldb::api::TaskType::kSelectLeader: {
            auto meta = std::dynamic_pointer_cast<SelectLeaderTaskMeta>(task_meta);
            task->fun_ = boost::bind(&NameServerImpl::SelectLeader, this, meta->name, meta->db,
                    meta->tid, meta->pid, meta->follower_endpoint, task_info);
            break;
        }
        case ::openmldb::api::TaskType::kUpdateLeaderInfo: {
            task->fun_ = boost::bind(&NameServerImpl::UpdateLeaderInfo, this, task_info);
            break;
        }
        case ::openmldb::api::TaskType::kRecoverTable: {
            auto meta = std::dynamic_pointer_cast<RecoverTableTaskMeta>(task_meta);
            task->fun_ = boost::bind(&NameServerImpl::RecoverEndpointTable, this, meta->name, meta->db,
                    meta->pid, meta->endpoint, meta->offset_delta, meta->concurrency, task_info);
            break;
        }
        case ::openmldb::api::TaskType::kUpdatePartitionStatus: {
            auto meta = std::dynamic_pointer_cast<UpdatePartitionStatusTaskMeta>(task_meta);
            task->fun_ = boost::bind(&NameServerImpl::UpdatePartitionStatus, this, meta->name, meta->db,
                    meta->endpoint, meta->pid, meta->is_leader, meta->is_alive, task_info);
            break;
        }
        case ::openmldb::api::TaskType::kCreateTableRemote: {
            auto meta = std::dynamic_pointer_cast<CreateTableRemoteTaskMeta>(task_meta);
            auto cluster = GetHealthCluster(meta->alias);
            if (!cluster) {
                PDLOG(WARNING, "replica[%s] not available op_index[%lu]",
                        meta->alias.c_str(), meta->task_info->op_id());
                return {};
            }
            std::string cluster_endpoint =
                std::atomic_load_explicit(&cluster->client_, std::memory_order_relaxed)->GetEndpoint();
            task->task_info_->set_endpoint(cluster_endpoint);
            boost::function<bool()> fun =
                boost::bind(&NameServerImpl::CreateTableRemote, this, *task_info, meta->table_info, cluster);
            task->fun_ = boost::bind(&NameServerImpl::WrapTaskFun, this, fun, task_info);
            break;
        }
        case ::openmldb::api::TaskType::kDropTableRemote: {
            auto meta = std::dynamic_pointer_cast<DropTableRemoteTaskMeta>(task_meta);
            auto cluster = GetHealthCluster(meta->alias);
            if (!cluster) {
                PDLOG(WARNING, "replica[%s] not available op_index[%lu]",
                        meta->alias.c_str(), meta->task_info->op_id());
                return {};
            }
            std::string cluster_endpoint =
                std::atomic_load_explicit(&cluster->client_, std::memory_order_relaxed)->GetEndpoint();
            task->task_info_->set_endpoint(cluster_endpoint);
            boost::function<bool()> fun =
                boost::bind(&NameServerImpl::DropTableRemote, this, *task_info, meta->name, meta->db, cluster);
            task->fun_ = boost::bind(&NameServerImpl::WrapTaskFun, this, fun, task_info);
            break;
        }
        case ::openmldb::api::TaskType::kAddReplicaNSRemote: {
            auto meta = std::dynamic_pointer_cast<AddReplicaNSRemoteTaskMeta>(task_meta);
            auto cluster = GetHealthCluster(meta->alias);
            if (!cluster) {
                PDLOG(WARNING, "replica[%s] not available op_index[%lu]",
                        meta->alias.c_str(), meta->task_info->op_id());
                return {};
            }
            std::string cluster_endpoint =
                std::atomic_load_explicit(&cluster->client_, std::memory_order_relaxed)->GetEndpoint();
            task->task_info_->set_endpoint(cluster_endpoint);
            boost::function<bool()> fun = boost::bind(&NsClient::AddReplicaNS,
                    std::atomic_load_explicit(&cluster->client_, std::memory_order_relaxed),
                    meta->name, meta->endpoint_vec, meta->pid, zone_info_, *task_info);
            task->fun_ = boost::bind(&NameServerImpl::WrapTaskFun, this, fun, task_info);
            break;
        }
        case ::openmldb::api::TaskType::kAddTableIndex: {
            auto meta = std::dynamic_pointer_cast<AddTableIndexTaskMeta>(task_meta);
            auto status = FillAddIndexTask(meta->task_info->op_id(), meta->task_info->op_type(),
                    meta->name, meta->db, meta->column_key, &task->sub_task_);
            if (!status.OK()) {
                PDLOG(WARNING, "FillAddIndexTask failed. op_id %lu msg %s",
                        meta->task_info->op_id(), status.GetMsg().c_str());
                return {};
            }
            task->fun_ = boost::bind(&NameServerImpl::RunSubTask, this, task);
            break;
        }
        case ::openmldb::api::TaskType::kAddMultiTableIndex: {
            auto meta = std::dynamic_pointer_cast<AddMultiTableIndexTaskMeta>(task_meta);
            for (const auto& cur_table_index : meta->table_index) {
                auto sub_task = CreateTask(std::make_shared<AddTableIndexTaskMeta>(
                            meta->task_info->op_id(), meta->task_info->op_type(),
                            cur_table_index.name(), cur_table_index.db(),
                            schema::IndexUtil::Convert2Vector(cur_table_index.column_key())));
                if (!sub_task) {
                    return {};
                }
                task->sub_task_.push_back(sub_task);
                PDLOG(INFO, "add subtask kAddTableIndex. op_id[%lu] table name %s db %s",
                      meta->task_info->op_id(), cur_table_index.name().c_str(), cur_table_index.db().c_str());
            }
            task->fun_ = boost::bind(&NameServerImpl::RunSubTask, this, task);
            break;
        }
        case ::openmldb::api::TaskType::kCreateProcedure: {
            auto meta = std::dynamic_pointer_cast<CreateProcedureTaskMeta>(task_meta);
            api::CreateProcedureRequest request;
            request.mutable_sp_info()->CopyFrom(meta->sp_info);
            boost::function<base::Status()> wrap_fun = boost::bind(&NameServerImpl::CreateProcedureInternal,
                    this, request);
            task->fun_ = boost::bind(&NameServerImpl::WrapNormalTaskFun, this, wrap_fun, task_info);
            break;
        }
        case ::openmldb::api::TaskType::kDumpIndexData:  // deprecated
        case ::openmldb::api::TaskType::kUpdateTableAlive:  // deprecated
            break;
    }
    return task;
}

std::shared_ptr<api::ProcedureInfo> NameServerImpl::GetProcedure(const std::string& db, const std::string& name) {
    std::lock_guard<std::mutex> lock(mu_);
    auto iter = db_sp_info_map_.find(db);
    if (iter != db_sp_info_map_.end()) {
        auto sp_iter = iter->second.find(name);
        if (sp_iter != iter->second.end()) {
            return sp_iter->second;
        }
    }
    return {};
}

bool NameServerImpl::IsExistDataBase(const std::string& db) {
    std::lock_guard<std::mutex> lock(mu_);
    return databases_.find(db) != databases_.end();
}

void NameServerImpl::DeploySQL(RpcController* controller, const DeploySQLRequest* request,
                                     DeploySQLResponse* response, Closure* done) {
    brpc::ClosureGuard done_guard(done);
    if (!running_.load(std::memory_order_acquire)) {
        response->set_code(::openmldb::base::ReturnCode::kNameserverIsNotLeader);
        response->set_msg("nameserver is not leader");
        PDLOG(WARNING, "cur nameserver is not leader");
        return;
    }
    const auto& sp_info = request->sp_info();
    const auto& db = sp_info.db_name();
    const auto& deploy_name = sp_info.sp_name();
    if (!IsExistDataBase(db)) {
        base::SetResponseStatus(ReturnCode::kDatabaseNotFound, "database not found", response);
        PDLOG(WARNING, "database[%s] not found", db.c_str());
        return;
    }
    if (auto procedure = GetProcedure(db, deploy_name);
            procedure && procedure->type() == ::openmldb::type::ProcedureType::kReqDeployment) {
        base::SetResponseStatus(ReturnCode::kProcedureAlreadyExists, "deployment already exists", response);
        PDLOG(WARNING, "deployment[%s] already exists in db[%s]", deploy_name.c_str(), db.c_str());
        return;
    }
    for (const auto& index : request->index()) {
        std::shared_ptr<TableInfo> table_info;
        std::string cur_db = index.has_db() && !index.db().empty() ? index.db() : db;
        const auto& table_name = index.name();
        if (!GetTableInfo(table_name, cur_db, &table_info)) {
            base::SetResponseStatus(ReturnCode::kTableIsNotExist, "table does not exist!", response);
            PDLOG(WARNING, "table %s.%s does not exit", cur_db.c_str(), table_name.c_str());
            return;
        }
        for (const auto& column_key : index.column_key()) {
            if (schema::IndexUtil::IsExist(column_key, table_info->column_key())) {
                base::SetResponseStatus(ReturnCode::kIndexAlreadyExists, "index already exist!", response);
                PDLOG(WARNING, "index already exist in table %s", table_name.c_str());
                return;
            }
        }
    }
    std::lock_guard<std::mutex> lock(mu_);
    auto status = CreateDeployOP(*request);
    if (!status.OK()) {
        PDLOG(WARNING, "%s", status.GetMsg().c_str());
    }
    SetResponseStatus(status, response);
}

base::Status NameServerImpl::CreateDeployOP(const DeploySQLRequest& request) {
    std::shared_ptr<OPData> op_data;
    const auto& sp_info = request.sp_info();
    const auto& deploy_name = sp_info.sp_name();
    std::string value;
    auto op_type = api::OPType::kDeployOP;
    if (CreateOPData(op_type, value, op_data, sp_info.main_table(), sp_info.db_name(), 0) < 0) {
        return {-1, absl::StrCat("create AddIndexOP data error. deploy name ", deploy_name)};
    }
    auto task = CreateTask(std::make_shared<AddMultiTableIndexTaskMeta>(op_data->GetOpId(), op_type, request.index()));
    if (!task) {
        return {-1, absl::StrCat("Create kAddMultiTableIndex task failed. deploy name ", deploy_name)};
    }
    op_data->task_list_.push_back(task);
    task = CreateTask(std::make_shared<CreateProcedureTaskMeta>(op_data->GetOpId(), op_type, sp_info));
    if (!task) {
        return {-1, absl::StrCat("Create CreateProcedureTaskMeta task failed. deploy name ", deploy_name)};
    }
    op_data->task_list_.push_back(task);
    if (AddOPData(op_data) < 0) {
        return {-1, absl::StrCat("add op data failed. deploy name ", sp_info.sp_name())};
    }
    PDLOG(INFO, "create DeployOP success. op id %lu deploy name %s", op_data->GetOpId(), deploy_name.c_str());
    return {};
}

}  // namespace nameserver
}  // namespace openmldb<|MERGE_RESOLUTION|>--- conflicted
+++ resolved
@@ -8744,56 +8744,8 @@
     if (!task) {
         return {-1, "create load index task failed"};
     }
-<<<<<<< HEAD
     task_list->push_back(task);
     return {};
-=======
-    op_data->task_list_.push_back(task);
-    return 0;
-}
-
-void NameServerImpl::RunSyncTaskFun(uint32_t tid, const boost::function<bool()>& fun,
-                                    std::shared_ptr<::openmldb::api::TaskInfo> task_info) {
-    std::string value;
-    std::string table_sync_node = zk_path_.op_sync_path_ + "/" + std::to_string(tid);
-    do {
-        uint32_t task_num = 0;
-        {
-            std::lock_guard<std::mutex> lock(mu_);
-            if (!zk_client_->GetNodeValue(table_sync_node, value)) {
-                PDLOG(WARNING, "get sync value failed. table %u node %s", tid, table_sync_node.c_str());
-                break;
-            }
-            try {
-                task_num = boost::lexical_cast<uint32_t>(value);
-            } catch (std::exception const& e) {
-                PDLOG(WARNING, "convert to uint failed. table %u value %s", tid, value.c_str());
-                break;
-            }
-            task_num--;
-            if (task_num > 0) {
-                std::string new_value = std::to_string(task_num);
-                if (!zk_client_->SetNodeValue(table_sync_node, new_value)) {
-                    PDLOG(WARNING, "set sync value failed. table %u node %s", tid, table_sync_node.c_str());
-                    break;
-                }
-            }
-        }
-        if (task_num == 0) {
-            if (!fun()) {
-                PDLOG(WARNING, "execute fun failed. table %u", tid);
-                break;
-            }
-            if (!zk_client_->DeleteNode(table_sync_node)) {
-                PDLOG(WARNING, "delete sync value failed. table %u node %s", tid, table_sync_node.c_str());
-            }
-            PDLOG(INFO, "execute fun success. table %u", tid);
-        }
-        task_info->set_status(::openmldb::api::TaskStatus::kDone);
-        return;
-    } while (0);
-    task_info->set_status(::openmldb::api::TaskStatus::kFailed);
->>>>>>> e9d5bd1e
 }
 
 void NameServerImpl::RunSubTask(std::shared_ptr<Task> task) {
