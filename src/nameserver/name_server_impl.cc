--- conflicted
+++ resolved
@@ -1735,7 +1735,6 @@
     } else {
         UpdateTablets(endpoints);
     }
-<<<<<<< HEAD
     std::string oss_path = zk_path + "/ossnodes";
     endpoints.clear();
     bool ok = zk_client_->GetChildren(oss_path, endpoints);
@@ -1744,8 +1743,6 @@
     } else {
         UpdateBlobServers(endpoints);
     }
-=======
->>>>>>> d59d096b
     zk_client_->WatchNodes(
         boost::bind(&NameServerImpl::UpdateTabletsLocked, this, _1));
     bool ok = zk_client_->WatchNodes();
