//
// name_server.cc
// Copyright (C) 2017 4paradigm.com
// Author denglong
// Date 2017-09-05
//

#include "nameserver/name_server_impl.h"

#include <gflags/gflags.h>
#include "gflags/gflags.h"
#include "timer.h"
#include <strings.h>
#include "base/strings.h"
#include <chrono>

DECLARE_string(endpoint);
DECLARE_string(zk_cluster);
DECLARE_string(zk_root_path);
DECLARE_int32(zk_session_timeout);
DECLARE_int32(zk_keep_alive_check_interval);
DECLARE_int32(get_task_status_interval);
DECLARE_int32(name_server_task_pool_size);
DECLARE_int32(name_server_task_wait_time);
DECLARE_int32(tablet_startup_wait_time);
DECLARE_bool(auto_failover);
DECLARE_bool(auto_recover_table);

namespace rtidb {
namespace nameserver {

NameServerImpl::NameServerImpl():mu_(), tablets_(),
    table_info_(), zk_client_(NULL), dist_lock_(NULL), thread_pool_(1), 
    task_thread_pool_(FLAGS_name_server_task_pool_size), cv_() {
    std::string zk_table_path = FLAGS_zk_root_path + "/table";
    zk_table_index_node_ = zk_table_path + "/table_index";
    zk_table_data_path_ = zk_table_path + "/table_data";
    zk_term_node_ = zk_table_path + "/term";
    std::string zk_op_path = FLAGS_zk_root_path + "/op";
    zk_op_index_node_ = zk_op_path + "/op_index";
    zk_op_data_path_ = zk_op_path + "/op_data";
    std::string zk_config_path = FLAGS_zk_root_path + "/config";
    zk_auto_failover_node_ = zk_config_path + "/auto_failover";
    zk_auto_recover_table_node_ = zk_config_path + "/auto_recover_table";
    zk_table_changed_notify_node_ = zk_table_path + "/notify";
    running_.store(false, std::memory_order_release);
    auto_failover_.store(FLAGS_auto_failover, std::memory_order_release);
    auto_recover_table_.store(FLAGS_auto_recover_table, std::memory_order_release);
}

NameServerImpl::~NameServerImpl() {
    running_.store(false, std::memory_order_release);
    thread_pool_.Stop(true);
    task_thread_pool_.Stop(true);
    delete zk_client_;
}

// become name server leader
bool NameServerImpl::Recover() {
    std::vector<std::string> endpoints;
    if (!zk_client_->GetNodes(endpoints)) {
        PDLOG(WARNING, "get endpoints node failed!");
        return false;
    }
    std::lock_guard<std::mutex> lock(mu_);
    UpdateTablets(endpoints);

    std::string value;
    if (!zk_client_->GetNodeValue(zk_table_index_node_, value)) {
        if (!zk_client_->CreateNode(zk_table_index_node_, "1")) {
            PDLOG(WARNING, "create table index node failed!");
            return false;
        }
        table_index_ = 1;
        PDLOG(INFO, "init table_index[%u]", table_index_);
    } else {
        table_index_ = std::stoull(value);
        PDLOG(INFO, "recover table_index[%u]", table_index_);
    }
    value.clear();
    if (!zk_client_->GetNodeValue(zk_term_node_, value)) {
        if (!zk_client_->CreateNode(zk_term_node_, "1")) {
            PDLOG(WARNING, "create term node failed!");
            return false;
        }
        term_ = 1;
        PDLOG(INFO, "init term[%lu]", term_);
    } else {
        term_ = std::stoull(value);
        PDLOG(INFO, "recover term[%u]", term_);
    }
    value.clear();
    if (!zk_client_->GetNodeValue(zk_op_index_node_, value)) {
        if (!zk_client_->CreateNode(zk_op_index_node_, "1")) {
            PDLOG(WARNING, "create op index node failed!");
            return false;
        }
        op_index_ = 1;
        PDLOG(INFO, "init op_index[%u]", op_index_);
    } else {
        op_index_ = std::stoull(value);
        PDLOG(INFO, "recover op_index[%u]", op_index_);
    }
    value.clear();
    if (!zk_client_->GetNodeValue(zk_table_changed_notify_node_, value)) {
        if (!zk_client_->CreateNode(zk_table_changed_notify_node_, "1")) {
            PDLOG(WARNING, "create zk table changed notify node failed");
            return false;
        }
    }
    value.clear();
    if (!zk_client_->GetNodeValue(zk_auto_failover_node_, value)) {
        auto_failover_.load(std::memory_order_acquire) ? value = "1" : value = "0";
        if (!zk_client_->CreateNode(zk_auto_failover_node_, value)) {
            PDLOG(WARNING, "create auto failover node failed!");
            return false;
        }
        PDLOG(INFO, "set zk_auto_failover_node[%s]", value.c_str());
    } else {
        value == "1" ? auto_failover_.store(true, std::memory_order_release) :
                       auto_failover_.store(false, std::memory_order_release);
        PDLOG(INFO, "get zk_auto_failover_node[%s]", value.c_str());
    }
    value.clear();
    if (!zk_client_->GetNodeValue(zk_auto_recover_table_node_, value)) {
        auto_recover_table_.load(std::memory_order_acquire) ? value = "1" : value = "0";
        if (!zk_client_->CreateNode(zk_auto_recover_table_node_, value)) {
            PDLOG(WARNING, "create auto recover table node failed!");
            return false;
        }
        PDLOG(INFO, "set zk_auto_recover_table_node[%s]", value.c_str());
    } else {
        value == "1" ? auto_recover_table_.store(true, std::memory_order_release) :
                       auto_recover_table_.store(false, std::memory_order_release);
        PDLOG(INFO, "get zk_auto_recover_table_node[%s]", value.c_str());

    }

    if (!RecoverTableInfo()) {
        PDLOG(WARNING, "recover table info failed!");
        return false;
    }

    if (!RecoverOPTask()) {
        PDLOG(WARNING, "recover task failed!");
        return false;
    }
    return true;
}

bool NameServerImpl::RecoverTableInfo() {
    table_info_.clear();
    std::vector<std::string> table_vec;
    if (!zk_client_->GetChildren(zk_table_data_path_, table_vec)) {
        if (zk_client_->IsExistNode(zk_table_data_path_) > 0) {
            PDLOG(WARNING, "table data node is not exist");
            return true;
        }
        PDLOG(WARNING, "get table name failed!");
        return false;
    }
    PDLOG(INFO, "need to recover table num[%d]", table_vec.size());
    for (const auto& table_name : table_vec) {
        std::string table_name_node = zk_table_data_path_ + "/" + table_name;
        std::string value;
        if (!zk_client_->GetNodeValue(table_name_node, value)) {
            PDLOG(WARNING, "get table info failed! table node[%s]", table_name_node.c_str());
            return false;
        }
        std::shared_ptr<::rtidb::nameserver::TableInfo> table_info = 
                    std::make_shared<::rtidb::nameserver::TableInfo>();
        if (!table_info->ParseFromString(value)) {
            PDLOG(WARNING, "parse table info failed! value[%s]", value.c_str());
            return false;
        }
        table_info_.insert(std::make_pair(table_name, table_info));
        PDLOG(INFO, "recover table[%s] success", table_name.c_str());
    }
    return true;
}

bool NameServerImpl::RecoverOPTask() {
    task_map_.clear();
    std::vector<std::string> op_vec;
    if (!zk_client_->GetChildren(zk_op_data_path_, op_vec)) {
        if (zk_client_->IsExistNode(zk_op_data_path_) > 0) {
            PDLOG(WARNING, "op data node is not exist");
            return true;
        }
        PDLOG(WARNING, "get op failed!");
        return false;
    }
    PDLOG(INFO, "need to recover op num[%d]", op_vec.size());
    for (const auto& op_id : op_vec) {
        std::string op_node = zk_op_data_path_ + "/" + op_id;
        std::string value;
        if (!zk_client_->GetNodeValue(op_node, value)) {
            PDLOG(WARNING, "get table info failed! table node[%s]", op_node.c_str());
            return false;
        }
        std::shared_ptr<OPData> op_data = std::make_shared<OPData>();
        op_data->start_time_ = ::baidu::common::timer::now_time();
        op_data->task_status_ = ::rtidb::api::kDoing;
        if (!op_data->op_info_.ParseFromString(value)) {
            PDLOG(WARNING, "parse op info failed! value[%s]", value.c_str());
            return false;
        }

        switch (op_data->op_info_.op_type()) {
            case ::rtidb::api::OPType::kMakeSnapshotOP:
                if (!RecoverMakeSnapshot(op_data)) {
                    PDLOG(WARNING, "recover op[%s] failed", 
                        ::rtidb::api::OPType_Name(op_data->op_info_.op_type()).c_str());
                    return false;
                }
                break;
            case ::rtidb::api::OPType::kAddReplicaOP:
                if (!RecoverAddReplica(op_data)) {
                    PDLOG(WARNING, "recover op[%s] failed", 
                        ::rtidb::api::OPType_Name(op_data->op_info_.op_type()).c_str());
                    return false;
                }
                break;
            default:
                PDLOG(WARNING, "unsupport recover op[%s]!", 
                        ::rtidb::api::OPType_Name(op_data->op_info_.op_type()).c_str());
                return false;
        }

        uint64_t cur_op_id = std::stoull(op_id);;
        task_map_.insert(std::make_pair(cur_op_id, op_data));
        PDLOG(INFO, "recover op[%s] success. op_id[%lu]", 
                ::rtidb::api::OPType_Name(op_data->op_info_.op_type()).c_str(), cur_op_id);
    }

    return true;
}

bool NameServerImpl::RecoverMakeSnapshot(std::shared_ptr<OPData> op_data) {
    if (!op_data->op_info_.IsInitialized()) {
        PDLOG(WARNING, "op_info is not init!");
        return false;
    }
    if (op_data->op_info_.op_type() != ::rtidb::api::OPType::kMakeSnapshotOP) {
        PDLOG(WARNING, "op_type[%s] is not match", 
                    ::rtidb::api::OPType_Name(op_data->op_info_.op_type()).c_str());
        return false;
    }
    MakeSnapshotNSRequest request;
    if (!request.ParseFromString(op_data->op_info_.data())) {
        PDLOG(WARNING, "parse request failed. data[%s]", op_data->op_info_.data().c_str());
        return false;
    }
    auto iter = table_info_.find(request.name());
    if (iter == table_info_.end()) {
        PDLOG(WARNING, "get table info failed! name[%s]", request.name().c_str());
        return false;
    }
    std::shared_ptr<::rtidb::nameserver::TableInfo> table_info = iter->second;
    uint32_t tid = table_info->tid();
    uint32_t pid = request.pid();
    std::string endpoint;
    if (GetLeader(table_info, pid, endpoint) < 0 || endpoint.empty()) {
        PDLOG(WARNING, "get leader failed. table[%s] pid[%u]", request.name().c_str(), pid);
        return false;
    }
    std::shared_ptr<Task> task = CreateMakeSnapshotTask(endpoint, op_data->op_info_.op_id(), 
                ::rtidb::api::OPType::kMakeSnapshotOP, tid, pid);
    if (!task) {
        PDLOG(WARNING, "create makesnapshot task failed. tid[%u] pid[%u]", tid, pid);
        return false;
    }
    op_data->task_list_.push_back(task);

    SkipDoneTask(op_data->op_info_.task_index(), op_data->task_list_);
    return true;
}

void NameServerImpl::SkipDoneTask(uint32_t task_index, std::list<std::shared_ptr<Task>>& task_list) {
    for (uint32_t idx = 0; idx < task_index; idx++) {
        std::shared_ptr<Task> task = task_list.front();
        PDLOG(INFO, "task has done, remove from task_list. op_id[%lu] op_type[%s] task_type[%s]",
                        task->task_info_->op_id(),
                        ::rtidb::api::OPType_Name(task->task_info_->op_type()).c_str(),
                        ::rtidb::api::TaskType_Name(task->task_info_->task_type()).c_str());
        task_list.pop_front();
    }
}

void NameServerImpl::UpdateTabletsLocked(const std::vector<std::string>& endpoints) {
    std::lock_guard<std::mutex> lock(mu_);
    UpdateTablets(endpoints);
}


void NameServerImpl::UpdateTablets(const std::vector<std::string>& endpoints) {
    // check exist and newly add tablets
    std::set<std::string> alive;
    std::vector<std::string>::const_iterator it = endpoints.begin();
    for (; it != endpoints.end(); ++it) {
        alive.insert(*it);
        Tablets::iterator tit = tablets_.find(*it);
        // register a new tablet
        if (tit == tablets_.end()) {
            std::shared_ptr<TabletInfo> tablet = std::make_shared<TabletInfo>();
            tablet->state_ = ::rtidb::api::TabletState::kTabletHealthy;
            tablet->client_ = std::make_shared<::rtidb::client::TabletClient>(*it);
            if (tablet->client_->Init() != 0) {
                PDLOG(WARNING, "tablet client init error. endpoint[%s]", it->c_str());
                continue;
            }
            tablet->ctime_ = ::baidu::common::timer::get_micros() / 1000;
            tablets_.insert(std::make_pair(*it, tablet));
            PDLOG(INFO, "add tablet client. endpoint[%s]", it->c_str());
        } else {
            //TODO wangtaize notify if state changes
            ::rtidb::api::TabletState old = tit->second->state_;
            tit->second->state_ = ::rtidb::api::TabletState::kTabletHealthy;
            if (old != ::rtidb::api::TabletState::kTabletHealthy) {
                if (tit->second->client_->Reconnect() < 0) {
                    PDLOG(WARNING, "tablet client reconnect error. endpoint[%s]", it->c_str());
                    continue;
                }
                tit->second->ctime_ = ::baidu::common::timer::get_micros() / 1000;
                PDLOG(INFO, "tablet is online. endpoint[%s]", tit->first.c_str());
                if (auto_recover_table_.load(std::memory_order_acquire)) {
                    // wait until the tablet serivce start ok
                    thread_pool_.DelayTask(FLAGS_tablet_startup_wait_time, 
                            boost::bind(&NameServerImpl::OnTabletOnline, this, tit->first));
                }
            }
        }
        PDLOG(INFO, "healthy tablet with endpoint[%s]", it->c_str());
    }
    // handle offline tablet
    Tablets::iterator tit = tablets_.begin();
    for (; tit !=  tablets_.end(); ++tit) {
        if (alive.find(tit->first) == alive.end() 
                && tit->second->state_ == ::rtidb::api::TabletState::kTabletHealthy) {
            // tablet offline
            PDLOG(INFO, "offline tablet with endpoint[%s]", tit->first.c_str());
            tit->second->state_ = ::rtidb::api::TabletState::kTabletOffline;
            thread_pool_.AddTask(boost::bind(&NameServerImpl::OnTabletOffline, this, tit->first));
        }
    }
}

void NameServerImpl::OnTabletOffline(const std::string& endpoint) {
    std::lock_guard<std::mutex> lock(mu_);
    for (const auto& kv : table_info_) {
        if (!auto_failover_.load(std::memory_order_acquire)) {
            CreateUpdateTableAliveOP(kv.second->name(), endpoint, false);
            continue;
        }
        std::set<uint32_t> leader_pid;
        std::set<uint32_t> follower_pid;
        for (int idx = 0; idx < kv.second->table_partition_size(); idx++) {
            for (int meta_idx = 0; meta_idx < kv.second->table_partition(idx).partition_meta_size(); meta_idx++) {
                // tackle the alive partition only
                if (kv.second->table_partition(idx).partition_meta(meta_idx).endpoint() == endpoint) {
                    if (kv.second->table_partition(idx).partition_meta(meta_idx).is_leader()) {
                        leader_pid.insert(kv.second->table_partition(idx).pid());
                    } else {
                        follower_pid.insert(kv.second->table_partition(idx).pid());
                    }
                }
            }
        }
        for (auto pid : leader_pid) {
            // change leader
            PDLOG(INFO, "table[%s] pid[%u] change leader", kv.first.c_str(), pid);
            CreateChangeLeaderOP(kv.first, pid);
        }
        // delete replica
        DelReplicaData del_replica_data;
        del_replica_data.set_name(kv.first);
        del_replica_data.set_endpoint(endpoint);
        for (auto pid : follower_pid) {
            del_replica_data.set_pid(pid);
            CreateDelReplicaOP(del_replica_data, ::rtidb::api::OPType::kOfflineReplicaOP);
        }
    }
}

void NameServerImpl::OnTabletOnline(const std::string& endpoint) {
    std::lock_guard<std::mutex> lock(mu_);
    for (const auto& kv : table_info_) {
        for (int idx = 0; idx < kv.second->table_partition_size(); idx++) {
            uint32_t pid =  kv.second->table_partition(idx).pid();
            for (int meta_idx = 0; meta_idx < kv.second->table_partition(idx).partition_meta_size(); meta_idx++) {
                if (kv.second->table_partition(idx).partition_meta(meta_idx).endpoint() == endpoint) {
                    thread_pool_.AddTask(boost::bind(&NameServerImpl::RecoverTable, this, kv.first, pid, endpoint));
                    PDLOG(INFO, "recover table[%s] pid[%u] endpoint[%s]", kv.first.c_str(), pid, endpoint.c_str());
                }
            }
        }
    }
}

void NameServerImpl::ShowTablet(RpcController* controller,
            const ShowTabletRequest* request,
            ShowTabletResponse* response,
            Closure* done) {
    brpc::ClosureGuard done_guard(done);    
    if (!running_.load(std::memory_order_acquire)) {
        response->set_code(-1);
        response->set_msg("nameserver is not leader");
        PDLOG(WARNING, "cur nameserver is not leader");
        return;
    }
    std::lock_guard<std::mutex> lock(mu_);
    Tablets::iterator it = tablets_.begin();
    for (; it !=  tablets_.end(); ++it) {
        TabletStatus* status = response->add_tablets();
        status->set_endpoint(it->first);
        status->set_state(::rtidb::api::TabletState_Name(it->second->state_));
        status->set_age(::baidu::common::timer::get_micros() / 1000 - it->second->ctime_);
    }
    response->set_code(0);
    response->set_msg("ok");
}

bool NameServerImpl::Init() {
    if (FLAGS_zk_cluster.empty()) {
        PDLOG(WARNING, "zk cluster disabled");
        return false;
    }
    zk_client_ = new ZkClient(FLAGS_zk_cluster, FLAGS_zk_session_timeout,
            FLAGS_endpoint, FLAGS_zk_root_path);
    if (!zk_client_->Init()) {
        PDLOG(WARNING, "fail to init zookeeper with cluster[%s]", FLAGS_zk_cluster.c_str());
        return false;
    }
    std::string value;
    std::vector<std::string> endpoints;
    if (!zk_client_->GetNodes(endpoints)) {
        zk_client_->CreateNode(FLAGS_zk_root_path + "/nodes", "");
    }
    zk_client_->WatchNodes(boost::bind(&NameServerImpl::UpdateTabletsLocked, this, _1));
    zk_client_->WatchNodes();

    thread_pool_.DelayTask(FLAGS_zk_keep_alive_check_interval, boost::bind(&NameServerImpl::CheckZkClient, this));
    dist_lock_ = new DistLock(FLAGS_zk_root_path + "/leader", zk_client_, 
            boost::bind(&NameServerImpl::OnLocked, this), boost::bind(&NameServerImpl::OnLostLock, this),
            FLAGS_endpoint);
    dist_lock_->Lock();
    return true;
}

void NameServerImpl::CheckZkClient() {
    if (!zk_client_->IsConnected()) {
        OnLostLock();
        PDLOG(WARNING, "reconnect zk");
        if (zk_client_->Reconnect()) {
            PDLOG(INFO, "reconnect zk ok");
        }
    }
    thread_pool_.DelayTask(FLAGS_zk_keep_alive_check_interval, boost::bind(&NameServerImpl::CheckZkClient, this));
}

int NameServerImpl::UpdateTaskStatus() {
    if (!running_.load(std::memory_order_acquire)) {
        PDLOG(DEBUG, "cur name_server is not running. return");
        return 0;
    }
    std::vector<std::shared_ptr<TabletClient>> vec;
    {
        std::lock_guard<std::mutex> lock(mu_);
        for (auto iter = tablets_.begin(); iter != tablets_.end(); ++iter) {
            if (iter->second->state_ != ::rtidb::api::TabletState::kTabletHealthy) {
                PDLOG(DEBUG, "tablet[%s] is not Healthy", iter->first.c_str());
                continue;
            }
            vec.push_back(iter->second->client_);
        }    
    }
    for (auto iter = vec.begin(); iter != vec.end(); ++iter) {
        ::rtidb::api::TaskStatusResponse response;
        // get task status from tablet
        if ((*iter)->GetTaskStatus(response)) {
            std::lock_guard<std::mutex> lock(mu_);
            for (int idx = 0; idx < response.task_size(); idx++) {
                auto it = task_map_.find(response.task(idx).op_id());
                if (it == task_map_.end()) {
                    PDLOG(WARNING, "cannot find op_id[%lu] in task_map", response.task(idx).op_id());
                    continue;
                }
                if (it->second->task_list_.empty()) {
                    continue;
                }
                // update task status
                std::shared_ptr<Task> task = it->second->task_list_.front();
                if (task->task_info_->task_type() == response.task(idx).task_type() && 
                        task->task_info_->status() != response.task(idx).status()) {
                    PDLOG(INFO, "update task status from[%s] to[%s]. op_id[%lu], task_type[%s]", 
                                ::rtidb::api::TaskStatus_Name(task->task_info_->status()).c_str(), 
                                ::rtidb::api::TaskStatus_Name(response.task(idx).status()).c_str(), 
                                response.task(idx).op_id(), 
                                ::rtidb::api::TaskType_Name(task->task_info_->task_type()).c_str());
                    task->task_info_->set_status(response.task(idx).status());
                }
            }
        }
    }
    if (running_.load(std::memory_order_acquire)) {
        task_thread_pool_.DelayTask(FLAGS_get_task_status_interval, boost::bind(&NameServerImpl::UpdateTaskStatus, this));
    }
    return 0;
}

int NameServerImpl::UpdateZKTaskStatus() {
    std::vector<uint64_t> done_vec;
    {
        std::lock_guard<std::mutex> lock(mu_);
        for (const auto& kv : task_map_) {
            if (kv.second->task_list_.empty()) {
                continue;
            }
            std::shared_ptr<Task> task = kv.second->task_list_.front();
            if (task->task_info_->status() == ::rtidb::api::kDone) {
                done_vec.push_back(kv.first);
            }
        }
    }
    for (auto op_id : done_vec) {
        std::shared_ptr<OPData> op_data;
        {
            std::lock_guard<std::mutex> lock(mu_);
            auto pos = task_map_.find(op_id);
            if (pos == task_map_.end()) {
                PDLOG(WARNING, "cannot find op[%lu] in task_map", op_id);
                continue;
            }
            op_data = pos->second;
        }
        uint32_t cur_task_index = op_data->op_info_.task_index();
        op_data->op_info_.set_task_index(cur_task_index + 1);
        std::string value;
        op_data->op_info_.SerializeToString(&value);
        std::string node = zk_op_data_path_ + "/" + std::to_string(op_id);
        if (zk_client_->SetNodeValue(node, value)) {
            PDLOG(DEBUG, "set zk status value success. node[%s] value[%s]",
                        node.c_str(), value.c_str());
            op_data->task_list_.pop_front();
            continue;
        }
        // revert task index
        op_data->op_info_.set_task_index(cur_task_index);
        PDLOG(WARNING, "set zk status value failed! node[%s] op_id[%lu] op_type[%s] task_index[%u]", 
                      node.c_str(), op_id, 
                      ::rtidb::api::OPType_Name(op_data->op_info_.op_type()).c_str(),
                      op_data->op_info_.task_index()); 
    }
    return 0;
}

int NameServerImpl::DeleteTask() {
    std::vector<uint64_t> done_task_vec;
    std::vector<std::shared_ptr<TabletClient>> client_vec;
    {
        std::lock_guard<std::mutex> lock(mu_);
        for (auto iter = task_map_.begin(); iter != task_map_.end(); iter++) {
            if (iter->second->task_status_ == ::rtidb::api::kDoing) {
                if (iter->second->task_list_.empty()) {
                    done_task_vec.push_back(iter->first);
                } else {
                    std::shared_ptr<Task> task = iter->second->task_list_.front();
                    if (task->task_info_->status() == ::rtidb::api::kFailed) {
                        done_task_vec.push_back(iter->first);
                        iter->second->task_status_ = ::rtidb::api::kFailed;
                        PDLOG(WARNING, "set op[%s] status failed. op_id[%lu]",
                                        ::rtidb::api::OPType_Name(task->task_info_->op_type()).c_str(),
                                        iter->first);
                    }
                }
            }
        }
        if (done_task_vec.empty()) {
            return 0;
        }
        for (auto iter = tablets_.begin(); iter != tablets_.end(); ++iter) {
            if (iter->second->state_ != ::rtidb::api::TabletState::kTabletHealthy) {
                PDLOG(DEBUG, "tablet[%s] is not Healthy", iter->first.c_str());
                continue;
            }
            client_vec.push_back(iter->second->client_);
        }
    }
    bool has_failed = false;
    for (auto iter = client_vec.begin(); iter != client_vec.end(); ++iter) {
        if (!(*iter)->DeleteOPTask(done_task_vec)) {
            PDLOG(WARNING, "tablet[%s] delete op failed", (*iter)->GetEndpoint().c_str()); 
            has_failed = true;
            continue;
        }
        PDLOG(DEBUG, "tablet[%s] delete op success", (*iter)->GetEndpoint().c_str()); 
    }
    if (!has_failed) {
        for (auto op_id : done_task_vec) {
            std::string node = zk_op_data_path_ + "/" + std::to_string(op_id);
            if (zk_client_->DeleteNode(node)) {
                PDLOG(INFO, "delete zk op node[%s] success.", node.c_str()); 
                std::lock_guard<std::mutex> lock(mu_);
                auto pos = task_map_.find(op_id);
                if (pos != task_map_.end()) {
                    pos->second->end_time_ = ::baidu::common::timer::now_time();
                    if (pos->second->task_status_ == ::rtidb::api::kDoing) {
                        pos->second->task_status_ = ::rtidb::api::kDone;
                        pos->second->task_list_.clear();
                    }
                }
            } else {
                PDLOG(WARNING, "delete zk op_node failed. opid[%lu] node[%s]", op_id, node.c_str()); 
            }
        }
    }
    return 0;
}

void NameServerImpl::ProcessTask() {
    while (running_.load(std::memory_order_acquire)) {
        {
            std::unique_lock<std::mutex> lock(mu_);
            while (task_map_.empty()) {
                cv_.wait_for(lock, std::chrono::milliseconds(FLAGS_name_server_task_wait_time));
                if (!running_.load(std::memory_order_acquire)) {
                    return;
                }
            }
            
            for (auto iter = task_map_.begin(); iter != task_map_.end(); iter++) {
                if (iter->second->task_list_.empty() || 
                        iter->second->task_status_ == ::rtidb::api::kFailed) {
                    continue;
                }
                std::shared_ptr<Task> task = iter->second->task_list_.front();
                if (task->task_info_->status() == ::rtidb::api::kFailed) {
                    PDLOG(WARNING, "task[%s] run failed, terminate op[%s]. op_id[%lu]",
                                    ::rtidb::api::TaskType_Name(task->task_info_->task_type()).c_str(),
                                    ::rtidb::api::OPType_Name(task->task_info_->op_type()).c_str(),
                                    iter->first);
                } else if (task->task_info_->status() == ::rtidb::api::kInited) {
                    PDLOG(DEBUG, "run task. opid[%lu] op_type[%s] task_type[%s]", iter->first, 
                                ::rtidb::api::OPType_Name(task->task_info_->op_type()).c_str(), 
                                ::rtidb::api::TaskType_Name(task->task_info_->task_type()).c_str()); 
                    task_thread_pool_.AddTask(task->fun_);
                    task->task_info_->set_status(::rtidb::api::kDoing);;
                }
            }
        }
        UpdateZKTaskStatus();
        DeleteTask();
    }
}

void NameServerImpl::ConnectZK(RpcController* controller,
        const ConnectZKRequest* request,
        GeneralResponse* response,
        Closure* done) {
    brpc::ClosureGuard done_guard(done);
	if (zk_client_->Reconnect()) {
        response->set_code(0);
        response->set_msg("ok");
        PDLOG(INFO, "connect zk ok");
        return;
    }
    response->set_code(-1);
    response->set_msg("reconnect failed");
}        

void NameServerImpl::DisConnectZK(RpcController* controller,
        const DisConnectZKRequest* request,
        GeneralResponse* response,
        Closure* done) {
    brpc::ClosureGuard done_guard(done);
    zk_client_->CloseZK();
	OnLostLock();
    response->set_code(0);
    response->set_msg("ok");
    PDLOG(INFO, "disconnect zk ok");
}

void NameServerImpl::MakeSnapshotNS(RpcController* controller,
        const MakeSnapshotNSRequest* request,
        GeneralResponse* response,
        Closure* done) {
    brpc::ClosureGuard done_guard(done);
    if (!running_.load(std::memory_order_acquire)) {
        response->set_code(-1);
        response->set_msg("nameserver is not leader");
        PDLOG(WARNING, "cur nameserver is not leader");
        return;
    }
    std::lock_guard<std::mutex> lock(mu_);
    auto iter = table_info_.find(request->name());
    if (iter == table_info_.end()) {
        response->set_code(-1);
        response->set_msg("get table info failed");
        PDLOG(WARNING, "get table info failed! name[%s]", request->name().c_str());
        return;
    }
    std::shared_ptr<::rtidb::nameserver::TableInfo> table_info = iter->second;
    uint32_t tid = table_info->tid();
    uint32_t pid = request->pid();
    std::string endpoint;
    if (GetLeader(table_info, pid, endpoint) < 0 || endpoint.empty()) {
        response->set_code(-1);
        response->set_msg("get leader failed");
        PDLOG(WARNING, "get leader failed. table[%s] pid[%u]", request->name().c_str(), pid);
        return;
    }
    auto it = tablets_.find(endpoint);
    if (it == tablets_.end() || it->second->state_ != ::rtidb::api::TabletState::kTabletHealthy) {
        response->set_code(-1);
        response->set_msg("leader is not online");
        PDLOG(WARNING, "leader[%s] is not online", endpoint.c_str());
        return;
    }

    std::shared_ptr<OPData> op_data;
    std::string value;
    request->SerializeToString(&value);
    if (CreateOPData(::rtidb::api::OPType::kMakeSnapshotOP, value, op_data) < 0) {
        response->set_code(-1);
        response->set_msg("create makesnapshot op date error");
        PDLOG(WARNING, "create makesnapshot op data error. tid[%u] pid[%u]", tid, pid);
        return;
    }

    std::shared_ptr<Task> task = CreateMakeSnapshotTask(endpoint, op_index_, 
                ::rtidb::api::OPType::kMakeSnapshotOP, tid, pid);
    if (!task) {
        response->set_code(-1);
        response->set_msg("create makesnapshot task failed");
        PDLOG(WARNING, "create makesnapshot task failed. tid[%u] pid[%u]", tid, pid);
        return;
    }
    op_data->task_list_.push_back(task);
    if (AddOPData(op_data) < 0) {
        response->set_code(-1);
        response->set_msg("add op data failed");
        PDLOG(WARNING, "add op data failed. tid[%u] pid[%u]", tid, pid);
        return;
    }
    response->set_code(0);
    response->set_msg("ok");
    PDLOG(INFO, "add makesnapshot op ok. op_id[%lu] tid[%u] pid[%u]", 
                op_index_, tid, pid);
}

int NameServerImpl::CreateTableOnTablet(std::shared_ptr<::rtidb::nameserver::TableInfo> table_info,
            bool is_leader, const std::vector<::rtidb::base::ColumnDesc>& columns,
            std::map<uint32_t, std::vector<std::string>>& endpoint_map) {
    for (int idx = 0; idx < table_info->table_partition_size(); idx++) {
        uint32_t pid = table_info->table_partition(idx).pid();
        for (int meta_idx = 0; meta_idx < table_info->table_partition(idx).partition_meta_size(); meta_idx++) {
            if (table_info->table_partition(idx).partition_meta(meta_idx).is_leader() != is_leader) {
                continue;
            }
            std::string endpoint = table_info->table_partition(idx).partition_meta(meta_idx).endpoint();
            std::shared_ptr<TabletInfo> tablet_ptr;
            {
                std::lock_guard<std::mutex> lock(mu_);
                auto iter = tablets_.find(endpoint);
                // check tablet if exist
                if (iter == tablets_.end()) {
                    PDLOG(WARNING, "endpoint[%s] can not find client", endpoint.c_str());
                    return -1;
                }
                tablet_ptr = iter->second;
                // check tablet healthy
                if (tablet_ptr->state_ != ::rtidb::api::TabletState::kTabletHealthy) {
                    PDLOG(WARNING, "endpoint [%s] is offline", endpoint.c_str());
                    return -1;
                }
            }
            std::vector<std::string> endpoint_vec;
            uint64_t term = 0;
            if (is_leader) {
                if (endpoint_map.find(pid) != endpoint_map.end()) {
                    endpoint_map[pid].swap(endpoint_vec);
                }
                std::lock_guard<std::mutex> lock(mu_);
                if (!zk_client_->SetNodeValue(zk_term_node_, std::to_string(term_ + 1))) {
                    PDLOG(WARNING, "update leader id  node failed. table name[%s] pid[%u]", 
                                    table_info->name().c_str(), pid);
                    return -1;
                }
                term_++;
                term = term_;
                ::rtidb::nameserver::TablePartition* table_partition = table_info->mutable_table_partition(idx);
                ::rtidb::nameserver::TermPair* term_pair = table_partition->add_term_offset();
                term_pair->set_term(term);
                term_pair->set_offset(0);
            } else {
                if (endpoint_map.find(pid) == endpoint_map.end()) {
                    endpoint_map.insert(std::make_pair(pid, std::vector<std::string>()));
                }
                endpoint_map[pid].push_back(endpoint);
            }
            ::rtidb::api::TTLType ttl_type = ::rtidb::api::TTLType::kAbsoluteTime;
            if (table_info->ttl_type() == "kLatestTime") {
                ttl_type = ::rtidb::api::TTLType::kLatestTime;
            }
            if (!tablet_ptr->client_->CreateTable(table_info->name(), table_index_, pid, 
                                    table_info->ttl(), table_info->seg_cnt(), columns, ttl_type,
                                    is_leader, endpoint_vec, term)) {

                PDLOG(WARNING, "create table failed. tid[%u] pid[%u] endpoint[%s]", 
                        table_index_, pid, endpoint.c_str());
                return -1;

            }
            PDLOG(INFO, "create table success. tid[%u] pid[%u] endpoint[%s] idx[%d]", 
                        table_index_, pid, endpoint.c_str(), idx);
        }
    }
    return 0;
}

void NameServerImpl::ConfSet(RpcController* controller,
            const ConfSetRequest* request,
            GeneralResponse* response,
            Closure* done) {
    brpc::ClosureGuard done_guard(done);    
    if (!running_.load(std::memory_order_acquire)) {
        response->set_code(-1);
        response->set_msg("nameserver is not leader");
        PDLOG(WARNING, "cur nameserver is not leader");
        return;
    }
    std::lock_guard<std::mutex> lock(mu_);
    std::string key = request->conf().key();
    std::string value = request->conf().value();
    if (key.empty() || value.empty()) {
        response->set_code(-1);
        response->set_msg("key or value is empty");
        PDLOG(WARNING, "key[%s] value[%s]", key.c_str(), value.c_str());
        return;
    }
    if (key == "auto_failover") {
        if (strcasecmp(value.c_str(), "true") == 0) {
            auto_failover_.store(true, std::memory_order_release);
        } else if (strcasecmp(value.c_str(), "false") == 0) {
            auto_failover_.store(false, std::memory_order_release);
        } else {
            response->set_code(-1);
            response->set_msg("invalid value");
            PDLOG(WARNING, "invalid value[%s]", value.c_str());
            return;
        }
    } else if (key == "auto_recover_table") {
        if (strcasecmp(value.c_str(), "true") == 0) {
            auto_recover_table_.store(true, std::memory_order_release);
        } else if (strcasecmp(value.c_str(), "false") == 0) {
            auto_recover_table_.store(false, std::memory_order_release);
        } else {
            response->set_code(-1);
            response->set_msg("invalid value");
            PDLOG(WARNING, "invalid value[%s]", value.c_str());
            return;
        }

    } else {
        response->set_code(-1);
        response->set_msg("unsupport set this key");
        PDLOG(WARNING, "unsupport set key[%s]", key.c_str());
        return;
    }
    PDLOG(INFO, "config set ok. key[%s] value[%s]", key.c_str(), value.c_str());
    response->set_code(0);
    response->set_msg("ok");
}

void NameServerImpl::ConfGet(RpcController* controller,
            const ConfGetRequest* request,
            ConfGetResponse* response,
            Closure* done) {
    brpc::ClosureGuard done_guard(done);    
    if (!running_.load(std::memory_order_acquire)) {
        response->set_code(-1);
        response->set_msg("nameserver is not leader");
        PDLOG(WARNING, "cur nameserver is not leader");
        return;
    }
    std::lock_guard<std::mutex> lock(mu_);
    ::rtidb::nameserver::Pair* conf = response->add_conf();
    conf->set_key("auto_failover");
    auto_failover_.load(std::memory_order_acquire) ? conf->set_value("true") : conf->set_value("false");

    conf = response->add_conf();
    conf->set_key("auto_recover_table");
    auto_recover_table_.load(std::memory_order_acquire) ? conf->set_value("true") : conf->set_value("false");

    response->set_code(0);
    response->set_msg("ok");
}

void NameServerImpl::ChangeLeader(RpcController* controller,
            const ChangeLeaderRequest* request,
            GeneralResponse* response,
            Closure* done) {
    brpc::ClosureGuard done_guard(done);    
    if (!running_.load(std::memory_order_acquire)) {
        response->set_code(-1);
        response->set_msg("nameserver is not leader");
        PDLOG(WARNING, "cur nameserver is not leader");
        return;
    }
    std::string name = request->name();
    uint32_t pid = request->pid();
    std::lock_guard<std::mutex> lock(mu_);
    auto iter = table_info_.find(name);
    if (iter == table_info_.end()) {
        PDLOG(WARNING, "not found table[%s] in table_info map", name.c_str());
        response->set_code(-1);
        response->set_msg("table is not exist");
        return;
    }
    std::vector<std::string> follower_endpoint;
    for (int idx = 0; idx < iter->second->table_partition_size(); idx++) {
        if (iter->second->table_partition(idx).pid() != pid) {
            continue;
        }
        for (int meta_idx = 0; meta_idx < iter->second->table_partition(idx).partition_meta_size(); meta_idx++) {
            if (iter->second->table_partition(idx).partition_meta(meta_idx).is_alive()) {
                if (iter->second->table_partition(idx).partition_meta(meta_idx).is_leader()) { 
                    PDLOG(WARNING, "leader is alive, cannot change leader. table[%s] pid[%u]",
                                    name.c_str(), pid);
                    response->set_code(-1);
                    response->set_msg("leader is alive");
                    return;
                }
            }
        }
        break;
    }
    if (CreateChangeLeaderOP(name, pid) < 0) {
        response->set_code(-1);
        response->set_msg("change leader failed");
        PDLOG(WARNING, "change leader failed. name[%s] pid[%u]", name.c_str(), pid);
        return;
    }
    response->set_code(0);
    response->set_msg("ok");
}

void NameServerImpl::OfflineEndpoint(RpcController* controller,
            const OfflineEndpointRequest* request,
            GeneralResponse* response,
            Closure* done) {
    brpc::ClosureGuard done_guard(done);    
    if (!running_.load(std::memory_order_acquire)) {
        response->set_code(-1);
        response->set_msg("nameserver is not leader");
        PDLOG(WARNING, "cur nameserver is not leader");
        return;
    }
    std::string endpoint = request->endpoint();
    std::lock_guard<std::mutex> lock(mu_);
    auto iter = tablets_.find(endpoint);
    if (iter == tablets_.end()) {
        response->set_code(-1);
        response->set_msg("endpoint is not exist");
        PDLOG(WARNING, "endpoint[%s] is not exist", endpoint.c_str());
        return;
    } else if (iter->second->state_ == ::rtidb::api::TabletState::kTabletHealthy) {
        response->set_code(-1);
        response->set_msg("endpoint is healthy");
        PDLOG(WARNING, "endpoint[%s] is healthy", endpoint.c_str());
        return;
    }
    for (const auto& kv : table_info_) {
        std::set<uint32_t> leader_pid;
        std::set<uint32_t> follower_pid;
        for (int idx = 0; idx < kv.second->table_partition_size(); idx++) {
            for (int meta_idx = 0; meta_idx < kv.second->table_partition(idx).partition_meta_size(); meta_idx++) {
                // tackle the alive partition only
                if (kv.second->table_partition(idx).partition_meta(meta_idx).endpoint() == endpoint) {
                    if (kv.second->table_partition(idx).partition_meta(meta_idx).is_alive()) {
                        response->set_code(-1);
                        response->set_msg("endpoint is alive");
                        PDLOG(WARNING, "endpoint[%s] is alive. name[%s] pid[%u]", 
                                        endpoint.c_str(), kv.first.c_str(), 
                                        kv.second->table_partition(idx).pid());
                        return;
                    }
                    if (kv.second->table_partition(idx).partition_meta(meta_idx).is_leader()) {
                        leader_pid.insert(kv.second->table_partition(idx).pid());
                    } else {
                        follower_pid.insert(kv.second->table_partition(idx).pid());
                    }
                }
            }
        }
        for (auto pid : leader_pid) {
            PDLOG(INFO, "table[%s] pid[%u] change leader", kv.first.c_str(), pid);
            CreateChangeLeaderOP(kv.first, pid);
        }
        // delete replica
        DelReplicaData del_replica_data;
        del_replica_data.set_name(kv.first);
        del_replica_data.set_endpoint(endpoint);
        for (auto pid : follower_pid) {
            del_replica_data.set_pid(pid);
            CreateDelReplicaOP(del_replica_data, ::rtidb::api::OPType::kOfflineReplicaOP);
        }
    }
    response->set_code(0);
    response->set_msg("ok");
}

void NameServerImpl::RecoverEndpoint(RpcController* controller,
            const RecoverEndpointRequest* request,
            GeneralResponse* response,
            Closure* done) {
    brpc::ClosureGuard done_guard(done);    
    if (!running_.load(std::memory_order_acquire)) {
        response->set_code(-1);
        response->set_msg("nameserver is not leader");
        PDLOG(WARNING, "cur nameserver is not leader");
        return;
    }
    std::string endpoint = request->endpoint();
    {
        std::lock_guard<std::mutex> lock(mu_);
        auto iter = tablets_.find(endpoint);
        if (iter == tablets_.end()) {
            response->set_code(-1);
            response->set_msg("endpoint is not exist");
            PDLOG(WARNING, "endpoint[%s] is not exist", endpoint.c_str());
            return;
        } else if (iter->second->state_ != ::rtidb::api::TabletState::kTabletHealthy) {
            response->set_code(-1);
            response->set_msg("endpoint is not healthy");
            PDLOG(WARNING, "endpoint[%s] is not healthy", endpoint.c_str());
            return;
        }
    }
    OnTabletOnline(endpoint);
    response->set_code(0);
    response->set_msg("ok");
}

void NameServerImpl::ShowOPStatus(RpcController* controller,
        const ShowOPStatusRequest* request,
        ShowOPStatusResponse* response,
        Closure* done) {
    brpc::ClosureGuard done_guard(done);    
    if (!running_.load(std::memory_order_acquire)) {
        response->set_code(-1);
        response->set_msg("nameserver is not leader");
        PDLOG(WARNING, "cur nameserver is not leader");
        return;
    }
    std::lock_guard<std::mutex> lock(mu_);
    for (const auto& kv : task_map_) {
        OPStatus* op_status = response->add_op_status();
        op_status->set_op_id(kv.first);
        op_status->set_op_type(::rtidb::api::OPType_Name(kv.second->op_info_.op_type()));
        if (kv.second->task_list_.empty()) {
            op_status->set_status("Done");
            op_status->set_task_type("-");
        } else { 
            std::shared_ptr<Task> task = kv.second->task_list_.front();
            op_status->set_task_type(::rtidb::api::TaskType_Name(task->task_info_->task_type()));
            if (task->task_info_->status() == ::rtidb::api::kFailed) {
                op_status->set_status("Failed");
            } else {
                op_status->set_status("Doing");
            }
        }
        op_status->set_start_time(kv.second->start_time_);
        op_status->set_end_time(kv.second->end_time_);
    }
    response->set_code(0);
    response->set_msg("ok");
}

void NameServerImpl::ShowTable(RpcController* controller,
            const ShowTableRequest* request,
            ShowTableResponse* response,
            Closure* done) {
    brpc::ClosureGuard done_guard(done);    
    if (!running_.load(std::memory_order_acquire)) {
        response->set_code(-1);
        response->set_msg("nameserver is not leader");
        PDLOG(WARNING, "cur nameserver is not leader");
        return;
    }
    std::lock_guard<std::mutex> lock(mu_);
    for (const auto& kv : table_info_) {
        if (request->has_name() && request->name() != kv.first) {
            continue;
        }
        ::rtidb::nameserver::TableInfo* table_info = response->add_table_info();
        table_info->CopyFrom(*(kv.second));
    }
    response->set_code(0);
    response->set_msg("ok");
}

void NameServerImpl::DropTable(RpcController* controller, 
        const DropTableRequest* request, 
        GeneralResponse* response, 
        Closure* done) {
    brpc::ClosureGuard done_guard(done);    
    if (!running_.load(std::memory_order_acquire)) {
        response->set_code(-1);
        response->set_msg("nameserver is not leader");
        PDLOG(WARNING, "cur nameserver is not leader");
        return;
    }
    std::lock_guard<std::mutex> lock(mu_);
    auto iter = table_info_.find(request->name());
    if (iter == table_info_.end()) {
        response->set_code(-1);
        response->set_msg("table is not exist!");
        PDLOG(WARNING, "table[%s] is not exist!", request->name().c_str());
        return;
    }
    int code = 0;
    for (int idx = 0; idx < iter->second->table_partition_size(); idx++) {
        for (int meta_idx = 0; meta_idx < iter->second->table_partition(idx).partition_meta_size(); meta_idx++) {
            do {
                std::string endpoint = iter->second->table_partition(idx).partition_meta(meta_idx).endpoint();
                if (!iter->second->table_partition(idx).partition_meta(meta_idx).is_alive()) {
                    PDLOG(WARNING, "table[%s] is not alive. pid[%u] endpoint[%s]", 
                                    request->name().c_str(), iter->second->table_partition(idx).pid(), endpoint.c_str());
                    continue;
                }
                auto tablets_iter = tablets_.find(endpoint);
                // check tablet if exist
                if (tablets_iter == tablets_.end()) {
                    PDLOG(WARNING, "endpoint[%s] can not find client", endpoint.c_str());
                    break;
                }
                // check tablet healthy
                if (tablets_iter->second->state_ != ::rtidb::api::TabletState::kTabletHealthy) {
                    PDLOG(WARNING, "endpoint [%s] is offline", endpoint.c_str());
                    continue;
                }
                if (!tablets_iter->second->client_->DropTable(iter->second->tid(),
                                        iter->second->table_partition(idx).pid())) {
                    PDLOG(WARNING, "drop table failed. tid[%u] pid[%u] endpoint[%s]", 
                                    iter->second->tid(), iter->second->table_partition(idx).pid(),
                                    endpoint.c_str());
                    code = -1; // if drop table failed, return error                
                    break;
                }
                PDLOG(INFO, "drop table. tid[%u] pid[%u] endpoint[%s]", 
                                iter->second->tid(), iter->second->table_partition(idx).pid(),
                                endpoint.c_str());
            } while (0);
        }
    }
    if (!zk_client_->DeleteNode(zk_table_data_path_ + "/" + request->name())) {
        PDLOG(WARNING, "delete table node[%s/%s] failed! value[%s]", 
                        zk_table_data_path_.c_str(), request->name().c_str());
        code = -1;
    } else {
        PDLOG(INFO, "delete table node[%s/%s]", zk_table_data_path_.c_str(), request->name().c_str());
    }
    table_info_.erase(request->name());
    response->set_code(code);
    code == 0 ?  response->set_msg("ok") : response->set_msg("drop table error");
}

int NameServerImpl::ConvertColumnDesc(std::shared_ptr<::rtidb::nameserver::TableInfo> table_info,
                    std::vector<::rtidb::base::ColumnDesc>& columns) {
    for (int idx = 0; idx < table_info->column_desc_size(); idx++) {
		::rtidb::base::ColType type;
		std::string raw_type = table_info->column_desc(idx).type();
		if (raw_type == "int32") {
			type = ::rtidb::base::ColType::kInt32;
		} else if (raw_type == "int64") {
			type = ::rtidb::base::ColType::kInt64;
		} else if (raw_type == "uint32") {
			type = ::rtidb::base::ColType::kUInt32;
		} else if (raw_type == "uint64") {
			type = ::rtidb::base::ColType::kUInt64;
		} else if (raw_type == "float") {
			type = ::rtidb::base::ColType::kFloat;
		} else if (raw_type == "double") {
			type = ::rtidb::base::ColType::kDouble;
		} else if (raw_type == "string") {
			type = ::rtidb::base::ColType::kString;
		} else {
        	PDLOG(WARNING, "invalid type[%s]", table_info->column_desc(idx).type().c_str());
			return -1;
		}
		::rtidb::base::ColumnDesc column_desc;
		column_desc.type = type;
		column_desc.name = table_info->column_desc(idx).name();
		column_desc.add_ts_idx = table_info->column_desc(idx).add_ts_idx();
        columns.push_back(column_desc);
    }
    return 0;
}

void NameServerImpl::CreateTable(RpcController* controller, 
        const CreateTableRequest* request, 
        GeneralResponse* response, 
        Closure* done) {
    brpc::ClosureGuard done_guard(done);
    if (!running_.load(std::memory_order_acquire)) {
        response->set_code(-1);
        response->set_msg("nameserver is not leader");
        PDLOG(WARNING, "cur nameserver is not leader");
        return;
    }
    std::shared_ptr<::rtidb::nameserver::TableInfo> table_info(request->table_info().New());
    table_info->CopyFrom(request->table_info());
    if (table_info->table_partition_size() == 0) {
        response->set_code(-1);
        response->set_msg("table_partition size is zero");
        PDLOG(WARNING, "table_partition size is zero");
        return;
    }
    std::set<uint32_t> pid_set;
    for (int idx = 0; idx < table_info->table_partition_size(); idx++) {
        pid_set.insert(table_info->table_partition(idx).pid());
    }
    auto iter = pid_set.rbegin();
    if (*iter != (uint32_t)table_info->table_partition_size() - 1) {
        response->set_code(-1);
        response->set_msg("pid is not start with zero and consecutive");
        PDLOG(WARNING, "pid is not start with zero and consecutive");
        return;
    }
    {
        std::lock_guard<std::mutex> lock(mu_);
        if (table_info_.find(table_info->name()) != table_info_.end()) {
            response->set_code(-1);
            response->set_msg("table is already exist!");
            PDLOG(WARNING, "table[%s] is already exist!", table_info->name().c_str());
            return;
        }
        if (!zk_client_->SetNodeValue(zk_table_index_node_, std::to_string(table_index_ + 1))) {
            response->set_code(-1);
            response->set_msg("set table index node failed");
            PDLOG(WARNING, "set table index node failed! table_index[%u]", table_index_ + 1);
            return;
        }
        table_index_++;
        table_info->set_tid(table_index_);
    }
    std::vector<::rtidb::base::ColumnDesc> columns;
    if (ConvertColumnDesc(table_info, columns) < 0) {
        response->set_code(-1);
        response->set_msg("convert column desc failed");
        PDLOG(WARNING, "convert table column desc failed. tid[%u]", table_index_);
        return;
    }
    std::map<uint32_t, std::vector<std::string>> endpoint_map;
    if (CreateTableOnTablet(table_info, false, columns, endpoint_map) < 0 ||
            CreateTableOnTablet(table_info, true, columns, endpoint_map) < 0) {
        response->set_code(-1);
        response->set_msg("create table failed");
        PDLOG(WARNING, "create table failed. tid[%u]", table_index_);
        return;
    }

    std::string table_value;
    table_info->SerializeToString(&table_value);
    if (!zk_client_->CreateNode(zk_table_data_path_ + "/" + table_info->name(), table_value)) {
        PDLOG(WARNING, "create table node[%s/%s] failed! value[%s]", zk_table_data_path_.c_str(), table_info->name().c_str(), table_value.c_str());
        response->set_code(-1);
        response->set_msg("create table node failed");
        return;
    }
    PDLOG(DEBUG, "create table node[%s/%s] success! value[%s]", zk_table_data_path_.c_str(), table_info->name().c_str(), table_value.c_str());
    {
        std::lock_guard<std::mutex> lock(mu_);
        table_info_.insert(std::make_pair(table_info->name(), table_info));
    }
    response->set_code(0);
    response->set_msg("ok");
    NotifyTableChanged();
}

void NameServerImpl::AddReplicaNS(RpcController* controller,
       const AddReplicaNSRequest* request,
       GeneralResponse* response,
       Closure* done) {
    brpc::ClosureGuard done_guard(done);
    if (!running_.load(std::memory_order_acquire)) {
        response->set_code(-1);
        response->set_msg("nameserver is not leader");
        PDLOG(WARNING, "cur nameserver is not leader");
        return;
    }
    std::lock_guard<std::mutex> lock(mu_);
    auto it = tablets_.find(request->endpoint());
    if (it == tablets_.end() || it->second->state_ != ::rtidb::api::TabletState::kTabletHealthy) {
        response->set_code(-1);
        response->set_msg("tablet is not online");
        PDLOG(WARNING, "tablet[%s] is not online", request->endpoint().c_str());
        return;
    }
    auto pos = table_info_.find(request->name());
    if (pos == table_info_.end()) {
        response->set_code(-1);
        response->set_msg("table is not  exist!");
        PDLOG(WARNING, "table[%s] is not exist!", request->name().c_str());
        return;
    }
    uint32_t tid = pos->second->tid();
    uint32_t pid = request->pid();;
    uint64_t ttl =  pos->second->ttl();
    uint32_t seg_cnt =  pos->second->seg_cnt();
    std::string leader_endpoint;
    if (GetLeader(pos->second, pid, leader_endpoint) < 0 || leader_endpoint.empty()) {
        response->set_code(-1);
        response->set_msg("get leader failed");
        PDLOG(WARNING, "get leader failed. table[%s] pid[%u]", request->name().c_str(), pid);
        return;
    }
    std::shared_ptr<OPData> op_data;
    std::string value;
    request->SerializeToString(&value);
    if (CreateOPData(::rtidb::api::OPType::kAddReplicaOP, value, op_data) < 0) {
        PDLOG(WARNING, "create AddReplicaOP data error. table[%s] pid[%u]",
                        request->name().c_str(), pid);
        return;
    }

    std::shared_ptr<Task> task = CreatePauseSnapshotTask(leader_endpoint, op_index_, 
                ::rtidb::api::OPType::kAddReplicaOP, tid, pid);
    if (!task) {
        response->set_code(-1);
        response->set_msg("create pausesnapshot task failed");
        PDLOG(WARNING, "create pausesnapshot task failed. tid[%u] pid[%u]", tid, pid);
        return;
    }
    op_data->task_list_.push_back(task);
    task = CreateSendSnapshotTask(leader_endpoint, op_index_, 
                ::rtidb::api::OPType::kAddReplicaOP, tid, pid, request->endpoint());
    if (!task) {
        response->set_code(-1);
        response->set_msg("create sendsnapshot task failed");
        PDLOG(WARNING, "create sendsnapshot task failed. tid[%u] pid[%u]", tid, pid);
        return;
    }
    op_data->task_list_.push_back(task);
    task = CreateLoadTableTask(request->endpoint(), op_index_, 
                ::rtidb::api::OPType::kAddReplicaOP, request->name(), 
                tid, pid, ttl, seg_cnt);
    if (!task) {
        response->set_code(-1);
        response->set_msg("create loadtable task failed");
        PDLOG(WARNING, "create loadtable task failed. tid[%u] pid[%u]", tid, pid);
        return;
    }
    op_data->task_list_.push_back(task);
    task = CreateAddReplicaTask(leader_endpoint, op_index_, 
                ::rtidb::api::OPType::kAddReplicaOP, tid, pid, request->endpoint());
    if (!task) {
        response->set_code(-1);
        response->set_msg("create addreplica task failed");
        PDLOG(WARNING, "create addreplica task failed. tid[%u] pid[%u]", tid, pid);
        return;
    }
    op_data->task_list_.push_back(task);
    task = CreateRecoverSnapshotTask(leader_endpoint, op_index_, 
                ::rtidb::api::OPType::kAddReplicaOP, tid, pid);
    if (!task) {
        response->set_code(-1);
        response->set_msg("create recoversnapshot task failed");
        PDLOG(WARNING, "create recoversnapshot task failed. tid[%u] pid[%u]", tid, pid);
        return;
    }
    op_data->task_list_.push_back(task);
    task = CreateAddTableInfoTask(request->name(), pid, request->endpoint(),
                op_index_, ::rtidb::api::OPType::kAddReplicaOP);
    if (!task) {
        response->set_code(-1);
        response->set_msg("create addtableinfo task failed");
        PDLOG(WARNING, "create addtableinfo task failed. tid[%u] pid[%u]", tid, pid);
        return;
    }
    op_data->task_list_.push_back(task);

    if (AddOPData(op_data) < 0) {
        response->set_code(-1);
        response->set_msg("add op data failed");
        PDLOG(WARNING, "add op data failed. tid[%u] pid[%u]", tid, pid);
        return;
    }
    PDLOG(INFO, "add addreplica op ok. op_id[%lu] tid[%u] pid[%u]", 
                op_index_, tid, pid);
    response->set_code(0);
    response->set_msg("ok");
}

bool NameServerImpl::RecoverAddReplica(std::shared_ptr<OPData> op_data) {
    if (!op_data->op_info_.IsInitialized()) {
        PDLOG(WARNING, "op_info is not init!");
        return false;
    }
    if (op_data->op_info_.op_type() != ::rtidb::api::OPType::kAddReplicaOP) {
        PDLOG(WARNING, "op_type[%s] is not match", 
                    ::rtidb::api::OPType_Name(op_data->op_info_.op_type()).c_str());
        return false;
    }
    AddReplicaNSRequest request;
    if (!request.ParseFromString(op_data->op_info_.data())) {
        PDLOG(WARNING, "parse request failed. data[%s]", op_data->op_info_.data().c_str());
        return false;
    }
    auto it = tablets_.find(request.endpoint());
    if (it == tablets_.end() || it->second->state_ != ::rtidb::api::TabletState::kTabletHealthy) {
        PDLOG(WARNING, "tablet[%s] is not online", request.endpoint().c_str());
        return false;
    }
    auto pos = table_info_.find(request.name());
    if (pos == table_info_.end()) {
        PDLOG(WARNING, "table[%s] is not exist!", request.name().c_str());
        return false;
    }
    uint32_t tid = pos->second->tid();
    uint32_t pid = request.pid();
    uint64_t ttl =  pos->second->ttl();
    uint32_t seg_cnt =  pos->second->seg_cnt();
    std::string leader_endpoint;
    if (GetLeader(pos->second, pid, leader_endpoint) < 0 || leader_endpoint.empty()) {
        PDLOG(WARNING, "get leader failed. table[%s] pid[%u]", request.name().c_str(), pid);
        return false;
    }
    std::shared_ptr<Task> task = CreatePauseSnapshotTask(leader_endpoint, op_index_, 
                ::rtidb::api::OPType::kAddReplicaOP, tid, pid);
    if (!task) {
        PDLOG(WARNING, "create pausesnapshot task failed. tid[%u] pid[%u]", tid, pid);
        return false;
    }
    op_data->task_list_.push_back(task);
    task = CreateSendSnapshotTask(leader_endpoint, op_index_, 
                ::rtidb::api::OPType::kAddReplicaOP, tid, pid, request.endpoint());
    if (!task) {
        PDLOG(WARNING, "create sendsnapshot task failed. tid[%u] pid[%u]", tid, pid);
        return false;
    }
    op_data->task_list_.push_back(task);
    task = CreateLoadTableTask(request.endpoint(), op_index_, 
                ::rtidb::api::OPType::kAddReplicaOP, request.name(), 
                tid, pid, ttl, seg_cnt);
    if (!task) {
        PDLOG(WARNING, "create loadtable task failed. tid[%u] pid[%u]", tid, pid);
        return false;
    }
    op_data->task_list_.push_back(task);
    task = CreateAddReplicaTask(leader_endpoint, op_index_, 
                ::rtidb::api::OPType::kAddReplicaOP, tid, pid, request.endpoint());
    if (!task) {
        PDLOG(WARNING, "create addreplica task failed. tid[%u] pid[%u]", tid, pid);
        return false;
    }
    op_data->task_list_.push_back(task);
    task = CreateRecoverSnapshotTask(leader_endpoint, op_index_, 
                ::rtidb::api::OPType::kAddReplicaOP, tid, pid);
    if (!task) {
        PDLOG(WARNING, "create recoversnapshot task failed. tid[%u] pid[%u]", tid, pid);
        return false;
    }
    op_data->task_list_.push_back(task);
    task = CreateAddTableInfoTask(request.name(), pid, request.endpoint(),
                op_index_, ::rtidb::api::OPType::kAddReplicaOP);
    if (!task) {
        PDLOG(WARNING, "create addtableinfo task failed. tid[%u] pid[%u]", tid, pid);
        return false;
    }
    op_data->task_list_.push_back(task);

    SkipDoneTask(op_data->op_info_.task_index(), op_data->task_list_);
    return true;
}

void NameServerImpl::DelReplicaNS(RpcController* controller,
       const DelReplicaNSRequest* request,
       GeneralResponse* response,
       Closure* done) {
    brpc::ClosureGuard done_guard(done);
    if (!running_.load(std::memory_order_acquire)) {
        response->set_code(-1);
        response->set_msg("nameserver is not leader");
        PDLOG(WARNING, "cur nameserver is not leader");
        return;
    }
    std::lock_guard<std::mutex> lock(mu_);
    if (table_info_.find(request->data().name()) == table_info_.end()) {
        response->set_code(-1);
        response->set_msg("table is not  exist!");
        PDLOG(WARNING, "table[%s] is not exist!", request->data().name().c_str());
        return;
    }
    auto it = tablets_.find(request->data().endpoint());
    if (it == tablets_.end() || it->second->state_ != ::rtidb::api::TabletState::kTabletHealthy) {
        response->set_code(-1);
        response->set_msg("tablet is not online");
        PDLOG(WARNING, "tablet[%s] is not online", request->data().endpoint().c_str());
        return;
    }
    if (CreateDelReplicaOP(request->data(), ::rtidb::api::OPType::kDelReplicaOP) < 0) {
        response->set_code(-1);
        response->set_msg("create op failed");
    } else {
        response->set_code(0);
        response->set_msg("ok");
    }
}

int NameServerImpl::CreateOPData(::rtidb::api::OPType op_type, const std::string& value, 
        std::shared_ptr<OPData>& op_data) {
    if (!zk_client_->SetNodeValue(zk_op_index_node_, std::to_string(op_index_ + 1))) {
        PDLOG(WARNING, "set op index node failed! op_index[%lu]", op_index_);
        return -1;
    }
    op_index_++;
    op_data = std::make_shared<OPData>();
    op_data->start_time_ = ::baidu::common::timer::now_time();
    op_data->op_info_.set_op_id(op_index_);
    op_data->op_info_.set_op_type(op_type);
    op_data->op_info_.set_task_index(0);
    op_data->op_info_.set_data(value);
    op_data->task_status_ = ::rtidb::api::kDoing;
    return 0;
}

int NameServerImpl::AddOPData(const std::shared_ptr<OPData>& op_data) {
    std::string value;
    op_data->op_info_.SerializeToString(&value);
    std::string node = zk_op_data_path_ + "/" + std::to_string(op_data->op_info_.op_id());
    if (!zk_client_->CreateNode(node, value)) {
        PDLOG(WARNING, "create op node[%s] failed. op_index[%lu] op_type[%s]", 
                        node.c_str(), op_data->op_info_.op_id(),
                        ::rtidb::api::OPType_Name(op_data->op_info_.op_type()).c_str());
        return -1;
    }
    task_map_.insert(std::make_pair(op_data->op_info_.op_id(), op_data));
    cv_.notify_one();
    return 0;
}

int NameServerImpl::CreateDelReplicaOP(const DelReplicaData& del_replica_data, ::rtidb::api::OPType op_type) {
    if (op_type != ::rtidb::api::OPType::kDelReplicaOP && 
            op_type != ::rtidb::api::OPType::kOfflineReplicaOP) {
        PDLOG(WARNING, "optype is[%s]", ::rtidb::api::OPType_Name(op_type).c_str());
        return -1;
    }
    std::string leader_endpoint;
    uint32_t tid;
    auto iter = table_info_.find(del_replica_data.name());
    if (iter == table_info_.end()) {
        PDLOG(WARNING, "not found table[%s] in table_info map", del_replica_data.name().c_str());
        return -1;
    }
    tid = iter->second->tid();
    if (GetLeader(iter->second, del_replica_data.pid(), leader_endpoint) < 0 || leader_endpoint.empty()) {
        PDLOG(WARNING, "get leader failed. table[%s] pid[%u]", 
                        del_replica_data.name().c_str(), del_replica_data.pid());
        return -1;
    }
    if (leader_endpoint == del_replica_data.endpoint()) {
        PDLOG(WARNING, "endpoint is leader. table[%s] pid[%u]",
                        del_replica_data.name().c_str(), del_replica_data.pid());
        return -1;
    }
    std::string value;
    del_replica_data.SerializeToString(&value);
    std::shared_ptr<OPData> op_data;
    if (CreateOPData(op_type, value, op_data) < 0) {
        PDLOG(WARNING, "create op data error. table[%s] pid[%u]",
                        del_replica_data.name().c_str(), del_replica_data.pid());
        return -1;
    }

    std::shared_ptr<Task> task = CreateDelReplicaTask(leader_endpoint, op_index_, 
                op_type, tid, del_replica_data.pid(), del_replica_data.endpoint());
    if (!task) {
        PDLOG(WARNING, "create delreplica task failed. table[%s] pid[%u] endpoint[%s]", 
                        del_replica_data.name().c_str(), del_replica_data.pid(), 
                        del_replica_data.endpoint().c_str());
        return -1;
    }
    op_data->task_list_.push_back(task);
    if (op_type == ::rtidb::api::OPType::kDelReplicaOP) {
        task = CreateDelTableInfoTask(del_replica_data.name(),
                    del_replica_data.pid(), del_replica_data.endpoint(),
                    op_index_, op_type);
        if (!task) {
            PDLOG(WARNING, "create deltableinfo task failed. table[%s] pid[%u] endpoint[%s]", 
                            del_replica_data.name().c_str(), del_replica_data.pid(),
                            del_replica_data.endpoint().c_str());
            return -1;
        }
    } else {
        task = CreateUpdatePartitionStatusTask(del_replica_data.name(),
                    del_replica_data.pid(), del_replica_data.endpoint(), false, false,
                    op_index_, op_type);
        if (!task) {
            PDLOG(WARNING, "create update table alive status task failed. table[%s] pid[%u] endpoint[%s]", 
                            del_replica_data.name().c_str(), del_replica_data.pid(),
                            del_replica_data.endpoint().c_str());
            return -1;
        }
    }
    op_data->task_list_.push_back(task);
    if (AddOPData(op_data) < 0) {
        PDLOG(WARNING, "add op data failed. name[%s] pid[%u] endpoint[%s]", 
                        del_replica_data.name().c_str(), del_replica_data.pid(), 
                        del_replica_data.endpoint().c_str());
        return -1;
    }
    PDLOG(INFO, "add delreplica op. op_id[%lu] table[%s] pid[%u] endpoint[%s]", 
                op_index_, del_replica_data.name().c_str(), del_replica_data.pid(),
                del_replica_data.endpoint().c_str());
    return 0;
}

int NameServerImpl::CreateChangeLeaderOP(const std::string& name, uint32_t pid) {
    auto iter = table_info_.find(name);
    if (iter == table_info_.end()) {
        PDLOG(WARNING, "not found table[%s] in table_info map", name.c_str());
        return -1;
    }
    uint32_t tid = iter->second->tid();
    std::vector<std::string> follower_endpoint;
    for (int idx = 0; idx < iter->second->table_partition_size(); idx++) {
        if (iter->second->table_partition(idx).pid() != pid) {
            continue;
        }
        for (int meta_idx = 0; meta_idx < iter->second->table_partition(idx).partition_meta_size(); meta_idx++) {
            if (iter->second->table_partition(idx).partition_meta(meta_idx).is_alive()) {
                std::string endpoint = iter->second->table_partition(idx).partition_meta(meta_idx).endpoint();
                if (!iter->second->table_partition(idx).partition_meta(meta_idx).is_leader()) { 
                    auto tablets_iter = tablets_.find(endpoint);
                    if (tablets_iter != tablets_.end() && 
                            tablets_iter->second->state_ == ::rtidb::api::TabletState::kTabletHealthy) {
                        follower_endpoint.push_back(endpoint);
                    } else {
                        PDLOG(WARNING, "endpoint[%s] is offline. table[%s] pid[%u]", 
                                        endpoint.c_str(), name.c_str(), pid);
                    }
                }
            }
        }
        break;
    }
    if (follower_endpoint.empty()) {
        PDLOG(INFO, "table not found follower. name[%s] pid[%u]", name.c_str(), pid);
        return 0;
    }
    std::shared_ptr<OPData> op_data;
    std::string value = name + "\t" + std::to_string(pid);
    if (CreateOPData(::rtidb::api::OPType::kSelectLeaderOP, value, op_data) < 0) {
        PDLOG(WARNING, "create SelectLeaderOP data error. table[%s] pid[%u]",
                        name.c_str(), pid);
        return -1;
    }

    std::shared_ptr<Task> task = CreateChangeLeaderTask(
                op_index_, ::rtidb::api::OPType::kSelectLeaderOP, 
                name, tid, pid, follower_endpoint);
    if (!task) {
        PDLOG(WARNING, "create changeleader task failed. table[%s] pid[%u]", 
                        name.c_str(), pid);
        return -1;
    }
    op_data->task_list_.push_back(task);

    if (AddOPData(op_data) < 0) {
        PDLOG(WARNING, "add op data failed. name[%s] pid[%u]", name.c_str(), pid);
        return -1;
    }
    PDLOG(INFO, "add changeleader op. op_id[%lu] table[%s] pid[%u]", 
                op_index_, name.c_str(), pid);
    return 0;
}

void NameServerImpl::OnLocked() {
    PDLOG(INFO, "become the leader name server");
    bool ok = Recover();
    if (!ok) {
        PDLOG(WARNING, "recover failed");
        //TODO fail to recover discard the lock
    }
    running_.store(true, std::memory_order_release);
    task_thread_pool_.DelayTask(FLAGS_get_task_status_interval, boost::bind(&NameServerImpl::UpdateTaskStatus, this));
    task_thread_pool_.AddTask(boost::bind(&NameServerImpl::ProcessTask, this));
}

void NameServerImpl::OnLostLock() {
    PDLOG(INFO, "become the stand by name sever");
    running_.store(false, std::memory_order_release);
}

void NameServerImpl::RecoverTable(const std::string& name, uint32_t pid, const std::string& endpoint) {
    if (!running_.load(std::memory_order_acquire)) {
        PDLOG(WARNING, "cur nameserver is not leader");
        return;
    }
    uint32_t tid = 0;
    std::shared_ptr<TabletInfo> leader_tablet_ptr;
    std::shared_ptr<TabletInfo> tablet_ptr;
    {
        std::lock_guard<std::mutex> lock(mu_);
        auto iter = table_info_.find(name);
        if (iter == table_info_.end()) {
            PDLOG(WARNING, "not found table[%s] in table_info map", name.c_str());
            return;
        }
        tid = iter->second->tid();
        for (int idx = 0; idx < iter->second->table_partition_size(); idx++) {
            if (iter->second->table_partition(idx).pid() != pid) {
                continue;
            }
            for (int meta_idx = 0; meta_idx < iter->second->table_partition(idx).partition_meta_size(); meta_idx++) {
                if (iter->second->table_partition(idx).partition_meta(meta_idx).is_leader() &&
                        iter->second->table_partition(idx).partition_meta(meta_idx).is_alive()) {
                    std::string leader_endpoint = iter->second->table_partition(idx).partition_meta(meta_idx).endpoint();    
                    auto tablet_iter = tablets_.find(leader_endpoint);
                    if (tablet_iter == tablets_.end()) {
                        PDLOG(WARNING, "can not find the leader endpoint[%s]'s client", leader_endpoint.c_str());
                        return;
                    }
                    leader_tablet_ptr = tablet_iter->second;
                    if (leader_tablet_ptr->state_ != ::rtidb::api::TabletState::kTabletHealthy) {
                        PDLOG(WARNING, "leader endpoint [%s] is offline", leader_endpoint.c_str());
                        return;
                    }
                }
                if (iter->second->table_partition(idx).partition_meta(meta_idx).endpoint() == endpoint) {
                    auto tablet_iter = tablets_.find(endpoint);
                    if (tablet_iter == tablets_.end()) {
                        PDLOG(WARNING, "can not find the endpoint[%s]'s client", endpoint.c_str());
                        return;
                    }
                    tablet_ptr = tablet_iter->second;
                    if (tablet_ptr->state_ != ::rtidb::api::TabletState::kTabletHealthy) {
                        PDLOG(WARNING, "endpoint [%s] is offline", endpoint.c_str());
                        return;
                    }
                }
            }
            break;
        }
    }
    if (!leader_tablet_ptr || !tablet_ptr) {
		PDLOG(WARNING, "not has tablet. name[%s] tid[%u] pid[%u] endpoint[%s]", 
						name.c_str(), tid, pid, endpoint.c_str());
		return;
    }
	bool has_table = false;
    bool is_leader = false;
	uint64_t term = 0;
	uint64_t offset = 0;
	if (!tablet_ptr->client_->GetTermPair(tid, pid, term, offset, has_table, is_leader)) {
		PDLOG(WARNING, "GetTermPair failed. name[%s] tid[%u] pid[%u] endpoint[%s]", 
						name.c_str(), tid, pid, endpoint.c_str());
		return;
	}
    if (has_table && is_leader) {
        if (!tablet_ptr->client_->ChangeRole(tid, pid, false)) {
            PDLOG(WARNING, "change role failed. name[%s] tid[%u] pid[%u] endpoint[%s]", 
                            name.c_str(), tid, pid, endpoint.c_str());
            return;
        }
		PDLOG(INFO, "change to follower. name[%s] tid[%u] pid[%u] endpoint[%s]", 
                    name.c_str(), tid, pid, endpoint.c_str());
    }
    if (!has_table) {
        if (!tablet_ptr->client_->DeleteBinlog(tid, pid)) {
            PDLOG(WARNING, "delete binlog failed. name[%s] tid[%u] pid[%u] endpoint[%s]", 
                            name.c_str(), tid, pid, endpoint.c_str());
            return;
        }
        PDLOG(INFO, "delete binlog ok. name[%s] tid[%u] pid[%u] endpoint[%s]", 
                            name.c_str(), tid, pid, endpoint.c_str());
    }
	int ret_code = MatchTermOffset(name, pid, has_table, term, offset);
	if (ret_code < 0) {
		PDLOG(WARNING, "term and offset match error. name[%s] tid[%u] pid[%u] endpoint[%s]", 
						name.c_str(), tid, pid, endpoint.c_str());
		return;
	}
    ::rtidb::api::Manifest manifest;
    if (!leader_tablet_ptr->client_->GetManifest(tid, pid, manifest)) {
        PDLOG(WARNING, "get manifest failed. name[%s] tid[%u] pid[%u]", 
                name.c_str(), tid, pid);
        return;
    }
    std::lock_guard<std::mutex> lock(mu_);
	if (has_table) {
		if (ret_code == 0 && offset >= manifest.offset()) {
			CreateReAddReplicaSimplifyOP(name, pid, endpoint);
		} else {
			CreateReAddReplicaWithDropOP(name, pid, endpoint);
		}
	} else {
		if (ret_code == 0 && offset >= manifest.offset()) {
		    CreateReAddReplicaNoSendOP(name, pid, endpoint);
		} else {
			CreateReAddReplicaOP(name, pid, endpoint);
		}
	}
}

int NameServerImpl::CreateReAddReplicaOP(const std::string& name, uint32_t pid, const std::string& endpoint) {
    auto it = tablets_.find(endpoint);
    if (it == tablets_.end() || it->second->state_ != ::rtidb::api::TabletState::kTabletHealthy) {
        PDLOG(WARNING, "tablet[%s] is not online", endpoint.c_str());
        return -1;
    }
    auto pos = table_info_.find(name);
    if (pos == table_info_.end()) {
        PDLOG(WARNING, "table[%s] is not exist!", name.c_str());
        return -1;
    }
    uint32_t tid = pos->second->tid();
    uint64_t ttl =  pos->second->ttl();
    uint32_t seg_cnt =  pos->second->seg_cnt();
    std::string leader_endpoint;
    if (GetLeader(pos->second, pid, leader_endpoint) < 0 || leader_endpoint.empty()) {
        PDLOG(WARNING, "get leader failed. table[%s] pid[%u]", name.c_str(), pid);
        return -1;
    }
    std::shared_ptr<OPData> op_data;
    std::string value;
    AddReplicaData data;
    data.set_name(name);
    data.set_pid(pid);
    data.set_endpoint(endpoint);
    data.SerializeToString(&value);
    if (CreateOPData(::rtidb::api::OPType::kReAddReplicaOP, value, op_data) < 0) {
        PDLOG(WARNING, "create ReAddReplicaOP data error. table[%s] pid[%u] endpoint[%s]",
                        name.c_str(), pid, endpoint.c_str());
        return -1;
    }

    std::shared_ptr<Task> task = CreatePauseSnapshotTask(leader_endpoint, op_index_, 
                ::rtidb::api::OPType::kReAddReplicaOP, tid, pid);
    if (!task) {
        PDLOG(WARNING, "create pausesnapshot task failed. tid[%u] pid[%u]", tid, pid);
        return -1;
    }
    op_data->task_list_.push_back(task);
    task = CreateSendSnapshotTask(leader_endpoint, op_index_, 
                ::rtidb::api::OPType::kReAddReplicaOP, tid, pid, endpoint);
    if (!task) {
        PDLOG(WARNING, "create sendsnapshot task failed. tid[%u] pid[%u]", tid, pid);
        return -1;
    }
    op_data->task_list_.push_back(task);
    task = CreateLoadTableTask(endpoint, op_index_, 
                ::rtidb::api::OPType::kReAddReplicaOP, name, 
                tid, pid, ttl, seg_cnt);
    if (!task) {
        PDLOG(WARNING, "create loadtable task failed. tid[%u] pid[%u]", tid, pid);
        return -1;
    }
    op_data->task_list_.push_back(task);
    task = CreateAddReplicaTask(leader_endpoint, op_index_, 
                ::rtidb::api::OPType::kReAddReplicaOP, tid, pid, endpoint);
    if (!task) {
        PDLOG(WARNING, "create addreplica task failed. tid[%u] pid[%u]", tid, pid);
        return -1;
    }
    op_data->task_list_.push_back(task);
    task = CreateRecoverSnapshotTask(leader_endpoint, op_index_, 
                ::rtidb::api::OPType::kReAddReplicaOP, tid, pid);
    if (!task) {
        PDLOG(WARNING, "create recoversnapshot task failed. tid[%u] pid[%u]", tid, pid);
        return -1;
    }
    op_data->task_list_.push_back(task);
    task = CreateUpdatePartitionStatusTask(name, pid, endpoint, false, true, 
                op_index_, ::rtidb::api::OPType::kReAddReplicaOP);
    if (!task) {
        PDLOG(WARNING, "create update table alive status task failed. table[%s] pid[%u] endpoint[%s]", 
                        name.c_str(), pid, endpoint.c_str());
        return -1;
    }
    op_data->task_list_.push_back(task);
    if (AddOPData(op_data) < 0) {
        PDLOG(WARNING, "add op data failed. name[%s] pid[%u] endpoint[%s]", 
                        name.c_str(), pid, endpoint.c_str());
        return -1;
    }
    PDLOG(INFO, "create readdreplica op ok. op_id[%lu] name[%s] pid[%u] endpoint[%s]", 
                op_index_, name.c_str(), pid, endpoint.c_str());
	return 0;
}


int NameServerImpl::CreateReAddReplicaWithDropOP(const std::string& name, uint32_t pid, 
            const std::string& endpoint) {
    auto it = tablets_.find(endpoint);
    if (it == tablets_.end() || it->second->state_ != ::rtidb::api::TabletState::kTabletHealthy) {
        PDLOG(WARNING, "tablet[%s] is not online", endpoint.c_str());
        return -1;
    }
    auto pos = table_info_.find(name);
    if (pos == table_info_.end()) {
        PDLOG(WARNING, "table[%s] is not exist!", name.c_str());
        return -1;
    }
    uint32_t tid = pos->second->tid();
    uint64_t ttl =  pos->second->ttl();
    uint32_t seg_cnt =  pos->second->seg_cnt();
    std::string leader_endpoint;
    if (GetLeader(pos->second, pid, leader_endpoint) < 0 || leader_endpoint.empty()) {
        PDLOG(WARNING, "get leader failed. table[%s] pid[%u]", name.c_str(), pid);
        return -1;
    }
    std::shared_ptr<OPData> op_data;
    std::string value;
    AddReplicaData data;
    data.set_name(name);
    data.set_pid(pid);
    data.set_endpoint(endpoint);
    data.SerializeToString(&value);
    if (CreateOPData(::rtidb::api::OPType::kReAddReplicaWithDropOP, value, op_data) < 0) {
        PDLOG(WARNING, "create ReAddReplicaWithDropOP data error. table[%s] pid[%u] endpoint[%s]",
                        name.c_str(), pid, endpoint.c_str());
        return -1;
    }

    std::shared_ptr<Task> task = CreatePauseSnapshotTask(leader_endpoint, op_index_, 
                ::rtidb::api::OPType::kReAddReplicaWithDropOP, tid, pid);
    if (!task) {
        PDLOG(WARNING, "create pausesnapshot task failed. tid[%u] pid[%u]", tid, pid);
        return -1;
    }
    op_data->task_list_.push_back(task);
    task = CreateDropTableTask(endpoint, op_index_, ::rtidb::api::OPType::kReAddReplicaWithDropOP, tid, pid);
    if (!task) {
        PDLOG(WARNING, "create droptable task failed. tid[%u] pid[%u]", tid, pid);
        return -1;
    }
    op_data->task_list_.push_back(task);
    task = CreateSendSnapshotTask(leader_endpoint, op_index_, 
                ::rtidb::api::OPType::kReAddReplicaWithDropOP, tid, pid, endpoint);
    if (!task) {
        PDLOG(WARNING, "create sendsnapshot task failed. tid[%u] pid[%u]", tid, pid);
        return -1;
    }
    op_data->task_list_.push_back(task);
    task = CreateLoadTableTask(endpoint, op_index_, 
                ::rtidb::api::OPType::kReAddReplicaWithDropOP, name, 
                tid, pid, ttl, seg_cnt);
    if (!task) {
        PDLOG(WARNING, "create loadtable task failed. tid[%u] pid[%u]", tid, pid);
        return -1;
    }
    op_data->task_list_.push_back(task);
    task = CreateAddReplicaTask(leader_endpoint, op_index_, 
                ::rtidb::api::OPType::kReAddReplicaWithDropOP, tid, pid, endpoint);
    if (!task) {
        PDLOG(WARNING, "create addreplica task failed. tid[%u] pid[%u]", tid, pid);
        return -1;
    }
    op_data->task_list_.push_back(task);
    task = CreateRecoverSnapshotTask(leader_endpoint, op_index_, 
                ::rtidb::api::OPType::kReAddReplicaWithDropOP, tid, pid);
    if (!task) {
        PDLOG(WARNING, "create recoversnapshot task failed. tid[%u] pid[%u]", tid, pid);
        return -1;
    }
    op_data->task_list_.push_back(task);
    task = CreateUpdatePartitionStatusTask(name, pid, endpoint, false, true, 
                op_index_, ::rtidb::api::OPType::kReAddReplicaWithDropOP);
    if (!task) {
        PDLOG(WARNING, "create update table alive status task failed. table[%s] pid[%u] endpoint[%s]", 
                        name.c_str(), pid, endpoint.c_str());
        return -1;
    }
    op_data->task_list_.push_back(task);

    if (AddOPData(op_data) < 0) {
        PDLOG(WARNING, "add op data failed. name[%s] pid[%u] endpoint[%s]", 
                        name.c_str(), pid, endpoint.c_str());
        return -1;
    }
    PDLOG(INFO, "create readdreplica with drop op ok. op_id[%lu] name[%s] pid[%u] endpoint[%s]", 
                op_index_, name.c_str(), pid, endpoint.c_str());
	return 0;
}

int NameServerImpl::CreateReAddReplicaNoSendOP(const std::string& name, uint32_t pid, 
            const std::string& endpoint) {
    auto it = tablets_.find(endpoint);
    if (it == tablets_.end() || it->second->state_ != ::rtidb::api::TabletState::kTabletHealthy) {
        PDLOG(WARNING, "tablet[%s] is not online", endpoint.c_str());
        return -1;
    }
    auto pos = table_info_.find(name);
    if (pos == table_info_.end()) {
        PDLOG(WARNING, "table[%s] is not exist!", name.c_str());
        return -1;
    }
    uint32_t tid = pos->second->tid();
    uint64_t ttl =  pos->second->ttl();
    uint32_t seg_cnt =  pos->second->seg_cnt();
    std::string leader_endpoint;
    if (GetLeader(pos->second, pid, leader_endpoint) < 0 || leader_endpoint.empty()) {
        PDLOG(WARNING, "get leader failed. table[%s] pid[%u]", name.c_str(), pid);
        return -1;
    }
    std::shared_ptr<OPData> op_data;
    std::string value;
    AddReplicaData data;
    data.set_name(name);
    data.set_pid(pid);
    data.set_endpoint(endpoint);
    data.SerializeToString(&value);
    if (CreateOPData(::rtidb::api::OPType::kReAddReplicaNoSendOP, value, op_data) < 0) {
        PDLOG(WARNING, "create ReAddReplicaNoSendOP data error. table[%s] pid[%u] endpoint[%s]",
                        name.c_str(), pid, endpoint.c_str());
        return -1;
    }

    std::shared_ptr<Task> task = CreatePauseSnapshotTask(leader_endpoint, op_index_, 
                ::rtidb::api::OPType::kReAddReplicaNoSendOP, tid, pid);
    if (!task) {
        PDLOG(WARNING, "create pausesnapshot task failed. tid[%u] pid[%u]", tid, pid);
        return -1;
    }
    op_data->task_list_.push_back(task);
    task = CreateLoadTableTask(endpoint, op_index_, 
                ::rtidb::api::OPType::kReAddReplicaNoSendOP, name, 
                tid, pid, ttl, seg_cnt);
    if (!task) {
        PDLOG(WARNING, "create loadtable task failed. tid[%u] pid[%u]", tid, pid);
        return -1;
    }
    op_data->task_list_.push_back(task);
    task = CreateAddReplicaTask(leader_endpoint, op_index_, 
                ::rtidb::api::OPType::kReAddReplicaNoSendOP, tid, pid, endpoint);
    if (!task) {
        PDLOG(WARNING, "create addreplica task failed. tid[%u] pid[%u]", tid, pid);
        return -1;
    }
    op_data->task_list_.push_back(task);
    task = CreateRecoverSnapshotTask(leader_endpoint, op_index_, 
                ::rtidb::api::OPType::kReAddReplicaNoSendOP, tid, pid);
    if (!task) {
        PDLOG(WARNING, "create recoversnapshot task failed. tid[%u] pid[%u]", tid, pid);
        return -1;
    }
    op_data->task_list_.push_back(task);
    task = CreateUpdatePartitionStatusTask(name, pid, endpoint, false, true, 
                op_index_, ::rtidb::api::OPType::kReAddReplicaNoSendOP);
    if (!task) {
        PDLOG(WARNING, "create update table alive status task failed. table[%s] pid[%u] endpoint[%s]", 
                        name.c_str(), pid, endpoint.c_str());
        return -1;
    }
    op_data->task_list_.push_back(task);

    if (AddOPData(op_data) < 0) {
        PDLOG(WARNING, "add op data failed. name[%s] pid[%u] endpoint[%s]", 
                        name.c_str(), pid, endpoint.c_str());
        return -1;
    }
    PDLOG(INFO, "create readdreplica no send op ok. op_id[%lu] name[%s] pid[%u] endpoint[%s]", 
                op_index_, name.c_str(), pid, endpoint.c_str());
    return 0;
}

int NameServerImpl::CreateUpdateTableAliveOP(const std::string& name, 
                const std::string& endpoint, bool is_alive) {
    auto it = tablets_.find(endpoint);
    if (it == tablets_.end()) {
        PDLOG(WARNING, "endpoint[%s] is not exist", endpoint.c_str());
        return -1;
    }
    auto pos = table_info_.find(name);
    if (pos == table_info_.end()) {
        PDLOG(WARNING, "table[%s] is not exist", name.c_str());
        return -1;
    }
    std::shared_ptr<OPData> op_data;
    std::string value = name + "\t" + endpoint + "\t";
    is_alive ? value += "true" : value += "false";
    if (CreateOPData(::rtidb::api::OPType::kUpdateTableAliveOP, value, op_data) < 0) {
        PDLOG(WARNING, "create kUpdateTableAliveOP data error. table[%s] endpoint[%s]",
                        name.c_str(), endpoint.c_str());
        return -1;
    }

    std::shared_ptr<Task> task = CreateUpdateTableAliveTask(name, endpoint, is_alive, 
                        op_data->op_info_.op_id(), ::rtidb::api::OPType::kUpdateTableAliveOP);
    if (!task) {
        PDLOG(WARNING, "create UpdateTableAliveTask failed. name[%s] endpoint[%s]", 
                        name.c_str(), endpoint.c_str());
        return -1;
    }
    op_data->task_list_.push_back(task);
    if (AddOPData(op_data) < 0) {
        PDLOG(WARNING, "add UpdateTableAliveOP data failed. name[%s] endpoint[%s]", 
                        name.c_str(), endpoint.c_str());
        return -1;
    }
    PDLOG(INFO, "create UpdateTableAliveOP ok. op_id[%lu] name[%s] endpoint[%s]", 
                op_data->op_info_.op_id(), name.c_str(), endpoint.c_str());
    return 0;
}

int NameServerImpl::GetLeader(std::shared_ptr<::rtidb::nameserver::TableInfo> table_info, uint32_t pid, std::string& leader_endpoint) {
    for (int idx = 0; idx < table_info->table_partition_size(); idx++) {
        if (table_info->table_partition(idx).pid() != pid) {
            continue;
        }
        for (int meta_idx = 0; meta_idx < table_info->table_partition(idx).partition_meta_size(); meta_idx++) {
            if (table_info->table_partition(idx).partition_meta(meta_idx).is_leader() &&
                    table_info->table_partition(idx).partition_meta(meta_idx).is_alive()) {
                leader_endpoint = table_info->table_partition(idx).partition_meta(meta_idx).endpoint();
                return 0;
            }
        }
        break;
    }
    return -1;
}

int NameServerImpl::CreateReAddReplicaSimplifyOP(const std::string& name, uint32_t pid, const std::string& endpoint) {
    auto it = tablets_.find(endpoint);
    if (it == tablets_.end() || it->second->state_ != ::rtidb::api::TabletState::kTabletHealthy) {
        PDLOG(WARNING, "tablet[%s] is not online", endpoint.c_str());
        return -1;
    }
    auto pos = table_info_.find(name);
    if (pos == table_info_.end()) {
        PDLOG(WARNING, "table[%s] is not exist!", name.c_str());
        return -1;
    }
    uint32_t tid = pos->second->tid();
    std::string leader_endpoint;
    if (GetLeader(pos->second, pid, leader_endpoint) < 0 || leader_endpoint.empty()) {
        PDLOG(WARNING, "get leader failed. table[%s] pid[%u]", name.c_str(), pid);
        return -1;
    }
    std::shared_ptr<OPData> op_data;
    std::string value;
    AddReplicaData data;
    data.set_name(name);
    data.set_pid(pid);
    data.set_endpoint(endpoint);
    data.SerializeToString(&value);
    if (CreateOPData(::rtidb::api::OPType::kReAddReplicaSimplifyOP, value, op_data) < 0) {
        PDLOG(WARNING, "create ReAddReplicaSimplifyOP data error. table[%s] pid[%u] endpoint[%s]",
                        name.c_str(), pid, endpoint.c_str());
        return -1;
    }

    std::shared_ptr<Task> task = CreateAddReplicaTask(leader_endpoint, op_index_, 
                ::rtidb::api::OPType::kReAddReplicaSimplifyOP, tid, pid, endpoint);
    if (!task) {
        PDLOG(WARNING, "create addreplica task failed. tid[%u] pid[%u]", tid, pid);
        return -1;
    }
    op_data->task_list_.push_back(task);
    task = CreateUpdatePartitionStatusTask(name, pid, endpoint, false, true, 
                op_index_, ::rtidb::api::OPType::kReAddReplicaSimplifyOP);
    if (!task) {
        PDLOG(WARNING, "create update table alive status task failed. table[%s] pid[%u] endpoint[%s]", 
                        name.c_str(), pid, endpoint.c_str());
        return -1;
    }
    op_data->task_list_.push_back(task);

    if (AddOPData(op_data) < 0) {
        PDLOG(WARNING, "add op data failed. name[%s] pid[%u] endpoint[%s]", 
                        name.c_str(), pid, endpoint.c_str());
        return -1;
    }
    PDLOG(INFO, "create readdreplica simplify op ok. op_id[%lu] name[%s] pid[%u] endpoint[%s]", 
                op_index_, name.c_str(), pid, endpoint.c_str());
	return 0;

}

int NameServerImpl::MatchTermOffset(const std::string& name, uint32_t pid, bool has_table, uint64_t term, uint64_t offset) {
    if (!has_table && offset == 0) {
        PDLOG(INFO, "has not table, offset is zero. name[%s] pid[%u]", name.c_str(), pid);
        return 1;
    }
	std::map<uint64_t, uint64_t> term_map;
	{
        std::lock_guard<std::mutex> lock(mu_);
        auto iter = table_info_.find(name);
        if (iter == table_info_.end()) {
            PDLOG(WARNING, "not found table[%s] in table_info map", name.c_str());
            return -1;
        }
        for (int idx = 0; idx < iter->second->table_partition_size(); idx++) {
            if (iter->second->table_partition(idx).pid() != pid) {
                continue;
            }
            for (int term_idx = 0; term_idx < iter->second->table_partition(idx).term_offset_size(); term_idx++) {
				term_map.insert(std::make_pair(iter->second->table_partition(idx).term_offset(term_idx).term(),
							iter->second->table_partition(idx).term_offset(term_idx).offset()));
			}
			break;
		}
	}
	auto iter = term_map.find(term);
	if (iter == term_map.end()) {
        PDLOG(WARNING, "not found term[%lu] in table_info. name[%s] pid[%u]", 
						term, name.c_str(), pid);
		return -1;
	} else if (iter->second > offset) {
        PDLOG(INFO, "offset is not matched. name[%s] pid[%u] term[%lu] term start offset[%lu] cur offset[%lu]", 
						name.c_str(), pid, term, iter->second, offset);
		return 1;
	}
	iter++;
	if (iter == term_map.end()) {
        PDLOG(INFO, "cur term[%lu] is the last one. name[%s] pid[%u]", 
						term, name.c_str(), pid);
		return 0;
	}
	if (iter->second <= offset) {
        PDLOG(INFO, "term[%lu] offset not matched. name[%s] pid[%u] offset[%lu]", 
						term, name.c_str(), pid, offset);
		return 1;
	}
	PDLOG(INFO, "term[%lu] offset has matched. name[%s] pid[%u] offset[%lu]", 
					term, name.c_str(), pid, offset);
	return 0;
}

std::shared_ptr<Task> NameServerImpl::CreateMakeSnapshotTask(const std::string& endpoint,
                    uint64_t op_index, ::rtidb::api::OPType op_type, uint32_t tid, uint32_t pid) {
    std::shared_ptr<Task> task = std::make_shared<Task>(endpoint, std::make_shared<::rtidb::api::TaskInfo>());
    auto it = tablets_.find(endpoint);
    if (it == tablets_.end() || it->second->state_ != ::rtidb::api::TabletState::kTabletHealthy) {
        return std::shared_ptr<Task>();
    }
    task->task_info_->set_op_id(op_index);
    task->task_info_->set_op_type(op_type);
    task->task_info_->set_task_type(::rtidb::api::TaskType::kMakeSnapshot);
    task->task_info_->set_status(::rtidb::api::TaskStatus::kInited);
    task->fun_ = boost::bind(&TabletClient::MakeSnapshot, it->second->client_, tid, pid, task->task_info_);
    return task;
}

std::shared_ptr<Task> NameServerImpl::CreatePauseSnapshotTask(const std::string& endpoint,
                    uint64_t op_index, ::rtidb::api::OPType op_type, uint32_t tid, uint32_t pid) {
    std::shared_ptr<Task> task = std::make_shared<Task>(endpoint, std::make_shared<::rtidb::api::TaskInfo>());
    auto it = tablets_.find(endpoint);
    if (it == tablets_.end() || it->second->state_ != ::rtidb::api::TabletState::kTabletHealthy) {
        return std::shared_ptr<Task>();
    }
    task->task_info_->set_op_id(op_index);
    task->task_info_->set_op_type(op_type);
    task->task_info_->set_task_type(::rtidb::api::TaskType::kPauseSnapshot);
    task->task_info_->set_status(::rtidb::api::TaskStatus::kInited);
    task->fun_ = boost::bind(&TabletClient::PauseSnapshot, it->second->client_, tid, pid, task->task_info_);
    return task;
}

std::shared_ptr<Task> NameServerImpl::CreateRecoverSnapshotTask(const std::string& endpoint,
                    uint64_t op_index, ::rtidb::api::OPType op_type, uint32_t tid, uint32_t pid) {
    std::shared_ptr<Task> task = std::make_shared<Task>(endpoint, std::make_shared<::rtidb::api::TaskInfo>());
    auto it = tablets_.find(endpoint);
    if (it == tablets_.end() || it->second->state_ != ::rtidb::api::TabletState::kTabletHealthy) {
        return std::shared_ptr<Task>();
    }
    task->task_info_->set_op_id(op_index);
    task->task_info_->set_op_type(op_type);
    task->task_info_->set_task_type(::rtidb::api::TaskType::kRecoverSnapshot);
    task->task_info_->set_status(::rtidb::api::TaskStatus::kInited);
    task->fun_ = boost::bind(&TabletClient::RecoverSnapshot, it->second->client_, tid, pid, task->task_info_);
    return task;
}

std::shared_ptr<Task> NameServerImpl::CreateSendSnapshotTask(const std::string& endpoint,
                    uint64_t op_index, ::rtidb::api::OPType op_type, uint32_t tid, uint32_t pid,
                    const std::string& des_endpoint) {
    std::shared_ptr<Task> task = std::make_shared<Task>(endpoint, std::make_shared<::rtidb::api::TaskInfo>());
    auto it = tablets_.find(endpoint);
    if (it == tablets_.end() || it->second->state_ != ::rtidb::api::TabletState::kTabletHealthy) {
        return std::shared_ptr<Task>();
    }
    task->task_info_->set_op_id(op_index);
    task->task_info_->set_op_type(op_type);
    task->task_info_->set_task_type(::rtidb::api::TaskType::kSendSnapshot);
    task->task_info_->set_status(::rtidb::api::TaskStatus::kInited);
    task->fun_ = boost::bind(&TabletClient::SendSnapshot, it->second->client_, tid, pid, 
                des_endpoint, task->task_info_);
    return task;
}

std::shared_ptr<Task> NameServerImpl::CreateLoadTableTask(const std::string& endpoint,
                    uint64_t op_index, ::rtidb::api::OPType op_type, const std::string& name, 
                    uint32_t tid, uint32_t pid, uint64_t ttl, uint32_t seg_cnt) {
    std::shared_ptr<Task> task = std::make_shared<Task>(endpoint, std::make_shared<::rtidb::api::TaskInfo>());
    auto it = tablets_.find(endpoint);
    if (it == tablets_.end() || it->second->state_ != ::rtidb::api::TabletState::kTabletHealthy) {
        return std::shared_ptr<Task>();
    }
    task->task_info_->set_op_id(op_index);
    task->task_info_->set_op_type(op_type);
    task->task_info_->set_task_type(::rtidb::api::TaskType::kLoadTable);
    task->task_info_->set_status(::rtidb::api::TaskStatus::kInited);
    task->fun_ = boost::bind(&TabletClient::LoadTable, it->second->client_, name, tid, pid, 
                ttl, false, std::vector<std::string>(),
                seg_cnt, task->task_info_);
    return task;
}

std::shared_ptr<Task> NameServerImpl::CreateAddReplicaTask(const std::string& endpoint,
                    uint64_t op_index, ::rtidb::api::OPType op_type, uint32_t tid, uint32_t pid,
                    const std::string& des_endpoint) {
    std::shared_ptr<Task> task = std::make_shared<Task>(endpoint, std::make_shared<::rtidb::api::TaskInfo>());
    auto it = tablets_.find(endpoint);
    if (it == tablets_.end() || it->second->state_ != ::rtidb::api::TabletState::kTabletHealthy) {
        return std::shared_ptr<Task>();
    }
    task->task_info_->set_op_id(op_index);
    task->task_info_->set_op_type(op_type);
    task->task_info_->set_task_type(::rtidb::api::TaskType::kAddReplica);
    task->task_info_->set_status(::rtidb::api::TaskStatus::kInited);
    task->fun_ = boost::bind(&TabletClient::AddReplica, it->second->client_, tid, pid, 
                des_endpoint, task->task_info_);
    return task;
}

std::shared_ptr<Task> NameServerImpl::CreateAddTableInfoTask(const std::string& name,  uint32_t pid,
                    const std::string& endpoint, uint64_t op_index, ::rtidb::api::OPType op_type) {
    std::shared_ptr<Task> task = std::make_shared<Task>(endpoint, std::make_shared<::rtidb::api::TaskInfo>());
    task->task_info_->set_op_id(op_index);
    task->task_info_->set_op_type(op_type);
    task->task_info_->set_task_type(::rtidb::api::TaskType::kAddTableInfo);
    task->task_info_->set_status(::rtidb::api::TaskStatus::kInited);
    task->fun_ = boost::bind(&NameServerImpl::AddTableInfo, this, name, endpoint, pid, task->task_info_);
    return task;
}

void NameServerImpl::AddTableInfo(const std::string& name, const std::string& endpoint, uint32_t pid,
                std::shared_ptr<::rtidb::api::TaskInfo> task_info) {
    std::lock_guard<std::mutex> lock(mu_);
    auto iter = table_info_.find(name);
    if (iter == table_info_.end()) {
        PDLOG(WARNING, "not found table[%s] in table_info map", name.c_str());
        task_info->set_status(::rtidb::api::TaskStatus::kFailed);
        return;
    }
    for (int idx = 0; idx < iter->second->table_partition_size(); idx++) {
        if (iter->second->table_partition(idx).pid() == pid) {
            ::rtidb::nameserver::TablePartition* table_partition = iter->second->mutable_table_partition(idx);
            ::rtidb::nameserver::PartitionMeta* partition_meta = table_partition->add_partition_meta();
            partition_meta->set_endpoint(endpoint);
            partition_meta->set_is_leader(false);
            break;
        }
    }
    std::string table_value;
    iter->second->SerializeToString(&table_value);
    if (!zk_client_->SetNodeValue(zk_table_data_path_ + "/" + name, table_value)) {
        PDLOG(WARNING, "update table node[%s/%s] failed! value[%s]", 
                        zk_table_data_path_.c_str(), name.c_str(), table_value.c_str());
        task_info->set_status(::rtidb::api::TaskStatus::kFailed);                
        return;         
    }
    PDLOG(INFO, "update table node[%s/%s]. value is [%s]", 
                zk_table_data_path_.c_str(), name.c_str(), table_value.c_str());
    task_info->set_status(::rtidb::api::TaskStatus::kDone);
}

std::shared_ptr<Task> NameServerImpl::CreateDelReplicaTask(const std::string& endpoint,
                    uint64_t op_index, ::rtidb::api::OPType op_type, uint32_t tid, uint32_t pid,
                    const std::string& follower_endpoint) {
    std::shared_ptr<Task> task = std::make_shared<Task>(endpoint, std::make_shared<::rtidb::api::TaskInfo>());
    auto it = tablets_.find(endpoint);
    if (it == tablets_.end() || it->second->state_ != ::rtidb::api::TabletState::kTabletHealthy) {
        return std::shared_ptr<Task>();
    }
    task->task_info_->set_op_id(op_index);
    task->task_info_->set_op_type(op_type);
    task->task_info_->set_task_type(::rtidb::api::TaskType::kDelReplica);
    task->task_info_->set_status(::rtidb::api::TaskStatus::kInited);
    task->fun_ = boost::bind(&TabletClient::DelReplica, it->second->client_, tid, pid, 
                follower_endpoint, task->task_info_);
    return task;
}

std::shared_ptr<Task> NameServerImpl::CreateDropTableTask(const std::string& endpoint,
                    uint64_t op_index, ::rtidb::api::OPType op_type, uint32_t tid, uint32_t pid) {
    std::shared_ptr<Task> task = std::make_shared<Task>(endpoint, std::make_shared<::rtidb::api::TaskInfo>());
    auto it = tablets_.find(endpoint);
    if (it == tablets_.end() || it->second->state_ != ::rtidb::api::TabletState::kTabletHealthy) {
        return std::shared_ptr<Task>();
    }
    task->task_info_->set_op_id(op_index);
    task->task_info_->set_op_type(op_type);
    task->task_info_->set_task_type(::rtidb::api::TaskType::kDropTable);
    task->task_info_->set_status(::rtidb::api::TaskStatus::kInited);
    task->fun_ = boost::bind(&TabletClient::DropTable, it->second->client_, tid, pid, task->task_info_);
    return task;
}

std::shared_ptr<Task> NameServerImpl::CreateDelTableInfoTask(const std::string& name, uint32_t pid,
                    const std::string& endpoint, uint64_t op_index, ::rtidb::api::OPType op_type) {
    std::shared_ptr<Task> task = std::make_shared<Task>("", std::make_shared<::rtidb::api::TaskInfo>());
    task->task_info_->set_op_id(op_index);
    task->task_info_->set_op_type(op_type);
    task->task_info_->set_task_type(::rtidb::api::TaskType::kDelTableInfo);
    task->task_info_->set_status(::rtidb::api::TaskStatus::kInited);
    task->fun_ = boost::bind(&NameServerImpl::DelTableInfo, this, name, endpoint, pid, task->task_info_);
    return task;
}

std::shared_ptr<Task> NameServerImpl::CreateUpdatePartitionStatusTask(const std::string& name, 
                    uint32_t pid, const std::string& endpoint, bool is_leader, bool is_alive, 
                    uint64_t op_index, ::rtidb::api::OPType op_type) {
    std::shared_ptr<Task> task = std::make_shared<Task>("", std::make_shared<::rtidb::api::TaskInfo>());
    task->task_info_->set_op_id(op_index);
    task->task_info_->set_op_type(op_type);
    task->task_info_->set_task_type(::rtidb::api::TaskType::kUpdatePartitionStatus);
    task->task_info_->set_status(::rtidb::api::TaskStatus::kInited);
    task->fun_ = boost::bind(&NameServerImpl::UpdatePartitionStatus, this, name, endpoint, 
                        pid, is_leader, is_alive, task->task_info_);
    return task;
}

std::shared_ptr<Task> NameServerImpl::CreateUpdateTableAliveTask(const std::string& name,
                    const std::string& endpoint, bool is_alive, uint64_t op_index, ::rtidb::api::OPType op_type) {
    std::shared_ptr<Task> task = std::make_shared<Task>("", std::make_shared<::rtidb::api::TaskInfo>());
    task->task_info_->set_op_id(op_index);
    task->task_info_->set_op_type(op_type);
    task->task_info_->set_task_type(::rtidb::api::TaskType::kUpdateTableAlive);
    task->task_info_->set_status(::rtidb::api::TaskStatus::kInited);
    task->fun_ = boost::bind(&NameServerImpl::UpdateTableAlive, this, name, endpoint, is_alive, task->task_info_);
    return task;
}

void NameServerImpl::DelTableInfo(const std::string& name, const std::string& endpoint, uint32_t pid,
                std::shared_ptr<::rtidb::api::TaskInfo> task_info) {
    if (!running_.load(std::memory_order_acquire)) {
        PDLOG(WARNING, "cur nameserver is not leader");
        return;
    }
    std::lock_guard<std::mutex> lock(mu_);
    auto iter = table_info_.find(name);
    if (iter == table_info_.end()) {
        PDLOG(WARNING, "not found table[%s] in table_info map", name.c_str());
        return;
    }
    for (int idx = 0; idx < iter->second->table_partition_size(); idx++) {
        if (iter->second->table_partition(idx).pid() != pid) {
            continue;
        }
        for (int meta_idx = 0; meta_idx < iter->second->table_partition(idx).partition_meta_size(); meta_idx++) {
            if (iter->second->table_partition(idx).partition_meta(meta_idx).endpoint() == endpoint) {
                ::rtidb::nameserver::TablePartition* table_partition = 
                            iter->second->mutable_table_partition(idx);
                ::google::protobuf::RepeatedPtrField<::rtidb::nameserver::PartitionMeta >* partition_meta = 
                            table_partition->mutable_partition_meta();
                if (meta_idx != partition_meta->size() - 1) {
                    partition_meta->SwapElements(idx, partition_meta->size() - 1);
                }
                PDLOG(INFO, "remove pid[%u] in table[%s]. endpoint is[%s]", 
                            pid, name.c_str(), endpoint.c_str());
                partition_meta->RemoveLast();
                std::string table_value;
                iter->second->SerializeToString(&table_value);
                if (!zk_client_->SetNodeValue(zk_table_data_path_ + "/" + name, table_value)) {
                    PDLOG(WARNING, "update table node[%s/%s] failed! value[%s]", 
                                    zk_table_data_path_.c_str(), name.c_str(), table_value.c_str());
                    task_info->set_status(::rtidb::api::TaskStatus::kFailed);                
                    return;         
                }
                PDLOG(INFO, "update table node[%s/%s]. value is [%s]", 
                                zk_table_data_path_.c_str(), name.c_str(), table_value.c_str());
                task_info->set_status(::rtidb::api::TaskStatus::kDone);
                break;
            }
        }
        break;
    }
}

void NameServerImpl::UpdatePartitionStatus(const std::string& name, const std::string& endpoint, uint32_t pid,
                bool is_leader, bool is_alive, std::shared_ptr<::rtidb::api::TaskInfo> task_info) {
    if (!running_.load(std::memory_order_acquire)) {
        PDLOG(WARNING, "cur nameserver is not leader");
        return;
    }
    std::lock_guard<std::mutex> lock(mu_);
    auto iter = table_info_.find(name);
    if (iter == table_info_.end()) {
        PDLOG(WARNING, "not found table[%s] in table_info map", name.c_str());
        task_info->set_status(::rtidb::api::TaskStatus::kFailed);
        return;
    }
    for (int idx = 0; idx < iter->second->table_partition_size(); idx++) {
        if (iter->second->table_partition(idx).pid() != pid) {
            continue;
        }
        for (int meta_idx = 0; meta_idx < iter->second->table_partition(idx).partition_meta_size(); meta_idx++) {
            if (iter->second->table_partition(idx).partition_meta(meta_idx).endpoint() == endpoint) {
                ::rtidb::nameserver::TablePartition* table_partition =
                        iter->second->mutable_table_partition(idx);
                ::rtidb::nameserver::PartitionMeta* partition_meta = 
                        table_partition->mutable_partition_meta(meta_idx);        
                partition_meta->set_is_leader(is_leader);
                partition_meta->set_is_alive(is_alive);
                std::string table_value;
                iter->second->SerializeToString(&table_value);
                if (!zk_client_->SetNodeValue(zk_table_data_path_ + "/" + name, table_value)) {
                    PDLOG(WARNING, "update table node[%s/%s] failed! value[%s]", 
                                    zk_table_data_path_.c_str(), name.c_str(), table_value.c_str());
                    task_info->set_status(::rtidb::api::TaskStatus::kFailed);
                    return;         
                }
                NotifyTableChanged();
                task_info->set_status(::rtidb::api::TaskStatus::kDone);
                PDLOG(INFO, "update table node[%s/%s]. value is [%s]", 
                                zk_table_data_path_.c_str(), name.c_str(), table_value.c_str());
                return;
            }
        }
        break;
    }
    task_info->set_status(::rtidb::api::TaskStatus::kFailed);
    PDLOG(WARNING, "name[%s] endpoint[%s] pid[%u] is not exist",
                    name.c_str(), endpoint.c_str(), pid);
}

void NameServerImpl::UpdateTableAlive(const std::string& name, const std::string& endpoint,
                bool is_alive, std::shared_ptr<::rtidb::api::TaskInfo> task_info) {
    if (!running_.load(std::memory_order_acquire)) {
        PDLOG(WARNING, "cur nameserver is not leader");
        return;
    }
    std::lock_guard<std::mutex> lock(mu_);
    auto iter = table_info_.find(name);
    if (iter == table_info_.end()) {
        PDLOG(WARNING, "not found table[%s] in table_info map", name.c_str());
        task_info->set_status(::rtidb::api::TaskStatus::kFailed);
        return;
    }
    ::google::protobuf::RepeatedPtrField<::rtidb::nameserver::TablePartition>* table_partition = 
                iter->second->mutable_table_partition();
    for (int idx = 0; idx < table_partition->size(); idx++) {
        ::google::protobuf::RepeatedPtrField<::rtidb::nameserver::PartitionMeta>* partition_meta = 
                table_partition->Mutable(idx)->mutable_partition_meta();;
        for (int meta_idx = 0; meta_idx < partition_meta->size(); meta_idx++) {
            ::rtidb::nameserver::PartitionMeta* cur_partition_meta = partition_meta->Mutable(meta_idx);
            if (cur_partition_meta->endpoint() == endpoint) {
                cur_partition_meta->set_is_alive(is_alive);
            }
        }
    }
    std::string table_value;
    iter->second->SerializeToString(&table_value);
    if (!zk_client_->SetNodeValue(zk_table_data_path_ + "/" + name, table_value)) {
        PDLOG(WARNING, "update table node[%s/%s] failed! value[%s]", 
                        zk_table_data_path_.c_str(), name.c_str(), table_value.c_str());
        task_info->set_status(::rtidb::api::TaskStatus::kFailed);
        return;         
    }
    task_info->set_status(::rtidb::api::TaskStatus::kDone);
    PDLOG(INFO, "update table node[%s/%s]. value is [%s]", 
                    zk_table_data_path_.c_str(), name.c_str(), table_value.c_str());
}

std::shared_ptr<Task> NameServerImpl::CreateChangeLeaderTask(uint64_t op_index, ::rtidb::api::OPType op_type,
                    const std::string& name, uint32_t tid, uint32_t pid,
                    std::vector<std::string>& follower_endpoint) {
    std::shared_ptr<Task> task = std::make_shared<Task>("", std::make_shared<::rtidb::api::TaskInfo>());
    task->task_info_->set_op_id(op_index);
    task->task_info_->set_op_type(op_type);
    task->task_info_->set_task_type(::rtidb::api::TaskType::kChangeLeader);
    task->task_info_->set_status(::rtidb::api::TaskStatus::kInited);
    task->fun_ = boost::bind(&NameServerImpl::ChangeLeader, this, name, tid, pid, follower_endpoint, task->task_info_);
    PDLOG(INFO, "create change leader task success. name[%s] tid[%u] pid[%u]", name.c_str(), tid, pid);
    return task;
}

void NameServerImpl::ChangeLeader(const std::string& name, uint32_t tid, uint32_t pid, 
            std::vector<std::string>& follower_endpoint, std::shared_ptr<::rtidb::api::TaskInfo> task_info) {
    uint64_t cur_term = 0;
    {
        std::lock_guard<std::mutex> lock(mu_);
        if (!zk_client_->SetNodeValue(zk_term_node_, std::to_string(term_ + 1))) {
            PDLOG(WARNING, "update leader id  node failed. table name[%s] pid[%u]", name.c_str(), pid);
            task_info->set_status(::rtidb::api::TaskStatus::kFailed);                
            return;
        }
        term_++;
        cur_term = term_;
    }
    // select the max offset endpoint as leader
    uint64_t max_offset = 0;    
    std::string leader_endpoint;
    for (const auto& endpoint : follower_endpoint) {
        std::shared_ptr<TabletInfo> tablet_ptr;
        {
            std::lock_guard<std::mutex> lock(mu_);
            auto it = tablets_.find(endpoint);
            if (it == tablets_.end() || it->second->state_ != ::rtidb::api::TabletState::kTabletHealthy) {

                PDLOG(WARNING, "endpoint[%s] is offline. table[%s] pid[%u]", 
                                endpoint.c_str(), name.c_str(), pid);
                task_info->set_status(::rtidb::api::TaskStatus::kFailed);                
                return;
            }
            tablet_ptr = it->second;
        }
        uint64_t offset = 0;
        if (!tablet_ptr->client_->FollowOfNoOne(tid, pid, cur_term, offset)) {

            PDLOG(WARNING, "followOfNoOne failed. tid[%u] pid[%u] endpoint[%s]", 
                            tid, pid, endpoint.c_str());
            task_info->set_status(::rtidb::api::TaskStatus::kFailed);                
            return;
        }
        if (offset >= max_offset) {
            leader_endpoint = endpoint;
            max_offset = offset;
        }
    }
    PDLOG(INFO, "new leader is[%s]. name[%s] tid[%u] pid[%u] offset[%lu]", 
                leader_endpoint.c_str(), name.c_str(), tid, pid, max_offset);
    std::shared_ptr<TabletInfo> tablet_ptr;
    {
        std::lock_guard<std::mutex> lock(mu_);
        auto iter = tablets_.find(leader_endpoint);           
        if (iter == tablets_.end() || iter->second->state_ != ::rtidb::api::TabletState::kTabletHealthy) {
            PDLOG(WARNING, "endpoint[%s] is offline", leader_endpoint.c_str());
            task_info->set_status(::rtidb::api::TaskStatus::kFailed);                
            return;
        }
        follower_endpoint.erase(std::find(follower_endpoint.begin(), follower_endpoint.end(), leader_endpoint));
        if (!zk_client_->SetNodeValue(zk_term_node_, std::to_string(term_ + 1))) {
            PDLOG(WARNING, "update leader id  node failed. table name[%s] pid[%u]", name.c_str(), pid);
            task_info->set_status(::rtidb::api::TaskStatus::kFailed);                
            return;
        }
        tablet_ptr = iter->second;
        term_++;
        cur_term = term_;
    }
    if (!tablet_ptr->client_->ChangeRole(tid, pid, true, follower_endpoint, cur_term)) {
        PDLOG(WARNING, "change leader failed. name[%s] tid[%u] pid[%u] endpoint[%s]", 
                        name.c_str(), tid, pid, leader_endpoint.c_str());
        task_info->set_status(::rtidb::api::TaskStatus::kFailed);                
        return;
    }

    std::lock_guard<std::mutex> lock(mu_);
    auto table_iter = table_info_.find(name);
    if (table_iter == table_info_.end()) {
        PDLOG(WARNING, "not found table[%s] in table_info map", name.c_str());
        return;
    }
    int old_leader_index = -1;
    int new_leader_index = -1;
    for (int idx = 0; idx < table_iter->second->table_partition_size(); idx++) {
        if (table_iter->second->table_partition(idx).pid() != pid) {
            continue;
        }
        for (int meta_idx = 0; meta_idx < table_iter->second->table_partition(idx).partition_meta_size(); meta_idx++) {
            if (table_iter->second->table_partition(idx).partition_meta(meta_idx).is_leader() && 
                    table_iter->second->table_partition(idx).partition_meta(meta_idx).is_alive()) {
                old_leader_index = meta_idx;
            } else if (table_iter->second->table_partition(idx).partition_meta(meta_idx).endpoint() == leader_endpoint) {
                new_leader_index = meta_idx;
            }
        }
        ::rtidb::nameserver::TablePartition* table_partition = 
                table_iter->second->mutable_table_partition(idx);
        if (old_leader_index >= 0) {
            ::rtidb::nameserver::PartitionMeta* old_leader_meta = 
                    table_partition->mutable_partition_meta(old_leader_index);
            old_leader_meta->set_is_alive(false);
        }
        if (new_leader_index < 0) {
            PDLOG(WARNING, "endpoint[%s] is not exist. name[%s] pid[%u]", 
                            leader_endpoint.c_str(),  name.c_str(), pid);
            task_info->set_status(::rtidb::api::TaskStatus::kFailed);                
            return;
        }
        ::rtidb::nameserver::PartitionMeta* new_leader_meta = 
                table_partition->mutable_partition_meta(new_leader_index);
        new_leader_meta->set_is_leader(true);
        ::rtidb::nameserver::TermPair* term_offset = table_partition->add_term_offset();
        term_offset->set_term(cur_term);
        term_offset->set_offset(max_offset + 1);
        std::string table_value;
        table_iter->second->SerializeToString(&table_value);
        if (!zk_client_->SetNodeValue(zk_table_data_path_ + "/" + name, table_value)) {
            PDLOG(WARNING, "update table node[%s/%s] failed! value[%s]", 
                            zk_table_data_path_.c_str(), name.c_str(), table_value.c_str());
            task_info->set_status(::rtidb::api::TaskStatus::kFailed);                
            return; 
        }
        PDLOG(INFO, "change leader success. name[%s] pid[%u] new leader[%s]", 
                    name.c_str(), pid, leader_endpoint.c_str());
        task_info->set_status(::rtidb::api::TaskStatus::kDone);
<<<<<<< HEAD
        // notify client to update table partition information
        NotifyTableChanged();
        break;
=======
        return;
>>>>>>> b2f0723c
    }
    PDLOG(WARNING, "partition[%u] is not exist. name[%s]", pid, name.c_str());
    task_info->set_status(::rtidb::api::TaskStatus::kFailed);                
}

void NameServerImpl::NotifyTableChanged() {
    std::string value;
    bool ok = zk_client_->GetNodeValue(zk_table_changed_notify_node_, value);
    if (!ok) {
        PDLOG(WARNING, "get zk table changed notify node value failed");
        return;
    }
    uint64_t counter = std::stoull(value) + 1;
    ok = zk_client_->SetNodeValue(zk_table_changed_notify_node_, std::to_string(counter));
    if (!ok) {
        PDLOG(WARNING, "incr zk table changed notify node value failed");
    }
    PDLOG(INFO, "notify table changed ok, update counter from %s to %lu", value.c_str(), counter);
}

}
}<|MERGE_RESOLUTION|>--- conflicted
+++ resolved
@@ -2701,13 +2701,9 @@
         PDLOG(INFO, "change leader success. name[%s] pid[%u] new leader[%s]", 
                     name.c_str(), pid, leader_endpoint.c_str());
         task_info->set_status(::rtidb::api::TaskStatus::kDone);
-<<<<<<< HEAD
         // notify client to update table partition information
         NotifyTableChanged();
-        break;
-=======
-        return;
->>>>>>> b2f0723c
+        return;
     }
     PDLOG(WARNING, "partition[%u] is not exist. name[%s]", pid, name.c_str());
     task_info->set_status(::rtidb::api::TaskStatus::kFailed);                
