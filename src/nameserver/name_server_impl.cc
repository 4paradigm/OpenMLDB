//
// name_server.cc
// Copyright (C) 2017 4paradigm.com
// Author denglong
// Date 2017-09-05
//

#include "nameserver/name_server_impl.h"

#include <base/strings.h>
#include <gflags/gflags.h>
#include <strings.h>

#include <algorithm>
<<<<<<< HEAD
#include <chrono>  // NOLINT
=======
#include <chrono>
>>>>>>> c5d3e3dd
#include <set>
#include <utility>

#include "boost/algorithm/string.hpp"
#include "base/status.h"
#include "timer.h"  // NOLINT

DECLARE_string(endpoint);
DECLARE_string(zk_cluster);
DECLARE_string(zk_root_path);
DECLARE_int32(zk_session_timeout);
DECLARE_int32(zk_keep_alive_check_interval);
DECLARE_int32(get_task_status_interval);
DECLARE_int32(name_server_task_pool_size);
DECLARE_int32(name_server_task_wait_time);
DECLARE_int32(max_op_num);
DECLARE_uint32(partition_num);
DECLARE_uint32(replica_num);
DECLARE_bool(auto_failover);
DECLARE_uint32(tablet_heartbeat_timeout);
DECLARE_uint32(tablet_offline_check_interval);
DECLARE_uint32(absolute_ttl_max);
DECLARE_uint32(latest_ttl_max);
DECLARE_uint32(get_table_status_interval);
DECLARE_uint32(name_server_task_max_concurrency);
DECLARE_uint32(check_binlog_sync_progress_delta);
DECLARE_uint32(name_server_op_execute_timeout);
DECLARE_uint32(get_replica_status_interval);
DECLARE_int32(make_snapshot_time);
DECLARE_int32(make_snapshot_check_interval);

using ::rtidb::base::ReturnCode;

namespace rtidb {
namespace nameserver {

<<<<<<< HEAD
const std::string OFFLINE_LEADER_ENDPOINT = // NOLINT
=======
const std::string OFFLINE_LEADER_ENDPOINT =  // NOLINT
>>>>>>> c5d3e3dd
    "OFFLINE_LEADER_ENDPOINT";
const uint8_t MAX_ADD_TABLE_FIELD_COUNT = 63;

ClusterInfo::ClusterInfo(const ::rtidb::nameserver::ClusterAddress& cd)
    : client_(), last_status(), zk_client_(), session_term_() {
    cluster_add_.CopyFrom(cd);
    state_ = kClusterOffline;
    ctime_ = ::baidu::common::timer::get_micros() / 1000;
}

void ClusterInfo::CheckZkClient() {
    if (!zk_client_->IsConnected()) {
        PDLOG(WARNING, "reconnect zk");
        if (zk_client_->Reconnect()) {
            PDLOG(INFO, "reconnect zk ok");
        }
    }
    if (session_term_ != zk_client_->GetSessionTerm()) {
        if (zk_client_->WatchNodes()) {
            session_term_ = zk_client_->GetSessionTerm();
            PDLOG(INFO, "watch node ok");
        } else {
            PDLOG(WARNING, "watch node failed");
        }
    }
}

void ClusterInfo::UpdateNSClient(const std::vector<std::string>& children) {
    if (children.empty()) {
        PDLOG(INFO, "children is empty on UpdateNsClient");
        return;
    }
    std::vector<std::string> tmp_children(children.begin(), children.end());
    std::sort(tmp_children.begin(), tmp_children.end());
    std::string endpoint;
    if (tmp_children[0] == client_->GetEndpoint()) {
        return;
    }
    if (!zk_client_->GetNodeValue(
            cluster_add_.zk_path() + "/leader/" + tmp_children[0], endpoint)) {
        PDLOG(WARNING, "get replica cluster leader ns failed");
        return;
    }
    std::shared_ptr<::rtidb::client::NsClient> tmp_ptr =
        std::make_shared<::rtidb::client::NsClient>(endpoint);
    if (tmp_ptr->Init() < 0) {
        PDLOG(WARNING, "replica cluster ns client init failed");
        return;
    }
    std::atomic_store_explicit(&client_, tmp_ptr, std::memory_order_relaxed);
    ctime_ = ::baidu::common::timer::get_micros() / 1000;
    state_.store(kClusterHealthy, std::memory_order_relaxed);
}

int ClusterInfo::Init(std::string& msg) {
    zk_client_ = std::make_shared<ZkClient>(
        cluster_add_.zk_endpoints(), FLAGS_zk_session_timeout, "",
        cluster_add_.zk_path(), cluster_add_.zk_path() + "/leader");
    bool ok = zk_client_->Init();
    for (int i = 1; i < 3; i++) {
        if (ok) {
            break;
        }
        PDLOG(WARNING, "count %d fail to init zookeeper with cluster %s %s", i,
              cluster_add_.zk_endpoints().c_str(),
              cluster_add_.zk_path().c_str());
        ok = zk_client_->Init();
    }
    if (!ok) {
        msg = "connect relica cluster zk failed";
        return 401;
    }
    session_term_ = zk_client_->GetSessionTerm();
    std::vector<std::string> children;
    if (!zk_client_->GetChildren(cluster_add_.zk_path() + "/leader",
                                 children) ||
        children.empty()) {
        msg = "get zk failed";
        PDLOG(WARNING, "get zk failed, get children");
        return 451;
    }
    std::string endpoint;
    if (!zk_client_->GetNodeValue(
            cluster_add_.zk_path() + "/leader/" + children[0], endpoint)) {
        msg = "get zk failed";
        PDLOG(WARNING, "get zk failed, get replica cluster leader ns failed");
        return 451;
    }
    client_ = std::make_shared<::rtidb::client::NsClient>(endpoint);
    if (client_->Init() < 0) {
        msg = "connect ns failed";
        PDLOG(WARNING, "connect ns failed, replica cluster ns");
        return 403;
    }
    zk_client_->WatchNodes(boost::bind(&ClusterInfo::UpdateNSClient, this, _1));
    zk_client_->WatchNodes();
    return 0;
}

bool ClusterInfo::DropTableRemote(
    const ::rtidb::api::TaskInfo& task_info, const std::string& name,
    const ::rtidb::nameserver::ZoneInfo& zone_info) {
    std::string msg;
    if (!std::atomic_load_explicit(&client_, std::memory_order_relaxed)
             ->DropTableRemote(task_info, name, zone_info, msg)) {
        PDLOG(WARNING, "drop table for replica cluster failed!, msg is: %s",
              msg.c_str());
        return false;
    }
    return true;
}

bool ClusterInfo::CreateTableRemote(
    const ::rtidb::api::TaskInfo& task_info,
    const ::rtidb::nameserver::TableInfo& table_info,
    const ::rtidb::nameserver::ZoneInfo& zone_info) {
    std::string msg;
    if (!std::atomic_load_explicit(&client_, std::memory_order_relaxed)
             ->CreateTableRemote(task_info, table_info, zone_info, msg)) {
        PDLOG(WARNING, "create table for replica cluster failed!, msg is: %s",
              msg.c_str());
        return false;
    }
    return true;
}

void NameServerImpl::CheckSyncExistTable(
    const std::string& alias,
    const std::vector<::rtidb::nameserver::TableInfo>& tables_remote,
    const std::shared_ptr<::rtidb::client::NsClient> ns_client) {
    for (const TableInfo& table_info_remote : tables_remote) {
        std::string name = table_info_remote.name();
        ::rtidb::nameserver::TableInfo table_info_local;
        {
            std::lock_guard<std::mutex> lock(mu_);
            auto iter = table_info_.find(name);
            if (iter == table_info_.end()) {
                PDLOG(WARNING, "table[%s] is not exist!", name.c_str());
                continue;
            }
            table_info_local = *(iter->second);
        }
        bool is_continue = false;
        // remote table
        for (int idx = 0; idx < table_info_remote.table_partition_size();
             idx++) {
            const ::rtidb::nameserver::TablePartition& table_partition =
                table_info_remote.table_partition(idx);
            for (int midx = 0; midx < table_partition.partition_meta_size();
                 midx++) {
                if (table_partition.partition_meta(midx).is_leader() &&
                    (!table_partition.partition_meta(midx).is_alive())) {
                    PDLOG(WARNING,
                          "remote table [%s] has a no alive leader partition "
                          "pid[%u]",
                          name.c_str(), table_partition.pid());
                    is_continue = true;
                    break;
                }
            }
        }
        if (is_continue) {
            PDLOG(WARNING, "table [%s] does not sync to replica cluster [%s]",
                  name.c_str(), alias.c_str());
            continue;
        }
        for (int idx = 0; idx < table_info_local.table_partition_size();
             idx++) {
            const ::rtidb::nameserver::TablePartition& table_partition_local =
                table_info_local.table_partition(idx);
            for (int midx = 0;
                 midx < table_partition_local.partition_meta_size(); midx++) {
                if (table_partition_local.partition_meta(midx).is_leader() &&
                    (!table_partition_local.partition_meta(midx).is_alive())) {
                    PDLOG(WARNING,
                          "table [%s] pid [%u] has a no alive leader partition",
                          name.c_str(), table_partition_local.pid());
                    is_continue = true;
                    break;
                }
            }
        }
        if (is_continue) {
            PDLOG(WARNING, "table [%s] does not sync to replica cluster [%s]",
                  name.c_str(), alias.c_str());
            continue;
        }
        {
            std::lock_guard<std::mutex> lock(mu_);
            for (int idx = 0; idx < table_info_remote.table_partition_size();
                 idx++) {
                const ::rtidb::nameserver::TablePartition& table_partition =
                    table_info_remote.table_partition(idx);
                uint32_t cur_pid = table_partition.pid();
                for (int midx = 0; midx < table_partition.partition_meta_size();
                     midx++) {
                    if (table_partition.partition_meta(midx).is_leader() &&
                        table_partition.partition_meta(midx).is_alive()) {
                        if (AddReplicaSimplyRemoteOP(
                                alias, name,
                                table_partition.partition_meta(midx).endpoint(),
                                table_info_remote.tid(), cur_pid) < 0) {
                            PDLOG(WARNING,
                                  "create AddReplicasSimplyRemoteOP failed. "
                                  "table[%s] pid[%u] alias[%s]",
                                  name.c_str(), cur_pid, alias.c_str());
                            break;
                        }
                    }
                }
            }
        }
    }
}

void NameServerImpl::CheckSyncTable(
    const std::string& alias,
    const std::vector<::rtidb::nameserver::TableInfo> tables,
    const std::shared_ptr<::rtidb::client::NsClient> ns_client) {
    {
        std::lock_guard<std::mutex> lock(mu_);
        if (table_info_.empty()) {
            PDLOG(INFO, "leader cluster has no table");
            return;
        }
    }
    std::vector<std::string> table_name_vec;
    for (auto& rkv : tables) {
        table_name_vec.push_back(rkv.name());
    }
    std::vector<::rtidb::nameserver::TableInfo> local_table_info_vec;
    {
        std::lock_guard<std::mutex> lock(mu_);
        for (const auto& kv : table_info_) {
            if (std::find(table_name_vec.begin(), table_name_vec.end(),
                          kv.first) == table_name_vec.end()) {
                bool has_no_alive_leader_partition = false;
                for (int idx = 0; idx < kv.second->table_partition_size();
                     idx++) {
                    const ::rtidb::nameserver::TablePartition&
                        table_partition_local = kv.second->table_partition(idx);
                    for (int midx = 0;
                         midx < table_partition_local.partition_meta_size();
                         midx++) {
                        if (table_partition_local.partition_meta(midx)
                                .is_leader() &&
                            (!table_partition_local.partition_meta(midx)
                                  .is_alive())) {
                            has_no_alive_leader_partition = true;
                            PDLOG(WARNING,
                                  "table [%s] pid [%u] has a no alive leader "
                                  "partition",
                                  kv.second->name().c_str(),
                                  table_partition_local.pid());
                            break;
                        }
                    }
                    if (has_no_alive_leader_partition) {
                        break;
                    }
                }
                if (!has_no_alive_leader_partition) {
                    local_table_info_vec.push_back(*(kv.second));
                }
            }
        }
    }
    for (const auto& table_tmp : local_table_info_vec) {
        ::rtidb::nameserver::TableInfo table_info(table_tmp);
        // get remote table_info: tid and leader partition info
        std::string msg;
        if (!ns_client->CreateRemoteTableInfo(zone_info_, table_info, msg)) {
            PDLOG(WARNING, "create remote table_info erro, wrong msg is [%s]",
                  msg.c_str());
            return;
        }
        std::lock_guard<std::mutex> lock(mu_);
        for (int idx = 0; idx < table_info.table_partition_size(); idx++) {
            const ::rtidb::nameserver::TablePartition& table_partition =
                table_info.table_partition(idx);
            AddReplicaRemoteOP(alias, table_info.name(), table_partition,
                               table_info.tid(), table_partition.pid());
        }
    }
}

void NameServerImpl::CheckTableInfo(
    std::shared_ptr<ClusterInfo>& ci,
    const std::vector<::rtidb::nameserver::TableInfo>& tables) {
    std::map<std::string, std::shared_ptr<TableInfo>>::iterator table_info_iter;
    for (const auto& table : tables) {
        table_info_iter = table_info_.find(table.name());
        if (table_info_iter == table_info_.end()) {
            PDLOG(WARNING, "talbe [%s] not found in table_info",
                  table.name().c_str());
            continue;
        }
        auto status_iter = ci->last_status.find(table.name());
        if (status_iter == ci->last_status.end()) {
            std::vector<TablePartition> tbs;
            for (const auto& part :
                 table_info_iter->second->table_partition()) {
                for (const auto& meta : part.remote_partition_meta()) {
                    if (meta.alias() == ci->cluster_add_.alias()) {
                        TablePartition tb;
                        tb.set_pid(part.pid());
                        PartitionMeta* m = tb.add_partition_meta();
                        m->CopyFrom(meta);
                        tbs.push_back(tb);
                        break;
                    }
                }
            }
            if (tbs.size() != table.partition_num()) {
                continue;
            }
            ci->last_status.insert(std::make_pair(table.name(), tbs));
        } else {
            // cache endpoint
            std::set<uint32_t> parts;
            for (const auto& part :
                 table_info_iter->second->table_partition()) {
                for (auto& meta : part.partition_meta()) {
                    if (meta.is_leader() && meta.is_alive()) {
                        parts.insert(part.pid());
                    }
                }
            }
            // cache endpoint && part reference
            std::map<uint32_t, std::vector<TablePartition>::iterator>
                part_refer;
            for (auto iter = status_iter->second.begin();
                 iter != status_iter->second.end(); iter++) {
                part_refer.insert(std::make_pair(iter->pid(), iter));
            }
            for (const auto& part : table.table_partition()) {
                if (parts.find(part.pid()) == parts.end()) {
                    PDLOG(WARNING,
                          "table [%s] pid [%u] partition leader is offline",
                          table.name().c_str(), part.pid());
                    continue;  // leader partition is offline, can't add talbe
                               // replica
                }
                for (auto& meta : part.partition_meta()) {
                    if (meta.is_leader() && meta.is_alive()) {
                        auto iter = part_refer.find(part.pid());
                        if (iter == part_refer.end()) {
                            PDLOG(WARNING, "table [%s] pid [%u] not found",
                                  table.name().c_str(), part.pid());
                            break;
                        }
                        if (iter->second->partition_meta_size() < 1) {
                            PDLOG(WARNING,
                                  "table [%s] pid [$u] meta size is %d",
                                  table.name().c_str(), part.pid(),
                                  iter->second->partition_meta_size());
                            break;
                        }
                        std::string endpoint =
                            iter->second->partition_meta(0).endpoint();
                        if (meta.endpoint() == endpoint) {
                            break;
                        }
                        PDLOG(
                            INFO, "table [%s] pid[%u] will remove endpoint %s",
                            table.name().c_str(), part.pid(), endpoint.c_str());
                        DelReplicaRemoteOP(endpoint, table.name(), part.pid());
                        iter->second->clear_partition_meta();
                        iter->second->add_partition_meta()->CopyFrom(meta);

                        PDLOG(INFO,
                              "table [%s] pid[%u] will add remote endpoint %s",
                              table.name().c_str(), part.pid(),
                              meta.endpoint().c_str());
                        AddReplicaSimplyRemoteOP(ci->cluster_add_.alias(),
                                                 table.name(), meta.endpoint(),
                                                 table.tid(), part.pid());
                        break;
                    }
                }
            }
        }
    }
}

bool NameServerImpl::CompareSnapshotOffset(
    const std::vector<TableInfo>& tables, std::string& msg, int& code,
    std::map<std::string, std::map<uint32_t, std::map<uint32_t, uint64_t>>>&
        table_part_offset) {
    for (const auto& table : tables) {
        // iter == table_info_.end() is impossible, because CompareTableInfo has
        // checked it
        std::map<uint32_t, uint64_t> pid_offset;
        auto iter = table_info_.find(table.name());
        int32_t tid = iter->second->tid();
        for (const auto& part : iter->second->table_partition()) {
            for (const auto& meta : part.partition_meta()) {
                if (meta.is_alive() && meta.is_leader()) {
                    auto tablet_it = table_part_offset.find(meta.endpoint());
                    if (tablet_it == table_part_offset.end()) {
                        PDLOG(WARNING, "%s not found in table info",
                              meta.endpoint().c_str());
                        msg = "tablet endpoint not found";
                        code = 411;
                        return false;
                    }
                    auto tid_it = tablet_it->second.find(tid);
                    if (tid_it == tablet_it->second.end()) {
                        PDLOG(WARNING, "tid [%u] not found on tablet %s", tid,
                              meta.endpoint().c_str());
                        msg = "tid not found";
                        code = 412;
                        return false;
                    }
                    auto pid_it = tid_it->second.find(part.pid());
                    if (pid_it == tid_it->second.end()) {
                        PDLOG(WARNING,
                              "tid [%u] pid [%u] not found on tablet %s", tid,
                              part.pid(), meta.endpoint().c_str());
                        msg = "pid not found";
                        code = 413;
                        return false;
                    }
                    pid_offset.insert(
                        std::make_pair(part.pid(), pid_it->second));
                }
            }
        }
        // remote table
        for (auto& part : table.table_partition()) {
            auto offset_iter = pid_offset.find(part.pid());
            if (offset_iter == pid_offset.end()) {
                PDLOG(WARNING, "table [%s] pid [%u] is not found",
                      table.name().c_str(), part.pid());
                msg = "partition offline";
                code = 407;
                return false;
            }

            for (auto& meta : part.partition_meta()) {
                if (meta.is_leader() && meta.is_alive()) {
                    if (meta.offset() < offset_iter->second) {
                        PDLOG(WARNING,
                              "table [%s] pid [%u] offset less than local "
                              "table snapshot",
                              table.name().c_str(), part.pid());
                        msg = "rep cluster offset too small";
                        code = 406;
                        return false;
                    }
                    break;
                }
            }
        }
    }
    return true;
}

bool NameServerImpl::CompareTableInfo(
    const std::vector<::rtidb::nameserver::TableInfo>& tables,
    bool period_check) {
    for (auto& table : tables) {
        auto iter = table_info_.find(table.name());
        if (iter == table_info_.end()) {
            PDLOG(WARNING, "table [%s] not found in table_info_",
                  table.name().c_str());
            if (period_check) {
                continue;
            }
            return false;
        }
        if (table.ttl() != iter->second->ttl()) {
            PDLOG(WARNING, "table [%s] ttl not equal, remote [%d] local [%d]",
                  table.name().c_str(), table.ttl(), iter->second->ttl());
            return false;
        }
        if (table.ttl_type() != iter->second->ttl_type()) {
            PDLOG(WARNING,
                  "table [%s] ttl type not equal, remote [%s] local [%s]",
                  table.name().c_str(), table.ttl_type().c_str(),
                  iter->second->ttl_type().c_str());
            return false;
        }
        if (table.table_partition_size() !=
            iter->second->table_partition_size()) {
            PDLOG(WARNING,
                  "table [%s] partition num not equal, remote [%d] local [%d]",
                  table.name().c_str(), table.table_partition_size(),
                  iter->second->table_partition_size());
            return false;
        }
        if (table.compress_type() != iter->second->compress_type()) {
            PDLOG(WARNING, "table [%s] compress type not equal",
                  table.name().c_str());
            return false;
        }
        if (table.column_desc_size() != iter->second->column_desc_size()) {
            PDLOG(WARNING, "table [%s] column desc size not equal",
                  table.name().c_str());
            return false;
        }
        {
            std::map<std::string, std::string> tmp_map;
            for (int i = 0; i < iter->second->column_desc_size(); i++) {
                std::string name = iter->second->column_desc(i).name();
                std::string value;
                iter->second->column_desc(i).SerializeToString(&value);
                tmp_map.insert(std::make_pair(name, value));
            }
            for (auto& column : table.column_desc()) {
                auto iter = tmp_map.find(column.name());
                if (iter == tmp_map.end()) {
                    PDLOG(WARNING,
                          "table [%s] not found column desc [%s] in local "
                          "cluster",
                          table.name().c_str(), column.name().c_str());
                    return false;
                }
                if (column.SerializeAsString() != iter->second) {
                    PDLOG(WARNING, "table [%s] column desc [%s] not equal",
                          table.name().c_str(), column.name().c_str());
                    return false;
                }
            }
        }
        if (table.column_desc_v1_size() !=
            iter->second->column_desc_v1_size()) {
            PDLOG(WARNING, "table [%s] column desc v1 size not equal",
                  table.name().c_str());
            return false;
        }
        {
            std::map<std::string, std::string> tmp_map;
            for (int i = 0; i < iter->second->column_desc_v1_size(); i++) {
                std::string name = iter->second->column_desc_v1(i).name();
                std::string value;
                iter->second->column_desc_v1(i).SerializeToString(&value);
                tmp_map.insert(std::make_pair(name, value));
            }
            for (auto& column_v1 : table.column_desc_v1()) {
                auto iter = tmp_map.find(column_v1.name());
                if (iter == tmp_map.end()) {
                    PDLOG(WARNING,
                          "table [%s] not found column desc [%s] in local "
                          "cluster",
                          table.name().c_str(), column_v1.name().c_str());
                    return false;
                }
                if (column_v1.SerializeAsString() != iter->second) {
                    PDLOG(WARNING, "table [%s] column desc [%s] not equal",
                          table.name().c_str(), column_v1.name().c_str());
                    return false;
                }
            }
        }
        if (table.column_key_size() != iter->second->column_key_size()) {
            PDLOG(WARNING, "table [%s] column key size not equal",
                  table.name().c_str());
            return false;
        }
        {
            std::map<std::string, std::string> tmp_map;
            for (int i = 0; i < iter->second->column_key_size(); i++) {
                std::string name = iter->second->column_key(i).index_name();
                std::string value;
                iter->second->column_key(i).SerializeToString(&value);
                tmp_map.insert(std::make_pair(name, value));
            }
            for (auto& key : table.column_key()) {
                auto iter = tmp_map.find(key.index_name());
                if (iter == tmp_map.end()) {
                    PDLOG(WARNING,
                          "table [%s] not found column desc [%s] in local "
                          "cluster",
                          table.name().c_str(), key.index_name().c_str());
                    return false;
                }
                if (key.SerializeAsString() != iter->second) {
                    PDLOG(WARNING, "table [%s] column desc [%s] not equal",
                          table.name().c_str(), key.index_name().c_str());
                    return false;
                }
            }
        }
        if (table.added_column_desc_size() !=
            iter->second->added_column_desc_size()) {
            PDLOG(WARNING, "table [%s] added column desc size not equal",
                  table.name().c_str());
            return false;
        }
        {
            std::map<std::string, std::string> tmp_map;
            for (int i = 0; i < iter->second->added_column_desc_size(); i++) {
                std::string name = iter->second->added_column_desc(i).name();
                std::string value;
                iter->second->added_column_desc(i).SerializeToString(&value);
                tmp_map.insert(std::make_pair(name, value));
            }
            for (auto& added_column : table.added_column_desc()) {
                auto iter = tmp_map.find(added_column.name());
                if (iter == tmp_map.end()) {
                    PDLOG(WARNING,
                          "table [%s] not found column desc [%s] in local "
                          "cluster",
                          table.name().c_str(), added_column.name().c_str());
                    return false;
                }
                if (added_column.SerializeAsString() != iter->second) {
                    PDLOG(WARNING, "table [%s] column desc [%s] not equal",
                          table.name().c_str(), added_column.name().c_str());
                    return false;
                }
            }
        }
    }
    return true;
}

bool ClusterInfo::AddReplicaClusterByNs(const std::string& alias,
                                        const std::string& zone_name,
                                        const uint64_t term, std::string& msg) {
    if (!std::atomic_load_explicit(&client_, std::memory_order_relaxed)
             ->AddReplicaClusterByNs(alias, zone_name, term, msg)) {
        PDLOG(WARNING, "send MakeReplicaCluster request failed");
        return false;
    }
    return true;
}

bool ClusterInfo::RemoveReplicaClusterByNs(const std::string& alias,
                                           const std::string& zone_name,
                                           const uint64_t term, int& code,
                                           std::string& msg) {
    return std::atomic_load_explicit(&client_, std::memory_order_relaxed)
        ->RemoveReplicaClusterByNs(alias, zone_name, term, code, msg);
}

NameServerImpl::NameServerImpl()
    : mu_(),
      tablets_(),
      table_info_(),
      zk_client_(NULL),
      dist_lock_(NULL),
      thread_pool_(1),
      task_thread_pool_(FLAGS_name_server_task_pool_size),
      cv_(),
      rand_(0xdeadbeef),
      session_term_(0) {
    std::string zk_table_path = FLAGS_zk_root_path + "/table";
    zk_table_index_node_ = zk_table_path + "/table_index";
    zk_table_data_path_ = zk_table_path + "/table_data";
    zk_term_node_ = zk_table_path + "/term";
    std::string zk_op_path = FLAGS_zk_root_path + "/op";
    zk_op_index_node_ = zk_op_path + "/op_index";
    zk_op_data_path_ = zk_op_path + "/op_data";
    zk_op_sync_path_ = zk_op_path + "/op_sync";
    zk_offline_endpoint_lock_node_ =
        FLAGS_zk_root_path + "/offline_endpoint_lock";
    std::string zk_config_path = FLAGS_zk_root_path + "/config";
    zk_zone_data_path_ = FLAGS_zk_root_path + "/cluster";
    zk_auto_failover_node_ = zk_config_path + "/auto_failover";
    zk_table_changed_notify_node_ = zk_table_path + "/notify";
    running_.store(false, std::memory_order_release);
    mode_.store(kNORMAL, std::memory_order_release);
    auto_failover_.store(FLAGS_auto_failover, std::memory_order_release);
    task_rpc_version_.store(0, std::memory_order_relaxed);
    zone_info_.set_mode(kNORMAL);
    zone_info_.set_zone_name(FLAGS_endpoint + FLAGS_zk_root_path);
    zone_info_.set_replica_alias("");
    zone_info_.set_zone_term(1);
}

NameServerImpl::~NameServerImpl() {
    running_.store(false, std::memory_order_release);
    thread_pool_.Stop(true);
    task_thread_pool_.Stop(true);
    if (dist_lock_ != NULL) {
        dist_lock_->Stop();
        delete dist_lock_;
    }
    delete zk_client_;
}

// become name server leader
bool NameServerImpl::Recover() {
    std::vector<std::string> endpoints;
    if (!zk_client_->GetNodes(endpoints)) {
        PDLOG(WARNING, "get endpoints node failed!");
        return false;
    }
    {
        std::lock_guard<std::mutex> lock(mu_);

        std::string value;
        if (zk_client_->GetNodeValue(zk_zone_data_path_ + "/follower", value)) {
            zone_info_.ParseFromString(value);
            mode_.store(zone_info_.mode(), std::memory_order_release);
            PDLOG(WARNING, "recover zone info : %s", value.c_str());
        }
        UpdateTablets(endpoints);
        value.clear();
        if (!zk_client_->GetNodeValue(zk_table_index_node_, value)) {
            if (!zk_client_->CreateNode(zk_table_index_node_, "1")) {
                PDLOG(WARNING, "create table index node failed!");
                return false;
            }
            table_index_ = 1;
            PDLOG(INFO, "init table_index[%u]", table_index_);
        } else {
            table_index_ = std::stoull(value);
            PDLOG(INFO, "recover table_index[%u]", table_index_);
        }
        value.clear();
        if (!zk_client_->GetNodeValue(zk_term_node_, value)) {
            if (!zk_client_->CreateNode(zk_term_node_, "1")) {
                PDLOG(WARNING, "create term node failed!");
                return false;
            }
            term_ = 1;
            PDLOG(INFO, "init term[%lu]", term_);
        } else {
            term_ = std::stoull(value);
            PDLOG(INFO, "recover term[%u]", term_);
        }
        value.clear();
        if (!zk_client_->GetNodeValue(zk_op_index_node_, value)) {
            if (!zk_client_->CreateNode(zk_op_index_node_, "1")) {
                PDLOG(WARNING, "create op index node failed!");
                return false;
            }
            op_index_ = 1;
            PDLOG(INFO, "init op_index[%u]", op_index_);
        } else {
            op_index_ = std::stoull(value);
            PDLOG(INFO, "recover op_index[%u]", op_index_);
        }
        value.clear();
        if (!zk_client_->GetNodeValue(zk_table_changed_notify_node_, value)) {
            if (!zk_client_->CreateNode(zk_table_changed_notify_node_, "1")) {
                PDLOG(WARNING, "create zk table changed notify node failed");
                return false;
            }
        }
        value.clear();
        if (!zk_client_->GetNodeValue(zk_auto_failover_node_, value)) {
            auto_failover_.load(std::memory_order_acquire) ? value = "true"
                                                           : value = "false";
            if (!zk_client_->CreateNode(zk_auto_failover_node_, value)) {
                PDLOG(WARNING, "create auto failover node failed!");
                return false;
            }
            PDLOG(INFO, "set zk_auto_failover_node[%s]", value.c_str());
        } else {
            value == "true"
                ? auto_failover_.store(true, std::memory_order_release)
                : auto_failover_.store(false, std::memory_order_release);
            PDLOG(INFO, "get zk_auto_failover_node[%s]", value.c_str());
        }
        if (!RecoverTableInfo()) {
            PDLOG(WARNING, "recover table info failed!");
            return false;
        }
    }
    UpdateTableStatus();
    {
        std::lock_guard<std::mutex> lock(mu_);
        RecoverClusterInfo();
        if (!RecoverOPTask()) {
            PDLOG(WARNING, "recover task failed!");
            return false;
        }
        RecoverOfflineTablet();
    }
    UpdateTaskStatus(true);
    return true;
}

void NameServerImpl::RecoverOfflineTablet() {
    offline_endpoint_map_.clear();
    for (const auto& tablet : tablets_) {
        if (tablet.second->state_ !=
            ::rtidb::api::TabletState::kTabletHealthy) {
            offline_endpoint_map_.insert(
                std::make_pair(tablet.first, tablet.second->ctime_));
            thread_pool_.DelayTask(FLAGS_tablet_offline_check_interval,
                                   boost::bind(&NameServerImpl::OnTabletOffline,
                                               this, tablet.first, false));
            PDLOG(INFO, "recover offlinetablet. endpoint %s",
                  tablet.first.c_str());
        }
    }
}

void NameServerImpl::RecoverClusterInfo() {
    nsc_.clear();
    std::vector<std::string> cluster_vec;
    if (!zk_client_->GetChildren(zk_zone_data_path_ + "/replica",
                                 cluster_vec)) {
        if (zk_client_->IsExistNode(zk_zone_data_path_ + "/replica") > 0) {
            PDLOG(WARNING, "cluster info node is not exist");
            return;
        }
        PDLOG(WARNING, "get cluster info failed!");
        return;
    }
    PDLOG(INFO, "need to recover cluster info[%d]", cluster_vec.size());

    std::string value, rpc_msg;
    for (const auto& alias : cluster_vec) {
        value.clear();
        if (!zk_client_->GetNodeValue(zk_zone_data_path_ + "/replica/" + alias,
                                      value)) {
            PDLOG(WARNING, "get cluster info failed! name[%s]", alias.c_str());
            continue;
        }

        ::rtidb::nameserver::ClusterAddress cluster_add;
        cluster_add.ParseFromString(value);
        std::shared_ptr<::rtidb::nameserver::ClusterInfo> cluster_info =
            std::make_shared<::rtidb::nameserver::ClusterInfo>(cluster_add);
        PDLOG(INFO, "zk add %s|%s", cluster_add.zk_endpoints().c_str(),
              cluster_add.zk_path().c_str());
        cluster_info->state_ = kClusterHealthy;

        if (cluster_info->Init(rpc_msg) != 0) {
            PDLOG(WARNING, "%s init failed, error: %s", alias.c_str(),
                  rpc_msg.c_str());
            // todo :: add cluster status, need show in showreplica
            cluster_info->state_ = kClusterOffline;
        }
        nsc_.insert(std::make_pair(alias, cluster_info));
    }
}

bool NameServerImpl::RecoverTableInfo() {
    table_info_.clear();
    std::vector<std::string> table_vec;
    if (!zk_client_->GetChildren(zk_table_data_path_, table_vec)) {
        if (zk_client_->IsExistNode(zk_table_data_path_) > 0) {
            PDLOG(WARNING, "table data node is not exist");
            return true;
        }
        PDLOG(WARNING, "get table name failed!");
        return false;
    }
    PDLOG(INFO, "need to recover table num[%d]", table_vec.size());
    for (const auto& table_name : table_vec) {
        std::string table_name_node = zk_table_data_path_ + "/" + table_name;
        std::string value;
        if (!zk_client_->GetNodeValue(table_name_node, value)) {
            PDLOG(WARNING, "get table info failed! name[%s] table node[%s]",
                  table_name.c_str(), table_name_node.c_str());
            continue;
        }
        std::shared_ptr<::rtidb::nameserver::TableInfo> table_info =
            std::make_shared<::rtidb::nameserver::TableInfo>();
        if (!table_info->ParseFromString(value)) {
            PDLOG(WARNING,
                  "parse table info failed! name[%s] value[%s] value size[%d]",
                  table_name.c_str(), value.c_str(), value.length());
            continue;
        }
        table_info_.insert(std::make_pair(table_name, table_info));
        PDLOG(INFO, "recover table[%s] success", table_name.c_str());
    }
    return true;
}

bool NameServerImpl::RecoverOPTask() {
    for (auto& op_list : task_vec_) {
        op_list.clear();
    }
    std::vector<std::string> op_vec;
    if (!zk_client_->GetChildren(zk_op_data_path_, op_vec)) {
        if (zk_client_->IsExistNode(zk_op_data_path_) > 0) {
            PDLOG(WARNING, "op data node is not exist");
            return true;
        }
        PDLOG(WARNING, "get op failed!");
        return false;
    }
    PDLOG(INFO, "need to recover op num[%d]", op_vec.size());
    for (const auto& op_id : op_vec) {
        std::string op_node = zk_op_data_path_ + "/" + op_id;
        std::string value;
        if (!zk_client_->GetNodeValue(op_node, value)) {
            PDLOG(WARNING, "get table info failed! table node[%s]",
                  op_node.c_str());
            continue;
        }
        std::shared_ptr<OPData> op_data = std::make_shared<OPData>();
        if (!op_data->op_info_.ParseFromString(value)) {
            PDLOG(WARNING, "parse op info failed! value[%s]", value.c_str());
            continue;
        }
        if (op_data->op_info_.task_status() ==
            ::rtidb::api::TaskStatus::kDone) {
            PDLOG(DEBUG, "op status is kDone. op_id[%lu]",
                  op_data->op_info_.op_id());
            continue;
        }
        if (op_data->op_info_.task_status() ==
            ::rtidb::api::TaskStatus::kCanceled) {
            PDLOG(DEBUG, "op status is kCanceled. op_id[%lu]",
                  op_data->op_info_.op_id());
            continue;
        }
        switch (op_data->op_info_.op_type()) {
            case ::rtidb::api::OPType::kMakeSnapshotOP:
                if (CreateMakeSnapshotOPTask(op_data) < 0) {
                    PDLOG(WARNING, "recover op[%s] failed. op_id[%lu]",
                          ::rtidb::api::OPType_Name(op_data->op_info_.op_type())
                              .c_str(),
                          op_data->op_info_.op_id());
                    continue;
                }
                break;
            case ::rtidb::api::OPType::kAddReplicaOP:
                if (CreateAddReplicaOPTask(op_data) < 0) {
                    PDLOG(WARNING, "recover op[%s] failed. op_id[%lu]",
                          ::rtidb::api::OPType_Name(op_data->op_info_.op_type())
                              .c_str(),
                          op_data->op_info_.op_id());
                    continue;
                }
                break;
            case ::rtidb::api::OPType::kChangeLeaderOP:
                if (CreateChangeLeaderOPTask(op_data) < 0) {
                    PDLOG(WARNING, "recover op[%s] failed. op_id[%lu]",
                          ::rtidb::api::OPType_Name(op_data->op_info_.op_type())
                              .c_str(),
                          op_data->op_info_.op_id());
                    continue;
                }
                break;
            case ::rtidb::api::OPType::kMigrateOP:
                if (CreateMigrateTask(op_data) < 0) {
                    PDLOG(WARNING, "recover op[%s] failed. op_id[%lu]",
                          ::rtidb::api::OPType_Name(op_data->op_info_.op_type())
                              .c_str(),
                          op_data->op_info_.op_id());
                    continue;
                }
                break;
            case ::rtidb::api::OPType::kRecoverTableOP:
                if (CreateRecoverTableOPTask(op_data) < 0) {
                    PDLOG(WARNING, "recover op[%s] failed. op_id[%lu]",
                          ::rtidb::api::OPType_Name(op_data->op_info_.op_type())
                              .c_str(),
                          op_data->op_info_.op_id());
                    continue;
                }
                break;
            case ::rtidb::api::OPType::kOfflineReplicaOP:
                if (CreateOfflineReplicaTask(op_data) < 0) {
                    PDLOG(WARNING, "recover op[%s] failed. op_id[%lu]",
                          ::rtidb::api::OPType_Name(op_data->op_info_.op_type())
                              .c_str(),
                          op_data->op_info_.op_id());
                    continue;
                }
                break;
            case ::rtidb::api::OPType::kDelReplicaOP:
                if (CreateDelReplicaOPTask(op_data) < 0) {
                    PDLOG(WARNING, "recover op[%s] failed. op_id[%lu]",
                          ::rtidb::api::OPType_Name(op_data->op_info_.op_type())
                              .c_str(),
                          op_data->op_info_.op_id());
                    continue;
                }
                break;
            case ::rtidb::api::OPType::kReAddReplicaOP:
                if (CreateReAddReplicaTask(op_data) < 0) {
                    PDLOG(WARNING, "recover op[%s] failed. op_id[%lu]",
                          ::rtidb::api::OPType_Name(op_data->op_info_.op_type())
                              .c_str(),
                          op_data->op_info_.op_id());
                    continue;
                }
                break;
            case ::rtidb::api::OPType::kReAddReplicaNoSendOP:
                if (CreateReAddReplicaNoSendTask(op_data) < 0) {
                    PDLOG(WARNING, "recover op[%s] failed. op_id[%lu]",
                          ::rtidb::api::OPType_Name(op_data->op_info_.op_type())
                              .c_str(),
                          op_data->op_info_.op_id());
                    continue;
                }
                break;
            case ::rtidb::api::OPType::kReAddReplicaWithDropOP:
                if (CreateReAddReplicaWithDropTask(op_data) < 0) {
                    PDLOG(WARNING, "recover op[%s] failed. op_id[%lu]",
                          ::rtidb::api::OPType_Name(op_data->op_info_.op_type())
                              .c_str(),
                          op_data->op_info_.op_id());
                    continue;
                }
                break;
            case ::rtidb::api::OPType::kReAddReplicaSimplifyOP:
                if (CreateReAddReplicaSimplifyTask(op_data) < 0) {
                    PDLOG(WARNING, "recover op[%s] failed. op_id[%lu]",
                          ::rtidb::api::OPType_Name(op_data->op_info_.op_type())
                              .c_str(),
                          op_data->op_info_.op_id());
                    continue;
                }
                break;
            case ::rtidb::api::OPType::kReLoadTableOP:
                if (CreateReLoadTableTask(op_data) < 0) {
                    PDLOG(WARNING, "recover op[%s] failed. op_id[%lu]",
                          ::rtidb::api::OPType_Name(op_data->op_info_.op_type())
                              .c_str(),
                          op_data->op_info_.op_id());
                    continue;
                }
                break;
            case ::rtidb::api::OPType::kUpdatePartitionStatusOP:
                if (CreateUpdatePartitionStatusOPTask(op_data) < 0) {
                    PDLOG(WARNING, "recover op[%s] failed. op_id[%lu]",
                          ::rtidb::api::OPType_Name(op_data->op_info_.op_type())
                              .c_str(),
                          op_data->op_info_.op_id());
                    continue;
                }
                break;
            case ::rtidb::api::OPType::kCreateTableRemoteOP:
                if (CreateTableRemoteTask(op_data) < 0) {
                    PDLOG(WARNING, "recover op[%s] failed. op_id[%lu]",
                          ::rtidb::api::OPType_Name(op_data->op_info_.op_type())
                              .c_str(),
                          op_data->op_info_.op_id());
                    continue;
                }
                break;
            case ::rtidb::api::OPType::kDropTableRemoteOP:
                if (DropTableRemoteTask(op_data) < 0) {
                    PDLOG(WARNING, "recover op[%s] failed. op_id[%lu]",
                          ::rtidb::api::OPType_Name(op_data->op_info_.op_type())
                              .c_str(),
                          op_data->op_info_.op_id());
                    continue;
                }
                break;
            case ::rtidb::api::OPType::kDelReplicaRemoteOP:
                if (CreateDelReplicaRemoteOPTask(op_data) < 0) {
                    PDLOG(WARNING, "recover op[%s] failed. op_id[%lu]",
                          ::rtidb::api::OPType_Name(op_data->op_info_.op_type())
                              .c_str(),
                          op_data->op_info_.op_id());
                    continue;
                }
                break;
            case ::rtidb::api::OPType::kAddReplicaSimplyRemoteOP:
                if (CreateAddReplicaSimplyRemoteOPTask(op_data) < 0) {
                    PDLOG(WARNING, "recover op[%s] failed. op_id[%lu]",
                          ::rtidb::api::OPType_Name(op_data->op_info_.op_type())
                              .c_str(),
                          op_data->op_info_.op_id());
                    continue;
                }
                break;
            case ::rtidb::api::OPType::kAddReplicaRemoteOP:
                if (CreateAddReplicaRemoteOPTask(op_data) < 0) {
                    PDLOG(WARNING, "recover op[%s] failed. op_id[%lu]",
                          ::rtidb::api::OPType_Name(op_data->op_info_.op_type())
                              .c_str(),
                          op_data->op_info_.op_id());
                    continue;
                }
                break;
            case ::rtidb::api::OPType::kAddIndexOP:
                if (CreateAddIndexOPTask(op_data) < 0) {
                    PDLOG(WARNING, "recover op[%s] failed. op_id[%lu]",
                          ::rtidb::api::OPType_Name(op_data->op_info_.op_type())
                              .c_str(),
                          op_data->op_info_.op_id());
                    continue;
                }
                break;
            default:
                PDLOG(WARNING, "unsupport recover op[%s]! op_id[%lu]",
                      ::rtidb::api::OPType_Name(op_data->op_info_.op_type())
                          .c_str(),
                      op_data->op_info_.op_id());
                continue;
        }
        if (!SkipDoneTask(op_data)) {
            PDLOG(WARNING,
                  "SkipDoneTask task failed. op_id[%lu] task_index[%u]",
                  op_data->op_info_.op_id(), op_data->op_info_.task_index());
            continue;
        }
        if (op_data->op_info_.task_status() ==
                ::rtidb::api::TaskStatus::kFailed ||
            op_data->op_info_.task_status() ==
                ::rtidb::api::TaskStatus::kCanceled) {
            done_op_list_.push_back(op_data);
        } else {
            uint32_t idx = 0;
            if (op_data->op_info_.for_replica_cluster() == 1) {
                idx = op_data->op_info_.vec_idx();
                PDLOG(INFO,
                      "current task is for replica cluster, op_index [%lu] "
                      "op_type[%s]",
                      op_data->op_info_.op_id(),
                      ::rtidb::api::OPType_Name(op_data->op_info_.op_type())
                          .c_str());
            } else {
                idx = op_data->op_info_.pid() % task_vec_.size();
                if (op_data->op_info_.has_vec_idx() &&
                    op_data->op_info_.vec_idx() < task_vec_.size()) {
                    idx = op_data->op_info_.vec_idx();
                }
            }
            task_vec_[idx].push_back(op_data);
        }
        PDLOG(INFO, "recover op[%s] success. op_id[%lu]",
              ::rtidb::api::OPType_Name(op_data->op_info_.op_type()).c_str(),
              op_data->op_info_.op_id());
    }
    for (auto& op_list : task_vec_) {
        op_list.sort([](const std::shared_ptr<OPData>& a,
                        const std::shared_ptr<OPData>& b) {
            if (a->op_info_.parent_id() < b->op_info_.parent_id()) {
                return true;
            } else if (a->op_info_.parent_id() > b->op_info_.parent_id()) {
                return false;
            } else {
                return a->op_info_.op_id() < b->op_info_.op_id();
            }
        });
    }
    return true;
}
int NameServerImpl::CreateMakeSnapshotOPTask(std::shared_ptr<OPData> op_data) {
    MakeSnapshotNSRequest request;
    if (!request.ParseFromString(op_data->op_info_.data())) {
        PDLOG(WARNING, "parse request failed. data[%s]",
              op_data->op_info_.data().c_str());
        return -1;
    }
    auto iter = table_info_.find(request.name());
    if (iter == table_info_.end()) {
        PDLOG(WARNING, "get table info failed! name[%s]",
              request.name().c_str());
        return -1;
    }
    std::shared_ptr<::rtidb::nameserver::TableInfo> table_info = iter->second;
    uint32_t tid = table_info->tid();
    uint32_t pid = request.pid();
    std::string endpoint;
    if (GetLeader(table_info, pid, endpoint) < 0 || endpoint.empty()) {
        PDLOG(WARNING, "get leader failed. table[%s] pid[%u]",
              request.name().c_str(), pid);
        return -1;
    }
    uint64_t end_offset = 0;
    if (request.has_offset() && request.offset() > 0) {
        end_offset = request.offset();
    }
    std::shared_ptr<Task> task = CreateMakeSnapshotTask(
        endpoint, op_data->op_info_.op_id(),
        ::rtidb::api::OPType::kMakeSnapshotOP, tid, pid, end_offset);
    if (!task) {
        PDLOG(WARNING, "create makesnapshot task failed. tid[%u] pid[%u]", tid,
              pid);
        return -1;
    }
    op_data->task_list_.push_back(task);
    PDLOG(INFO, "create makesnapshot op task ok. tid[%u] pid[%u]", tid, pid);
    return 0;
}

bool NameServerImpl::SkipDoneTask(std::shared_ptr<OPData> op_data) {
    uint64_t op_id = op_data->op_info_.op_id();
    std::string op_type =
        ::rtidb::api::OPType_Name(op_data->op_info_.op_type());
    if (op_data->op_info_.task_status() == ::rtidb::api::kInited) {
        PDLOG(INFO, "op_id[%lu] op_type[%s] status is kInited, need not skip",
              op_id, op_type.c_str());
        return true;
    }
    uint32_t task_index = op_data->op_info_.task_index();
    if (op_data->task_list_.empty()) {
        PDLOG(WARNING,
              "skip task failed, task_list is empty. op_id[%lu] op_type[%s]",
              op_id, op_type.c_str());
        return false;
    }
    if (task_index > op_data->task_list_.size() - 1) {
        PDLOG(WARNING,
              "skip task failed. op_id[%lu] op_type[%s] task_index[%u]", op_id,
              op_type.c_str(), task_index);
        return false;
    }
    for (uint32_t idx = 0; idx < task_index; idx++) {
        op_data->task_list_.pop_front();
    }
    if (!op_data->task_list_.empty()) {
        std::shared_ptr<Task> task = op_data->task_list_.front();
        PDLOG(
            INFO, "cur task[%s]. op_id[%lu] op_type[%s]",
            ::rtidb::api::TaskType_Name(task->task_info_->task_type()).c_str(),
            op_id, op_type.c_str());
        if (op_data->op_info_.task_status() ==
            ::rtidb::api::TaskStatus::kFailed) {
            task->task_info_->set_status(::rtidb::api::TaskStatus::kFailed);
            return true;
        }
        switch (task->task_info_->task_type()) {
            case ::rtidb::api::TaskType::kSelectLeader:
            case ::rtidb::api::TaskType::kUpdateLeaderInfo:
            case ::rtidb::api::TaskType::kUpdatePartitionStatus:
            case ::rtidb::api::TaskType::kUpdateTableInfo:
            case ::rtidb::api::TaskType::kRecoverTable:
            case ::rtidb::api::TaskType::kAddTableInfo:
            case ::rtidb::api::TaskType::kCheckBinlogSyncProgress:
                // execute the task again
                task->task_info_->set_status(::rtidb::api::TaskStatus::kInited);
                break;
            default:
                task->task_info_->set_status(::rtidb::api::TaskStatus::kDoing);
        }
    }
    return true;
}

void NameServerImpl::UpdateTabletsLocked(
    const std::vector<std::string>& endpoints) {
    std::lock_guard<std::mutex> lock(mu_);
    UpdateTablets(endpoints);
}

void NameServerImpl::UpdateBlobServersLocked(
    const std::vector<std::string>& endpoints) {
    std::lock_guard<std::mutex> lock(mu_);
    UpdateBlobServers(endpoints);
}

void NameServerImpl::UpdateBlobServers(
    const std::vector<std::string>& endpoints) {
    std::set<std::string> alive;
    std::vector<std::string>::const_iterator it = endpoints.begin();
    for (; it != endpoints.end(); ++it) {
        alive.insert(*it);
        BlobServers::iterator tit = blob_servers_.find(*it);
        if (tit == blob_servers_.end()) {
            std::shared_ptr<BlobServerInfo> blob =
                std::make_shared<BlobServerInfo>();
            blob->state_ = TabletState::kTabletHealthy;
            blob->client_ = std::make_shared<BsClient>(*it, true);
            if (blob->client_->Init() != 0) {
                PDLOG(WARNING, "blob client init error. endpoint[%s]",
                      it->c_str());
                continue;
            }
            blob->ctime_ = ::baidu::common::timer::get_micros() / 1000;
            blob_servers_.insert(std::make_pair(*it, blob));
            PDLOG(INFO, "add blob client. endpoint[%s]", it->c_str());
        } else {
            if (tit->second->state_ != TabletState::kTabletHealthy) {
                tit->second->state_ = TabletState::kTabletHealthy;
                tit->second->ctime_ =
                    ::baidu::common::timer::get_micros() / 1000;
                PDLOG(INFO, "blob is online. endpoint[%s]", tit->first.c_str());
                thread_pool_.AddTask(boost::bind(&NameServerImpl::OnBlobOnline,
                                                 this, tit->first));
            }
        }
        PDLOG(INFO, "healthy blob with endpoint[%s]", it->c_str());
    }

    for (auto tit = blob_servers_.begin(); tit != blob_servers_.end(); ++tit) {
        if (alive.find(tit->first) == alive.end() &&
            tit->second->state_ == TabletState::kTabletHealthy) {
            PDLOG(INFO, "offline blob with endpoint[%s]", tit->first.c_str());
            tit->second->state_ = TabletState::kTabletOffline;
            tit->second->ctime_ = ::baidu::common::timer::get_micros() / 1000;
            if (offline_endpoint_map_.find(tit->first) ==
                offline_endpoint_map_.end()) {
                offline_endpoint_map_.insert(
                    std::make_pair(tit->first, tit->second->ctime_));
                if (running_.load(std::memory_order_acquire)) {
                    thread_pool_.DelayTask(
                        FLAGS_tablet_offline_check_interval,
                        boost::bind(&NameServerImpl::OnBlobOffline, this,
                                    tit->first, false));
                }
            } else {
                offline_endpoint_map_[tit->first] = tit->second->ctime_;
            }
        }
    }
}

void NameServerImpl::UpdateTablets(const std::vector<std::string>& endpoints) {
    // check exist and newly add tablets
    std::set<std::string> alive;
    std::vector<std::string>::const_iterator it = endpoints.begin();
    for (; it != endpoints.end(); ++it) {
        alive.insert(*it);
        Tablets::iterator tit = tablets_.find(*it);
        // register a new tablet
        if (tit == tablets_.end()) {
            std::shared_ptr<TabletInfo> tablet = std::make_shared<TabletInfo>();
            tablet->state_ = ::rtidb::api::TabletState::kTabletHealthy;
            tablet->client_ =
                std::make_shared<::rtidb::client::TabletClient>(*it, true);
            if (tablet->client_->Init() != 0) {
                PDLOG(WARNING, "tablet client init error. endpoint[%s]",
                      it->c_str());
                continue;
            }
            tablet->ctime_ = ::baidu::common::timer::get_micros() / 1000;
            tablets_.insert(std::make_pair(*it, tablet));
            PDLOG(INFO, "add tablet client. endpoint[%s]", it->c_str());
        } else {
            if (tit->second->state_ !=
                ::rtidb::api::TabletState::kTabletHealthy) {
                tit->second->state_ = ::rtidb::api::TabletState::kTabletHealthy;
                tit->second->ctime_ =
                    ::baidu::common::timer::get_micros() / 1000;
                PDLOG(INFO, "tablet is online. endpoint[%s]",
                      tit->first.c_str());
                thread_pool_.AddTask(boost::bind(
                    &NameServerImpl::OnTabletOnline, this, tit->first));
            }
        }
        PDLOG(INFO, "healthy tablet with endpoint[%s]", it->c_str());
    }
    // handle offline tablet
    for (Tablets::iterator tit = tablets_.begin(); tit != tablets_.end();
         ++tit) {
        if (alive.find(tit->first) == alive.end() &&
            tit->second->state_ == ::rtidb::api::TabletState::kTabletHealthy) {
            // tablet offline
            PDLOG(INFO, "offline tablet with endpoint[%s]", tit->first.c_str());
            tit->second->state_ = ::rtidb::api::TabletState::kTabletOffline;
            tit->second->ctime_ = ::baidu::common::timer::get_micros() / 1000;
            if (offline_endpoint_map_.find(tit->first) ==
                offline_endpoint_map_.end()) {
                offline_endpoint_map_.insert(
                    std::make_pair(tit->first, tit->second->ctime_));
                if (running_.load(std::memory_order_acquire)) {
                    thread_pool_.DelayTask(
                        FLAGS_tablet_offline_check_interval,
                        boost::bind(&NameServerImpl::OnTabletOffline, this,
                                    tit->first, false));
                }
            } else {
                offline_endpoint_map_[tit->first] = tit->second->ctime_;
            }
        }
    }
    thread_pool_.AddTask(
        boost::bind(&NameServerImpl::DistributeTabletMode, this));
}

void NameServerImpl::OnBlobOnline(const std::string& endpoint) { return; }

void NameServerImpl::OnBlobOffline(const std::string& endpoint,
                                   bool startup_flag) {
    if (!running_.load(std::memory_order_acquire)) {
        PDLOG(WARNING, "cur namesever is not leader");
        return;
    }
    {
        std::lock_guard<std::mutex> lock(mu_);
        auto tit = blob_servers_.find(endpoint);
        if (tit == blob_servers_.end()) {
            PDLOG(WARNING, "cannot find endpoint %s in blob map",
                  endpoint.c_str());
            return;
        }
        auto iter = offline_endpoint_map_.find(endpoint);
        if (iter == offline_endpoint_map_.end()) {
            PDLOG(WARNING, "cannot find endpoint %s in offline endpoint map",
                  endpoint.c_str());
            return;
        }
        if (!startup_flag &&
            tit->second->state_ == TabletState::kTabletHealthy) {
            PDLOG(INFO, "endpoint %s is healthy, need not offline endpoint",
                  endpoint.c_str());
            return;
        }
        if (table_info_.empty()) {
            PDLOG(INFO, "endpoint %s has no table, need not offline endpoint",
                  endpoint.c_str());
            return;
        }
        uint64_t cur_time = ::baidu::common::timer::get_micros() / 1000;
        if (!startup_flag &&
            cur_time < iter->second + FLAGS_tablet_heartbeat_timeout) {
            thread_pool_.DelayTask(FLAGS_tablet_offline_check_interval,
                                   boost::bind(&NameServerImpl::OnBlobOffline,
                                               this, endpoint, false));
            return;
        }
    }
    if (auto_failover_.load(std::memory_order_acquire)) {
        PDLOG(INFO, "Run OfflineEndpoint. endpoint is %s", endpoint.c_str());
    }
}

void NameServerImpl::OnTabletOffline(const std::string& endpoint,
                                     bool startup_flag) {
    if (!running_.load(std::memory_order_acquire)) {
        PDLOG(WARNING, "cur nameserver is not leader");
        return;
    }
    {
        std::lock_guard<std::mutex> lock(mu_);
        auto tit = tablets_.find(endpoint);
        if (tit == tablets_.end()) {
            PDLOG(WARNING, "cannot find endpoint %s in tablet map",
                  endpoint.c_str());
            return;
        }
        auto iter = offline_endpoint_map_.find(endpoint);
        if (iter == offline_endpoint_map_.end()) {
            PDLOG(WARNING, "cannot find endpoint %s in offline endpoint map",
                  endpoint.c_str());
            return;
        }
        if (!startup_flag &&
            tit->second->state_ == ::rtidb::api::TabletState::kTabletHealthy) {
            PDLOG(INFO, "endpoint %s is healthy, need not offline endpoint",
                  endpoint.c_str());
            return;
        }
        if (table_info_.empty()) {
            PDLOG(INFO, "endpoint %s has no table, need not offline endpoint",
                  endpoint.c_str());
            return;
        }
        uint64_t cur_time = ::baidu::common::timer::get_micros() / 1000;
        if (!startup_flag &&
            cur_time < iter->second + FLAGS_tablet_heartbeat_timeout) {
            thread_pool_.DelayTask(FLAGS_tablet_offline_check_interval,
                                   boost::bind(&NameServerImpl::OnTabletOffline,
                                               this, endpoint, false));
            return;
        }
    }
    if (auto_failover_.load(std::memory_order_acquire)) {
        PDLOG(INFO, "Run OfflineEndpoint. endpoint is %s", endpoint.c_str());
        UpdateEndpointTableAlive(endpoint, false);
        OfflineEndpointInternal(endpoint, FLAGS_name_server_task_concurrency);
    }
}

void NameServerImpl::OnTabletOnline(const std::string& endpoint) {
    if (!running_.load(std::memory_order_acquire)) {
        PDLOG(WARNING, "cur nameserver is not leader");
        return;
    }
    if (!auto_failover_.load(std::memory_order_acquire)) {
        std::lock_guard<std::mutex> lock(mu_);
        offline_endpoint_map_.erase(endpoint);
        return;
    }
    std::string value;
    {
        std::lock_guard<std::mutex> lock(mu_);
        auto iter = offline_endpoint_map_.find(endpoint);
        if (iter == offline_endpoint_map_.end()) {
            PDLOG(WARNING,
                  "cannot find endpoint %s in offline endpoint map. need not "
                  "recover",
                  endpoint.c_str());
            return;
        }
        if (!zk_client_->GetNodeValue(FLAGS_zk_root_path + "/nodes/" + endpoint,
                                      value)) {
            PDLOG(WARNING, "get tablet node value failed");
            offline_endpoint_map_.erase(iter);
            return;
        }
        if (table_info_.empty()) {
            PDLOG(INFO, "endpoint %s has no table, need not recover endpoint",
                  endpoint.c_str());
            offline_endpoint_map_.erase(iter);
            return;
        }
        if (!boost::starts_with(value, "startup_")) {
            uint64_t cur_time = ::baidu::common::timer::get_micros() / 1000;
            if (cur_time < iter->second + FLAGS_tablet_heartbeat_timeout) {
                PDLOG(INFO,
                      "need not recover. endpoint[%s] cur_time[%lu] "
                      "offline_time[%lu]",
                      endpoint.c_str(), cur_time, iter->second);
                offline_endpoint_map_.erase(iter);
                return;
            }
        }
    }
    if (boost::starts_with(value, "startup_")) {
        PDLOG(INFO, "endpoint %s is startup, exe tablet offline",
              endpoint.c_str());
        OnTabletOffline(endpoint, true);
    }
    PDLOG(INFO, "Run RecoverEndpoint. endpoint is %s", endpoint.c_str());
    RecoverEndpointInternal(endpoint, false,
                            FLAGS_name_server_task_concurrency);
    {
        std::lock_guard<std::mutex> lock(mu_);
        offline_endpoint_map_.erase(endpoint);
    }
}

void NameServerImpl::RecoverEndpointInternal(const std::string& endpoint,
                                             bool need_restore,
                                             uint32_t concurrency) {
    std::lock_guard<std::mutex> lock(mu_);
    for (const auto& kv : table_info_) {
        for (int idx = 0; idx < kv.second->table_partition_size(); idx++) {
            uint32_t pid = kv.second->table_partition(idx).pid();
            for (int meta_idx = 0;
                 meta_idx <
                 kv.second->table_partition(idx).partition_meta_size();
                 meta_idx++) {
                if (kv.second->table_partition(idx)
                        .partition_meta(meta_idx)
                        .endpoint() == endpoint) {
                    if (kv.second->table_partition(idx)
                            .partition_meta(meta_idx)
                            .is_alive() &&
                        kv.second->table_partition(idx).partition_meta_size() >
                            1) {
                        PDLOG(INFO,
                              "table[%s] pid[%u] endpoint[%s] is alive, need "
                              "not recover",
                              kv.first.c_str(), pid, endpoint.c_str());
                        break;
                    }
                    PDLOG(INFO, "recover table[%s] pid[%u] endpoint[%s]",
                          kv.first.c_str(), pid, endpoint.c_str());
                    bool is_leader = false;
                    if (kv.second->table_partition(idx)
                            .partition_meta(meta_idx)
                            .is_leader()) {
                        is_leader = true;
                    }
                    uint64_t offset_delta =
                        need_restore ? 0
                                     : FLAGS_check_binlog_sync_progress_delta;
                    CreateRecoverTableOP(kv.first, pid, endpoint, is_leader,
                                         offset_delta, concurrency);
                    if (need_restore && is_leader) {
                        PDLOG(INFO, "restore table[%s] pid[%u] endpoint[%s]",
                              kv.first.c_str(), pid, endpoint.c_str());
                        CreateChangeLeaderOP(kv.first, pid, endpoint,
                                             need_restore, concurrency);
                        CreateRecoverTableOP(
                            kv.first, pid, OFFLINE_LEADER_ENDPOINT, true,
                            FLAGS_check_binlog_sync_progress_delta,
                            concurrency);
                    }
                    break;
                }
            }
        }
    }
}

void NameServerImpl::ShowTablet(RpcController* controller,
                                const ShowTabletRequest* request,
                                ShowTabletResponse* response, Closure* done) {
    brpc::ClosureGuard done_guard(done);
    if (!running_.load(std::memory_order_acquire)) {
        response->set_code(::rtidb::base::ReturnCode::kNameserverIsNotLeader);
        response->set_msg("nameserver is not leader");
        PDLOG(WARNING, "cur nameserver is not leader");
        return;
    }
    std::lock_guard<std::mutex> lock(mu_);
    Tablets::iterator it = tablets_.begin();
    for (; it != tablets_.end(); ++it) {
        TabletStatus* status = response->add_tablets();
        status->set_endpoint(it->first);
        status->set_state(::rtidb::api::TabletState_Name(it->second->state_));
        status->set_age(::baidu::common::timer::get_micros() / 1000 -
                        it->second->ctime_);
    }
    response->set_code(::rtidb::base::ReturnCode::kOk);
    response->set_msg("ok");
}

bool NameServerImpl::Init() {
    if (FLAGS_zk_cluster.empty()) {
        PDLOG(WARNING, "zk cluster disabled");
        return false;
    }
    zk_client_ = new ZkClient(FLAGS_zk_cluster, FLAGS_zk_session_timeout,
                              FLAGS_endpoint, FLAGS_zk_root_path);
    if (!zk_client_->Init()) {
        PDLOG(WARNING, "fail to init zookeeper with cluster[%s]",
              FLAGS_zk_cluster.c_str());
        return false;
    }
    task_vec_.resize(FLAGS_name_server_task_max_concurrency +
                     FLAGS_name_server_task_concurrency_for_replica_cluster);
    std::string value;
    std::vector<std::string> endpoints;
    if (!zk_client_->GetNodes(endpoints)) {
        zk_client_->CreateNode(FLAGS_zk_root_path + "/nodes", "");
    } else {
        UpdateTablets(endpoints);
    }
    std::string oss_path = FLAGS_zk_root_path + "/ossnodes";
    endpoints.clear();
    bool ok = zk_client_->GetChildren(oss_path, endpoints);
    if (!ok) {
        zk_client_->CreateNode(oss_path, "");
    } else {
        UpdateBlobServers(endpoints);
    }
    zk_client_->WatchNodes(
        boost::bind(&NameServerImpl::UpdateTabletsLocked, this, _1));
    ok = zk_client_->WatchNodes();
    if (!ok) {
        PDLOG(WARNING, "fail to watch nodes");
        return false;
    }
    ok = zk_client_->WatchChildren(
        oss_path,
        boost::bind(&NameServerImpl::UpdateBlobServersLocked, this, _1));
    if (!ok) {
        PDLOG(WARNING, "fail to watch ossnodes");
        return false;
    }
    session_term_ = zk_client_->GetSessionTerm();

    thread_pool_.DelayTask(FLAGS_zk_keep_alive_check_interval,
                           boost::bind(&NameServerImpl::CheckZkClient, this));
    dist_lock_ = new DistLock(FLAGS_zk_root_path + "/leader", zk_client_,
                              boost::bind(&NameServerImpl::OnLocked, this),
                              boost::bind(&NameServerImpl::OnLostLock, this),
                              FLAGS_endpoint);
    dist_lock_->Lock();
    return true;
}

void NameServerImpl::CheckZkClient() {
    if (!zk_client_->IsConnected()) {
        OnLostLock();
        PDLOG(WARNING, "reconnect zk");
        if (zk_client_->Reconnect()) {
            PDLOG(INFO, "reconnect zk ok");
        }
    }
    if (session_term_ != zk_client_->GetSessionTerm()) {
        if (zk_client_->WatchNodes()) {
            session_term_ = zk_client_->GetSessionTerm();
            PDLOG(INFO, "watch node ok");
        } else {
            PDLOG(WARNING, "watch node falied");
        }
    }
    thread_pool_.DelayTask(FLAGS_zk_keep_alive_check_interval,
                           boost::bind(&NameServerImpl::CheckZkClient, this));
}

int NameServerImpl::UpdateTaskStatus(bool is_recover_op) {
    std::map<std::string, std::shared_ptr<TabletClient>> client_map;
    {
        std::lock_guard<std::mutex> lock(mu_);
        for (auto iter = tablets_.begin(); iter != tablets_.end(); ++iter) {
            if (iter->second->state_ !=
                ::rtidb::api::TabletState::kTabletHealthy) {
                PDLOG(DEBUG, "tablet[%s] is not Healthy", iter->first.c_str());
                uint64_t cur_time = ::baidu::common::timer::get_micros() / 1000;
                if (cur_time <
                    iter->second->ctime_ + FLAGS_tablet_heartbeat_timeout) {
                    continue;
                }
                // clear the task in offline tablet
                for (const auto& op_list : task_vec_) {
                    if (op_list.empty()) {
                        continue;
                    }
                    std::shared_ptr<OPData> op_data = op_list.front();
                    if (op_data->task_list_.empty()) {
                        continue;
                    }
                    // update task status
                    std::shared_ptr<Task> task = op_data->task_list_.front();
                    if (task->task_info_->status() != ::rtidb::api::kDoing) {
                        continue;
                    }
                    if (task->task_info_->has_endpoint() &&
                        task->task_info_->endpoint() == iter->first) {
                        PDLOG(WARNING,
                              "tablet is offline. update task status "
                              "from[kDoing] to[kFailed]. "
                              "op_id[%lu], task_type[%s] endpoint[%s]",
                              op_data->op_info_.op_id(),
                              ::rtidb::api::TaskType_Name(
                                  task->task_info_->task_type())
                                  .c_str(),
                              iter->first.c_str());
                        task->task_info_->set_status(::rtidb::api::kFailed);
                    }
                }
            } else {
                client_map.insert(
                    std::make_pair(iter->first, iter->second->client_));
            }
        }
    }
    uint64_t last_task_rpc_version =
        task_rpc_version_.load(std::memory_order_acquire);
    for (auto iter = client_map.begin(); iter != client_map.end(); ++iter) {
        ::rtidb::api::TaskStatusResponse response;
        // get task status from tablet
        if (iter->second->GetTaskStatus(response)) {
            std::lock_guard<std::mutex> lock(mu_);
            if (last_task_rpc_version !=
                task_rpc_version_.load(std::memory_order_acquire)) {
                PDLOG(DEBUG, "task_rpc_version mismatch");
                break;
            }
            std::string endpoint = iter->first;
            for (const auto& op_list : task_vec_) {
                std::string endpoint_role = "tablet";
                if (UpdateTask(op_list, endpoint, endpoint_role, is_recover_op,
                               response) < 0) {
                    continue;
                }
            }
        }
    }
    UpdateTaskStatusRemote(is_recover_op);
    if (running_.load(std::memory_order_acquire)) {
        task_thread_pool_.DelayTask(
            FLAGS_get_task_status_interval,
            boost::bind(&NameServerImpl::UpdateTaskStatus, this, false));
    }
    return 0;
}

int NameServerImpl::UpdateTaskStatusRemote(bool is_recover_op) {
    if (mode_.load(std::memory_order_acquire) == kFOLLOWER) {
        return 0;
    }
    std::map<std::string, std::shared_ptr<::rtidb::client::NsClient>>
        client_map;
    {
        std::lock_guard<std::mutex> lock(mu_);
        if (nsc_.empty()) {
            return 0;
        }
        for (auto iter = nsc_.begin(); iter != nsc_.end(); ++iter) {
            if (iter->second->state_.load(std::memory_order_relaxed) !=
                kClusterHealthy) {
                PDLOG(INFO, "cluster[%s] is not Healthy", iter->first.c_str());
                continue;
            }
            client_map.insert(std::make_pair(
                iter->first,
                std::atomic_load_explicit(&iter->second->client_,
                                          std::memory_order_relaxed)));
        }
    }
    uint64_t last_task_rpc_version =
        task_rpc_version_.load(std::memory_order_acquire);
    for (auto iter = client_map.begin(); iter != client_map.end(); ++iter) {
        ::rtidb::api::TaskStatusResponse response;
        // get task status from replica cluster
        if (iter->second->GetTaskStatus(response)) {
            std::lock_guard<std::mutex> lock(mu_);
            if (last_task_rpc_version !=
                task_rpc_version_.load(std::memory_order_acquire)) {
                PDLOG(DEBUG, "task_rpc_version mismatch");
                break;
            }
            std::string endpoint = iter->first;
            uint32_t index = 0;
            for (const auto& op_list : task_vec_) {
                index++;
                if (index <= FLAGS_name_server_task_max_concurrency) {
                    continue;
                }
                std::string endpoint_role = "replica cluster";
                if (UpdateTask(op_list, endpoint, endpoint_role, is_recover_op,
                               response) < 0) {
                    continue;
                }
            }
        } else {
            if (response.has_msg()) {
                PDLOG(WARNING, "get task status faild : [%s]",
                      response.msg().c_str());
            }
        }
    }
    return 0;
}

int NameServerImpl::UpdateTask(
    const std::list<std::shared_ptr<OPData>>& op_list,
    const std::string& endpoint, const std::string& msg, bool is_recover_op,
    ::rtidb::api::TaskStatusResponse& response) {
    if (op_list.empty()) {
        return -1;
    }
    std::shared_ptr<OPData> op_data = op_list.front();
    if (op_data->task_list_.empty()) {
        return -1;
    }
    // update task status
    std::shared_ptr<Task> task = op_data->task_list_.front();
    if (task->task_info_->status() != ::rtidb::api::kDoing) {
        return -1;
    }
    bool has_op_task = false;
    for (int idx = 0; idx < response.task_size(); idx++) {
        if (op_data->op_info_.op_id() == response.task(idx).op_id() &&
            task->task_info_->task_type() == response.task(idx).task_type()) {
            has_op_task = true;
            if (response.task(idx).status() != ::rtidb::api::kInited) {
                if (!task->sub_task_.empty()) {
                    for (auto& sub_task : task->sub_task_) {
                        if (sub_task->task_info_->has_endpoint() &&
                            sub_task->task_info_->endpoint() == endpoint &&
                            sub_task->task_info_->status() !=
                                response.task(idx).status()) {
                            PDLOG(INFO,
                                  "update sub task status from[%s] to[%s]. "
                                  "op_id[%lu], task_type[%s]",
                                  ::rtidb::api::TaskStatus_Name(
                                      sub_task->task_info_->status())
                                      .c_str(),
                                  ::rtidb::api::TaskStatus_Name(
                                      response.task(idx).status())
                                      .c_str(),
                                  response.task(idx).op_id(),
                                  ::rtidb::api::TaskType_Name(
                                      sub_task->task_info_->task_type())
                                      .c_str());
                            sub_task->task_info_->set_status(
                                response.task(idx).status());
                            if (response.task(idx).status() ==
                                ::rtidb::api::kFailed) {
                                task->task_info_->set_status(
                                    ::rtidb::api::kFailed);
                                PDLOG(INFO,
                                      "update task status from[%s] "
                                      "to[kFailed]. op_id[%lu], task_type[%s]",
                                      ::rtidb::api::TaskStatus_Name(
                                          task->task_info_->status())
                                          .c_str(),
                                      response.task(idx).op_id(),
                                      ::rtidb::api::TaskType_Name(
                                          task->task_info_->task_type())
                                          .c_str());
                            }
                            break;
                        }
                    }
                } else if (task->task_info_->status() !=
                           response.task(idx).status()) {
                    PDLOG(INFO,
                          "update task status from[%s] to[%s]. op_id[%lu], "
                          "task_type[%s]",
                          ::rtidb::api::TaskStatus_Name(
                              task->task_info_->status())
                              .c_str(),
                          ::rtidb::api::TaskStatus_Name(
                              response.task(idx).status())
                              .c_str(),
                          response.task(idx).op_id(),
                          ::rtidb::api::TaskType_Name(
                              task->task_info_->task_type())
                              .c_str());
                    task->task_info_->set_status(response.task(idx).status());
                }
            }
            break;
        }
    }
    if (!has_op_task && (is_recover_op || task->task_info_->is_rpc_send())) {
        if (!task->sub_task_.empty()) {
            for (auto& sub_task : task->sub_task_) {
                if (sub_task->task_info_->has_endpoint() &&
                    sub_task->task_info_->endpoint() == endpoint) {
                    if (sub_task->task_info_->status() ==
                            ::rtidb::api::kDoing ||
                        sub_task->task_info_->status() ==
                            ::rtidb::api::kInited) {
                        PDLOG(WARNING,
                              "not found op in [%s]. update sub task status "
                              "from[kDoing] to[kFailed]. "
                              "op_id[%lu], task_type[%s] endpoint[%s]",
                              msg.c_str(), op_data->op_info_.op_id(),
                              ::rtidb::api::TaskType_Name(
                                  task->task_info_->task_type())
                                  .c_str(),
                              endpoint.c_str());
                        sub_task->task_info_->set_status(::rtidb::api::kFailed);
                        task->task_info_->set_status(::rtidb::api::kFailed);
                    }
                    break;
                }
            }
        } else if (task->task_info_->has_endpoint() &&
                   task->task_info_->endpoint() == endpoint) {
            PDLOG(WARNING,
                  "not found op in [%s]. update task status from[kDoing] "
                  "to[kFailed]. "
                  "op_id[%lu], task_type[%s] endpoint[%s]",
                  msg.c_str(), op_data->op_info_.op_id(),
                  ::rtidb::api::TaskType_Name(task->task_info_->task_type())
                      .c_str(),
                  endpoint.c_str());
            task->task_info_->set_status(::rtidb::api::kFailed);
        }
    }
    return 1;
}

int NameServerImpl::UpdateZKTaskStatus() {
    std::lock_guard<std::mutex> lock(mu_);
    for (const auto& op_list : task_vec_) {
        if (op_list.empty()) {
            continue;
        }
        std::shared_ptr<OPData> op_data = op_list.front();
        if (op_data->task_list_.empty()) {
            continue;
        }
        std::shared_ptr<Task> task = op_data->task_list_.front();
        if (!task->sub_task_.empty()) {
            bool has_done = true;
            bool has_failed = false;
            for (const auto& cur_task : task->sub_task_) {
                if (cur_task->task_info_->status() == ::rtidb::api::kFailed) {
                    has_failed = true;
                    break;
                } else if (cur_task->task_info_->status() !=
                           ::rtidb::api::kDone) {
                    has_done = false;
                    break;
                }
            }
            if (has_failed) {
                PDLOG(INFO,
                      "update task status from[%s] to[kFailed]. op_id[%lu], "
                      "task_type[%s]",
                      ::rtidb::api::TaskStatus_Name(task->task_info_->status())
                          .c_str(),
                      op_data->op_info_.op_id(),
                      ::rtidb::api::TaskType_Name(task->task_info_->task_type())
                          .c_str());
                task->task_info_->set_status(::rtidb::api::kFailed);
            } else if (has_done) {
                PDLOG(INFO,
                      "update task status from[%s] to[kDone]. op_id[%lu], "
                      "task_type[%s]",
                      ::rtidb::api::TaskStatus_Name(task->task_info_->status())
                          .c_str(),
                      op_data->op_info_.op_id(),
                      ::rtidb::api::TaskType_Name(task->task_info_->task_type())
                          .c_str());
                task->task_info_->set_status(::rtidb::api::kDone);
            }
        }
        if (task->task_info_->status() == ::rtidb::api::kDone) {
            uint32_t cur_task_index = op_data->op_info_.task_index();
            op_data->op_info_.set_task_index(cur_task_index + 1);
            std::string value;
            op_data->op_info_.SerializeToString(&value);
            std::string node = zk_op_data_path_ + "/" +
                               std::to_string(op_data->op_info_.op_id());
            if (zk_client_->SetNodeValue(node, value)) {
                PDLOG(DEBUG, "set zk status value success. node[%s] value[%s]",
                      node.c_str(), value.c_str());
                op_data->task_list_.pop_front();
                continue;
            }
            // revert task index
            op_data->op_info_.set_task_index(cur_task_index);
            PDLOG(
                WARNING,
                "set zk status value failed! node[%s] op_id[%lu] op_type[%s] "
                "task_index[%u]",
                node.c_str(), op_data->op_info_.op_id(),
                ::rtidb::api::OPType_Name(op_data->op_info_.op_type()).c_str(),
                op_data->op_info_.task_index());
        }
    }
    return 0;
}

void NameServerImpl::UpdateTaskMapStatus(
    uint64_t remote_op_id, uint64_t op_id,
    const ::rtidb::api::TaskStatus& status) {
    auto iter = task_map_.find(remote_op_id);
    if (iter == task_map_.end()) {
        PDLOG(DEBUG, "op [%lu] is not in task_map_", remote_op_id);
        return;
    }
    for (auto& task_info : iter->second) {
        for (int idx = 0; idx < task_info->rep_cluster_op_id_size(); idx++) {
            uint64_t rep_cluster_op_id = task_info->rep_cluster_op_id(idx);
            if (rep_cluster_op_id == op_id) {
                if (status == ::rtidb::api::kFailed ||
                    status == ::rtidb::api::kCanceled) {
                    task_info->set_status(status);
                    if (status == ::rtidb::api::kFailed) {
                        PDLOG(
                            DEBUG,
                            "update task status from[kDoing] to[kFailed]. "
                            "op_id[%lu], task_type[%s]",
                            task_info->op_id(),
                            ::rtidb::api::TaskType_Name(task_info->task_type())
                                .c_str());
                    } else {
                        PDLOG(
                            DEBUG,
                            "update task status from[kDoing] to[kCanceled]. "
                            "op_id[%lu], task_type[%s]",
                            task_info->op_id(),
                            ::rtidb::api::TaskType_Name(task_info->task_type())
                                .c_str());
                    }
                }
                if (idx == task_info->rep_cluster_op_id_size() - 1) {
                    if (status == ::rtidb::api::kDone &&
                        task_info->status() != ::rtidb::api::kFailed &&
                        task_info->status() != ::rtidb::api::kCanceled) {
                        task_info->set_status(status);
                        PDLOG(
                            DEBUG,
                            "update task status from[kDoing] to[kDone]. "
                            "op_id[%lu], task_type[%s]",
                            task_info->op_id(),
                            ::rtidb::api::TaskType_Name(task_info->task_type())
                                .c_str());
                    }
                }
            }
        }
    }
}

int NameServerImpl::DeleteTask() {
    std::vector<uint64_t> done_task_vec;
    std::vector<uint64_t> done_task_vec_remote;
    std::vector<std::shared_ptr<TabletClient>> client_vec;
    {
        std::lock_guard<std::mutex> lock(mu_);
        for (const auto& op_list : task_vec_) {
            if (op_list.empty()) {
                continue;
            }
            std::shared_ptr<OPData> op_data = op_list.front();
            if (op_data->task_list_.empty()) {
                done_task_vec.push_back(op_data->op_info_.op_id());
                // for multi cluster -- leader cluster judge
                if (op_data->op_info_.for_replica_cluster() == 1) {
                    done_task_vec_remote.push_back(op_data->op_info_.op_id());
                }
                // for multi cluster -- replica cluster judge
                if (op_data->op_info_.has_remote_op_id()) {
                    UpdateTaskMapStatus(op_data->op_info_.remote_op_id(),
                                        op_data->op_info_.op_id(),
                                        ::rtidb::api::TaskStatus::kDone);
                }
            } else {
                std::shared_ptr<Task> task = op_data->task_list_.front();
                if (task->task_info_->status() == ::rtidb::api::kFailed ||
                    op_data->op_info_.task_status() ==
                        ::rtidb::api::kCanceled) {
                    done_task_vec.push_back(op_data->op_info_.op_id());
                    // for multi cluster -- leader cluster judge
                    if (op_data->op_info_.for_replica_cluster() == 1) {
                        done_task_vec_remote.push_back(
                            op_data->op_info_.op_id());
                    }
                    // for multi cluster -- replica cluster judge
                    PDLOG(WARNING,
                          "task failed or canceled. op_id[%lu], task_type[%s]",
                          task->task_info_->op_id(),
                          ::rtidb::api::TaskType_Name(
                              task->task_info_->task_type())
                              .c_str());
                    if (op_data->op_info_.has_remote_op_id()) {
                        UpdateTaskMapStatus(op_data->op_info_.remote_op_id(),
                                            op_data->op_info_.op_id(),
                                            task->task_info_->status());
                    }
                }
            }
        }
        if (done_task_vec.empty()) {
            return 0;
        }
        for (auto iter = tablets_.begin(); iter != tablets_.end(); ++iter) {
            if (iter->second->state_ !=
                ::rtidb::api::TabletState::kTabletHealthy) {
                PDLOG(DEBUG, "tablet[%s] is not Healthy", iter->first.c_str());
                continue;
            }
            client_vec.push_back(iter->second->client_);
        }
    }
    bool has_failed = false;
    for (auto iter = client_vec.begin(); iter != client_vec.end(); ++iter) {
        if (!(*iter)->DeleteOPTask(done_task_vec)) {
            PDLOG(WARNING, "tablet[%s] delete op failed",
                  (*iter)->GetEndpoint().c_str());
            has_failed = true;
            continue;
        }
        PDLOG(DEBUG, "tablet[%s] delete op success",
              (*iter)->GetEndpoint().c_str());
    }
    DeleteTaskRemote(done_task_vec_remote, has_failed);
    if (!has_failed) {
        DeleteTask(done_task_vec);
    }
    return 0;
}

int NameServerImpl::DeleteTaskRemote(const std::vector<uint64_t>& done_task_vec,
                                     bool& has_failed) {
    if (mode_.load(std::memory_order_acquire) == kFOLLOWER) {
        return 0;
    }
    std::vector<std::shared_ptr<::rtidb::client::NsClient>> client_vec;
    {
        std::lock_guard<std::mutex> lock(mu_);
        if (nsc_.empty()) {
            return 0;
        }
        for (auto iter = nsc_.begin(); iter != nsc_.end(); ++iter) {
            if (iter->second->state_.load(std::memory_order_relaxed) !=
                kClusterHealthy) {
                PDLOG(INFO, "cluster[%s] is not Healthy", iter->first.c_str());
                continue;
            }
            client_vec.push_back(std::atomic_load_explicit(
                &iter->second->client_, std::memory_order_relaxed));
        }
    }
    for (auto iter = client_vec.begin(); iter != client_vec.end(); ++iter) {
        if (!(*iter)->DeleteOPTask(done_task_vec)) {
            PDLOG(WARNING, "replica cluster[%s] delete op failed",
                  (*iter)->GetEndpoint().c_str());
            has_failed = true;
            continue;
        }
        PDLOG(DEBUG, "replica cluster[%s] delete op success",
              (*iter)->GetEndpoint().c_str());
    }
    return 0;
}

void NameServerImpl::DeleteTask(const std::vector<uint64_t>& done_task_vec) {
    std::lock_guard<std::mutex> lock(mu_);
    for (auto op_id : done_task_vec) {
        std::shared_ptr<OPData> op_data;
        uint32_t index = 0;
        for (uint32_t idx = 0; idx < task_vec_.size(); idx++) {
            if (task_vec_[idx].empty()) {
                continue;
            }
            if (task_vec_[idx].front()->op_info_.op_id() == op_id) {
                op_data = task_vec_[idx].front();
                index = idx;
                break;
            }
        }
        if (!op_data) {
            PDLOG(WARNING, "has not found op[%lu] in running op", op_id);
            continue;
        }
        std::string node = zk_op_data_path_ + "/" + std::to_string(op_id);
        if (!op_data->task_list_.empty() &&
            op_data->task_list_.front()->task_info_->status() ==
                ::rtidb::api::kFailed) {
            op_data->op_info_.set_task_status(::rtidb::api::kFailed);
            op_data->op_info_.set_end_time(::baidu::common::timer::now_time());
            PDLOG(
                WARNING, "set op[%s] status failed. op_id[%lu]",
                ::rtidb::api::OPType_Name(op_data->op_info_.op_type()).c_str(),
                op_id);
            std::string value;
            op_data->op_info_.SerializeToString(&value);
            if (!zk_client_->SetNodeValue(node, value)) {
                PDLOG(WARNING, "set zk status value failed. node[%s] value[%s]",
                      node.c_str(), value.c_str());
            }
            done_op_list_.push_back(op_data);
            task_vec_[index].pop_front();
            PDLOG(INFO, "delete op[%lu] in running op", op_id);
        } else {
            if (zk_client_->DeleteNode(node)) {
                PDLOG(INFO, "delete zk op node[%s] success.", node.c_str());
                op_data->op_info_.set_end_time(
                    ::baidu::common::timer::now_time());
                if (op_data->op_info_.task_status() == ::rtidb::api::kDoing) {
                    op_data->op_info_.set_task_status(::rtidb::api::kDone);
                    op_data->task_list_.clear();
                }
                done_op_list_.push_back(op_data);
                task_vec_[index].pop_front();
                PDLOG(INFO, "delete op[%lu] in running op", op_id);
            } else {
                PDLOG(WARNING, "delete zk op_node failed. opid[%lu] node[%s]",
                      op_id, node.c_str());
            }
        }
    }
}

void NameServerImpl::ProcessTask() {
    while (running_.load(std::memory_order_acquire)) {
        {
            bool has_task = false;
            std::unique_lock<std::mutex> lock(mu_);
            for (const auto& op_list : task_vec_) {
                if (!op_list.empty()) {
                    has_task = true;
                    break;
                }
            }
            if (!has_task) {
                cv_.wait_for(lock, std::chrono::milliseconds(
                                       FLAGS_name_server_task_wait_time));
                if (!running_.load(std::memory_order_acquire)) {
                    PDLOG(WARNING, "cur nameserver is not leader");
                    return;
                }
            }

            for (const auto& op_list : task_vec_) {
                if (op_list.empty()) {
                    continue;
                }
                std::shared_ptr<OPData> op_data = op_list.front();
                if (op_data->task_list_.empty() ||
                    op_data->op_info_.task_status() == ::rtidb::api::kFailed ||
                    op_data->op_info_.task_status() ==
                        ::rtidb::api::kCanceled) {
                    continue;
                }
                if (op_data->op_info_.task_status() == ::rtidb::api::kInited) {
                    op_data->op_info_.set_start_time(
                        ::baidu::common::timer::now_time());
                    op_data->op_info_.set_task_status(::rtidb::api::kDoing);
                    std::string value;
                    op_data->op_info_.SerializeToString(&value);
                    std::string node =
                        zk_op_data_path_ + "/" +
                        std::to_string(op_data->op_info_.op_id());
                    if (!zk_client_->SetNodeValue(node, value)) {
                        PDLOG(
                            WARNING,
                            "set zk op status value failed. node[%s] value[%s]",
                            node.c_str(), value.c_str());
                        op_data->op_info_.set_task_status(
                            ::rtidb::api::kInited);
                        continue;
                    }
                }
                std::shared_ptr<Task> task = op_data->task_list_.front();
                if (task->task_info_->status() == ::rtidb::api::kFailed) {
                    PDLOG(WARNING,
                          "task[%s] run failed, terminate op[%s]. op_id[%lu]",
                          ::rtidb::api::TaskType_Name(
                              task->task_info_->task_type())
                              .c_str(),
                          ::rtidb::api::OPType_Name(task->task_info_->op_type())
                              .c_str(),
                          task->task_info_->op_id());
                } else if (task->task_info_->status() ==
                           ::rtidb::api::kInited) {
                    PDLOG(DEBUG,
                          "run task. opid[%lu] op_type[%s] task_type[%s]",
                          task->task_info_->op_id(),
                          ::rtidb::api::OPType_Name(task->task_info_->op_type())
                              .c_str(),
                          ::rtidb::api::TaskType_Name(
                              task->task_info_->task_type())
                              .c_str());
                    task_thread_pool_.AddTask(task->fun_);
                    task->task_info_->set_status(::rtidb::api::kDoing);
                } else if (task->task_info_->status() == ::rtidb::api::kDoing) {
                    if (::baidu::common::timer::now_time() -
                            op_data->op_info_.start_time() >
                        FLAGS_name_server_op_execute_timeout / 1000) {
                        PDLOG(INFO,
                              "The execution time of op is too long. "
                              "opid[%lu] op_type[%s] cur task_type[%s] "
                              "start_time[%lu] cur_time[%lu]",
                              task->task_info_->op_id(),
                              ::rtidb::api::OPType_Name(
                                  task->task_info_->op_type())
                                  .c_str(),
                              ::rtidb::api::TaskType_Name(
                                  task->task_info_->task_type())
                                  .c_str(),
                              op_data->op_info_.start_time(),
                              ::baidu::common::timer::now_time());
                        cv_.wait_for(lock,
                                     std::chrono::milliseconds(
                                         FLAGS_name_server_task_wait_time));
                    }
                }
            }
        }
        UpdateZKTaskStatus();
        DeleteTask();
    }
}

void NameServerImpl::ConnectZK(RpcController* controller,
                               const ConnectZKRequest* request,
                               GeneralResponse* response, Closure* done) {
    brpc::ClosureGuard done_guard(done);
    if (zk_client_->Reconnect()) {
        if (session_term_ != zk_client_->GetSessionTerm()) {
            if (zk_client_->WatchNodes()) {
                session_term_ = zk_client_->GetSessionTerm();
                PDLOG(INFO, "watch node ok");
            }
        }
        response->set_code(::rtidb::base::ReturnCode::kOk);
        response->set_msg("ok");
        PDLOG(INFO, "connect zk ok");
        return;
    }
    response->set_code(::rtidb::base::ReturnCode::kConnectZkFailed);
    response->set_msg("connect zk failed");
}

void NameServerImpl::DisConnectZK(RpcController* controller,
                                  const DisConnectZKRequest* request,
                                  GeneralResponse* response, Closure* done) {
    brpc::ClosureGuard done_guard(done);
    zk_client_->CloseZK();
    OnLostLock();
    response->set_code(::rtidb::base::ReturnCode::kOk);
    response->set_msg("ok");
    PDLOG(INFO, "disconnect zk ok");
}

void NameServerImpl::GetTablePartition(RpcController* controller,
                                       const GetTablePartitionRequest* request,
                                       GetTablePartitionResponse* response,
                                       Closure* done) {
    brpc::ClosureGuard done_guard(done);
    if (!running_.load(std::memory_order_acquire)) {
        response->set_code(::rtidb::base::ReturnCode::kNameserverIsNotLeader);
        response->set_msg("nameserver is not leader");
        PDLOG(WARNING, "cur nameserver is not leader");
        return;
    }
    std::string name = request->name();
    uint32_t pid = request->pid();
    std::lock_guard<std::mutex> lock(mu_);
    auto iter = table_info_.find(name);
    if (iter == table_info_.end()) {
        PDLOG(WARNING, "table[%s] is not exist", name.c_str());
        response->set_code(::rtidb::base::ReturnCode::kTableIsNotExist);
        response->set_msg("table is not exist");
        return;
    }
    for (int idx = 0; idx < iter->second->table_partition_size(); idx++) {
        if (iter->second->table_partition(idx).pid() != pid) {
            continue;
        }
        ::rtidb::nameserver::TablePartition* table_partition =
            response->mutable_table_partition();
        table_partition->CopyFrom(iter->second->table_partition(idx));
        break;
    }
    response->set_code(::rtidb::base::ReturnCode::kOk);
    response->set_msg("ok");
}

void NameServerImpl::SetTablePartition(RpcController* controller,
                                       const SetTablePartitionRequest* request,
                                       GeneralResponse* response,
                                       Closure* done) {
    brpc::ClosureGuard done_guard(done);
    if (!running_.load(std::memory_order_acquire) ||
        (mode_.load(std::memory_order_acquire) == kFOLLOWER)) {
        response->set_code(::rtidb::base::ReturnCode::kNameserverIsNotLeader);
        response->set_msg("nameserver is not leader");
        PDLOG(WARNING, "cur nameserver is not leader");
        return;
    }
    if (auto_failover_.load(std::memory_order_acquire)) {
        response->set_code(::rtidb::base::ReturnCode::kAutoFailoverIsEnabled);
        response->set_msg("auto_failover is enabled");
        PDLOG(WARNING, "auto_failover is enabled");
        return;
    }
    std::string name = request->name();
    uint32_t pid = request->table_partition().pid();
    std::lock_guard<std::mutex> lock(mu_);
    auto iter = table_info_.find(name);
    if (iter == table_info_.end()) {
        PDLOG(WARNING, "table[%s] is not exist", name.c_str());
        response->set_code(::rtidb::base::ReturnCode::kTableIsNotExist);
        response->set_msg("table is not exist");
        return;
    }
    std::shared_ptr<::rtidb::nameserver::TableInfo> cur_table_info(
        iter->second->New());
    cur_table_info->CopyFrom(*(iter->second));
    for (int idx = 0; idx < cur_table_info->table_partition_size(); idx++) {
        if (cur_table_info->table_partition(idx).pid() != pid) {
            continue;
        }
        ::rtidb::nameserver::TablePartition* table_partition =
            cur_table_info->mutable_table_partition(idx);
        table_partition->Clear();
        table_partition->CopyFrom(request->table_partition());
        std::string table_value;
        cur_table_info->SerializeToString(&table_value);
        if (!zk_client_->SetNodeValue(zk_table_data_path_ + "/" + name,
                                      table_value)) {
            PDLOG(WARNING, "update table node[%s/%s] failed! value[%s]",
                  zk_table_data_path_.c_str(), name.c_str(),
                  table_value.c_str());
            response->set_code(::rtidb::base::ReturnCode::kSetZkFailed);
            response->set_msg("set zk failed");
            return;
        }
        NotifyTableChanged();
        iter->second = cur_table_info;
        break;
    }
    response->set_code(::rtidb::base::ReturnCode::kOk);
    response->set_msg("ok");
}

void NameServerImpl::MakeSnapshotNS(RpcController* controller,
                                    const MakeSnapshotNSRequest* request,
                                    GeneralResponse* response, Closure* done) {
    brpc::ClosureGuard done_guard(done);
    if (!running_.load(std::memory_order_acquire)) {
        response->set_code(::rtidb::base::ReturnCode::kNameserverIsNotLeader);
        response->set_msg("nameserver is not leader");
        PDLOG(WARNING, "cur nameserver is not leader");
        return;
    }
    std::lock_guard<std::mutex> lock(mu_);
    auto iter = table_info_.find(request->name());
    if (iter == table_info_.end()) {
        PDLOG(WARNING, "table[%s] is not exist", request->name().c_str());
        response->set_code(::rtidb::base::ReturnCode::kTableIsNotExist);
        response->set_msg("table is not exist");
        return;
    }
    if (request->offset() > 0) {
        if (iter->second->storage_mode() != common::kMemory) {
            PDLOG(WARNING,
                  "table[%s] is not memory table, can't do snapshot with end "
                  "offset",
                  request->name().c_str());
        } else {
            thread_pool_.AddTask(
                boost::bind(&NameServerImpl::MakeTablePartitionSnapshot, this,
                            request->pid(), request->offset(), iter->second));
        }
        response->set_code(::rtidb::base::ReturnCode::kOk);
        return;
    }
    std::shared_ptr<OPData> op_data;
    std::string value;
    request->SerializeToString(&value);
    if (CreateOPData(::rtidb::api::OPType::kMakeSnapshotOP, value, op_data,
                     request->name(), request->pid()) < 0) {
        response->set_code(::rtidb::base::ReturnCode::kSetZkFailed);
        response->set_msg("set zk failed");
        PDLOG(WARNING, "create makesnapshot op data error. name[%s] pid[%u]",
              request->name().c_str(), request->pid());
        return;
    }
    if (CreateMakeSnapshotOPTask(op_data) < 0) {
        response->set_code(::rtidb::base::ReturnCode::kCreateOpFailed);
        response->set_msg("create op failed");
        PDLOG(WARNING, "create makesnapshot op task failed. name[%s] pid[%u]",
              request->name().c_str(), request->pid());
        return;
    }
    if (AddOPData(op_data) < 0) {
        response->set_code(::rtidb::base::ReturnCode::kAddOpDataFailed);
        response->set_msg("add op data failed");
        PDLOG(WARNING, "add op data failed. name[%s] pid[%u]",
              request->name().c_str(), request->pid());
        return;
    }
    response->set_code(::rtidb::base::ReturnCode::kOk);
    response->set_msg("ok");
    PDLOG(INFO, "add makesnapshot op ok. op_id[%lu] name[%s] pid[%u]",
          op_data->op_info_.op_id(), request->name().c_str(), request->pid());
}

int NameServerImpl::CheckTableMeta(const TableInfo& table_info) {
    bool has_index = false;
    if (table_info.column_desc_v1_size() > 0) {
        std::map<std::string, std::string> column_map;
        for (const auto& column_desc : table_info.column_desc_v1()) {
            if (column_desc.add_ts_idx()) {
                has_index = true;
            }
            if (column_desc.add_ts_idx() &&
                ((column_desc.type() == "float") ||
                 (column_desc.type() == "double"))) {
                PDLOG(WARNING,
                      "float or double type column can not be index, column "
                      "is: %s",
                      column_desc.name().c_str());
                return -1;
            }
            column_map.insert(
                std::make_pair(column_desc.name(), column_desc.type()));
        }
        if (table_info.column_key_size() > 0) {
            has_index = true;
            for (const auto& column_key : table_info.column_key()) {
                bool has_iter = false;
                for (const auto& column_name : column_key.col_name()) {
                    has_iter = true;
                    auto iter = column_map.find(column_name);
                    if ((iter != column_map.end() &&
                         ((iter->second == "float") ||
                          (iter->second == "double")))) {
                        PDLOG(WARNING,
                              "float or double type column can not be index, "
                              "column is: %s",
                              column_key.index_name().c_str());
                        return -1;
                    }
                }
                if (!has_iter) {
                    auto iter = column_map.find(column_key.index_name());
                    if (iter == column_map.end()) {
                        PDLOG(WARNING,
                              "index must member of columns when column key "
                              "col name is empty");
                        return -1;
                    }
                    if ((iter->second == "float") ||
                        (iter->second == "double")) {
                        PDLOG(WARNING,
                              "float or double column can not be index");
                        return -1;
                    }
                }
            }
        }
        if (!has_index) {
            PDLOG(WARNING, "no index in table_meta");
            return -1;
        }
    } else if (table_info.column_desc_size() > 0) {
        for (const auto& column_desc : table_info.column_desc()) {
            if (column_desc.add_ts_idx()) {
                has_index = true;
            }
            if (column_desc.add_ts_idx() &&
                ((column_desc.type() == "float") ||
                 (column_desc.type() == "double"))) {
                PDLOG(WARNING,
                      "float or double type column can not be index, column "
                      "is: %s",
                      column_desc.name().c_str());
                return -1;
            }
        }
        if (!has_index) {
            PDLOG(WARNING, "no index in table_meta");
            return -1;
        }
    }
    return 0;
}

int NameServerImpl::FillColumnKey(TableInfo& table_info) {
    if (table_info.column_desc_v1_size() == 0) {
        return 0;
    } else if (table_info.column_key_size() > 0) {
        for (int idx = 0; idx < table_info.column_key_size(); idx++) {
            if (table_info.column_key(idx).col_name_size() == 0) {
                ::rtidb::common::ColumnKey* column_key =
                    table_info.mutable_column_key(idx);
                column_key->add_col_name(
                    table_info.column_key(idx).index_name());
            }
        }
        return 0;
    }
    std::vector<std::string> ts_vec;
    std::vector<std::string> index_vec;
    for (const auto& column_desc : table_info.column_desc_v1()) {
        if (column_desc.is_ts_col()) {
            ts_vec.push_back(column_desc.name());
        }
        if (column_desc.add_ts_idx()) {
            index_vec.push_back(column_desc.name());
        }
    }
    if (ts_vec.size() > 1) {
        return -1;
    }
    for (const auto& index : index_vec) {
        ::rtidb::common::ColumnKey* column_key = table_info.add_column_key();
        column_key->set_index_name(index);
        if (!ts_vec.empty()) {
            column_key->add_ts_name(ts_vec[0]);
        }
    }
    return 0;
}

int NameServerImpl::SetPartitionInfo(TableInfo& table_info) {
    uint32_t partition_num = FLAGS_partition_num;
    if (table_info.has_partition_num() && table_info.partition_num() > 0) {
        partition_num = table_info.partition_num();
    } else {
        table_info.set_partition_num(partition_num);
    }
    std::vector<std::string> endpoint_vec;
    std::map<std::string, uint64_t> endpoint_pid_bucked;
    {
        std::lock_guard<std::mutex> lock(mu_);
        for (const auto& kv : tablets_) {
            if (kv.second->state_ ==
                ::rtidb::api::TabletState::kTabletHealthy) {
                endpoint_pid_bucked.insert(std::make_pair(kv.first, 0));
            }
        }
    }
    endpoint_vec.reserve(endpoint_pid_bucked.size());
    uint32_t replica_num =
        std::min(FLAGS_replica_num, (uint32_t)endpoint_pid_bucked.size());
    if (table_info.has_replica_num() && table_info.replica_num() > 0) {
        replica_num = table_info.replica_num();
    } else {
        table_info.set_replica_num(replica_num);
    }
    if (endpoint_pid_bucked.size() < replica_num) {
        PDLOG(WARNING, "healthy endpoint num[%u] is less than replica_num[%u]",
              endpoint_pid_bucked.size(), replica_num);
        return -1;
    }
    if (replica_num < 1) {
        PDLOG(WARNING,
              "replica_num less than 1 that is illegal, replica_num[%u]",
              replica_num);
        return -1;
    }
    std::map<std::string, uint64_t> endpoint_leader = endpoint_pid_bucked;
    {
        std::lock_guard<std::mutex> lock(mu_);
        for (const auto& iter : table_info_) {
            auto table_info = iter.second;
            for (int idx = 0; idx < table_info->table_partition_size(); idx++) {
                for (int meta_idx = 0;
                     meta_idx <
                     table_info->table_partition(idx).partition_meta_size();
                     meta_idx++) {
                    std::string endpoint = table_info->table_partition(idx)
                                               .partition_meta(meta_idx)
                                               .endpoint();
                    if (endpoint_pid_bucked.find(endpoint) ==
                            endpoint_pid_bucked.end() ||
                        !table_info->table_partition(idx)
                             .partition_meta(meta_idx)
                             .is_alive()) {
                        continue;
                    }
                    endpoint_pid_bucked[endpoint]++;
                    if (table_info->table_partition(idx)
                            .partition_meta(meta_idx)
                            .is_leader()) {
                        endpoint_leader[endpoint]++;
                    }
                }
            }
        }
    }
    int index = 0;
    int pos = 0;
    uint64_t min = UINT64_MAX;
    for (const auto& iter : endpoint_pid_bucked) {
        endpoint_vec.push_back(iter.first);
        if (iter.second < min) {
            min = iter.second;
            pos = index;
        }
        index++;
    }
    for (uint32_t pid = 0; pid < partition_num; pid++) {
        TablePartition* table_partition = table_info.add_table_partition();
        table_partition->set_pid(pid);
        uint32_t min_leader_num = UINT32_MAX;
        PartitionMeta* leader_partition_meta = NULL;
        for (uint32_t idx = 0; idx < replica_num; idx++) {
            PartitionMeta* partition_meta =
                table_partition->add_partition_meta();
            std::string endpoint = endpoint_vec[pos % endpoint_vec.size()];
            partition_meta->set_endpoint(endpoint);
            partition_meta->set_is_leader(false);
            if (endpoint_leader[endpoint] < min_leader_num) {
                min_leader_num = endpoint_leader[endpoint];
                leader_partition_meta = partition_meta;
            }
            pos++;
        }
        if (leader_partition_meta != NULL) {
            leader_partition_meta->set_is_leader(true);
            endpoint_leader[leader_partition_meta->endpoint()]++;
        }
    }
    PDLOG(INFO,
          "set table partition ok. name[%s] partition_num[%u] replica_num[%u]",
          table_info.name().c_str(), partition_num, replica_num);
    return 0;
}

int NameServerImpl::CreateTableOnTablet(
    std::shared_ptr<::rtidb::nameserver::TableInfo> table_info, bool is_leader,
    const std::vector<::rtidb::base::ColumnDesc>& columns,
    std::map<uint32_t, std::vector<std::string>>& endpoint_map, uint64_t term) {
    ::rtidb::api::TTLType ttl_type = ::rtidb::api::TTLType::kAbsoluteTime;
    if (!table_info->has_table_type() ||
        table_info->table_type() == ::rtidb::type::kTimeSeries) {
        if (!table_info->has_ttl_desc()) {
            if (table_info->ttl_type() == "kLatestTime") {
                ttl_type = ::rtidb::api::TTLType::kLatestTime;
            } else if (table_info->ttl_type() == "kAbsOrLat") {
                ttl_type = ::rtidb::api::TTLType::kAbsOrLat;
            } else if (table_info->ttl_type() == "kAbsAndLat") {
                ttl_type = ::rtidb::api::TTLType::kAbsAndLat;
            } else if (table_info->ttl_type() != "kAbsoluteTime") {
                return -1;
            }
        } else {
            ttl_type = table_info->ttl_desc().ttl_type();
        }
    }
    ::rtidb::api::CompressType compress_type =
        ::rtidb::api::CompressType::kNoCompress;
    if (table_info->compress_type() == ::rtidb::nameserver::kSnappy) {
        compress_type = ::rtidb::api::CompressType::kSnappy;
    }
    ::rtidb::common::StorageMode storage_mode =
        ::rtidb::common::StorageMode::kMemory;
    if (!table_info->has_table_type() ||
        table_info->table_type() == ::rtidb::type::kTimeSeries) {
        if (table_info->storage_mode() == ::rtidb::common::StorageMode::kSSD) {
            storage_mode = ::rtidb::common::StorageMode::kSSD;
        } else if (table_info->storage_mode() ==
                   ::rtidb::common::StorageMode::kHDD) {
            storage_mode = ::rtidb::common::StorageMode::kHDD;
        }
    } else {
        storage_mode = ::rtidb::common::StorageMode::kHDD;
        if (table_info->storage_mode() == ::rtidb::common::StorageMode::kSSD) {
            storage_mode = ::rtidb::common::StorageMode::kSSD;
        }
    }
    ::rtidb::api::TableMeta table_meta;
    std::string schema;
    if (table_info->has_table_type() &&
        table_info->table_type() != ::rtidb::type::kTimeSeries) {
        if (table_info->table_type() == ::rtidb::type::kRelational) {
            table_meta.set_table_type(::rtidb::type::kRelational);
        } else if (table_info->table_type() == rtidb::type::kObjectStore) {
            table_meta.set_table_type(::rtidb::type::kObjectStore);
        }
    } else {
        for (uint32_t i = 0; i < columns.size(); i++) {
            if (columns[i].add_ts_idx) {
                table_meta.add_dimensions(columns[i].name);
            }
        }
        ::rtidb::base::SchemaCodec codec;
        bool codec_ok = codec.Encode(columns, schema);
        if (!codec_ok) {
            return -1;
        }
    }
    table_meta.set_name(table_info->name());
    table_meta.set_tid(table_info->tid());
    table_meta.set_ttl(table_info->ttl());
    table_meta.set_seg_cnt(table_info->seg_cnt());
    table_meta.set_schema(schema);
    table_meta.set_ttl_type(ttl_type);
    table_meta.set_compress_type(compress_type);
    table_meta.set_format_version(table_info->format_version());
    if (table_info->has_ttl_desc()) {
        table_meta.mutable_ttl_desc()->CopyFrom(table_info->ttl_desc());
    }
    table_meta.set_storage_mode(storage_mode);
    if (table_info->has_key_entry_max_height()) {
        table_meta.set_key_entry_max_height(table_info->key_entry_max_height());
    }
    for (int idx = 0; idx < table_info->column_desc_v1_size(); idx++) {
        ::rtidb::common::ColumnDesc* column_desc = table_meta.add_column_desc();
        column_desc->CopyFrom(table_info->column_desc_v1(idx));
    }
    for (int idx = 0; idx < table_info->column_key_size(); idx++) {
        ::rtidb::common::ColumnKey* column_key = table_meta.add_column_key();
        column_key->CopyFrom(table_info->column_key(idx));
    }
    for (int idx = 0; idx < table_info->table_partition_size(); idx++) {
        uint32_t pid = table_info->table_partition(idx).pid();
        table_meta.set_pid(pid);
        table_meta.clear_replicas();
        for (int meta_idx = 0;
             meta_idx < table_info->table_partition(idx).partition_meta_size();
             meta_idx++) {
            if (table_info->table_partition(idx)
                    .partition_meta(meta_idx)
                    .is_leader() != is_leader) {
                continue;
            }
            std::string endpoint = table_info->table_partition(idx)
                                       .partition_meta(meta_idx)
                                       .endpoint();
            std::shared_ptr<TabletInfo> tablet_ptr;
            {
                std::lock_guard<std::mutex> lock(mu_);
                auto iter = tablets_.find(endpoint);
                // check tablet if exist
                if (iter == tablets_.end()) {
                    PDLOG(WARNING, "endpoint[%s] can not find client",
                          endpoint.c_str());
                    return -1;
                }
                tablet_ptr = iter->second;
                // check tablet healthy
                if (tablet_ptr->state_ !=
                    ::rtidb::api::TabletState::kTabletHealthy) {
                    PDLOG(WARNING, "endpoint [%s] is offline",
                          endpoint.c_str());
                    return -1;
                }
            }
            if (is_leader) {
                ::rtidb::nameserver::TablePartition* table_partition =
                    table_info->mutable_table_partition(idx);
                ::rtidb::nameserver::TermPair* term_pair =
                    table_partition->add_term_offset();
                term_pair->set_term(term);
                term_pair->set_offset(0);
                table_meta.set_mode(::rtidb::api::TableMode::kTableLeader);
                table_meta.set_term(term);
                for (const auto& endpoint : endpoint_map[pid]) {
                    table_meta.add_replicas(endpoint);
                }
            } else {
                if (endpoint_map.find(pid) == endpoint_map.end()) {
                    endpoint_map.insert(
                        std::make_pair(pid, std::vector<std::string>()));
                }
                endpoint_map[pid].push_back(endpoint);
                table_meta.set_mode(::rtidb::api::TableMode::kTableFollower);
            }
            if (!tablet_ptr->client_->CreateTable(table_meta)) {
                PDLOG(WARNING,
                      "create table failed. tid[%u] pid[%u] endpoint[%s]",
                      table_info->tid(), pid, endpoint.c_str());
                return -1;
            }
            PDLOG(INFO,
                  "create table success. tid[%u] pid[%u] endpoint[%s] idx[%d]",
                  table_info->tid(), pid, endpoint.c_str(), idx);
        }
    }
    return 0;
}

int NameServerImpl::DropTableOnTablet(
    std::shared_ptr<::rtidb::nameserver::TableInfo> table_info) {
    uint32_t tid = table_info->tid();
    for (int idx = 0; idx < table_info->table_partition_size(); idx++) {
        uint32_t pid = table_info->table_partition(idx).pid();
        for (int meta_idx = 0;
             meta_idx < table_info->table_partition(idx).partition_meta_size();
             meta_idx++) {
            std::string endpoint = table_info->table_partition(idx)
                                       .partition_meta(meta_idx)
                                       .endpoint();
            std::shared_ptr<TabletInfo> tablet_ptr;
            {
                std::lock_guard<std::mutex> lock(mu_);
                auto iter = tablets_.find(endpoint);
                // check tablet if exist
                if (iter == tablets_.end()) {
                    PDLOG(WARNING, "endpoint[%s] can not find client",
                          endpoint.c_str());
                    continue;
                }
                tablet_ptr = iter->second;
                // check tablet healthy
                if (tablet_ptr->state_ !=
                    ::rtidb::api::TabletState::kTabletHealthy) {
                    PDLOG(WARNING, "endpoint [%s] is offline",
                          endpoint.c_str());
                    continue;
                }
            }
            if (!tablet_ptr->client_->DropTable(tid, pid)) {
                PDLOG(WARNING,
                      "drop table failed. tid[%u] pid[%u] endpoint[%s]", tid,
                      pid, endpoint.c_str());
            }
            PDLOG(INFO, "drop table success. tid[%u] pid[%u] endpoint[%s]", tid,
                  pid, endpoint.c_str());
        }
    }
    return 0;
}

void NameServerImpl::ConfSet(RpcController* controller,
                             const ConfSetRequest* request,
                             GeneralResponse* response, Closure* done) {
    brpc::ClosureGuard done_guard(done);
    if (!running_.load(std::memory_order_acquire)) {
        response->set_code(::rtidb::base::ReturnCode::kNameserverIsNotLeader);
        response->set_msg("nameserver is not leader");
        PDLOG(WARNING, "cur nameserver is not leader");
        return;
    }
    std::lock_guard<std::mutex> lock(mu_);
    std::string key = request->conf().key();
    std::string value = request->conf().value();
    if (key.empty() || value.empty()) {
        response->set_code(::rtidb::base::ReturnCode::kInvalidParameter);
        response->set_msg("invalid parameter");
        PDLOG(WARNING, "key[%s] value[%s]", key.c_str(), value.c_str());
        return;
    }
    std::transform(value.begin(), value.end(), value.begin(), ::tolower);
    if (value != "true" && value != "false") {
        response->set_code(::rtidb::base::ReturnCode::kInvalidParameter);
        response->set_msg("invalid parameter");
        PDLOG(WARNING, "invalid value[%s]", request->conf().value().c_str());
        return;
    }
    if (key == "auto_failover") {
        if (!zk_client_->SetNodeValue(zk_auto_failover_node_, value)) {
            PDLOG(WARNING, "set auto_failover_node failed!");
            response->set_code(::rtidb::base::ReturnCode::kSetZkFailed);
            response->set_msg("set zk failed");
            return;
        }
        if (value == "true") {
            auto_failover_.store(true, std::memory_order_release);
        } else {
            auto_failover_.store(false, std::memory_order_release);
        }
    } else {
        response->set_code(::rtidb::base::ReturnCode::kInvalidParameter);
        response->set_msg("invalid parameter");
        PDLOG(WARNING, "unsupport set key[%s]", key.c_str());
        return;
    }
    PDLOG(INFO, "config set ok. key[%s] value[%s]", key.c_str(), value.c_str());
    response->set_code(::rtidb::base::ReturnCode::kOk);
    response->set_msg("ok");
}

void NameServerImpl::ConfGet(RpcController* controller,
                             const ConfGetRequest* request,
                             ConfGetResponse* response, Closure* done) {
    brpc::ClosureGuard done_guard(done);
    if (!running_.load(std::memory_order_acquire)) {
        response->set_code(::rtidb::base::ReturnCode::kNameserverIsNotLeader);
        response->set_msg("nameserver is not leader");
        PDLOG(WARNING, "cur nameserver is not leader");
        return;
    }
    std::lock_guard<std::mutex> lock(mu_);
    ::rtidb::nameserver::Pair* conf = response->add_conf();
    conf->set_key("auto_failover");
    auto_failover_.load(std::memory_order_acquire) ? conf->set_value("true")
                                                   : conf->set_value("false");

    response->set_code(::rtidb::base::ReturnCode::kOk);
    response->set_msg("ok");
}

void NameServerImpl::ChangeLeader(RpcController* controller,
                                  const ChangeLeaderRequest* request,
                                  GeneralResponse* response, Closure* done) {
    brpc::ClosureGuard done_guard(done);
    if (!running_.load(std::memory_order_acquire)) {
        response->set_code(::rtidb::base::ReturnCode::kNameserverIsNotLeader);
        response->set_msg("nameserver is not leader");
        PDLOG(WARNING, "cur nameserver is not leader");
        return;
    }
    if (auto_failover_.load(std::memory_order_acquire)) {
        response->set_code(::rtidb::base::ReturnCode::kAutoFailoverIsEnabled);
        response->set_msg("auto_failover is enabled");
        PDLOG(WARNING, "auto_failover is enabled");
        return;
    }
    std::string name = request->name();
    uint32_t pid = request->pid();
    std::lock_guard<std::mutex> lock(mu_);
    auto iter = table_info_.find(name);
    if (iter == table_info_.end()) {
        PDLOG(WARNING, "table[%s] is not exist", name.c_str());
        response->set_code(::rtidb::base::ReturnCode::kTableIsNotExist);
        response->set_msg("table is not exist");
        return;
    }
    if (pid > (uint32_t)iter->second->table_partition_size() - 1) {
        PDLOG(WARNING, "pid[%u] is not exist, table[%s]", pid, name.c_str());
        response->set_code(::rtidb::base::ReturnCode::kPidIsNotExist);
        response->set_msg("pid is not exist");
        return;
    }
    std::vector<std::string> follower_endpoint;
    for (int idx = 0; idx < iter->second->table_partition_size(); idx++) {
        if (iter->second->table_partition(idx).pid() != pid) {
            continue;
        }
        if (iter->second->table_partition(idx).partition_meta_size() == 1) {
            PDLOG(WARNING,
                  "table[%s] pid[%u] has no followers, cannot change leader",
                  name.c_str(), iter->second->table_partition(idx).pid());
            response->set_code(::rtidb::base::ReturnCode::kNoFollower);
            response->set_msg("no follower");
            return;
        }
        for (int meta_idx = 0;
             meta_idx <
             iter->second->table_partition(idx).partition_meta_size();
             meta_idx++) {
            if (iter->second->table_partition(idx)
                    .partition_meta(meta_idx)
                    .is_alive()) {
                if (!iter->second->table_partition(idx)
                         .partition_meta(meta_idx)
                         .is_leader()) {
                    follower_endpoint.push_back(
                        iter->second->table_partition(idx)
                            .partition_meta(meta_idx)
                            .endpoint());
                } else if (!request->has_candidate_leader()) {
                    PDLOG(WARNING,
                          "leader is alive, cannot change leader. table[%s] "
                          "pid[%u]",
                          name.c_str(), pid);
                    response->set_code(
                        ::rtidb::base::ReturnCode::kLeaderIsAlive);
                    response->set_msg("leader is alive");
                    return;
                }
            }
        }
        break;
    }
    if (follower_endpoint.empty()) {
        response->set_code(::rtidb::base::ReturnCode::kNoAliveFollower);
        response->set_msg("no alive follower");
        PDLOG(WARNING, "no alive follower. table[%s] pid[%u]", name.c_str(),
              pid);
        return;
    }
    std::string candidate_leader;
    if (request->has_candidate_leader() &&
        request->candidate_leader() != "auto") {
        candidate_leader = request->candidate_leader();
    }
    if (CreateChangeLeaderOP(name, pid, candidate_leader, false) < 0) {
        response->set_code(::rtidb::base::ReturnCode::kCreateOpFailed);
        response->set_msg("create op failed");
        PDLOG(WARNING, "change leader failed. name[%s] pid[%u]", name.c_str(),
              pid);
        return;
    }
    response->set_code(::rtidb::base::ReturnCode::kOk);
    response->set_msg("ok");
}

void NameServerImpl::OfflineEndpoint(RpcController* controller,
                                     const OfflineEndpointRequest* request,
                                     GeneralResponse* response, Closure* done) {
    brpc::ClosureGuard done_guard(done);
    if (!running_.load(std::memory_order_acquire)) {
        response->set_code(::rtidb::base::ReturnCode::kNameserverIsNotLeader);
        response->set_msg("nameserver is not leader");
        PDLOG(WARNING, "cur nameserver is not leader");
        return;
    }
    if (auto_failover_.load(std::memory_order_acquire)) {
        response->set_code(::rtidb::base::ReturnCode::kAutoFailoverIsEnabled);
        response->set_msg("auto_failover is enabled");
        PDLOG(WARNING, "auto_failover is enabled");
        return;
    }
    uint32_t concurrency = FLAGS_name_server_task_concurrency;
    if (request->has_concurrency()) {
        if (request->concurrency() > FLAGS_name_server_task_max_concurrency) {
            response->set_code(::rtidb::base::ReturnCode::kInvalidParameter);
            response->set_msg("invalid parameter");
            PDLOG(WARNING, "concurrency is greater than the max value %u",
                  FLAGS_name_server_task_max_concurrency);
            return;
        } else {
            concurrency = request->concurrency();
        }
    }
    std::string endpoint = request->endpoint();
    {
        std::lock_guard<std::mutex> lock(mu_);
        auto iter = tablets_.find(endpoint);
        if (iter == tablets_.end()) {
            response->set_code(::rtidb::base::ReturnCode::kEndpointIsNotExist);
            response->set_msg("endpoint is not exist");
            PDLOG(WARNING, "endpoint[%s] is not exist", endpoint.c_str());
            return;
        }
    }
    OfflineEndpointInternal(endpoint, concurrency);
    response->set_code(::rtidb::base::ReturnCode::kOk);
    response->set_msg("ok");
}

void NameServerImpl::OfflineEndpointInternal(const std::string& endpoint,
                                             uint32_t concurrency) {
    std::lock_guard<std::mutex> lock(mu_);
    for (const auto& kv : table_info_) {
        for (int idx = 0; idx < kv.second->table_partition_size(); idx++) {
            uint32_t pid = kv.second->table_partition(idx).pid();
            if (kv.second->table_partition(idx).partition_meta_size() == 1 &&
                kv.second->table_partition(idx).partition_meta(0).endpoint() ==
                    endpoint) {
                PDLOG(INFO, "table[%s] pid[%u] has no followers",
                      kv.first.c_str(), pid);
                CreateUpdatePartitionStatusOP(kv.first, pid, endpoint, true,
                                              false, INVALID_PARENT_ID,
                                              concurrency);
                continue;
            }
            std::string alive_leader;
            int endpoint_index = -1;
            for (int meta_idx = 0;
                 meta_idx <
                 kv.second->table_partition(idx).partition_meta_size();
                 meta_idx++) {
                const ::rtidb::nameserver::PartitionMeta& partition_meta =
                    kv.second->table_partition(idx).partition_meta(meta_idx);
                if (partition_meta.is_leader() && partition_meta.is_alive()) {
                    alive_leader = partition_meta.endpoint();
                }
                if (partition_meta.endpoint() == endpoint) {
                    endpoint_index = meta_idx;
                }
            }
            if (endpoint_index < 0) {
                continue;
            }
            const ::rtidb::nameserver::PartitionMeta& partition_meta =
                kv.second->table_partition(idx).partition_meta(endpoint_index);
            if (partition_meta.is_leader() || alive_leader.empty()) {
                // leader partition lost
                if (alive_leader.empty() || alive_leader == endpoint) {
                    PDLOG(INFO, "table[%s] pid[%u] change leader",
                          kv.first.c_str(), pid);
                    CreateChangeLeaderOP(kv.first, pid, "", false, concurrency);
                } else {
                    PDLOG(INFO, "table[%s] pid[%u] need not change leader",
                          kv.first.c_str(), pid);
                }
            } else {
                CreateOfflineReplicaOP(kv.first, pid, endpoint, concurrency);
            }
        }
    }
}

void NameServerImpl::RecoverEndpoint(RpcController* controller,
                                     const RecoverEndpointRequest* request,
                                     GeneralResponse* response, Closure* done) {
    brpc::ClosureGuard done_guard(done);
    if (!running_.load(std::memory_order_acquire)) {
        response->set_code(::rtidb::base::ReturnCode::kNameserverIsNotLeader);
        response->set_msg("nameserver is not leader");
        PDLOG(WARNING, "cur nameserver is not leader");
        return;
    }
    if (auto_failover_.load(std::memory_order_acquire)) {
        response->set_code(::rtidb::base::ReturnCode::kAutoFailoverIsEnabled);
        response->set_msg("auto_failover is enabled");
        PDLOG(WARNING, "auto_failover is enabled");
        return;
    }
    uint32_t concurrency = FLAGS_name_server_task_concurrency;
    if (request->has_concurrency()) {
        if (request->concurrency() > FLAGS_name_server_task_max_concurrency) {
            response->set_code(::rtidb::base::ReturnCode::kInvalidParameter);
            response->set_msg("invalid parameter");
            PDLOG(WARNING, "concurrency is greater than the max value %u",
                  FLAGS_name_server_task_max_concurrency);
            return;
        } else {
            concurrency = request->concurrency();
        }
    }
    std::string endpoint = request->endpoint();
    {
        std::lock_guard<std::mutex> lock(mu_);
        auto iter = tablets_.find(endpoint);
        if (iter == tablets_.end()) {
            response->set_code(::rtidb::base::ReturnCode::kEndpointIsNotExist);
            response->set_msg("endpoint is not exist");
            PDLOG(WARNING, "endpoint[%s] is not exist", endpoint.c_str());
            return;
        } else if (iter->second->state_ !=
                   ::rtidb::api::TabletState::kTabletHealthy) {
            response->set_code(::rtidb::base::ReturnCode::kTabletIsNotHealthy);
            response->set_msg("tablet is not healthy");
            PDLOG(WARNING, "tablet[%s] is not healthy", endpoint.c_str());
            return;
        }
    }
    bool need_restore = false;
    if (request->has_need_restore() && request->need_restore()) {
        need_restore = true;
    }
    RecoverEndpointInternal(endpoint, need_restore, concurrency);
    response->set_code(::rtidb::base::ReturnCode::kOk);
    response->set_msg("ok");
}

void NameServerImpl::RecoverTable(RpcController* controller,
                                  const RecoverTableRequest* request,
                                  GeneralResponse* response, Closure* done) {
    brpc::ClosureGuard done_guard(done);
    if (!running_.load(std::memory_order_acquire)) {
        response->set_code(::rtidb::base::ReturnCode::kNameserverIsNotLeader);
        response->set_msg("nameserver is not leader");
        PDLOG(WARNING, "cur nameserver is not leader");
        return;
    }
    if (auto_failover_.load(std::memory_order_acquire)) {
        response->set_code(::rtidb::base::ReturnCode::kAutoFailoverIsEnabled);
        response->set_msg("auto_failover is enabled");
        PDLOG(WARNING, "auto_failover is enabled");
        return;
    }
    std::string name = request->name();
    std::string endpoint = request->endpoint();
    uint32_t pid = request->pid();
    std::lock_guard<std::mutex> lock(mu_);
    auto it = tablets_.find(endpoint);
    if (it == tablets_.end()) {
        response->set_code(::rtidb::base::ReturnCode::kEndpointIsNotExist);
        response->set_msg("endpoint is not exist");
        PDLOG(WARNING, "endpoint[%s] is not exist", endpoint.c_str());
        return;
    } else if (it->second->state_ !=
               ::rtidb::api::TabletState::kTabletHealthy) {
        response->set_code(::rtidb::base::ReturnCode::kTabletIsNotHealthy);
        response->set_msg("tablet is not healthy");
        PDLOG(WARNING, "tablet[%s] is not healthy", endpoint.c_str());
        return;
    }
    auto iter = table_info_.find(name);
    if (iter == table_info_.end()) {
        PDLOG(WARNING, "table[%s] is not exist", name.c_str());
        response->set_code(::rtidb::base::ReturnCode::kTableIsNotExist);
        response->set_msg("table is not exist");
        return;
    }
    bool has_found = false;
    bool is_leader = false;
    for (int idx = 0; idx < iter->second->table_partition_size(); idx++) {
        if (iter->second->table_partition(idx).pid() != pid) {
            continue;
        }
        for (int meta_idx = 0;
             meta_idx <
             iter->second->table_partition(idx).partition_meta_size();
             meta_idx++) {
            if (iter->second->table_partition(idx)
                    .partition_meta(meta_idx)
                    .endpoint() == endpoint) {
                if (iter->second->table_partition(idx)
                        .partition_meta(meta_idx)
                        .is_alive()) {
                    PDLOG(WARNING,
                          "status is alive, need not recover. name[%s] pid[%u] "
                          "endpoint[%s]",
                          name.c_str(), pid, endpoint.c_str());
                    response->set_code(
                        ::rtidb::base::ReturnCode::kPartitionIsAlive);
                    response->set_msg("table is alive, need not recover");
                    return;
                }
                if (iter->second->table_partition(idx)
                        .partition_meta(meta_idx)
                        .is_leader()) {
                    is_leader = true;
                }
                has_found = true;
            }
        }
        break;
    }
    if (!has_found) {
        PDLOG(WARNING, "not found table[%s] pid[%u] in endpoint[%s]",
              name.c_str(), pid, endpoint.c_str());
        response->set_code(::rtidb::base::ReturnCode::kPidIsNotExist);
        response->set_msg("pid is not exist");
        return;
    }
    CreateRecoverTableOP(name, pid, endpoint, is_leader,
                         FLAGS_check_binlog_sync_progress_delta,
                         FLAGS_name_server_task_concurrency);
    PDLOG(INFO, "recover table[%s] pid[%u] endpoint[%s]", name.c_str(), pid,
          endpoint.c_str());
    response->set_code(::rtidb::base::ReturnCode::kOk);
    response->set_msg("ok");
}

void NameServerImpl::CancelOP(RpcController* controller,
                              const CancelOPRequest* request,
                              GeneralResponse* response, Closure* done) {
    brpc::ClosureGuard done_guard(done);
    if (!running_.load(std::memory_order_acquire)) {
        response->set_code(::rtidb::base::ReturnCode::kNameserverIsNotLeader);
        response->set_msg("nameserver is not leader");
        PDLOG(WARNING, "cur nameserver is not leader");
        return;
    }
    if (auto_failover_.load(std::memory_order_acquire)) {
        response->set_code(::rtidb::base::ReturnCode::kAutoFailoverIsEnabled);
        response->set_msg("auto_failover is enabled");
        PDLOG(WARNING, "auto_failover is enabled");
        return;
    }
    bool find_op = false;
    std::vector<std::shared_ptr<TabletClient>> client_vec;
    {
        std::lock_guard<std::mutex> lock(mu_);
        for (auto& op_list : task_vec_) {
            if (op_list.empty()) {
                continue;
            }
            for (auto iter = op_list.begin(); iter != op_list.end(); iter++) {
                if ((*iter)->op_info_.op_id() == request->op_id()) {
                    (*iter)->op_info_.set_task_status(::rtidb::api::kCanceled);
                    for (auto& task : (*iter)->task_list_) {
                        task->task_info_->set_status(::rtidb::api::kCanceled);
                    }
                    find_op = true;
                    break;
                }
            }
        }
        for (auto iter = tablets_.begin(); iter != tablets_.end(); ++iter) {
            if (iter->second->state_ !=
                ::rtidb::api::TabletState::kTabletHealthy) {
                PDLOG(DEBUG, "tablet[%s] is not Healthy", iter->first.c_str());
                continue;
            }
            client_vec.push_back(iter->second->client_);
        }
    }
    if (find_op) {
        for (const auto& client : client_vec) {
            if (!client->CancelOP(request->op_id())) {
                PDLOG(WARNING, "tablet[%s] cancel op failed",
                      client->GetEndpoint().c_str());
                continue;
            }
            PDLOG(DEBUG, "tablet[%s] cancel op success",
                  client->GetEndpoint().c_str());
        }
        response->set_code(::rtidb::base::ReturnCode::kOk);
        response->set_msg("ok");
        PDLOG(INFO, "op[%lu] is canceled!", request->op_id());
    } else {
        response->set_code(
            ::rtidb::base::ReturnCode::kOpStatusIsNotKdoingOrKinited);
        response->set_msg("op status is not kDoing or kInited");
        PDLOG(WARNING, "op[%lu] status is not kDoing or kInited",
              request->op_id());
    }
}

void NameServerImpl::ShowOPStatus(RpcController* controller,
                                  const ShowOPStatusRequest* request,
                                  ShowOPStatusResponse* response,
                                  Closure* done) {
    brpc::ClosureGuard done_guard(done);
    if (!running_.load(std::memory_order_acquire)) {
        response->set_code(::rtidb::base::ReturnCode::kNameserverIsNotLeader);
        response->set_msg("nameserver is not leader");
        PDLOG(WARNING, "cur nameserver is not leader");
        return;
    }
    std::map<uint64_t, std::shared_ptr<OPData>> op_map;
    std::lock_guard<std::mutex> lock(mu_);
    DeleteDoneOP();
    for (const auto& op_data : done_op_list_) {
        if (request->has_name() &&
            op_data->op_info_.name() != request->name()) {
            continue;
        }
        if (request->has_pid() && op_data->op_info_.pid() != request->pid()) {
            continue;
        }
        op_map.insert(std::make_pair(op_data->op_info_.op_id(), op_data));
    }
    for (const auto& op_list : task_vec_) {
        if (op_list.empty()) {
            continue;
        }
        for (const auto& op_data : op_list) {
            if (request->has_name() &&
                op_data->op_info_.name() != request->name()) {
                continue;
            }
            if (request->has_pid() &&
                op_data->op_info_.pid() != request->pid()) {
                continue;
            }
            op_map.insert(std::make_pair(op_data->op_info_.op_id(), op_data));
        }
    }
    for (const auto& kv : op_map) {
        OPStatus* op_status = response->add_op_status();
        op_status->set_op_id(kv.second->op_info_.op_id());
        op_status->set_op_type(
            ::rtidb::api::OPType_Name(kv.second->op_info_.op_type()));
        op_status->set_name(kv.second->op_info_.name());
        op_status->set_pid(kv.second->op_info_.pid());
        op_status->set_status(
            ::rtidb::api::TaskStatus_Name(kv.second->op_info_.task_status()));
        op_status->set_for_replica_cluster(
            kv.second->op_info_.for_replica_cluster());
        if (kv.second->task_list_.empty() ||
            kv.second->op_info_.task_status() == ::rtidb::api::kInited) {
            op_status->set_task_type("-");
        } else {
            std::shared_ptr<Task> task = kv.second->task_list_.front();
            op_status->set_task_type(
                ::rtidb::api::TaskType_Name(task->task_info_->task_type()));
        }
        op_status->set_start_time(kv.second->op_info_.start_time());
        op_status->set_end_time(kv.second->op_info_.end_time());
    }
    response->set_code(::rtidb::base::ReturnCode::kOk);
    response->set_msg("ok");
}

void NameServerImpl::ShowTable(RpcController* controller,
                               const ShowTableRequest* request,
                               ShowTableResponse* response, Closure* done) {
    brpc::ClosureGuard done_guard(done);
    if (!running_.load(std::memory_order_acquire)) {
        response->set_code(::rtidb::base::ReturnCode::kNameserverIsNotLeader);
        response->set_msg("nameserver is not leader");
        PDLOG(WARNING, "cur nameserver is not leader");
        return;
    }
    std::lock_guard<std::mutex> lock(mu_);
    for (const auto& kv : table_info_) {
        if (request->has_name() && request->name() != kv.first) {
            continue;
        }
        ::rtidb::nameserver::TableInfo* table_info = response->add_table_info();
        table_info->CopyFrom(*(kv.second));
        table_info->clear_column_key();
        for (const auto& column_key : kv.second->column_key()) {
            if (!column_key.flag()) {
                ::rtidb::common::ColumnKey* ck = table_info->add_column_key();
                ck->CopyFrom(column_key);
            }
        }
    }
    response->set_code(::rtidb::base::ReturnCode::kOk);
    response->set_msg("ok");
}

void NameServerImpl::DropTable(RpcController* controller,
                               const DropTableRequest* request,
                               GeneralResponse* response, Closure* done) {
    brpc::ClosureGuard done_guard(done);
    if (!running_.load(std::memory_order_acquire)) {
        response->set_code(::rtidb::base::ReturnCode::kNameserverIsNotLeader);
        response->set_msg("nameserver is not leader");
        PDLOG(WARNING, "cur nameserver is not leader");
        return;
    }
    if (mode_.load(std::memory_order_acquire) == kFOLLOWER) {
        std::lock_guard<std::mutex> lock(mu_);
        if (!request->has_zone_info()) {
            response->set_code(
                ::rtidb::base::ReturnCode::
                    kNameserverIsFollowerAndRequestHasNoZoneInfo);
            response->set_msg(
                "nameserver is for follower cluster, and request has no zone "
                "info");
            PDLOG(WARNING,
                  "nameserver is for follower cluster, and request has no zone "
                  "info");
            return;
        } else if (request->zone_info().zone_name() != zone_info_.zone_name() ||
                   request->zone_info().zone_term() != zone_info_.zone_term()) {
            response->set_code(::rtidb::base::ReturnCode::kZoneInfoMismathch);
            response->set_msg("zone_info mismathch");
            PDLOG(WARNING,
                  "zone_info mismathch, expect zone name[%s], zone term [%lu], "
                  "but zone name [%s], zone term [%u]",
                  zone_info_.zone_name().c_str(), zone_info_.zone_term(),
                  request->zone_info().zone_name().c_str(),
                  request->zone_info().zone_term());
            return;
        }
    }
    std::shared_ptr<::rtidb::nameserver::TableInfo> table_info;
    {
        std::lock_guard<std::mutex> lock(mu_);
        auto iter = table_info_.find(request->name());
        if (iter == table_info_.end()) {
            response->set_code(::rtidb::base::ReturnCode::kTableIsNotExist);
            response->set_msg("table is not exist!");
            PDLOG(WARNING, "table[%s] is not exist!", request->name().c_str());
            return;
        }
        table_info = iter->second;
    }

    std::shared_ptr<::rtidb::api::TaskInfo> task_ptr;
    if (request->has_zone_info() && request->has_task_info() &&
        request->task_info().IsInitialized()) {
        {
            std::lock_guard<std::mutex> lock(mu_);
            std::vector<uint64_t> rep_cluster_op_id_vec;
            if (AddOPTask(request->task_info(),
                          ::rtidb::api::TaskType::kDropTableRemote, task_ptr,
                          rep_cluster_op_id_vec) < 0) {
                response->set_code(::rtidb::base::ReturnCode::
                                       kAddTaskInReplicaClusterNsFailed);
                response->set_msg("add task in replica cluster ns failed");
                return;
            }
            PDLOG(INFO,
                  "add task in replica cluster ns success, op_id [%lu] "
                  "task_tpye [%s] task_status [%s]",
                  task_ptr->op_id(),
                  ::rtidb::api::TaskType_Name(task_ptr->task_type()).c_str(),
                  ::rtidb::api::TaskStatus_Name(task_ptr->status()).c_str());
        }
        task_thread_pool_.AddTask(
            boost::bind(&NameServerImpl::DropTableInternel, this, *request,
                        *response, table_info, task_ptr));
        response->set_code(::rtidb::base::ReturnCode::kOk);
        response->set_msg("ok");
    } else {
        DropTableInternel(*request, *response, table_info, task_ptr);
        response->set_code(response->code());
        response->set_msg(response->msg());
    }
}

void NameServerImpl::DropTableInternel(
    const DropTableRequest& request, GeneralResponse& response,
    std::shared_ptr<::rtidb::nameserver::TableInfo> table_info,
    std::shared_ptr<::rtidb::api::TaskInfo> task_ptr) {
    std::string name = request.name();
    std::map<uint32_t, std::map<std::string, std::shared_ptr<TabletClient>>>
        pid_endpoint_map;
    uint32_t tid = table_info->tid();
    int code = 0;
    {
        std::lock_guard<std::mutex> lock(mu_);
        for (int idx = 0; idx < table_info->table_partition_size(); idx++) {
            for (int meta_idx = 0;
                 meta_idx <
                 table_info->table_partition(idx).partition_meta_size();
                 meta_idx++) {
                std::string endpoint = table_info->table_partition(idx)
                                           .partition_meta(meta_idx)
                                           .endpoint();
                if (!table_info->table_partition(idx)
                         .partition_meta(meta_idx)
                         .is_alive()) {
                    PDLOG(WARNING,
                          "table[%s] is not alive. pid[%u] endpoint[%s]",
                          name.c_str(), table_info->table_partition(idx).pid(),
                          endpoint.c_str());
                    continue;
                }
                auto tablets_iter = tablets_.find(endpoint);
                // check tablet if exist
                if (tablets_iter == tablets_.end()) {
                    PDLOG(WARNING, "endpoint[%s] can not find client",
                          endpoint.c_str());
                    continue;
                }
                // check tablet healthy
                if (tablets_iter->second->state_ !=
                    ::rtidb::api::TabletState::kTabletHealthy) {
                    PDLOG(WARNING, "endpoint [%s] is offline",
                          endpoint.c_str());
                    continue;
                }
                uint32_t pid = table_info->table_partition(idx).pid();
                auto map_iter = pid_endpoint_map.find(pid);
                if (map_iter == pid_endpoint_map.end()) {
                    std::map<std::string, std::shared_ptr<TabletClient>> map;
                    pid_endpoint_map.insert(std::make_pair(pid, map));
                }
                pid_endpoint_map[pid].insert(
                    std::make_pair(endpoint, tablets_iter->second->client_));
            }
        }
    }
    for (const auto& pkv : pid_endpoint_map) {
        for (const auto& kv : pkv.second) {
            if (!kv.second->DropTable(tid, pkv.first,
                                      table_info->table_type())) {
                PDLOG(WARNING,
                      "drop table failed. tid[%u] pid[%u] endpoint[%s]", tid,
                      pkv.first, kv.first.c_str());
                code = 313;  // if drop table failed, return error
                continue;
            }
            PDLOG(INFO, "drop table. tid[%u] pid[%u] endpoint[%s]", tid,
                  pkv.first, kv.first.c_str());
        }
    }
    {
        std::lock_guard<std::mutex> lock(mu_);
        if (!zk_client_->DeleteNode(zk_table_data_path_ + "/" + name)) {
            PDLOG(WARNING, "delete table node[%s/%s] failed!",
                  zk_table_data_path_.c_str(), name.c_str());
            code = 304;
        } else {
            PDLOG(INFO, "delete table node[%s/%s]", zk_table_data_path_.c_str(),
                  name.c_str());
            table_info_.erase(name);
        }
        if (!nsc_.empty()) {
            for (auto kv : nsc_) {
                if (kv.second->state_.load(std::memory_order_relaxed) !=
                    kClusterHealthy) {
                    PDLOG(INFO, "cluster[%s] is not Healthy", kv.first.c_str());
                    continue;
                }
                if (DropTableRemoteOP(
                        name, kv.first, INVALID_PARENT_ID,
                        FLAGS_name_server_task_concurrency_for_replica_cluster) <  // NOLINT
                    0) {
                    PDLOG(WARNING,
                          "create DropTableRemoteOP for replica cluster "
                          "failed, table_name: %s, alias: %s",
                          name.c_str(), kv.first.c_str());
                    code = 505;
                    continue;
                }
            }
        }
        response.set_code(code);
        code == 0 ? response.set_msg("ok")
                  : response.set_msg("drop table error");
        if (task_ptr) {
            if (code != 0) {
                task_ptr->set_status(::rtidb::api::TaskStatus::kFailed);
            } else {
                task_ptr->set_status(::rtidb::api::TaskStatus::kDone);
            }
        }
        NotifyTableChanged();
    }
}

void NameServerImpl::AddTableField(RpcController* controller,
                                   const AddTableFieldRequest* request,
                                   GeneralResponse* response, Closure* done) {
    brpc::ClosureGuard done_guard(done);
    if (!running_.load(std::memory_order_acquire) ||
        (mode_.load(std::memory_order_acquire) == kFOLLOWER)) {
        response->set_code(::rtidb::base::ReturnCode::kNameserverIsNotLeader);
        response->set_msg("nameserver is not leader");
        PDLOG(WARNING, "cur nameserver is not leader");
        return;
    }
    std::map<std::string, std::shared_ptr<TabletClient>> tablet_client_map;
    std::shared_ptr<::rtidb::nameserver::TableInfo> table_info;
    std::string schema;
    {
        std::lock_guard<std::mutex> lock(mu_);
        auto iter = table_info_.find(request->name());
        if (iter == table_info_.end()) {
            response->set_code(::rtidb::base::ReturnCode::kTableIsNotExist);
            response->set_msg("table doesn`t exist!");
            PDLOG(WARNING, "table[%s] is doesn`t exist!",
                  request->name().c_str());
            return;
        }
        table_info = iter->second;
        if (table_info->added_column_desc_size() == MAX_ADD_TABLE_FIELD_COUNT) {
            response->set_code(
                ::rtidb::base::ReturnCode::kTheCountOfAddingFieldIsMoreThan63);
            response->set_msg("the count of adding field is more than 63");
            PDLOG(WARNING,
                  "the count of adding field is more than 63 in table %s!",
                  request->name().c_str());
            return;
        }
        // judge if field exists in table_info
        std::string col_name = request->column_desc().name();
        if (table_info->column_desc_v1_size() > 0) {
            for (const auto& column : table_info->column_desc_v1()) {
                if (column.name() == col_name) {
                    response->set_code(::rtidb::base::ReturnCode::
                                           kFieldNameRepeatedInTableInfo);
                    response->set_msg("field name repeated in table_info!");
                    PDLOG(WARNING, "field name[%s] repeated in table_info!",
                          col_name.c_str());
                    return;
                }
            }
        } else {
            for (const auto& column : table_info->column_desc()) {
                if (column.name() == col_name) {
                    response->set_code(::rtidb::base::ReturnCode::
                                           kFieldNameRepeatedInTableInfo);
                    response->set_msg("field name repeated in table_info!");
                    PDLOG(WARNING, "field name[%s] repeated in table_info!",
                          col_name.c_str());
                    return;
                }
            }
        }
        for (const auto& column : table_info->added_column_desc()) {
            if (column.name() == col_name) {
                response->set_code(
                    ::rtidb::base::ReturnCode::kFieldNameRepeatedInTableInfo);
                response->set_msg("field name repeated in table_info!");
                PDLOG(WARNING, "field name[%s] repeated in table_info!",
                      col_name.c_str());
                return;
            }
        }
        // 1.update tablet tableMeta
        std::vector<std::string> endpoint_vec;
        for (auto it = table_info->table_partition().begin();
             it != table_info->table_partition().end(); it++) {
            for (auto tit = it->partition_meta().begin();
                 tit != it->partition_meta().end(); tit++) {
                endpoint_vec.push_back(tit->endpoint());
            }
        }
        Tablets::iterator it = tablets_.begin();
        for (; it != tablets_.end(); ++it) {
            std::string endpoint = it->first;
            if (std::find(endpoint_vec.begin(), endpoint_vec.end(), endpoint) ==
                endpoint_vec.end()) {
                continue;
            }
            std::shared_ptr<TabletInfo> tablet_ptr = it->second;
            // check tablet healthy
            if (tablet_ptr->state_ !=
                ::rtidb::api::TabletState::kTabletHealthy) {
                response->set_code(
                    ::rtidb::base::ReturnCode::kTabletIsNotHealthy);
                response->set_msg("tablet is not healthy!");
                PDLOG(WARNING, "endpoint [%s] is offline", endpoint.c_str());
                return;
            }
            tablet_client_map.insert(
                std::make_pair(endpoint, tablet_ptr->client_));
        }
    }
    // update tableMeta.schema
    std::vector<::rtidb::base::ColumnDesc> columns;
    if (table_info->added_column_desc_size() > 0) {
        if (::rtidb::base::SchemaCodec::ConvertColumnDesc(
                *table_info, columns, table_info->added_column_desc_size()) <
            0) {
            PDLOG(WARNING, "convert table %s column desc failed",
                  request->name().c_str());
            return;
        }
    } else {
        if (::rtidb::base::SchemaCodec::ConvertColumnDesc(*table_info,
                                                          columns) < 0) {
            PDLOG(WARNING, "convert table %s column desc failed",
                  request->name().c_str());
            return;
        }
    }
    ::rtidb::base::ColumnDesc column;
    column.name = request->column_desc().name();
    column.type =
        rtidb::base::SchemaCodec::ConvertType(request->column_desc().type());
    column.add_ts_idx = false;
    column.is_ts_col = false;
    columns.push_back(column);
    ::rtidb::base::SchemaCodec codec;
    if (!codec.Encode(columns, schema)) {
        PDLOG(WARNING, "Fail to encode schema from columns in table %s!",
              request->name().c_str());
        return;
    }

    uint32_t tid = table_info->tid();
    std::string msg;
    for (auto it = tablet_client_map.begin(); it != tablet_client_map.end();
         it++) {
        if (!it->second->UpdateTableMetaForAddField(tid, request->column_desc(),
                                                    schema, msg)) {
            response->set_code(::rtidb::base::ReturnCode::
                                   kFailToUpdateTablemetaForAddingField);
            response->set_msg("fail to update tableMeta for adding field: " +
                              msg);
            PDLOG(
                WARNING,
                "update table_meta on endpoint[%s] for add table field failed!",
                it->first.c_str());
            return;
        }
        PDLOG(
            INFO,
            "update table_meta on endpoint[%s] for add table field succeeded!",
            it->first.c_str());
    }
    // update zk node
    ::rtidb::nameserver::TableInfo table_info_zk;
    table_info_zk.CopyFrom(*table_info);
    ::rtidb::common::ColumnDesc* added_column_desc_zk =
        table_info_zk.add_added_column_desc();
    added_column_desc_zk->CopyFrom(request->column_desc());
    std::string table_value;
    table_info_zk.SerializeToString(&table_value);
    {
        std::lock_guard<std::mutex> lock(mu_);
        if (!zk_client_->SetNodeValue(
                zk_table_data_path_ + "/" + table_info_zk.name(),
                table_value)) {
            response->set_code(::rtidb::base::ReturnCode::kSetZkFailed);
            response->set_msg("set zk failed!");
            PDLOG(WARNING, "update table node[%s/%s] failed! value[%s]",
                  zk_table_data_path_.c_str(), table_info_zk.name().c_str(),
                  table_value.c_str());
            return;
        }
        PDLOG(INFO, "update table node[%s/%s]. value is [%s]",
              zk_table_data_path_.c_str(), table_info_zk.name().c_str(),
              table_value.c_str());
        // 2.update ns table_info_
        ::rtidb::common::ColumnDesc* added_column_desc =
            table_info->add_added_column_desc();
        added_column_desc->CopyFrom(request->column_desc());
        NotifyTableChanged();
    }
    response->set_code(::rtidb::base::ReturnCode::kOk);
    response->set_msg("ok");
}

void NameServerImpl::DeleteOPTask(
    RpcController* controller, const ::rtidb::api::DeleteTaskRequest* request,
    ::rtidb::api::GeneralResponse* response, Closure* done) {
    brpc::ClosureGuard done_guard(done);
    std::lock_guard<std::mutex> lock(mu_);
    for (int idx = 0; idx < request->op_id_size(); idx++) {
        auto iter = task_map_.find(request->op_id(idx));
        if (iter == task_map_.end()) {
            continue;
        }
        if (!iter->second.empty()) {
            PDLOG(INFO, "delete op task. op_id[%lu] op_type[%s] task_num[%u]",
                  request->op_id(idx),
                  ::rtidb::api::OPType_Name(iter->second.front()->op_type())
                      .c_str(),
                  iter->second.size());
            iter->second.clear();
        }
        task_map_.erase(iter);
    }
    response->set_code(::rtidb::base::ReturnCode::kOk);
    response->set_msg("ok");
}

void NameServerImpl::GetTaskStatus(
    RpcController* controller, const ::rtidb::api::TaskStatusRequest* request,
    ::rtidb::api::TaskStatusResponse* response, Closure* done) {
    brpc::ClosureGuard done_guard(done);
    std::lock_guard<std::mutex> lock(mu_);
    for (const auto& kv : task_map_) {
        for (const auto& task_info : kv.second) {
            ::rtidb::api::TaskInfo* task = response->add_task();
            task->CopyFrom(*task_info);
        }
    }
    response->set_code(::rtidb::base::ReturnCode::kOk);
    response->set_msg("ok");
}

void NameServerImpl::LoadTable(RpcController* controller,
                               const LoadTableRequest* request,
                               GeneralResponse* response, Closure* done) {
    brpc::ClosureGuard done_guard(done);
    if (!running_.load(std::memory_order_acquire)) {
        response->set_code(::rtidb::base::ReturnCode::kNameserverIsNotLeader);
        response->set_msg("nameserver is not leader");
        PDLOG(WARNING, "nameserver is not leader");
        return;
    }
    if (mode_.load(std::memory_order_acquire) == kFOLLOWER) {
        std::lock_guard<std::mutex> lock(mu_);
        if (!request->has_zone_info()) {
            response->set_code(
                ::rtidb::base::ReturnCode::
                    kNameserverIsFollowerAndRequestHasNoZoneInfo);
            response->set_msg(
                "nameserver is for follower cluster, and request has no zone "
                "info");
            PDLOG(WARNING,
                  "nameserver is for follower cluster, and request has no zone "
                  "info");
            return;
        } else if (request->zone_info().zone_name() != zone_info_.zone_name() ||
                   request->zone_info().zone_term() != zone_info_.zone_term()) {
            response->set_code(::rtidb::base::ReturnCode::kZoneInfoMismathch);
            response->set_msg("zone_info mismathch");
            PDLOG(WARNING,
                  "zone_info mismathch, expect zone name[%s], zone term [%lu], "
                  "but zone name [%s], zone term [%u]",
                  zone_info_.zone_name().c_str(), zone_info_.zone_term(),
                  request->zone_info().zone_name().c_str(),
                  request->zone_info().zone_term());
            return;
        }
    }
    std::string name = request->name();
    std::string endpoint = request->endpoint();
    uint32_t pid = request->pid();

    if (request->has_zone_info() && request->has_task_info() &&
        request->task_info().IsInitialized()) {
        std::lock_guard<std::mutex> lock(mu_);
        uint64_t rep_cluster_op_id = INVALID_PARENT_ID;
        if (CreateReLoadTableOP(name, pid, endpoint, INVALID_PARENT_ID,
                                FLAGS_name_server_task_concurrency,
                                request->task_info().op_id(),
                                rep_cluster_op_id) < 0) {
            PDLOG(WARNING,
                  "create load table op failed, table_name: %s, endpoint: %s",
                  name.c_str(), endpoint.c_str());
            response->set_code(::rtidb::base::ReturnCode::kCreateOpFailed);
            response->set_msg("create op failed");
            return;
        }
        std::shared_ptr<::rtidb::api::TaskInfo> task_ptr;
        std::vector<uint64_t> rep_cluster_op_id_vec = {rep_cluster_op_id};
        if (AddOPTask(request->task_info(), ::rtidb::api::TaskType::kLoadTable,
                      task_ptr, rep_cluster_op_id_vec) < 0) {
            response->set_code(
                ::rtidb::base::ReturnCode::kAddTaskInReplicaClusterNsFailed);
            response->set_msg("add task in replica cluster ns failed");
            return;
        }
        PDLOG(INFO,
              "add task in replica cluster ns success, op_id [%lu] task_tpye "
              "[%s] task_status [%s]",
              task_ptr->op_id(),
              ::rtidb::api::TaskType_Name(task_ptr->task_type()).c_str(),
              ::rtidb::api::TaskStatus_Name(task_ptr->status()).c_str());
        response->set_code(::rtidb::base::ReturnCode::kOk);
        response->set_msg("ok");
    } else {
        PDLOG(WARNING, "request has no zone_info or task_info!");
        response->set_code(
            ::rtidb::base::ReturnCode::kRequestHasNoZoneInfoOrTaskInfo);
        response->set_msg("request has no zone_info or task_info");
    }
}

// for multi cluster createtable
void NameServerImpl::CreateTableInfoSimply(
    RpcController* controller, const CreateTableInfoRequest* request,
    CreateTableInfoResponse* response, Closure* done) {
    brpc::ClosureGuard done_guard(done);
    if (!running_.load(std::memory_order_acquire)) {
        response->set_code(::rtidb::base::ReturnCode::kNameserverIsNotLeader);
        response->set_msg("nameserver is not leader");
        PDLOG(WARNING, "cur nameserver is not leader");
        return;
    }
    if (mode_.load(std::memory_order_acquire) == kFOLLOWER) {
        std::lock_guard<std::mutex> lock(mu_);
        if (!request->has_zone_info()) {
            response->set_code(
                ::rtidb::base::ReturnCode::
                    kNameserverIsFollowerAndRequestHasNoZoneInfo);
            response->set_msg(
                "nameserver is for follower cluster, and request has no zone "
                "info");
            PDLOG(WARNING,
                  "nameserver is for follower cluster, and request has no zone "
                  "info");
            return;
        } else if (request->zone_info().zone_name() != zone_info_.zone_name() ||
                   request->zone_info().zone_term() != zone_info_.zone_term()) {
            response->set_code(::rtidb::base::ReturnCode::kZoneInfoMismathch);
            response->set_msg("zone_info mismathch");
            PDLOG(WARNING,
                  "zone_info mismathch, expect zone name[%s], zone term [%lu], "
                  "but zone name [%s], zone term [%u]",
                  zone_info_.zone_name().c_str(), zone_info_.zone_term(),
                  request->zone_info().zone_name().c_str(),
                  request->zone_info().zone_term());
            return;
        }
    } else {
        response->set_code(
            ::rtidb::base::ReturnCode::kNameserverIsNotReplicaCluster);
        response->set_msg("nameserver is not replica cluster");
        PDLOG(WARNING, "nameserver is not replica cluster");
        return;
    }

    ::rtidb::nameserver::TableInfo* table_info = response->mutable_table_info();
    table_info->CopyFrom(request->table_info());
    uint32_t tablets_size = 0;
    {
        std::lock_guard<std::mutex> lock(mu_);
        for (const auto& kv : tablets_) {
            if (kv.second->state_ ==
                ::rtidb::api::TabletState::kTabletHealthy) {
                tablets_size++;
            }
        }
    }
    if (table_info->table_partition_size() > 0) {
        int max_replica_num = 0;
        for (int idx = 0; idx < table_info->table_partition_size(); idx++) {
            int count = 0;
            for (int meta_idx = 0;
                 meta_idx <
                 table_info->table_partition(idx).partition_meta_size();
                 meta_idx++) {
                if (!table_info->table_partition(idx)
                         .partition_meta(meta_idx)
                         .is_alive()) {
                    continue;
                }
                count++;
            }
            if (max_replica_num < count) {
                max_replica_num = count;
            }
        }
        table_info->set_replica_num(
            std::min(tablets_size, (uint32_t)max_replica_num));
        table_info->set_partition_num(table_info->table_partition_size());
        table_info->clear_table_partition();
    } else {
        table_info->set_replica_num(
            std::min(tablets_size, table_info->replica_num()));
    }
    if (table_info->table_partition_size() > 0) {
        std::set<uint32_t> pid_set;
        for (int idx = 0; idx < table_info->table_partition_size(); idx++) {
            pid_set.insert(table_info->table_partition(idx).pid());
        }
        auto iter = pid_set.rbegin();
        if (*iter != (uint32_t)table_info->table_partition_size() - 1) {
            response->set_code(::rtidb::base::ReturnCode::kInvalidParameter);
            response->set_msg("invalid parameter");
            PDLOG(WARNING, "pid is not start with zero and consecutive");
            return;
        }
    } else {
        if (SetPartitionInfo(*table_info) < 0) {
            response->set_code(
                ::rtidb::base::ReturnCode::kSetPartitionInfoFailed);
            response->set_msg("set partition info failed");
            PDLOG(WARNING, "set partition info failed");
            return;
        }
    }

    {
        std::lock_guard<std::mutex> lock(mu_);
        if (!zk_client_->SetNodeValue(zk_table_index_node_,
                                      std::to_string(table_index_ + 1))) {
            response->set_code(::rtidb::base::ReturnCode::kSetZkFailed);
            response->set_msg("set zk failed");
            PDLOG(WARNING, "set table index node failed! table_index[%u]",
                  table_index_ + 1);
            return;
        }
        table_index_++;
        table_info->set_tid(table_index_);
    }
    response->set_code(::rtidb::base::ReturnCode::kOk);
    response->set_msg("ok");
}

// for multi cluster addreplica
void NameServerImpl::CreateTableInfo(RpcController* controller,
                                     const CreateTableInfoRequest* request,
                                     CreateTableInfoResponse* response,
                                     Closure* done) {
    brpc::ClosureGuard done_guard(done);
    if (!running_.load(std::memory_order_acquire)) {
        response->set_code(::rtidb::base::ReturnCode::kNameserverIsNotLeader);
        response->set_msg("nameserver is not leader");
        PDLOG(WARNING, "cur nameserver is not leader");
        return;
    }
    if (mode_.load(std::memory_order_acquire) == kFOLLOWER) {
        std::lock_guard<std::mutex> lock(mu_);
        if (!request->has_zone_info()) {
            response->set_code(
                ::rtidb::base::ReturnCode::
                    kNameserverIsFollowerAndRequestHasNoZoneInfo);
            response->set_msg(
                "nameserver is for follower cluster, and request has no zone "
                "info");
            PDLOG(WARNING,
                  "nameserver is for follower cluster, and request has no zone "
                  "info");
            return;
        } else if (request->zone_info().zone_name() != zone_info_.zone_name() ||
                   request->zone_info().zone_term() != zone_info_.zone_term()) {
            response->set_code(::rtidb::base::ReturnCode::kZoneInfoMismathch);
            response->set_msg("zone_info mismathch");
            PDLOG(WARNING,
                  "zone_info mismathch, expect zone name[%s], zone term [%lu], "
                  "but zone name [%s], zone term [%u]",
                  zone_info_.zone_name().c_str(), zone_info_.zone_term(),
                  request->zone_info().zone_name().c_str(),
                  request->zone_info().zone_term());
            return;
        }
    } else {
        response->set_code(
            ::rtidb::base::ReturnCode::kNameserverIsNotReplicaCluster);
        response->set_msg("nameserver is not replica cluster");
        PDLOG(WARNING, "nameserver is not  replica cluster");
        return;
    }

    ::rtidb::nameserver::TableInfo* table_info = response->mutable_table_info();
    table_info->CopyFrom(request->table_info());
    uint32_t tablets_size = 0;
    {
        std::lock_guard<std::mutex> lock(mu_);
        for (const auto& kv : tablets_) {
            if (kv.second->state_ ==
                ::rtidb::api::TabletState::kTabletHealthy) {
                tablets_size++;
            }
        }
    }
    if (table_info->table_partition_size() > 0) {
        int max_replica_num = 0;
        for (int idx = 0; idx < table_info->table_partition_size(); idx++) {
            int count = 0;
            for (int meta_idx = 0;
                 meta_idx <
                 table_info->table_partition(idx).partition_meta_size();
                 meta_idx++) {
                if (!table_info->table_partition(idx)
                         .partition_meta(meta_idx)
                         .is_alive()) {
                    continue;
                }
                count++;
            }
            if (max_replica_num < count) {
                max_replica_num = count;
            }
        }
        table_info->set_replica_num(
            std::min(tablets_size, (uint32_t)max_replica_num));
        table_info->set_partition_num(table_info->table_partition_size());
        table_info->clear_table_partition();
    } else {
        table_info->set_replica_num(
            std::min(tablets_size, table_info->replica_num()));
    }
    if (table_info->table_partition_size() > 0) {
        std::set<uint32_t> pid_set;
        for (int idx = 0; idx < table_info->table_partition_size(); idx++) {
            pid_set.insert(table_info->table_partition(idx).pid());
        }
        auto iter = pid_set.rbegin();
        if (*iter != (uint32_t)table_info->table_partition_size() - 1) {
            response->set_code(::rtidb::base::ReturnCode::kInvalidParameter);
            response->set_msg("invalid parameter");
            PDLOG(WARNING, "pid is not start with zero and consecutive");
            return;
        }
    } else {
        if (SetPartitionInfo(*table_info) < 0) {
            response->set_code(
                ::rtidb::base::ReturnCode::kSetPartitionInfoFailed);
            response->set_msg("set partition info failed");
            PDLOG(WARNING, "set partition info failed");
            return;
        }
    }

    uint64_t cur_term = 0;
    {
        std::lock_guard<std::mutex> lock(mu_);
        if (!zk_client_->SetNodeValue(zk_table_index_node_,
                                      std::to_string(table_index_ + 1))) {
            response->set_code(::rtidb::base::ReturnCode::kSetZkFailed);
            response->set_msg("set zk failed");
            PDLOG(WARNING, "set table index node failed! table_index[%u]",
                  table_index_ + 1);
            return;
        }
        table_index_++;
        table_info->set_tid(table_index_);
        cur_term = term_;
    }
    // response table_info
    for (int idx = 0; idx < table_info->table_partition_size(); idx++) {
        ::rtidb::nameserver::TablePartition* table_partition =
            table_info->mutable_table_partition(idx);
        for (int meta_idx = 0;
             meta_idx < table_info->table_partition(idx).partition_meta_size();
             meta_idx++) {
            table_partition->clear_term_offset();
            ::rtidb::nameserver::TermPair* term_pair =
                table_partition->add_term_offset();
            term_pair->set_term(cur_term);
            term_pair->set_offset(0);
            break;
        }
    }
    // zk table_info
    std::shared_ptr<::rtidb::nameserver::TableInfo> table_info_zk(
        table_info->New());
    table_info_zk->CopyFrom(*table_info);
    for (int idx = 0; idx < table_info_zk->table_partition_size(); idx++) {
        ::rtidb::nameserver::PartitionMeta leader_partition_meta;
        ::rtidb::nameserver::TablePartition* table_partition =
            table_info_zk->mutable_table_partition(idx);
        for (int meta_idx = 0;
             meta_idx <
             table_info_zk->table_partition(idx).partition_meta_size();
             meta_idx++) {
            if (table_partition->partition_meta(meta_idx).is_leader() &&
                table_partition->partition_meta(meta_idx).is_alive()) {
                ::rtidb::nameserver::PartitionMeta* partition_meta =
                    table_partition->mutable_partition_meta(meta_idx);
                partition_meta->set_is_alive(false);
                leader_partition_meta = *partition_meta;
                // clear follower partition_meta
                table_partition->clear_partition_meta();
                ::rtidb::nameserver::PartitionMeta* partition_meta_ptr =
                    table_partition->add_partition_meta();
                partition_meta_ptr->CopyFrom(leader_partition_meta);
                break;
            }
        }
    }
    std::string table_value;
    table_info_zk->SerializeToString(&table_value);
    if (!zk_client_->CreateNode(
            zk_table_data_path_ + "/" + table_info_zk->name(), table_value)) {
        PDLOG(WARNING,
              "create table node[%s/%s] failed! value[%s] value_size[%u]",
              zk_table_data_path_.c_str(), table_info_zk->name().c_str(),
              table_value.c_str(), table_value.length());
        response->set_code(::rtidb::base::ReturnCode::kSetZkFailed);
        response->set_msg("set zk failed");
        return;
    }
    PDLOG(INFO, "create table node[%s/%s] success! value[%s] value_size[%u]",
          zk_table_data_path_.c_str(), table_info_zk->name().c_str(),
          table_value.c_str(), table_value.length());
    {
        std::lock_guard<std::mutex> lock(mu_);
        table_info_.insert(
            std::make_pair(table_info_zk->name(), table_info_zk));
        NotifyTableChanged();
    }

    response->set_code(::rtidb::base::ReturnCode::kOk);
    response->set_msg("ok");
}

void NameServerImpl::CreateTable(RpcController* controller,
                                 const CreateTableRequest* request,
                                 GeneralResponse* response, Closure* done) {
    brpc::ClosureGuard done_guard(done);
    if (!running_.load(std::memory_order_acquire)) {
        response->set_code(::rtidb::base::ReturnCode::kNameserverIsNotLeader);
        response->set_msg("nameserver is not leader");
        PDLOG(WARNING, "cur nameserver is not leader");
        return;
    }
    if (mode_.load(std::memory_order_acquire) == kFOLLOWER) {
        std::lock_guard<std::mutex> lock(mu_);
        if (!request->has_zone_info()) {
            response->set_code(
                ::rtidb::base::ReturnCode::
                    kNameserverIsFollowerAndRequestHasNoZoneInfo);
            response->set_msg(
                "nameserver is for follower cluster, and request has no zone "
                "info");
            PDLOG(WARNING,
                  "nameserver is for follower cluster, and request has no zone "
                  "info");
            return;
        } else if (request->zone_info().zone_name() != zone_info_.zone_name() ||
                   request->zone_info().zone_term() != zone_info_.zone_term()) {
            response->set_code(::rtidb::base::ReturnCode::kZoneInfoMismathch);
            response->set_msg("zone_info mismathch");
            PDLOG(WARNING,
                  "zone_info mismathch, expect zone name[%s], zone term [%lu], "
                  "but zone name [%s], zone term [%u]",
                  zone_info_.zone_name().c_str(), zone_info_.zone_term(),
                  request->zone_info().zone_name().c_str(),
                  request->zone_info().zone_term());
            return;
        }
    }
    std::shared_ptr<::rtidb::nameserver::TableInfo> table_info(
        request->table_info().New());
    table_info->CopyFrom(request->table_info());
    {
        std::lock_guard<std::mutex> lock(mu_);
        if (table_info_.find(table_info->name()) != table_info_.end()) {
            response->set_code(::rtidb::base::ReturnCode::kTableAlreadyExists);
            response->set_msg("table already exists");
            PDLOG(WARNING, "table[%s] already exists",
                  table_info->name().c_str());
            return;
        }
    }
    if (!table_info->has_table_type() ||
        table_info->table_type() == ::rtidb::type::kTimeSeries) {
        if (CheckTableMeta(*table_info) < 0) {
            response->set_code(::rtidb::base::ReturnCode::kInvalidParameter);
            response->set_msg("check TableMeta failed");
            return;
        }
        if (table_info->has_ttl_desc()) {
            if ((table_info->ttl_desc().abs_ttl() > FLAGS_absolute_ttl_max) ||
                (table_info->ttl_desc().lat_ttl() > FLAGS_latest_ttl_max)) {
                response->set_code(
                    ::rtidb::base::ReturnCode::kInvalidParameter);
                uint32_t max_ttl = table_info->ttl_desc().ttl_type() ==
                                           ::rtidb::api::TTLType::kAbsoluteTime
                                       ? FLAGS_absolute_ttl_max
                                       : FLAGS_latest_ttl_max;
                uint64_t ttl =
                    table_info->ttl_desc().abs_ttl() > FLAGS_absolute_ttl_max
                        ? table_info->ttl_desc().abs_ttl()
                        : table_info->ttl_desc().lat_ttl();
                response->set_msg("invalid parameter");
                PDLOG(WARNING,
                      "ttl is greater than conf value. ttl[%lu] ttl_type[%s] "
                      "max ttl[%u]",
                      ttl,
                      ::rtidb::api::TTLType_Name(
                          table_info->ttl_desc().ttl_type())
                          .c_str(),
                      max_ttl);
                return;
            }
        } else if (table_info->has_ttl()) {
            if ((table_info->ttl_type() == "kAbsoluteTime" &&
                 table_info->ttl() > FLAGS_absolute_ttl_max) ||
                (table_info->ttl_type() == "kLatestTime" &&
                 table_info->ttl() > FLAGS_latest_ttl_max)) {
                response->set_code(
                    ::rtidb::base::ReturnCode::kInvalidParameter);
                uint32_t max_ttl = table_info->ttl_type() == "kAbsoluteTime"
                                       ? FLAGS_absolute_ttl_max
                                       : FLAGS_latest_ttl_max;
                response->set_msg("invalid parameter");
                PDLOG(WARNING,
                      "ttl is greater than conf value. ttl[%lu] ttl_type[%s] "
                      "max ttl[%u]",
                      table_info->ttl(), table_info->ttl_type().c_str(),
                      max_ttl);
                return;
            }
        }
    }
    if (!request->has_zone_info() &&
        table_info->table_type() != ::rtidb::type::kObjectStore) {
        if (FillColumnKey(*table_info) < 0) {
            response->set_code(::rtidb::base::ReturnCode::kInvalidParameter);
            response->set_msg("fill column key failed");
            PDLOG(WARNING, "fill column key failed");
            return;
        }
        if (table_info->table_partition_size() > 0) {
            std::set<uint32_t> pid_set;
            for (int idx = 0; idx < table_info->table_partition_size(); idx++) {
                pid_set.insert(table_info->table_partition(idx).pid());
            }
            auto iter = pid_set.rbegin();
            if (*iter != (uint32_t)table_info->table_partition_size() - 1) {
                response->set_code(
                    ::rtidb::base::ReturnCode::kInvalidParameter);
                response->set_msg("invalid parameter");
                PDLOG(WARNING, "pid is not start with zero and consecutive");
                return;
            }
        } else {
            if (SetPartitionInfo(*table_info) < 0) {
                response->set_code(
                    ::rtidb::base::ReturnCode::kSetPartitionInfoFailed);
                response->set_msg("set partition info failed");
                PDLOG(WARNING, "set partition info failed");
                return;
            }
        }
    }
    uint32_t tid = 0;
    if (request->has_zone_info()) {
        tid = table_info->tid();
    }
    uint64_t cur_term = 0;
    {
        std::lock_guard<std::mutex> lock(mu_);
        if (!request->has_zone_info()) {
            if (!zk_client_->SetNodeValue(zk_table_index_node_,
                                          std::to_string(table_index_ + 1))) {
                response->set_code(::rtidb::base::ReturnCode::kSetZkFailed);
                response->set_msg("set zk failed");
                PDLOG(WARNING, "set table index node failed! table_index[%u]",
                      table_index_ + 1);
                return;
            }
            table_index_++;
            table_info->set_tid(table_index_);
            tid = table_index_;
        }
        cur_term = term_;
    }
    if (table_info->table_type() == ::rtidb::type::kObjectStore) {
        ::rtidb::blobserver::TableMeta meta;
        meta.set_tid(table_info->tid());
        meta.set_pid(0);
        meta.set_name(table_info->name());
        meta.set_table_type(::rtidb::type::kObjectStore);
        table_info->clear_table_partition();
        table_info->set_partition_num(1);

        std::shared_ptr<BlobServerInfo> blob_info =
            SetBlobTableInfo(table_info.get());
        if (!blob_info) {
            PDLOG(WARNING, "not found available blob server");
            response->set_code(ReturnCode::kSetPartitionInfoFailed);
            return;
        }
        std::string msg;
        bool ok = blob_info->client_->CreateTable(meta, &msg);
        if (!ok) {
            response->set_code(ReturnCode::kCreateTableFailed);
            response->set_msg(msg);
            return;
        }
        std::string table_value;
        table_info->SerializeToString(&table_value);
        if (!zk_client_->CreateNode(
                zk_table_data_path_ + "/" + table_info->name(), table_value)) {
            PDLOG(WARNING, "create object table node[%s/%s] failed!",
                  zk_table_data_path_.c_str(), table_info->name().c_str());
            response->set_code(ReturnCode::kSetZkFailed);
            response->set_msg("set zk failed");
            return;
        }
        PDLOG(INFO, "create table node[%s/%s] success!",
              zk_table_data_path_.c_str(), table_info->name().c_str());
        std::lock_guard<std::mutex> lock(mu_);
        table_info_.insert(std::make_pair(table_info->name(), table_info));
        NotifyTableChanged();
        response->set_code(::rtidb::base::ReturnCode::kOk);
        return;
    }
    std::vector<::rtidb::base::ColumnDesc> columns;
    if (!table_info->has_table_type() ||
        table_info->table_type() == ::rtidb::type::kTimeSeries) {
        if (::rtidb::base::SchemaCodec::ConvertColumnDesc(*table_info,
                                                          columns) < 0) {
            response->set_code(
                ::rtidb::base::ReturnCode::kConvertColumnDescFailed);
            response->set_msg("convert column desc failed");
            PDLOG(WARNING, "convert table column desc failed. name[%s] tid[%u]",
                  table_info->name().c_str(), tid);
            return;
        }
    }

    if (request->has_zone_info() && request->has_task_info() &&
        request->task_info().IsInitialized()) {
        std::shared_ptr<::rtidb::api::TaskInfo> task_ptr;
        {
            std::lock_guard<std::mutex> lock(mu_);
            std::vector<uint64_t> rep_cluster_op_id_vec;
            if (AddOPTask(request->task_info(),
                          ::rtidb::api::TaskType::kCreateTableRemote, task_ptr,
                          rep_cluster_op_id_vec) < 0) {
                response->set_code(::rtidb::base::ReturnCode::
                                       kAddTaskInReplicaClusterNsFailed);
                response->set_msg("add task in replica cluster ns failed");
                return;
            }
            PDLOG(INFO,
                  "add task in replica cluster ns success, op_id [%lu] "
                  "task_tpye [%s] task_status [%s]",
                  task_ptr->op_id(),
                  ::rtidb::api::TaskType_Name(task_ptr->task_type()).c_str(),
                  ::rtidb::api::TaskStatus_Name(task_ptr->status()).c_str());
        }
        task_thread_pool_.AddTask(
            boost::bind(&NameServerImpl::CreateTableInternel, this, *response,
                        table_info, columns, cur_term, tid, task_ptr));
        response->set_code(::rtidb::base::ReturnCode::kOk);
        response->set_msg("ok");
    } else {
        std::shared_ptr<::rtidb::api::TaskInfo> task_ptr;
        CreateTableInternel(*response, table_info, columns, cur_term, tid,
                            task_ptr);
        response->set_code(response->code());
        response->set_msg(response->msg());
    }
}

void NameServerImpl::CreateTableInternel(
    GeneralResponse& response,
    std::shared_ptr<::rtidb::nameserver::TableInfo> table_info,
    const std::vector<::rtidb::base::ColumnDesc>& columns, uint64_t cur_term,
    uint32_t tid, std::shared_ptr<::rtidb::api::TaskInfo> task_ptr) {
    std::map<uint32_t, std::vector<std::string>> endpoint_map;
    do {
        if (CreateTableOnTablet(table_info, false, columns, endpoint_map,
                                cur_term) < 0 ||
            CreateTableOnTablet(table_info, true, columns, endpoint_map,
                                cur_term) < 0) {
            response.set_code(
                ::rtidb::base::ReturnCode::kCreateTableFailedOnTablet);
            response.set_msg("create table failed on tablet");
            PDLOG(WARNING, "create table failed. name[%s] tid[%u]",
                  table_info->name().c_str(), tid);
            break;
        }
        std::string table_value;
        table_info->SerializeToString(&table_value);
        if (!zk_client_->CreateNode(
                zk_table_data_path_ + "/" + table_info->name(), table_value)) {
            PDLOG(WARNING,
                  "create table node[%s/%s] failed! value[%s] value_size[%u]",
                  zk_table_data_path_.c_str(), table_info->name().c_str(),
                  table_value.c_str(), table_value.length());
            response.set_code(::rtidb::base::ReturnCode::kSetZkFailed);
            response.set_msg("set zk failed");
            break;
        }
        PDLOG(INFO,
              "create table node[%s/%s] success! value[%s] value_size[%u]",
              zk_table_data_path_.c_str(), table_info->name().c_str(),
              table_value.c_str(), table_value.length());
        {
            std::lock_guard<std::mutex> lock(mu_);
            table_info_.insert(std::make_pair(table_info->name(), table_info));
            NotifyTableChanged();
            if (task_ptr) {
                task_ptr->set_status(::rtidb::api::TaskStatus::kDone);
                PDLOG(
                    INFO,
                    "set task type success, op_id [%lu] task_tpye [%s] "
                    "task_status [%s]",
                    task_ptr->op_id(),
                    ::rtidb::api::TaskType_Name(task_ptr->task_type()).c_str(),
                    ::rtidb::api::TaskStatus_Name(task_ptr->status()).c_str());
            }
        }
        if (mode_.load(std::memory_order_acquire) == kLEADER) {
            decltype(nsc_) tmp_nsc;
            {
                std::lock_guard<std::mutex> lock(mu_);
                tmp_nsc = nsc_;
            }
            for (const auto& kv : tmp_nsc) {
                if (kv.second->state_.load(std::memory_order_relaxed) !=
                    kClusterHealthy) {
                    PDLOG(INFO, "cluster[%s] is not Healthy", kv.first.c_str());
                    continue;
                }
                ::rtidb::nameserver::TableInfo remote_table_info(*table_info);
                std::string msg;
                if (!std::atomic_load_explicit(&kv.second->client_,
                                               std::memory_order_relaxed)
                         ->CreateRemoteTableInfoSimply(
                             zone_info_, remote_table_info, msg)) {
                    PDLOG(WARNING,
                          "create remote table_info erro, wrong msg is [%s]",
                          msg.c_str());
                    return;
                }
                std::lock_guard<std::mutex> lock(mu_);
                if (CreateTableRemoteOP(
                        *table_info, remote_table_info, kv.first,
                        INVALID_PARENT_ID,
                        FLAGS_name_server_task_concurrency_for_replica_cluster) <  // NOLINT
                    0) {
                    PDLOG(WARNING,
                          "create CreateTableRemoteOP for replica cluster "
                          "failed, table_name: %s, alias: %s",
                          table_info->name().c_str(), kv.first.c_str());
                    response.set_code(
                        ::rtidb::base::ReturnCode::
                            kCreateCreatetableremoteopForReplicaClusterFailed);
                    response.set_msg(
                        "create CreateTableRemoteOP for replica cluster "
                        "failed");
                    break;
                }
            }
            if (response.code() != 0) {
                break;
            }
        }
        response.set_code(::rtidb::base::ReturnCode::kOk);
        response.set_msg("ok");
        return;
    } while (0);
    if (task_ptr) {
        std::lock_guard<std::mutex> lock(mu_);
        task_ptr->set_status(::rtidb::api::TaskStatus::kFailed);
    }
    task_thread_pool_.AddTask(
        boost::bind(&NameServerImpl::DropTableOnTablet, this, table_info));
}

std::shared_ptr<BlobServerInfo> NameServerImpl::SetBlobTableInfo(
    TableInfo* table_info) {
    table_info->clear_table_partition();
    auto new_part = table_info->add_table_partition();
    new_part->set_pid(0);
    auto new_meta = new_part->add_partition_meta();

    std::map<std::string, uint64_t> endpoint_count;
    std::lock_guard<std::mutex> lock(mu_);
    for (const auto& it : blob_servers_) {
        endpoint_count.insert(std::make_pair(it.first, 0));
    }
    for (const auto& iter : table_info_) {
        auto info = iter.second;
        if (info->table_type() != ::rtidb::type::kObjectStore) {
            continue;
        }
        for (const auto& part : info->table_partition()) {
            for (const auto& meta : part.partition_meta()) {
                std::string ep = meta.endpoint();
                if (endpoint_count.find(ep) == endpoint_count.end() ||
                    !meta.is_alive()) {
                    endpoint_count.insert(std::make_pair(ep, 1));
                    continue;
                }
                endpoint_count[ep]++;
            }
        }
    }
    std::string meta_endpoint;
    uint64_t min = UINT64_MAX;
    for (const auto& tit : endpoint_count) {
        if (tit.second < min) {
            min = tit.second;
            meta_endpoint = tit.first;
        }
    }
    BlobServers::iterator it = blob_servers_.find(meta_endpoint);
    if (it != blob_servers_.end()) {
        new_meta->set_endpoint(it->first);
        new_meta->set_is_leader(true);
        new_meta->set_is_alive(true);
        return it->second;
    }
    PDLOG(INFO, "no available blob server");
    return std::shared_ptr<BlobServerInfo>();
}

// called by function CheckTableInfo and SyncTable
int NameServerImpl::AddReplicaSimplyRemoteOP(const std::string& alias,
                                             const std::string& name,
                                             const std::string& endpoint,
                                             uint32_t remote_tid,
                                             uint32_t pid) {
    if (!running_.load(std::memory_order_acquire)) {
        PDLOG(WARNING, "cur nameserver is not leader");
        return -1;
    }
    auto iter = table_info_.find(name);
    if (iter == table_info_.end()) {
        PDLOG(WARNING, "table[%s] is not exist", name.c_str());
        return -1;
    }
    std::shared_ptr<OPData> op_data;
    AddReplicaData data;
    data.set_name(name);
    data.set_pid(pid);
    data.set_endpoint(endpoint);
    data.set_remote_tid(remote_tid);
    data.set_alias(alias);
    std::string value;
    data.SerializeToString(&value);
    if (CreateOPData(::rtidb::api::OPType::kAddReplicaSimplyRemoteOP, value,
                     op_data, name, pid) < 0) {
        PDLOG(WARNING, "create AddReplicaOP data failed. table[%s] pid[%u]",
              name.c_str(), pid);
        return -1;
    }
    if (CreateAddReplicaSimplyRemoteOPTask(op_data) < 0) {
        PDLOG(WARNING,
              "create AddReplicaOP task failed. table[%s] pid[%u] endpoint[%s]",
              name.c_str(), pid, endpoint.c_str());
        return -1;
    }
    op_data->op_info_.set_for_replica_cluster(1);
    if (AddOPData(op_data,
                  FLAGS_name_server_task_concurrency_for_replica_cluster) < 0) {
        PDLOG(WARNING, "add AddReplicaOP data failed. table[%s] pid[%u]",
              name.c_str(), pid);
        return -1;
    }
    PDLOG(INFO,
          "add AddReplicasSimplyRemoteOP ok. op_id[%lu] table[%s] pid[%u]",
          op_data->op_info_.op_id(), name.c_str(), pid);
    return 0;
}

int NameServerImpl::CreateAddReplicaSimplyRemoteOPTask(
    std::shared_ptr<OPData> op_data) {
    AddReplicaData add_replica_data;
    if (!add_replica_data.ParseFromString(op_data->op_info_.data())) {
        PDLOG(WARNING, "parse add_replica_data failed. data[%s]",
              op_data->op_info_.data().c_str());
        return -1;
    }
    auto pos = table_info_.find(add_replica_data.name());
    if (pos == table_info_.end()) {
        PDLOG(WARNING, "table[%s] is not exist!",
              add_replica_data.name().c_str());
        return -1;
    }
    uint32_t tid = pos->second->tid();
    uint32_t pid = add_replica_data.pid();
    std::string alias = add_replica_data.alias();
    std::string leader_endpoint;
    if (GetLeader(pos->second, pid, leader_endpoint) < 0 ||
        leader_endpoint.empty()) {
        PDLOG(WARNING, "get leader failed. table[%s] pid[%u]",
              add_replica_data.name().c_str(), pid);
        return -1;
    }
    uint64_t op_index = op_data->op_info_.op_id();
    std::shared_ptr<Task> task = CreateAddReplicaRemoteTask(
        leader_endpoint, op_index,
        ::rtidb::api::OPType::kAddReplicaSimplyRemoteOP, tid,
        add_replica_data.remote_tid(), pid, add_replica_data.endpoint());
    if (!task) {
        PDLOG(WARNING,
              "create addreplica task failed. leader cluster tid[%u] replica "
              "cluster tid[%u] pid[%u]",
              tid, add_replica_data.remote_tid(), pid);
        return -1;
    }
    op_data->task_list_.push_back(task);
    task = CreateAddTableInfoTask(
        alias, add_replica_data.endpoint(), add_replica_data.name(),
        add_replica_data.remote_tid(), pid, op_index,
        ::rtidb::api::OPType::kAddReplicaSimplyRemoteOP);
    if (!task) {
        PDLOG(WARNING, "create addtableinfo task failed. tid[%u] pid[%u]", tid,
              pid);
        return -1;
    }
    op_data->task_list_.push_back(task);
    PDLOG(
        INFO,
        "create AddReplicaSimplyRemoteOP task ok. tid[%u] pid[%u] endpoint[%s]",
        tid, pid, add_replica_data.endpoint().c_str());
    return 0;
}

int NameServerImpl::AddReplicaRemoteOP(
    const std::string& alias, const std::string& name,
    const ::rtidb::nameserver::TablePartition& table_partition,
    uint32_t remote_tid, uint32_t pid) {
    if (!running_.load(std::memory_order_acquire)) {
        PDLOG(WARNING, "cur nameserver is not leader");
        return -1;
    }
    std::shared_ptr<OPData> op_data;
    AddReplicaData data;
    data.set_alias(alias);
    data.set_name(name);
    data.set_pid(pid);
    data.set_remote_tid(remote_tid);
    ::rtidb::nameserver::TablePartition* table_partition_ptr =
        data.mutable_table_partition();
    table_partition_ptr->CopyFrom(table_partition);

    std::string value;
    data.SerializeToString(&value);
    if (CreateOPData(::rtidb::api::OPType::kAddReplicaRemoteOP, value, op_data,
                     name, pid) < 0) {
        PDLOG(WARNING, "create AddReplicaOP data failed. table[%s] pid[%u]",
              name.c_str(), pid);
        return -1;
    }
    if (CreateAddReplicaRemoteOPTask(op_data) < 0) {
        PDLOG(WARNING, "create AddReplicaOP task failed. table[%s] pid[%u] ",
              name.c_str(), pid);
        return -1;
    }
    op_data->op_info_.set_for_replica_cluster(1);
    if (AddOPData(op_data,
                  FLAGS_name_server_task_concurrency_for_replica_cluster) < 0) {
        PDLOG(WARNING, "add AddReplicaOP data failed. table[%s] pid[%u]",
              name.c_str(), pid);
        return -1;
    }
    PDLOG(INFO, "add AddReplicaRemoteOP ok. op_id[%lu] table[%s] pid[%u]",
          op_data->op_info_.op_id(), name.c_str(), pid);
    return 0;
}

int NameServerImpl::CreateAddReplicaRemoteOPTask(
    std::shared_ptr<OPData> op_data) {
    AddReplicaData add_replica_data;
    if (!add_replica_data.ParseFromString(op_data->op_info_.data())) {
        PDLOG(WARNING, "parse add_replica_data failed. data[%s]",
              op_data->op_info_.data().c_str());
        return -1;
    }
    auto pos = table_info_.find(add_replica_data.name());
    if (pos == table_info_.end()) {
        PDLOG(WARNING, "table[%s] is not exist!",
              add_replica_data.name().c_str());
        return -1;
    }
    uint32_t tid = pos->second->tid();
    uint32_t pid = add_replica_data.pid();
    uint32_t remote_tid = add_replica_data.remote_tid();
    std::string name = add_replica_data.name();
    std::string alias = add_replica_data.alias();
    ::rtidb::nameserver::TablePartition table_partition =
        add_replica_data.table_partition();
    std::string endpoint;
    for (int meta_idx = 0; meta_idx < table_partition.partition_meta_size();
         meta_idx++) {
        if (table_partition.partition_meta(meta_idx).is_leader()) {
            endpoint = table_partition.partition_meta(meta_idx).endpoint();
            break;
        }
    }

    std::string leader_endpoint;
    if (GetLeader(pos->second, pid, leader_endpoint) < 0 ||
        leader_endpoint.empty()) {
        PDLOG(WARNING, "get leader failed. table[%s] pid[%u]", name.c_str(),
              pid);
        return -1;
    }
    uint64_t op_index = op_data->op_info_.op_id();
    std::shared_ptr<Task> task = CreatePauseSnapshotTask(
        leader_endpoint, op_index, ::rtidb::api::OPType::kAddReplicaRemoteOP,
        tid, pid);
    if (!task) {
        PDLOG(WARNING, "create pausesnapshot task failed. tid[%u] pid[%u]", tid,
              pid);
        return -1;
    }
    op_data->task_list_.push_back(task);

    task = CreateSendSnapshotTask(leader_endpoint, op_index,
                                  ::rtidb::api::OPType::kAddReplicaRemoteOP,
                                  tid, remote_tid, pid, endpoint);
    if (!task) {
        PDLOG(WARNING,
              "create sendsnapshot task failed. leader cluster tid[%u] replica "
              "cluster tid[%u] pid[%u]",
              tid, remote_tid, pid);
        return -1;
    }
    op_data->task_list_.push_back(task);

    task = CreateLoadTableRemoteTask(alias, name, endpoint, pid, op_index,
                                     ::rtidb::api::OPType::kAddReplicaRemoteOP);
    if (!task) {
        PDLOG(WARNING, "create loadtable task failed. tid[%u]", tid);
        return -1;
    }
    op_data->task_list_.push_back(task);

    task = CreateAddReplicaRemoteTask(leader_endpoint, op_index,
                                      ::rtidb::api::OPType::kAddReplicaRemoteOP,
                                      tid, remote_tid, pid, endpoint);
    if (!task) {
        PDLOG(WARNING,
              "create addreplica task failed. leader cluster tid[%u] replica "
              "cluster tid[%u] pid[%u]",
              tid, remote_tid, pid);
        return -1;
    }
    op_data->task_list_.push_back(task);

    task = CreateRecoverSnapshotTask(leader_endpoint, op_index,
                                     ::rtidb::api::OPType::kAddReplicaRemoteOP,
                                     tid, pid);
    if (!task) {
        PDLOG(WARNING, "create recoversnapshot task failed. tid[%u] pid[%u]",
              tid, pid);
        return -1;
    }
    op_data->task_list_.push_back(task);

    // AddReplicaNSRemote
    std::vector<std::string> endpoint_vec;
    for (int meta_idx = 0; meta_idx < table_partition.partition_meta_size();
         meta_idx++) {
        if (!table_partition.partition_meta(meta_idx).is_leader()) {
            endpoint_vec.push_back(
                table_partition.partition_meta(meta_idx).endpoint());
        }
    }
    if (!endpoint_vec.empty()) {
        task = CreateAddReplicaNSRemoteTask(
            alias, name, endpoint_vec, pid, op_index,
            ::rtidb::api::OPType::kAddReplicaRemoteOP);
        if (!task) {
            PDLOG(WARNING,
                  "create addreplicaNS remote task failed. leader cluster "
                  "tid[%u] replica cluster tid[%u] pid[%u]",
                  tid, remote_tid, pid);
            return -1;
        }
        op_data->task_list_.push_back(task);
    }

    task =
        CreateAddTableInfoTask(alias, endpoint, name, remote_tid, pid, op_index,
                               ::rtidb::api::OPType::kAddReplicaRemoteOP);
    if (!task) {
        PDLOG(WARNING, "create addtableinfo task failed. tid[%u] pid[%u]", tid,
              pid);
        return -1;
    }
    op_data->task_list_.push_back(task);

    PDLOG(INFO,
          "create AddReplicaRemoteOP task ok. tid[%u] pid[%u] endpoint[%s]",
          tid, pid, endpoint.c_str());
    return 0;
}

void NameServerImpl::AddReplicaNS(RpcController* controller,
                                  const AddReplicaNSRequest* request,
                                  GeneralResponse* response, Closure* done) {
    brpc::ClosureGuard done_guard(done);
    if (!running_.load(std::memory_order_acquire)) {
        response->set_code(::rtidb::base::ReturnCode::kNameserverIsNotLeader);
        response->set_msg("nameserver is not leader");
        PDLOG(WARNING, "cur nameserver is not leader");
        return;
    }
    std::set<uint32_t> pid_group;
    if (request->pid_group_size() > 0) {
        for (int idx = 0; idx < request->pid_group_size(); idx++) {
            pid_group.insert(request->pid_group(idx));
        }
    } else {
        pid_group.insert(request->pid());
    }
    std::lock_guard<std::mutex> lock(mu_);
    auto it = tablets_.find(request->endpoint());
    if (it == tablets_.end() ||
        it->second->state_ != ::rtidb::api::TabletState::kTabletHealthy) {
        response->set_code(::rtidb::base::ReturnCode::kTabletIsNotHealthy);
        response->set_msg("tablet is not healthy");
        PDLOG(WARNING, "tablet[%s] is not healthy",
              request->endpoint().c_str());
        return;
    }
    auto iter = table_info_.find(request->name());
    if (iter == table_info_.end()) {
        response->set_code(::rtidb::base::ReturnCode::kTableIsNotExist);
        response->set_msg("table is not exist");
        PDLOG(WARNING, "table[%s] is not exist", request->name().c_str());
        return;
    }
    std::shared_ptr<::rtidb::nameserver::TableInfo> table_info = iter->second;
    if (*(pid_group.rbegin()) >
        (uint32_t)table_info->table_partition_size() - 1) {
        response->set_code(::rtidb::base::ReturnCode::kInvalidParameter);
        response->set_msg("invalid parameter");
        PDLOG(WARNING, "max pid is greater than partition size. table[%s]",
              request->name().c_str());
        return;
    }
    for (int idx = 0; idx < table_info->table_partition_size(); idx++) {
        if (pid_group.find(table_info->table_partition(idx).pid()) ==
            pid_group.end()) {
            continue;
        }
        for (int meta_idx = 0;
             meta_idx < table_info->table_partition(idx).partition_meta_size();
             meta_idx++) {
            if (table_info->table_partition(idx)
                    .partition_meta(meta_idx)
                    .endpoint() == request->endpoint()) {
                response->set_code(
                    ::rtidb::base::ReturnCode::kPidAlreadyExists);
                char msg[100];
                sprintf(msg, "pid %u is exist in %s",  // NOLINT
                        table_info->table_partition(idx).pid(),
                        request->endpoint().c_str());
                response->set_msg(msg);
                PDLOG(WARNING, "table %s %s", request->name().c_str(), msg);
                return;
            }
        }
    }
    for (auto pid : pid_group) {
        std::shared_ptr<OPData> op_data;
        AddReplicaNSRequest cur_request;
        cur_request.CopyFrom(*request);
        cur_request.set_pid(pid);
        std::string value;
        cur_request.SerializeToString(&value);
        if (CreateOPData(::rtidb::api::OPType::kAddReplicaOP, value, op_data,
                         request->name(), pid) < 0) {
            PDLOG(WARNING, "create AddReplicaOP data failed. table[%s] pid[%u]",
                  request->name().c_str(), pid);
            response->set_code(::rtidb::base::ReturnCode::kSetZkFailed);
            response->set_msg("set zk failed");
            return;
        }
        if (CreateAddReplicaOPTask(op_data) < 0) {
            PDLOG(WARNING,
                  "create AddReplicaOP task failed. table[%s] pid[%u] "
                  "endpoint[%s]",
                  request->name().c_str(), pid, request->endpoint().c_str());
            response->set_code(::rtidb::base::ReturnCode::kCreateOpFailed);
            response->set_msg("create op failed");
            return;
        }
        if (AddOPData(op_data, 1) < 0) {
            response->set_code(::rtidb::base::ReturnCode::kAddOpDataFailed);
            response->set_msg("add op data failed");
            PDLOG(WARNING, "add op data failed. table[%s] pid[%u]",
                  request->name().c_str(), pid);
            return;
        }
        PDLOG(INFO, "add addreplica op ok. op_id[%lu] table[%s] pid[%u]",
              op_data->op_info_.op_id(), request->name().c_str(), pid);
    }
    response->set_code(::rtidb::base::ReturnCode::kOk);
    response->set_msg("ok");
}

void NameServerImpl::AddReplicaNSFromRemote(RpcController* controller,
                                            const AddReplicaNSRequest* request,
                                            GeneralResponse* response,
                                            Closure* done) {
    brpc::ClosureGuard done_guard(done);
    if (!running_.load(std::memory_order_acquire)) {
        response->set_code(::rtidb::base::ReturnCode::kNameserverIsNotLeader);
        response->set_msg("nameserver is not leader");
        PDLOG(WARNING, "cur nameserver is not leader");
        return;
    }
    std::lock_guard<std::mutex> lock(mu_);
    if (mode_.load(std::memory_order_acquire) == kFOLLOWER) {
        if (!request->has_zone_info()) {
            response->set_code(
                ::rtidb::base::ReturnCode::
                    kNameserverIsFollowerAndRequestHasNoZoneInfo);
            response->set_msg(
                "nameserver is for follower cluster, and request has no zone "
                "info");
            PDLOG(WARNING,
                  "nameserver is for follower cluster, and request has no zone "
                  "info");
            return;
        } else if (request->zone_info().zone_name() != zone_info_.zone_name() ||
                   request->zone_info().zone_term() != zone_info_.zone_term()) {
            response->set_code(::rtidb::base::ReturnCode::kZoneInfoMismathch);
            response->set_msg("zone_info mismathch");
            PDLOG(WARNING,
                  "zone_info mismathch, expect zone name[%s], zone term [%lu], "
                  "but zone name [%s], zone term [%u]",
                  zone_info_.zone_name().c_str(), zone_info_.zone_term(),
                  request->zone_info().zone_name().c_str(),
                  request->zone_info().zone_term());
            return;
        }
    }
    uint32_t pid = request->pid();
    auto it = tablets_.find(request->endpoint());
    if (it == tablets_.end() ||
        it->second->state_ != ::rtidb::api::TabletState::kTabletHealthy) {
        response->set_code(::rtidb::base::ReturnCode::kTabletIsNotHealthy);
        response->set_msg("tablet is not healthy");
        PDLOG(WARNING, "tablet[%s] is not healthy",
              request->endpoint().c_str());
        return;
    }
    auto iter = table_info_.find(request->name());
    if (iter == table_info_.end()) {
        response->set_code(::rtidb::base::ReturnCode::kTableIsNotExist);
        response->set_msg("table is not exist");
        PDLOG(WARNING, "table[%s] is not exist", request->name().c_str());
        return;
    }
    std::shared_ptr<::rtidb::nameserver::TableInfo> table_info = iter->second;
    if (pid > (uint32_t)table_info->table_partition_size() - 1) {
        response->set_code(::rtidb::base::ReturnCode::kInvalidParameter);
        response->set_msg("invalid parameter");
        PDLOG(WARNING, "max pid is greater than partition size. table[%s]",
              request->name().c_str());
        return;
    }
    for (int idx = 0; idx < table_info->table_partition_size(); idx++) {
        if (pid == table_info->table_partition(idx).pid()) {
            for (int group_idx = 0; group_idx < request->endpoint_group_size();
                 group_idx++) {
                for (int meta_idx = 0;
                     meta_idx <
                     table_info->table_partition(idx).partition_meta_size();
                     meta_idx++) {
                    if (table_info->table_partition(idx)
                            .partition_meta(meta_idx)
                            .endpoint() == request->endpoint_group(group_idx)) {
                        response->set_code(
                            ::rtidb::base::ReturnCode::kPidAlreadyExists);
                        char msg[100];
                        sprintf(msg, "pid %u is exist in %s",  // NOLINT
                                table_info->table_partition(idx).pid(),
                                request->endpoint_group(group_idx).c_str());
                        response->set_msg(msg);
                        PDLOG(WARNING, "table %s %s", request->name().c_str(),
                              msg);
                        return;
                    }
                }
            }
            break;
        }
    }
    std::vector<uint64_t> rep_cluster_op_id_vec;
    for (int idx = 0; idx < request->endpoint_group_size(); idx++) {
        std::string endpoint = request->endpoint_group(idx);
        std::shared_ptr<OPData> op_data;
        AddReplicaNSRequest cur_request;
        cur_request.CopyFrom(*request);
        cur_request.set_pid(pid);
        cur_request.set_endpoint(endpoint);
        std::string value;
        cur_request.SerializeToString(&value);
        if (CreateOPData(::rtidb::api::OPType::kAddReplicaOP, value, op_data,
                         request->name(), pid, INVALID_PARENT_ID,
                         request->task_info().op_id()) < 0) {
            PDLOG(WARNING, "create AddReplicaOP data failed. table[%s] pid[%u]",
                  request->name().c_str(), pid);
            response->set_code(::rtidb::base::ReturnCode::kSetZkFailed);
            response->set_msg("set zk failed");
            return;
        }
        if (CreateAddReplicaOPTask(op_data) < 0) {
            PDLOG(WARNING,
                  "create AddReplicaOP task failed. table[%s] pid[%u] "
                  "endpoint[%s]",
                  request->name().c_str(), pid, endpoint.c_str());
            response->set_code(::rtidb::base::ReturnCode::kCreateOpFailed);
            response->set_msg("create op failed");
            return;
        }
        if (AddOPData(op_data, 1) < 0) {
            response->set_code(::rtidb::base::ReturnCode::kAddOpDataFailed);
            response->set_msg("add op data failed");
            PDLOG(WARNING, "add op data failed. table[%s] pid[%u]",
                  request->name().c_str(), pid);
            return;
        }
        rep_cluster_op_id_vec.push_back(
            op_data->op_info_.op_id());  // for multi cluster
        PDLOG(INFO, "add addreplica op ok. op_id[%lu] table[%s] pid[%u]",
              op_data->op_info_.op_id(), request->name().c_str(), pid);
    }
    std::shared_ptr<::rtidb::api::TaskInfo> task_ptr;
    if (AddOPTask(request->task_info(),
                  ::rtidb::api::TaskType::kAddReplicaNSRemote, task_ptr,
                  rep_cluster_op_id_vec) < 0) {
        response->set_code(
            ::rtidb::base::ReturnCode::kAddTaskInReplicaClusterNsFailed);
        response->set_msg("add task in replica cluster ns failed");
        return;
    }
    PDLOG(INFO,
          "add task in replica cluster ns success, op_id [%lu] task_tpye [%s] "
          "task_status [%s]",
          task_ptr->op_id(),
          ::rtidb::api::TaskType_Name(task_ptr->task_type()).c_str(),
          ::rtidb::api::TaskStatus_Name(task_ptr->status()).c_str());
    response->set_code(::rtidb::base::ReturnCode::kOk);
    response->set_msg("ok");
}

int NameServerImpl::CreateAddReplicaOPTask(std::shared_ptr<OPData> op_data) {
    AddReplicaNSRequest request;
    if (!request.ParseFromString(op_data->op_info_.data())) {
        PDLOG(WARNING, "parse request failed. data[%s]",
              op_data->op_info_.data().c_str());
        return -1;
    }
    auto it = tablets_.find(request.endpoint());
    if (it == tablets_.end() ||
        it->second->state_ != ::rtidb::api::TabletState::kTabletHealthy) {
        PDLOG(WARNING, "tablet[%s] is not online", request.endpoint().c_str());
        return -1;
    }
    auto pos = table_info_.find(request.name());
    if (pos == table_info_.end()) {
        PDLOG(WARNING, "table[%s] is not exist!", request.name().c_str());
        return -1;
    }
    uint32_t tid = pos->second->tid();
    uint32_t pid = request.pid();
    uint64_t ttl = pos->second->ttl();
    uint32_t seg_cnt = pos->second->seg_cnt();
    std::string leader_endpoint;
    if (GetLeader(pos->second, pid, leader_endpoint) < 0 ||
        leader_endpoint.empty()) {
        PDLOG(WARNING, "get leader failed. table[%s] pid[%u]",
              request.name().c_str(), pid);
        return -1;
    }
    uint64_t op_index = op_data->op_info_.op_id();
    std::shared_ptr<Task> task =
        CreatePauseSnapshotTask(leader_endpoint, op_index,
                                ::rtidb::api::OPType::kAddReplicaOP, tid, pid);
    if (!task) {
        PDLOG(WARNING, "create pausesnapshot task failed. tid[%u] pid[%u]", tid,
              pid);
        return -1;
    }
    op_data->task_list_.push_back(task);
    task = CreateSendSnapshotTask(leader_endpoint, op_index,
                                  ::rtidb::api::OPType::kAddReplicaOP, tid, tid,
                                  pid, request.endpoint());
    if (!task) {
        PDLOG(WARNING, "create sendsnapshot task failed. tid[%u] pid[%u]", tid,
              pid);
        return -1;
    }
    op_data->task_list_.push_back(task);
    task = CreateLoadTableTask(request.endpoint(), op_index,
                               ::rtidb::api::OPType::kAddReplicaOP,
                               request.name(), tid, pid, ttl, seg_cnt, false,
                               pos->second->storage_mode());
    if (!task) {
        PDLOG(WARNING, "create loadtable task failed. tid[%u] pid[%u]", tid,
              pid);
        return -1;
    }
    op_data->task_list_.push_back(task);
    task = CreateAddReplicaTask(leader_endpoint, op_index,
                                ::rtidb::api::OPType::kAddReplicaOP, tid, pid,
                                request.endpoint());
    if (!task) {
        PDLOG(WARNING, "create addreplica task failed. tid[%u] pid[%u]", tid,
              pid);
        return -1;
    }
    op_data->task_list_.push_back(task);
    task = CreateRecoverSnapshotTask(leader_endpoint, op_index,
                                     ::rtidb::api::OPType::kAddReplicaOP, tid,
                                     pid);
    if (!task) {
        PDLOG(WARNING, "create recoversnapshot task failed. tid[%u] pid[%u]",
              tid, pid);
        return -1;
    }
    op_data->task_list_.push_back(task);
    task =
        CreateAddTableInfoTask(request.name(), pid, request.endpoint(),
                               op_index, ::rtidb::api::OPType::kAddReplicaOP);
    if (!task) {
        PDLOG(WARNING, "create addtableinfo task failed. tid[%u] pid[%u]", tid,
              pid);
        return -1;
    }
    op_data->task_list_.push_back(task);
    task = CreateCheckBinlogSyncProgressTask(
        op_index, ::rtidb::api::OPType::kAddReplicaOP, request.name(), pid,
        request.endpoint(), FLAGS_check_binlog_sync_progress_delta);
    if (!task) {
        PDLOG(WARNING,
              "create checkbinlogsyncprogress task failed. tid[%u] pid[%u]",
              tid, pid);
        return -1;
    }
    op_data->task_list_.push_back(task);
    task = CreateUpdatePartitionStatusTask(
        request.name(), pid, request.endpoint(), false, true, op_index,
        ::rtidb::api::OPType::kAddReplicaOP);
    if (!task) {
        PDLOG(WARNING,
              "create update table alive status task failed. table[%s] pid[%u] "
              "endpoint[%s]",
              request.name().c_str(), pid, request.endpoint().c_str());
        return -1;
    }
    op_data->task_list_.push_back(task);
    PDLOG(INFO, "create AddReplicaOP task ok. tid[%u] pid[%u] endpoint[%s]",
          tid, pid, request.endpoint().c_str());
    return 0;
}

void NameServerImpl::Migrate(RpcController* controller,
                             const MigrateRequest* request,
                             GeneralResponse* response, Closure* done) {
    brpc::ClosureGuard done_guard(done);
    if (!running_.load(std::memory_order_acquire)) {
        response->set_code(::rtidb::base::ReturnCode::kNameserverIsNotLeader);
        response->set_msg("nameserver is not leader");
        PDLOG(WARNING, "cur nameserver is not leader");
        return;
    }
    if (auto_failover_.load(std::memory_order_acquire)) {
        response->set_code(::rtidb::base::ReturnCode::kAutoFailoverIsEnabled);
        response->set_msg("auto_failover is enabled");
        PDLOG(WARNING, "auto_failover is enabled");
        return;
    }
    std::lock_guard<std::mutex> lock(mu_);
    auto pos = tablets_.find(request->src_endpoint());
    if (pos == tablets_.end() ||
        pos->second->state_ != ::rtidb::api::TabletState::kTabletHealthy) {
        response->set_code(
            ::rtidb::base::ReturnCode::kSrcEndpointIsNotExistOrNotHealthy);
        response->set_msg("src_endpoint is not exist or not healthy");
        PDLOG(WARNING, "src_endpoint[%s] is not exist or not healthy",
              request->src_endpoint().c_str());
        return;
    }
    pos = tablets_.find(request->des_endpoint());
    if (pos == tablets_.end() ||
        pos->second->state_ != ::rtidb::api::TabletState::kTabletHealthy) {
        response->set_code(
            ::rtidb::base::ReturnCode::kDesEndpointIsNotExistOrNotHealthy);
        response->set_msg("des_endpoint is not exist or not healthy");
        PDLOG(WARNING, "des_endpoint[%s] is not exist or not healthy",
              request->des_endpoint().c_str());
        return;
    }
    auto iter = table_info_.find(request->name());
    if (iter == table_info_.end()) {
        response->set_code(::rtidb::base::ReturnCode::kTableIsNotExist);
        response->set_msg("table is not exist");
        PDLOG(WARNING, "table[%s] is not exist", request->name().c_str());
        return;
    }
    std::shared_ptr<::rtidb::nameserver::TableInfo> table_info = iter->second;
    char error_msg[1024];
    bool has_error = false;
    for (int i = 0; i < request->pid_size(); i++) {
        uint32_t pid = request->pid(i);
        std::string leader_endpoint;
        bool has_found_src_endpoint = false;
        bool has_found_des_endpoint = false;
        for (int idx = 0; idx < table_info->table_partition_size(); idx++) {
            if (table_info->table_partition(idx).pid() != pid) {
                continue;
            }
            for (int meta_idx = 0;
                 meta_idx <
                 table_info->table_partition(idx).partition_meta_size();
                 meta_idx++) {
                if (table_info->table_partition(idx)
                        .partition_meta(meta_idx)
                        .is_alive()) {
                    std::string endpoint = table_info->table_partition(idx)
                                               .partition_meta(meta_idx)
                                               .endpoint();
                    if (table_info->table_partition(idx)
                            .partition_meta(meta_idx)
                            .is_leader()) {
                        leader_endpoint = endpoint;
                    }
                    if (request->src_endpoint() == endpoint) {
                        has_found_src_endpoint = true;
                    } else if (request->des_endpoint() == endpoint) {
                        has_found_des_endpoint = true;
                    }
                }
            }
            break;
        }
        if (leader_endpoint.empty()) {
            sprintf(error_msg,  // NOLINT
                    "leader endpoint is empty. name[%s] pid[%u]",
                    request->name().c_str(), pid);
            has_error = true;
            break;
        }
        if (leader_endpoint == request->src_endpoint()) {
            sprintf(error_msg,  // NOLINT
                    "cannot migrate leader. name[%s] pid[%u]",
                    request->name().c_str(), pid);
            has_error = true;
            break;
        }
        auto it = tablets_.find(leader_endpoint);
        if (it == tablets_.end() ||
            it->second->state_ != ::rtidb::api::TabletState::kTabletHealthy) {
            sprintf(error_msg,  // NOLINT
                    "leader[%s] is offline. name[%s] pid[%u]",
                    leader_endpoint.c_str(), request->name().c_str(), pid);
            has_error = true;
            break;
        }
        if (!has_found_src_endpoint) {
            sprintf(  // NOLINT
                error_msg, "src_endpoint[%s] has not partition[%u]. name[%s]",
                request->src_endpoint().c_str(), pid, request->name().c_str());
            has_error = true;
            break;
        }
        if (has_found_des_endpoint) {
            sprintf(error_msg,  // NOLINT
                    "partition[%u] is already in des_endpoint[%s]. name[%s]",
                    pid, request->des_endpoint().c_str(),
                    request->name().c_str());
            has_error = true;
            break;
        }
    }
    if (has_error) {
        response->set_code(::rtidb::base::ReturnCode::kMigrateFailed);
        response->set_msg(error_msg);
        PDLOG(WARNING, "%s", error_msg);
        return;
    }
    for (int i = 0; i < request->pid_size(); i++) {
        uint32_t pid = request->pid(i);
        CreateMigrateOP(request->src_endpoint(), request->name(), pid,
                        request->des_endpoint());
    }
    response->set_code(::rtidb::base::ReturnCode::kOk);
    response->set_msg("ok");
}

int NameServerImpl::CreateMigrateOP(const std::string& src_endpoint,
                                    const std::string& name, uint32_t pid,
                                    const std::string& des_endpoint) {
    std::shared_ptr<OPData> op_data;
    MigrateInfo migrate_info;
    migrate_info.set_src_endpoint(src_endpoint);
    migrate_info.set_des_endpoint(des_endpoint);
    std::string value;
    migrate_info.SerializeToString(&value);
    if (CreateOPData(::rtidb::api::OPType::kMigrateOP, value, op_data, name,
                     pid) < 0) {
        PDLOG(WARNING,
              "create migrate op data failed. src_endpoint[%s] name[%s] "
              "pid[%u] des_endpoint[%s]",
              src_endpoint.c_str(), name.c_str(), pid, des_endpoint.c_str());
        return -1;
    }
    if (CreateMigrateTask(op_data) < 0) {
        PDLOG(WARNING,
              "create migrate op task failed. src_endpoint[%s] name[%s] "
              "pid[%u] des_endpoint[%s]",
              src_endpoint.c_str(), name.c_str(), pid, des_endpoint.c_str());
        return -1;
    }
    if (AddOPData(op_data) < 0) {
        PDLOG(WARNING,
              "add migrate op data failed. src_endpoint[%s] name[%s] pid[%u] "
              "des_endpoint[%s]",
              src_endpoint.c_str(), name.c_str(), pid, des_endpoint.c_str());
        return -1;
    }
    PDLOG(INFO,
          "add migrate op ok. op_id[%lu] src_endpoint[%s] name[%s] pid[%u] "
          "des_endpoint[%s]",
          op_data->op_info_.op_id(), src_endpoint.c_str(), name.c_str(), pid,
          des_endpoint.c_str());
    return 0;
}

int NameServerImpl::CreateMigrateTask(std::shared_ptr<OPData> op_data) {
    MigrateInfo migrate_info;
    if (!migrate_info.ParseFromString(op_data->op_info_.data())) {
        PDLOG(WARNING, "parse migrate_info failed. data[%s]",
              op_data->op_info_.data().c_str());
        return -1;
    }
    std::string name = op_data->op_info_.name();
    uint32_t pid = op_data->op_info_.pid();
    std::string src_endpoint = migrate_info.src_endpoint();
    std::string des_endpoint = migrate_info.des_endpoint();
    auto iter = table_info_.find(name);
    if (iter == table_info_.end()) {
        PDLOG(WARNING, "get table info failed! name[%s]", name.c_str());
        return -1;
    }
    std::shared_ptr<::rtidb::nameserver::TableInfo> table_info = iter->second;
    uint32_t tid = table_info->tid();
    std::string leader_endpoint;
    if (GetLeader(table_info, pid, leader_endpoint) < 0 ||
        leader_endpoint.empty()) {
        PDLOG(WARNING, "get leader failed. table[%s] pid[%u]", name.c_str(),
              pid);
        return -1;
    }
    auto it = tablets_.find(leader_endpoint);
    if (it == tablets_.end() ||
        it->second->state_ != ::rtidb::api::TabletState::kTabletHealthy) {
        PDLOG(WARNING, "leader[%s] is not online", leader_endpoint.c_str());
        return -1;
    }
    uint64_t op_index = op_data->op_info_.op_id();
    std::shared_ptr<Task> task = CreatePauseSnapshotTask(
        leader_endpoint, op_index, ::rtidb::api::OPType::kMigrateOP, tid, pid);
    if (!task) {
        PDLOG(WARNING,
              "create pausesnapshot task failed. tid[%u] pid[%u] endpoint[%s]",
              tid, pid, leader_endpoint.c_str());
        return -1;
    }
    op_data->task_list_.push_back(task);
    task = CreateSendSnapshotTask(leader_endpoint, op_index,
                                  ::rtidb::api::OPType::kMigrateOP, tid, tid,
                                  pid, des_endpoint.c_str());
    if (!task) {
        PDLOG(WARNING,
              "create sendsnapshot task failed. tid[%u] pid[%u] endpoint[%s] "
              "des_endpoint[%s]",
              tid, pid, leader_endpoint.c_str(), des_endpoint.c_str());
        return -1;
    }
    op_data->task_list_.push_back(task);
    task = CreateRecoverSnapshotTask(
        leader_endpoint, op_index, ::rtidb::api::OPType::kMigrateOP, tid, pid);
    if (!task) {
        PDLOG(WARNING,
              "create recoversnapshot task failed. tid[%u] pid[%u] "
              "endpoint[%s] des_endpoint[%s]",
              tid, pid, leader_endpoint.c_str(), des_endpoint.c_str());
        return -1;
    }
    op_data->task_list_.push_back(task);
    task = CreateLoadTableTask(des_endpoint, op_index,
                               ::rtidb::api::OPType::kMigrateOP, name, tid, pid,
                               table_info->ttl(), table_info->seg_cnt(), false,
                               table_info->storage_mode());
    if (!task) {
        PDLOG(WARNING,
              "create loadtable task failed. tid[%u] pid[%u] endpoint[%s]", tid,
              pid, des_endpoint.c_str());
        return -1;
    }
    op_data->task_list_.push_back(task);
    task = CreateAddReplicaTask(leader_endpoint, op_index,
                                ::rtidb::api::OPType::kMigrateOP, tid, pid,
                                des_endpoint);
    if (!task) {
        PDLOG(WARNING,
              "create addreplica task failed. tid[%u] pid[%u] endpoint[%s] "
              "des_endpoint[%s]",
              tid, pid, leader_endpoint.c_str(), des_endpoint.c_str());
        return -1;
    }
    op_data->task_list_.push_back(task);
    task = CreateAddTableInfoTask(name, pid, des_endpoint, op_index,
                                  ::rtidb::api::OPType::kMigrateOP);
    if (!task) {
        PDLOG(WARNING,
              "create addtableinfo task failed. tid[%u] pid[%u] endpoint[%s] "
              "des_endpoint[%s]",
              tid, pid, leader_endpoint.c_str(), des_endpoint.c_str());
        return -1;
    }
    op_data->task_list_.push_back(task);
    task = CreateCheckBinlogSyncProgressTask(
        op_index, ::rtidb::api::OPType::kMigrateOP, name, pid, des_endpoint,
        FLAGS_check_binlog_sync_progress_delta);
    if (!task) {
        PDLOG(WARNING,
              "create CheckBinlogSyncProgressTask failed. name[%s] pid[%u]",
              name.c_str(), pid);
        return -1;
    }
    op_data->task_list_.push_back(task);
    task = CreateDelReplicaTask(leader_endpoint, op_index,
                                ::rtidb::api::OPType::kMigrateOP, tid, pid,
                                src_endpoint);
    if (!task) {
        PDLOG(WARNING,
              "create delreplica task failed. tid[%u] pid[%u] leader[%s] "
              "follower[%s]",
              tid, pid, leader_endpoint.c_str(), src_endpoint.c_str());
        return -1;
    }
    op_data->task_list_.push_back(task);
    task =
        CreateUpdateTableInfoTask(src_endpoint, name, pid, des_endpoint,
                                  op_index, ::rtidb::api::OPType::kMigrateOP);
    if (!task) {
        PDLOG(WARNING,
              "create update table info task failed. tid[%u] pid[%u] "
              "endpoint[%s] des_endpoint[%s]",
              tid, pid, src_endpoint.c_str(), des_endpoint.c_str());
        return -1;
    }
    op_data->task_list_.push_back(task);
    task = CreateDropTableTask(src_endpoint, op_index,
                               ::rtidb::api::OPType::kMigrateOP, tid, pid);
    if (!task) {
        PDLOG(WARNING,
              "create droptable task failed. tid[%u] pid[%u] endpoint[%s]", tid,
              pid, src_endpoint.c_str());
        return -1;
    }
    op_data->task_list_.push_back(task);
    PDLOG(INFO,
          "create migrate op task ok. src_endpoint[%s] name[%s] pid[%u] "
          "des_endpoint[%s]",
          src_endpoint.c_str(), name.c_str(), pid, des_endpoint.c_str());
    return 0;
}

void NameServerImpl::DelReplicaNS(RpcController* controller,
                                  const DelReplicaNSRequest* request,
                                  GeneralResponse* response, Closure* done) {
    brpc::ClosureGuard done_guard(done);
    if (!running_.load(std::memory_order_acquire)) {
        response->set_code(::rtidb::base::ReturnCode::kNameserverIsNotLeader);
        response->set_msg("nameserver is not leader");
        PDLOG(WARNING, "cur nameserver is not leader");
        return;
    }
    std::set<uint32_t> pid_group;
    if (request->pid_group_size() > 0) {
        for (int idx = 0; idx < request->pid_group_size(); idx++) {
            pid_group.insert(request->pid_group(idx));
        }
    } else {
        pid_group.insert(request->pid());
    }
    std::lock_guard<std::mutex> lock(mu_);
    auto iter = table_info_.find(request->name());
    if (iter == table_info_.end()) {
        response->set_code(::rtidb::base::ReturnCode::kTableIsNotExist);
        response->set_msg("table is not exist");
        PDLOG(WARNING, "table[%s] is not exist", request->name().c_str());
        return;
    }
    auto it = tablets_.find(request->endpoint());
    if (it == tablets_.end() ||
        it->second->state_ != ::rtidb::api::TabletState::kTabletHealthy) {
        response->set_code(::rtidb::base::ReturnCode::kTabletIsNotHealthy);
        response->set_msg("tablet is not healthy");
        PDLOG(WARNING, "tablet[%s] is not healthy",
              request->endpoint().c_str());
        return;
    }
    std::shared_ptr<::rtidb::nameserver::TableInfo> table_info = iter->second;
    if (*(pid_group.rbegin()) >
        (uint32_t)table_info->table_partition_size() - 1) {
        response->set_code(::rtidb::base::ReturnCode::kInvalidParameter);
        response->set_msg("max pid is greater than partition size");
        PDLOG(WARNING, "max pid is greater than partition size. table[%s]",
              request->name().c_str());
        return;
    }
    for (int idx = 0; idx < table_info->table_partition_size(); idx++) {
        if (pid_group.find(table_info->table_partition(idx).pid()) ==
            pid_group.end()) {
            continue;
        }
        bool pid_in_endpoint = false;
        bool is_leader = false;
        for (int meta_idx = 0;
             meta_idx < table_info->table_partition(idx).partition_meta_size();
             meta_idx++) {
            if (table_info->table_partition(idx)
                    .partition_meta(meta_idx)
                    .endpoint() == request->endpoint()) {
                pid_in_endpoint = true;
                if (table_info->table_partition(idx)
                        .partition_meta(meta_idx)
                        .is_leader()) {
                    is_leader = true;
                }
                break;
            }
        }
        if (!pid_in_endpoint) {
            char msg[100];
            response->set_code(::rtidb::base::ReturnCode::kPidIsNotExist);
            sprintf(msg, "pid %u is not in %s",  // NOLINT
                    table_info->table_partition(idx).pid(),
                    request->endpoint().c_str());
            response->set_msg(msg);
            PDLOG(WARNING, "table %s %s", request->name().c_str(), msg);
            return;
        } else if (is_leader) {
            char msg[100];
            response->set_code(::rtidb::base::ReturnCode::kTableIsLeader);
            sprintf(msg, "can not del leader. pid %u endpoint %s",  // NOLINT
                    table_info->table_partition(idx).pid(),
                    request->endpoint().c_str());
            response->set_msg(msg);
            PDLOG(WARNING, "table %s %s", request->name().c_str(), msg);
            return;
        }
    }
    for (auto pid : pid_group) {
        if (CreateDelReplicaOP(request->name(), pid, request->endpoint()) < 0) {
            response->set_code(::rtidb::base::ReturnCode::kCreateOpFailed);
            response->set_msg("create op failed");
            return;
        }
    }
    response->set_code(::rtidb::base::ReturnCode::kOk);
    response->set_msg("ok");
}

int NameServerImpl::DelReplicaRemoteOP(const std::string& endpoint,
                                       const std::string name, uint32_t pid) {
    std::string value = endpoint;
    std::shared_ptr<OPData> op_data;
    if (CreateOPData(::rtidb::api::OPType::kDelReplicaRemoteOP, value, op_data,
                     name, pid) < 0) {
        PDLOG(WARNING, "create op data error. table[%s] pid[%u]", name.c_str(),
              pid);
        return -1;
    }
    if (CreateDelReplicaRemoteOPTask(op_data) < 0) {
        PDLOG(WARNING,
              "create delreplica op task failed. name[%s] pid[%u] endpoint[%s]",
              name.c_str(), pid, endpoint.c_str());
        return -1;
    }
    if (AddOPData(op_data,
                  FLAGS_name_server_task_concurrency_for_replica_cluster) < 0) {
        PDLOG(WARNING, "add op data failed. name[%s] pid[%u] endpoint[%s]",
              name.c_str(), pid, endpoint.c_str());
        return -1;
    }
    PDLOG(INFO, "add delreplica op. op_id[%lu] table[%s] pid[%u] endpoint[%s]",
          op_index_, name.c_str(), pid, endpoint.c_str());
    return 0;
}

int NameServerImpl::AddOPTask(const ::rtidb::api::TaskInfo& task_info,
                              ::rtidb::api::TaskType task_type,
                              std::shared_ptr<::rtidb::api::TaskInfo>& task_ptr,
                              std::vector<uint64_t> rep_cluster_op_id_vec) {
    if (FindTask(task_info.op_id(), task_info.task_type())) {
        PDLOG(WARNING, "task is running. op_id[%lu] op_type[%s] task_type[%s]",
              task_info.op_id(),
              ::rtidb::api::OPType_Name(task_info.op_type()).c_str(),
              ::rtidb::api::TaskType_Name(task_info.task_type()).c_str());
        return -1;
    }
    task_ptr.reset(task_info.New());
    task_ptr->CopyFrom(task_info);
    task_ptr->set_status(::rtidb::api::TaskStatus::kDoing);
    for (auto op_id : rep_cluster_op_id_vec) {
        task_ptr->add_rep_cluster_op_id(op_id);
    }
    auto iter = task_map_.find(task_info.op_id());
    if (iter == task_map_.end()) {
        task_map_.insert(std::make_pair(
            task_info.op_id(),
            std::list<std::shared_ptr<::rtidb::api::TaskInfo>>()));
    }
    task_map_[task_info.op_id()].push_back(task_ptr);
    if (task_info.task_type() != task_type) {
        PDLOG(WARNING, "task type is not match. type is[%s]",
              ::rtidb::api::TaskType_Name(task_info.task_type()).c_str());
        task_ptr->set_status(::rtidb::api::TaskStatus::kFailed);
        return -1;
    }
    return 0;
}

std::shared_ptr<::rtidb::api::TaskInfo> NameServerImpl::FindTask(
    uint64_t op_id, ::rtidb::api::TaskType task_type) {
    auto iter = task_map_.find(op_id);
    if (iter == task_map_.end()) {
        return std::shared_ptr<::rtidb::api::TaskInfo>();
    }
    for (auto& task : iter->second) {
        if (task->op_id() == op_id && task->task_type() == task_type) {
            return task;
        }
    }
    return std::shared_ptr<::rtidb::api::TaskInfo>();
}

int NameServerImpl::CreateOPData(::rtidb::api::OPType op_type,
                                 const std::string& value,
                                 std::shared_ptr<OPData>& op_data,
                                 const std::string& name, uint32_t pid,
                                 uint64_t parent_id, uint64_t remote_op_id) {
    if (!zk_client_->SetNodeValue(zk_op_index_node_,
                                  std::to_string(op_index_ + 1))) {
        PDLOG(WARNING, "set op index node failed! op_index[%lu]", op_index_);
        return -1;
    }
    op_index_++;
    op_data = std::make_shared<OPData>();
    op_data->op_info_.set_op_id(op_index_);
    op_data->op_info_.set_op_type(op_type);
    op_data->op_info_.set_task_index(0);
    op_data->op_info_.set_data(value);
    op_data->op_info_.set_task_status(::rtidb::api::kInited);
    op_data->op_info_.set_name(name);
    op_data->op_info_.set_pid(pid);
    op_data->op_info_.set_parent_id(parent_id);
    if (remote_op_id != INVALID_PARENT_ID) {
        op_data->op_info_.set_remote_op_id(remote_op_id);
    }
    return 0;
}

int NameServerImpl::AddOPData(const std::shared_ptr<OPData>& op_data,
                              uint32_t concurrency) {
    uint32_t idx = 0;
    if (op_data->op_info_.for_replica_cluster() == 1) {
        idx = FLAGS_name_server_task_max_concurrency +
              (rand_.Next() % concurrency);
        PDLOG(INFO,
              "current task is for replica cluster, op_index [%lu] op_type[%s]",
              op_data->op_info_.op_id(),
              ::rtidb::api::OPType_Name(op_data->op_info_.op_type()).c_str());
    } else {
        idx = op_data->op_info_.pid() % task_vec_.size();
        if (concurrency < task_vec_.size() && concurrency > 0) {
            idx = op_data->op_info_.pid() % concurrency;
        }
    }
    op_data->op_info_.set_vec_idx(idx);
    std::string value;
    op_data->op_info_.SerializeToString(&value);
    std::string node =
        zk_op_data_path_ + "/" + std::to_string(op_data->op_info_.op_id());
    if (!zk_client_->CreateNode(node, value)) {
        PDLOG(WARNING, "create op node[%s] failed. op_index[%lu] op_type[%s]",
              node.c_str(), op_data->op_info_.op_id(),
              ::rtidb::api::OPType_Name(op_data->op_info_.op_type()).c_str());
        return -1;
    }
    uint64_t parent_id = op_data->op_info_.parent_id();
    if (parent_id != INVALID_PARENT_ID) {
        std::list<std::shared_ptr<OPData>>::iterator iter =
            task_vec_[idx].begin();
        for (; iter != task_vec_[idx].end(); iter++) {
            if ((*iter)->op_info_.op_id() == parent_id) {
                break;
            }
        }
        if (iter != task_vec_[idx].end()) {
            iter++;
            task_vec_[idx].insert(iter, op_data);
        } else {
            PDLOG(
                WARNING,
                "not found parent_id[%lu] with index[%u]. add op[%lu] failed, "
                "op_type[%s]",
                parent_id, idx, op_data->op_info_.op_id(),
                ::rtidb::api::OPType_Name(op_data->op_info_.op_type()).c_str());
            return -1;
        }
    } else {
        task_vec_[idx].push_back(op_data);
    }
    DeleteDoneOP();
    cv_.notify_one();
    return 0;
}

void NameServerImpl::DeleteDoneOP() {
    if (done_op_list_.empty()) {
        return;
    }
    while (done_op_list_.size() > (uint32_t)FLAGS_max_op_num) {
        std::shared_ptr<OPData> op_data = done_op_list_.front();
        if (op_data->op_info_.task_status() ==
            ::rtidb::api::TaskStatus::kFailed) {
            std::string node = zk_op_data_path_ + "/" +
                               std::to_string(op_data->op_info_.op_id());
            if (zk_client_->DeleteNode(node)) {
                PDLOG(INFO, "delete zk op node[%s] success.", node.c_str());
                op_data->task_list_.clear();
            } else {
                PDLOG(WARNING, "delete zk op_node failed. op_id[%lu] node[%s]",
                      op_data->op_info_.op_id(), node.c_str());
                break;
            }
        }
        PDLOG(INFO,
              "done_op_list size[%u] is greater than the max_op_num[%u], "
              "delete op[%lu]",
              done_op_list_.size(), (uint32_t)FLAGS_max_op_num,
              op_data->op_info_.op_id());
        done_op_list_.pop_front();
    }
}

void NameServerImpl::SchedMakeSnapshot() {
    if (!running_.load(std::memory_order_acquire)) {
        return;
    }
    if (mode_.load(std::memory_order_acquire) == kFOLLOWER) {
        task_thread_pool_.DelayTask(
            FLAGS_make_snapshot_check_interval,
            boost::bind(&NameServerImpl::SchedMakeSnapshot, this));
        return;
    }
    int now_hour = ::rtidb::base::GetNowHour();
    if (now_hour != FLAGS_make_snapshot_time) {
        task_thread_pool_.DelayTask(
            FLAGS_make_snapshot_check_interval,
            boost::bind(&NameServerImpl::SchedMakeSnapshot, this));
        return;
    }
    std::map<std::string, std::shared_ptr<TabletInfo>> tablet_ptr_map;
    std::map<std::string, std::shared_ptr<::rtidb::nameserver::TableInfo>>
        table_infos;
    std::map<std::string, std::shared_ptr<::rtidb::nameserver::NsClient>>
        ns_client;
    {
        std::lock_guard<std::mutex> lock(mu_);
        if (table_info_.size() < 1) {
            task_thread_pool_.DelayTask(
                FLAGS_make_snapshot_check_interval,
                boost::bind(&NameServerImpl::SchedMakeSnapshot, this));
            return;
        }
        for (const auto& kv : tablets_) {
            if (kv.second->state_ !=
                ::rtidb::api::TabletState::kTabletHealthy) {
                continue;
            }
            tablet_ptr_map.insert(std::make_pair(kv.first, kv.second));
        }
        for (auto iter = nsc_.begin(); iter != nsc_.end(); ++iter) {
            if (iter->second->state_.load(std::memory_order_relaxed) !=
                kClusterHealthy) {
                PDLOG(INFO, "cluster[%s] is not Healthy", iter->first.c_str());
                continue;
            }
            ns_client.insert(std::make_pair(
                iter->first,
                std::atomic_load_explicit(&iter->second->client_,
                                          std::memory_order_relaxed)));
        }
        for (auto iter = table_info_.begin(); iter != table_info_.end();
             ++iter) {
            if (iter->second->storage_mode() != common::kMemory) {
                continue;
            }
            table_infos.insert(std::make_pair(iter->first, iter->second));
        }
    }
    std::map<std::string, std::map<uint32_t, uint64_t>> table_part_offset;
    {
        std::vector<TableInfo> tables;
        std::vector<std::string> delete_map;
        std::string msg;
        for (const auto& ns : ns_client) {
            if (!ns.second->ShowTable("", tables, msg)) {
                delete_map.push_back(ns.first);
                continue;
            }
            for (const auto& table : tables) {
                if (table.storage_mode() != common::kMemory) {
                    continue;
                }
                auto table_iter = table_part_offset.find(table.name());
                if (table_iter == table_part_offset.end()) {
                    std::map<uint32_t, uint64_t> part_offset;
                    auto result = table_part_offset.insert(
                        std::make_pair(table.name(), part_offset));
                    table_iter = result.first;
                }
                for (const auto& part : table.table_partition()) {
                    for (const auto& part_meta : part.partition_meta()) {
                        if (!part_meta.is_alive()) {
                            continue;
                        }
                        auto part_iter = table_iter->second.find(part.pid());
                        if (part_iter != table_iter->second.end()) {
                            if (part_meta.offset() < part_iter->second) {
                                part_iter->second = part_meta.offset();
                            }
                        } else {
                            table_iter->second.insert(
                                std::make_pair(part.pid(), part_meta.offset()));
                        }
                    }
                }
            }
            tables.clear();
        }
        for (const auto& alias : delete_map) {
            ns_client.erase(alias);
        }
        for (const auto& table : table_infos) {
            auto table_iter = table_part_offset.find(table.second->name());
            if (table_iter == table_part_offset.end()) {
                std::map<uint32_t, uint64_t> part_offset;
                auto result = table_part_offset.insert(
                    std::make_pair(table.second->name(), part_offset));
                table_iter = result.first;
            }
            for (const auto& part : table.second->table_partition()) {
                for (const auto& part_meta : part.partition_meta()) {
                    if (!part_meta.is_alive()) {
                        continue;
                    }
                    auto part_iter = table_iter->second.find(part.pid());
                    if (part_iter != table_iter->second.end()) {
                        if (part_meta.offset() < part_iter->second) {
                            part_iter->second = part_meta.offset();
                        }
                    } else {
                        table_iter->second.insert(
                            std::make_pair(part.pid(), part_meta.offset()));
                    }
                }
            }
        }
    }
    PDLOG(INFO, "start make snapshot");
    for (const auto& table : table_infos) {
        if (table.second->storage_mode() != common::kMemory) {
            continue;
        }
        auto table_iter = table_part_offset.find(table.second->name());
        if (table_iter == table_part_offset.end()) {
            continue;
        }
        for (const auto& part : table.second->table_partition()) {
            auto part_iter = table_iter->second.find(part.pid());
            if (part_iter == table_iter->second.end()) {
                continue;
            }
            for (const auto& part_meta : part.partition_meta()) {
                if (part_meta.is_alive()) {
                    auto client_iter =
                        tablet_ptr_map.find(part_meta.endpoint());
                    if (client_iter != tablet_ptr_map.end()) {
                        thread_pool_.AddTask(boost::bind(
                            &TabletClient::MakeSnapshot,
                            client_iter->second->client_, table.second->tid(),
                            part.pid(), part_iter->second,
                            std::shared_ptr<rtidb::api::TaskInfo>()));
                    }
                }
            }
            std::string msg;
            for (const auto& ns : ns_client) {
                ns.second->MakeSnapshot(table.second->name(), part.pid(),
                                        part_iter->second, msg);
            }
        }
    }
    PDLOG(INFO, "make snapshot finished");
    if (running_.load(std::memory_order_acquire)) {
        task_thread_pool_.DelayTask(
            FLAGS_make_snapshot_check_interval,
            boost::bind(&NameServerImpl::SchedMakeSnapshot, this));
    }
}

void NameServerImpl::UpdateTableStatus() {
    std::map<std::string, std::shared_ptr<TabletInfo>> tablet_ptr_map;
    {
        std::lock_guard<std::mutex> lock(mu_);
        for (const auto& kv : tablets_) {
            if (kv.second->state_ !=
                ::rtidb::api::TabletState::kTabletHealthy) {
                continue;
            }
            tablet_ptr_map.insert(std::make_pair(kv.first, kv.second));
        }
    }
    std::unordered_map<std::string, ::rtidb::api::TableStatus> pos_response;
    pos_response.reserve(16);
    for (const auto& kv : tablet_ptr_map) {
        ::rtidb::api::GetTableStatusResponse tablet_status_response;
        if (!kv.second->client_->GetTableStatus(tablet_status_response)) {
            PDLOG(WARNING, "get table status failed! endpoint[%s]",
                  kv.first.c_str());
            continue;
        }
        for (int pos = 0; pos < tablet_status_response.all_table_status_size();
             pos++) {
            std::string key =
                std::to_string(
                    tablet_status_response.all_table_status(pos).tid()) +
                "_" +
                std::to_string(
                    tablet_status_response.all_table_status(pos).pid()) +
                "_" + kv.first;
            pos_response.insert(std::make_pair(
                key, tablet_status_response.all_table_status(pos)));
        }
    }
    if (pos_response.empty()) {
        PDLOG(DEBUG, "pos_response is empty");
    } else {
        std::lock_guard<std::mutex> lock(mu_);
        for (const auto& kv : table_info_) {
            uint32_t tid = kv.second->tid();
            std::string first_index_col;
            for (int idx = 0; idx < kv.second->column_desc_size(); idx++) {
                if (kv.second->column_desc(idx).add_ts_idx()) {
                    first_index_col = kv.second->column_desc(idx).name();
                    break;
                }
            }
            for (int idx = 0; idx < kv.second->column_desc_v1_size(); idx++) {
                if (kv.second->column_desc_v1(idx).add_ts_idx()) {
                    first_index_col = kv.second->column_desc_v1(idx).name();
                    break;
                }
            }
            if (kv.second->column_key_size() > 0) {
                first_index_col = kv.second->column_key(0).index_name();
            }
            for (int idx = 0; idx < kv.second->table_partition_size(); idx++) {
                uint32_t pid = kv.second->table_partition(idx).pid();
                ::rtidb::nameserver::TablePartition* table_partition =
                    kv.second->mutable_table_partition(idx);
                ::google::protobuf::RepeatedPtrField<
                    ::rtidb::nameserver::PartitionMeta>* partition_meta_field =
                    table_partition->mutable_partition_meta();
                for (int meta_idx = 0;
                     meta_idx <
                     kv.second->table_partition(idx).partition_meta_size();
                     meta_idx++) {
                    std::string endpoint = kv.second->table_partition(idx)
                                               .partition_meta(meta_idx)
                                               .endpoint();
                    bool tablet_has_partition = false;
                    ::rtidb::nameserver::PartitionMeta* partition_meta =
                        partition_meta_field->Mutable(meta_idx);
                    std::string pos_key = std::to_string(tid) + "_" +
                                          std::to_string(pid) + "_" + endpoint;
                    auto pos_response_iter = pos_response.find(pos_key);
                    if (pos_response_iter != pos_response.end()) {
                        const ::rtidb::api::TableStatus& table_status =
                            pos_response_iter->second;
                        partition_meta->set_offset(table_status.offset());
                        partition_meta->set_record_byte_size(
                            table_status.record_byte_size() +
                            table_status.record_idx_byte_size());
                        uint64_t record_cnt = table_status.record_cnt();
                        if (!first_index_col.empty()) {
                            for (int pos = 0;
                                 pos < table_status.ts_idx_status_size();
                                 pos++) {
                                if (table_status.ts_idx_status(pos)
                                        .idx_name() == first_index_col) {
                                    record_cnt = 0;
                                    for (int seg_idx = 0;
                                         seg_idx <
                                         table_status.ts_idx_status(pos)
                                             .seg_cnts_size();
                                         seg_idx++) {
                                        record_cnt +=
                                            table_status.ts_idx_status(pos)
                                                .seg_cnts(seg_idx);
                                    }
                                    break;
                                }
                            }
                        }
                        partition_meta->set_record_cnt(record_cnt);
                        partition_meta->set_diskused(table_status.diskused());
                        if (kv.second->table_partition(idx)
                                .partition_meta(meta_idx)
                                .is_alive() &&
                            kv.second->table_partition(idx)
                                .partition_meta(meta_idx)
                                .is_leader()) {
                            table_partition->set_record_cnt(record_cnt);
                            table_partition->set_record_byte_size(
                                table_status.record_byte_size() +
                                table_status.record_idx_byte_size());
                            table_partition->set_diskused(
                                table_status.diskused());
                        }
                        tablet_has_partition = true;
                    }
                    partition_meta->set_tablet_has_partition(
                        tablet_has_partition);
                }
            }
        }
    }
    if (running_.load(std::memory_order_acquire)) {
        task_thread_pool_.DelayTask(
            FLAGS_get_table_status_interval,
            boost::bind(&NameServerImpl::UpdateTableStatus, this));
    }
}

int NameServerImpl::CreateDelReplicaOP(const std::string& name, uint32_t pid,
                                       const std::string& endpoint) {
    std::string value = endpoint;
    std::shared_ptr<OPData> op_data;
    if (CreateOPData(::rtidb::api::OPType::kDelReplicaOP, value, op_data, name,
                     pid) < 0) {
        PDLOG(WARNING, "create op data error. table[%s] pid[%u]", name.c_str(),
              pid);
        return -1;
    }
    if (CreateDelReplicaOPTask(op_data) < 0) {
        PDLOG(WARNING,
              "create delreplica op task failed. name[%s] pid[%u] endpoint[%s]",
              name.c_str(), pid, endpoint.c_str());
        return -1;
    }
    if (AddOPData(op_data) < 0) {
        PDLOG(WARNING, "add op data failed. name[%s] pid[%u] endpoint[%s]",
              name.c_str(), pid, endpoint.c_str());
        return -1;
    }
    PDLOG(INFO, "add delreplica op. op_id[%lu] table[%s] pid[%u] endpoint[%s]",
          op_index_, name.c_str(), pid, endpoint.c_str());
    return 0;
}

int NameServerImpl::CreateDelReplicaOPTask(std::shared_ptr<OPData> op_data) {
    std::string name = op_data->op_info_.name();
    uint32_t pid = op_data->op_info_.pid();
    std::string endpoint = op_data->op_info_.data();
    std::string leader_endpoint;
    auto iter = table_info_.find(name);
    if (iter == table_info_.end()) {
        PDLOG(WARNING, "not found table[%s] in table_info map", name.c_str());
        return -1;
    }
    uint32_t tid = iter->second->tid();
    if (GetLeader(iter->second, pid, leader_endpoint) < 0 ||
        leader_endpoint.empty()) {
        PDLOG(WARNING, "get leader failed. table[%s] pid[%u]", name.c_str(),
              pid);
        return -1;
    }
    if (leader_endpoint == endpoint) {
        PDLOG(WARNING, "endpoint is leader. table[%s] pid[%u]", name.c_str(),
              pid);
        return -1;
    }
    uint64_t op_index = op_data->op_info_.op_id();
    std::shared_ptr<Task> task = CreateDelReplicaTask(
        leader_endpoint, op_index, ::rtidb::api::OPType::kDelReplicaOP, tid,
        pid, endpoint);
    if (!task) {
        PDLOG(WARNING,
              "create delreplica task failed. table[%s] pid[%u] endpoint[%s]",
              name.c_str(), pid, endpoint.c_str());
        return -1;
    }
    op_data->task_list_.push_back(task);
    task = CreateDelTableInfoTask(name, pid, endpoint, op_index,
                                  ::rtidb::api::OPType::kDelReplicaOP);
    if (!task) {
        PDLOG(WARNING,
              "create deltableinfo task failed. table[%s] pid[%u] endpoint[%s]",
              name.c_str(), pid, endpoint.c_str());
        return -1;
    }
    op_data->task_list_.push_back(task);
    task = CreateDropTableTask(endpoint, op_index,
                               ::rtidb::api::OPType::kDelReplicaOP, tid, pid);
    if (!task) {
        PDLOG(WARNING,
              "create droptable task failed. tid[%u] pid[%u] endpoint[%s]", tid,
              pid, endpoint.c_str());
        return -1;
    }
    op_data->task_list_.push_back(task);
    PDLOG(INFO, "create DelReplica op task ok. table[%s] pid[%u] endpoint[%s]",
          name.c_str(), pid, endpoint.c_str());
    return 0;
}

int NameServerImpl::CreateDelReplicaRemoteOPTask(
    std::shared_ptr<OPData> op_data) {
    std::string name = op_data->op_info_.name();
    uint32_t pid = op_data->op_info_.pid();
    std::string endpoint = op_data->op_info_.data();
    std::string leader_endpoint;
    auto iter = table_info_.find(name);
    if (iter == table_info_.end()) {
        PDLOG(WARNING, "not found table[%s] in table_info map", name.c_str());
        return -1;
    }
    uint32_t tid = iter->second->tid();
    if (GetLeader(iter->second, pid, leader_endpoint) < 0 ||
        leader_endpoint.empty()) {
        PDLOG(WARNING, "get leader failed. table[%s] pid[%u]", name.c_str(),
              pid);
        return -1;
    }
    uint64_t op_index = op_data->op_info_.op_id();
    std::shared_ptr<Task> task = CreateDelReplicaTask(
        leader_endpoint, op_index, ::rtidb::api::OPType::kDelReplicaRemoteOP,
        tid, pid, endpoint);
    if (!task) {
        PDLOG(WARNING,
              "create delreplica task failed. table[%s] pid[%u] endpoint[%s]",
              name.c_str(), pid, endpoint.c_str());
        return -1;
    }
    op_data->task_list_.push_back(task);
    task = CreateDelTableInfoTask(name, pid, endpoint, op_index,
                                  ::rtidb::api::OPType::kDelReplicaRemoteOP, 1);
    if (!task) {
        PDLOG(WARNING,
              "create deltableinfo task failed. table[%s] pid[%u] endpoint[%s]",
              name.c_str(), pid, endpoint.c_str());
        return -1;
    }
    op_data->task_list_.push_back(task);
    PDLOG(INFO, "create DelReplica op task ok. table[%s] pid[%u] endpoint[%s]",
          name.c_str(), pid, endpoint.c_str());
    return 0;
}

int NameServerImpl::CreateOfflineReplicaOP(const std::string& name,
                                           uint32_t pid,
                                           const std::string& endpoint,
                                           uint32_t concurrency) {
    std::string value = endpoint;
    std::shared_ptr<OPData> op_data;
    if (CreateOPData(::rtidb::api::OPType::kOfflineReplicaOP, value, op_data,
                     name, pid) < 0) {
        PDLOG(WARNING, "create op data failed. table[%s] pid[%u] endpoint[%s]",
              name.c_str(), pid, endpoint.c_str());
        return -1;
    }
    if (CreateOfflineReplicaTask(op_data) < 0) {
        PDLOG(WARNING,
              "create offline replica task failed. table[%s] pid[%u] "
              "endpoint[%s]",
              name.c_str(), pid, endpoint.c_str());
        return -1;
    }
    if (AddOPData(op_data, concurrency) < 0) {
        PDLOG(WARNING, "add op data failed. name[%s] pid[%u] endpoint[%s]",
              name.c_str(), pid, endpoint.c_str());
        return -1;
    }
    PDLOG(INFO,
          "add kOfflineReplicaOP. op_id[%lu] table[%s] pid[%u] endpoint[%s]",
          op_index_, name.c_str(), pid, endpoint.c_str());
    return 0;
}

int NameServerImpl::CreateOfflineReplicaTask(std::shared_ptr<OPData> op_data) {
    std::string name = op_data->op_info_.name();
    uint32_t pid = op_data->op_info_.pid();
    uint64_t op_index = op_data->op_info_.op_id();
    std::string endpoint = op_data->op_info_.data();
    std::string leader_endpoint;
    auto iter = table_info_.find(name);
    if (iter == table_info_.end()) {
        PDLOG(WARNING, "not found table[%s] in table_info map", name.c_str());
        return -1;
    }
    uint32_t tid = iter->second->tid();
    if (GetLeader(iter->second, pid, leader_endpoint) < 0 ||
        leader_endpoint.empty()) {
        PDLOG(WARNING, "no alive leader for table %s pid %u", name.c_str(),
              pid);
        return -1;
    } else {
        if (leader_endpoint == endpoint) {
            PDLOG(WARNING, "endpoint is leader. table[%s] pid[%u]",
                  name.c_str(), pid);
            return -1;
        }
        std::shared_ptr<Task> task = CreateDelReplicaTask(
            leader_endpoint, op_index, ::rtidb::api::OPType::kOfflineReplicaOP,
            tid, pid, endpoint);
        if (!task) {
            PDLOG(
                WARNING,
                "create delreplica task failed. table[%s] pid[%u] endpoint[%s]",
                name.c_str(), pid, endpoint.c_str());
            return -1;
        }
        op_data->task_list_.push_back(task);
        task = CreateUpdatePartitionStatusTask(
            name, pid, endpoint, false, false, op_index,
            ::rtidb::api::OPType::kOfflineReplicaOP);
        if (!task) {
            PDLOG(WARNING,
                  "create update table alive status task failed. table[%s] "
                  "pid[%u] endpoint[%s]",
                  name.c_str(), pid, endpoint.c_str());
            return -1;
        }
        op_data->task_list_.push_back(task);
        PDLOG(INFO,
              "create OfflineReplica task ok. table[%s] pid[%u] endpoint[%s]",
              name.c_str(), pid, endpoint.c_str());
    }

    return 0;
}

int NameServerImpl::CreateChangeLeaderOP(const std::string& name, uint32_t pid,
                                         const std::string& candidate_leader,
                                         bool need_restore,
                                         uint32_t concurrency) {
    auto iter = table_info_.find(name);
    if (iter == table_info_.end()) {
        PDLOG(WARNING, "not found table[%s] in table_info map", name.c_str());
        return -1;
    }
    uint32_t tid = iter->second->tid();
    std::vector<std::string> follower_endpoint;
    std::vector<::rtidb::common::EndpointAndTid> remote_follower_endpoint;
    for (int idx = 0; idx < iter->second->table_partition_size(); idx++) {
        if (iter->second->table_partition(idx).pid() != pid) {
            continue;
        }
        for (int meta_idx = 0;
             meta_idx <
             iter->second->table_partition(idx).partition_meta_size();
             meta_idx++) {
            if (iter->second->table_partition(idx)
                    .partition_meta(meta_idx)
                    .is_alive()) {
                std::string endpoint = iter->second->table_partition(idx)
                                           .partition_meta(meta_idx)
                                           .endpoint();
                if (!iter->second->table_partition(idx)
                         .partition_meta(meta_idx)
                         .is_leader()) {
                    auto tablets_iter = tablets_.find(endpoint);
                    if (tablets_iter != tablets_.end() &&
                        tablets_iter->second->state_ ==
                            ::rtidb::api::TabletState::kTabletHealthy) {
                        follower_endpoint.push_back(endpoint);
                    } else {
                        PDLOG(WARNING,
                              "endpoint[%s] is offline. table[%s] pid[%u]",
                              endpoint.c_str(), name.c_str(), pid);
                    }
                }
            }
        }
        for (int i = 0;
             i <
             iter->second->table_partition(idx).remote_partition_meta_size();
             i++) {
            if (iter->second->table_partition(idx)
                    .remote_partition_meta(i)
                    .is_alive()) {
                ::rtidb::common::EndpointAndTid et;
                std::string endpoint = iter->second->table_partition(idx)
                                           .remote_partition_meta(i)
                                           .endpoint();
                uint32_t tid = iter->second->table_partition(idx)
                                   .remote_partition_meta(i)
                                   .remote_tid();
                et.set_endpoint(endpoint);
                et.set_tid(tid);
                remote_follower_endpoint.push_back(et);
            }
        }
        break;
    }

    if (need_restore && !candidate_leader.empty() &&
        std::find(follower_endpoint.begin(), follower_endpoint.end(),
                  candidate_leader) == follower_endpoint.end()) {
        follower_endpoint.push_back(candidate_leader);
    }
    if (follower_endpoint.empty()) {
        PDLOG(INFO, "table not found follower. name[%s] pid[%u]", name.c_str(),
              pid);
        return 0;
    }
    if (!candidate_leader.empty() &&
        std::find(follower_endpoint.begin(), follower_endpoint.end(),
                  candidate_leader) == follower_endpoint.end()) {
        PDLOG(WARNING,
              "candidate_leader[%s] is not in followers. name[%s] pid[%u]",
              candidate_leader.c_str(), name.c_str(), pid);
        return -1;
    }
    std::shared_ptr<OPData> op_data;
    ChangeLeaderData change_leader_data;
    change_leader_data.set_name(name);
    change_leader_data.set_tid(tid);
    change_leader_data.set_pid(pid);
    for (const auto& endpoint : follower_endpoint) {
        change_leader_data.add_follower(endpoint);
    }
    for (const auto& endpoint : remote_follower_endpoint) {
        change_leader_data.add_remote_follower()->CopyFrom(endpoint);
    }
    if (!candidate_leader.empty()) {
        change_leader_data.set_candidate_leader(candidate_leader);
    }
    std::string value;
    change_leader_data.SerializeToString(&value);
    if (CreateOPData(::rtidb::api::OPType::kChangeLeaderOP, value, op_data,
                     name, pid) < 0) {
        PDLOG(WARNING, "create ChangeLeaderOP data error. table[%s] pid[%u]",
              name.c_str(), pid);
        return -1;
    }
    if (CreateChangeLeaderOPTask(op_data) < 0) {
        PDLOG(WARNING, "create ChangeLeaderOP task failed. table[%s] pid[%u]",
              name.c_str(), pid);
        return -1;
    }
    if (AddOPData(op_data, concurrency) < 0) {
        PDLOG(WARNING, "add op data failed. name[%s] pid[%u]", name.c_str(),
              pid);
        return -1;
    }
    PDLOG(INFO, "add changeleader op. op_id[%lu] table[%s] pid[%u]",
          op_data->op_info_.op_id(), name.c_str(), pid);
    return 0;
}

int NameServerImpl::CreateChangeLeaderOPTask(std::shared_ptr<OPData> op_data) {
    ChangeLeaderData change_leader_data;
    if (!change_leader_data.ParseFromString(op_data->op_info_.data())) {
        PDLOG(WARNING, "parse change leader data failed. op_id[%lu] data[%s]",
              op_data->op_info_.op_id(), op_data->op_info_.data().c_str());
        return -1;
    }
    std::string name = change_leader_data.name();
    uint32_t tid = change_leader_data.tid();
    uint32_t pid = change_leader_data.pid();
    std::vector<std::string> follower_endpoint;
    for (int idx = 0; idx < change_leader_data.follower_size(); idx++) {
        follower_endpoint.push_back(change_leader_data.follower(idx));
    }
    std::shared_ptr<Task> task = CreateSelectLeaderTask(
        op_data->op_info_.op_id(), ::rtidb::api::OPType::kChangeLeaderOP, name,
        tid, pid, follower_endpoint);
    if (!task) {
        PDLOG(WARNING, "create selectleader task failed. table[%s] pid[%u]",
              name.c_str(), pid);
        return -1;
    }
    op_data->task_list_.push_back(task);
    task = CreateChangeLeaderTask(op_data->op_info_.op_id(),
                                  ::rtidb::api::OPType::kChangeLeaderOP, name,
                                  pid);
    if (!task) {
        PDLOG(WARNING, "create changeleader task failed. table[%s] pid[%u]",
              name.c_str(), pid);
        return -1;
    }
    op_data->task_list_.push_back(task);
    task = CreateUpdateLeaderInfoTask(op_data->op_info_.op_id(),
                                      ::rtidb::api::OPType::kChangeLeaderOP,
                                      name, pid);
    if (!task) {
        PDLOG(WARNING, "create updateleaderinfo task failed. table[%s] pid[%u]",
              name.c_str(), pid);
        return -1;
    }
    op_data->task_list_.push_back(task);
    PDLOG(INFO, "create ChangeLeader op task ok. name[%s] pid[%u]",
          name.c_str(), pid);
    return 0;
}

void NameServerImpl::OnLocked() {
    PDLOG(INFO, "become the leader name server");
    bool ok = Recover();
    if (!ok) {
        PDLOG(WARNING, "recover failed");
    }
    running_.store(true, std::memory_order_release);
    task_thread_pool_.DelayTask(
        FLAGS_get_task_status_interval,
        boost::bind(&NameServerImpl::UpdateTaskStatus, this, false));
    task_thread_pool_.AddTask(
        boost::bind(&NameServerImpl::UpdateTableStatus, this));
    task_thread_pool_.AddTask(boost::bind(&NameServerImpl::ProcessTask, this));
    thread_pool_.AddTask(
        boost::bind(&NameServerImpl::DistributeTabletMode, this));
    task_thread_pool_.DelayTask(
        FLAGS_get_replica_status_interval,
        boost::bind(&NameServerImpl::CheckClusterInfo, this));
    task_thread_pool_.DelayTask(
        FLAGS_make_snapshot_check_interval,
        boost::bind(&NameServerImpl::SchedMakeSnapshot, this));
}

void NameServerImpl::OnLostLock() {
    PDLOG(INFO, "become the stand by name sever");
    running_.store(false, std::memory_order_release);
}

int NameServerImpl::CreateRecoverTableOP(const std::string& name, uint32_t pid,
                                         const std::string& endpoint,
                                         bool is_leader, uint64_t offset_delta,
                                         uint32_t concurrency) {
    std::shared_ptr<OPData> op_data;
    RecoverTableData recover_table_data;
    recover_table_data.set_endpoint(endpoint);
    recover_table_data.set_is_leader(is_leader);
    recover_table_data.set_offset_delta(offset_delta);
    recover_table_data.set_concurrency(concurrency);
    std::string value;
    recover_table_data.SerializeToString(&value);
    if (CreateOPData(::rtidb::api::OPType::kRecoverTableOP, value, op_data,
                     name, pid) < 0) {
        PDLOG(
            WARNING,
            "create RecoverTableOP data error. table[%s] pid[%u] endpoint[%s]",
            name.c_str(), pid, endpoint.c_str());
        return -1;
    }
    if (CreateRecoverTableOPTask(op_data) < 0) {
        PDLOG(WARNING,
              "create recover table op task failed. table[%s] pid[%u] "
              "endpoint[%s]",
              name.c_str(), pid, endpoint.c_str());
        return -1;
    }
    if (AddOPData(op_data, concurrency) < 0) {
        PDLOG(WARNING, "add op data failed. name[%s] pid[%u] endpoint[%s]",
              name.c_str(), pid, endpoint.c_str());
        return -1;
    }
    PDLOG(INFO,
          "create RecoverTable op ok. op_id[%lu] name[%s] pid[%u] endpoint[%s]",
          op_data->op_info_.op_id(), name.c_str(), pid, endpoint.c_str());
    return 0;
}

int NameServerImpl::CreateRecoverTableOPTask(std::shared_ptr<OPData> op_data) {
    std::string name = op_data->op_info_.name();
    uint32_t pid = op_data->op_info_.pid();
    RecoverTableData recover_table_data;
    if (!recover_table_data.ParseFromString(op_data->op_info_.data())) {
        PDLOG(WARNING, "parse recover_table_data failed. data[%s]",
              op_data->op_info_.data().c_str());
        return -1;
    }
    std::string endpoint = recover_table_data.endpoint();
    uint64_t offset_delta = recover_table_data.offset_delta();
    bool is_leader = recover_table_data.is_leader();
    uint32_t concurrency = recover_table_data.concurrency();
    if (!is_leader) {
        std::string leader_endpoint;
        auto iter = table_info_.find(name);
        if (iter == table_info_.end()) {
            PDLOG(WARNING, "not found table[%s] in table_info map",
                  name.c_str());
            return -1;
        }
        uint32_t tid = iter->second->tid();
        if (GetLeader(iter->second, pid, leader_endpoint) < 0 ||
            leader_endpoint.empty()) {
            PDLOG(WARNING, "get leader failed. table[%s] pid[%u]", name.c_str(),
                  pid);
            return -1;
        }
        if (leader_endpoint == endpoint) {
            PDLOG(WARNING, "endpoint is leader. table[%s] pid[%u]",
                  name.c_str(), pid);
            return -1;
        }
        std::shared_ptr<Task> task = CreateDelReplicaTask(
            leader_endpoint, op_data->op_info_.op_id(),
            ::rtidb::api::OPType::kRecoverTableOP, tid, pid, endpoint);
        if (!task) {
            PDLOG(
                WARNING,
                "create delreplica task failed. table[%s] pid[%u] endpoint[%s]",
                name.c_str(), pid, endpoint.c_str());
            return -1;
        }
        op_data->task_list_.push_back(task);
    }
    std::shared_ptr<Task> task = CreateRecoverTableTask(
        op_data->op_info_.op_id(), ::rtidb::api::OPType::kRecoverTableOP, name,
        pid, endpoint, offset_delta, concurrency);
    if (!task) {
        PDLOG(WARNING,
              "create RecoverTable task failed. table[%s] pid[%u] endpoint[%s]",
              name.c_str(), pid, endpoint.c_str());
        return -1;
    }
    op_data->task_list_.push_back(task);
    PDLOG(INFO, "create RecoverTable task ok. name[%s] pid[%u] endpoint[%s]",
          name.c_str(), pid, endpoint.c_str());
    return 0;
}

std::shared_ptr<Task> NameServerImpl::CreateRecoverTableTask(
    uint64_t op_index, ::rtidb::api::OPType op_type, const std::string& name,
    uint32_t pid, const std::string& endpoint, uint64_t offset_delta,
    uint32_t concurrency) {
    std::shared_ptr<Task> task =
        std::make_shared<Task>("", std::make_shared<::rtidb::api::TaskInfo>());
    task->task_info_->set_op_id(op_index);
    task->task_info_->set_op_type(op_type);
    task->task_info_->set_task_type(::rtidb::api::TaskType::kRecoverTable);
    task->task_info_->set_status(::rtidb::api::TaskStatus::kInited);
    task->fun_ =
        boost::bind(&NameServerImpl::RecoverEndpointTable, this, name, pid,
                    endpoint, offset_delta, concurrency, task->task_info_);
    return task;
}

void NameServerImpl::RecoverEndpointTable(
    const std::string& name, uint32_t pid, std::string& endpoint,
    uint64_t offset_delta, uint32_t concurrency,
    std::shared_ptr<::rtidb::api::TaskInfo> task_info) {
    if (!running_.load(std::memory_order_acquire)) {
        PDLOG(WARNING, "cur nameserver is not leader");
        return;
    }
    uint32_t tid = 0;
    std::shared_ptr<TabletInfo> leader_tablet_ptr;
    std::shared_ptr<TabletInfo> tablet_ptr;
    bool has_follower = true;
    ::rtidb::common::StorageMode storage_mode =
        ::rtidb::common::StorageMode::kMemory;
    {
        std::lock_guard<std::mutex> lock(mu_);
        auto iter = table_info_.find(name);
        if (iter == table_info_.end()) {
            PDLOG(WARNING, "not found table[%s] in table_info map. op_id[%lu]",
                  name.c_str(), task_info->op_id());
            task_info->set_status(::rtidb::api::TaskStatus::kFailed);
            return;
        }
        tid = iter->second->tid();
        storage_mode = iter->second->storage_mode();
        for (int idx = 0; idx < iter->second->table_partition_size(); idx++) {
            if (iter->second->table_partition(idx).pid() != pid) {
                continue;
            }
            for (int meta_idx = 0;
                 meta_idx <
                 iter->second->table_partition(idx).partition_meta_size();
                 meta_idx++) {
                const PartitionMeta& partition_meta =
                    iter->second->table_partition(idx).partition_meta(meta_idx);
                if (partition_meta.is_leader()) {
                    if (partition_meta.is_alive()) {
                        std::string leader_endpoint = partition_meta.endpoint();
                        auto tablet_iter = tablets_.find(leader_endpoint);
                        if (tablet_iter == tablets_.end()) {
                            PDLOG(WARNING,
                                  "can not find the leader endpoint[%s]'s "
                                  "client. op_id[%lu]",
                                  leader_endpoint.c_str(), task_info->op_id());
                            task_info->set_status(
                                ::rtidb::api::TaskStatus::kFailed);
                            return;
                        }
                        leader_tablet_ptr = tablet_iter->second;
                        if (leader_tablet_ptr->state_ !=
                            ::rtidb::api::TabletState::kTabletHealthy) {
                            PDLOG(WARNING,
                                  "leader endpoint [%s] is offline. op_id[%lu]",
                                  leader_endpoint.c_str(), task_info->op_id());
                            task_info->set_status(
                                ::rtidb::api::TaskStatus::kFailed);
                            return;
                        }
                    } else if (endpoint == OFFLINE_LEADER_ENDPOINT) {
                        endpoint = partition_meta.endpoint();
                        PDLOG(
                            INFO,
                            "use endpoint[%s] to replace[%s], tid[%u] pid[%u]",
                            endpoint.c_str(), OFFLINE_LEADER_ENDPOINT.c_str(),
                            tid, pid);
                    }
                }
                if (partition_meta.endpoint() == endpoint) {
                    if (partition_meta.is_alive()) {
                        PDLOG(INFO,
                              "endpoint[%s] is alive, need not recover. "
                              "name[%s] pid[%u]",
                              endpoint.c_str(), name.c_str(), pid);
                        task_info->set_status(::rtidb::api::TaskStatus::kDone);
                        return;
                    }
                    auto tablet_iter = tablets_.find(endpoint);
                    if (tablet_iter == tablets_.end()) {
                        PDLOG(WARNING,
                              "can not find the endpoint[%s]'s client. "
                              "op_id[%lu]",
                              endpoint.c_str(), task_info->op_id());
                        task_info->set_status(
                            ::rtidb::api::TaskStatus::kFailed);
                        return;
                    }
                    tablet_ptr = tablet_iter->second;
                    if (tablet_ptr->state_ !=
                        ::rtidb::api::TabletState::kTabletHealthy) {
                        PDLOG(WARNING, "endpoint [%s] is offline. op_id[%lu]",
                              endpoint.c_str(), task_info->op_id());
                        task_info->set_status(
                            ::rtidb::api::TaskStatus::kFailed);
                        return;
                    }
                    if (iter->second->table_partition(idx)
                            .partition_meta_size() == 1) {
                        has_follower = false;
                        break;
                    }
                }
            }
            break;
        }
    }
    if ((has_follower && !leader_tablet_ptr) || !tablet_ptr) {
        PDLOG(
            WARNING,
            "not has tablet. name[%s] tid[%u] pid[%u] endpoint[%s] op_id[%lu]",
            name.c_str(), tid, pid, endpoint.c_str(), task_info->op_id());
        task_info->set_status(::rtidb::api::TaskStatus::kFailed);
        return;
    }
    bool has_table = false;
    bool is_leader = false;
    uint64_t term = 0;
    uint64_t offset = 0;
    if (!tablet_ptr->client_->GetTermPair(tid, pid, storage_mode, term, offset,
                                          has_table, is_leader)) {
        PDLOG(WARNING,
              "GetTermPair failed. name[%s] tid[%u] pid[%u] endpoint[%s] "
              "op_id[%lu]",
              name.c_str(), tid, pid, endpoint.c_str(), task_info->op_id());
        task_info->set_status(::rtidb::api::TaskStatus::kFailed);
        return;
    }
    if (!has_follower) {
        std::lock_guard<std::mutex> lock(mu_);
        if (has_table) {
            CreateUpdatePartitionStatusOP(name, pid, endpoint, true, true,
                                          task_info->op_id(), concurrency);
        } else {
            CreateReLoadTableOP(name, pid, endpoint, task_info->op_id(),
                                concurrency);
        }
        task_info->set_status(::rtidb::api::TaskStatus::kDone);
        PDLOG(INFO,
              "update task status from[kDoing] to[kDone]. op_id[%lu], "
              "task_type[%s]",
              task_info->op_id(),
              ::rtidb::api::TaskType_Name(task_info->task_type()).c_str());
        return;
    }
    if (has_table && is_leader) {
        if (!tablet_ptr->client_->ChangeRole(tid, pid, false, 0)) {
            PDLOG(WARNING,
                  "change role failed. name[%s] tid[%u] pid[%u] endpoint[%s] "
                  "op_id[%lu]",
                  name.c_str(), tid, pid, endpoint.c_str(), task_info->op_id());
            task_info->set_status(::rtidb::api::TaskStatus::kFailed);
            return;
        }
        PDLOG(INFO, "change to follower. name[%s] tid[%u] pid[%u] endpoint[%s]",
              name.c_str(), tid, pid, endpoint.c_str());
    }
    if (!has_table) {
        if (!tablet_ptr->client_->DeleteBinlog(tid, pid, storage_mode)) {
            PDLOG(WARNING,
                  "delete binlog failed. name[%s] tid[%u] pid[%u] endpoint[%s] "
                  "op_id[%lu]",
                  name.c_str(), tid, pid, endpoint.c_str(), task_info->op_id());
            task_info->set_status(::rtidb::api::TaskStatus::kFailed);
            return;
        }
        PDLOG(INFO, "delete binlog ok. name[%s] tid[%u] pid[%u] endpoint[%s]",
              name.c_str(), tid, pid, endpoint.c_str());
    }
    int ret_code = MatchTermOffset(name, pid, has_table, term, offset);
    if (ret_code < 0) {
        PDLOG(WARNING,
              "match error. name[%s] tid[%u] pid[%u] endpoint[%s] op_id[%lu]",
              name.c_str(), tid, pid, endpoint.c_str(), task_info->op_id());
        task_info->set_status(::rtidb::api::TaskStatus::kFailed);
        return;
    }
    ::rtidb::api::Manifest manifest;
    if (!leader_tablet_ptr->client_->GetManifest(tid, pid, storage_mode,
                                                 manifest)) {
        PDLOG(WARNING,
              "get manifest failed. name[%s] tid[%u] pid[%u] op_id[%lu]",
              name.c_str(), tid, pid, task_info->op_id());
        task_info->set_status(::rtidb::api::TaskStatus::kFailed);
        return;
    }
    std::lock_guard<std::mutex> lock(mu_);
    PDLOG(INFO, "offset[%lu] manifest offset[%lu]. name[%s] tid[%u] pid[%u]",
          offset, manifest.offset(), name.c_str(), tid, pid);
    if (has_table) {
        if (ret_code == 0 && offset >= manifest.offset()) {
            CreateReAddReplicaSimplifyOP(name, pid, endpoint, offset_delta,
                                         task_info->op_id(), concurrency);
        } else {
            CreateReAddReplicaWithDropOP(name, pid, endpoint, offset_delta,
                                         task_info->op_id(), concurrency);
        }
    } else {
        if (ret_code == 0 && offset >= manifest.offset()) {
            CreateReAddReplicaNoSendOP(name, pid, endpoint, offset_delta,
                                       task_info->op_id(), concurrency);
        } else {
            CreateReAddReplicaOP(name, pid, endpoint, offset_delta,
                                 task_info->op_id(), concurrency);
        }
    }
    task_info->set_status(::rtidb::api::TaskStatus::kDone);
    PDLOG(INFO, "recover table task run success. name[%s] tid[%u] pid[%u]",
          name.c_str(), tid, pid);
    PDLOG(
        INFO,
        "update task status from[kDoing] to[kDone]. op_id[%lu], task_type[%s]",
        task_info->op_id(),
        ::rtidb::api::TaskType_Name(task_info->task_type()).c_str());
}

int NameServerImpl::CreateReAddReplicaOP(const std::string& name, uint32_t pid,
                                         const std::string& endpoint,
                                         uint64_t offset_delta,
                                         uint64_t parent_id,
                                         uint32_t concurrency) {
    auto it = tablets_.find(endpoint);
    if (it == tablets_.end() ||
        it->second->state_ != ::rtidb::api::TabletState::kTabletHealthy) {
        PDLOG(WARNING, "tablet[%s] is not online", endpoint.c_str());
        return -1;
    }
    std::shared_ptr<OPData> op_data;
    RecoverTableData recover_table_data;
    recover_table_data.set_endpoint(endpoint);
    recover_table_data.set_offset_delta(offset_delta);
    std::string value;
    recover_table_data.SerializeToString(&value);
    if (CreateOPData(::rtidb::api::OPType::kReAddReplicaOP, value, op_data,
                     name, pid, parent_id) < 0) {
        PDLOG(
            WARNING,
            "create ReAddReplicaOP data error. table[%s] pid[%u] endpoint[%s]",
            name.c_str(), pid, endpoint.c_str());
        return -1;
    }

    if (CreateReAddReplicaTask(op_data) < 0) {
        PDLOG(
            WARNING,
            "create ReAddReplicaOP task failed. table[%s] pid[%u] endpoint[%s]",
            name.c_str(), pid, endpoint.c_str());
        return -1;
    }
    if (AddOPData(op_data, concurrency) < 0) {
        PDLOG(WARNING, "add op data failed. name[%s] pid[%u] endpoint[%s]",
              name.c_str(), pid, endpoint.c_str());
        return -1;
    }
    PDLOG(INFO,
          "create readdreplica op ok. op_id[%lu] name[%s] pid[%u] endpoint[%s]",
          op_data->op_info_.op_id(), name.c_str(), pid, endpoint.c_str());
    return 0;
}

int NameServerImpl::CreateReAddReplicaTask(std::shared_ptr<OPData> op_data) {
    RecoverTableData recover_table_data;
    if (!recover_table_data.ParseFromString(op_data->op_info_.data())) {
        PDLOG(WARNING, "parse recover_table_data failed. data[%s]",
              op_data->op_info_.data().c_str());
        return -1;
    }
    std::string name = op_data->op_info_.name();
    std::string endpoint = recover_table_data.endpoint();
    uint64_t offset_delta = recover_table_data.offset_delta();
    uint32_t pid = op_data->op_info_.pid();
    auto pos = table_info_.find(name);
    if (pos == table_info_.end()) {
        PDLOG(WARNING, "table[%s] is not exist!", name.c_str());
        return -1;
    }
    uint32_t tid = pos->second->tid();
    uint64_t ttl = pos->second->ttl();
    uint32_t seg_cnt = pos->second->seg_cnt();
    std::string leader_endpoint;
    if (GetLeader(pos->second, pid, leader_endpoint) < 0 ||
        leader_endpoint.empty()) {
        PDLOG(WARNING, "get leader failed. table[%s] pid[%u]", name.c_str(),
              pid);
        return -1;
    }
    uint64_t op_index = op_data->op_info_.op_id();
    std::shared_ptr<Task> task = CreatePauseSnapshotTask(
        leader_endpoint, op_index, ::rtidb::api::OPType::kReAddReplicaOP, tid,
        pid);
    if (!task) {
        PDLOG(WARNING, "create pausesnapshot task failed. tid[%u] pid[%u]", tid,
              pid);
        return -1;
    }
    op_data->task_list_.push_back(task);
    task = CreateSendSnapshotTask(leader_endpoint, op_index,
                                  ::rtidb::api::OPType::kReAddReplicaOP, tid,
                                  tid, pid, endpoint);
    if (!task) {
        PDLOG(WARNING, "create sendsnapshot task failed. tid[%u] pid[%u]", tid,
              pid);
        return -1;
    }
    op_data->task_list_.push_back(task);
    task = CreateLoadTableTask(
        endpoint, op_index, ::rtidb::api::OPType::kReAddReplicaOP, name, tid,
        pid, ttl, seg_cnt, false, pos->second->storage_mode());
    if (!task) {
        PDLOG(WARNING, "create loadtable task failed. tid[%u] pid[%u]", tid,
              pid);
        return -1;
    }
    op_data->task_list_.push_back(task);
    task = CreateAddReplicaTask(leader_endpoint, op_index,
                                ::rtidb::api::OPType::kReAddReplicaOP, tid, pid,
                                endpoint);
    if (!task) {
        PDLOG(WARNING, "create addreplica task failed. tid[%u] pid[%u]", tid,
              pid);
        return -1;
    }
    op_data->task_list_.push_back(task);
    task = CreateRecoverSnapshotTask(leader_endpoint, op_index,
                                     ::rtidb::api::OPType::kReAddReplicaOP, tid,
                                     pid);
    if (!task) {
        PDLOG(WARNING, "create recoversnapshot task failed. tid[%u] pid[%u]",
              tid, pid);
        return -1;
    }
    op_data->task_list_.push_back(task);
    task = CreateCheckBinlogSyncProgressTask(
        op_index, ::rtidb::api::OPType::kReAddReplicaOP, name, pid, endpoint,
        offset_delta);
    if (!task) {
        PDLOG(WARNING,
              "create CheckBinlogSyncProgressTask failed. name[%s] pid[%u]",
              name.c_str(), pid);
        return -1;
    }
    op_data->task_list_.push_back(task);
    task = CreateUpdatePartitionStatusTask(
        name, pid, endpoint, false, true, op_index,
        ::rtidb::api::OPType::kReAddReplicaOP);
    if (!task) {
        PDLOG(WARNING,
              "create update table alive status task failed. table[%s] pid[%u] "
              "endpoint[%s]",
              name.c_str(), pid, endpoint.c_str());
        return -1;
    }
    op_data->task_list_.push_back(task);
    PDLOG(INFO, "create readdreplica op task ok. name[%s] pid[%u] endpoint[%s]",
          name.c_str(), pid, endpoint.c_str());
    return 0;
}

int NameServerImpl::CreateReAddReplicaWithDropOP(
    const std::string& name, uint32_t pid, const std::string& endpoint,
    uint64_t offset_delta, uint64_t parent_id, uint32_t concurrency) {
    std::shared_ptr<OPData> op_data;
    RecoverTableData recover_table_data;
    recover_table_data.set_endpoint(endpoint);
    recover_table_data.set_offset_delta(offset_delta);
    std::string value;
    recover_table_data.SerializeToString(&value);
    if (CreateOPData(::rtidb::api::OPType::kReAddReplicaWithDropOP, value,
                     op_data, name, pid, parent_id) < 0) {
        PDLOG(WARNING,
              "create ReAddReplicaWithDropOP data error. table[%s] pid[%u] "
              "endpoint[%s]",
              name.c_str(), pid, endpoint.c_str());
        return -1;
    }
    if (CreateReAddReplicaWithDropTask(op_data) < 0) {
        PDLOG(WARNING,
              "create ReAddReplicaWithDropOP task error. table[%s] pid[%u] "
              "endpoint[%s]",
              name.c_str(), pid, endpoint.c_str());
        return -1;
    }
    if (AddOPData(op_data, concurrency) < 0) {
        PDLOG(WARNING, "add op data failed. name[%s] pid[%u] endpoint[%s]",
              name.c_str(), pid, endpoint.c_str());
        return -1;
    }
    PDLOG(INFO,
          "create readdreplica with drop op ok. op_id[%lu] name[%s] pid[%u] "
          "endpoint[%s]",
          op_data->op_info_.op_id(), name.c_str(), pid, endpoint.c_str());
    return 0;
}

int NameServerImpl::CreateReAddReplicaWithDropTask(
    std::shared_ptr<OPData> op_data) {
    RecoverTableData recover_table_data;
    if (!recover_table_data.ParseFromString(op_data->op_info_.data())) {
        PDLOG(WARNING, "parse recover_table_data failed. data[%s]",
              op_data->op_info_.data().c_str());
        return -1;
    }
    std::string name = op_data->op_info_.name();
    std::string endpoint = recover_table_data.endpoint();
    uint64_t offset_delta = recover_table_data.offset_delta();
    uint32_t pid = op_data->op_info_.pid();
    auto it = tablets_.find(endpoint);
    if (it == tablets_.end() ||
        it->second->state_ != ::rtidb::api::TabletState::kTabletHealthy) {
        PDLOG(WARNING, "tablet[%s] is not online", endpoint.c_str());
        return -1;
    }
    auto pos = table_info_.find(name);
    if (pos == table_info_.end()) {
        PDLOG(WARNING, "table[%s] is not exist!", name.c_str());
        return -1;
    }
    uint32_t tid = pos->second->tid();
    uint64_t ttl = pos->second->ttl();
    uint32_t seg_cnt = pos->second->seg_cnt();
    std::string leader_endpoint;
    if (GetLeader(pos->second, pid, leader_endpoint) < 0 ||
        leader_endpoint.empty()) {
        PDLOG(WARNING, "get leader failed. table[%s] pid[%u]", name.c_str(),
              pid);
        return -1;
    }
    uint64_t op_index = op_data->op_info_.op_id();
    std::shared_ptr<Task> task = CreatePauseSnapshotTask(
        leader_endpoint, op_index,
        ::rtidb::api::OPType::kReAddReplicaWithDropOP, tid, pid);
    if (!task) {
        PDLOG(WARNING, "create pausesnapshot task failed. tid[%u] pid[%u]", tid,
              pid);
        return -1;
    }
    op_data->task_list_.push_back(task);
    task = CreateDropTableTask(endpoint, op_index,
                               ::rtidb::api::OPType::kReAddReplicaWithDropOP,
                               tid, pid);
    if (!task) {
        PDLOG(WARNING, "create droptable task failed. tid[%u] pid[%u]", tid,
              pid);
        return -1;
    }
    op_data->task_list_.push_back(task);
    task = CreateSendSnapshotTask(leader_endpoint, op_index,
                                  ::rtidb::api::OPType::kReAddReplicaWithDropOP,
                                  tid, tid, pid, endpoint);
    if (!task) {
        PDLOG(WARNING, "create sendsnapshot task failed. tid[%u] pid[%u]", tid,
              pid);
        return -1;
    }
    op_data->task_list_.push_back(task);
    task = CreateLoadTableTask(
        endpoint, op_index, ::rtidb::api::OPType::kReAddReplicaWithDropOP, name,
        tid, pid, ttl, seg_cnt, false, pos->second->storage_mode());
    if (!task) {
        PDLOG(WARNING, "create loadtable task failed. tid[%u] pid[%u]", tid,
              pid);
        return -1;
    }
    op_data->task_list_.push_back(task);
    task = CreateAddReplicaTask(leader_endpoint, op_index,
                                ::rtidb::api::OPType::kReAddReplicaWithDropOP,
                                tid, pid, endpoint);
    if (!task) {
        PDLOG(WARNING, "create addreplica task failed. tid[%u] pid[%u]", tid,
              pid);
        return -1;
    }
    op_data->task_list_.push_back(task);
    task = CreateRecoverSnapshotTask(
        leader_endpoint, op_index,
        ::rtidb::api::OPType::kReAddReplicaWithDropOP, tid, pid);
    if (!task) {
        PDLOG(WARNING, "create recoversnapshot task failed. tid[%u] pid[%u]",
              tid, pid);
        return -1;
    }
    op_data->task_list_.push_back(task);
    task = CreateCheckBinlogSyncProgressTask(
        op_index, ::rtidb::api::OPType::kReAddReplicaWithDropOP, name, pid,
        endpoint, offset_delta);
    if (!task) {
        PDLOG(WARNING,
              "create CheckBinlogSyncProgressTask failed. name[%s] pid[%u]",
              name.c_str(), pid);
        return -1;
    }
    op_data->task_list_.push_back(task);
    task = CreateUpdatePartitionStatusTask(
        name, pid, endpoint, false, true, op_index,
        ::rtidb::api::OPType::kReAddReplicaWithDropOP);
    if (!task) {
        PDLOG(WARNING,
              "create update table alive status task failed. table[%s] pid[%u] "
              "endpoint[%s]",
              name.c_str(), pid, endpoint.c_str());
        return -1;
    }
    op_data->task_list_.push_back(task);
    PDLOG(INFO,
          "create ReAddReplicaWithDrop task ok. name[%s] pid[%u] endpoint[%s]",
          name.c_str(), pid, endpoint.c_str());
    return 0;
}

int NameServerImpl::CreateReAddReplicaNoSendOP(
    const std::string& name, uint32_t pid, const std::string& endpoint,
    uint64_t offset_delta, uint64_t parent_id, uint32_t concurrency) {
    auto it = tablets_.find(endpoint);
    if (it == tablets_.end() ||
        it->second->state_ != ::rtidb::api::TabletState::kTabletHealthy) {
        PDLOG(WARNING, "tablet[%s] is not online", endpoint.c_str());
        return -1;
    }
    std::shared_ptr<OPData> op_data;
    RecoverTableData recover_table_data;
    recover_table_data.set_endpoint(endpoint);
    recover_table_data.set_offset_delta(offset_delta);
    std::string value;
    recover_table_data.SerializeToString(&value);
    if (CreateOPData(::rtidb::api::OPType::kReAddReplicaNoSendOP, value,
                     op_data, name, pid, parent_id) < 0) {
        PDLOG(WARNING,
              "create ReAddReplicaNoSendOP data failed. table[%s] pid[%u] "
              "endpoint[%s]",
              name.c_str(), pid, endpoint.c_str());
        return -1;
    }

    if (CreateReAddReplicaNoSendTask(op_data) < 0) {
        PDLOG(WARNING,
              "create ReAddReplicaNoSendOP task failed. table[%s] pid[%u] "
              "endpoint[%s]",
              name.c_str(), pid, endpoint.c_str());
        return -1;
    }

    if (AddOPData(op_data, concurrency) < 0) {
        PDLOG(WARNING, "add op data failed. name[%s] pid[%u] endpoint[%s]",
              name.c_str(), pid, endpoint.c_str());
        return -1;
    }
    PDLOG(INFO,
          "create readdreplica no send op ok. op_id[%lu] name[%s] pid[%u] "
          "endpoint[%s]",
          op_data->op_info_.op_id(), name.c_str(), pid, endpoint.c_str());
    return 0;
}

int NameServerImpl::CreateReAddReplicaNoSendTask(
    std::shared_ptr<OPData> op_data) {
    RecoverTableData recover_table_data;
    if (!recover_table_data.ParseFromString(op_data->op_info_.data())) {
        PDLOG(WARNING, "parse recover_table_data failed. data[%s]",
              op_data->op_info_.data().c_str());
        return -1;
    }
    std::string name = op_data->op_info_.name();
    std::string endpoint = recover_table_data.endpoint();
    uint64_t offset_delta = recover_table_data.offset_delta();
    uint32_t pid = op_data->op_info_.pid();
    auto pos = table_info_.find(name);
    if (pos == table_info_.end()) {
        PDLOG(WARNING, "table[%s] is not exist!", name.c_str());
        return -1;
    }
    uint32_t tid = pos->second->tid();
    uint64_t ttl = pos->second->ttl();
    uint32_t seg_cnt = pos->second->seg_cnt();
    std::string leader_endpoint;
    if (GetLeader(pos->second, pid, leader_endpoint) < 0 ||
        leader_endpoint.empty()) {
        PDLOG(WARNING, "get leader failed. table[%s] pid[%u]", name.c_str(),
              pid);
        return -1;
    }
    uint64_t op_index = op_data->op_info_.op_id();
    std::shared_ptr<Task> task = CreatePauseSnapshotTask(
        leader_endpoint, op_index, ::rtidb::api::OPType::kReAddReplicaNoSendOP,
        tid, pid);
    if (!task) {
        PDLOG(WARNING, "create pausesnapshot task failed. tid[%u] pid[%u]", tid,
              pid);
        return -1;
    }
    op_data->task_list_.push_back(task);
    task = CreateLoadTableTask(
        endpoint, op_index, ::rtidb::api::OPType::kReAddReplicaNoSendOP, name,
        tid, pid, ttl, seg_cnt, false, pos->second->storage_mode());
    if (!task) {
        PDLOG(WARNING, "create loadtable task failed. tid[%u] pid[%u]", tid,
              pid);
        return -1;
    }
    op_data->task_list_.push_back(task);
    task = CreateAddReplicaTask(leader_endpoint, op_index,
                                ::rtidb::api::OPType::kReAddReplicaNoSendOP,
                                tid, pid, endpoint);
    if (!task) {
        PDLOG(WARNING, "create addreplica task failed. tid[%u] pid[%u]", tid,
              pid);
        return -1;
    }
    op_data->task_list_.push_back(task);
    task = CreateRecoverSnapshotTask(
        leader_endpoint, op_index, ::rtidb::api::OPType::kReAddReplicaNoSendOP,
        tid, pid);
    if (!task) {
        PDLOG(WARNING, "create recoversnapshot task failed. tid[%u] pid[%u]",
              tid, pid);
        return -1;
    }
    op_data->task_list_.push_back(task);
    task = CreateCheckBinlogSyncProgressTask(
        op_index, ::rtidb::api::OPType::kReAddReplicaNoSendOP, name, pid,
        endpoint, offset_delta);
    if (!task) {
        PDLOG(WARNING,
              "create CheckBinlogSyncProgressTask failed. name[%s] pid[%u]",
              name.c_str(), pid);
        return -1;
    }
    op_data->task_list_.push_back(task);
    task = CreateUpdatePartitionStatusTask(
        name, pid, endpoint, false, true, op_index,
        ::rtidb::api::OPType::kReAddReplicaNoSendOP);
    if (!task) {
        PDLOG(WARNING,
              "create update table alive status task failed. table[%s] pid[%u] "
              "endpoint[%s]",
              name.c_str(), pid, endpoint.c_str());
        return -1;
    }
    op_data->task_list_.push_back(task);
    PDLOG(INFO,
          "create readdreplica no send task ok. name[%s] pid[%u] endpoint[%s]",
          name.c_str(), pid, endpoint.c_str());
    return 0;
}

int NameServerImpl::GetLeader(
    std::shared_ptr<::rtidb::nameserver::TableInfo> table_info, uint32_t pid,
    std::string& leader_endpoint) {
    for (int idx = 0; idx < table_info->table_partition_size(); idx++) {
        if (table_info->table_partition(idx).pid() != pid) {
            continue;
        }
        for (int meta_idx = 0;
             meta_idx < table_info->table_partition(idx).partition_meta_size();
             meta_idx++) {
            if (table_info->table_partition(idx)
                    .partition_meta(meta_idx)
                    .is_leader() &&
                table_info->table_partition(idx)
                    .partition_meta(meta_idx)
                    .is_alive()) {
                leader_endpoint = table_info->table_partition(idx)
                                      .partition_meta(meta_idx)
                                      .endpoint();
                return 0;
            }
        }
        break;
    }
    return -1;
}

int NameServerImpl::CreateReAddReplicaSimplifyOP(
    const std::string& name, uint32_t pid, const std::string& endpoint,
    uint64_t offset_delta, uint64_t parent_id, uint32_t concurrency) {
    std::shared_ptr<OPData> op_data;
    RecoverTableData recover_table_data;
    recover_table_data.set_endpoint(endpoint);
    recover_table_data.set_offset_delta(offset_delta);
    std::string value;
    recover_table_data.SerializeToString(&value);
    if (CreateOPData(::rtidb::api::OPType::kReAddReplicaSimplifyOP, value,
                     op_data, name, pid, parent_id) < 0) {
        PDLOG(WARNING,
              "create ReAddReplicaSimplifyOP data error. table[%s] pid[%u] "
              "endpoint[%s]",
              name.c_str(), pid, endpoint.c_str());
        return -1;
    }
    if (CreateReAddReplicaSimplifyTask(op_data) < 0) {
        PDLOG(WARNING,
              "create ReAddReplicaSimplifyOP task failed. table[%s] pid[%u] "
              "endpoint[%s]",
              name.c_str(), pid, endpoint.c_str());
        return -1;
    }
    if (AddOPData(op_data, concurrency) < 0) {
        PDLOG(WARNING, "add op data failed. name[%s] pid[%u] endpoint[%s]",
              name.c_str(), pid, endpoint.c_str());
        return -1;
    }
    PDLOG(INFO,
          "create readdreplica simplify op ok. op_id[%lu] name[%s] pid[%u] "
          "endpoint[%s]",
          op_data->op_info_.op_id(), name.c_str(), pid, endpoint.c_str());
    return 0;
}

int NameServerImpl::CreateReAddReplicaSimplifyTask(
    std::shared_ptr<OPData> op_data) {
    RecoverTableData recover_table_data;
    if (!recover_table_data.ParseFromString(op_data->op_info_.data())) {
        PDLOG(WARNING, "parse recover_table_data failed. data[%s]",
              op_data->op_info_.data().c_str());
        return -1;
    }
    std::string name = op_data->op_info_.name();
    std::string endpoint = recover_table_data.endpoint();
    uint64_t offset_delta = recover_table_data.offset_delta();
    uint32_t pid = op_data->op_info_.pid();
    auto it = tablets_.find(endpoint);
    if (it == tablets_.end() ||
        it->second->state_ != ::rtidb::api::TabletState::kTabletHealthy) {
        PDLOG(WARNING, "tablet[%s] is not online", endpoint.c_str());
        return -1;
    }
    auto pos = table_info_.find(name);
    if (pos == table_info_.end()) {
        PDLOG(WARNING, "table[%s] is not exist!", name.c_str());
        return -1;
    }
    uint32_t tid = pos->second->tid();
    std::string leader_endpoint;
    if (GetLeader(pos->second, pid, leader_endpoint) < 0 ||
        leader_endpoint.empty()) {
        PDLOG(WARNING, "get leader failed. table[%s] pid[%u]", name.c_str(),
              pid);
        return -1;
    }
    uint64_t op_index = op_data->op_info_.op_id();
    std::shared_ptr<Task> task = CreateAddReplicaTask(
        leader_endpoint, op_index,
        ::rtidb::api::OPType::kReAddReplicaSimplifyOP, tid, pid, endpoint);
    if (!task) {
        PDLOG(WARNING, "create addreplica task failed. tid[%u] pid[%u]", tid,
              pid);
        return -1;
    }
    op_data->task_list_.push_back(task);
    task = CreateCheckBinlogSyncProgressTask(
        op_index, ::rtidb::api::OPType::kReAddReplicaSimplifyOP, name, pid,
        endpoint, offset_delta);
    if (!task) {
        PDLOG(WARNING,
              "create CheckBinlogSyncProgressTask failed. name[%s] pid[%u]",
              name.c_str(), pid);
        return -1;
    }
    op_data->task_list_.push_back(task);
    task = CreateUpdatePartitionStatusTask(
        name, pid, endpoint, false, true, op_index,
        ::rtidb::api::OPType::kReAddReplicaSimplifyOP);
    if (!task) {
        PDLOG(WARNING,
              "create update table alive status task failed. table[%s] pid[%u] "
              "endpoint[%s]",
              name.c_str(), pid, endpoint.c_str());
        return -1;
    }
    op_data->task_list_.push_back(task);
    PDLOG(INFO,
          "create readdreplica simplify task ok. name[%s] pid[%u] endpoint[%s]",
          name.c_str(), pid, endpoint.c_str());
    return 0;
}

int NameServerImpl::DropTableRemoteOP(const std::string& name,
                                      const std::string& alias,
                                      uint64_t parent_id,
                                      uint32_t concurrency) {
    std::string value = alias;
    uint32_t pid = UINT32_MAX;
    std::shared_ptr<OPData> op_data;
    if (CreateOPData(::rtidb::api::OPType::kDropTableRemoteOP, value, op_data,
                     name, pid, parent_id) < 0) {
        PDLOG(
            WARNING,
            "create DropTableRemoteOP data error. table[%s] pid[%u] alias[%s]",
            name.c_str(), pid, alias.c_str());
        return -1;
    }
    if (DropTableRemoteTask(op_data) < 0) {
        PDLOG(WARNING,
              "create DropTableRemote task failed. table[%s] pid[%u] alias[%s]",
              name.c_str(), pid, alias.c_str());
        return -1;
    }
    op_data->op_info_.set_for_replica_cluster(1);
    if (AddOPData(op_data, concurrency) < 0) {
        PDLOG(WARNING, "add op data failed. name[%s] pid[%u] alias[%s]",
              name.c_str(), pid, alias.c_str());
        return -1;
    }
    PDLOG(INFO,
          "create DropTableRemote op ok. op_id[%lu] name[%s] pid[%u] alias[%s]",
          op_data->op_info_.op_id(), name.c_str(), pid, alias.c_str());
    return 0;
}

int NameServerImpl::DropTableRemoteTask(std::shared_ptr<OPData> op_data) {
    std::string name = op_data->op_info_.name();
    std::string alias = op_data->op_info_.data();
    auto it = nsc_.find(alias);
    if (it == nsc_.end()) {
        PDLOG(WARNING, "replica cluster [%s] is not online", alias.c_str());
        return -1;
    }
    std::shared_ptr<Task> task =
        DropTableRemoteTask(name, alias, op_data->op_info_.op_id(),
                            ::rtidb::api::OPType::kDropTableRemoteOP);
    if (!task) {
        PDLOG(WARNING, "create DropTableRemote task failed. table[%s] pid[%u]",
              name.c_str(), op_data->op_info_.pid());
        return -1;
    }
    op_data->task_list_.push_back(task);
    PDLOG(INFO, "create DropTableRemote task ok. name[%s] pid[%u] alias[%s]",
          name.c_str(), op_data->op_info_.pid(), alias.c_str());
    return 0;
}

int NameServerImpl::CreateTableRemoteOP(
    const ::rtidb::nameserver::TableInfo& table_info,
    const ::rtidb::nameserver::TableInfo& remote_table_info,
    const std::string& alias, uint64_t parent_id, uint32_t concurrency) {
    CreateTableData create_table_data;
    create_table_data.set_alias(alias);
    ::rtidb::nameserver::TableInfo* table_info_p =
        create_table_data.mutable_table_info();
    table_info_p->CopyFrom(table_info);
    ::rtidb::nameserver::TableInfo* remote_table_info_p =
        create_table_data.mutable_remote_table_info();
    remote_table_info_p->CopyFrom(remote_table_info);
    std::string value;
    create_table_data.SerializeToString(&value);
    std::string name = table_info.name();
    uint32_t pid = UINT32_MAX;
    std::shared_ptr<OPData> op_data;
    if (CreateOPData(::rtidb::api::OPType::kCreateTableRemoteOP, value, op_data,
                     name, pid, parent_id) < 0) {
        PDLOG(WARNING,
              "create CreateTableRemoteOP data error. table[%s] pid[%u] "
              "alias[%s]",
              name.c_str(), pid, alias.c_str());
        return -1;
    }
    if (CreateTableRemoteTask(op_data) < 0) {
        PDLOG(
            WARNING,
            "create CreateTableRemote task failed. table[%s] pid[%u] alias[%s]",
            table_info.name().c_str(), pid, alias.c_str());
        return -1;
    }
    op_data->op_info_.set_for_replica_cluster(1);
    if (AddOPData(op_data, concurrency) < 0) {
        PDLOG(WARNING, "add op data failed. name[%s] pid[%u] alias[%s]",
              table_info.name().c_str(), pid, alias.c_str());
        return -1;
    }
    PDLOG(
        INFO,
        "create CreateTableRemote op ok. op_id[%lu] name[%s] pid[%u] alias[%s]",
        op_data->op_info_.op_id(), table_info.name().c_str(), pid,
        alias.c_str());
    return 0;
}

int NameServerImpl::CreateTableRemoteTask(std::shared_ptr<OPData> op_data) {
    CreateTableData create_table_data;
    if (!create_table_data.ParseFromString(op_data->op_info_.data())) {
        PDLOG(WARNING, "parse create_table_data failed. data[%s]",
              op_data->op_info_.data().c_str());
        return -1;
    }
    std::string alias = create_table_data.alias();
    ::rtidb::nameserver::TableInfo remote_table_info =
        create_table_data.remote_table_info();
    auto it = nsc_.find(alias);
    if (it == nsc_.end()) {
        PDLOG(WARNING, "replica cluster [%s] is not online", alias.c_str());
        return -1;
    }
    uint64_t op_index = op_data->op_info_.op_id();
    std::shared_ptr<Task> task =
        CreateTableRemoteTask(remote_table_info, alias, op_index,
                              ::rtidb::api::OPType::kCreateTableRemoteOP);
    if (!task) {
        PDLOG(WARNING,
              "create CreateTableRemote task failed. table[%s] pid[%u]",
              remote_table_info.name().c_str(), op_data->op_info_.pid());
        return -1;
    }
    op_data->task_list_.push_back(task);

    ::rtidb::nameserver::TableInfo table_info = create_table_data.table_info();
    uint32_t tid = table_info.tid();
    uint32_t remote_tid = remote_table_info.tid();
    std::string name = table_info.name();
    for (int idx = 0; idx < remote_table_info.table_partition_size(); idx++) {
        const ::rtidb::nameserver::TablePartition& table_partition =
            remote_table_info.table_partition(idx);
        uint32_t pid = table_partition.pid();
        for (int meta_idx = 0; meta_idx < table_partition.partition_meta_size();
             meta_idx++) {
            if (table_partition.partition_meta(meta_idx).is_leader()) {
                const ::rtidb::nameserver::PartitionMeta& partition_meta =
                    table_partition.partition_meta(meta_idx);
                const std::string& endpoint = partition_meta.endpoint();
                std::string leader_endpoint;
                std::shared_ptr<::rtidb::nameserver::TableInfo> table_info_tmp =
                    std::make_shared<::rtidb::nameserver::TableInfo>(
                        table_info);
                if (GetLeader(table_info_tmp, pid, leader_endpoint) < 0 ||
                    leader_endpoint.empty()) {
                    PDLOG(WARNING, "get leader failed. table[%s] pid[%u]",
                          name.c_str(), pid);
                    return -1;
                }
                task = CreateAddReplicaRemoteTask(
                    leader_endpoint, op_index,
                    ::rtidb::api::OPType::kCreateTableRemoteOP, tid, remote_tid,
                    pid, endpoint, idx);
                if (!task) {
                    PDLOG(WARNING,
                          "create addreplica task failed. leader cluster "
                          "tid[%u] replica cluster tid[%u] pid[%u]",
                          tid, remote_tid, pid);
                    return -1;
                }
                op_data->task_list_.push_back(task);
                task = CreateAddTableInfoTask(
                    alias, endpoint, name, remote_tid, pid, op_index,
                    ::rtidb::api::OPType::kCreateTableRemoteOP);
                if (!task) {
                    PDLOG(WARNING,
                          "create addtableinfo task failed. tid[%u] pid[%u]",
                          tid, pid);
                    return -1;
                }
                op_data->task_list_.push_back(task);
                break;
            }
        }
    }

    PDLOG(INFO, "create CreateTableRemote task ok. name[%s] pid[%u] alias[%s]",
          remote_table_info.name().c_str(), op_data->op_info_.pid(),
          alias.c_str());
    return 0;
}

int NameServerImpl::CreateReLoadTableOP(const std::string& name, uint32_t pid,
                                        const std::string& endpoint,
                                        uint64_t parent_id,
                                        uint32_t concurrency) {
    std::shared_ptr<OPData> op_data;
    std::string value = endpoint;
    if (CreateOPData(::rtidb::api::OPType::kReLoadTableOP, value, op_data, name,
                     pid, parent_id) < 0) {
        PDLOG(WARNING,
              "create ReLoadTableOP data error. table[%s] pid[%u] endpoint[%s]",
              name.c_str(), pid, endpoint.c_str());
        return -1;
    }
    if (CreateReLoadTableTask(op_data) < 0) {
        PDLOG(WARNING,
              "create ReLoadTable task failed. table[%s] pid[%u] endpoint[%s]",
              name.c_str(), pid, endpoint.c_str());
        return -1;
    }
    if (AddOPData(op_data, concurrency) < 0) {
        PDLOG(WARNING, "add op data failed. name[%s] pid[%u] endpoint[%s]",
              name.c_str(), pid, endpoint.c_str());
        return -1;
    }
    PDLOG(
        INFO,
        "create ReLoadTableOP op ok. op_id[%lu] name[%s] pid[%u] endpoint[%s]",
        op_data->op_info_.op_id(), name.c_str(), pid, endpoint.c_str());
    return 0;
}

int NameServerImpl::CreateReLoadTableOP(const std::string& name, uint32_t pid,
                                        const std::string& endpoint,
                                        uint64_t parent_id,
                                        uint32_t concurrency,
                                        uint64_t remote_op_id,
                                        uint64_t& rep_cluster_op_id) {
    std::shared_ptr<OPData> op_data;
    std::string value = endpoint;
    if (CreateOPData(::rtidb::api::OPType::kReLoadTableOP, value, op_data, name,
                     pid, parent_id, remote_op_id) < 0) {
        PDLOG(WARNING,
              "create ReLoadTableOP data error. table[%s] pid[%u] endpoint[%s]",
              name.c_str(), pid, endpoint.c_str());
        return -1;
    }
    if (CreateReLoadTableTask(op_data) < 0) {
        PDLOG(WARNING,
              "create ReLoadTable task failed. table[%s] pid[%u] endpoint[%s]",
              name.c_str(), pid, endpoint.c_str());
        return -1;
    }
    if (AddOPData(op_data, concurrency) < 0) {
        PDLOG(WARNING, "add op data failed. name[%s] pid[%u] endpoint[%s]",
              name.c_str(), pid, endpoint.c_str());
        return -1;
    }
    rep_cluster_op_id = op_data->op_info_.op_id();  // for multi cluster
    PDLOG(
        INFO,
        "create ReLoadTableOP op ok. op_id[%lu] name[%s] pid[%u] endpoint[%s]",
        op_data->op_info_.op_id(), name.c_str(), pid, endpoint.c_str());
    return 0;
}

int NameServerImpl::CreateReLoadTableTask(std::shared_ptr<OPData> op_data) {
    std::string name = op_data->op_info_.name();
    uint32_t pid = op_data->op_info_.pid();
    std::string endpoint = op_data->op_info_.data();
    auto it = tablets_.find(endpoint);
    if (it == tablets_.end() ||
        it->second->state_ != ::rtidb::api::TabletState::kTabletHealthy) {
        PDLOG(WARNING, "tablet[%s] is not online", endpoint.c_str());
        return -1;
    }
    auto pos = table_info_.find(name);
    if (pos == table_info_.end()) {
        PDLOG(WARNING, "table[%s] is not exist!", name.c_str());
        return -1;
    }
    uint32_t tid = pos->second->tid();
    uint64_t ttl = pos->second->ttl();
    uint32_t seg_cnt = pos->second->seg_cnt();
    std::shared_ptr<Task> task = CreateLoadTableTask(
        endpoint, op_data->op_info_.op_id(),
        ::rtidb::api::OPType::kReLoadTableOP, name, tid, pid, ttl, seg_cnt,
        true, pos->second->storage_mode());
    if (!task) {
        PDLOG(WARNING, "create loadtable task failed. tid[%u] pid[%u]", tid,
              pid);
        return -1;
    }
    op_data->task_list_.push_back(task);
    task = CreateUpdatePartitionStatusTask(
        name, pid, endpoint, true, true, op_data->op_info_.op_id(),
        ::rtidb::api::OPType::kReLoadTableOP);
    if (!task) {
        PDLOG(WARNING,
              "create update table alive status task failed. table[%s] pid[%u] "
              "endpoint[%s]",
              name.c_str(), pid, endpoint.c_str());
        return -1;
    }
    op_data->task_list_.push_back(task);
    PDLOG(INFO, "create ReLoadTable task ok. name[%s] pid[%u] endpoint[%s]",
          name.c_str(), pid, endpoint.c_str());
    return 0;
}

int NameServerImpl::CreateUpdatePartitionStatusOP(
    const std::string& name, uint32_t pid, const std::string& endpoint,
    bool is_leader, bool is_alive, uint64_t parent_id, uint32_t concurrency) {
    auto pos = table_info_.find(name);
    if (pos == table_info_.end()) {
        PDLOG(WARNING, "table[%s] is not exist!", name.c_str());
        return -1;
    }
    std::shared_ptr<OPData> op_data;
    EndpointStatusData endpoint_status_data;
    endpoint_status_data.set_endpoint(endpoint);
    endpoint_status_data.set_is_leader(is_leader);
    endpoint_status_data.set_is_alive(is_alive);
    std::string value;
    endpoint_status_data.SerializeToString(&value);
    if (CreateOPData(::rtidb::api::OPType::kUpdatePartitionStatusOP, value,
                     op_data, name, pid, parent_id) < 0) {
        PDLOG(WARNING,
              "create UpdatePartitionStatusOP data error. table[%s] pid[%u] "
              "endpoint[%s]",
              name.c_str(), pid, endpoint.c_str());
        return -1;
    }
    if (CreateUpdatePartitionStatusOPTask(op_data) < 0) {
        PDLOG(WARNING,
              "create UpdatePartitionStatusOP task failed. table[%s] pid[%u] "
              "endpoint[%s]",
              name.c_str(), pid, endpoint.c_str());
        return -1;
    }

    if (AddOPData(op_data, concurrency) < 0) {
        PDLOG(WARNING, "add op data failed. name[%s] pid[%u] endpoint[%s]",
              name.c_str(), pid, endpoint.c_str());
        return -1;
    }
    PDLOG(INFO,
          "create UpdatePartitionStatusOP op ok."
          "op_id[%lu] name[%s] pid[%u] endpoint[%s] is_leader[%d] is_alive[%d] "
          "concurrency[%u]",
          op_data->op_info_.op_id(), name.c_str(), pid, endpoint.c_str(),
          is_leader, is_alive, concurrency);
    return 0;
}

int NameServerImpl::CreateUpdatePartitionStatusOPTask(
    std::shared_ptr<OPData> op_data) {
    EndpointStatusData endpoint_status_data;
    if (!endpoint_status_data.ParseFromString(op_data->op_info_.data())) {
        PDLOG(WARNING, "parse endpont_status_data failed. data[%s]",
              op_data->op_info_.data().c_str());
        return -1;
    }
    std::string name = op_data->op_info_.name();
    uint32_t pid = op_data->op_info_.pid();
    std::string endpoint = endpoint_status_data.endpoint();
    bool is_leader = endpoint_status_data.is_leader();
    bool is_alive = endpoint_status_data.is_alive();
    auto pos = table_info_.find(name);
    if (pos == table_info_.end()) {
        PDLOG(WARNING, "table[%s] is not exist!", name.c_str());
        return -1;
    }
    std::shared_ptr<Task> task = CreateUpdatePartitionStatusTask(
        name, pid, endpoint, is_leader, is_alive, op_data->op_info_.op_id(),
        ::rtidb::api::OPType::kUpdatePartitionStatusOP);
    if (!task) {
        PDLOG(WARNING,
              "create update table alive status task failed. table[%s] pid[%u] "
              "endpoint[%s]",
              name.c_str(), pid, endpoint.c_str());
        return -1;
    }
    op_data->task_list_.push_back(task);
    PDLOG(INFO,
          "create UpdatePartitionStatusOP task ok."
          "name[%s] pid[%u] endpoint[%s] is_leader[%d] is_alive[%d]",
          name.c_str(), pid, endpoint.c_str(), is_leader, is_alive);
    return 0;
}

int NameServerImpl::MatchTermOffset(const std::string& name, uint32_t pid,
                                    bool has_table, uint64_t term,
                                    uint64_t offset) {
    if (!has_table && offset == 0) {
        PDLOG(INFO, "has not table, offset is zero. name[%s] pid[%u]",
              name.c_str(), pid);
        return 1;
    }
    std::map<uint64_t, uint64_t> term_map;
    {
        std::lock_guard<std::mutex> lock(mu_);
        auto iter = table_info_.find(name);
        if (iter == table_info_.end()) {
            PDLOG(WARNING, "not found table[%s] in table_info map",
                  name.c_str());
            return -1;
        }
        for (int idx = 0; idx < iter->second->table_partition_size(); idx++) {
            if (iter->second->table_partition(idx).pid() != pid) {
                continue;
            }
            for (int term_idx = 0;
                 term_idx <
                 iter->second->table_partition(idx).term_offset_size();
                 term_idx++) {
                term_map.insert(
                    std::make_pair(iter->second->table_partition(idx)
                                       .term_offset(term_idx)
                                       .term(),
                                   iter->second->table_partition(idx)
                                       .term_offset(term_idx)
                                       .offset()));
            }
            break;
        }
    }
    auto iter = term_map.find(term);
    if (iter == term_map.end()) {
        PDLOG(WARNING, "not found term[%lu] in table_info. name[%s] pid[%u]",
              term, name.c_str(), pid);
        return 1;
    } else if (iter->second > offset) {
        if (term_map.rbegin()->second == offset + 1) {
            PDLOG(INFO, "term[%lu] offset[%lu] has matched. name[%s] pid[%u]",
                  term, offset, name.c_str(), pid);
            return 0;
        }
        PDLOG(INFO,
              "offset is not matched. name[%s] pid[%u] term[%lu] term start "
              "offset[%lu] cur offset[%lu]",
              name.c_str(), pid, term, iter->second, offset);
        return 1;
    }
    iter++;
    if (iter == term_map.end()) {
        PDLOG(INFO, "cur term[%lu] is the last one. name[%s] pid[%u]", term,
              name.c_str(), pid);
        return 0;
    }
    if (iter->second <= offset) {
        PDLOG(INFO,
              "term[%lu] offset not matched. name[%s] pid[%u] offset[%lu]",
              term, name.c_str(), pid, offset);
        return 1;
    }
    PDLOG(INFO, "term[%lu] offset has matched. name[%s] pid[%u] offset[%lu]",
          term, name.c_str(), pid, offset);
    return 0;
}

void NameServerImpl::WrapTaskFun(
    const boost::function<bool()>& fun,
    std::shared_ptr<::rtidb::api::TaskInfo> task_info) {
    if (!fun()) {
        task_info->set_status(::rtidb::api::TaskStatus::kFailed);
        PDLOG(WARNING, "task[%s] run failed. op_id[%lu]",
              ::rtidb::api::TaskType_Name(task_info->task_type()).c_str(),
              task_info->op_id());
    }
    task_rpc_version_.fetch_add(1, std::memory_order_acq_rel);
    task_info->set_is_rpc_send(true);
}

std::shared_ptr<Task> NameServerImpl::CreateMakeSnapshotTask(
    const std::string& endpoint, uint64_t op_index,
    ::rtidb::api::OPType op_type, uint32_t tid, uint32_t pid,
    uint64_t end_offset) {
    std::shared_ptr<Task> task = std::make_shared<Task>(
        endpoint, std::make_shared<::rtidb::api::TaskInfo>());
    auto it = tablets_.find(endpoint);
    if (it == tablets_.end() ||
        it->second->state_ != ::rtidb::api::TabletState::kTabletHealthy) {
        return std::shared_ptr<Task>();
    }
    task->task_info_->set_op_id(op_index);
    task->task_info_->set_op_type(op_type);
    task->task_info_->set_task_type(::rtidb::api::TaskType::kMakeSnapshot);
    task->task_info_->set_status(::rtidb::api::TaskStatus::kInited);
    task->task_info_->set_endpoint(endpoint);
    boost::function<bool()> fun =
        boost::bind(&TabletClient::MakeSnapshot, it->second->client_, tid, pid,
                    end_offset, task->task_info_);
    task->fun_ =
        boost::bind(&NameServerImpl::WrapTaskFun, this, fun, task->task_info_);
    return task;
}

std::shared_ptr<Task> NameServerImpl::CreatePauseSnapshotTask(
    const std::string& endpoint, uint64_t op_index,
    ::rtidb::api::OPType op_type, uint32_t tid, uint32_t pid) {
    std::shared_ptr<Task> task = std::make_shared<Task>(
        endpoint, std::make_shared<::rtidb::api::TaskInfo>());
    auto it = tablets_.find(endpoint);
    if (it == tablets_.end() ||
        it->second->state_ != ::rtidb::api::TabletState::kTabletHealthy) {
        return std::shared_ptr<Task>();
    }
    task->task_info_->set_op_id(op_index);
    task->task_info_->set_op_type(op_type);
    task->task_info_->set_task_type(::rtidb::api::TaskType::kPauseSnapshot);
    task->task_info_->set_status(::rtidb::api::TaskStatus::kInited);
    task->task_info_->set_endpoint(endpoint);
    boost::function<bool()> fun =
        boost::bind(&TabletClient::PauseSnapshot, it->second->client_, tid, pid,
                    task->task_info_);
    task->fun_ =
        boost::bind(&NameServerImpl::WrapTaskFun, this, fun, task->task_info_);
    return task;
}

std::shared_ptr<Task> NameServerImpl::CreateRecoverSnapshotTask(
    const std::string& endpoint, uint64_t op_index,
    ::rtidb::api::OPType op_type, uint32_t tid, uint32_t pid) {
    std::shared_ptr<Task> task = std::make_shared<Task>(
        endpoint, std::make_shared<::rtidb::api::TaskInfo>());
    auto it = tablets_.find(endpoint);
    if (it == tablets_.end() ||
        it->second->state_ != ::rtidb::api::TabletState::kTabletHealthy) {
        return std::shared_ptr<Task>();
    }
    task->task_info_->set_op_id(op_index);
    task->task_info_->set_op_type(op_type);
    task->task_info_->set_task_type(::rtidb::api::TaskType::kRecoverSnapshot);
    task->task_info_->set_status(::rtidb::api::TaskStatus::kInited);
    task->task_info_->set_endpoint(endpoint);
    boost::function<bool()> fun =
        boost::bind(&TabletClient::RecoverSnapshot, it->second->client_, tid,
                    pid, task->task_info_);
    task->fun_ =
        boost::bind(&NameServerImpl::WrapTaskFun, this, fun, task->task_info_);
    return task;
}

std::shared_ptr<Task> NameServerImpl::CreateSendSnapshotTask(
    const std::string& endpoint, uint64_t op_index,
    ::rtidb::api::OPType op_type, uint32_t tid, uint32_t remote_tid,
    uint32_t pid, const std::string& des_endpoint) {
    std::shared_ptr<Task> task = std::make_shared<Task>(
        endpoint, std::make_shared<::rtidb::api::TaskInfo>());
    auto it = tablets_.find(endpoint);
    if (it == tablets_.end() ||
        it->second->state_ != ::rtidb::api::TabletState::kTabletHealthy) {
        return std::shared_ptr<Task>();
    }
    task->task_info_->set_op_id(op_index);
    task->task_info_->set_op_type(op_type);
    task->task_info_->set_task_type(::rtidb::api::TaskType::kSendSnapshot);
    task->task_info_->set_status(::rtidb::api::TaskStatus::kInited);
    task->task_info_->set_endpoint(endpoint);
    boost::function<bool()> fun =
        boost::bind(&TabletClient::SendSnapshot, it->second->client_, tid,
                    remote_tid, pid, des_endpoint, task->task_info_);
    task->fun_ =
        boost::bind(&NameServerImpl::WrapTaskFun, this, fun, task->task_info_);
    return task;
}

std::shared_ptr<Task> NameServerImpl::DropTableRemoteTask(
    const std::string& name, const std::string& alias, uint64_t op_index,
    ::rtidb::api::OPType op_type) {
    auto it = nsc_.find(alias);
    if (it == nsc_.end()) {
        return std::shared_ptr<Task>();
    }
    std::shared_ptr<Task> task =
        std::make_shared<Task>(it->second->client_->GetEndpoint(),
                               std::make_shared<::rtidb::api::TaskInfo>());
    task->task_info_->set_op_id(op_index);
    task->task_info_->set_op_type(op_type);
    task->task_info_->set_task_type(::rtidb::api::TaskType::kDropTableRemote);
    task->task_info_->set_status(::rtidb::api::TaskStatus::kInited);
    task->task_info_->set_endpoint(it->second->client_->GetEndpoint());

    boost::function<bool()> fun =
        boost::bind(&NameServerImpl::DropTableRemote, this, *(task->task_info_),
                    name, it->second);
    task->fun_ =
        boost::bind(&NameServerImpl::WrapTaskFun, this, fun, task->task_info_);
    return task;
}

std::shared_ptr<Task> NameServerImpl::CreateTableRemoteTask(
    const ::rtidb::nameserver::TableInfo& table_info, const std::string& alias,
    uint64_t op_index, ::rtidb::api::OPType op_type) {
    auto it = nsc_.find(alias);
    if (it == nsc_.end()) {
        return std::shared_ptr<Task>();
    }
    std::shared_ptr<Task> task =
        std::make_shared<Task>(it->second->client_->GetEndpoint(),
                               std::make_shared<::rtidb::api::TaskInfo>());
    task->task_info_->set_op_id(op_index);
    task->task_info_->set_op_type(op_type);
    task->task_info_->set_task_type(::rtidb::api::TaskType::kCreateTableRemote);
    task->task_info_->set_status(::rtidb::api::TaskStatus::kInited);
    task->task_info_->set_endpoint(it->second->client_->GetEndpoint());

    boost::function<bool()> fun =
        boost::bind(&NameServerImpl::CreateTableRemote, this,
                    *(task->task_info_), table_info, it->second);
    task->fun_ =
        boost::bind(&NameServerImpl::WrapTaskFun, this, fun, task->task_info_);
    return task;
}

std::shared_ptr<Task> NameServerImpl::CreateLoadTableTask(
    const std::string& endpoint, uint64_t op_index,
    ::rtidb::api::OPType op_type, const std::string& name, uint32_t tid,
    uint32_t pid, uint64_t ttl, uint32_t seg_cnt, bool is_leader,
    ::rtidb::common::StorageMode storage_mode) {
    std::shared_ptr<Task> task = std::make_shared<Task>(
        endpoint, std::make_shared<::rtidb::api::TaskInfo>());
    auto it = tablets_.find(endpoint);
    if (it == tablets_.end() ||
        it->second->state_ != ::rtidb::api::TabletState::kTabletHealthy) {
        return std::shared_ptr<Task>();
    }
    task->task_info_->set_op_id(op_index);
    task->task_info_->set_op_type(op_type);
    task->task_info_->set_task_type(::rtidb::api::TaskType::kLoadTable);
    task->task_info_->set_status(::rtidb::api::TaskStatus::kInited);
    task->task_info_->set_endpoint(endpoint);

    ::rtidb::common::StorageMode cur_storage_mode =
        ::rtidb::common::StorageMode::kMemory;
    if (storage_mode == ::rtidb::common::StorageMode::kSSD) {
        cur_storage_mode = ::rtidb::common::StorageMode::kSSD;
    } else if (storage_mode == ::rtidb::common::StorageMode::kHDD) {
        cur_storage_mode = ::rtidb::common::StorageMode::kHDD;
    }
    ::rtidb::api::TableMeta table_meta;
    table_meta.set_name(name);
    table_meta.set_tid(tid);
    table_meta.set_pid(pid);
    table_meta.set_ttl(ttl);
    table_meta.set_seg_cnt(seg_cnt);
    table_meta.set_storage_mode(cur_storage_mode);
    if (is_leader) {
        table_meta.set_mode(::rtidb::api::TableMode::kTableLeader);
    } else {
        table_meta.set_mode(::rtidb::api::TableMode::kTableFollower);
    }
    boost::function<bool()> fun =
        boost::bind(&TabletClient::LoadTable, it->second->client_, table_meta,
                    task->task_info_);
    task->fun_ =
        boost::bind(&NameServerImpl::WrapTaskFun, this, fun, task->task_info_);
    return task;
}

std::shared_ptr<Task> NameServerImpl::CreateLoadTableRemoteTask(
    const std::string& alias, const std::string& name,
    const std::string& endpoint, uint32_t pid, uint64_t op_index,
    ::rtidb::api::OPType op_type) {
    auto it = nsc_.find(alias);
    if (it == nsc_.end()) {
        return std::shared_ptr<Task>();
    }
    std::shared_ptr<Task> task =
        std::make_shared<Task>(it->second->client_->GetEndpoint(),
                               std::make_shared<::rtidb::api::TaskInfo>());
    task->task_info_->set_op_id(op_index);
    task->task_info_->set_op_type(op_type);
    task->task_info_->set_task_type(::rtidb::api::TaskType::kLoadTable);
    task->task_info_->set_status(::rtidb::api::TaskStatus::kInited);
    task->task_info_->set_endpoint(it->second->client_->GetEndpoint());

    boost::function<bool()> fun =
        boost::bind(&NsClient::LoadTable,
                    std::atomic_load_explicit(&it->second->client_,
                                              std::memory_order_relaxed),
                    name, endpoint, pid, zone_info_, *(task->task_info_));
    task->fun_ =
        boost::bind(&NameServerImpl::WrapTaskFun, this, fun, task->task_info_);
    return task;
}

std::shared_ptr<Task> NameServerImpl::CreateAddReplicaRemoteTask(
    const std::string& endpoint, uint64_t op_index,
    ::rtidb::api::OPType op_type, uint32_t tid, uint32_t remote_tid,
    uint32_t pid, const std::string& des_endpoint, uint64_t task_id) {
    std::shared_ptr<Task> task = std::make_shared<Task>(
        endpoint, std::make_shared<::rtidb::api::TaskInfo>());
    auto it = tablets_.find(endpoint);
    if (it == tablets_.end()) {
        PDLOG(WARNING, "provide endpoint [%s] not found", endpoint.c_str());
        return std::shared_ptr<Task>();
    }
    if (it->second->state_ != ::rtidb::api::TabletState::kTabletHealthy) {
        PDLOG(WARNING, "provide endpoint [%s] is not healthy",
              endpoint.c_str());
        return std::shared_ptr<Task>();
    }
    task->task_info_->set_op_id(op_index);
    task->task_info_->set_op_type(op_type);
    task->task_info_->set_task_type(::rtidb::api::TaskType::kAddReplica);
    task->task_info_->set_status(::rtidb::api::TaskStatus::kInited);
    task->task_info_->set_endpoint(endpoint);
    if (task_id != INVALID_PARENT_ID) {
        task->task_info_->set_task_id(task_id);
    }
    boost::function<bool()> fun =
        boost::bind(&TabletClient::AddReplica, it->second->client_, tid, pid,
                    des_endpoint, remote_tid, task->task_info_);
    task->fun_ =
        boost::bind(&NameServerImpl::WrapTaskFun, this, fun, task->task_info_);
    return task;
}

std::shared_ptr<Task> NameServerImpl::CreateAddReplicaNSRemoteTask(
    const std::string& alias, const std::string& name,
    const std::vector<std::string>& endpoint_vec, uint32_t pid,
    uint64_t op_index, ::rtidb::api::OPType op_type) {
    auto it = nsc_.find(alias);
    if (it == nsc_.end()) {
        return std::shared_ptr<Task>();
    }
    std::shared_ptr<Task> task =
        std::make_shared<Task>(it->second->client_->GetEndpoint(),
                               std::make_shared<::rtidb::api::TaskInfo>());
    task->task_info_->set_op_id(op_index);
    task->task_info_->set_op_type(op_type);
    task->task_info_->set_task_type(
        ::rtidb::api::TaskType::kAddReplicaNSRemote);
    task->task_info_->set_status(::rtidb::api::TaskStatus::kInited);
    task->task_info_->set_endpoint(it->second->client_->GetEndpoint());
    boost::function<bool()> fun =
        boost::bind(&NsClient::AddReplicaNS,
                    std::atomic_load_explicit(&it->second->client_,
                                              std::memory_order_relaxed),
                    name, endpoint_vec, pid, zone_info_, *(task->task_info_));
    task->fun_ =
        boost::bind(&NameServerImpl::WrapTaskFun, this, fun, task->task_info_);
    return task;
}

std::shared_ptr<Task> NameServerImpl::CreateAddReplicaTask(
    const std::string& endpoint, uint64_t op_index,
    ::rtidb::api::OPType op_type, uint32_t tid, uint32_t pid,
    const std::string& des_endpoint) {
    std::shared_ptr<Task> task = std::make_shared<Task>(
        endpoint, std::make_shared<::rtidb::api::TaskInfo>());
    auto it = tablets_.find(endpoint);
    if (it == tablets_.end() ||
        it->second->state_ != ::rtidb::api::TabletState::kTabletHealthy) {
        return std::shared_ptr<Task>();
    }
    task->task_info_->set_op_id(op_index);
    task->task_info_->set_op_type(op_type);
    task->task_info_->set_task_type(::rtidb::api::TaskType::kAddReplica);
    task->task_info_->set_status(::rtidb::api::TaskStatus::kInited);
    task->task_info_->set_endpoint(endpoint);
    boost::function<bool()> fun =
        boost::bind(&TabletClient::AddReplica, it->second->client_, tid, pid,
                    des_endpoint, task->task_info_);
    task->fun_ =
        boost::bind(&NameServerImpl::WrapTaskFun, this, fun, task->task_info_);
    return task;
}

std::shared_ptr<Task> NameServerImpl::CreateAddTableInfoTask(
    const std::string& name, uint32_t pid, const std::string& endpoint,
    uint64_t op_index, ::rtidb::api::OPType op_type) {
    std::shared_ptr<Task> task = std::make_shared<Task>(
        endpoint, std::make_shared<::rtidb::api::TaskInfo>());
    task->task_info_->set_op_id(op_index);
    task->task_info_->set_op_type(op_type);
    task->task_info_->set_task_type(::rtidb::api::TaskType::kAddTableInfo);
    task->task_info_->set_status(::rtidb::api::TaskStatus::kInited);
    task->fun_ = boost::bind(&NameServerImpl::AddTableInfo, this, name,
                             endpoint, pid, task->task_info_);
    return task;
}

std::shared_ptr<Task> NameServerImpl::CreateAddTableInfoTask(
    const std::string& alias, const std::string& endpoint,
    const std::string& name, uint32_t remote_tid, uint32_t pid,
    uint64_t op_index, ::rtidb::api::OPType op_type) {
    std::shared_ptr<Task> task = std::make_shared<Task>(
        endpoint, std::make_shared<::rtidb::api::TaskInfo>());
    task->task_info_->set_op_id(op_index);
    task->task_info_->set_op_type(op_type);
    task->task_info_->set_task_type(::rtidb::api::TaskType::kAddTableInfo);
    task->task_info_->set_status(::rtidb::api::TaskStatus::kInited);
    task->fun_ = boost::bind(&NameServerImpl::AddTableInfo, this, alias,
                             endpoint, name, remote_tid, pid, task->task_info_);
    return task;
}

void NameServerImpl::AddTableInfo(
    const std::string& name, const std::string& endpoint, uint32_t pid,
    std::shared_ptr<::rtidb::api::TaskInfo> task_info) {
    std::lock_guard<std::mutex> lock(mu_);
    auto iter = table_info_.find(name);
    if (iter == table_info_.end()) {
        PDLOG(WARNING, "not found table[%s] in table_info map. op_id[%lu]",
              name.c_str(), task_info->op_id());
        task_info->set_status(::rtidb::api::TaskStatus::kFailed);
        return;
    }
    for (int idx = 0; idx < iter->second->table_partition_size(); idx++) {
        if (iter->second->table_partition(idx).pid() == pid) {
            ::rtidb::nameserver::TablePartition* table_partition =
                iter->second->mutable_table_partition(idx);
            for (int meta_idx = 0;
                 meta_idx < table_partition->partition_meta_size();
                 meta_idx++) {
                if (table_partition->partition_meta(meta_idx).endpoint() ==
                    endpoint) {
                    PDLOG(WARNING,
                          "follower already exists pid[%u] table[%s] "
                          "endpoint[%s] op_id[%lu]",
                          pid, name.c_str(), endpoint.c_str(),
                          task_info->op_id());
                    task_info->set_status(::rtidb::api::TaskStatus::kFailed);
                    return;
                }
            }
            ::rtidb::nameserver::PartitionMeta* partition_meta =
                table_partition->add_partition_meta();
            partition_meta->set_endpoint(endpoint);
            partition_meta->set_is_leader(false);
            partition_meta->set_is_alive(false);
            break;
        }
    }
    std::string table_value;
    iter->second->SerializeToString(&table_value);
    if (!zk_client_->SetNodeValue(zk_table_data_path_ + "/" + name,
                                  table_value)) {
        PDLOG(WARNING, "update table node[%s/%s] failed! value[%s] op_id[%lu]",
              zk_table_data_path_.c_str(), name.c_str(), table_value.c_str(),
              task_info->op_id());
        task_info->set_status(::rtidb::api::TaskStatus::kFailed);
        return;
    }
    PDLOG(INFO, "update table node[%s/%s]. value is [%s]",
          zk_table_data_path_.c_str(), name.c_str(), table_value.c_str());
    task_info->set_status(::rtidb::api::TaskStatus::kDone);
    PDLOG(
        INFO,
        "update task status from[kDoing] to[kDone]. op_id[%lu], task_type[%s]",
        task_info->op_id(),
        ::rtidb::api::TaskType_Name(task_info->task_type()).c_str());
}

void NameServerImpl::AddTableInfo(
    const std::string& alias, const std::string& endpoint,
    const std::string& name, uint32_t remote_tid, uint32_t pid,
    std::shared_ptr<::rtidb::api::TaskInfo> task_info) {
    std::lock_guard<std::mutex> lock(mu_);
    auto iter = table_info_.find(name);
    if (iter == table_info_.end()) {
        PDLOG(WARNING, "not found table[%s] in table_info map. op_id[%lu]",
              name.c_str(), task_info->op_id());
        task_info->set_status(::rtidb::api::TaskStatus::kFailed);
        return;
    }
    ::rtidb::nameserver::TableInfo table_info(*(iter->second));
    for (int idx = 0; idx < table_info.table_partition_size(); idx++) {
        if (table_info.table_partition(idx).pid() == pid) {
            ::rtidb::nameserver::TablePartition* table_partition_ptr =
                table_info.mutable_table_partition(idx);
            bool is_exist = false;
            int meta_idx = 0;
            for (; meta_idx < table_partition_ptr->remote_partition_meta_size();
                 meta_idx++) {
                if (table_partition_ptr->remote_partition_meta(meta_idx)
                        .endpoint() == endpoint) {
                    is_exist = true;
                    break;
                }
            }
            PartitionMeta* meta = NULL;
            if (is_exist) {
                PDLOG(INFO,
                      "remote follower already exists pid[%u] table[%s] "
                      "endpoint[%s] op_id[%lu]",
                      pid, name.c_str(), endpoint.c_str(), task_info->op_id());
                meta = table_partition_ptr->mutable_remote_partition_meta(
                    meta_idx);
            } else {
                meta = table_partition_ptr->add_remote_partition_meta();
            }
            meta->set_endpoint(endpoint);
            meta->set_remote_tid(remote_tid);
            meta->set_is_leader(false);
            meta->set_is_alive(true);
            meta->set_alias(alias);
            break;
        }
    }
    std::string table_value;
    table_info.SerializeToString(&table_value);
    if (!zk_client_->SetNodeValue(zk_table_data_path_ + "/" + name,
                                  table_value)) {
        PDLOG(WARNING, "update table node[%s/%s] failed! value[%s] op_id[%lu]",
              zk_table_data_path_.c_str(), name.c_str(), table_value.c_str(),
              task_info->op_id());
        task_info->set_status(::rtidb::api::TaskStatus::kFailed);
        return;
    }
    PDLOG(INFO, "update table node[%s/%s]. value is [%s]",
          zk_table_data_path_.c_str(), name.c_str(), table_value.c_str());

    iter->second->CopyFrom(table_info);
    task_info->set_status(::rtidb::api::TaskStatus::kDone);
    PDLOG(
        INFO,
        "update task status from[kDoing] to[kDone]. op_id[%lu], task_type[%s]",
        task_info->op_id(),
        ::rtidb::api::TaskType_Name(task_info->task_type()).c_str());
}

std::shared_ptr<Task> NameServerImpl::CreateDelReplicaTask(
    const std::string& endpoint, uint64_t op_index,
    ::rtidb::api::OPType op_type, uint32_t tid, uint32_t pid,
    const std::string& follower_endpoint) {
    std::shared_ptr<Task> task = std::make_shared<Task>(
        endpoint, std::make_shared<::rtidb::api::TaskInfo>());
    auto it = tablets_.find(endpoint);
    if (it == tablets_.end() ||
        it->second->state_ != ::rtidb::api::TabletState::kTabletHealthy) {
        return std::shared_ptr<Task>();
    }
    task->task_info_->set_op_id(op_index);
    task->task_info_->set_op_type(op_type);
    task->task_info_->set_task_type(::rtidb::api::TaskType::kDelReplica);
    task->task_info_->set_status(::rtidb::api::TaskStatus::kInited);
    task->task_info_->set_endpoint(endpoint);
    boost::function<bool()> fun =
        boost::bind(&TabletClient::DelReplica, it->second->client_, tid, pid,
                    follower_endpoint, task->task_info_);
    task->fun_ =
        boost::bind(&NameServerImpl::WrapTaskFun, this, fun, task->task_info_);
    return task;
}

std::shared_ptr<Task> NameServerImpl::CreateDropTableTask(
    const std::string& endpoint, uint64_t op_index,
    ::rtidb::api::OPType op_type, uint32_t tid, uint32_t pid) {
    std::shared_ptr<Task> task = std::make_shared<Task>(
        endpoint, std::make_shared<::rtidb::api::TaskInfo>());
    auto it = tablets_.find(endpoint);
    if (it == tablets_.end() ||
        it->second->state_ != ::rtidb::api::TabletState::kTabletHealthy) {
        return std::shared_ptr<Task>();
    }
    task->task_info_->set_op_id(op_index);
    task->task_info_->set_op_type(op_type);
    task->task_info_->set_task_type(::rtidb::api::TaskType::kDropTable);
    task->task_info_->set_status(::rtidb::api::TaskStatus::kInited);
    task->task_info_->set_endpoint(endpoint);
    boost::function<bool()> fun =
        boost::bind(&TabletClient::DropTable, it->second->client_, tid, pid,
                    task->task_info_);
    task->fun_ =
        boost::bind(&NameServerImpl::WrapTaskFun, this, fun, task->task_info_);
    return task;
}

std::shared_ptr<Task> NameServerImpl::CreateCheckBinlogSyncProgressTask(
    uint64_t op_index, ::rtidb::api::OPType op_type, const std::string& name,
    uint32_t pid, const std::string& follower, uint64_t offset_delta) {
    std::shared_ptr<Task> task =
        std::make_shared<Task>("", std::make_shared<::rtidb::api::TaskInfo>());
    task->task_info_->set_op_id(op_index);
    task->task_info_->set_op_type(op_type);
    task->task_info_->set_task_type(
        ::rtidb::api::TaskType::kCheckBinlogSyncProgress);
    task->task_info_->set_status(::rtidb::api::TaskStatus::kInited);
    task->fun_ =
        boost::bind(&NameServerImpl::CheckBinlogSyncProgress, this, name, pid,
                    follower, offset_delta, task->task_info_);
    return task;
}

std::shared_ptr<Task> NameServerImpl::CreateUpdateTableInfoTask(
    const std::string& src_endpoint, const std::string& name, uint32_t pid,
    const std::string& des_endpoint, uint64_t op_index,
    ::rtidb::api::OPType op_type) {
    std::shared_ptr<Task> task =
        std::make_shared<Task>("", std::make_shared<::rtidb::api::TaskInfo>());
    task->task_info_->set_op_id(op_index);
    task->task_info_->set_op_type(op_type);
    task->task_info_->set_task_type(::rtidb::api::TaskType::kUpdateTableInfo);
    task->task_info_->set_status(::rtidb::api::TaskStatus::kInited);
    task->fun_ =
        boost::bind(&NameServerImpl::UpdateTableInfo, this, src_endpoint, name,
                    pid, des_endpoint, task->task_info_);
    return task;
}

void NameServerImpl::CheckBinlogSyncProgress(
    const std::string& name, uint32_t pid, const std::string& follower,
    uint64_t offset_delta, std::shared_ptr<::rtidb::api::TaskInfo> task_info) {
    std::lock_guard<std::mutex> lock(mu_);
    if (task_info->status() != ::rtidb::api::TaskStatus::kDoing) {
        PDLOG(WARNING,
              "task status is[%s], exit task. op_id[%lu], task_type[%s]",
              ::rtidb::api::TaskStatus_Name(task_info->status()).c_str(),
              task_info->op_id(),
              ::rtidb::api::TaskType_Name(task_info->task_type()).c_str());
        return;
    }
    auto iter = table_info_.find(name);
    if (iter == table_info_.end()) {
        PDLOG(WARNING, "not found table %s in table_info map. op_id[%lu]",
              name.c_str(), task_info->op_id());
        task_info->set_status(::rtidb::api::TaskStatus::kFailed);
        return;
    }
    uint64_t leader_offset = 0;
    uint64_t follower_offset = 0;
    for (int idx = 0; idx < iter->second->table_partition_size(); idx++) {
        if (iter->second->table_partition(idx).pid() != pid) {
            continue;
        }
        for (int meta_idx = 0;
             meta_idx <
             iter->second->table_partition(idx).partition_meta_size();
             meta_idx++) {
            const PartitionMeta& meta =
                iter->second->table_partition(idx).partition_meta(meta_idx);
            if (!meta.tablet_has_partition()) {
                task_info->set_status(::rtidb::api::TaskStatus::kDone);
                PDLOG(WARNING,
                      "tablet has not partition, update task status "
                      "from[kDoing] to[kDone]. op_id[%lu], task_type[%s]",
                      task_info->op_id(),
                      ::rtidb::api::TaskType_Name(task_info->task_type())
                          .c_str());
                return;
            }
            if (!meta.has_offset()) {
                continue;
            }
            if (meta.is_leader() && meta.is_alive()) {
                leader_offset = meta.offset();
            } else if (meta.endpoint() == follower) {
                follower_offset = meta.offset();
            }
        }
        if (leader_offset <= follower_offset + offset_delta) {
            task_info->set_status(::rtidb::api::TaskStatus::kDone);
            PDLOG(INFO,
                  "update task status from[kDoing] to[kDone]. op_id[%lu], "
                  "task_type[%s], leader_offset[%lu], follower_offset[%lu]",
                  task_info->op_id(),
                  ::rtidb::api::TaskType_Name(task_info->task_type()).c_str(),
                  leader_offset, follower_offset);
            return;
        }
        break;
    }
    PDLOG(INFO,
          "op_id[%lu], task_type[%s],leader_offset[%lu], follower_offset[%lu] "
          "offset_delta[%lu]",
          task_info->op_id(),
          ::rtidb::api::TaskType_Name(task_info->task_type()).c_str(),
          leader_offset, follower_offset, offset_delta);
    if (running_.load(std::memory_order_acquire)) {
        task_thread_pool_.DelayTask(
            FLAGS_get_table_status_interval,
            boost::bind(&NameServerImpl::CheckBinlogSyncProgress, this, name,
                        pid, follower, offset_delta, task_info));
    }
}

void NameServerImpl::UpdateTableInfo(
    const std::string& src_endpoint, const std::string& name, uint32_t pid,
    const std::string& des_endpoint,
    std::shared_ptr<::rtidb::api::TaskInfo> task_info) {
    std::lock_guard<std::mutex> lock(mu_);
    auto iter = table_info_.find(name);
    if (iter == table_info_.end()) {
        PDLOG(WARNING, "not found table %s in table_info map. op_id[%lu]",
              name.c_str(), task_info->op_id());
        task_info->set_status(::rtidb::api::TaskStatus::kFailed);
        return;
    }
    for (int idx = 0; idx < iter->second->table_partition_size(); idx++) {
        if (iter->second->table_partition(idx).pid() != pid) {
            continue;
        }
        int src_endpoint_index = -1;
        int des_endpoint_index = -1;
        for (int meta_idx = 0;
             meta_idx <
             iter->second->table_partition(idx).partition_meta_size();
             meta_idx++) {
            std::string endpoint = iter->second->table_partition(idx)
                                       .partition_meta(meta_idx)
                                       .endpoint();
            if (endpoint == src_endpoint) {
                src_endpoint_index = meta_idx;
            } else if (endpoint == des_endpoint) {
                des_endpoint_index = meta_idx;
            }
        }
        if (src_endpoint_index < 0) {
            PDLOG(WARNING,
                  "has not found src_endpoint[%s]. name[%s] pid[%u] op_id[%lu]",
                  src_endpoint.c_str(), name.c_str(), pid, task_info->op_id());
            task_info->set_status(::rtidb::api::TaskStatus::kFailed);
            return;
        }
        ::rtidb::nameserver::TablePartition* table_partition =
            iter->second->mutable_table_partition(idx);
        ::google::protobuf::RepeatedPtrField<
            ::rtidb::nameserver::PartitionMeta>* partition_meta_field =
            table_partition->mutable_partition_meta();
        if (des_endpoint_index < 0) {
            // use src_endpoint's meta when the meta of des_endpoint is not
            // exist
            PDLOG(INFO,
                  "des_endpoint meta is not exist, use src_endpoint's meta."
                  "src_endpoint[%s] name[%s] pid[%u] des_endpoint[%s]",
                  src_endpoint.c_str(), name.c_str(), pid,
                  des_endpoint.c_str());
            ::rtidb::nameserver::PartitionMeta* partition_meta =
                partition_meta_field->Mutable(src_endpoint_index);
            partition_meta->set_endpoint(des_endpoint);
            partition_meta->set_is_alive(true);
            partition_meta->set_is_leader(false);
        } else {
            ::rtidb::nameserver::PartitionMeta* partition_meta =
                partition_meta_field->Mutable(des_endpoint_index);
            partition_meta->set_is_alive(true);
            partition_meta->set_is_leader(false);
            PDLOG(INFO, "remove partition[%u] in endpoint[%s]. name[%s]", pid,
                  src_endpoint.c_str(), name.c_str());
            partition_meta_field->DeleteSubrange(src_endpoint_index, 1);
        }
        break;
    }
    std::string table_value;
    iter->second->SerializeToString(&table_value);
    if (!zk_client_->SetNodeValue(zk_table_data_path_ + "/" + name,
                                  table_value)) {
        PDLOG(WARNING, "update table node[%s/%s] failed! value[%s] op_id[%lu]",
              zk_table_data_path_.c_str(), name.c_str(), table_value.c_str(),
              task_info->op_id());
        task_info->set_status(::rtidb::api::TaskStatus::kFailed);
        return;
    }
    PDLOG(INFO, "update table node[%s/%s]. value is [%s]",
          zk_table_data_path_.c_str(), name.c_str(), table_value.c_str());
    task_info->set_status(::rtidb::api::TaskStatus::kDone);
    NotifyTableChanged();
    PDLOG(
        INFO,
        "update task status from[kDoing] to[kDone]. op_id[%lu], task_type[%s]",
        task_info->op_id(),
        ::rtidb::api::TaskType_Name(task_info->task_type()).c_str());
}

std::shared_ptr<Task> NameServerImpl::CreateDelTableInfoTask(
    const std::string& name, uint32_t pid, const std::string& endpoint,
    uint64_t op_index, ::rtidb::api::OPType op_type, uint32_t flag) {
    std::shared_ptr<Task> task =
        std::make_shared<Task>("", std::make_shared<::rtidb::api::TaskInfo>());
    task->task_info_->set_op_id(op_index);
    task->task_info_->set_op_type(op_type);
    task->task_info_->set_task_type(::rtidb::api::TaskType::kDelTableInfo);
    task->task_info_->set_status(::rtidb::api::TaskStatus::kInited);
    task->fun_ = boost::bind(&NameServerImpl::DelTableInfo, this, name,
                             endpoint, pid, task->task_info_, flag);
    return task;
}

std::shared_ptr<Task> NameServerImpl::CreateDelTableInfoTask(
    const std::string& name, uint32_t pid, const std::string& endpoint,
    uint64_t op_index, ::rtidb::api::OPType op_type) {
    std::shared_ptr<Task> task =
        std::make_shared<Task>("", std::make_shared<::rtidb::api::TaskInfo>());
    task->task_info_->set_op_id(op_index);
    task->task_info_->set_op_type(op_type);
    task->task_info_->set_task_type(::rtidb::api::TaskType::kDelTableInfo);
    task->task_info_->set_status(::rtidb::api::TaskStatus::kInited);
    task->fun_ = boost::bind(&NameServerImpl::DelTableInfo, this, name,
                             endpoint, pid, task->task_info_);
    return task;
}

std::shared_ptr<Task> NameServerImpl::CreateUpdatePartitionStatusTask(
    const std::string& name, uint32_t pid, const std::string& endpoint,
    bool is_leader, bool is_alive, uint64_t op_index,
    ::rtidb::api::OPType op_type) {
    std::shared_ptr<Task> task =
        std::make_shared<Task>("", std::make_shared<::rtidb::api::TaskInfo>());
    task->task_info_->set_op_id(op_index);
    task->task_info_->set_op_type(op_type);
    task->task_info_->set_task_type(
        ::rtidb::api::TaskType::kUpdatePartitionStatus);
    task->task_info_->set_status(::rtidb::api::TaskStatus::kInited);
    task->fun_ =
        boost::bind(&NameServerImpl::UpdatePartitionStatus, this, name,
                    endpoint, pid, is_leader, is_alive, task->task_info_);
    return task;
}

void NameServerImpl::DelTableInfo(
    const std::string& name, const std::string& endpoint, uint32_t pid,
    std::shared_ptr<::rtidb::api::TaskInfo> task_info) {
    return DelTableInfo(name, endpoint, pid, task_info, 0);
}

void NameServerImpl::DelTableInfo(
    const std::string& name, const std::string& endpoint, uint32_t pid,
    std::shared_ptr<::rtidb::api::TaskInfo> task_info, uint32_t for_remote) {
    if (!running_.load(std::memory_order_acquire)) {
        PDLOG(WARNING, "cur nameserver is not leader");
        return;
    }
    std::lock_guard<std::mutex> lock(mu_);
    auto iter = table_info_.find(name);
    if (iter == table_info_.end()) {
        PDLOG(WARNING, "not found table[%s] in table_info map. op_id[%lu]",
              name.c_str(), task_info->op_id());
        task_info->set_status(::rtidb::api::TaskStatus::kFailed);
        return;
    }
    ::rtidb::nameserver::TableInfo table_info(*(iter->second));
    for (int idx = 0; idx < table_info.table_partition_size(); idx++) {
        if (table_info.table_partition(idx).pid() != pid) {
            continue;
        }
        bool has_found = false;
        if (for_remote == 1) {
            for (int meta_idx = 0;
                 meta_idx <
                 table_info.table_partition(idx).remote_partition_meta_size();
                 meta_idx++) {
                if (table_info.table_partition(idx)
                        .remote_partition_meta(meta_idx)
                        .endpoint() == endpoint) {
                    ::rtidb::nameserver::TablePartition* table_partition =
                        table_info.mutable_table_partition(idx);
                    ::google::protobuf::RepeatedPtrField<
                        ::rtidb::nameserver::PartitionMeta>* partition_meta =
                        table_partition->mutable_remote_partition_meta();
                    PDLOG(INFO, "remove pid[%u] in table[%s]. endpoint is[%s]",
                          pid, name.c_str(), endpoint.c_str());
                    partition_meta->DeleteSubrange(meta_idx, 1);
                    has_found = true;
                    break;
                }
            }
        } else {
            for (int meta_idx = 0;
                 meta_idx <
                 table_info.table_partition(idx).partition_meta_size();
                 meta_idx++) {
                if (table_info.table_partition(idx)
                        .partition_meta(meta_idx)
                        .endpoint() == endpoint) {
                    ::rtidb::nameserver::TablePartition* table_partition =
                        table_info.mutable_table_partition(idx);
                    ::google::protobuf::RepeatedPtrField<
                        ::rtidb::nameserver::PartitionMeta>* partition_meta =
                        table_partition->mutable_partition_meta();
                    PDLOG(INFO, "remove pid[%u] in table[%s]. endpoint is[%s]",
                          pid, name.c_str(), endpoint.c_str());
                    partition_meta->DeleteSubrange(meta_idx, 1);
                    has_found = true;
                    break;
                }
            }
        }
        if (!has_found) {
            task_info->set_status(::rtidb::api::TaskStatus::kFailed);
            PDLOG(INFO,
                  "not found endpoint[%s] in partition_meta. name[%s] pid[%u] "
                  "op_id[%lu]",
                  endpoint.c_str(), name.c_str(), pid, task_info->op_id());
            return;
        }
        break;
    }
    std::string table_value;
    table_info.SerializeToString(&table_value);
    if (!zk_client_->SetNodeValue(zk_table_data_path_ + "/" + name,
                                  table_value)) {
        PDLOG(WARNING, "update table node[%s/%s] failed! value[%s] op_id[%lu]",
              zk_table_data_path_.c_str(), name.c_str(), table_value.c_str(),
              task_info->op_id());
        task_info->set_status(::rtidb::api::TaskStatus::kFailed);
        return;
    }
    PDLOG(INFO, "update table node[%s/%s]. value is [%s]",
          zk_table_data_path_.c_str(), name.c_str(), table_value.c_str());
    iter->second->CopyFrom(table_info);
    task_info->set_status(::rtidb::api::TaskStatus::kDone);
    NotifyTableChanged();
    PDLOG(
        INFO,
        "update task status from[kDoing] to[kDone]. op_id[%lu], task_type[%s]",
        task_info->op_id(),
        ::rtidb::api::TaskType_Name(task_info->task_type()).c_str());
}

void NameServerImpl::UpdatePartitionStatus(
    const std::string& name, const std::string& endpoint, uint32_t pid,
    bool is_leader, bool is_alive,
    std::shared_ptr<::rtidb::api::TaskInfo> task_info) {
    if (!running_.load(std::memory_order_acquire)) {
        PDLOG(WARNING, "cur nameserver is not leader");
        return;
    }
    std::lock_guard<std::mutex> lock(mu_);
    auto iter = table_info_.find(name);
    if (iter == table_info_.end()) {
        PDLOG(WARNING, "not found table[%s] in table_info map. op_id[%lu]",
              name.c_str(), task_info->op_id());
        task_info->set_status(::rtidb::api::TaskStatus::kFailed);
        return;
    }
    for (int idx = 0; idx < iter->second->table_partition_size(); idx++) {
        if (iter->second->table_partition(idx).pid() != pid) {
            continue;
        }
        for (int meta_idx = 0;
             meta_idx <
             iter->second->table_partition(idx).partition_meta_size();
             meta_idx++) {
            if (iter->second->table_partition(idx)
                    .partition_meta(meta_idx)
                    .endpoint() == endpoint) {
                ::rtidb::nameserver::TablePartition* table_partition =
                    iter->second->mutable_table_partition(idx);
                ::rtidb::nameserver::PartitionMeta* partition_meta =
                    table_partition->mutable_partition_meta(meta_idx);
                partition_meta->set_is_leader(is_leader);
                partition_meta->set_is_alive(is_alive);
                std::string table_value;
                iter->second->SerializeToString(&table_value);
                if (!zk_client_->SetNodeValue(zk_table_data_path_ + "/" + name,
                                              table_value)) {
                    PDLOG(
                        WARNING,
                        "update table node[%s/%s] failed! value[%s] op_id[%lu]",
                        zk_table_data_path_.c_str(), name.c_str(),
                        table_value.c_str(), task_info->op_id());
                    task_info->set_status(::rtidb::api::TaskStatus::kFailed);
                    return;
                }
                NotifyTableChanged();
                task_info->set_status(::rtidb::api::TaskStatus::kDone);
                PDLOG(INFO, "update table node[%s/%s]. value is [%s]",
                      zk_table_data_path_.c_str(), name.c_str(),
                      table_value.c_str());
                PDLOG(INFO,
                      "update task status from[kDoing] to[kDone]. op_id[%lu], "
                      "task_type[%s]",
                      task_info->op_id(),
                      ::rtidb::api::TaskType_Name(task_info->task_type())
                          .c_str());
                return;
            }
        }
        break;
    }
    task_info->set_status(::rtidb::api::TaskStatus::kFailed);
    PDLOG(WARNING, "name[%s] endpoint[%s] pid[%u] is not exist. op_id[%lu]",
          name.c_str(), endpoint.c_str(), pid, task_info->op_id());
}

void NameServerImpl::UpdateTableAliveStatus(
    RpcController* controller, const UpdateTableAliveRequest* request,
    GeneralResponse* response, Closure* done) {
    brpc::ClosureGuard done_guard(done);
    if (!running_.load(std::memory_order_acquire)) {
        response->set_code(::rtidb::base::ReturnCode::kNameserverIsNotLeader);
        response->set_msg("nameserver is not leader");
        PDLOG(WARNING, "cur nameserver is not leader");
        return;
    }
    if (auto_failover_.load(std::memory_order_acquire)) {
        response->set_code(::rtidb::base::ReturnCode::kAutoFailoverIsEnabled);
        response->set_msg("auto_failover is enabled");
        PDLOG(WARNING, "auto_failover is enabled");
        return;
    }
    std::lock_guard<std::mutex> lock(mu_);
    std::string name = request->name();
    std::string endpoint = request->endpoint();
    if (tablets_.find(endpoint) == tablets_.end()) {
        PDLOG(WARNING, "endpoint[%s] is not exist", endpoint.c_str());
        response->set_code(::rtidb::base::ReturnCode::kEndpointIsNotExist);
        response->set_msg("endpoint is not exist");
        return;
    }
    auto iter = table_info_.find(name);
    if (iter == table_info_.end()) {
        PDLOG(WARNING, "table [%s] is not exist", name.c_str());
        response->set_code(::rtidb::base::ReturnCode::kTableIsNotExist);
        response->set_msg("table is not exist");
        return;
    }
    std::shared_ptr<::rtidb::nameserver::TableInfo> cur_table_info(
        iter->second->New());
    cur_table_info->CopyFrom(*(iter->second));
    bool has_update = false;
    for (int idx = 0; idx < cur_table_info->table_partition_size(); idx++) {
        if (request->has_pid() &&
            cur_table_info->table_partition(idx).pid() != request->pid()) {
            continue;
        }
        for (int meta_idx = 0;
             meta_idx <
             cur_table_info->table_partition(idx).partition_meta_size();
             meta_idx++) {
            if (cur_table_info->table_partition(idx)
                    .partition_meta(meta_idx)
                    .endpoint() == endpoint) {
                ::rtidb::nameserver::TablePartition* table_partition =
                    cur_table_info->mutable_table_partition(idx);
                ::rtidb::nameserver::PartitionMeta* partition_meta =
                    table_partition->mutable_partition_meta(meta_idx);
                partition_meta->set_is_alive(request->is_alive());
                std::string is_alive = request->is_alive() ? "true" : "false";
                PDLOG(INFO, "update status[%s]. name[%s] endpoint[%s] pid[%u]",
                      is_alive.c_str(), name.c_str(), endpoint.c_str(),
                      iter->second->table_partition(idx).pid());
                has_update = true;
                break;
            }
        }
    }
    if (has_update) {
        std::string table_value;
        cur_table_info->SerializeToString(&table_value);
        if (zk_client_->SetNodeValue(zk_table_data_path_ + "/" + name,
                                     table_value)) {
            NotifyTableChanged();
            iter->second = cur_table_info;
            PDLOG(INFO, "update alive status ok. name[%s] endpoint[%s]",
                  name.c_str(), endpoint.c_str());
            response->set_code(::rtidb::base::ReturnCode::kOk);
            response->set_msg("ok");
            return;
        } else {
            PDLOG(WARNING, "update table node[%s/%s] failed! value[%s]",
                  zk_table_data_path_.c_str(), name.c_str(),
                  table_value.c_str());
            response->set_msg("set zk failed");
            response->set_code(::rtidb::base::ReturnCode::kSetZkFailed);
        }
    } else {
        response->set_msg("no pid has update");
        response->set_code(::rtidb::base::ReturnCode::kNoPidHasUpdate);
    }
}

int NameServerImpl::UpdateEndpointTableAlive(const std::string& endpoint,
                                             bool is_alive) {
    if (!running_.load(std::memory_order_acquire)) {
        PDLOG(WARNING, "cur nameserver is not leader");
        return 0;
    }
    std::lock_guard<std::mutex> lock(mu_);
    for (const auto& kv : table_info_) {
        ::google::protobuf::RepeatedPtrField<
            ::rtidb::nameserver::TablePartition>* table_partition =
            kv.second->mutable_table_partition();
        bool has_update = false;
        for (int idx = 0; idx < table_partition->size(); idx++) {
            ::google::protobuf::RepeatedPtrField<
                ::rtidb::nameserver::PartitionMeta>* partition_meta =
                table_partition->Mutable(idx)->mutable_partition_meta();
            uint32_t alive_cnt = 0;
            for (int meta_idx = 0; meta_idx < partition_meta->size();
                 meta_idx++) {
                ::rtidb::nameserver::PartitionMeta* cur_partition_meta =
                    partition_meta->Mutable(meta_idx);
                if (cur_partition_meta->is_alive()) {
                    alive_cnt++;
                }
            }
            if (alive_cnt == 1 && !is_alive) {
                PDLOG(INFO,
                      "alive_cnt is one, should not set alive to false. "
                      "name[%s] pid[%u] endpoint[%s] is_alive[%d]",
                      kv.first.c_str(), table_partition->Get(idx).pid(),
                      endpoint.c_str(), is_alive);
                continue;
            }
            for (int meta_idx = 0; meta_idx < partition_meta->size();
                 meta_idx++) {
                ::rtidb::nameserver::PartitionMeta* cur_partition_meta =
                    partition_meta->Mutable(meta_idx);
                if (cur_partition_meta->endpoint() == endpoint) {
                    cur_partition_meta->set_is_alive(is_alive);
                    has_update = true;
                }
            }
        }
        if (has_update) {
            std::string table_value;
            kv.second->SerializeToString(&table_value);
            if (!zk_client_->SetNodeValue(zk_table_data_path_ + "/" + kv.first,
                                          table_value)) {
                PDLOG(WARNING, "update table node[%s/%s] failed! value[%s]",
                      zk_table_data_path_.c_str(), kv.first.c_str(),
                      table_value.c_str());
                return -1;
            }
            PDLOG(INFO, "update success. table[%s] endpoint[%s] is_alive[%d]",
                  kv.first.c_str(), endpoint.c_str(), is_alive);
        }
    }
    NotifyTableChanged();
    return 0;
}

std::shared_ptr<Task> NameServerImpl::CreateSelectLeaderTask(
    uint64_t op_index, ::rtidb::api::OPType op_type, const std::string& name,
    uint32_t tid, uint32_t pid, std::vector<std::string>& follower_endpoint) {
    std::shared_ptr<Task> task =
        std::make_shared<Task>("", std::make_shared<::rtidb::api::TaskInfo>());
    task->task_info_->set_op_id(op_index);
    task->task_info_->set_op_type(op_type);
    task->task_info_->set_task_type(::rtidb::api::TaskType::kSelectLeader);
    task->task_info_->set_status(::rtidb::api::TaskStatus::kInited);
    task->fun_ = boost::bind(&NameServerImpl::SelectLeader, this, name, tid,
                             pid, follower_endpoint, task->task_info_);
    PDLOG(INFO, "create SelectLeader task success. name[%s] tid[%u] pid[%u]",
          name.c_str(), tid, pid);
    return task;
}

std::shared_ptr<Task> NameServerImpl::CreateChangeLeaderTask(
    uint64_t op_index, ::rtidb::api::OPType op_type, const std::string& name,
    uint32_t pid) {
    std::shared_ptr<Task> task =
        std::make_shared<Task>("", std::make_shared<::rtidb::api::TaskInfo>());
    task->task_info_->set_op_id(op_index);
    task->task_info_->set_op_type(op_type);
    task->task_info_->set_task_type(::rtidb::api::TaskType::kChangeLeader);
    task->task_info_->set_status(::rtidb::api::TaskStatus::kInited);
    task->fun_ =
        boost::bind(&NameServerImpl::ChangeLeader, this, task->task_info_);
    PDLOG(INFO, "create ChangeLeader task success. name[%s] pid[%u]",
          name.c_str(), pid);
    return task;
}

std::shared_ptr<Task> NameServerImpl::CreateUpdateLeaderInfoTask(
    uint64_t op_index, ::rtidb::api::OPType op_type, const std::string& name,
    uint32_t pid) {
    std::shared_ptr<Task> task =
        std::make_shared<Task>("", std::make_shared<::rtidb::api::TaskInfo>());
    task->task_info_->set_op_id(op_index);
    task->task_info_->set_op_type(op_type);
    task->task_info_->set_task_type(::rtidb::api::TaskType::kUpdateLeaderInfo);
    task->task_info_->set_status(::rtidb::api::TaskStatus::kInited);
    task->fun_ =
        boost::bind(&NameServerImpl::UpdateLeaderInfo, this, task->task_info_);
    PDLOG(INFO, "create UpdateLeaderInfo task success. name[%s] pid[%u]",
          name.c_str(), pid);
    return task;
}

std::shared_ptr<OPData> NameServerImpl::FindRunningOP(uint64_t op_id) {
    std::lock_guard<std::mutex> lock(mu_);
    for (const auto& op_list : task_vec_) {
        if (op_list.empty()) {
            continue;
        }
        if (op_list.front()->op_info_.op_id() == op_id) {
            return op_list.front();
        }
    }
    return std::shared_ptr<OPData>();
}

void NameServerImpl::SelectLeader(
    const std::string& name, uint32_t tid, uint32_t pid,
    std::vector<std::string>& follower_endpoint,
    std::shared_ptr<::rtidb::api::TaskInfo> task_info) {
    uint64_t cur_term = 0;
    {
        std::lock_guard<std::mutex> lock(mu_);
        if (auto_failover_.load(std::memory_order_acquire)) {
            auto iter = table_info_.find(name);
            if (iter == table_info_.end()) {
                task_info->set_status(::rtidb::api::TaskStatus::kFailed);
                PDLOG(WARNING,
                      "not found table[%s] in table_info map. op_id[%lu]",
                      name.c_str(), task_info->op_id());
                return;
            }
            for (int idx = 0; idx < iter->second->table_partition_size();
                 idx++) {
                if (iter->second->table_partition(idx).pid() != pid) {
                    continue;
                }
                for (int meta_idx = 0;
                     meta_idx <
                     iter->second->table_partition(idx).partition_meta_size();
                     meta_idx++) {
                    if (iter->second->table_partition(idx)
                            .partition_meta(meta_idx)
                            .is_alive() &&
                        iter->second->table_partition(idx)
                            .partition_meta(meta_idx)
                            .is_leader()) {
                        PDLOG(WARNING,
                              "leader is alive, need not changeleader. table "
                              "name[%s] pid[%u] op_id[%lu]",
                              name.c_str(), pid, task_info->op_id());
                        task_info->set_status(
                            ::rtidb::api::TaskStatus::kFailed);
                        return;
                    }
                }
                break;
            }
        }
        if (!zk_client_->SetNodeValue(zk_term_node_,
                                      std::to_string(term_ + 2))) {
            PDLOG(WARNING,
                  "update leader id  node failed. table name[%s] pid[%u] "
                  "op_id[%lu]",
                  name.c_str(), pid, task_info->op_id());
            task_info->set_status(::rtidb::api::TaskStatus::kFailed);
            return;
        }
        cur_term = term_ + 1;
        term_ += 2;
    }
    // select the max offset endpoint as leader
    uint64_t max_offset = 0;
    std::vector<std::string> leader_endpoint_vec;
    for (const auto& endpoint : follower_endpoint) {
        std::shared_ptr<TabletInfo> tablet_ptr;
        {
            std::lock_guard<std::mutex> lock(mu_);
            auto it = tablets_.find(endpoint);
            if (it == tablets_.end() ||
                it->second->state_ !=
                    ::rtidb::api::TabletState::kTabletHealthy) {
                PDLOG(WARNING,
                      "endpoint[%s] is offline. table[%s] pid[%u]  op_id[%lu]",
                      endpoint.c_str(), name.c_str(), pid, task_info->op_id());
                task_info->set_status(::rtidb::api::TaskStatus::kFailed);
                return;
            }
            tablet_ptr = it->second;
        }
        uint64_t offset = 0;
        if (!tablet_ptr->client_->FollowOfNoOne(tid, pid, cur_term, offset)) {
            PDLOG(
                WARNING,
                "followOfNoOne failed. tid[%u] pid[%u] endpoint[%s] op_id[%lu]",
                tid, pid, endpoint.c_str(), task_info->op_id());
            task_info->set_status(::rtidb::api::TaskStatus::kFailed);
            return;
        }
        PDLOG(INFO,
              "FollowOfNoOne ok. term[%lu] offset[%lu] name[%s] tid[%u] "
              "pid[%u] endpoint[%s]",
              cur_term, offset, name.c_str(), tid, pid, endpoint.c_str());
        if (offset > max_offset || leader_endpoint_vec.empty()) {
            max_offset = offset;
            leader_endpoint_vec.clear();
            leader_endpoint_vec.push_back(endpoint);
        } else if (offset == max_offset) {
            leader_endpoint_vec.push_back(endpoint);
        }
    }
    std::shared_ptr<OPData> op_data = FindRunningOP(task_info->op_id());
    if (!op_data) {
        PDLOG(WARNING, "cannot find op[%lu] in running op", task_info->op_id());
        task_info->set_status(::rtidb::api::TaskStatus::kFailed);
        return;
    }
    ChangeLeaderData change_leader_data;
    if (!change_leader_data.ParseFromString(op_data->op_info_.data())) {
        PDLOG(WARNING,
              "parse change leader data failed. name[%s] pid[%u] data[%s] "
              "op_id[%lu]",
              name.c_str(), pid, op_data->op_info_.data().c_str(),
              task_info->op_id());
        task_info->set_status(::rtidb::api::TaskStatus::kFailed);
        return;
    }
    std::string leader_endpoint;
    if (change_leader_data.has_candidate_leader()) {
        std::string candidate_leader = change_leader_data.candidate_leader();
        if (std::find(leader_endpoint_vec.begin(), leader_endpoint_vec.end(),
                      candidate_leader) != leader_endpoint_vec.end()) {
            leader_endpoint = candidate_leader;
        } else {
            PDLOG(WARNING,
                  "select leader failed, candidate_leader[%s] is not in "
                  "leader_endpoint_vec. tid[%u] pid[%u] op_id[%lu]",
                  candidate_leader.c_str(), tid, pid, task_info->op_id());
            task_info->set_status(::rtidb::api::TaskStatus::kFailed);
            return;
        }
    } else {
        leader_endpoint =
            leader_endpoint_vec[rand_.Next() % leader_endpoint_vec.size()];
    }
    change_leader_data.set_leader(leader_endpoint);
    change_leader_data.set_offset(max_offset);
    change_leader_data.set_term(cur_term + 1);
    std::string value;
    change_leader_data.SerializeToString(&value);
    op_data->op_info_.set_data(value);
    PDLOG(INFO, "new leader is[%s]. name[%s] tid[%u] pid[%u] offset[%lu]",
          leader_endpoint.c_str(), name.c_str(), tid, pid, max_offset);
    task_info->set_status(::rtidb::api::TaskStatus::kDone);
    PDLOG(
        INFO,
        "update task status from[kDoing] to[kDone]. op_id[%lu], task_type[%s]",
        task_info->op_id(),
        ::rtidb::api::TaskType_Name(task_info->task_type()).c_str());
}

void NameServerImpl::ChangeLeader(
    std::shared_ptr<::rtidb::api::TaskInfo> task_info) {
    std::shared_ptr<OPData> op_data = FindRunningOP(task_info->op_id());
    if (!op_data) {
        PDLOG(WARNING, "cannot find op[%lu] in running op", task_info->op_id());
        task_info->set_status(::rtidb::api::TaskStatus::kFailed);
        return;
    }
    ChangeLeaderData change_leader_data;
    if (!change_leader_data.ParseFromString(op_data->op_info_.data())) {
        PDLOG(WARNING, "parse change leader data failed. op_id[%lu] data[%s]",
              task_info->op_id(), op_data->op_info_.data().c_str());
        task_info->set_status(::rtidb::api::TaskStatus::kFailed);
        return;
    }
    std::string leader_endpoint = change_leader_data.leader();
    std::vector<std::string> follower_endpoint;
    for (int idx = 0; idx < change_leader_data.follower_size(); idx++) {
        follower_endpoint.push_back(change_leader_data.follower(idx));
    }
    std::shared_ptr<TabletInfo> tablet_ptr;
    uint64_t cur_term = change_leader_data.term();
    {
        std::lock_guard<std::mutex> lock(mu_);
        auto iter = tablets_.find(leader_endpoint);
        if (iter == tablets_.end() ||
            iter->second->state_ != ::rtidb::api::TabletState::kTabletHealthy) {
            PDLOG(WARNING, "endpoint[%s] is offline", leader_endpoint.c_str());
            task_info->set_status(::rtidb::api::TaskStatus::kFailed);
            return;
        }
        follower_endpoint.erase(std::find(follower_endpoint.begin(),
                                          follower_endpoint.end(),
                                          leader_endpoint));
        tablet_ptr = iter->second;
    }
    std::vector<::rtidb::common::EndpointAndTid> endpoint_tid;
    for (const auto& e : change_leader_data.remote_follower()) {
        endpoint_tid.push_back(e);
    }
    if (!tablet_ptr->client_->ChangeRole(
            change_leader_data.tid(), change_leader_data.pid(), true,
            follower_endpoint, cur_term, &endpoint_tid)) {
        PDLOG(WARNING,
              "change leader failed. name[%s] tid[%u] pid[%u] endpoint[%s] "
              "op_id[%lu]",
              change_leader_data.name().c_str(), change_leader_data.tid(),
              change_leader_data.pid(), leader_endpoint.c_str(),
              task_info->op_id());
        task_info->set_status(::rtidb::api::TaskStatus::kFailed);
        return;
    }
    PDLOG(INFO,
          "change leader ok. name[%s] tid[%u] pid[%u] leader[%s] term[%lu]",
          change_leader_data.name().c_str(), change_leader_data.tid(),
          change_leader_data.pid(), leader_endpoint.c_str(), cur_term);
    task_info->set_status(::rtidb::api::TaskStatus::kDone);
    PDLOG(
        INFO,
        "update task status from[kDoing] to[kDone]. op_id[%lu], task_type[%s]",
        task_info->op_id(),
        ::rtidb::api::TaskType_Name(task_info->task_type()).c_str());
}

void NameServerImpl::UpdateTTL(
    RpcController* controller,
    const ::rtidb::nameserver::UpdateTTLRequest* request,
    ::rtidb::nameserver::UpdateTTLResponse* response, Closure* done) {
    brpc::ClosureGuard done_guard(done);
    if (!running_.load(std::memory_order_acquire) ||
        (mode_.load(std::memory_order_acquire) == kFOLLOWER)) {
        response->set_code(::rtidb::base::ReturnCode::kNameserverIsNotLeader);
        response->set_msg("nameserver is not leader");
        PDLOG(WARNING, "cur nameserver is not leader");
        return;
    }
    std::shared_ptr<TableInfo> table = GetTableInfo(request->name());
    if (!table) {
        PDLOG(WARNING, "table with name %s does not exist",
              request->name().c_str());
        response->set_code(::rtidb::base::ReturnCode::kTableAlreadyExists);
        response->set_msg("table is not exist");
        return;
    }
    // validation
    ::rtidb::api::TTLType old_ttl_type = ::rtidb::api::TTLType::kAbsoluteTime;
    ::rtidb::api::TTLType new_ttl_type = ::rtidb::api::TTLType::kAbsoluteTime;
    uint64_t abs_ttl = request->value();
    uint64_t lat_ttl = 0;
    if (table->has_ttl_desc()) {
        old_ttl_type = table->ttl_desc().ttl_type();
    } else if (table->ttl_type() == "kLatestTime") {
        old_ttl_type = ::rtidb::api::TTLType::kLatestTime;
    }
    if (request->has_ttl_desc()) {
        new_ttl_type = request->ttl_desc().ttl_type();
        abs_ttl = request->ttl_desc().abs_ttl();
        lat_ttl = request->ttl_desc().lat_ttl();
    } else if (request->ttl_type() == "kLatestTime") {
        new_ttl_type = ::rtidb::api::TTLType::kLatestTime;
        abs_ttl = 0;
        lat_ttl = request->value();
    }
    if (old_ttl_type != new_ttl_type) {
        PDLOG(WARNING, "table ttl type mismatch, expect %s but %s",
              ::rtidb::api::TTLType_Name(old_ttl_type).c_str(),
              ::rtidb::api::TTLType_Name(new_ttl_type).c_str());
        response->set_code(::rtidb::base::ReturnCode::kTtlTypeMismatch);
        response->set_msg("ttl type mismatch");
        return;
    }
    std::string ts_name;
    if (request->has_ts_name() && request->ts_name().size() > 0) {
        ts_name = request->ts_name();
        bool has_found = false;
        for (int i = 0; i < table->column_desc_v1_size(); i++) {
            if (table->column_desc_v1(i).is_ts_col() &&
                table->column_desc_v1(i).name() == ts_name) {
                has_found = true;
                break;
            }
        }
        if (!has_found) {
            PDLOG(WARNING, "ts name %s not found in table %s", ts_name.c_str(),
                  request->name().c_str());
            response->set_code(::rtidb::base::ReturnCode::kTsNameNotFound);
            response->set_msg("ts name not found");
            return;
        }
    }
    // update the tablet
    bool all_ok = true;
    for (int32_t i = 0; i < table->table_partition_size(); i++) {
        if (!all_ok) {
            break;
        }
        const TablePartition& table_partition = table->table_partition(i);
        for (int32_t j = 0; j < table_partition.partition_meta_size(); j++) {
            const PartitionMeta& meta = table_partition.partition_meta(j);
            all_ok =
                all_ok && UpdateTTLOnTablet(meta.endpoint(), table->tid(),
                                            table_partition.pid(), new_ttl_type,
                                            abs_ttl, lat_ttl, ts_name);
        }
    }
    if (!all_ok) {
        response->set_code(
            ::rtidb::base::ReturnCode::kFailToUpdateTtlFromTablet);
        response->set_msg("fail to update ttl from tablet");
        return;
    }
    TableInfo table_info;
    std::lock_guard<std::mutex> lock(mu_);
    table_info.CopyFrom(*table);
    if (ts_name.empty()) {
        table_info.set_ttl(request->value());
        ::rtidb::api::TTLDesc* ttl_desc = table_info.mutable_ttl_desc();
        ttl_desc->set_abs_ttl(abs_ttl);
        ttl_desc->set_lat_ttl(lat_ttl);
        ttl_desc->set_ttl_type(new_ttl_type);
    } else {
        for (int i = 0; i < table_info.column_desc_v1_size(); i++) {
            if (table_info.column_desc_v1(i).is_ts_col() &&
                table_info.column_desc_v1(i).name() == ts_name) {
                ::rtidb::common::ColumnDesc* column_desc =
                    table_info.mutable_column_desc_v1(i);
                column_desc->set_ttl(request->value());
                column_desc->set_abs_ttl(abs_ttl);
                column_desc->set_lat_ttl(lat_ttl);
            }
        }
    }
    // update zookeeper
    std::string table_value;
    table_info.SerializeToString(&table_value);
    if (!zk_client_->SetNodeValue(zk_table_data_path_ + "/" + table->name(),
                                  table_value)) {
        PDLOG(WARNING, "update table node[%s/%s] failed! value[%s]",
              zk_table_data_path_.c_str(), table->name().c_str(),
              table_value.c_str());
        response->set_code(::rtidb::base::ReturnCode::kSetZkFailed);
        response->set_msg("set zk failed");
        return;
    }
    table->CopyFrom(table_info);
    response->set_code(::rtidb::base::ReturnCode::kOk);
    response->set_msg("ok");
}

void NameServerImpl::UpdateLeaderInfo(
    std::shared_ptr<::rtidb::api::TaskInfo> task_info) {
    std::shared_ptr<OPData> op_data = FindRunningOP(task_info->op_id());
    if (!op_data) {
        PDLOG(WARNING, "cannot find op[%lu] in running op", task_info->op_id());
        task_info->set_status(::rtidb::api::TaskStatus::kFailed);
        return;
    }
    ChangeLeaderData change_leader_data;
    if (!change_leader_data.ParseFromString(op_data->op_info_.data())) {
        PDLOG(WARNING, "parse change leader data failed. op_id[%lu] data[%s]",
              task_info->op_id(), op_data->op_info_.data().c_str());
        task_info->set_status(::rtidb::api::TaskStatus::kFailed);
        return;
    }
    std::string leader_endpoint = change_leader_data.leader();
    std::string name = change_leader_data.name();
    uint32_t pid = change_leader_data.pid();

    std::lock_guard<std::mutex> lock(mu_);
    auto table_iter = table_info_.find(name);
    if (table_iter == table_info_.end()) {
        PDLOG(WARNING, "not found table[%s] in table_info map. op_id[%lu]",
              name.c_str(), task_info->op_id());
        task_info->set_status(::rtidb::api::TaskStatus::kFailed);
        return;
    }
    int old_leader_index = -1;
    int new_leader_index = -1;
    for (int idx = 0; idx < table_iter->second->table_partition_size(); idx++) {
        if (table_iter->second->table_partition(idx).pid() != pid) {
            continue;
        }
        for (int meta_idx = 0;
             meta_idx <
             table_iter->second->table_partition(idx).partition_meta_size();
             meta_idx++) {
            if (table_iter->second->table_partition(idx)
                    .partition_meta(meta_idx)
                    .is_leader() &&
                table_iter->second->table_partition(idx)
                    .partition_meta(meta_idx)
                    .is_alive()) {
                old_leader_index = meta_idx;
            } else if (table_iter->second->table_partition(idx)
                           .partition_meta(meta_idx)
                           .endpoint() == leader_endpoint) {
                new_leader_index = meta_idx;
            }
        }
        ::rtidb::nameserver::TablePartition* table_partition =
            table_iter->second->mutable_table_partition(idx);
        if (old_leader_index >= 0) {
            ::rtidb::nameserver::PartitionMeta* old_leader_meta =
                table_partition->mutable_partition_meta(old_leader_index);
            old_leader_meta->set_is_alive(false);
        }
        if (new_leader_index < 0) {
            PDLOG(WARNING,
                  "endpoint[%s] is not exist. name[%s] pid[%u] op_id[%lu]",
                  leader_endpoint.c_str(), name.c_str(), pid,
                  task_info->op_id());
            task_info->set_status(::rtidb::api::TaskStatus::kFailed);
            return;
        }
        ::rtidb::nameserver::PartitionMeta* new_leader_meta =
            table_partition->mutable_partition_meta(new_leader_index);
        new_leader_meta->set_is_leader(true);
        ::rtidb::nameserver::TermPair* term_offset =
            table_partition->add_term_offset();
        term_offset->set_term(change_leader_data.term());
        term_offset->set_offset(change_leader_data.offset() + 1);
        std::string table_value;
        table_iter->second->SerializeToString(&table_value);
        if (!zk_client_->SetNodeValue(zk_table_data_path_ + "/" + name,
                                      table_value)) {
            PDLOG(WARNING,
                  "update table node[%s/%s] failed! value[%s] op_id[%lu]",
                  zk_table_data_path_.c_str(), name.c_str(),
                  table_value.c_str(), task_info->op_id());
            task_info->set_status(::rtidb::api::TaskStatus::kFailed);
            return;
        }
        PDLOG(INFO, "change leader success. name[%s] pid[%u] new leader[%s]",
              name.c_str(), pid, leader_endpoint.c_str());
        task_info->set_status(::rtidb::api::TaskStatus::kDone);
        // notify client to update table partition information
        PDLOG(INFO,
              "update task status from[kDoing] to[kDone]. op_id[%lu], "
              "task_type[%s]",
              task_info->op_id(),
              ::rtidb::api::TaskType_Name(task_info->task_type()).c_str());
        NotifyTableChanged();
        return;
    }
    PDLOG(WARNING, "partition[%u] is not exist. name[%s] op_id[%lu]", pid,
          name.c_str(), task_info->op_id());
    task_info->set_status(::rtidb::api::TaskStatus::kFailed);
}

void NameServerImpl::NotifyTableChanged() {
    std::string value;
    bool ok = zk_client_->GetNodeValue(zk_table_changed_notify_node_, value);
    if (!ok) {
        PDLOG(WARNING, "get zk table changed notify node value failed");
        return;
    }
    uint64_t counter = std::stoull(value) + 1;
    ok = zk_client_->SetNodeValue(zk_table_changed_notify_node_,
                                  std::to_string(counter));
    if (!ok) {
        PDLOG(WARNING, "incr zk table changed notify node value failed");
    }
    PDLOG(INFO, "notify table changed ok, update counter from %s to %lu",
          value.c_str(), counter);
}

std::shared_ptr<TableInfo> NameServerImpl::GetTableInfo(
    const std::string& name) {
    std::lock_guard<std::mutex> lock(mu_);
    std::shared_ptr<TableInfo> table;
    std::map<std::string,
             std::shared_ptr<::rtidb::nameserver::TableInfo>>::iterator it =
        table_info_.find(name);
    if (it == table_info_.end()) {
        return table;
    }
    table = it->second;
    return table;
}

std::shared_ptr<TabletInfo> NameServerImpl::GetTabletInfo(
    const std::string& endpoint) {
    std::lock_guard<std::mutex> lock(mu_);
    std::shared_ptr<TabletInfo> tablet;
    std::map<std::string, std::shared_ptr<TabletInfo>>::iterator it =
        tablets_.find(endpoint);
    if (it == tablets_.end()) {
        return tablet;
    }
    tablet = it->second;
    return tablet;
}

bool NameServerImpl::UpdateTTLOnTablet(const std::string& endpoint, int32_t tid,
                                       int32_t pid,
                                       const ::rtidb::api::TTLType& type,
                                       uint64_t abs_ttl, uint64_t lat_ttl,
                                       const std::string& ts_name) {
    std::shared_ptr<TabletInfo> tablet = GetTabletInfo(endpoint);
    if (!tablet) {
        PDLOG(WARNING, "tablet with endpoint %s is not found",
              endpoint.c_str());
        return false;
    }

    if (!tablet->client_) {
        PDLOG(WARNING, "tablet with endpoint %s has not client",
              endpoint.c_str());
        return false;
    }
    bool ok =
        tablet->client_->UpdateTTL(tid, pid, type, abs_ttl, lat_ttl, ts_name);
    if (!ok) {
        PDLOG(WARNING,
              "fail to update ttl with tid %d, pid %d, abs_ttl %lu, lat_ttl "
              "%lu, endpoint %s",
              tid, pid, abs_ttl, lat_ttl, endpoint.c_str());
    } else {
        PDLOG(INFO,
              "update ttl with tid %d pid %d abs_ttl %lu, lat_ttl %lu endpoint "
              "%s ok",
              tid, pid, abs_ttl, lat_ttl, endpoint.c_str());
    }
    return ok;
}

void NameServerImpl::AddReplicaCluster(RpcController* controller,
                                       const ClusterAddress* request,
                                       GeneralResponse* response,
                                       Closure* done) {
    brpc::ClosureGuard done_guard(done);
    if (!running_.load(std::memory_order_acquire)) {
        response->set_code(::rtidb::base::ReturnCode::kNameserverIsNotLeader);
        response->set_msg("cur nameserver is not leader");
        PDLOG(WARNING, "cur nameserver is not leader");
        return;
    }
    if (mode_.load(std::memory_order_relaxed) != kLEADER) {
        response->set_code(
            ::rtidb::base::ReturnCode::kCurNameserverIsNotLeaderMdoe);
        response->set_msg("cur nameserver is not leader mode");
        PDLOG(WARNING, "cur nameserver is not leader mode");
        return;
    }
    int code = 0;
    std::string rpc_msg("ok");
    do {
        {
            std::lock_guard<std::mutex> lock(mu_);
            if (nsc_.find(request->alias()) != nsc_.end()) {
                code = 400;
                rpc_msg = "replica cluster alias duplicate";
                break;
            }
        }
        std::shared_ptr<::rtidb::nameserver::ClusterInfo> cluster_info =
            std::make_shared<::rtidb::nameserver::ClusterInfo>(*request);
        if ((code = cluster_info->Init(rpc_msg)) != 0) {
            PDLOG(WARNING, "%s init failed, error: %s",
                  request->alias().c_str(), rpc_msg.c_str());
            break;
        }
        std::vector<::rtidb::nameserver::TableInfo> tables;
        if (!std::atomic_load_explicit(&cluster_info->client_,
                                       std::memory_order_relaxed)
                 ->ShowTable("", tables, rpc_msg)) {
            rpc_msg = "showtable error when add replica cluster";
            code = 455;
            break;
        }
        {
            if (!tables.empty()) {
                decltype(tablets_) tablets;
                {
                    std::lock_guard<std::mutex> lock(mu_);
                    auto it = tablets_.begin();
                    for (; it != tablets_.end(); it++) {
                        if (it->second->state_ != api::kTabletHealthy) {
                            continue;
                        }
                        tablets.insert(std::make_pair(it->first, it->second));
                    }
                }
                std::map<std::string,
                         std::map<uint32_t, std::map<uint32_t, uint64_t>>>
                    tablet_part_offset;
                for (auto it = tablets.begin(); it != tablets.end(); it++) {
                    std::map<uint32_t, std::map<uint32_t, uint64_t>> value;
                    bool ok = it->second->client_->GetAllSnapshotOffset(value);
                    if (ok) {
                        tablet_part_offset.insert(std::make_pair(
                            it->second->client_->GetEndpoint(), value));
                    }
                }
                std::lock_guard<std::mutex> lock(mu_);
                if (!CompareTableInfo(tables, false)) {
                    PDLOG(WARNING, "compare table info error");
                    rpc_msg = "compare table info error";
                    code = 567;
                    break;
                }
                if (!CompareSnapshotOffset(tables, rpc_msg, code,
                                           tablet_part_offset)) {
                    break;
                }
            }
        }
        if (!cluster_info->AddReplicaClusterByNs(
                request->alias(), zone_info_.zone_name(),
                zone_info_.zone_term(), rpc_msg)) {
            code = 300;
            break;
        }
        std::string cluster_value, value;
        request->SerializeToString(&cluster_value);
        if (zk_client_->GetNodeValue(
                zk_zone_data_path_ + "/replica/" + request->alias(), value)) {
            if (!zk_client_->SetNodeValue(
                    zk_zone_data_path_ + "/replica/" + request->alias(),
                    cluster_value)) {
                PDLOG(WARNING, "write replica cluster to zk failed, alias: %s",
                      request->alias().c_str());
                code = 304;
                rpc_msg = "set zk failed";
                break;
            }
        } else {
            if (!zk_client_->CreateNode(
                    zk_zone_data_path_ + "/replica/" + request->alias(),
                    cluster_value)) {
                PDLOG(WARNING, "write replica cluster to zk failed, alias: %s",
                      request->alias().c_str());
                code = 450;
                rpc_msg = "create zk failed";
                break;
            }
        }
        cluster_info->state_.store(kClusterHealthy, std::memory_order_relaxed);
        {
            std::lock_guard<std::mutex> lock(mu_);
            nsc_.insert(std::make_pair(request->alias(), cluster_info));
        }
        thread_pool_.AddTask(
            boost::bind(&NameServerImpl::CheckSyncExistTable, this,
                        request->alias(), tables,
                        std::atomic_load_explicit(&cluster_info->client_,
                                                  std::memory_order_relaxed)));
        thread_pool_.AddTask(boost::bind(
            &NameServerImpl::CheckSyncTable, this, request->alias(), tables,
            std::atomic_load_explicit(&cluster_info->client_,
                                      std::memory_order_relaxed)));
    } while (0);

    response->set_code(code);
    response->set_msg(rpc_msg);
}

void NameServerImpl::AddReplicaClusterByNs(
    RpcController* controller,
    const ::rtidb::nameserver::ReplicaClusterByNsRequest* request,
    ::rtidb::nameserver::AddReplicaClusterByNsResponse* response,
    ::google::protobuf::Closure* done) {
    brpc::ClosureGuard done_guard(done);
    uint64_t code = 0;
    std::string rpc_msg = "accept";

    if (!running_.load(std::memory_order_acquire)) {
        response->set_code(::rtidb::base::ReturnCode::kNameserverIsNotLeader);
        response->set_msg("cur nameserver is not leader");
        PDLOG(WARNING, "cur nameserver is not leader");
        return;
    }
    if (mode_.load(std::memory_order_relaxed) == kLEADER) {
        response->set_code(
            ::rtidb::base::ReturnCode::kCurNameserverIsLeaderCluster);
        response->set_msg("cur nameserver is leader cluster");
        PDLOG(WARNING, "cur nameserver is leader cluster");
        return;
    }
    std::lock_guard<std::mutex> lock(mu_);
    PDLOG(DEBUG, "request zone name is: %s, term is: %lu %d,",
          request->zone_info().zone_name().c_str(),
          request->zone_info().zone_term(), zone_info_.mode());
    PDLOG(DEBUG, "cur zone name is: %s", zone_info_.zone_name().c_str());
    do {
        if ((mode_.load(std::memory_order_acquire) == kFOLLOWER)) {
            if (request->zone_info().replica_alias() !=
                zone_info_.replica_alias()) {
                code = 402;
                rpc_msg = "not same replica name";
                break;
            }
            if (request->zone_info().zone_name() == zone_info_.zone_name()) {
                if (request->zone_info().zone_term() < zone_info_.zone_term()) {
                    code = 406;
                    rpc_msg = "term le cur term";
                    break;
                }
                if (request->zone_info().zone_term() ==
                    zone_info_.zone_term()) {
                    code = 408;
                    rpc_msg = "already join zone";
                    break;
                }
            } else {
                code = 407;
                rpc_msg = "zone name not equal";
                break;
            }
        }
        std::string zone_info;
        request->zone_info().SerializeToString(&zone_info);
        if (zk_client_->IsExistNode(zk_zone_data_path_ + "/follower") > 0) {
            if (!zk_client_->CreateNode(zk_zone_data_path_ + "/follower",
                                        zone_info)) {
                PDLOG(WARNING, "write follower to zk failed, alias: %s",
                      request->zone_info().replica_alias().c_str());
                code = 450;
                rpc_msg = "create zk failed";
                break;
            }
        } else {
            if (!zk_client_->SetNodeValue(zk_zone_data_path_ + "/follower",
                                          zone_info)) {
                code = 304;
                rpc_msg = "set zk failed";
                PDLOG(WARNING, "set zk failed, save follower value failed");
                break;
            }
        }
        mode_.store(request->zone_info().mode(), std::memory_order_release);
        zone_info_.CopyFrom(request->zone_info());
    } while (0);
    thread_pool_.AddTask(
        boost::bind(&NameServerImpl::DistributeTabletMode, this));
    response->set_code(code);
    response->set_msg(rpc_msg);
}
void NameServerImpl::ShowReplicaCluster(RpcController* controller,
                                        const GeneralRequest* request,
                                        ShowReplicaClusterResponse* response,
                                        Closure* done) {
    brpc::ClosureGuard done_guard(done);
    if (!running_.load(std::memory_order_acquire)) {
        response->set_code(::rtidb::base::ReturnCode::kNameserverIsNotLeader);
        response->set_msg("cur nameserver is not leader");
        PDLOG(WARNING, "cur nameserver is not leader");
        return;
    }
    if (mode_.load(std::memory_order_relaxed) == kFOLLOWER) {
        response->set_code(::rtidb::base::ReturnCode::kNameserverIsNotLeader);
        response->set_msg("cur nameserver is not leader, is follower cluster");
        PDLOG(WARNING, "cur nameserver is not leader");
        return;
    }
    std::lock_guard<std::mutex> lock(mu_);

    for (auto it = nsc_.begin(); it != nsc_.end(); ++it) {
        auto* status = response->add_replicas();
        auto replica = status->mutable_replica();
        replica->set_alias(it->first);
        replica->set_zk_path(it->second->cluster_add_.zk_path());
        replica->set_zk_endpoints(it->second->cluster_add_.zk_endpoints());
        status->set_state(ClusterStatus_Name(
            it->second->state_.load(std::memory_order_relaxed)));
        status->set_age(::baidu::common::timer::get_micros() / 1000 -
                        it->second->ctime_);
    }
    response->set_code(::rtidb::base::ReturnCode::kOk);
    response->set_msg("ok");
}

void NameServerImpl::RemoveReplicaCluster(
    RpcController* controller,
    const ::rtidb::nameserver::RemoveReplicaOfRequest* request,
    ::rtidb::nameserver::GeneralResponse* response,
    ::google::protobuf::Closure* done) {
    brpc::ClosureGuard done_guard(done);
    if (!running_.load(std::memory_order_acquire) ||
        (mode_.load(std::memory_order_relaxed) == kFOLLOWER)) {
        response->set_code(::rtidb::base::ReturnCode::kNameserverIsNotLeader);
        response->set_msg("cur nameserver is not leader");
        PDLOG(WARNING, "cur nameserver is not leader");
        return;
    }
    int code = 0;
    std::string rpc_msg = "ok";
    std::shared_ptr<::rtidb::client::NsClient> c_ptr;
    ClusterStatus state = kClusterHealthy;
    do {
        std::lock_guard<std::mutex> lock(mu_);
        auto it = nsc_.find(request->alias());
        if (it == nsc_.end()) {
            code = 404;
            rpc_msg = "replica name not found";
            PDLOG(WARNING,
                  "replica name [%s] not found when remove replica clsuter",
                  request->alias().c_str());
            break;
        }
        state = it->second->state_.load(std::memory_order_relaxed);
        for (auto iter = it->second->last_status.begin();
             iter != it->second->last_status.end(); iter++) {
            for (auto part_iter = iter->second.begin();
                 part_iter != iter->second.end(); part_iter++) {
                for (auto meta : part_iter->partition_meta()) {
                    if (meta.endpoint().empty()) {
                        break;
                    }
                    DelReplicaRemoteOP(meta.endpoint(), iter->first,
                                       part_iter->pid());
                }
            }
        }
        if (!zk_client_->DeleteNode(zk_zone_data_path_ + "/replica/" +
                                    request->alias())) {
            code = 452;
            rpc_msg = "del zk failed";
            PDLOG(WARNING,
                  "del replica zk node [%s] failed, when remove repcluster",
                  request->alias().c_str());
            break;
        }
        c_ptr = std::atomic_load_explicit(&it->second->client_,
                                          std::memory_order_relaxed);
        nsc_.erase(it);
        PDLOG(INFO, "success remove replica cluster [%s]",
              request->alias().c_str());
    } while (0);
    if ((code == 0) && (state == kClusterHealthy)) {
        if (!c_ptr->RemoveReplicaClusterByNs(
                request->alias(), zone_info_.zone_name(),
                zone_info_.zone_term(), code, rpc_msg)) {
            PDLOG(
                WARNING,
                "send remove replica cluster request to replica clsute failed");
        }
    }
    response->set_code(code);
    response->set_msg(rpc_msg);
    return;
}

void NameServerImpl::RemoveReplicaClusterByNs(
    RpcController* controller,
    const ::rtidb::nameserver::ReplicaClusterByNsRequest* request,
    ::rtidb::nameserver::GeneralResponse* response,
    ::google::protobuf::Closure* done) {
    brpc::ClosureGuard done_guard(done);
    uint64_t code = 0;
    std::string rpc_msg = "ok";

    if (!running_.load(std::memory_order_acquire)) {
        response->set_code(::rtidb::base::ReturnCode::kNameserverIsNotLeader);
        response->set_msg("cur nameserver is not leader");
        PDLOG(WARNING, "cur nameserver is not leader");
        return;
    }
    if (mode_.load(std::memory_order_acquire) != kFOLLOWER) {
        response->set_code(::rtidb::base::ReturnCode::kThisIsNotFollower);
        response->set_msg("this is not follower");
        return;
    }
    do {
        std::lock_guard<std::mutex> lock(mu_);
        if (request->zone_info().replica_alias() !=
            zone_info_.replica_alias()) {
            code = 402;
            rpc_msg = "not same replica name";
            break;
        }
        if (request->zone_info().zone_name() == zone_info_.zone_name()) {
            if (request->zone_info().zone_term() < zone_info_.zone_term()) {
                code = 406;
                rpc_msg = "term le cur term";
                break;
            }
        } else {
            code = 407;
            rpc_msg = "zone name not equal";
            break;
        }
        std::string value;
        ZoneInfo zone_info;
        zone_info.CopyFrom(request->zone_info());
        zone_info.set_mode(kNORMAL);
        zone_info.set_zone_name(FLAGS_endpoint + FLAGS_zk_root_path);
        zone_info.set_replica_alias("");
        zone_info.set_zone_term(1);
        zone_info.SerializeToString(&value);
        if (!zk_client_->SetNodeValue(zk_zone_data_path_ + "/follower",
                                      value)) {
            code = 304;
            rpc_msg = "set zk failed";
            PDLOG(WARNING, "set zk failed, save follower value failed");
            break;
        }
        mode_.store(zone_info.mode(), std::memory_order_release);
        zone_info_.CopyFrom(zone_info);
    } while (0);
    thread_pool_.AddTask(
        boost::bind(&NameServerImpl::DistributeTabletMode, this));
    response->set_code(code);
    response->set_msg(rpc_msg);
    return;
}

void NameServerImpl::CheckClusterInfo() {
    do {
        decltype(nsc_) tmp_nsc;
        {
            std::lock_guard<std::mutex> lock(mu_);
            if (nsc_.size() < 1) {
                break;
            }
            for (auto i : nsc_) {
                if (i.second->state_.load(std::memory_order_relaxed) ==
                    kClusterHealthy) {
                    tmp_nsc.insert(std::make_pair(i.first, i.second));
                }
            }
        }
        for (const auto& i : tmp_nsc) {
            i.second->CheckZkClient();
        }
        std::string msg;
        for (auto i : tmp_nsc) {
            std::vector<::rtidb::nameserver::TableInfo> tables;
            if (!std::atomic_load_explicit(&i.second->client_,
                                           std::memory_order_relaxed)
                     ->ShowTable("", tables, msg)) {
                PDLOG(WARNING, "check %s showtable has error: %s",
                      i.first.c_str(), msg.c_str());
                continue;
            }
            std::lock_guard<std::mutex> lock(mu_);
            if ((tables.size() > 0) && !CompareTableInfo(tables, true)) {
                // todo :: add cluster statsu, need show in showreplica
                PDLOG(WARNING, "compare %s table info has error",
                      i.first.c_str());
                continue;
            }
            CheckTableInfo(i.second, tables);
        }
    } while (0);

    if (running_.load(std::memory_order_acquire)) {
        task_thread_pool_.DelayTask(
            FLAGS_get_replica_status_interval,
            boost::bind(&NameServerImpl::CheckClusterInfo, this));
    }
}

void NameServerImpl::SwitchMode(
    ::google::protobuf::RpcController* controller,
    const ::rtidb::nameserver::SwitchModeRequest* request,
    ::rtidb::nameserver::GeneralResponse* response,
    ::google::protobuf::Closure* done) {
    brpc::ClosureGuard done_guard(done);
    if (!running_.load(std::memory_order_acquire)) {
        response->set_code(::rtidb::base::ReturnCode::kNameserverIsNotLeader);
        response->set_msg("cur nameserver is not leader");
        PDLOG(WARNING, "cur nameserver is not leader");
        return;
    }
    if (request->sm() >= kFOLLOWER) {
        response->set_code(::rtidb::base::ReturnCode::kUnkownServerMode);
        response->set_msg("unkown server status");
        return;
    }
    if (mode_.load(std::memory_order_acquire) == request->sm()) {
        response->set_code(::rtidb::base::ReturnCode::kOk);
        return;
    }
    if (mode_.load(std::memory_order_acquire) == kLEADER) {
        std::lock_guard<std::mutex> lock(mu_);
        if (nsc_.size() > 0) {
            response->set_code(::rtidb::base::ReturnCode::kZoneNotEmpty);
            response->set_msg("zone not empty");
            return;
        }
    }
    std::lock_guard<std::mutex> lock(mu_);
    decltype(zone_info_) zone_info = zone_info_;
    zone_info.set_mode(request->sm());
    std::string value;
    zone_info.SerializeToString(&value);
    if (zk_client_->IsExistNode(zk_zone_data_path_ + "/follower") > 0) {
        if (!zk_client_->CreateNode(zk_zone_data_path_ + "/follower", value)) {
            PDLOG(WARNING, "write follower to zk failed");
            response->set_code(::rtidb::base::ReturnCode::kCreateZkFailed);
            response->set_msg("create zk failed");
            return;
        }
    } else {
        if (!zk_client_->SetNodeValue(zk_zone_data_path_ + "/follower",
                                      value)) {
            PDLOG(WARNING, "set zk failed, save follower value failed");
            response->set_code(::rtidb::base::ReturnCode::kSetZkFailed);
            response->set_msg("set zk failed");
            return;
        }
    }
    PDLOG(INFO, "current cluster mode is [%s]",
          ServerMode_Name(zone_info_.mode()).c_str());
    zone_info_.set_mode(request->sm());
    if (mode_.load(std::memory_order_acquire) == kFOLLOWER) {
        // notify table leave follower mode, leader table will be writeable.
        mode_.store(request->sm(), std::memory_order_release);
        thread_pool_.AddTask(
            boost::bind(&NameServerImpl::DistributeTabletMode, this));
    } else {
        mode_.store(request->sm(), std::memory_order_release);
    }
    PDLOG(INFO, "set new cluster mode [%s]",
          ServerMode_Name(request->sm()).c_str());
    response->set_code(::rtidb::base::ReturnCode::kOk);
    return;
}

void NameServerImpl::SyncTable(RpcController* controller,
                               const SyncTableRequest* request,
                               GeneralResponse* response, Closure* done) {
    brpc::ClosureGuard done_guard(done);
    if (!running_.load(std::memory_order_acquire)) {
        response->set_code(::rtidb::base::ReturnCode::kNameserverIsNotLeader);
        response->set_msg("nameserver is not leader");
        PDLOG(WARNING, "cur nameserver is not leader");
        return;
    }
    if (mode_.load(std::memory_order_relaxed) != kLEADER) {
        response->set_code(
            ::rtidb::base::ReturnCode::kCurNameserverIsNotLeaderMdoe);
        response->set_msg("cur nameserver is not leader mode");
        PDLOG(WARNING, "cur nameserver is not leader mode");
        return;
    }
    int code = 0;
    std::string msg = "ok";
    std::string name = request->name();
    std::string cluster_alias = request->cluster_alias();
    std::shared_ptr<::rtidb::nameserver::TableInfo> table_info;
    do {
        std::shared_ptr<::rtidb::client::NsClient> client;
        {
            std::lock_guard<std::mutex> lock(mu_);
            auto iter = table_info_.find(name);
            if (iter == table_info_.end()) {
                response->set_code(::rtidb::base::ReturnCode::kTableIsNotExist);
                response->set_msg("table is not exist!");
                PDLOG(WARNING, "table[%s] is not exist!", name.c_str());
                return;
            }
            table_info = iter->second;
            auto it = nsc_.find(cluster_alias);
            if (it == nsc_.end()) {
                code = 404;
                msg = "replica name not found";
                PDLOG(WARNING,
                      "replica name [%s] not found when synctable [%s]",
                      cluster_alias.c_str(), name.c_str());
                break;
            }
            if (it->second->state_.load(std::memory_order_relaxed) !=
                kClusterHealthy) {
                code = 507;
                msg = "replica cluster not healthy";
                PDLOG(WARNING,
                      "replica cluster [%s] not healthy when syntable [%s]",
                      cluster_alias.c_str(), name.c_str());
                break;
            }
            client = std::atomic_load_explicit(&it->second->client_,
                                               std::memory_order_relaxed);
        }
        std::vector<::rtidb::nameserver::TableInfo> tables;
        if (!client->ShowTable("", tables, msg)) {
            code = 455;
            msg = "showtable error when synctable";
            PDLOG(WARNING,
                  "replica cluster [%s] showtable error when synctable [%s]",
                  cluster_alias.c_str(), name.c_str());
            break;
        }
        std::vector<std::string> table_name_vec;
        for (auto& rkv : tables) {
            table_name_vec.push_back(rkv.name());
        }
        if (request->has_pid()) {
            if (std::find(table_name_vec.begin(), table_name_vec.end(), name) !=
                table_name_vec.end()) {
                PDLOG(INFO, "table [%s] already exists in replica cluster [%s]",
                      name.c_str(), cluster_alias.c_str());
                uint32_t pid = request->pid();
                if (SyncExistTable(cluster_alias, name, tables, *table_info,
                                   pid, code, msg) < 0) {
                    break;
                }
            } else {
                PDLOG(INFO, "table [%s] does not exist in replica cluster [%s]",
                      name.c_str(), cluster_alias.c_str());
                code = 508;
                msg = "replica cluster has no table, do not need pid";
                PDLOG(WARNING,
                      "replica cluster has no table [%s], do not need pid",
                      name.c_str());
                break;
            }
        } else {
            for (int idx = 0; idx < table_info->table_partition_size(); idx++) {
                const ::rtidb::nameserver::TablePartition&
                    table_partition_local = table_info->table_partition(idx);
                for (int midx = 0;
                     midx < table_partition_local.partition_meta_size();
                     midx++) {
                    if (table_partition_local.partition_meta(midx)
                            .is_leader() &&
                        (!table_partition_local.partition_meta(midx)
                              .is_alive())) {
                        code = 509;
                        msg = "local table has a no alive leader partition";
                        PDLOG(WARNING,
                              "local table [%s] pid [%u] has a no alive leader "
                              "partition",
                              table_info->name().c_str(),
                              table_partition_local.pid());
                        response->set_code(code);
                        response->set_msg(msg);
                        return;
                    }
                }
            }
            if (std::find(table_name_vec.begin(), table_name_vec.end(), name) !=
                table_name_vec.end()) {
                PDLOG(INFO, "table [%s] already exists in replica cluster [%s]",
                      name.c_str(), cluster_alias.c_str());
                if (SyncExistTable(cluster_alias, name, tables, *table_info,
                                   UINT32_MAX, code, msg) < 0) {
                    break;
                }
            } else {
                PDLOG(INFO, "table [%s] does not exist in replica cluster [%s]",
                      name.c_str(), cluster_alias.c_str());
                ::rtidb::nameserver::TableInfo table_info_r(*table_info);
                // get remote table_info: tid and leader partition info
                std::string msg;
                if (!client->CreateRemoteTableInfo(zone_info_, table_info_r,
                                                   msg)) {
                    code = 510;
                    msg = "create remote table info failed";
                    PDLOG(WARNING,
                          "create remote table_info error, wrong msg is [%s]",
                          msg.c_str());
                    break;
                }
                std::lock_guard<std::mutex> lock(mu_);
                for (int idx = 0; idx < table_info_r.table_partition_size();
                     idx++) {
                    const ::rtidb::nameserver::TablePartition& table_partition =
                        table_info_r.table_partition(idx);
                    if (AddReplicaRemoteOP(cluster_alias, table_info_r.name(),
                                           table_partition, table_info_r.tid(),
                                           table_partition.pid()) < 0) {
                        code = 511;
                        msg = "create AddReplicaRemoteOP failed";
                        PDLOG(INFO,
                              "create AddReplicaRemoteOP failed. table[%s] "
                              "pid[%u]",
                              name.c_str(), table_partition.pid());
                        response->set_code(code);
                        response->set_msg(msg);
                        return;
                    }
                }
            }
        }
    } while (0);
    response->set_code(code);
    response->set_msg(msg);
}

int NameServerImpl::SyncExistTable(
    const std::string& alias, const std::string& name,
    const std::vector<::rtidb::nameserver::TableInfo> tables_remote,
    const ::rtidb::nameserver::TableInfo& table_info_local, uint32_t pid,
    int& code, std::string& msg) {
    std::vector<::rtidb::nameserver::TableInfo> table_vec;
    ::rtidb::nameserver::TableInfo table_info_remote;
    for (const auto& table : tables_remote) {
        if (table.name() == name) {
            table_vec.push_back(table);
            table_info_remote = table;
            break;
        }
    }
    {
        decltype(tablets_) tablets;
        {
            std::lock_guard<std::mutex> lock(mu_);
            auto it = tablets_.begin();
            for (; it != tablets_.end(); it++) {
                if (it->second->state_ != api::kTabletHealthy) {
                    continue;
                }
                tablets.insert(std::make_pair(it->first, it->second));
            }
        }
        std::map<std::string, std::map<uint32_t, std::map<uint32_t, uint64_t>>>
            tablet_part_offset;
        for (auto it = tablets.begin(); it != tablets.end(); it++) {
            std::map<uint32_t, std::map<uint32_t, uint64_t>> value;
            bool ok = it->second->client_->GetAllSnapshotOffset(value);
            if (ok) {
                tablet_part_offset.insert(
                    std::make_pair(it->second->client_->GetEndpoint(), value));
            }
        }
        std::lock_guard<std::mutex> lock(mu_);
        if (!CompareTableInfo(table_vec, false)) {
            PDLOG(WARNING, "compare table info error");
            msg = "compare table info error";
            code = 567;
            return -1;
        }
        if (!CompareSnapshotOffset(table_vec, msg, code, tablet_part_offset)) {
            return -1;
        }
    }
    std::vector<uint32_t> pid_vec;
    if (pid == UINT32_MAX) {
        for (int idx = 0; idx < table_info_remote.table_partition_size();
             idx++) {
            pid_vec.push_back(table_info_remote.table_partition(idx).pid());
        }
    } else {
        pid_vec.push_back(pid);
    }
    for (const auto& cur_pid : pid_vec) {
        bool has_pid = false;
        for (int idx = 0; idx < table_info_local.table_partition_size();
             idx++) {
            const ::rtidb::nameserver::TablePartition& table_partition_local =
                table_info_local.table_partition(idx);
            if (table_partition_local.pid() == cur_pid) {
                has_pid = true;
                for (int midx = 0;
                     midx < table_partition_local.partition_meta_size();
                     midx++) {
                    if (table_partition_local.partition_meta(midx)
                            .is_leader() &&
                        (!table_partition_local.partition_meta(midx)
                              .is_alive())) {
                        code = 509;
                        msg = "local table has a no alive leader partition";
                        PDLOG(WARNING,
                              "table [%s] pid [%u] has a no alive leader "
                              "partition",
                              name.c_str(), table_partition_local.pid());
                        return -1;
                    }
                }
                break;
            }
        }
        if (!has_pid) {
            code = 512;
            msg = "table has no current pid";
            PDLOG(WARNING, "table [%s] has no pid [%u]", name.c_str(), cur_pid);
            return -1;
        }
        // remote table
        for (int idx = 0; idx < table_info_remote.table_partition_size();
             idx++) {
            const ::rtidb::nameserver::TablePartition& table_partition =
                table_info_remote.table_partition(idx);
            if (table_partition.pid() == cur_pid) {
                for (int midx = 0; midx < table_partition.partition_meta_size();
                     midx++) {
                    if (table_partition.partition_meta(midx).is_leader()) {
                        if (!table_partition.partition_meta(midx).is_alive()) {
                            code = 514;
                            msg =
                                "remote table has a no alive leader partition";
                            PDLOG(WARNING,
                                  "remote table [%s] has a no alive leader "
                                  "partition pid[%u]",
                                  name.c_str(), cur_pid);
                            return -1;
                        }
                    }
                }
                break;
            }
        }
    }
    {
        std::lock_guard<std::mutex> lock(mu_);
        for (const auto& cur_pid : pid_vec) {
            for (int idx = 0; idx < table_info_remote.table_partition_size();
                 idx++) {
                const ::rtidb::nameserver::TablePartition& table_partition =
                    table_info_remote.table_partition(idx);
                if (table_partition.pid() == cur_pid) {
                    for (int midx = 0;
                         midx < table_partition.partition_meta_size(); midx++) {
                        if (table_partition.partition_meta(midx).is_leader() &&
                            table_partition.partition_meta(midx).is_alive()) {
                            if (AddReplicaSimplyRemoteOP(
                                    alias, name,
                                    table_partition.partition_meta(midx)
                                        .endpoint(),
                                    table_info_remote.tid(), cur_pid) < 0) {
                                PDLOG(WARNING,
                                      "create AddReplicasSimplyRemoteOP "
                                      "failed. table[%s] pid[%u]",
                                      name.c_str(), cur_pid);
                                code = 513;
                                msg = "create AddReplicasSimplyRemoteOP failed";
                                return -1;
                            }
                        }
                    }
                    break;
                }
            }
        }
    }
    return 0;
}

void NameServerImpl::DistributeTabletMode() {
    if (!running_.load(std::memory_order_acquire)) {
        return;
    }
    decltype(tablets_) tmp_tablets;
    {
        std::lock_guard<std::mutex> lock(mu_);
        for (const auto& tablet : tablets_) {
            if (tablet.second->state_ !=
                ::rtidb::api::TabletState::kTabletHealthy) {
                continue;
            }
            tmp_tablets.insert(std::make_pair(tablet.first, tablet.second));
        }
    }
    bool mode =
        mode_.load(std::memory_order_acquire) == kFOLLOWER ? true : false;
    for (const auto& tablet : tmp_tablets) {
        if (!tablet.second->client_->SetMode(mode)) {
            PDLOG(WARNING, "set tablet %s mode failed!", tablet.first.c_str());
        }
    }
}

bool NameServerImpl::CreateTableRemote(
    const ::rtidb::api::TaskInfo& task_info,
    const ::rtidb::nameserver::TableInfo& table_info,
    const std::shared_ptr<::rtidb::nameserver::ClusterInfo> cluster_info) {
    return cluster_info->CreateTableRemote(task_info, table_info, zone_info_);
}

bool NameServerImpl::DropTableRemote(
    const ::rtidb::api::TaskInfo& task_info, const std::string& name,
    const std::shared_ptr<::rtidb::nameserver::ClusterInfo> cluster_info) {
    {
        std::lock_guard<std::mutex> lock(mu_);
        auto iter = cluster_info->last_status.find(name);
        if (iter != cluster_info->last_status.end()) {
            cluster_info->last_status.erase(iter);
        }
    }
    return cluster_info->DropTableRemote(task_info, name, zone_info_);
}

void NameServerImpl::MakeTablePartitionSnapshot(
    uint32_t pid, uint64_t end_offset,
    std::shared_ptr<::rtidb::nameserver::TableInfo> table_info) {
    for (const auto& part : table_info->table_partition()) {
        if (part.pid() != pid) {
            continue;
        }
        for (const auto& meta : part.partition_meta()) {
            if (!meta.is_alive()) {
                continue;
            }
            std::shared_ptr<TabletClient> client;
            {
                std::lock_guard<std::mutex> lock(mu_);
                auto tablet_iter = tablets_.find(meta.endpoint());
                if (tablet_iter == tablets_.end()) {
                    PDLOG(WARNING, "tablet[%s] not found in tablets",
                          meta.endpoint().c_str());
                    continue;
                }
                client = tablet_iter->second->client_;
            }
            client->MakeSnapshot(table_info->tid(), pid, end_offset,
                                 std::shared_ptr<rtidb::api::TaskInfo>());
        }
    }
}

void NameServerImpl::DeleteIndex(RpcController* controller,
                                 const DeleteIndexRequest* request,
                                 GeneralResponse* response, Closure* done) {
    brpc::ClosureGuard done_guard(done);
    if (!running_.load(std::memory_order_acquire)) {
        response->set_code(::rtidb::base::ReturnCode::kNameserverIsNotLeader);
        response->set_msg("nameserver is not leader");
        PDLOG(WARNING, "cur nameserver is not leader");
        return;
    }
    std::shared_ptr<::rtidb::nameserver::TableInfo> table_info;
    int32_t index_pos = -1;
    std::map<std::string, std::shared_ptr<::rtidb::client::TabletClient>>
        tablet_client_map;
    {
        std::lock_guard<std::mutex> lock(mu_);
        auto table_iter = table_info_.find(request->table_name());
        if (table_iter == table_info_.end()) {
            response->set_code(::rtidb::base::ReturnCode::kTableIsNotExist);
            response->set_msg("table is not exist!");
            PDLOG(WARNING, "table[%s] is not exist!",
                  request->table_name().c_str());
            return;
        }
        table_info = table_iter->second;
        if (table_info->column_key_size() == 0) {
            response->set_code(::rtidb::base::ReturnCode::kHasNotColumnKey);
            response->set_msg("table has not column key");
            PDLOG(WARNING, "table %s has not column key",
                  request->table_name().c_str());
            return;
        }
        for (int i = 0; i < table_info->column_key_size(); i++) {
            if (table_info->column_key(i).index_name() == request->idx_name()) {
                if (table_info->column_key(i).flag() == 0) {
                    index_pos = i;
                }
                break;
            }
        }
        if (index_pos < 0) {
            response->set_code(::rtidb::base::ReturnCode::kIdxNameNotFound);
            response->set_msg("index doesn't exist!");
            PDLOG(WARNING, "index[%s]  doesn't exist!",
                  request->idx_name().c_str());
            return;
        } else if (index_pos == 0) {
            response->set_code(::rtidb::base::ReturnCode::kDeleteIndexFailed);
            response->set_msg("index is primary key");
            PDLOG(WARNING, "index %s is primary key, cannot delete",
                  request->idx_name().c_str());
            return;
        }
        for (const auto& kv : tablets_) {
            if (kv.second->state_ !=
                ::rtidb::api::TabletState::kTabletHealthy) {
                response->set_code(
                    ::rtidb::base::ReturnCode::kTabletIsNotHealthy);
                response->set_msg("tablet is offline!");
                PDLOG(WARNING, "tablet[%s] is offline!",
                      kv.second->client_->GetEndpoint().c_str());
                return;
            }
            tablet_client_map.insert(std::make_pair(
                kv.second->client_->GetEndpoint(), kv.second->client_));
        }
    }
    for (int idx = 0; idx < table_info->table_partition_size(); idx++) {
        for (int meta_idx = 0;
             meta_idx < table_info->table_partition(idx).partition_meta_size();
             meta_idx++) {
            std::string endpoint = table_info->table_partition(idx)
                                       .partition_meta(meta_idx)
                                       .endpoint();
            if (!table_info->table_partition(idx)
                     .partition_meta(meta_idx)
                     .is_alive()) {
                response->set_code(
                    ::rtidb::base::ReturnCode::kTableHasNoAliveLeaderPartition);
                response->set_msg("partition is not alive!");
                PDLOG(WARNING, "partition[%s][%d] is not alive!",
                      endpoint.c_str(), table_info->table_partition(idx).pid());
                return;
            }
            if (tablet_client_map.find(endpoint) == tablet_client_map.end()) {
                response->set_code(
                    ::rtidb::base::ReturnCode::kTabletIsNotHealthy);
                response->set_msg("tablet is not healthy");
                PDLOG(WARNING, "endpoint %s is not healthy", endpoint.c_str());
                return;
            }
        }
    }
    bool delete_failed = false;
    for (int idx = 0; idx < table_info->table_partition_size(); idx++) {
        for (int meta_idx = 0;
             meta_idx < table_info->table_partition(idx).partition_meta_size();
             meta_idx++) {
            std::string endpoint = table_info->table_partition(idx)
                                       .partition_meta(meta_idx)
                                       .endpoint();
            std::string msg;
            if (!tablet_client_map[endpoint]->DeleteIndex(
                    table_info->tid(), table_info->table_partition(idx).pid(),
                    request->idx_name(), &msg)) {
                PDLOG(WARNING,
                      "delete index failed. name %s pid %u endpoint %s msg %s",
                      request->table_name().c_str(),
                      table_info->table_partition(idx).pid(), endpoint.c_str(),
                      msg.c_str());
                delete_failed = true;
            }
        }
    }
    table_info->mutable_column_key(index_pos)->set_flag(1);
    std::string table_value;
    table_info->SerializeToString(&table_value);
    if (!zk_client_->SetNodeValue(
            zk_table_data_path_ + "/" + request->table_name(), table_value)) {
        PDLOG(WARNING, "update table node[%s/%s] failed! value[%s]",
              zk_table_data_path_.c_str(), request->table_name().c_str(),
              table_value.c_str());
        response->set_code(::rtidb::base::ReturnCode::kSetZkFailed);
        response->set_msg("set zk failed");
    }
    PDLOG(INFO, "update table node[%s/%s]. value is [%s]",
          zk_table_data_path_.c_str(), request->table_name().c_str(),
          table_value.c_str());
    NotifyTableChanged();
    if (delete_failed) {
        response->set_code(::rtidb::base::kDeleteIndexFailed);
        response->set_msg("delete failed");
    } else {
        response->set_code(0);
        response->set_msg("ok");
    }
    PDLOG(INFO, "delete index : table[%s] index[%s]",
          request->table_name().c_str(), request->idx_name().c_str());
}

void NameServerImpl::AddIndex(RpcController* controller,
                              const AddIndexRequest* request,
                              GeneralResponse* response, Closure* done) {
    brpc::ClosureGuard done_guard(done);
    if (!running_.load(std::memory_order_acquire)) {
        response->set_code(::rtidb::base::ReturnCode::kNameserverIsNotLeader);
        response->set_msg("nameserver is not leader");
        PDLOG(WARNING, "cur nameserver is not leader");
        return;
    }
    std::shared_ptr<::rtidb::nameserver::TableInfo> table_info;
    int32_t index_pos = 0;
    std::string name = request->name();
    std::string index_name = request->column_key().index_name();
    std::map<std::string, std::shared_ptr<::rtidb::client::TabletClient>>
        tablet_client_map;
    {
        std::lock_guard<std::mutex> lock(mu_);
        auto table_iter = table_info_.find(name);
        if (table_iter == table_info_.end()) {
            response->set_code(::rtidb::base::ReturnCode::kTableIsNotExist);
            response->set_msg("table is not exist!");
            PDLOG(WARNING, "table[%s] is not exist!", name.c_str());
            return;
        }
        table_info = table_iter->second;
        if (table_info->storage_mode() != ::rtidb::common::kMemory) {
            response->set_code(::rtidb::base::ReturnCode::kTableTypeMismatch);
            response->set_msg("only memory support addindex");
            PDLOG(WARNING, "cannot add index. table %s", name.c_str());
            return;
        }
        if (table_info->column_key_size() == 0) {
            response->set_code(::rtidb::base::ReturnCode::kHasNotColumnKey);
            response->set_msg("table has no column key");
            PDLOG(WARNING, "table %s has no column key", name.c_str());
            return;
        }
        for (index_pos = 0; index_pos < table_info->column_key_size();
             index_pos++) {
            if (table_info->column_key(index_pos).index_name() == index_name) {
                if (table_info->column_key(index_pos).flag() == 0) {
                    response->set_code(
                        ::rtidb::base::ReturnCode::kIndexAlreadyExists);
                    response->set_msg("index has already exist!");
                    PDLOG(WARNING, "index %s has already exist! table name %s",
                          index_name.c_str(), name.c_str());
                    return;
                }
                break;
            }
        }
        std::map<std::string, ::rtidb::common::ColumnDesc> col_map;
        std::map<std::string, ::rtidb::common::ColumnDesc> ts_map;
        for (const auto& column_desc : table_info->column_desc_v1()) {
            if (column_desc.is_ts_col()) {
                ts_map.insert(std::make_pair(column_desc.name(), column_desc));
            } else {
                col_map.insert(std::make_pair(column_desc.name(), column_desc));
            }
        }
        for (const auto& col_name : request->column_key().col_name()) {
            auto it = col_map.find(col_name);
            if (it == col_map.end() || (it->second.type() == "float") ||
                (it->second.type() == "double")) {
                response->set_code(::rtidb::base::ReturnCode::kWrongColumnKey);
                response->set_msg("wrong column key!");
                PDLOG(
                    WARNING,
                    "column_desc %s has wrong type or not exist, table name %s",
                    col_name.c_str(), name.c_str());
                return;
            }
        }
        for (const auto& ts_name : request->column_key().ts_name()) {
            auto it = ts_map.find(ts_name);
            if (it == ts_map.end()) {
                response->set_code(::rtidb::base::ReturnCode::kWrongColumnKey);
                response->set_msg("wrong column key!");
                PDLOG(WARNING, "ts %s not exist, table name %s",
                      ts_name.c_str(), name.c_str());
                return;
            }
        }
        if (request->column_key().ts_name().empty() && !ts_map.empty()) {
            response->set_code(::rtidb::base::ReturnCode::kWrongColumnKey);
            response->set_msg("wrong column key!");
            PDLOG(WARNING, "column key %s should contain ts_col, table name %s",
                  index_name.c_str(), name.c_str());
            return;
        }
        if ((uint32_t)table_info->table_partition_size() >
            FLAGS_name_server_task_max_concurrency) {
            response->set_code(::rtidb::base::ReturnCode::kTooManyPartition);
            response->set_msg(
                "partition num is greater than "
                "name_server_task_max_concurrency");
            PDLOG(WARNING,
                  "partition num[%d] is greater than "
                  "name_server_task_max_concurrency[%u]. table name %s",
                  table_info->table_partition_size(),
                  FLAGS_name_server_task_max_concurrency, name.c_str());
            return;
        }
        for (uint32_t pid = 0;
             pid < (uint32_t)table_info->table_partition_size(); pid++) {
            if (CreateAddIndexOP(request->name(), pid, request->column_key(),
                                 index_pos) < 0) {
                PDLOG(INFO, "create AddIndexOP failed. table %s pid %u",
                      name.c_str(), pid);
                break;
            }
        }
    }
    PDLOG(INFO, "add index. table[%s] index[%s]", name.c_str(),
          index_name.c_str());
    response->set_code(::rtidb::base::ReturnCode::kOk);
    response->set_msg("ok");
}

bool NameServerImpl::AddIndexToTableInfo(
    const std::string& name, const ::rtidb::common::ColumnKey& column_key,
    uint32_t index_pos) {
    std::lock_guard<std::mutex> lock(mu_);
    auto iter = table_info_.find(name);
    if (iter == table_info_.end()) {
        PDLOG(WARNING, "table[%s] is not exist!", name.c_str());
        return false;
    }
    std::shared_ptr<::rtidb::nameserver::TableInfo> new_table_info(
        iter->second->New());
    new_table_info->CopyFrom(*(iter->second));
    if (index_pos < (uint32_t)new_table_info->column_key_size()) {
        ::rtidb::common::ColumnKey* cur_column_key =
            new_table_info->mutable_column_key(index_pos);
        cur_column_key->CopyFrom(column_key);
    } else {
        ::rtidb::common::ColumnKey* cur_column_key =
            new_table_info->add_column_key();
        cur_column_key->CopyFrom(column_key);
    }
    std::string table_value;
    new_table_info->SerializeToString(&table_value);
    if (!zk_client_->SetNodeValue(zk_table_data_path_ + "/" + name,
                                  table_value)) {
        PDLOG(WARNING, "update table node[%s/%s] failed! value[%s]",
              zk_table_data_path_.c_str(), name.c_str(), table_value.c_str());
        return false;
    }
    iter->second = new_table_info;
    NotifyTableChanged();
    PDLOG(INFO, "add index ok. table[%s] index[%s]", name.c_str(),
          column_key.index_name().c_str());
    return true;
}

int NameServerImpl::CreateAddIndexOP(
    const std::string& name, uint32_t pid,
    const ::rtidb::common::ColumnKey& column_key, uint32_t idx) {
    auto iter = table_info_.find(name);
    if (iter == table_info_.end()) {
        PDLOG(WARNING, "table[%s] is not exist!", name.c_str());
        return -1;
    }
    std::string partition_num_value =
        std::to_string(iter->second->table_partition_size());
    std::string table_sync_node = zk_op_sync_path_ + "/" + name;
    if (zk_client_->IsExistNode(table_sync_node) == 0) {
        if (!zk_client_->SetNodeValue(table_sync_node, partition_num_value)) {
            PDLOG(WARNING, "set sync value failed. table %s node %s",
                  name.c_str(), table_sync_node.c_str());
            return -1;
        }
    } else if (!zk_client_->CreateNode(table_sync_node, partition_num_value)) {
        PDLOG(WARNING, "create sync node failed. table %s node %s",
              name.c_str(), table_sync_node.c_str());
        return -1;
    }
    std::shared_ptr<OPData> op_data;
    AddIndexMeta add_index_meta;
    add_index_meta.set_name(name);
    add_index_meta.set_pid(pid);
    add_index_meta.set_idx(idx);
    ::rtidb::common::ColumnKey* cur_column_key =
        add_index_meta.mutable_column_key();
    cur_column_key->CopyFrom(column_key);
    std::string value;
    add_index_meta.SerializeToString(&value);
    if (CreateOPData(::rtidb::api::OPType::kAddIndexOP, value, op_data, name,
                     pid) < 0) {
        PDLOG(WARNING, "create AddIndexOP data error. table %s pid %u",
              name.c_str(), pid);
        return -1;
    }
    if (CreateAddIndexOPTask(op_data) < 0) {
        PDLOG(WARNING, "create AddIndexOP task failed. table[%s] pid[%u]",
              name.c_str(), pid);
        return -1;
    }
    if (AddOPData(op_data, FLAGS_name_server_task_max_concurrency) < 0) {
        PDLOG(WARNING, "add op data failed. name[%s] pid[%u]", name.c_str(),
              pid);
        return -1;
    }
    PDLOG(INFO, "create AddIndexOP op ok. op_id[%lu] name[%s] pid[%u]",
          op_data->op_info_.op_id(), name.c_str(), pid);
    return 0;
}

int NameServerImpl::CreateAddIndexOPTask(std::shared_ptr<OPData> op_data) {
    AddIndexMeta add_index_meta;
    if (!add_index_meta.ParseFromString(op_data->op_info_.data())) {
        PDLOG(WARNING, "parse AddIndexMeta failed. data[%s]",
              op_data->op_info_.data().c_str());
        return -1;
    }
    std::string name = op_data->op_info_.name();
    uint32_t pid = op_data->op_info_.pid();
    auto iter = table_info_.find(name);
    if (iter == table_info_.end()) {
        PDLOG(WARNING, "get table info failed! name[%s]", name.c_str());
        return -1;
    }
    std::shared_ptr<::rtidb::nameserver::TableInfo> table_info = iter->second;
    uint32_t tid = table_info->tid();
    std::string leader_endpoint;
    std::string follower_endpoint;
    std::map<uint32_t, std::string> pid_endpoint_map;
    std::vector<std::string> endpoints;
    for (int idx = 0; idx < table_info->table_partition_size(); idx++) {
        for (int meta_idx = 0;
             meta_idx < table_info->table_partition(idx).partition_meta_size();
             meta_idx++) {
            const ::rtidb::nameserver::PartitionMeta& partition_meta =
                table_info->table_partition(idx).partition_meta(meta_idx);
            if (partition_meta.is_alive()) {
                if (partition_meta.is_leader()) {
                    if (table_info->table_partition(idx).pid() == pid) {
                        leader_endpoint = partition_meta.endpoint();
                    } else {
                        pid_endpoint_map.insert(std::make_pair(
                            table_info->table_partition(idx).pid(),
                            partition_meta.endpoint()));
                    }
                }
                if (table_info->table_partition(idx).pid() == pid) {
                    if (!partition_meta.is_leader() &&
                        follower_endpoint.empty()) {
                        follower_endpoint = partition_meta.endpoint();
                    }
                    endpoints.push_back(partition_meta.endpoint());
                }
            }
        }
    }
    if (leader_endpoint.empty()) {
        PDLOG(WARNING, "get leader failed. table[%s] pid[%u]", name.c_str(),
              pid);
        return -1;
    }
    auto it = tablets_.find(leader_endpoint);
    if (it == tablets_.end() ||
        it->second->state_ != ::rtidb::api::TabletState::kTabletHealthy) {
        PDLOG(WARNING, "leader[%s] is not online", leader_endpoint.c_str());
        return -1;
    }
    uint64_t op_index = op_data->op_info_.op_id();
    std::shared_ptr<Task> task = CreateDumpIndexDataTask(
        op_index, ::rtidb::api::OPType::kAddIndexOP, tid, pid, leader_endpoint,
        table_info->table_partition_size(), add_index_meta.column_key(),
        add_index_meta.idx());
    if (!task) {
        PDLOG(WARNING,
              "create dump index task failed. tid[%u] pid[%u] endpoint[%s]",
              tid, pid, leader_endpoint.c_str());
        return -1;
    }
    op_data->task_list_.push_back(task);
    task = CreateSendIndexDataTask(op_index, ::rtidb::api::OPType::kAddIndexOP,
                                   tid, pid, leader_endpoint, pid_endpoint_map);
    if (!task) {
        PDLOG(
            WARNING,
            "create send index data task failed. tid[%u] pid[%u] endpoint[%s]",
            tid, pid, leader_endpoint.c_str());
        return -1;
    }
    op_data->task_list_.push_back(task);
    task = CreateAddIndexToTabletTask(
        op_index, ::rtidb::api::OPType::kAddIndexOP, tid, pid, endpoints,
        add_index_meta.column_key());
    if (!task) {
        PDLOG(WARNING, "create add index task failed. tid[%u] pid[%u]", tid,
              pid);
        return -1;
    }
    op_data->task_list_.push_back(task);
    task = CreateExtractIndexDataTask(
        op_index, ::rtidb::api::OPType::kAddIndexOP, tid, pid, endpoints,
        table_info->table_partition_size(), add_index_meta.column_key(),
        add_index_meta.idx());
    if (!task) {
        PDLOG(WARNING, "create extract index data task failed. tid[%u] pid[%u]",
              tid, pid);
        return -1;
    }
    op_data->task_list_.push_back(task);
    task = CreateLoadIndexDataTask(op_index, ::rtidb::api::OPType::kAddIndexOP,
                                   tid, pid, leader_endpoint,
                                   table_info->table_partition_size());
    if (!task) {
        PDLOG(
            WARNING,
            "create load index data task failed. tid[%u] pid[%u] endpoint[%s]",
            tid, pid, leader_endpoint.c_str());
        return -1;
    }
    op_data->task_list_.push_back(task);
    task = CreateCheckBinlogSyncProgressTask(
        op_index, ::rtidb::api::OPType::kAddIndexOP, name, pid,
        follower_endpoint, FLAGS_check_binlog_sync_progress_delta);
    if (!task) {
        PDLOG(WARNING,
              "create CheckBinlogSyncProgressTask failed. name[%s] pid[%u]",
              name.c_str(), pid);
        return -1;
    }
    op_data->task_list_.push_back(task);
    boost::function<bool()> fun =
        boost::bind(&NameServerImpl::AddIndexToTableInfo, this, name,
                    add_index_meta.column_key(), add_index_meta.idx());
    task = CreateTableSyncTask(op_index, ::rtidb::api::OPType::kAddIndexOP,
                               name, fun);
    if (!task) {
        PDLOG(WARNING, "create table sync task failed. name[%s] pid[%u]",
              name.c_str(), pid);
        return -1;
    }
    op_data->task_list_.push_back(task);
    return 0;
}

std::shared_ptr<Task> NameServerImpl::CreateTableSyncTask(
    uint64_t op_index, ::rtidb::api::OPType op_type, const std::string& name,
    const boost::function<bool()>& fun) {
    std::shared_ptr<Task> task =
        std::make_shared<Task>("", std::make_shared<::rtidb::api::TaskInfo>());
    task->task_info_->set_op_id(op_index);
    task->task_info_->set_op_type(op_type);
    task->task_info_->set_task_type(::rtidb::api::TaskType::kTableSyncTask);
    task->task_info_->set_status(::rtidb::api::TaskStatus::kInited);
    task->fun_ = boost::bind(&NameServerImpl::RunSyncTaskFun, this, name, fun,
                             task->task_info_);
    return task;
}

void NameServerImpl::RunSyncTaskFun(
    const std::string& name, const boost::function<bool()>& fun,
    std::shared_ptr<::rtidb::api::TaskInfo> task_info) {
    std::string value;
    std::string table_sync_node = zk_op_sync_path_ + "/" + name;
    do {
        uint32_t task_num = 0;
        {
            std::lock_guard<std::mutex> lock(mu_);
            if (!zk_client_->GetNodeValue(table_sync_node, value)) {
                PDLOG(WARNING, "get sync value failed. table %s node %s",
                      name.c_str(), table_sync_node.c_str());
                break;
            }
            try {
                task_num = boost::lexical_cast<uint32_t>(value);
            } catch (std::exception const& e) {
                PDLOG(WARNING, "convert to uint falied. table %s value %s",
                      name.c_str(), value.c_str());
                break;
            }
            task_num--;
            if (task_num > 0) {
                std::string new_value = std::to_string(task_num);
                if (!zk_client_->SetNodeValue(table_sync_node, new_value)) {
                    PDLOG(WARNING, "set sync value failed. table %s node %s",
                          name.c_str(), table_sync_node.c_str());
                    break;
                }
            }
        }
        if (task_num == 0) {
            if (!fun()) {
                PDLOG(WARNING, "execute fun failed. table %s", name.c_str());
                break;
            }
            if (!zk_client_->DeleteNode(table_sync_node)) {
                PDLOG(WARNING, "delete sync value failed. table %s node %s",
                      name.c_str(), table_sync_node.c_str());
            }
            PDLOG(INFO, "execute fun success. table %s", name.c_str());
        }
        task_info->set_status(::rtidb::api::TaskStatus::kDone);
        return;
    } while (0);
    task_info->set_status(::rtidb::api::TaskStatus::kFailed);
}

std::shared_ptr<Task> NameServerImpl::CreateDumpIndexDataTask(
    uint64_t op_index, ::rtidb::api::OPType op_type, uint32_t tid, uint32_t pid,
    const std::string& endpoint, uint32_t partition_num,
    const ::rtidb::common::ColumnKey& column_key, uint32_t idx) {
    auto it = tablets_.find(endpoint);
    if (it == tablets_.end() ||
        it->second->state_ != ::rtidb::api::TabletState::kTabletHealthy) {
        return std::shared_ptr<Task>();
    }
    std::shared_ptr<Task> task = std::make_shared<Task>(
        endpoint, std::make_shared<::rtidb::api::TaskInfo>());
    task->task_info_->set_op_id(op_index);
    task->task_info_->set_op_type(op_type);
    task->task_info_->set_task_type(::rtidb::api::TaskType::kDumpIndexData);
    task->task_info_->set_status(::rtidb::api::TaskStatus::kInited);
    task->task_info_->set_endpoint(endpoint);
    boost::function<bool()> fun =
        boost::bind(&TabletClient::DumpIndexData, it->second->client_, tid, pid,
                    partition_num, column_key, idx, task->task_info_);
    task->fun_ =
        boost::bind(&NameServerImpl::WrapTaskFun, this, fun, task->task_info_);
    return task;
}

std::shared_ptr<Task> NameServerImpl::CreateSendIndexDataTask(
    uint64_t op_index, ::rtidb::api::OPType op_type, uint32_t tid, uint32_t pid,
    const std::string& endpoint,
    const std::map<uint32_t, std::string>& pid_endpoint_map) {
    auto it = tablets_.find(endpoint);
    if (it == tablets_.end() ||
        it->second->state_ != ::rtidb::api::TabletState::kTabletHealthy) {
        return std::shared_ptr<Task>();
    }
    std::shared_ptr<Task> task = std::make_shared<Task>(
        endpoint, std::make_shared<::rtidb::api::TaskInfo>());
    task->task_info_->set_op_id(op_index);
    task->task_info_->set_op_type(op_type);
    task->task_info_->set_task_type(::rtidb::api::TaskType::kSendIndexData);
    task->task_info_->set_status(::rtidb::api::TaskStatus::kInited);
    task->task_info_->set_endpoint(endpoint);
    boost::function<bool()> fun =
        boost::bind(&TabletClient::SendIndexData, it->second->client_, tid, pid,
                    pid_endpoint_map, task->task_info_);
    task->fun_ =
        boost::bind(&NameServerImpl::WrapTaskFun, this, fun, task->task_info_);
    return task;
}

std::shared_ptr<Task> NameServerImpl::CreateLoadIndexDataTask(
    uint64_t op_index, ::rtidb::api::OPType op_type, uint32_t tid, uint32_t pid,
    const std::string& endpoint, uint32_t partition_num) {
    auto it = tablets_.find(endpoint);
    if (it == tablets_.end() ||
        it->second->state_ != ::rtidb::api::TabletState::kTabletHealthy) {
        return std::shared_ptr<Task>();
    }
    std::shared_ptr<Task> task = std::make_shared<Task>(
        endpoint, std::make_shared<::rtidb::api::TaskInfo>());
    task->task_info_->set_op_id(op_index);
    task->task_info_->set_op_type(op_type);
    task->task_info_->set_task_type(::rtidb::api::TaskType::kLoadIndexData);
    task->task_info_->set_status(::rtidb::api::TaskStatus::kInited);
    task->task_info_->set_endpoint(endpoint);
    boost::function<bool()> fun =
        boost::bind(&TabletClient::LoadIndexData, it->second->client_, tid, pid,
                    partition_num, task->task_info_);
    task->fun_ =
        boost::bind(&NameServerImpl::WrapTaskFun, this, fun, task->task_info_);
    return task;
}

std::shared_ptr<Task> NameServerImpl::CreateExtractIndexDataTask(
    uint64_t op_index, ::rtidb::api::OPType op_type, uint32_t tid, uint32_t pid,
    const std::vector<std::string>& endpoints, uint32_t partition_num,
    const ::rtidb::common::ColumnKey& column_key, uint32_t idx) {
    std::shared_ptr<Task> task =
        std::make_shared<Task>("", std::make_shared<::rtidb::api::TaskInfo>());
    for (const auto& endpoint : endpoints) {
        auto it = tablets_.find(endpoint);
        if (it == tablets_.end() ||
            it->second->state_ != ::rtidb::api::TabletState::kTabletHealthy) {
            return std::shared_ptr<Task>();
        }
        std::shared_ptr<Task> sub_task = std::make_shared<Task>(
            endpoint, std::make_shared<::rtidb::api::TaskInfo>());
        sub_task->task_info_->set_op_id(op_index);
        sub_task->task_info_->set_op_type(op_type);
        sub_task->task_info_->set_task_type(
            ::rtidb::api::TaskType::kExtractIndexData);
        sub_task->task_info_->set_status(::rtidb::api::TaskStatus::kInited);
        sub_task->task_info_->set_endpoint(endpoint);
        boost::function<bool()> fun = boost::bind(
            &TabletClient::ExtractIndexData, it->second->client_, tid, pid,
            partition_num, column_key, idx, sub_task->task_info_);
        sub_task->fun_ = boost::bind(&NameServerImpl::WrapTaskFun, this, fun,
                                     sub_task->task_info_);
        task->sub_task_.push_back(sub_task);
        PDLOG(INFO,
              "add subtask kExtractIndexData. op_id[%lu] tid[%u] pid[%u] "
              "endpoint[%s]",
              op_index, tid, pid, endpoint.c_str());
    }
    task->task_info_->set_op_id(op_index);
    task->task_info_->set_op_type(op_type);
    task->task_info_->set_task_type(::rtidb::api::TaskType::kExtractIndexData);
    task->task_info_->set_status(::rtidb::api::TaskStatus::kInited);
    task->fun_ = boost::bind(&NameServerImpl::RunSubTask, this, task);
    return task;
}

void NameServerImpl::RunSubTask(std::shared_ptr<Task> task) {
    for (const auto& cur_task : task->sub_task_) {
        cur_task->task_info_->set_status(::rtidb::api::TaskStatus::kDoing);
        cur_task->fun_();
    }
}

std::shared_ptr<Task> NameServerImpl::CreateAddIndexToTabletTask(
    uint64_t op_index, ::rtidb::api::OPType op_type, uint32_t tid, uint32_t pid,
    const std::vector<std::string>& endpoints,
    const ::rtidb::common::ColumnKey& column_key) {
    std::shared_ptr<Task> task =
        std::make_shared<Task>("", std::make_shared<::rtidb::api::TaskInfo>());
    for (const auto& endpoint : endpoints) {
        auto it = tablets_.find(endpoint);
        if (it == tablets_.end() ||
            it->second->state_ != ::rtidb::api::TabletState::kTabletHealthy) {
            return std::shared_ptr<Task>();
        }
        std::shared_ptr<Task> sub_task = std::make_shared<Task>(
            endpoint, std::make_shared<::rtidb::api::TaskInfo>());
        sub_task->task_info_->set_op_id(op_index);
        sub_task->task_info_->set_op_type(op_type);
        sub_task->task_info_->set_task_type(
            ::rtidb::api::TaskType::kAddIndexToTablet);
        sub_task->task_info_->set_status(::rtidb::api::TaskStatus::kInited);
        boost::function<bool()> fun =
            boost::bind(&TabletClient::AddIndex, it->second->client_, tid, pid,
                        column_key, sub_task->task_info_);
        sub_task->fun_ = boost::bind(&NameServerImpl::WrapTaskFun, this, fun,
                                     sub_task->task_info_);
        task->sub_task_.push_back(sub_task);
        PDLOG(INFO,
              "add subtask AddIndexToTablet. op_id[%lu] tid[%u] pid[%u] "
              "endpoint[%s]",
              op_index, tid, pid, endpoint.c_str());
    }
    task->task_info_->set_op_id(op_index);
    task->task_info_->set_op_type(op_type);
    task->task_info_->set_task_type(::rtidb::api::TaskType::kAddIndexToTablet);
    task->task_info_->set_status(::rtidb::api::TaskStatus::kInited);
    task->fun_ = boost::bind(&NameServerImpl::RunSubTask, this, task);
    return task;
}

}  // namespace nameserver
}  // namespace rtidb<|MERGE_RESOLUTION|>--- conflicted
+++ resolved
@@ -12,11 +12,7 @@
 #include <strings.h>
 
 #include <algorithm>
-<<<<<<< HEAD
-#include <chrono>  // NOLINT
-=======
 #include <chrono>
->>>>>>> c5d3e3dd
 #include <set>
 #include <utility>
 
@@ -53,11 +49,7 @@
 namespace rtidb {
 namespace nameserver {
 
-<<<<<<< HEAD
-const std::string OFFLINE_LEADER_ENDPOINT = // NOLINT
-=======
 const std::string OFFLINE_LEADER_ENDPOINT =  // NOLINT
->>>>>>> c5d3e3dd
     "OFFLINE_LEADER_ENDPOINT";
 const uint8_t MAX_ADD_TABLE_FIELD_COUNT = 63;
 
