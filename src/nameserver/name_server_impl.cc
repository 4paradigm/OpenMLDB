/*
 * Copyright 2021 4Paradigm
 *
 * Licensed under the Apache License, Version 2.0 (the "License");
 * you may not use this file except in compliance with the License.
 * You may obtain a copy of the License at
 *
 *   http://www.apache.org/licenses/LICENSE-2.0
 *
 * Unless required by applicable law or agreed to in writing, software
 * distributed under the License is distributed on an "AS IS" BASIS,
 * WITHOUT WARRANTIES OR CONDITIONS OF ANY KIND, either express or implied.
 * See the License for the specific language governing permissions and
 * limitations under the License.
 */

#include "nameserver/name_server_impl.h"

#include <algorithm>
#include <iostream>
#include <iterator>
#include <random>
#include <set>
#include <vector>

#include "absl/strings/numbers.h"
#include "absl/strings/str_cat.h"
#include "absl/strings/str_split.h"
#include "absl/time/time.h"
#include "nameserver/system_table.h"
#include "sdk/db_sdk.h"
#include "statistics/query_response_time/deploy_query_response_time.h"
#ifdef DISALLOW_COPY_AND_ASSIGN
#undef DISALLOW_COPY_AND_ASSIGN
#endif
#include <snappy.h>

#include <utility>

#include "base/glog_wrapper.h"
#include "base/proto_util.h"
#include "base/status.h"
#include "base/strings.h"
#include "boost/algorithm/string.hpp"
#include "boost/bind.hpp"
#include "codec/row_codec.h"
#include "gflags/gflags.h"
#include "schema/index_util.h"
#include "schema/schema_adapter.h"

DECLARE_string(endpoint);
DECLARE_string(zk_cluster);
DECLARE_string(zk_root_path);
DECLARE_string(zk_auth_schema);
DECLARE_string(zk_cert);
DECLARE_string(tablet);
DECLARE_int32(zk_session_timeout);
DECLARE_int32(zk_keep_alive_check_interval);
DECLARE_int32(get_task_status_interval);
DECLARE_int32(name_server_task_pool_size);
DECLARE_int32(name_server_task_wait_time);
DECLARE_int32(max_op_num);
DECLARE_uint32(partition_num);
DECLARE_uint32(replica_num);
DECLARE_bool(auto_failover);
DECLARE_uint32(tablet_heartbeat_timeout);
DECLARE_uint32(tablet_offline_check_interval);
DECLARE_uint32(get_table_status_interval);
DECLARE_uint32(name_server_task_max_concurrency);
DECLARE_uint32(check_binlog_sync_progress_delta);
DECLARE_uint32(name_server_op_execute_timeout);
DECLARE_uint32(get_replica_status_interval);
DECLARE_int32(make_snapshot_time);
DECLARE_int32(make_snapshot_check_interval);
DECLARE_bool(use_name);
DECLARE_bool(enable_distsql);

namespace openmldb {
namespace nameserver {

using ::openmldb::base::ReturnCode;

const std::string OFFLINE_LEADER_ENDPOINT = "OFFLINE_LEADER_ENDPOINT";  // NOLINT
constexpr uint8_t MAX_ADD_TABLE_FIELD_COUNT = 63;
constexpr uint32_t SEQ_TASK_CHECK_INTERVAL = 100;  // 100ms

void NameServerImpl::CheckSyncExistTable(const std::string& alias,
                                         const std::vector<::openmldb::nameserver::TableInfo>& tables_remote,
                                         const std::shared_ptr<::openmldb::client::NsClient> ns_client) {
    for (const TableInfo& table_info_remote : tables_remote) {
        std::string name = table_info_remote.name();
        std::string db = table_info_remote.db();

        std::shared_ptr<::openmldb::nameserver::TableInfo> table_info_local;
        {
            std::lock_guard<std::mutex> lock(mu_);
            if (!GetTableInfoUnlock(name, db, &table_info_local)) {
                PDLOG(WARNING, "table[%s] does not exist!", name.c_str());
                continue;
            }
        }
        bool is_continue = false;
        // remote table
        for (int idx = 0; idx < table_info_remote.table_partition_size(); idx++) {
            const ::openmldb::nameserver::TablePartition& table_partition = table_info_remote.table_partition(idx);
            for (int midx = 0; midx < table_partition.partition_meta_size(); midx++) {
                if (table_partition.partition_meta(midx).is_leader() &&
                    (!table_partition.partition_meta(midx).is_alive())) {
                    PDLOG(WARNING,
                          "remote table [%s] has a no alive leader partition "
                          "pid[%u]",
                          name.c_str(), table_partition.pid());
                    is_continue = true;
                    break;
                }
            }
        }
        if (is_continue) {
            PDLOG(WARNING, "table [%s] does not sync to replica cluster [%s]", name.c_str(), alias.c_str());
            continue;
        }
        for (int idx = 0; idx < table_info_local->table_partition_size(); idx++) {
            const ::openmldb::nameserver::TablePartition& table_partition_local =
                table_info_local->table_partition(idx);
            for (int midx = 0; midx < table_partition_local.partition_meta_size(); midx++) {
                if (table_partition_local.partition_meta(midx).is_leader() &&
                    (!table_partition_local.partition_meta(midx).is_alive())) {
                    PDLOG(WARNING, "table [%s] pid [%u] has a no alive leader partition", name.c_str(),
                          table_partition_local.pid());
                    is_continue = true;
                    break;
                }
            }
        }
        if (is_continue) {
            PDLOG(WARNING, "table [%s] does not sync to replica cluster [%s]", name.c_str(), alias.c_str());
            continue;
        }
        {
            std::lock_guard<std::mutex> lock(mu_);
            for (int idx = 0; idx < table_info_remote.table_partition_size(); idx++) {
                const ::openmldb::nameserver::TablePartition& table_partition = table_info_remote.table_partition(idx);
                uint32_t cur_pid = table_partition.pid();
                for (int midx = 0; midx < table_partition.partition_meta_size(); midx++) {
                    if (table_partition.partition_meta(midx).is_leader() &&
                        table_partition.partition_meta(midx).is_alive()) {
                        if (AddReplicaSimplyRemoteOP(alias, name, db, table_partition.partition_meta(midx).endpoint(),
                                                     table_info_remote.tid(), cur_pid) < 0) {
                            PDLOG(WARNING,
                                  "create AddReplicasSimplyRemoteOP failed. "
                                  "table[%s] pid[%u] alias[%s]",
                                  name.c_str(), cur_pid, alias.c_str());
                            break;
                        }
                    }
                }
            }
        }
    }
}

void NameServerImpl::TableInfoToVec(
    const std::map<std::string, std::shared_ptr<::openmldb::nameserver::TableInfo>>& table_infos,
    const std::vector<uint32_t>& table_tid_vec, std::vector<::openmldb::nameserver::TableInfo>* local_table_info_vec) {
    for (const auto& kv : table_infos) {
        if (std::find(table_tid_vec.begin(), table_tid_vec.end(), kv.second->tid()) == table_tid_vec.end()) {
            bool has_no_alive_leader_partition = false;
            for (int idx = 0; idx < kv.second->table_partition_size(); idx++) {
                const ::openmldb::nameserver::TablePartition& table_partition_local = kv.second->table_partition(idx);
                for (int midx = 0; midx < table_partition_local.partition_meta_size(); midx++) {
                    if (table_partition_local.partition_meta(midx).is_leader() &&
                        (!table_partition_local.partition_meta(midx).is_alive())) {
                        has_no_alive_leader_partition = true;
                        PDLOG(WARNING,
                              "table [%s] pid [%u] has a no alive leader "
                              "partition",
                              kv.second->name().c_str(), table_partition_local.pid());
                        break;
                    }
                }
                if (has_no_alive_leader_partition) {
                    break;
                }
            }
            if (!has_no_alive_leader_partition) {
                local_table_info_vec->push_back(*(kv.second));
            }
        }
    }
}

void NameServerImpl::CheckSyncTable(const std::string& alias,
                                    const std::vector<::openmldb::nameserver::TableInfo> tables,
                                    const std::shared_ptr<::openmldb::client::NsClient> ns_client) {
    {
        std::lock_guard<std::mutex> lock(mu_);
        if (table_info_.empty() && db_table_info_.empty()) {
            PDLOG(INFO, "leader cluster has no table");
            return;
        }
    }
    std::vector<uint32_t> table_tid_vec;
    for (auto& rkv : tables) {
        table_tid_vec.push_back(rkv.tid());
    }
    std::vector<::openmldb::nameserver::TableInfo> local_table_info_vec;
    {
        std::lock_guard<std::mutex> lock(mu_);
        TableInfoToVec(table_info_, table_tid_vec, &local_table_info_vec);
        for (const auto& kv : db_table_info_) {
            TableInfoToVec(kv.second, table_tid_vec, &local_table_info_vec);
        }
    }
    for (const auto& table_tmp : local_table_info_vec) {
        ::openmldb::nameserver::TableInfo table_info(table_tmp);
        // get remote table_info: tid and leader partition info
        std::string msg;
        if (!ns_client->CreateRemoteTableInfo(zone_info_, table_info, msg)) {
            PDLOG(WARNING, "create remote table_info erro, wrong msg is [%s]", msg.c_str());
            return;
        }
        std::lock_guard<std::mutex> lock(mu_);
        for (int idx = 0; idx < table_info.table_partition_size(); idx++) {
            const ::openmldb::nameserver::TablePartition& table_partition = table_info.table_partition(idx);
            AddReplicaRemoteOP(alias, table_info.name(), table_info.db(), table_partition, table_info.tid(),
                               table_partition.pid());
        }
    }
}

void NameServerImpl::CheckTableInfo(std::shared_ptr<ClusterInfo>& ci,
                                    const std::vector<::openmldb::nameserver::TableInfo>& tables) {
    for (const auto& table : tables) {
        std::shared_ptr<::openmldb::nameserver::TableInfo> table_info;
        if (!GetTableInfoUnlock(table.name(), table.db(), &table_info)) {
            PDLOG(WARNING, "table [%u][%s] not found in table_info", table.tid(), table.name().c_str());
            continue;
        }
        auto status_iter = ci->last_status[table.db()].find(table.name());
        if (status_iter == ci->last_status[table.db()].end()) {
            std::vector<TablePartition> tbs;
            for (const auto& part : table_info->table_partition()) {
                for (const auto& meta : part.remote_partition_meta()) {
                    if (meta.alias() == ci->cluster_add_.alias()) {
                        TablePartition tb;
                        tb.set_pid(part.pid());
                        PartitionMeta* m = tb.add_partition_meta();
                        m->CopyFrom(meta);
                        tbs.push_back(tb);
                        break;
                    }
                }
            }
            if (tbs.size() != table.partition_num()) {
                continue;
            }
            ci->last_status[table.db()].insert(std::make_pair(table.name(), tbs));
        } else {
            // cache endpoint
            std::set<uint32_t> parts;
            for (const auto& part : table_info->table_partition()) {
                for (auto& meta : part.partition_meta()) {
                    if (meta.is_leader() && meta.is_alive()) {
                        parts.insert(part.pid());
                    }
                }
            }
            // cache endpoint && part reference
            std::map<uint32_t, std::vector<TablePartition>::iterator> part_refer;
            for (auto iter = status_iter->second.begin(); iter != status_iter->second.end(); iter++) {
                part_refer.insert(std::make_pair(iter->pid(), iter));
            }
            for (const auto& part : table.table_partition()) {
                if (parts.find(part.pid()) == parts.end()) {
                    PDLOG(WARNING, "table [%s] pid [%u] partition leader is offline", table.name().c_str(), part.pid());
                    continue;  // leader partition is offline, can't add talbe
                               // replica
                }
                for (auto& meta : part.partition_meta()) {
                    if (meta.is_leader() && meta.is_alive()) {
                        auto iter = part_refer.find(part.pid());
                        if (iter == part_refer.end()) {
                            PDLOG(WARNING, "table [%s] pid [%u] not found", table.name().c_str(), part.pid());
                            break;
                        }
                        if (iter->second->partition_meta_size() < 1) {
                            PDLOG(WARNING, "table [%s] pid [$u] meta size is %d", table.name().c_str(), part.pid(),
                                  iter->second->partition_meta_size());
                            break;
                        }
                        std::string endpoint = iter->second->partition_meta(0).endpoint();
                        if (meta.endpoint() == endpoint) {
                            break;
                        }
                        PDLOG(INFO, "table [%s] pid[%u] will remove endpoint %s", table.name().c_str(), part.pid(),
                              endpoint.c_str());
                        DelReplicaRemoteOP(endpoint, table.name(), table.db(), part.pid());
                        iter->second->clear_partition_meta();
                        iter->second->add_partition_meta()->CopyFrom(meta);

                        PDLOG(INFO, "table [%s] pid[%u] will add remote endpoint %s", table.name().c_str(), part.pid(),
                              meta.endpoint().c_str());
                        AddReplicaSimplyRemoteOP(ci->cluster_add_.alias(), table.name(), table.db(), meta.endpoint(),
                                                 table.tid(), part.pid());
                        break;
                    }
                }
            }
        }
    }
}

bool NameServerImpl::CompareSnapshotOffset(
    const std::vector<TableInfo>& tables, std::string& msg, int& code,
    std::map<std::string, std::map<uint32_t, std::map<uint32_t, uint64_t>>>& table_part_offset) {
    for (const auto& table : tables) {
        // iter == table_info_.end() is impossible, because CompareTableInfo has
        // checked it
        std::map<uint32_t, uint64_t> pid_offset;
        std::shared_ptr<::openmldb::nameserver::TableInfo> table_info;
        if (!GetTableInfoUnlock(table.name(), table.db(), &table_info)) {
            PDLOG(WARNING, "table [%s] not found in table_info", table.name().c_str());
            return false;
        }
        int32_t tid = table_info->tid();
        for (const auto& part : table_info->table_partition()) {
            for (const auto& meta : part.partition_meta()) {
                if (meta.is_alive() && meta.is_leader()) {
                    auto tablet_it = table_part_offset.find(meta.endpoint());
                    if (tablet_it == table_part_offset.end()) {
                        PDLOG(WARNING, "%s not found in table info", meta.endpoint().c_str());
                        msg = "tablet endpoint not found";
                        code = 411;
                        return false;
                    }
                    auto tid_it = tablet_it->second.find(tid);
                    if (tid_it == tablet_it->second.end()) {
                        PDLOG(WARNING, "tid [%u] not found on tablet %s", tid, meta.endpoint().c_str());
                        msg = "tid not found";
                        code = 412;
                        return false;
                    }
                    auto pid_it = tid_it->second.find(part.pid());
                    if (pid_it == tid_it->second.end()) {
                        PDLOG(WARNING, "tid [%u] pid [%u] not found on tablet %s", tid, part.pid(),
                              meta.endpoint().c_str());
                        msg = "pid not found";
                        code = 413;
                        return false;
                    }
                    pid_offset.insert(std::make_pair(part.pid(), pid_it->second));
                }
            }
        }
        // remote table
        for (auto& part : table.table_partition()) {
            auto offset_iter = pid_offset.find(part.pid());
            if (offset_iter == pid_offset.end()) {
                PDLOG(WARNING, "table [%s] pid [%u] is not found", table.name().c_str(), part.pid());
                msg = "partition offline";
                code = 407;
                return false;
            }

            for (auto& meta : part.partition_meta()) {
                if (meta.is_leader() && meta.is_alive()) {
                    if (meta.offset() < offset_iter->second) {
                        PDLOG(WARNING,
                              "table [%s] pid [%u] offset less than local "
                              "table snapshot",
                              table.name().c_str(), part.pid());
                        msg = "rep cluster offset too small";
                        code = 406;
                        return false;
                    }
                    break;
                }
            }
        }
    }
    return true;
}

bool NameServerImpl::CompareTableInfo(const std::vector<::openmldb::nameserver::TableInfo>& tables, bool period_check) {
    for (auto& table : tables) {
        std::shared_ptr<::openmldb::nameserver::TableInfo> table_info;
        if (!GetTableInfoUnlock(table.name(), table.db(), &table_info)) {
            PDLOG(WARNING, "table [%s] not found in table_info_", table.name().c_str());
            if (period_check) {
                continue;
            }
            return false;
        }
        if (table.table_partition_size() != table_info->table_partition_size()) {
            PDLOG(WARNING, "table [%s] partition num not equal, remote [%d] local [%d]", table.name().c_str(),
                  table.table_partition_size(), table_info->table_partition_size());
            return false;
        }
        if (table.compress_type() != table_info->compress_type()) {
            PDLOG(WARNING, "table [%s] compress type not equal", table.name().c_str());
            return false;
        }
        if (table.column_desc_size() != table_info->column_desc_size()) {
            PDLOG(WARNING, "table [%s] column desc size not equal", table.name().c_str());
            return false;
        }
        {
            std::map<std::string, std::string> tmp_map;
            for (int i = 0; i < table_info->column_desc_size(); i++) {
                std::string name = table_info->column_desc(i).name();
                std::string value;
                table_info->column_desc(i).SerializeToString(&value);
                tmp_map.insert(std::make_pair(name, value));
            }
            for (auto& column : table.column_desc()) {
                auto iter = tmp_map.find(column.name());
                if (iter == tmp_map.end()) {
                    PDLOG(WARNING,
                          "table [%s] not found column desc [%s] in local "
                          "cluster",
                          table.name().c_str(), column.name().c_str());
                    return false;
                }
                if (column.SerializeAsString() != iter->second) {
                    PDLOG(WARNING, "table [%s] column desc [%s] not equal", table.name().c_str(),
                          column.name().c_str());
                    return false;
                }
            }
        }
        if (table.column_desc_size() != table_info->column_desc_size()) {
            PDLOG(WARNING, "table [%s] column desc v1 size not equal", table.name().c_str());
            return false;
        }
        {
            std::map<std::string, std::string> tmp_map;
            for (int i = 0; i < table_info->column_desc_size(); i++) {
                std::string name = table_info->column_desc(i).name();
                std::string value;
                table_info->column_desc(i).SerializeToString(&value);
                tmp_map.insert(std::make_pair(name, value));
            }
            for (auto& column_v1 : table.column_desc()) {
                auto iter = tmp_map.find(column_v1.name());
                if (iter == tmp_map.end()) {
                    PDLOG(WARNING,
                          "table [%s] not found column desc [%s] in local "
                          "cluster",
                          table.name().c_str(), column_v1.name().c_str());
                    return false;
                }
                if (column_v1.SerializeAsString() != iter->second) {
                    PDLOG(WARNING, "table [%s] column desc [%s] not equal", table.name().c_str(),
                          column_v1.name().c_str());
                    return false;
                }
            }
        }
        if (table.column_key_size() != table_info->column_key_size()) {
            PDLOG(WARNING, "table [%s] column key size not equal", table.name().c_str());
            return false;
        }
        {
            std::map<std::string, std::string> tmp_map;
            for (int i = 0; i < table_info->column_key_size(); i++) {
                std::string name = table_info->column_key(i).index_name();
                std::string value;
                table_info->column_key(i).SerializeToString(&value);
                tmp_map.insert(std::make_pair(name, value));
            }
            for (auto& key : table.column_key()) {
                auto iter = tmp_map.find(key.index_name());
                if (iter == tmp_map.end()) {
                    PDLOG(WARNING,
                          "table [%s] not found column desc [%s] in local "
                          "cluster",
                          table.name().c_str(), key.index_name().c_str());
                    return false;
                }
                if (key.SerializeAsString() != iter->second) {
                    PDLOG(WARNING, "table [%s] column desc [%s] not equal", table.name().c_str(),
                          key.index_name().c_str());
                    return false;
                }
            }
        }
        if (table.added_column_desc_size() != table_info->added_column_desc_size()) {
            PDLOG(WARNING, "table [%s] added column desc size not equal", table.name().c_str());
            return false;
        }
        {
            std::map<std::string, std::string> tmp_map;
            for (int i = 0; i < table_info->added_column_desc_size(); i++) {
                std::string name = table_info->added_column_desc(i).name();
                std::string value;
                table_info->added_column_desc(i).SerializeToString(&value);
                tmp_map.insert(std::make_pair(name, value));
            }
            for (auto& added_column : table.added_column_desc()) {
                auto iter = tmp_map.find(added_column.name());
                if (iter == tmp_map.end()) {
                    PDLOG(WARNING,
                          "table [%s] not found column desc [%s] in local "
                          "cluster",
                          table.name().c_str(), added_column.name().c_str());
                    return false;
                }
                if (added_column.SerializeAsString() != iter->second) {
                    PDLOG(WARNING, "table [%s] column desc [%s] not equal", table.name().c_str(),
                          added_column.name().c_str());
                    return false;
                }
            }
        }
    }
    return true;
}

NameServerImpl::NameServerImpl()
    : zk_client_(nullptr),
      dist_lock_(nullptr),
      thread_pool_(1),
      task_thread_pool_(FLAGS_name_server_task_pool_size),
      rand_(0xdeadbeef),
      startup_mode_(::openmldb::type::StartupMode::kStandalone) {}

NameServerImpl::~NameServerImpl() {
    running_.store(false, std::memory_order_release);
    thread_pool_.Stop(true);
    task_thread_pool_.Stop(true);
    if (dist_lock_ != NULL) {
        dist_lock_->Stop();
        delete dist_lock_;
    }
    delete zk_client_;
}

// become name server leader
bool NameServerImpl::Recover() {
    if (startup_mode_ == ::openmldb::type::StartupMode::kStandalone) {
        PDLOG(INFO, "skip recover in standalone mode");
        return true;
    }
    std::vector<std::string> endpoints;
    if (!zk_client_->GetNodes(endpoints)) {
        PDLOG(WARNING, "get endpoints node failed!");
        return false;
    }
    {
        std::lock_guard<std::mutex> lock(mu_);

        std::string value;
        if (zk_client_->GetNodeValue(zk_path_.zone_data_path_ + "/follower", value)) {
            zone_info_.ParseFromString(value);
            mode_.store(zone_info_.mode(), std::memory_order_release);
            PDLOG(WARNING, "recover zone info : %s", value.c_str());
        }
        UpdateTablets(endpoints);
        value.clear();
        if (!zk_client_->GetNodeValue(zk_path_.table_index_node_, value)) {
            if (!zk_client_->CreateNode(zk_path_.table_index_node_, "1")) {
                PDLOG(WARNING, "create table index node failed!");
                return false;
            }
            table_index_ = 1;
            PDLOG(INFO, "init table_index[%u]", table_index_);
        } else {
            table_index_ = std::stoull(value);
            PDLOG(INFO, "recover table_index[%u]", table_index_);
        }
        value.clear();
        if (!zk_client_->GetNodeValue(zk_path_.term_node_, value)) {
            if (!zk_client_->CreateNode(zk_path_.term_node_, "1")) {
                PDLOG(WARNING, "create term node failed!");
                return false;
            }
            term_ = 1;
            PDLOG(INFO, "init term[%lu]", term_);
        } else {
            term_ = std::stoull(value);
            PDLOG(INFO, "recover term[%u]", term_);
        }
        value.clear();
        if (!zk_client_->GetNodeValue(zk_path_.op_index_node_, value)) {
            if (!zk_client_->CreateNode(zk_path_.op_index_node_, "0")) {
                PDLOG(WARNING, "create op index node failed!");
                return false;
            }
            op_index_ = 0;
            PDLOG(INFO, "init op_index[%u]", op_index_);
        } else {
            op_index_ = std::stoull(value);
            PDLOG(INFO, "recover op_index[%u]", op_index_);
        }
        value.clear();
        if (!zk_client_->GetNodeValue(zk_path_.table_changed_notify_node_, value)) {
            if (!zk_client_->CreateNode(zk_path_.table_changed_notify_node_, "1")) {
                PDLOG(WARNING, "create zk table changed notify node failed");
                return false;
            }
        }
        value.clear();
        if (!zk_client_->GetNodeValue(zk_path_.globalvar_changed_notify_node_, value)) {
            if (!zk_client_->CreateNode(zk_path_.globalvar_changed_notify_node_, "1")) {
                PDLOG(WARNING, "create globalvar changed notify node failed");
                return false;
            }
        }
        if (!zk_client_->GetNodeValue(zk_path_.auto_failover_node_, value)) {
            auto_failover_.load(std::memory_order_acquire) ? value = "true" : value = "false";
            if (!zk_client_->CreateNode(zk_path_.auto_failover_node_, value)) {
                PDLOG(WARNING, "create auto failover node failed!");
                return false;
            }
            PDLOG(INFO, "set zk_auto_failover_node[%s]", value.c_str());
        } else {
            value == "true" ? auto_failover_.store(true, std::memory_order_release)
                            : auto_failover_.store(false, std::memory_order_release);
            PDLOG(INFO, "get zk_auto_failover_node[%s]", value.c_str());
        }
        if (!RecoverDb()) {
            PDLOG(WARNING, "recover db failed!");
            return false;
        }
        if (!RecoverTableInfo()) {
            PDLOG(WARNING, "recover table info failed!");
            return false;
        }
        if (!RecoverProcedureInfo()) {
            PDLOG(WARNING, "recover store procedure info failed!");
            return false;
        }
        UpdateSdkEpMap();
    }
    UpdateTableStatus();
    {
        std::lock_guard<std::mutex> lock(mu_);
        RecoverClusterInfo();
        if (!RecoverOPTask()) {
            PDLOG(WARNING, "recover task failed!");
            return false;
        }
        RecoverOfflineTablet();
    }
    UpdateRealEpMapToTablet(false);
    if (FLAGS_use_name) {
        UpdateRemoteRealEpMap();
    }
    UpdateTaskStatus(true);
    if (!RecoverExternalFunction()) {
        return false;
    }
    return true;
}

bool NameServerImpl::RecoverExternalFunction() {
    std::vector<std::string> functions;
    if (zk_client_->IsExistNode(zk_path_.external_function_path_) == 0) {
        if (!zk_client_->GetChildren(zk_path_.external_function_path_, functions)) {
            LOG(WARNING) << "fail to get function list with path " << zk_path_.external_function_path_;
            return false;
        }
    }
    external_fun_.clear();
    if (functions.empty()) {
        return true;
    }
    for (const auto& name : functions) {
        std::string value;
        if (!zk_client_->GetNodeValue(zk_path_.external_function_path_ + "/" + name, value)) {
            LOG(WARNING) << "fail to get function data. function: " << name;
            continue;
        }
        auto fun = std::make_shared<::openmldb::common::ExternalFun>();
        if (!fun->ParseFromString(value)) {
            LOG(WARNING) << "fail to parse external function. function: " << name << " value: " << value;
            continue;
        }
        external_fun_.emplace(name, fun);
        LOG(INFO) << "recover function " << name;
    }
    return true;
}

bool NameServerImpl::RecoverDb() {
    databases_.clear();
    std::vector<std::string> db_vec;
    if (!zk_client_->GetChildren(zk_path_.db_path_, db_vec)) {
        if (zk_client_->IsExistNode(zk_path_.db_path_) > 0) {
            PDLOG(WARNING, "db node does not exist");
            return true;
        }
        PDLOG(WARNING, "get db failed!");
        return false;
    }
    PDLOG(INFO, "recover db num[%d]", db_vec.size());
    databases_.insert(db_vec.begin(), db_vec.end());
    return true;
}

void NameServerImpl::RecoverOfflineTablet() {
    offline_endpoint_map_.clear();
    for (const auto& tablet : tablets_) {
        if (tablet.second->state_ != ::openmldb::type::EndpointState::kHealthy) {
            offline_endpoint_map_.insert(std::make_pair(tablet.first, tablet.second->ctime_));
            thread_pool_.DelayTask(FLAGS_tablet_offline_check_interval,
                                   boost::bind(&NameServerImpl::OnTabletOffline, this, tablet.first, false));
            PDLOG(INFO, "recover offlinetablet. endpoint %s", tablet.first.c_str());
        }
    }
}

void NameServerImpl::RecoverClusterInfo() {
    nsc_.clear();
    std::vector<std::string> cluster_vec;
    if (!zk_client_->GetChildren(zk_path_.zone_data_path_ + "/replica", cluster_vec)) {
        if (zk_client_->IsExistNode(zk_path_.zone_data_path_ + "/replica") > 0) {
            PDLOG(WARNING, "cluster info node does not exist");
            return;
        }
        PDLOG(WARNING, "get cluster info failed!");
        return;
    }
    PDLOG(INFO, "need to recover cluster info[%d]", cluster_vec.size());

    std::string value, rpc_msg;
    for (const auto& alias : cluster_vec) {
        value.clear();
        if (!zk_client_->GetNodeValue(zk_path_.zone_data_path_ + "/replica/" + alias, value)) {
            PDLOG(WARNING, "get cluster info failed! name[%s]", alias.c_str());
            continue;
        }

        ::openmldb::nameserver::ClusterAddress cluster_add;
        cluster_add.ParseFromString(value);
        std::shared_ptr<::openmldb::nameserver::ClusterInfo> cluster_info =
            std::make_shared<::openmldb::nameserver::ClusterInfo>(cluster_add);
        PDLOG(INFO, "zk add %s|%s", cluster_add.zk_endpoints().c_str(), cluster_add.zk_path().c_str());
        cluster_info->state_ = kClusterHealthy;

        if (cluster_info->Init(rpc_msg) != 0) {
            PDLOG(WARNING, "%s init failed, error: %s", alias.c_str(), rpc_msg.c_str());
            // todo :: add cluster status, need show in showreplica
            cluster_info->state_ = kClusterOffline;
        }
        nsc_.insert(std::make_pair(alias, cluster_info));
    }
}

bool NameServerImpl::RecoverTableInfo() {
    table_info_.clear();
    db_table_info_.clear();
    std::vector<std::string> table_vec;
    std::vector<std::string> db_table_vec;
    if (!zk_client_->GetChildren(zk_path_.table_data_path_, table_vec)) {
        if (zk_client_->IsExistNode(zk_path_.table_data_path_) > 0) {
            PDLOG(WARNING, "table data node does not exist");
        } else {
            PDLOG(WARNING, "get table name failed!");
            return false;
        }
    }
    PDLOG(INFO, "need to recover default table num[%d]", table_vec.size());
    for (const auto& table_name : table_vec) {
        std::string table_name_node = zk_path_.table_data_path_ + "/" + table_name;
        std::string value;
        if (!zk_client_->GetNodeValue(table_name_node, value)) {
            PDLOG(WARNING, "get table info failed! name[%s] table node[%s]", table_name.c_str(),
                  table_name_node.c_str());
            continue;
        }
        std::shared_ptr<::openmldb::nameserver::TableInfo> table_info =
            std::make_shared<::openmldb::nameserver::TableInfo>();
        if (!table_info->ParseFromString(value)) {
            PDLOG(WARNING, "parse table info failed! name[%s] value[%s] value size[%d]", table_name.c_str(),
                  value.c_str(), value.length());
            continue;
        }
        table_info_.insert(std::make_pair(table_name, table_info));
        PDLOG(INFO, "recover table[%s] success", table_name.c_str());
    }
    if (!zk_client_->GetChildren(zk_path_.db_table_data_path_, db_table_vec)) {
        if (zk_client_->IsExistNode(zk_path_.db_table_data_path_) > 0) {
            PDLOG(WARNING, "db table data node does not exist");
        } else {
            PDLOG(WARNING, "get db table id failed!");
            return false;
        }
    }
    PDLOG(INFO, "need to recover db table num[%d]", db_table_vec.size());
    for (const auto& tid : db_table_vec) {
        std::string tid_node = zk_path_.db_table_data_path_ + "/" + tid;
        std::string value;
        if (!zk_client_->GetNodeValue(tid_node, value)) {
            PDLOG(WARNING, "get db table info failed! tid[%s] table node[%s]", tid.c_str(), tid_node.c_str());
            continue;
        }
        std::shared_ptr<::openmldb::nameserver::TableInfo> table_info =
            std::make_shared<::openmldb::nameserver::TableInfo>();
        if (!table_info->ParseFromString(value)) {
            PDLOG(WARNING, "parse table info failed! tid[%s] value[%s] value size[%d]", tid.c_str(), value.c_str(),
                  value.length());
            continue;
        }
        if (databases_.find(table_info->db()) != databases_.end()) {
            db_table_info_[table_info->db()].insert(std::make_pair(table_info->name(), table_info));
            LOG(INFO) << "recover table tid " << tid << " with name " << table_info->name() << " in db "
                      << table_info->db();
        } else {
            LOG(WARNING) << "table " << table_info->name() << " not exist on recovering in db  " << table_info->db();
        }
    }
    return true;
}

bool NameServerImpl::RecoverOPTask() {
    for (auto& op_list : task_vec_) {
        op_list.clear();
    }
    std::vector<std::string> op_vec;
    if (!zk_client_->GetChildren(zk_path_.op_data_path_, op_vec)) {
        if (zk_client_->IsExistNode(zk_path_.op_data_path_) > 0) {
            PDLOG(WARNING, "op data node does not exist");
            return true;
        }
        PDLOG(WARNING, "get op failed!");
        return false;
    }
    PDLOG(INFO, "need to recover op num[%d]", op_vec.size());
    for (const auto& op_id : op_vec) {
        std::string op_node = zk_path_.op_data_path_ + "/" + op_id;
        std::string value;
        if (!zk_client_->GetNodeValue(op_node, value)) {
            PDLOG(WARNING, "get table info failed! table node[%s]", op_node.c_str());
            continue;
        }
        std::shared_ptr<OPData> op_data = std::make_shared<OPData>();
        if (!op_data->op_info_.ParseFromString(value)) {
            PDLOG(WARNING, "parse op info failed! value[%s]", value.c_str());
            continue;
        }
        if (op_data->op_info_.task_status() == ::openmldb::api::TaskStatus::kDone) {
            DEBUGLOG("op status is kDone. op_id[%lu]", op_data->op_info_.op_id());
            continue;
        }
        if (op_data->op_info_.task_status() == ::openmldb::api::TaskStatus::kCanceled) {
            DEBUGLOG("op status is kCanceled. op_id[%lu]", op_data->op_info_.op_id());
            continue;
        }
        std::string op_type_str = ::openmldb::api::OPType_Name(op_data->op_info_.op_type());
        switch (op_data->op_info_.op_type()) {
            case ::openmldb::api::OPType::kMakeSnapshotOP:
                if (CreateMakeSnapshotOPTask(op_data) < 0) {
                    PDLOG(WARNING, "recover op[%s] failed. op_id[%lu]", op_type_str.c_str(), op_id);
                    continue;
                }
                break;
            case ::openmldb::api::OPType::kAddReplicaOP:
                if (CreateAddReplicaOPTask(op_data) < 0) {
                    PDLOG(WARNING, "recover op[%s] failed. op_id[%lu]", op_type_str.c_str(), op_id);
                    continue;
                }
                break;
            case ::openmldb::api::OPType::kChangeLeaderOP:
                if (CreateChangeLeaderOPTask(op_data) < 0) {
                    PDLOG(WARNING, "recover op[%s] failed. op_id[%lu]", op_type_str.c_str(), op_id);
                    continue;
                }
                break;
            case ::openmldb::api::OPType::kMigrateOP:
                if (CreateMigrateTask(op_data) < 0) {
                    PDLOG(WARNING, "recover op[%s] failed. op_id[%lu]", op_type_str.c_str(), op_id);
                    continue;
                }
                break;
            case ::openmldb::api::OPType::kRecoverTableOP:
                if (CreateRecoverTableOPTask(op_data) < 0) {
                    PDLOG(WARNING, "recover op[%s] failed. op_id[%lu]", op_type_str.c_str(), op_id);
                    continue;
                }
                break;
            case ::openmldb::api::OPType::kOfflineReplicaOP:
                if (CreateOfflineReplicaTask(op_data) < 0) {
                    PDLOG(WARNING, "recover op[%s] failed. op_id[%lu]", op_type_str.c_str(), op_id);
                    continue;
                }
                break;
            case ::openmldb::api::OPType::kDelReplicaOP:
                if (CreateDelReplicaOPTask(op_data) < 0) {
                    PDLOG(WARNING, "recover op[%s] failed. op_id[%lu]", op_type_str.c_str(), op_id);
                    continue;
                }
                break;
            case ::openmldb::api::OPType::kReAddReplicaOP:
                if (CreateReAddReplicaTask(op_data) < 0) {
                    PDLOG(WARNING, "recover op[%s] failed. op_id[%lu]", op_type_str.c_str(), op_id);
                    continue;
                }
                break;
            case ::openmldb::api::OPType::kReAddReplicaNoSendOP:
                if (CreateReAddReplicaNoSendTask(op_data) < 0) {
                    PDLOG(WARNING, "recover op[%s] failed. op_id[%lu]", op_type_str.c_str(), op_id);
                    continue;
                }
                break;
            case ::openmldb::api::OPType::kReAddReplicaWithDropOP:
                if (CreateReAddReplicaWithDropTask(op_data) < 0) {
                    PDLOG(WARNING, "recover op[%s] failed. op_id[%lu]", op_type_str.c_str(), op_id);
                    continue;
                }
                break;
            case ::openmldb::api::OPType::kReAddReplicaSimplifyOP:
                if (CreateReAddReplicaSimplifyTask(op_data) < 0) {
                    PDLOG(WARNING, "recover op[%s] failed. op_id[%lu]", op_type_str.c_str(), op_id);
                    continue;
                }
                break;
            case ::openmldb::api::OPType::kReLoadTableOP:
                if (CreateReLoadTableTask(op_data) < 0) {
                    PDLOG(WARNING, "recover op[%s] failed. op_id[%lu]", op_type_str.c_str(), op_id);
                    continue;
                }
                break;
            case ::openmldb::api::OPType::kUpdatePartitionStatusOP:
                if (CreateUpdatePartitionStatusOPTask(op_data) < 0) {
                    PDLOG(WARNING, "recover op[%s] failed. op_id[%lu]", op_type_str.c_str(), op_id);
                    continue;
                }
                break;
            case ::openmldb::api::OPType::kCreateTableRemoteOP:
                if (CreateTableRemoteTask(op_data) < 0) {
                    PDLOG(WARNING, "recover op[%s] failed. op_id[%lu]", op_type_str.c_str(), op_id);
                    continue;
                }
                break;
            case ::openmldb::api::OPType::kDropTableRemoteOP:
                if (DropTableRemoteTask(op_data) < 0) {
                    PDLOG(WARNING, "recover op[%s] failed. op_id[%lu]", op_type_str.c_str(), op_id);
                    continue;
                }
                break;
            case ::openmldb::api::OPType::kDelReplicaRemoteOP:
                if (CreateDelReplicaRemoteOPTask(op_data) < 0) {
                    PDLOG(WARNING, "recover op[%s] failed. op_id[%lu]", op_type_str.c_str(), op_id);
                    continue;
                }
                break;
            case ::openmldb::api::OPType::kAddReplicaSimplyRemoteOP:
                if (CreateAddReplicaSimplyRemoteOPTask(op_data) < 0) {
                    PDLOG(WARNING, "recover op[%s] failed. op_id[%lu]", op_type_str.c_str(), op_id);
                    continue;
                }
                break;
            case ::openmldb::api::OPType::kAddReplicaRemoteOP:
                if (CreateAddReplicaRemoteOPTask(op_data) < 0) {
                    PDLOG(WARNING, "recover op[%s] failed. op_id[%lu]", op_type_str.c_str(), op_id);
                    continue;
                }
                break;
            case ::openmldb::api::OPType::kAddIndexOP:
                if (!CreateAddIndexOPTask(op_data).OK()) {
                    PDLOG(WARNING, "recover op[%s] failed. op_id[%lu]", op_type_str.c_str(), op_id);
                    continue;
                }
                break;
            default:
                PDLOG(WARNING, "unsupport recover op[%s]! op_id[%lu]", op_type_str.c_str(), op_id);
                continue;
        }
        if (!SkipDoneTask(op_data)) {
            PDLOG(WARNING, "SkipDoneTask task failed. op_id[%lu] task_index[%u]", op_data->op_info_.op_id(),
                  op_data->op_info_.task_index());
            continue;
        }
        if (op_data->op_info_.task_status() == ::openmldb::api::TaskStatus::kFailed ||
            op_data->op_info_.task_status() == ::openmldb::api::TaskStatus::kCanceled) {
            done_op_list_.push_back(op_data);
        } else {
            uint32_t idx = 0;
            if (op_data->op_info_.for_replica_cluster() == 1) {
                idx = op_data->op_info_.vec_idx();
                PDLOG(INFO,
                      "current task is for replica cluster, op_index [%lu] "
                      "op_type[%s]",
                      op_data->op_info_.op_id(), ::openmldb::api::OPType_Name(op_data->op_info_.op_type()).c_str());
            } else {
                idx = op_data->op_info_.pid() % task_vec_.size();
                if (op_data->op_info_.has_vec_idx() && op_data->op_info_.vec_idx() < task_vec_.size()) {
                    idx = op_data->op_info_.vec_idx();
                }
            }
            task_vec_[idx].push_back(op_data);
        }
        PDLOG(INFO, "recover op[%s] success. op_id[%lu]",
              ::openmldb::api::OPType_Name(op_data->op_info_.op_type()).c_str(), op_data->op_info_.op_id());
    }
    for (auto& op_list : task_vec_) {
        op_list.sort([](const std::shared_ptr<OPData>& a, const std::shared_ptr<OPData>& b) {
            if (a->op_info_.parent_id() < b->op_info_.parent_id()) {
                return true;
            } else if (a->op_info_.parent_id() > b->op_info_.parent_id()) {
                return false;
            } else {
                return a->op_info_.op_id() < b->op_info_.op_id();
            }
        });
    }
    return true;
}
int NameServerImpl::CreateMakeSnapshotOPTask(std::shared_ptr<OPData> op_data) {
    MakeSnapshotNSRequest request;
    if (!request.ParseFromString(op_data->op_info_.data())) {
        PDLOG(WARNING, "parse request failed. data[%s]", op_data->op_info_.data().c_str());
        return -1;
    }
    std::shared_ptr<::openmldb::nameserver::TableInfo> table_info;
    if (!GetTableInfoUnlock(request.name(), request.db(), &table_info)) {
        PDLOG(WARNING, "get table info failed! name[%s]", request.name().c_str());
        return -1;
    }
    uint32_t tid = table_info->tid();
    uint32_t pid = request.pid();
    std::string endpoint;
    if (GetLeader(table_info, pid, endpoint) < 0 || endpoint.empty()) {
        PDLOG(WARNING, "get leader failed. table[%s] pid[%u]", request.name().c_str(), pid);
        return -1;
    }
    uint64_t end_offset = 0;
    if (request.has_offset() && request.offset() > 0) {
        end_offset = request.offset();
    }
    auto task = CreateTask<MakeSnapshotTaskMeta>(op_data->op_info_.op_id(),
            ::openmldb::api::OPType::kMakeSnapshotOP, endpoint, tid, pid, end_offset);
    if (!task) {
        PDLOG(WARNING, "create makesnapshot task failed. tid[%u] pid[%u]", tid, pid);
        return -1;
    }
    op_data->task_list_.push_back(task);
    PDLOG(INFO, "create makesnapshot op task ok. tid[%u] pid[%u]", tid, pid);
    return 0;
}

bool NameServerImpl::SkipDoneTask(std::shared_ptr<OPData> op_data) {
    uint64_t op_id = op_data->op_info_.op_id();
    std::string op_type = ::openmldb::api::OPType_Name(op_data->op_info_.op_type());
    if (op_data->op_info_.task_status() == ::openmldb::api::kInited) {
        PDLOG(INFO, "op_id[%lu] op_type[%s] status is kInited, need not skip", op_id, op_type.c_str());
        return true;
    }
    uint32_t task_index = op_data->op_info_.task_index();
    if (op_data->task_list_.empty()) {
        PDLOG(WARNING, "skip task failed, task_list is empty. op_id[%lu] op_type[%s]", op_id, op_type.c_str());
        return false;
    }
    if (task_index > op_data->task_list_.size() - 1) {
        PDLOG(WARNING, "skip task failed. op_id[%lu] op_type[%s] task_index[%u]", op_id, op_type.c_str(), task_index);
        return false;
    }
    for (uint32_t idx = 0; idx < task_index; idx++) {
        op_data->task_list_.pop_front();
    }
    if (!op_data->task_list_.empty()) {
        std::shared_ptr<Task> task = op_data->task_list_.front();
        PDLOG(INFO, "cur task[%s]. op_id[%lu] op_type[%s]",
              ::openmldb::api::TaskType_Name(task->task_info_->task_type()).c_str(), op_id, op_type.c_str());
        if (op_data->op_info_.task_status() == ::openmldb::api::TaskStatus::kFailed) {
            task->task_info_->set_status(::openmldb::api::TaskStatus::kFailed);
            return true;
        }
        switch (task->task_info_->task_type()) {
            case ::openmldb::api::TaskType::kSelectLeader:
            case ::openmldb::api::TaskType::kUpdateLeaderInfo:
            case ::openmldb::api::TaskType::kUpdatePartitionStatus:
            case ::openmldb::api::TaskType::kUpdateTableInfo:
            case ::openmldb::api::TaskType::kRecoverTable:
            case ::openmldb::api::TaskType::kAddTableInfo:
            case ::openmldb::api::TaskType::kCheckBinlogSyncProgress:
                // execute the task again
                task->task_info_->set_status(::openmldb::api::TaskStatus::kInited);
                break;
            default:
                task->task_info_->set_status(::openmldb::api::TaskStatus::kDoing);
        }
    }
    return true;
}

void NameServerImpl::UpdateTabletsLocked(const std::vector<std::string>& endpoints) {
    std::lock_guard<std::mutex> lock(mu_);
    UpdateTablets(endpoints);
}

void NameServerImpl::UpdateTablets(const std::vector<std::string>& endpoints) {
    std::set<std::string> alive;
    std::vector<std::string> tablet_endpoints;
    std::string nearline_tablet_endpoint;
    for (const auto& endpoint : endpoints) {
        std::string cur_endpoint = endpoint;
        if (boost::starts_with(cur_endpoint, ::openmldb::base::NEARLINE_PREFIX)) {
            nearline_tablet_endpoint = endpoint.substr(::openmldb::base::NEARLINE_PREFIX.size());
            cur_endpoint = nearline_tablet_endpoint;
        } else {
            tablet_endpoints.push_back(cur_endpoint);
        }
        auto it = real_ep_map_.find(cur_endpoint);
        if (FLAGS_use_name) {
            std::string real_ep;
            if (!zk_client_->GetNodeValue(FLAGS_zk_root_path + "/map/names/" + cur_endpoint, real_ep)) {
                PDLOG(WARNING, "get tablet names value failed. endpint %s", cur_endpoint.c_str());
                continue;
            }
            if (it == real_ep_map_.end()) {
                real_ep_map_.emplace(cur_endpoint, real_ep);
            } else {
                it->second = real_ep;
            }
        } else if (it == real_ep_map_.end()) {
            real_ep_map_.emplace(cur_endpoint, cur_endpoint);
        }
    }

    auto it = tablet_endpoints.begin();
    for (; it != tablet_endpoints.end(); ++it) {
        alive.insert(*it);
        Tablets::iterator tit = tablets_.find(*it);
        // register a new tablet
        if (tit == tablets_.end()) {
            std::shared_ptr<TabletInfo> tablet = std::make_shared<TabletInfo>();
            tablet->state_ = ::openmldb::type::EndpointState::kHealthy;
            if (FLAGS_use_name) {
                auto real_ep_map_it = real_ep_map_.find(*it);
                if (real_ep_map_it == real_ep_map_.end()) {
                    PDLOG(WARNING, "fail to get real endpoint. endpoint %s", it->c_str());
                    continue;
                }
                tablet->client_ = std::make_shared<::openmldb::client::TabletClient>(*it, real_ep_map_it->second, true);
            } else {
                tablet->client_ = std::make_shared<::openmldb::client::TabletClient>(*it, "", true);
            }
            if (tablet->client_->Init() != 0) {
                PDLOG(WARNING, "tablet client init error. endpoint[%s]", it->c_str());
                continue;
            }
            tablet->ctime_ = ::baidu::common::timer::get_micros() / 1000;
            tablets_.insert(std::make_pair(*it, tablet));
            PDLOG(INFO, "add tablet client. endpoint[%s]", it->c_str());
            NotifyTableChanged(::openmldb::type::NotifyType::kTable);
        } else {
            if (tit->second->state_ != ::openmldb::type::EndpointState::kHealthy) {
                if (FLAGS_use_name) {
                    auto real_ep_map_it = real_ep_map_.find(*it);
                    if (real_ep_map_it == real_ep_map_.end()) {
                        PDLOG(WARNING, "fail to get real endpoint. endpoint %s", it->c_str());
                        continue;
                    }
                    // TODO(denglong) guarantee threadsafe
                    tit->second->client_ =
                        std::make_shared<::openmldb::client::TabletClient>(*it, real_ep_map_it->second, true);
                    if (tit->second->client_->Init() != 0) {
                        PDLOG(WARNING, "tablet client init error. endpoint[%s]", tit->first.c_str());
                        continue;
                    }
                }
                tit->second->state_ = ::openmldb::type::EndpointState::kHealthy;
                tit->second->ctime_ = ::baidu::common::timer::get_micros() / 1000;
                PDLOG(INFO, "tablet is online. endpoint[%s]", tit->first.c_str());
                thread_pool_.AddTask(boost::bind(&NameServerImpl::OnTabletOnline, this, tit->first));
            }
        }
        PDLOG(INFO, "healthy tablet with endpoint[%s]", it->c_str());
    }
    // handle offline tablet
    for (Tablets::iterator tit = tablets_.begin(); tit != tablets_.end(); ++tit) {
        if (alive.find(tit->first) == alive.end() && tit->second->state_ == ::openmldb::type::EndpointState::kHealthy) {
            // tablet offline
            PDLOG(INFO, "offline tablet with endpoint[%s]", tit->first.c_str());
            tit->second->state_ = ::openmldb::type::EndpointState::kOffline;
            tit->second->ctime_ = ::baidu::common::timer::get_micros() / 1000;
            if (offline_endpoint_map_.find(tit->first) == offline_endpoint_map_.end()) {
                offline_endpoint_map_.insert(std::make_pair(tit->first, tit->second->ctime_));
                if (running_.load(std::memory_order_acquire)) {
                    thread_pool_.DelayTask(FLAGS_tablet_offline_check_interval,
                                           boost::bind(&NameServerImpl::OnTabletOffline, this, tit->first, false));
                }
            } else {
                offline_endpoint_map_[tit->first] = tit->second->ctime_;
            }
        }
    }
    thread_pool_.AddTask(boost::bind(&NameServerImpl::DistributeTabletMode, this));
    thread_pool_.AddTask(boost::bind(&NameServerImpl::UpdateRealEpMapToTablet, this, true));
}

void NameServerImpl::OnTabletOffline(const std::string& endpoint, bool startup_flag) {
    if (!running_.load(std::memory_order_acquire)) {
        PDLOG(WARNING, "cur nameserver is not leader");
        return;
    }
    {
        std::lock_guard<std::mutex> lock(mu_);
        auto tit = tablets_.find(endpoint);
        if (tit == tablets_.end()) {
            PDLOG(WARNING, "cannot find endpoint %s in tablet map", endpoint.c_str());
            return;
        }
        auto iter = offline_endpoint_map_.find(endpoint);
        if (iter == offline_endpoint_map_.end()) {
            PDLOG(WARNING, "cannot find endpoint %s in offline endpoint map", endpoint.c_str());
            return;
        }
        if (!startup_flag && tit->second->state_ == ::openmldb::type::EndpointState::kHealthy) {
            PDLOG(INFO, "endpoint %s is healthy, need not offline endpoint", endpoint.c_str());
            return;
        }
        if (table_info_.empty() && db_table_info_.empty()) {
            PDLOG(INFO, "endpoint %s has no table, need not offline endpoint", endpoint.c_str());
            return;
        }
        uint64_t cur_time = ::baidu::common::timer::get_micros() / 1000;
        if (!startup_flag && cur_time < iter->second + FLAGS_tablet_heartbeat_timeout) {
            thread_pool_.DelayTask(FLAGS_tablet_offline_check_interval,
                                   boost::bind(&NameServerImpl::OnTabletOffline, this, endpoint, false));
            return;
        }
    }
    if (auto_failover_.load(std::memory_order_acquire)) {
        PDLOG(INFO, "Run OfflineEndpoint. endpoint is %s", endpoint.c_str());
        UpdateEndpointTableAlive(endpoint, false);
        OfflineEndpointInternal(endpoint, FLAGS_name_server_task_concurrency);
    }
}

void NameServerImpl::OnTabletOnline(const std::string& endpoint) {
    if (!running_.load(std::memory_order_acquire)) {
        PDLOG(WARNING, "cur nameserver is not leader");
        return;
    }
    if (!auto_failover_.load(std::memory_order_acquire)) {
        std::lock_guard<std::mutex> lock(mu_);
        offline_endpoint_map_.erase(endpoint);
        return;
    }
    std::string value;
    {
        std::lock_guard<std::mutex> lock(mu_);
        auto iter = offline_endpoint_map_.find(endpoint);
        if (iter == offline_endpoint_map_.end()) {
            PDLOG(WARNING,
                  "cannot find endpoint %s in offline endpoint map. need not "
                  "recover",
                  endpoint.c_str());
            return;
        }
        if (!zk_client_->GetNodeValue(zk_path_.root_path_ + "/nodes/" + endpoint, value)) {
            PDLOG(WARNING, "get tablet node value failed");
            offline_endpoint_map_.erase(iter);
            return;
        }
        if (table_info_.empty() && db_table_info_.empty()) {
            PDLOG(INFO, "endpoint %s has no table, need not recover endpoint", endpoint.c_str());
            offline_endpoint_map_.erase(iter);
            return;
        }
        if (!boost::starts_with(value, "startup_")) {
            uint64_t cur_time = ::baidu::common::timer::get_micros() / 1000;
            if (cur_time < iter->second + FLAGS_tablet_heartbeat_timeout) {
                PDLOG(INFO,
                      "need not recover. endpoint[%s] cur_time[%lu] "
                      "offline_time[%lu]",
                      endpoint.c_str(), cur_time, iter->second);
                offline_endpoint_map_.erase(iter);
                return;
            }
        }
    }
    if (boost::starts_with(value, "startup_")) {
        PDLOG(INFO, "endpoint %s is startup, exe tablet offline", endpoint.c_str());
        OnTabletOffline(endpoint, true);
    }
    PDLOG(INFO, "Run RecoverEndpoint. endpoint is %s", endpoint.c_str());
    RecoverEndpointInternal(endpoint, false, FLAGS_name_server_task_concurrency);
    {
        std::lock_guard<std::mutex> lock(mu_);
        offline_endpoint_map_.erase(endpoint);
    }
}

void NameServerImpl::RecoverEndpointDBInternal(
    const std::string& endpoint, bool need_restore, uint32_t concurrency,
    const std::map<std::string, std::shared_ptr<::openmldb::nameserver::TableInfo>>& table_info) {
    for (const auto& kv : table_info) {
        for (int idx = 0; idx < kv.second->table_partition_size(); idx++) {
            uint32_t pid = kv.second->table_partition(idx).pid();
            for (int meta_idx = 0; meta_idx < kv.second->table_partition(idx).partition_meta_size(); meta_idx++) {
                if (kv.second->table_partition(idx).partition_meta(meta_idx).endpoint() == endpoint) {
                    if (kv.second->table_partition(idx).partition_meta(meta_idx).is_alive() &&
                        kv.second->table_partition(idx).partition_meta_size() > 1) {
                        PDLOG(INFO,
                              "table[%s] pid[%u] endpoint[%s] is alive, need "
                              "not recover",
                              kv.first.c_str(), pid, endpoint.c_str());
                        break;
                    }
                    PDLOG(INFO, "recover table[%s] pid[%u] endpoint[%s]", kv.first.c_str(), pid, endpoint.c_str());
                    bool is_leader = false;
                    if (kv.second->table_partition(idx).partition_meta(meta_idx).is_leader()) {
                        is_leader = true;
                    }
                    uint64_t offset_delta = need_restore ? 0 : FLAGS_check_binlog_sync_progress_delta;
                    CreateRecoverTableOP(kv.first, kv.second->db(), pid, endpoint, is_leader, offset_delta,
                                         concurrency);
                    if (need_restore && is_leader) {
                        PDLOG(INFO, "restore table[%s] pid[%u] endpoint[%s]", kv.first.c_str(), pid, endpoint.c_str());
                        CreateChangeLeaderOP(kv.first, kv.second->db(), pid, endpoint, need_restore, concurrency);
                        CreateRecoverTableOP(kv.first, kv.second->db(), pid, OFFLINE_LEADER_ENDPOINT, true,
                                             FLAGS_check_binlog_sync_progress_delta, concurrency);
                    }
                    break;
                }
            }
        }
    }
}

void NameServerImpl::RecoverEndpointInternal(const std::string& endpoint, bool need_restore, uint32_t concurrency) {
    std::lock_guard<std::mutex> lock(mu_);
    RecoverEndpointDBInternal(endpoint, need_restore, concurrency, table_info_);
    for (const auto& kv : db_table_info_) {
        RecoverEndpointDBInternal(endpoint, need_restore, concurrency, kv.second);
    }
    // recover global variable after tablet restart
    std::shared_ptr<TableInfo> table_info;
    if (!GetTableInfoUnlock(GLOBAL_VARIABLES, INFORMATION_SCHEMA_DB, &table_info)) {
        PDLOG(WARNING, "global variable table does not exist!");
        return;
    }
    bool exist_globalvar = false;
    for (int idx = 0; idx < table_info->table_partition_size(); idx++) {
        for (int meta_idx = 0; meta_idx < table_info->table_partition(idx).partition_meta_size(); meta_idx++) {
            if (table_info->table_partition(idx).partition_meta(meta_idx).endpoint() == endpoint) {
                exist_globalvar = true;
                break;
            }
        }
    }
    if (!exist_globalvar) {
        NotifyTableChanged(::openmldb::type::NotifyType::kGlobalVar);
    }
}

void NameServerImpl::ShowTablet(RpcController* controller, const ShowTabletRequest* request,
                                ShowTabletResponse* response, Closure* done) {
    brpc::ClosureGuard done_guard(done);
    if (!running_.load(std::memory_order_acquire)) {
        response->set_code(::openmldb::base::ReturnCode::kNameserverIsNotLeader);
        response->set_msg("nameserver is not leader");
        PDLOG(WARNING, "cur nameserver is not leader");
        return;
    }
    std::lock_guard<std::mutex> lock(mu_);
    Tablets::iterator it = tablets_.begin();
    for (; it != tablets_.end(); ++it) {
        TabletStatus* status = response->add_tablets();
        status->set_endpoint(it->first);
        if (FLAGS_use_name) {
            auto n_it = real_ep_map_.find(it->first);
            if (n_it == real_ep_map_.end()) {
                status->set_real_endpoint("-");
            } else {
                status->set_real_endpoint(n_it->second);
            }
        }
        status->set_state(::openmldb::type::EndpointState_Name(it->second->state_));
        status->set_age(::baidu::common::timer::get_micros() / 1000 - it->second->ctime_);
    }
    response->set_code(::openmldb::base::ReturnCode::kOk);
    response->set_msg("ok");
}

bool NameServerImpl::Init(const std::string& zk_cluster, const std::string& zk_path, const std::string& endpoint,
                          const std::string& real_endpoint) {
    if (zk_cluster.empty() && FLAGS_tablet.empty()) {
        PDLOG(WARNING, "zk cluster disabled and tablet is empty");
        return false;
    }
    endpoint_ = endpoint;
    running_.store(false, std::memory_order_release);
    if (!zk_cluster.empty()) {
        startup_mode_ = ::openmldb::type::StartupMode::kCluster;
        zk_path_.zk_cluster_ = zk_cluster;
        zk_path_.root_path_ = zk_path;
        std::string zk_table_path = zk_path + "/table";
        std::string zk_sp_path = zk_path + "/store_procedure";
        zk_path_.table_index_node_ = zk_table_path + "/table_index";
        zk_path_.table_data_path_ = zk_table_path + "/table_data";
        zk_path_.db_path_ = zk_path + "/db";
        zk_path_.db_table_data_path_ = zk_table_path + "/db_table_data";
        zk_path_.db_sp_data_path_ = zk_sp_path + "/db_sp_data";
        zk_path_.term_node_ = zk_table_path + "/term";
        std::string zk_op_path = zk_path + "/op";
        zk_path_.op_index_node_ = zk_op_path + "/op_index";
        zk_path_.op_data_path_ = zk_op_path + "/op_data";
        zk_path_.offline_endpoint_lock_node_ = zk_path + "/offline_endpoint_lock";
        std::string zk_config_path = zk_path + "/config";
        zk_path_.zone_data_path_ = zk_path + "/cluster";
        zk_path_.auto_failover_node_ = zk_config_path + "/auto_failover";
        zk_path_.table_changed_notify_node_ = zk_table_path + "/notify";
        zk_path_.globalvar_changed_notify_node_ = zk_path + "/notify/global_variable";
        zk_path_.external_function_path_ = zk_path + "/data/function";
        zone_info_.set_mode(kNORMAL);
        zone_info_.set_zone_name(endpoint + zk_path);
        zone_info_.set_replica_alias("");
        zone_info_.set_zone_term(1);
        LOG(INFO) << "zone name " << zone_info_.zone_name();
        zk_client_ = new ZkClient(zk_cluster, real_endpoint, FLAGS_zk_session_timeout, endpoint, zk_path,
                FLAGS_zk_auth_schema, FLAGS_zk_cert);
        if (!zk_client_->Init()) {
            PDLOG(WARNING, "fail to init zookeeper with cluster[%s]", zk_cluster.c_str());
            return false;
        }
        std::string value;
        std::vector<std::string> endpoints;
        if (!zk_client_->GetNodes(endpoints)) {
            zk_client_->CreateNode(zk_path + "/nodes", "");
        } else {
            UpdateTablets(endpoints);
        }
        zk_client_->WatchNodes(boost::bind(&NameServerImpl::UpdateTabletsLocked, this, _1));
        bool ok = zk_client_->WatchNodes();
        if (!ok) {
            PDLOG(WARNING, "fail to watch nodes");
            return false;
        }
        if (zk_client_->IsExistNode(zk_path_.external_function_path_) != 0) {
            if (!zk_client_->CreateNode(zk_path_.external_function_path_, "")) {
                LOG(WARNING) << "fail to create function node " << zk_path_.external_function_path_;
                return false;
            }
        }
        session_term_ = zk_client_->GetSessionTerm();

        thread_pool_.DelayTask(FLAGS_zk_keep_alive_check_interval, boost::bind(&NameServerImpl::CheckZkClient, this));
        dist_lock_ = new DistLock(zk_path + "/leader", zk_client_, boost::bind(&NameServerImpl::OnLocked, this),
                                  boost::bind(&NameServerImpl::OnLostLock, this), endpoint);
        dist_lock_->Lock();

    } else {
        const std::string& tablet_endpoint = FLAGS_tablet;
        startup_mode_ = ::openmldb::type::StartupMode::kStandalone;
        std::shared_ptr<TabletInfo> tablet = std::make_shared<TabletInfo>();
        tablet->state_ = ::openmldb::type::EndpointState::kHealthy;
        tablet->client_ = std::make_shared<::openmldb::client::TabletClient>(tablet_endpoint, "", true);
        if (tablet->client_->Init() != 0) {
            PDLOG(WARNING, "tablet client init error. endpoint[%s]", tablet_endpoint.c_str());
        }
        tablet->ctime_ = ::baidu::common::timer::get_micros() / 1000;
        tablets_.insert(std::make_pair(tablet_endpoint, tablet));
        PDLOG(INFO, "add tablet client. endpoint[%s]", tablet_endpoint.c_str());
        OnLocked();
    }
    mode_.store(kNORMAL, std::memory_order_release);
    auto_failover_.store(FLAGS_auto_failover, std::memory_order_release);
    task_rpc_version_.store(0, std::memory_order_relaxed);
    if (FLAGS_use_name) {
        auto n_it = real_ep_map_.find(FLAGS_endpoint);
        if (n_it == real_ep_map_.end()) {
            real_ep_map_.insert(std::make_pair(FLAGS_endpoint, real_endpoint));
        } else {
            n_it->second = real_endpoint;
        }
    }
    task_vec_.resize(FLAGS_name_server_task_max_concurrency + FLAGS_name_server_task_concurrency_for_replica_cluster);
    task_thread_pool_.DelayTask(FLAGS_make_snapshot_check_interval,
                                boost::bind(&NameServerImpl::SchedMakeSnapshot, this));
    return true;
}

bool NameServerImpl::Init(const std::string& real_endpoint) {
    return Init(FLAGS_zk_cluster, FLAGS_zk_root_path, FLAGS_endpoint, real_endpoint);
}

void NameServerImpl::CheckZkClient() {
    if (!zk_client_->IsConnected()) {
        OnLostLock();
        PDLOG(WARNING, "reconnect zk");
        if (zk_client_->Reconnect()) {
            PDLOG(INFO, "reconnect zk ok");
        }
    }
    if (session_term_ != zk_client_->GetSessionTerm()) {
        if (zk_client_->WatchNodes()) {
            session_term_ = zk_client_->GetSessionTerm();
            PDLOG(INFO, "watch node ok");
        } else {
            PDLOG(WARNING, "watch node failed");
        }
    }
    thread_pool_.DelayTask(FLAGS_zk_keep_alive_check_interval, boost::bind(&NameServerImpl::CheckZkClient, this));
}

int NameServerImpl::UpdateTaskStatus(bool is_recover_op) {
    std::map<std::string, std::shared_ptr<TabletClient>> client_map;
    {
        std::lock_guard<std::mutex> lock(mu_);
        for (auto iter = tablets_.begin(); iter != tablets_.end(); ++iter) {
            if (iter->second->state_ != ::openmldb::type::EndpointState::kHealthy) {
                DEBUGLOG("tablet[%s] is not Healthy", iter->first.c_str());
                uint64_t cur_time = ::baidu::common::timer::get_micros() / 1000;
                if (cur_time < iter->second->ctime_ + FLAGS_tablet_heartbeat_timeout) {
                    continue;
                }
                // clear the task in offline tablet
                for (const auto& op_list : task_vec_) {
                    if (op_list.empty()) {
                        continue;
                    }
                    std::shared_ptr<OPData> op_data = op_list.front();
                    if (op_data->task_list_.empty()) {
                        continue;
                    }
                    // update task status
                    std::shared_ptr<Task> task = op_data->task_list_.front();
                    if (task->task_info_->status() != ::openmldb::api::kDoing) {
                        continue;
                    }
                    if (task->task_info_->has_endpoint() && task->task_info_->endpoint() == iter->first) {
                        PDLOG(WARNING, "tablet is offline. update task status from[kDoing] to[kFailed]. "
                              "op_id[%lu], task_type[%s] endpoint[%s]",
                              op_data->op_info_.op_id(),
                              ::openmldb::api::TaskType_Name(task->task_info_->task_type()).c_str(),
                              iter->first.c_str());
                        task->task_info_->set_status(::openmldb::api::kFailed);
                    }
                }
            } else {
                client_map.insert(std::make_pair(iter->first, iter->second->client_));
            }
        }
    }
    uint64_t last_task_rpc_version = task_rpc_version_.load(std::memory_order_acquire);
    for (auto iter = client_map.begin(); iter != client_map.end(); ++iter) {
        ::openmldb::api::TaskStatusResponse response;
        // get task status from tablet
        if (iter->second->GetTaskStatus(response)) {
            std::lock_guard<std::mutex> lock(mu_);
            if (last_task_rpc_version != task_rpc_version_.load(std::memory_order_acquire)) {
                DEBUGLOG("task_rpc_version mismatch");
                break;
            }
            std::string endpoint = iter->first;
            for (const auto& op_list : task_vec_) {
                UpdateTask(op_list, endpoint, is_recover_op, response);
            }
        }
    }
    UpdateTaskStatusRemote(is_recover_op);
    if (running_.load(std::memory_order_acquire)) {
        task_thread_pool_.DelayTask(FLAGS_get_task_status_interval,
                                    boost::bind(&NameServerImpl::UpdateTaskStatus, this, false));
    }
    return 0;
}

int NameServerImpl::UpdateTaskStatusRemote(bool is_recover_op) {
    if (mode_.load(std::memory_order_acquire) == kFOLLOWER) {
        return 0;
    }
    std::map<std::string, std::shared_ptr<::openmldb::client::NsClient>> client_map;
    {
        std::lock_guard<std::mutex> lock(mu_);
        if (nsc_.empty()) {
            return 0;
        }
        for (auto iter = nsc_.begin(); iter != nsc_.end(); ++iter) {
            if (iter->second->state_.load(std::memory_order_relaxed) != kClusterHealthy) {
                PDLOG(INFO, "cluster[%s] is not Healthy", iter->first.c_str());
                continue;
            }
            client_map.emplace(iter->first,
                    std::atomic_load_explicit(&iter->second->client_, std::memory_order_relaxed));
        }
    }
    uint64_t last_task_rpc_version = task_rpc_version_.load(std::memory_order_acquire);
    for (auto iter = client_map.begin(); iter != client_map.end(); ++iter) {
        ::openmldb::api::TaskStatusResponse response;
        // get task status from replica cluster
        if (iter->second->GetTaskStatus(response)) {
            std::lock_guard<std::mutex> lock(mu_);
            if (last_task_rpc_version != task_rpc_version_.load(std::memory_order_acquire)) {
                DEBUGLOG("task_rpc_version mismatch");
                break;
            }
            std::string endpoint = iter->second->GetEndpoint();
            uint32_t index = 0;
            for (const auto& op_list : task_vec_) {
                index++;
                if (index <= FLAGS_name_server_task_max_concurrency) {
                    continue;
                }
                UpdateTask(op_list, endpoint, is_recover_op, response);
            }
        } else {
            if (response.has_msg()) {
                PDLOG(WARNING, "get task status faild : [%s]", response.msg().c_str());
            }
        }
    }
    return 0;
}

int NameServerImpl::UpdateTask(const std::list<std::shared_ptr<OPData>>& op_list, const std::string& endpoint,
                               bool is_recover_op, const ::openmldb::api::TaskStatusResponse& response) {
    if (op_list.empty()) {
        return -1;
    }
    std::shared_ptr<OPData> op_data = op_list.front();
    if (op_data->task_list_.empty()) {
        return -1;
    }
    std::shared_ptr<Task> task = op_data->task_list_.front();
    if (task->task_info_->status() != ::openmldb::api::kDoing) {
        return -1;
    }
    task->UpdateTaskStatus(response.task(), endpoint, is_recover_op);
    return 1;
}

int NameServerImpl::UpdateZKTaskStatus() {
    std::lock_guard<std::mutex> lock(mu_);
    for (const auto& op_list : task_vec_) {
        if (op_list.empty()) {
            continue;
        }
        std::shared_ptr<OPData> op_data = op_list.front();
        if (op_data->task_list_.empty()) {
            continue;
        }
        std::shared_ptr<Task> task = op_data->task_list_.front();
        task->UpdateStatusFromSubTask();
        if (task->GetStatus() == ::openmldb::api::kDone) {
            uint32_t cur_task_index = op_data->op_info_.task_index();
            op_data->op_info_.set_task_index(cur_task_index + 1);
            std::string value;
            op_data->op_info_.SerializeToString(&value);
            std::string node = absl::StrCat(zk_path_.op_data_path_, "/", op_data->op_info_.op_id());
            if (zk_client_->SetNodeValue(node, value)) {
                PDLOG(INFO, "set zk status value success. node[%s] value[%s]", node.c_str(), value.c_str());
                op_data->task_list_.pop_front();
                continue;
            }
            // revert task index
            op_data->op_info_.set_task_index(cur_task_index);
            PDLOG(WARNING, "set zk status value failed! node[%s] op_id[%lu] op_type[%s] task_index[%u]",
                    node.c_str(), op_data->GetOpId(), op_data->GetReadableType().c_str(),
                    op_data->op_info_.task_index());
        }
    }
    return 0;
}

void NameServerImpl::UpdateTaskMapStatus(uint64_t remote_op_id, uint64_t op_id,
                                         const ::openmldb::api::TaskStatus& status) {
    auto iter = task_map_.find(remote_op_id);
    if (iter == task_map_.end()) {
        DEBUGLOG("op [%lu] is not in task_map_", remote_op_id);
        return;
    }
    for (auto& task_info : iter->second) {
        for (int idx = 0; idx < task_info->rep_cluster_op_id_size(); idx++) {
            uint64_t rep_cluster_op_id = task_info->rep_cluster_op_id(idx);
            if (rep_cluster_op_id == op_id) {
                if (status == ::openmldb::api::kFailed || status == ::openmldb::api::kCanceled) {
                    task_info->set_status(status);
                    if (status == ::openmldb::api::kFailed) {
                        DEBUGLOG("update task status from[kDoing] to[kFailed]. op_id[%lu], task_type[%s]",
                            task_info->op_id(), ::openmldb::api::TaskType_Name(task_info->task_type()).c_str());
                    } else {
                        DEBUGLOG("update task status from[kDoing] to[kCanceled]. op_id[%lu], task_type[%s]",
                            task_info->op_id(), ::openmldb::api::TaskType_Name(task_info->task_type()).c_str());
                    }
                }
                if (idx == task_info->rep_cluster_op_id_size() - 1) {
                    if (status == ::openmldb::api::kDone && task_info->status() != ::openmldb::api::kFailed &&
                        task_info->status() != ::openmldb::api::kCanceled) {
                        task_info->set_status(status);
                        DEBUGLOG("update task status from[kDoing] to[kDone]. op_id[%lu], task_type[%s]",
                            task_info->op_id(), ::openmldb::api::TaskType_Name(task_info->task_type()).c_str());
                    }
                }
            }
        }
    }
}

int NameServerImpl::DeleteTask() {
    std::vector<uint64_t> done_task_vec;
    std::vector<uint64_t> done_task_vec_remote;
    std::vector<std::shared_ptr<TabletClient>> client_vec;
    {
        std::lock_guard<std::mutex> lock(mu_);
        for (const auto& op_list : task_vec_) {
            if (op_list.empty()) {
                continue;
            }
            std::shared_ptr<OPData> op_data = op_list.front();
            if (op_data->task_list_.empty()) {
                done_task_vec.push_back(op_data->op_info_.op_id());
                // for multi cluster -- leader cluster judge
                if (op_data->op_info_.for_replica_cluster() == 1) {
                    done_task_vec_remote.push_back(op_data->op_info_.op_id());
                }
                // for multi cluster -- replica cluster judge
                if (op_data->op_info_.has_remote_op_id()) {
                    UpdateTaskMapStatus(op_data->op_info_.remote_op_id(), op_data->op_info_.op_id(),
                                        ::openmldb::api::TaskStatus::kDone);
                }
            } else {
                std::shared_ptr<Task> task = op_data->task_list_.front();
                if (task->task_info_->status() == ::openmldb::api::kFailed ||
                    op_data->op_info_.task_status() == ::openmldb::api::kCanceled) {
                    done_task_vec.push_back(op_data->op_info_.op_id());
                    // for multi cluster -- leader cluster judge
                    if (op_data->op_info_.for_replica_cluster() == 1) {
                        done_task_vec_remote.push_back(op_data->op_info_.op_id());
                    }
                    // for multi cluster -- replica cluster judge
                    PDLOG(WARNING, "task failed or canceled. op_id[%lu], task_type[%s]", task->task_info_->op_id(),
                          ::openmldb::api::TaskType_Name(task->task_info_->task_type()).c_str());
                    if (op_data->op_info_.has_remote_op_id()) {
                        UpdateTaskMapStatus(op_data->op_info_.remote_op_id(), op_data->op_info_.op_id(),
                                            task->task_info_->status());
                    }
                }
            }
        }
        if (done_task_vec.empty()) {
            return 0;
        }
        for (auto iter = tablets_.begin(); iter != tablets_.end(); ++iter) {
            if (iter->second->state_ != ::openmldb::type::EndpointState::kHealthy) {
                DEBUGLOG("tablet[%s] is not Healthy", iter->first.c_str());
                continue;
            }
            client_vec.push_back(iter->second->client_);
        }
    }
    bool has_failed = false;
    for (auto iter = client_vec.begin(); iter != client_vec.end(); ++iter) {
        if (!(*iter)->DeleteOPTask(done_task_vec)) {
            PDLOG(WARNING, "tablet[%s] delete op failed", (*iter)->GetEndpoint().c_str());
            has_failed = true;
            continue;
        }
        DEBUGLOG("tablet[%s] delete op success", (*iter)->GetEndpoint().c_str());
    }
    DeleteTaskRemote(done_task_vec_remote, has_failed);
    if (!has_failed) {
        DeleteTask(done_task_vec);
    }
    return 0;
}

int NameServerImpl::DeleteTaskRemote(const std::vector<uint64_t>& done_task_vec, bool& has_failed) {
    if (mode_.load(std::memory_order_acquire) == kFOLLOWER) {
        return 0;
    }
    std::vector<std::shared_ptr<::openmldb::client::NsClient>> client_vec;
    {
        std::lock_guard<std::mutex> lock(mu_);
        if (nsc_.empty()) {
            return 0;
        }
        for (auto iter = nsc_.begin(); iter != nsc_.end(); ++iter) {
            if (iter->second->state_.load(std::memory_order_relaxed) != kClusterHealthy) {
                PDLOG(INFO, "cluster[%s] is not Healthy", iter->first.c_str());
                continue;
            }
            client_vec.push_back(std::atomic_load_explicit(&iter->second->client_, std::memory_order_relaxed));
        }
    }
    for (auto iter = client_vec.begin(); iter != client_vec.end(); ++iter) {
        if (!(*iter)->DeleteOPTask(done_task_vec)) {
            PDLOG(WARNING, "replica cluster[%s] delete op failed", (*iter)->GetEndpoint().c_str());
            has_failed = true;
            continue;
        }
        DEBUGLOG("replica cluster[%s] delete op success", (*iter)->GetEndpoint().c_str());
    }
    return 0;
}

void NameServerImpl::DeleteTask(const std::vector<uint64_t>& done_task_vec) {
    std::lock_guard<std::mutex> lock(mu_);
    for (auto op_id : done_task_vec) {
        std::shared_ptr<OPData> op_data;
        uint32_t index = 0;
        std::list<std::shared_ptr<OPData>>::iterator iter;
        for (uint32_t idx = 0; idx < task_vec_.size(); idx++) {
            if (task_vec_[idx].empty()) {
                continue;
            }
            for (iter = task_vec_[idx].begin(); iter != task_vec_[idx].end(); iter++) {
                if ((*iter)->GetOpId() == op_id) {
                    op_data = *iter;
                    index = idx;
                    break;
                }
            }
            if (op_data) {
                break;
            }
        }
        if (!op_data) {
            PDLOG(WARNING, "has not found op[%lu] in running op", op_id);
            continue;
        }
        std::string node = absl::StrCat(zk_path_.op_data_path_, "/", op_id);
        if (!op_data->task_list_.empty() &&
            op_data->task_list_.front()->GetStatus() == ::openmldb::api::kFailed) {
            op_data->SetTaskStatus(::openmldb::api::kFailed);
            op_data->op_info_.set_end_time(::baidu::common::timer::now_time());
            PDLOG(WARNING, "set op[%s] status failed. op_id[%lu]", op_data->GetReadableType().c_str(), op_id);
            std::string value;
            op_data->op_info_.SerializeToString(&value);
            if (!zk_client_->SetNodeValue(node, value)) {
                PDLOG(WARNING, "set zk status value failed. node[%s] value[%s]", node.c_str(), value.c_str());
            }
            done_op_list_.push_back(op_data);
            task_vec_[index].erase(iter);
            PDLOG(INFO, "delete op[%lu] in running op", op_id);
        } else {
            if (zk_client_->DeleteNode(node)) {
                PDLOG(INFO, "delete zk op node[%s] success.", node.c_str());
                op_data->op_info_.set_end_time(::baidu::common::timer::now_time());
                if (op_data->GetTaskStatus() == ::openmldb::api::kDoing) {
                    op_data->SetTaskStatus(::openmldb::api::kDone);
                    op_data->task_list_.clear();
                }
                done_op_list_.push_back(op_data);
                task_vec_[index].erase(iter);
                PDLOG(INFO, "delete op[%lu] in running op", op_id);
            } else {
                PDLOG(WARNING, "delete zk op_node failed. opid[%lu] node[%s]", op_id, node.c_str());
            }
        }
    }
}

void NameServerImpl::ProcessTask() {
    while (running_.load(std::memory_order_acquire)) {
        {
            bool has_task = false;
            std::unique_lock<std::mutex> lock(mu_);
            for (const auto& op_list : task_vec_) {
                if (!op_list.empty()) {
                    has_task = true;
                    break;
                }
            }
            if (!has_task) {
                cv_.wait_for(lock, std::chrono::milliseconds(FLAGS_name_server_task_wait_time));
                if (!running_.load(std::memory_order_acquire)) {
                    PDLOG(WARNING, "cur nameserver is not leader");
                    return;
                }
            }

            for (const auto& op_list : task_vec_) {
                if (op_list.empty()) {
                    continue;
                }
                std::shared_ptr<OPData> op_data = op_list.front();
                if (op_data->task_list_.empty() || op_data->GetTaskStatus() == ::openmldb::api::kFailed ||
                    op_data->GetTaskStatus() == ::openmldb::api::kCanceled) {
                    continue;
                }
                if (op_data->GetTaskStatus() == ::openmldb::api::kInited) {
                    op_data->op_info_.set_start_time(::baidu::common::timer::now_time());
                    op_data->SetTaskStatus(::openmldb::api::kDoing);
                    std::string value;
                    op_data->op_info_.SerializeToString(&value);
                    std::string node = absl::StrCat(zk_path_.op_data_path_ , "/", op_data->GetOpId());
                    if (!zk_client_->SetNodeValue(node, value)) {
                        PDLOG(WARNING, "set zk op status value failed. node[%s] value[%s]",
                                node.c_str(), value.c_str());
                        op_data->SetTaskStatus(::openmldb::api::kInited);
                        continue;
                    }
                }
                std::shared_ptr<Task> task = op_data->task_list_.front();
                if (task->GetStatus() == ::openmldb::api::kFailed) {
                    PDLOG(WARNING, "task[%s] run failed, terminate op[%s]. op_id[%lu]",
                          task->GetReadableType().c_str(), task->GetReadableOpType().c_str(), task->GetOpId());
                } else if (task->task_info_->status() == ::openmldb::api::kInited) {
                    DEBUGLOG("run task. opid[%lu] op_type[%s] task_type[%s]",
                            task->GetOpId(), task->GetReadableOpType().c_str(), task->GetReadableType().c_str());
                    task_thread_pool_.AddTask(task->fun_);
                    task->SetStatus(::openmldb::api::kDoing);
                } else if (task->GetStatus() == ::openmldb::api::kDoing) {
                    uint64_t cur_ts = ::baidu::common::timer::now_time();
                    if (cur_ts - op_data->op_info_.start_time() > FLAGS_name_server_op_execute_timeout / 1000) {
                        PDLOG(INFO, "The execution time of op is too long. opid[%lu] op_type[%s] cur task_type[%s] "
                              "start_time[%lu] cur_time[%lu]",
                              task->GetOpId(), task->GetReadableOpType().c_str(), task->GetReadableType().c_str(),
                              op_data->op_info_.start_time(), cur_ts);
                        cv_.wait_for(lock, std::chrono::milliseconds(FLAGS_name_server_task_wait_time));
                    }
                }
            }
        }
        UpdateZKTaskStatus();
        DeleteTask();
    }
}

void NameServerImpl::ConnectZK(RpcController* controller, const ConnectZKRequest* request, GeneralResponse* response,
                               Closure* done) {
    brpc::ClosureGuard done_guard(done);
    if (zk_client_->Reconnect()) {
        if (session_term_ != zk_client_->GetSessionTerm()) {
            if (zk_client_->WatchNodes()) {
                session_term_ = zk_client_->GetSessionTerm();
                PDLOG(INFO, "watch node ok");
            }
        }
        response->set_code(::openmldb::base::ReturnCode::kOk);
        response->set_msg("ok");
        PDLOG(INFO, "connect zk ok");
        return;
    }
    response->set_code(::openmldb::base::ReturnCode::kConnectZkFailed);
    response->set_msg("connect zk failed");
}

void NameServerImpl::DisConnectZK(RpcController* controller, const DisConnectZKRequest* request,
                                  GeneralResponse* response, Closure* done) {
    brpc::ClosureGuard done_guard(done);
    zk_client_->CloseZK();
    OnLostLock();
    response->set_code(::openmldb::base::ReturnCode::kOk);
    response->set_msg("ok");
    PDLOG(INFO, "disconnect zk ok");
}

void NameServerImpl::GetTablePartition(RpcController* controller, const GetTablePartitionRequest* request,
                                       GetTablePartitionResponse* response, Closure* done) {
    brpc::ClosureGuard done_guard(done);
    if (!running_.load(std::memory_order_acquire)) {
        response->set_code(::openmldb::base::ReturnCode::kNameserverIsNotLeader);
        response->set_msg("nameserver is not leader");
        PDLOG(WARNING, "cur nameserver is not leader");
        return;
    }
    std::string name = request->name();
    std::string db = request->db();
    uint32_t pid = request->pid();
    std::lock_guard<std::mutex> lock(mu_);
    std::shared_ptr<::openmldb::nameserver::TableInfo> table_info;
    if (!GetTableInfoUnlock(name, db, &table_info)) {
        PDLOG(WARNING, "table[%s] does not exist", name.c_str());
        response->set_code(::openmldb::base::ReturnCode::kTableIsNotExist);
        response->set_msg("table does not exist");
        return;
    }
    for (int idx = 0; idx < table_info->table_partition_size(); idx++) {
        if (table_info->table_partition(idx).pid() != pid) {
            continue;
        }
        ::openmldb::nameserver::TablePartition* table_partition = response->mutable_table_partition();
        table_partition->CopyFrom(table_info->table_partition(idx));
        break;
    }
    response->set_code(::openmldb::base::ReturnCode::kOk);
    response->set_msg("ok");
}

void NameServerImpl::SetTablePartition(RpcController* controller, const SetTablePartitionRequest* request,
                                       GeneralResponse* response, Closure* done) {
    brpc::ClosureGuard done_guard(done);
    if (!running_.load(std::memory_order_acquire) || (mode_.load(std::memory_order_acquire) == kFOLLOWER)) {
        response->set_code(::openmldb::base::ReturnCode::kNameserverIsNotLeader);
        response->set_msg("nameserver is not leader");
        PDLOG(WARNING, "cur nameserver is not leader");
        return;
    }
    if (auto_failover_.load(std::memory_order_acquire)) {
        response->set_code(::openmldb::base::ReturnCode::kAutoFailoverIsEnabled);
        response->set_msg("auto_failover is enabled");
        PDLOG(WARNING, "auto_failover is enabled");
        return;
    }
    std::string name = request->name();
    std::string db = request->db();
    uint32_t pid = request->table_partition().pid();
    std::lock_guard<std::mutex> lock(mu_);
    std::shared_ptr<::openmldb::nameserver::TableInfo> table_info;
    if (!GetTableInfoUnlock(name, db, &table_info)) {
        PDLOG(WARNING, "table[%s] does not exist", name.c_str());
        response->set_code(::openmldb::base::ReturnCode::kTableIsNotExist);
        response->set_msg("table does not exist");
        return;
    }
    std::shared_ptr<::openmldb::nameserver::TableInfo> cur_table_info(table_info->New());
    cur_table_info->CopyFrom(*table_info);
    for (int idx = 0; idx < cur_table_info->table_partition_size(); idx++) {
        if (cur_table_info->table_partition(idx).pid() != pid) {
            continue;
        }
        ::openmldb::nameserver::TablePartition* table_partition = cur_table_info->mutable_table_partition(idx);
        table_partition->Clear();
        table_partition->CopyFrom(request->table_partition());
        if (!UpdateZkTableNode(cur_table_info)) {
            response->set_code(::openmldb::base::ReturnCode::kSetZkFailed);
            response->set_msg("set zk failed");
            return;
        }
        table_info->CopyFrom(*cur_table_info);
        break;
    }
    response->set_code(::openmldb::base::ReturnCode::kOk);
    response->set_msg("ok");
}

void NameServerImpl::MakeSnapshotNS(RpcController* controller, const MakeSnapshotNSRequest* request,
                                    GeneralResponse* response, Closure* done) {
    brpc::ClosureGuard done_guard(done);
    if (!running_.load(std::memory_order_acquire)) {
        response->set_code(::openmldb::base::ReturnCode::kNameserverIsNotLeader);
        response->set_msg("nameserver is not leader");
        PDLOG(WARNING, "cur nameserver is not leader");
        return;
    }
    std::lock_guard<std::mutex> lock(mu_);
    std::shared_ptr<::openmldb::nameserver::TableInfo> table_info;
    if (!GetTableInfoUnlock(request->name(), request->db(), &table_info)) {
        PDLOG(WARNING, "table[%s] does not exist", request->name().c_str());
        response->set_code(::openmldb::base::ReturnCode::kTableIsNotExist);
        response->set_msg("table does not exist");
        return;
    }
    if (request->offset() > 0) {
        if (table_info->storage_mode() != common::kMemory) {
            PDLOG(WARNING,
                  "table[%s] is not memory table, can't do snapshot with end "
                  "offset",
                  request->name().c_str());
            response->set_code(::openmldb::base::ReturnCode::kOperatorNotSupport);
            response->set_msg("table is not memory table, can't do snapshot with end offset");
            return;
        } else {
            thread_pool_.AddTask(boost::bind(&NameServerImpl::MakeTablePartitionSnapshot, this, request->pid(),
                                            request->offset(), table_info));
            response->set_code(::openmldb::base::ReturnCode::kOk);
            return;
        }
    }
    std::shared_ptr<OPData> op_data;
    std::string value;
    request->SerializeToString(&value);
    if (CreateOPData(::openmldb::api::OPType::kMakeSnapshotOP, value, op_data, request->name(), request->db(),
                     request->pid()) < 0) {
        response->set_code(::openmldb::base::ReturnCode::kSetZkFailed);
        response->set_msg("set zk failed");
        PDLOG(WARNING, "create makesnapshot op data error. name[%s] pid[%u]", request->name().c_str(), request->pid());
        return;
    }
    if (CreateMakeSnapshotOPTask(op_data) < 0) {
        response->set_code(::openmldb::base::ReturnCode::kCreateOpFailed);
        response->set_msg("create op failed");
        PDLOG(WARNING, "create makesnapshot op task failed. name[%s] pid[%u]", request->name().c_str(), request->pid());
        return;
    }
    if (AddOPData(op_data) < 0) {
        response->set_code(::openmldb::base::ReturnCode::kAddOpDataFailed);
        response->set_msg("add op data failed");
        PDLOG(WARNING, "add op data failed. name[%s] pid[%u]", request->name().c_str(), request->pid());
        return;
    }
    response->set_code(::openmldb::base::ReturnCode::kOk);
    response->set_msg("ok");
    PDLOG(INFO, "add makesnapshot op ok. op_id[%lu] name[%s] pid[%u]", op_data->op_info_.op_id(),
          request->name().c_str(), request->pid());
}

int NameServerImpl::SetPartitionInfo(TableInfo& table_info) {
    uint32_t partition_num = FLAGS_partition_num;
    if (table_info.has_partition_num() && table_info.partition_num() > 0) {
        partition_num = table_info.partition_num();
    } else {
        table_info.set_partition_num(partition_num);
    }
    std::vector<std::string> endpoint_vec;
    std::map<std::string, uint64_t> endpoint_pid_bucked;
    {
        std::lock_guard<std::mutex> lock(mu_);
        for (const auto& kv : tablets_) {
            if (kv.second->state_ == ::openmldb::type::EndpointState::kHealthy) {
                endpoint_pid_bucked.insert(std::make_pair(kv.first, 0));
            }
        }
    }
    endpoint_vec.reserve(endpoint_pid_bucked.size());
    uint32_t replica_num = std::min(FLAGS_replica_num, (uint32_t)endpoint_pid_bucked.size());
    if (table_info.has_replica_num() && table_info.replica_num() > 0) {
        replica_num = table_info.replica_num();
    } else {
        table_info.set_replica_num(replica_num);
    }
    if (endpoint_pid_bucked.size() < replica_num) {
        PDLOG(WARNING, "healthy endpoint num[%u] is less than replica_num[%u]", endpoint_pid_bucked.size(),
              replica_num);
        return -1;
    }
    if (replica_num < 1) {
        PDLOG(WARNING, "replica_num less than 1 that is illegal, replica_num[%u]", replica_num);
        return -1;
    }
    std::map<std::string, uint64_t> endpoint_leader = endpoint_pid_bucked;
    {
        std::lock_guard<std::mutex> lock(mu_);
        std::map<std::string, std::shared_ptr<::openmldb::nameserver::TableInfo>>* cur_table_info = &table_info_;
        if (FLAGS_enable_distsql && !table_info.db().empty()) {
            auto it = db_table_info_.find(table_info.db());
            if (it != db_table_info_.end()) {
                cur_table_info = &(it->second);
            }
        }
        for (const auto& iter : *cur_table_info) {
            auto table_info = iter.second;
            for (int idx = 0; idx < table_info->table_partition_size(); idx++) {
                for (int meta_idx = 0; meta_idx < table_info->table_partition(idx).partition_meta_size(); meta_idx++) {
                    std::string endpoint = table_info->table_partition(idx).partition_meta(meta_idx).endpoint();
                    if (endpoint_pid_bucked.find(endpoint) == endpoint_pid_bucked.end() ||
                        !table_info->table_partition(idx).partition_meta(meta_idx).is_alive()) {
                        continue;
                    }
                    endpoint_pid_bucked[endpoint]++;
                    if (table_info->table_partition(idx).partition_meta(meta_idx).is_leader()) {
                        endpoint_leader[endpoint]++;
                    }
                }
            }
        }
    }
    int index = 0;
    int pos = 0;
    uint64_t min = UINT64_MAX;
    for (const auto& iter : endpoint_pid_bucked) {
        endpoint_vec.push_back(iter.first);
        if (iter.second < min) {
            min = iter.second;
            pos = index;
        }
        index++;
    }
    std::random_device rd;
    std::mt19937 g(rd());
    std::shuffle(endpoint_vec.begin(), endpoint_vec.end(), g);
    for (uint32_t pid = 0; pid < partition_num; pid++) {
        TablePartition* table_partition = table_info.add_table_partition();
        table_partition->set_pid(pid);
        uint32_t min_leader_num = UINT32_MAX;
        PartitionMeta* leader_partition_meta = NULL;
        for (uint32_t idx = 0; idx < replica_num; idx++) {
            PartitionMeta* partition_meta = table_partition->add_partition_meta();
            std::string endpoint = endpoint_vec[pos % endpoint_vec.size()];
            partition_meta->set_endpoint(endpoint);
            partition_meta->set_is_leader(false);
            if (endpoint_leader[endpoint] < min_leader_num) {
                min_leader_num = endpoint_leader[endpoint];
                leader_partition_meta = partition_meta;
            }
            pos++;
        }
        if (leader_partition_meta != NULL) {
            leader_partition_meta->set_is_leader(true);
            endpoint_leader[leader_partition_meta->endpoint()]++;
        }
    }
    PDLOG(INFO, "set table partition ok. name[%s] partition_num[%u] replica_num[%u]", table_info.name().c_str(),
          partition_num, replica_num);
    return 0;
}

base::Status NameServerImpl::CreateTableOnTablet(const std::shared_ptr<::openmldb::nameserver::TableInfo>& table_info,
                                        bool is_leader, uint64_t term,
                                        std::map<uint32_t, std::vector<std::string>>* endpoint_map) {
    ::openmldb::type::CompressType compress_type = ::openmldb::type::CompressType::kNoCompress;
    if (table_info->compress_type() == ::openmldb::type::kSnappy) {
        compress_type = ::openmldb::type::CompressType::kSnappy;
    }
    ::openmldb::api::TableMeta table_meta;
    table_meta.set_db(table_info->db());
    table_meta.set_name(table_info->name());
    table_meta.set_tid(static_cast<::google::protobuf::int32>(table_info->tid()));
    table_meta.set_seg_cnt(static_cast<::google::protobuf::int32>(table_info->seg_cnt()));
    table_meta.set_compress_type(compress_type);
    table_meta.set_storage_mode(table_info->storage_mode());
    table_meta.set_base_table_tid(table_info->base_table_tid());
    if (table_info->has_key_entry_max_height()) {
        table_meta.set_key_entry_max_height(table_info->key_entry_max_height());
    }
    for (int idx = 0; idx < table_info->column_desc_size(); idx++) {
        table_meta.add_column_desc()->CopyFrom(table_info->column_desc(idx));
    }
    for (int idx = 0; idx < table_info->column_key_size(); idx++) {
        table_meta.add_column_key()->CopyFrom(table_info->column_key(idx));
    }
    for (const auto& table_partition : table_info->table_partition()) {
        auto partition = table_meta.add_table_partition();
        partition->set_pid(table_partition.pid());
        for (const auto& partition_meta : table_partition.partition_meta()) {
            auto meta = partition->add_partition_meta();
            meta->set_endpoint(partition_meta.endpoint());
            meta->set_is_leader(partition_meta.is_leader());
            meta->set_is_alive(true);
        }
    }
    for (int idx = 0; idx < table_info->table_partition_size(); idx++) {
        uint32_t pid = table_info->table_partition(idx).pid();
        table_meta.set_pid(static_cast<::google::protobuf::int32>(pid));
        table_meta.clear_replicas();
        for (int meta_idx = 0; meta_idx < table_info->table_partition(idx).partition_meta_size(); meta_idx++) {
            if (table_info->table_partition(idx).partition_meta(meta_idx).is_leader() != is_leader) {
                continue;
            }
            std::string endpoint = table_info->table_partition(idx).partition_meta(meta_idx).endpoint();
            auto tablet_ptr = GetTablet(endpoint);
            if (!tablet_ptr) {
                PDLOG(WARNING, "endpoint[%s] cannot find client", endpoint.c_str());
                return {base::ReturnCode::kServerConnError, absl::StrCat("endpoint ", endpoint, " cannot find client")};
            }
            if (is_leader) {
                auto table_partition = table_info->mutable_table_partition(idx);
                auto term_pair = table_partition->add_term_offset();
                term_pair->set_term(term);
                term_pair->set_offset(0);
                table_meta.set_mode(::openmldb::api::TableMode::kTableLeader);
                table_meta.set_term(term);
                for (const auto& e : (*endpoint_map)[pid]) {
                    table_meta.add_replicas(e);
                }
            } else {
                auto iter = endpoint_map->find(pid);
                if (iter == endpoint_map->end()) {
                    iter = endpoint_map->emplace(pid, std::vector<std::string>()).first;
                }
                iter->second.push_back(endpoint);
                table_meta.set_mode(::openmldb::api::TableMode::kTableFollower);
            }
            if (auto status = tablet_ptr->client_->CreateTable(table_meta); !status.OK()) {
                PDLOG(WARNING, "create table failed. tid[%u] pid[%u] endpoint[%s] msg[%s]",
                        table_info->tid(), pid, endpoint.c_str(), status.GetMsg().c_str());
                return status;
            }
            PDLOG(INFO, "create table success. tid[%u] pid[%u] endpoint[%s] idx[%d]", table_info->tid(), pid,
                  endpoint.c_str(), idx);
        }
    }
    return {};
}

int NameServerImpl::DropTableOnTablet(std::shared_ptr<::openmldb::nameserver::TableInfo> table_info) {
    uint32_t tid = table_info->tid();
    for (int idx = 0; idx < table_info->table_partition_size(); idx++) {
        uint32_t pid = table_info->table_partition(idx).pid();
        for (int meta_idx = 0; meta_idx < table_info->table_partition(idx).partition_meta_size(); meta_idx++) {
            std::string endpoint = table_info->table_partition(idx).partition_meta(meta_idx).endpoint();
            auto tablet_ptr = GetTablet(endpoint);
            if (!tablet_ptr) {
                PDLOG(WARNING, "endpoint[%s] can not find client", endpoint.c_str());
                continue;
            }
            if (!tablet_ptr->client_->DropTable(tid, pid)) {
                PDLOG(WARNING, "drop table failed. tid[%u] pid[%u] endpoint[%s]", tid, pid, endpoint.c_str());
            } else {
                PDLOG(INFO, "drop table success. tid[%u] pid[%u] endpoint[%s]", tid, pid, endpoint.c_str());
            }
        }
    }
    return 0;
}

void NameServerImpl::ConfSet(RpcController* controller, const ConfSetRequest* request, GeneralResponse* response,
                             Closure* done) {
    brpc::ClosureGuard done_guard(done);
    if (!running_.load(std::memory_order_acquire)) {
        response->set_code(::openmldb::base::ReturnCode::kNameserverIsNotLeader);
        response->set_msg("nameserver is not leader");
        PDLOG(WARNING, "cur nameserver is not leader");
        return;
    }
    std::lock_guard<std::mutex> lock(mu_);
    std::string key = request->conf().key();
    std::string value = request->conf().value();
    if (key.empty() || value.empty()) {
        response->set_code(::openmldb::base::ReturnCode::kInvalidParameter);
        response->set_msg("invalid parameter");
        PDLOG(WARNING, "key[%s] value[%s]", key.c_str(), value.c_str());
        return;
    }
    std::transform(value.begin(), value.end(), value.begin(), ::tolower);
    if (value != "true" && value != "false") {
        response->set_code(::openmldb::base::ReturnCode::kInvalidParameter);
        response->set_msg("invalid parameter");
        PDLOG(WARNING, "invalid value[%s]", request->conf().value().c_str());
        return;
    }
    if (key == "auto_failover") {
        if (!zk_client_->SetNodeValue(zk_path_.auto_failover_node_, value)) {
            PDLOG(WARNING, "set auto_failover_node failed!");
            response->set_code(::openmldb::base::ReturnCode::kSetZkFailed);
            response->set_msg("set zk failed");
            return;
        }
        if (value == "true") {
            auto_failover_.store(true, std::memory_order_release);
        } else {
            auto_failover_.store(false, std::memory_order_release);
        }
    } else {
        response->set_code(::openmldb::base::ReturnCode::kInvalidParameter);
        response->set_msg("invalid parameter");
        PDLOG(WARNING, "unsupport set key[%s]", key.c_str());
        return;
    }
    PDLOG(INFO, "config set ok. key[%s] value[%s]", key.c_str(), value.c_str());
    response->set_code(::openmldb::base::ReturnCode::kOk);
    response->set_msg("ok");
}

void NameServerImpl::ConfGet(RpcController* controller, const ConfGetRequest* request, ConfGetResponse* response,
                             Closure* done) {
    brpc::ClosureGuard done_guard(done);
    if (!running_.load(std::memory_order_acquire)) {
        response->set_code(::openmldb::base::ReturnCode::kNameserverIsNotLeader);
        response->set_msg("nameserver is not leader");
        PDLOG(WARNING, "cur nameserver is not leader");
        return;
    }
    std::lock_guard<std::mutex> lock(mu_);
    ::openmldb::nameserver::Pair* conf = response->add_conf();
    conf->set_key("auto_failover");
    auto_failover_.load(std::memory_order_acquire) ? conf->set_value("true") : conf->set_value("false");

    response->set_code(::openmldb::base::ReturnCode::kOk);
    response->set_msg("ok");
}

void NameServerImpl::ChangeLeader(RpcController* controller, const ChangeLeaderRequest* request,
                                  GeneralResponse* response, Closure* done) {
    brpc::ClosureGuard done_guard(done);
    if (!running_.load(std::memory_order_acquire)) {
        response->set_code(::openmldb::base::ReturnCode::kNameserverIsNotLeader);
        response->set_msg("nameserver is not leader");
        PDLOG(WARNING, "cur nameserver is not leader");
        return;
    }
    if (auto_failover_.load(std::memory_order_acquire)) {
        response->set_code(::openmldb::base::ReturnCode::kAutoFailoverIsEnabled);
        response->set_msg("auto_failover is enabled");
        PDLOG(WARNING, "auto_failover is enabled");
        return;
    }
    std::string name = request->name();
    std::string db = request->db();
    uint32_t pid = request->pid();
    std::lock_guard<std::mutex> lock(mu_);
    std::shared_ptr<::openmldb::nameserver::TableInfo> table_info;
    if (!GetTableInfoUnlock(name, db, &table_info)) {
        PDLOG(WARNING, "table[%s] does not exist", name.c_str());
        response->set_code(::openmldb::base::ReturnCode::kTableIsNotExist);
        response->set_msg("table does not exist");
        return;
    }
    if (pid > (uint32_t)table_info->table_partition_size() - 1) {
        PDLOG(WARNING, "pid[%u] does not exist, table[%s]", pid, name.c_str());
        response->set_code(::openmldb::base::ReturnCode::kPidIsNotExist);
        response->set_msg("pid does not exist");
        return;
    }
    std::vector<std::string> follower_endpoint;
    for (int idx = 0; idx < table_info->table_partition_size(); idx++) {
        if (table_info->table_partition(idx).pid() != pid) {
            continue;
        }
        if (table_info->table_partition(idx).partition_meta_size() == 1) {
            PDLOG(WARNING, "table[%s] pid[%u] has no followers, cannot change leader", name.c_str(),
                  table_info->table_partition(idx).pid());
            response->set_code(::openmldb::base::ReturnCode::kNoFollower);
            response->set_msg("no follower");
            return;
        }
        for (int meta_idx = 0; meta_idx < table_info->table_partition(idx).partition_meta_size(); meta_idx++) {
            if (table_info->table_partition(idx).partition_meta(meta_idx).is_alive()) {
                if (!table_info->table_partition(idx).partition_meta(meta_idx).is_leader()) {
                    follower_endpoint.push_back(table_info->table_partition(idx).partition_meta(meta_idx).endpoint());
                } else if (!request->has_candidate_leader()) {
                    PDLOG(WARNING,
                          "leader is alive, cannot change leader. table[%s] "
                          "pid[%u]",
                          name.c_str(), pid);
                    response->set_code(::openmldb::base::ReturnCode::kLeaderIsAlive);
                    response->set_msg("leader is alive");
                    return;
                }
            }
        }
        break;
    }
    if (follower_endpoint.empty()) {
        response->set_code(::openmldb::base::ReturnCode::kNoAliveFollower);
        response->set_msg("no alive follower");
        PDLOG(WARNING, "no alive follower. table[%s] pid[%u]", name.c_str(), pid);
        return;
    }
    std::string candidate_leader;
    if (request->has_candidate_leader() && request->candidate_leader() != "auto") {
        candidate_leader = request->candidate_leader();
    }
    if (CreateChangeLeaderOP(name, db, pid, candidate_leader, false) < 0) {
        response->set_code(::openmldb::base::ReturnCode::kCreateOpFailed);
        response->set_msg("create op failed");
        PDLOG(WARNING, "change leader failed. name[%s] pid[%u]", name.c_str(), pid);
        return;
    }
    response->set_code(::openmldb::base::ReturnCode::kOk);
    response->set_msg("ok");
}

void NameServerImpl::OfflineEndpoint(RpcController* controller, const OfflineEndpointRequest* request,
                                     GeneralResponse* response, Closure* done) {
    brpc::ClosureGuard done_guard(done);
    if (!running_.load(std::memory_order_acquire)) {
        response->set_code(::openmldb::base::ReturnCode::kNameserverIsNotLeader);
        response->set_msg("nameserver is not leader");
        PDLOG(WARNING, "cur nameserver is not leader");
        return;
    }
    if (auto_failover_.load(std::memory_order_acquire)) {
        response->set_code(::openmldb::base::ReturnCode::kAutoFailoverIsEnabled);
        response->set_msg("auto_failover is enabled");
        PDLOG(WARNING, "auto_failover is enabled");
        return;
    }
    uint32_t concurrency = FLAGS_name_server_task_concurrency;
    if (request->has_concurrency()) {
        if (request->concurrency() > FLAGS_name_server_task_max_concurrency) {
            response->set_code(::openmldb::base::ReturnCode::kInvalidParameter);
            response->set_msg("invalid parameter");
            PDLOG(WARNING, "concurrency is greater than the max value %u", FLAGS_name_server_task_max_concurrency);
            return;
        } else {
            concurrency = request->concurrency();
        }
    }
    std::string endpoint = request->endpoint();
    {
        std::lock_guard<std::mutex> lock(mu_);
        auto iter = tablets_.find(endpoint);
        if (iter == tablets_.end()) {
            response->set_code(::openmldb::base::ReturnCode::kEndpointIsNotExist);
            response->set_msg("endpoint does not exist");
            PDLOG(WARNING, "endpoint[%s] does not exist", endpoint.c_str());
            return;
        }
    }
    OfflineEndpointInternal(endpoint, concurrency);
    response->set_code(::openmldb::base::ReturnCode::kOk);
    response->set_msg("ok");
}

void NameServerImpl::OfflineEndpointDBInternal(
    const std::string& endpoint, uint32_t concurrency,
    const std::map<std::string, std::shared_ptr<::openmldb::nameserver::TableInfo>>& table_info) {
    for (const auto& kv : table_info) {
        for (int idx = 0; idx < kv.second->table_partition_size(); idx++) {
            uint32_t pid = kv.second->table_partition(idx).pid();
            if (kv.second->table_partition(idx).partition_meta_size() == 1 &&
                kv.second->table_partition(idx).partition_meta(0).endpoint() == endpoint) {
                PDLOG(INFO, "table[%s] pid[%u] has no followers", kv.first.c_str(), pid);
                CreateUpdatePartitionStatusOP(kv.first, kv.second->db(), pid, endpoint, true, false, INVALID_PARENT_ID,
                                              concurrency);
                continue;
            }
            std::string alive_leader;
            int endpoint_index = -1;
            for (int meta_idx = 0; meta_idx < kv.second->table_partition(idx).partition_meta_size(); meta_idx++) {
                const ::openmldb::nameserver::PartitionMeta& partition_meta =
                    kv.second->table_partition(idx).partition_meta(meta_idx);
                if (partition_meta.is_leader() && partition_meta.is_alive()) {
                    alive_leader = partition_meta.endpoint();
                }
                if (partition_meta.endpoint() == endpoint) {
                    endpoint_index = meta_idx;
                }
            }
            if (endpoint_index < 0) {
                continue;
            }
            const ::openmldb::nameserver::PartitionMeta& partition_meta =
                kv.second->table_partition(idx).partition_meta(endpoint_index);
            if (partition_meta.is_leader() || alive_leader.empty()) {
                // leader partition lost
                if (alive_leader.empty() || alive_leader == endpoint) {
                    PDLOG(INFO, "table[%s] pid[%u] change leader", kv.first.c_str(), pid);
                    CreateChangeLeaderOP(kv.first, kv.second->db(), pid, "", false, concurrency);
                } else {
                    PDLOG(INFO, "table[%s] pid[%u] need not change leader", kv.first.c_str(), pid);
                }
            } else {
                CreateOfflineReplicaOP(kv.first, kv.second->db(), pid, endpoint, concurrency);
            }
        }
    }
}

void NameServerImpl::OfflineEndpointInternal(const std::string& endpoint, uint32_t concurrency) {
    std::lock_guard<std::mutex> lock(mu_);
    OfflineEndpointDBInternal(endpoint, concurrency, table_info_);
    for (const auto& kv : db_table_info_) {
        OfflineEndpointDBInternal(endpoint, concurrency, kv.second);
    }
}

void NameServerImpl::RecoverEndpoint(RpcController* controller, const RecoverEndpointRequest* request,
                                     GeneralResponse* response, Closure* done) {
    brpc::ClosureGuard done_guard(done);
    if (!running_.load(std::memory_order_acquire)) {
        response->set_code(::openmldb::base::ReturnCode::kNameserverIsNotLeader);
        response->set_msg("nameserver is not leader");
        PDLOG(WARNING, "cur nameserver is not leader");
        return;
    }
    if (auto_failover_.load(std::memory_order_acquire)) {
        response->set_code(::openmldb::base::ReturnCode::kAutoFailoverIsEnabled);
        response->set_msg("auto_failover is enabled");
        PDLOG(WARNING, "auto_failover is enabled");
        return;
    }
    uint32_t concurrency = FLAGS_name_server_task_concurrency;
    if (request->has_concurrency()) {
        if (request->concurrency() > FLAGS_name_server_task_max_concurrency) {
            response->set_code(::openmldb::base::ReturnCode::kInvalidParameter);
            response->set_msg("invalid parameter");
            PDLOG(WARNING, "concurrency is greater than the max value %u", FLAGS_name_server_task_max_concurrency);
            return;
        } else {
            concurrency = request->concurrency();
        }
    }
    std::string endpoint = request->endpoint();
    {
        std::lock_guard<std::mutex> lock(mu_);
        auto iter = tablets_.find(endpoint);
        if (iter == tablets_.end()) {
            response->set_code(::openmldb::base::ReturnCode::kEndpointIsNotExist);
            response->set_msg("endpoint does not exist");
            PDLOG(WARNING, "endpoint[%s] does not exist", endpoint.c_str());
            return;
        } else if (iter->second->state_ != ::openmldb::type::EndpointState::kHealthy) {
            response->set_code(::openmldb::base::ReturnCode::kTabletIsNotHealthy);
            response->set_msg("tablet is not healthy");
            PDLOG(WARNING, "tablet[%s] is not healthy", endpoint.c_str());
            return;
        }
    }
    bool need_restore = false;
    if (request->has_need_restore() && request->need_restore()) {
        need_restore = true;
    }
    RecoverEndpointInternal(endpoint, need_restore, concurrency);
    response->set_code(::openmldb::base::ReturnCode::kOk);
    response->set_msg("ok");
}

void NameServerImpl::RecoverTable(RpcController* controller, const RecoverTableRequest* request,
                                  GeneralResponse* response, Closure* done) {
    brpc::ClosureGuard done_guard(done);
    if (!running_.load(std::memory_order_acquire)) {
        response->set_code(::openmldb::base::ReturnCode::kNameserverIsNotLeader);
        response->set_msg("nameserver is not leader");
        PDLOG(WARNING, "cur nameserver is not leader");
        return;
    }
    if (auto_failover_.load(std::memory_order_acquire)) {
        response->set_code(::openmldb::base::ReturnCode::kAutoFailoverIsEnabled);
        response->set_msg("auto_failover is enabled");
        PDLOG(WARNING, "auto_failover is enabled");
        return;
    }
    std::string name = request->name();
    std::string db = request->db();
    std::string endpoint = request->endpoint();
    uint32_t pid = request->pid();
    std::lock_guard<std::mutex> lock(mu_);
    auto it = tablets_.find(endpoint);
    if (it == tablets_.end()) {
        response->set_code(::openmldb::base::ReturnCode::kEndpointIsNotExist);
        response->set_msg("endpoint does not exist");
        PDLOG(WARNING, "endpoint[%s] does not exist", endpoint.c_str());
        return;
    } else if (it->second->state_ != ::openmldb::type::EndpointState::kHealthy) {
        response->set_code(::openmldb::base::ReturnCode::kTabletIsNotHealthy);
        response->set_msg("tablet is not healthy");
        PDLOG(WARNING, "tablet[%s] is not healthy", endpoint.c_str());
        return;
    }
    std::shared_ptr<::openmldb::nameserver::TableInfo> table_info;
    if (!GetTableInfoUnlock(name, db, &table_info)) {
        PDLOG(WARNING, "table[%s] does not exist", name.c_str());
        response->set_code(::openmldb::base::ReturnCode::kTableIsNotExist);
        response->set_msg("table does not exist");
        return;
    }
    bool has_found = false;
    bool is_leader = false;
    for (int idx = 0; idx < table_info->table_partition_size(); idx++) {
        if (table_info->table_partition(idx).pid() != pid) {
            continue;
        }
        for (int meta_idx = 0; meta_idx < table_info->table_partition(idx).partition_meta_size(); meta_idx++) {
            if (table_info->table_partition(idx).partition_meta(meta_idx).endpoint() == endpoint) {
                if (table_info->table_partition(idx).partition_meta(meta_idx).is_alive()) {
                    PDLOG(WARNING,
                          "status is alive, need not recover. name[%s] pid[%u] "
                          "endpoint[%s]",
                          name.c_str(), pid, endpoint.c_str());
                    response->set_code(::openmldb::base::ReturnCode::kPartitionIsAlive);
                    response->set_msg("table is alive, need not recover");
                    return;
                }
                if (table_info->table_partition(idx).partition_meta(meta_idx).is_leader()) {
                    is_leader = true;
                }
                has_found = true;
            }
        }
        break;
    }
    if (!has_found) {
        PDLOG(WARNING, "not found table[%s] pid[%u] in endpoint[%s]", name.c_str(), pid, endpoint.c_str());
        response->set_code(::openmldb::base::ReturnCode::kPidIsNotExist);
        response->set_msg("pid does not exist");
        return;
    }
    CreateRecoverTableOP(name, db, pid, endpoint, is_leader, FLAGS_check_binlog_sync_progress_delta,
                         FLAGS_name_server_task_concurrency);
    PDLOG(INFO, "recover table[%s] pid[%u] endpoint[%s]", name.c_str(), pid, endpoint.c_str());
    response->set_code(::openmldb::base::ReturnCode::kOk);
    response->set_msg("ok");
}

void NameServerImpl::CancelOP(RpcController* controller, const CancelOPRequest* request, GeneralResponse* response,
                              Closure* done) {
    brpc::ClosureGuard done_guard(done);
    if (!running_.load(std::memory_order_acquire)) {
        response->set_code(::openmldb::base::ReturnCode::kNameserverIsNotLeader);
        response->set_msg("nameserver is not leader");
        PDLOG(WARNING, "cur nameserver is not leader");
        return;
    }
    if (auto_failover_.load(std::memory_order_acquire)) {
        response->set_code(::openmldb::base::ReturnCode::kAutoFailoverIsEnabled);
        response->set_msg("auto_failover is enabled");
        PDLOG(WARNING, "auto_failover is enabled");
        return;
    }
    bool find_op = false;
    std::vector<std::shared_ptr<TabletClient>> client_vec;
    {
        std::lock_guard<std::mutex> lock(mu_);
        for (auto& op_list : task_vec_) {
            if (op_list.empty()) {
                continue;
            }
            for (auto& op_data : op_list) {
                if (op_data->op_info_.op_id() == request->op_id()) {
                    if (op_data->op_info_.task_status() == ::openmldb::api::kInited ||
                         (op_data->op_info_.task_status() == ::openmldb::api::kDoing)) {
                        op_data->op_info_.set_task_status(::openmldb::api::kCanceled);
                        for (auto& task : op_data->task_list_) {
                            task->task_info_->set_status(::openmldb::api::kCanceled);
                        }
                        find_op = true;
                    }
                    break;
                }
            }
        }
        for (auto iter = tablets_.begin(); iter != tablets_.end(); ++iter) {
            if (iter->second->state_ != ::openmldb::type::EndpointState::kHealthy) {
                DEBUGLOG("tablet[%s] is not Healthy", iter->first.c_str());
                continue;
            }
            client_vec.push_back(iter->second->client_);
        }
    }
    if (find_op) {
        for (const auto& client : client_vec) {
            if (!client->CancelOP(request->op_id())) {
                PDLOG(WARNING, "tablet[%s] cancel op failed", client->GetEndpoint().c_str());
                continue;
            }
            DEBUGLOG("tablet[%s] cancel op success", client->GetEndpoint().c_str());
        }
        response->set_code(::openmldb::base::ReturnCode::kOk);
        response->set_msg("ok");
        PDLOG(INFO, "op[%lu] is canceled!", request->op_id());
    } else {
        response->set_code(::openmldb::base::ReturnCode::kOpStatusIsNotKdoingOrKinited);
        response->set_msg("op status is not kDoing or kInited");
        PDLOG(WARNING, "op[%lu] status is not kDoing or kInited", request->op_id());
    }
}

void NameServerImpl::ShowOPStatus(RpcController* controller, const ShowOPStatusRequest* request,
                                  ShowOPStatusResponse* response, Closure* done) {
    brpc::ClosureGuard done_guard(done);
    if (!running_.load(std::memory_order_acquire)) {
        response->set_code(::openmldb::base::ReturnCode::kNameserverIsNotLeader);
        response->set_msg("nameserver is not leader");
        PDLOG(WARNING, "cur nameserver is not leader");
        return;
    }
    std::map<uint64_t, std::shared_ptr<OPData>> op_map;
    std::lock_guard<std::mutex> lock(mu_);
    DeleteDoneOP();
    for (const auto& op_data : done_op_list_) {
        if (request->has_op_id() && op_data->op_info_.op_id() != request->op_id()) {
            continue;
        }
        if (request->has_db() && op_data->op_info_.db() != request->db()) {
            continue;
        }
        if (request->has_name() && op_data->op_info_.name() != request->name()) {
            continue;
        }
        if (request->has_pid() && op_data->op_info_.pid() != request->pid()) {
            continue;
        }
        op_map.emplace(op_data->op_info_.op_id(), op_data);
    }
    for (const auto& op_list : task_vec_) {
        if (op_list.empty()) {
            continue;
        }
        for (const auto& op_data : op_list) {
            if (request->has_op_id() && op_data->op_info_.op_id() != request->op_id()) {
                continue;
            }
            if (request->has_name() && op_data->op_info_.name() != request->name()) {
                continue;
            }
            if (request->has_db() && op_data->op_info_.db() != request->db()) {
                continue;
            }
            if (request->has_pid() && op_data->op_info_.pid() != request->pid()) {
                continue;
            }
            op_map.emplace(op_data->op_info_.op_id(), op_data);
        }
    }
    for (const auto& kv : op_map) {
        OPStatus* op_status = response->add_op_status();
        op_status->set_op_id(kv.second->op_info_.op_id());
        op_status->set_op_type(::openmldb::api::OPType_Name(kv.second->op_info_.op_type()));
        op_status->set_name(kv.second->op_info_.name());
        op_status->set_db(kv.second->op_info_.db());
        op_status->set_pid(kv.second->op_info_.pid());
        op_status->set_status(::openmldb::api::TaskStatus_Name(kv.second->op_info_.task_status()));
        op_status->set_for_replica_cluster(kv.second->op_info_.for_replica_cluster());
        if (kv.second->task_list_.empty() || kv.second->op_info_.task_status() == ::openmldb::api::kInited) {
            op_status->set_task_type("-");
        } else {
            std::shared_ptr<Task> task = kv.second->task_list_.front();
            op_status->set_task_type(::openmldb::api::TaskType_Name(task->task_info_->task_type()));
        }
        op_status->set_start_time(kv.second->op_info_.start_time());
        op_status->set_end_time(kv.second->op_info_.end_time());
    }
    response->set_code(::openmldb::base::ReturnCode::kOk);
    response->set_msg("ok");
}

void NameServerImpl::ShowDbTable(const std::map<std::string, std::shared_ptr<TableInfo>>& table_infos,
                                 const ShowTableRequest* request, ShowTableResponse* response) {
    for (const auto& kv : table_infos) {
        if (request->has_name() && request->name() != kv.first) {
            continue;
        }
        ::openmldb::nameserver::TableInfo* table_info = response->add_table_info();
        table_info->CopyFrom(*(kv.second));
        table_info->clear_column_key();
        for (const auto& column_key : kv.second->column_key()) {
            if (!column_key.flag()) {
                ::openmldb::common::ColumnKey* ck = table_info->add_column_key();
                ck->CopyFrom(column_key);
            }
        }
    }
}

void NameServerImpl::ShowTable(RpcController* controller, const ShowTableRequest* request, ShowTableResponse* response,
                               Closure* done) {
    brpc::ClosureGuard done_guard(done);
    if (!running_.load(std::memory_order_acquire)) {
        response->set_code(::openmldb::base::ReturnCode::kNameserverIsNotLeader);
        response->set_msg("nameserver is not leader");
        PDLOG(WARNING, "cur nameserver is not leader");
        return;
    }
    std::lock_guard<std::mutex> lock(mu_);
    for (const auto& kv : table_info_) {
        if (request->has_name() && request->name() != kv.first) {
            continue;
        }
        ::openmldb::nameserver::TableInfo* table_info = response->add_table_info();
        table_info->CopyFrom(*(kv.second));
        table_info->clear_column_key();
        for (const auto& column_key : kv.second->column_key()) {
            if (!column_key.flag()) {
                ::openmldb::common::ColumnKey* ck = table_info->add_column_key();
                ck->CopyFrom(column_key);
            }
        }
    }
    if (request->show_all()) {
        for (const auto& db_it : db_table_info_) {
            ShowDbTable(db_it.second, request, response);
        }
    } else if (!request->db().empty()) {
        auto db_it = db_table_info_.find(request->db());
        if (db_it != db_table_info_.end()) {
            ShowDbTable(db_it->second, request, response);
        }
    }
    response->set_code(::openmldb::base::ReturnCode::kOk);
    response->set_msg("ok");
}

void NameServerImpl::DropTableFun(const DropTableRequest* request, GeneralResponse* response,
                                  std::shared_ptr<::openmldb::nameserver::TableInfo> table_info) {
    std::shared_ptr<::openmldb::api::TaskInfo> task_ptr;
    if (request->has_zone_info() && request->has_task_info() && request->task_info().IsInitialized()) {
        {
            std::lock_guard<std::mutex> lock(mu_);
            std::vector<uint64_t> rep_cluster_op_id_vec;
            if (AddOPTask(request->task_info(), ::openmldb::api::TaskType::kDropTableRemote, task_ptr,
                          rep_cluster_op_id_vec) < 0) {
                response->set_code(::openmldb::base::ReturnCode::kAddTaskInReplicaClusterNsFailed);
                response->set_msg("add task in replica cluster ns failed");
                return;
            }
            PDLOG(INFO, "add task in replica cluster ns success, op_id [%lu] task_tpye [%s] task_status [%s]",
                  task_ptr->op_id(), ::openmldb::api::TaskType_Name(task_ptr->task_type()).c_str(),
                  ::openmldb::api::TaskStatus_Name(task_ptr->status()).c_str());
        }
        task_thread_pool_.AddTask(
            boost::bind(&NameServerImpl::DropTableInternel, this, *request, *response, table_info, task_ptr));
        response->set_code(::openmldb::base::ReturnCode::kOk);
        response->set_msg("ok");
    } else {
        DropTableInternel(*request, *response, table_info, task_ptr);
        response->set_code(response->code());
        response->set_msg(response->msg());
    }
}

::openmldb::base::Status NameServerImpl::CheckZoneInfo(const ::openmldb::nameserver::ZoneInfo& zone_info) {
    std::lock_guard<std::mutex> lock(mu_);
    if (zone_info.zone_name() != zone_info_.zone_name() || zone_info.zone_term() != zone_info_.zone_term()) {
        PDLOG(WARNING, "zone_info mismathch, expect zone name[%s], zone term [%lu], "
              "but zone name [%s], zone term [%u]",
              zone_info_.zone_name().c_str(), zone_info_.zone_term(),
              zone_info.zone_name().c_str(), zone_info.zone_term());
        return {::openmldb::base::ReturnCode::kZoneInfoMismathch, "zone_info mismathch"};
    }
    return {};
}

void NameServerImpl::DropTable(RpcController* controller, const DropTableRequest* request, GeneralResponse* response,
                               Closure* done) {
    brpc::ClosureGuard done_guard(done);
    if (!running_.load(std::memory_order_acquire)) {
        response->set_code(::openmldb::base::ReturnCode::kNameserverIsNotLeader);
        response->set_msg("nameserver is not leader");
        PDLOG(WARNING, "cur nameserver is not leader");
        return;
    }
    if (mode_.load(std::memory_order_acquire) == kFOLLOWER) {
        if (!request->has_zone_info()) {
            response->set_code(::openmldb::base::ReturnCode::kNoZoneInfo);
            response->set_msg("nameserver is for follower cluster, and request has no zone info");
            PDLOG(WARNING, "nameserver is for follower cluster, and request has no zone info");
            return;
        }
        auto status = CheckZoneInfo(request->zone_info());
        if (!status.OK()) {
            ::openmldb::base::SetResponseStatus(status, response);
            return;
        }
    }
    // if table is associated with deployment, drop it fail
    if (!request->db().empty()) {
        std::lock_guard<std::mutex> lock(mu_);
        auto db_iter = db_table_sp_map_.find(request->db());
        if (db_iter != db_table_sp_map_.end()) {
            auto& table_sp_map = db_iter->second;
            auto table_iter = table_sp_map.find(request->name());
            if (table_iter != table_sp_map.end()) {
                const auto& sp_vec = table_iter->second;
                if (!sp_vec.empty()) {
                    std::stringstream ss;
                    ss << "table has associated deployment: ";
                    for (uint32_t i = 0; i < sp_vec.size(); i++) {
                        ss << sp_vec[i].first << "." << sp_vec[i].second;
                        if (i != sp_vec.size() - 1) {
                            ss << ", ";
                        }
                    }
                    std::string err_msg = ss.str();
                    response->set_code(::openmldb::base::ReturnCode::kDropTableError);
                    response->set_msg(err_msg);
                    LOG(WARNING) << err_msg;
                    return;
                }
            }
        }
    }
    std::shared_ptr<::openmldb::nameserver::TableInfo> table_info;
    if (!GetTableInfo(request->name(), request->db(), &table_info)) {
        response->set_code(::openmldb::base::ReturnCode::kTableIsNotExist);
        response->set_msg("table does not exist!");
        PDLOG(WARNING, "table[%s.%s] does not exist!", request->db().c_str(), request->name().c_str());
        return;
    }
    DropTableFun(request, response, table_info);
}

void NameServerImpl::DropTableInternel(const DropTableRequest& request, GeneralResponse& response,
                                       std::shared_ptr<::openmldb::nameserver::TableInfo> table_info,
                                       std::shared_ptr<::openmldb::api::TaskInfo> task_ptr) {
    const std::string& name = request.name();
    const std::string& db = request.db();
    std::map<uint32_t, std::map<std::string, std::shared_ptr<TabletClient>>> pid_endpoint_map;
    uint32_t tid = table_info->tid();
    int code = 0;
    {
        std::lock_guard<std::mutex> lock(mu_);
        for (int idx = 0; idx < table_info->table_partition_size(); idx++) {
            for (int meta_idx = 0; meta_idx < table_info->table_partition(idx).partition_meta_size(); meta_idx++) {
                std::string endpoint = table_info->table_partition(idx).partition_meta(meta_idx).endpoint();
                if (!table_info->table_partition(idx).partition_meta(meta_idx).is_alive()) {
                    PDLOG(WARNING, "table[%s] is not alive. pid[%u] endpoint[%s]", name.c_str(),
                          table_info->table_partition(idx).pid(), endpoint.c_str());
                    continue;
                }
                auto tablets_iter = tablets_.find(endpoint);
                // check tablet if exist
                if (tablets_iter == tablets_.end()) {
                    PDLOG(WARNING, "endpoint[%s] can not find client", endpoint.c_str());
                    continue;
                }
                // check tablet healthy
                if (tablets_iter->second->state_ != ::openmldb::type::EndpointState::kHealthy) {
                    PDLOG(WARNING, "endpoint [%s] is offline", endpoint.c_str());
                    continue;
                }
                uint32_t pid = table_info->table_partition(idx).pid();
                auto map_iter = pid_endpoint_map.find(pid);
                if (map_iter == pid_endpoint_map.end()) {
                    pid_endpoint_map.emplace(pid, std::map<std::string, std::shared_ptr<TabletClient>>());
                }
                pid_endpoint_map[pid].emplace(endpoint, tablets_iter->second->client_);
            }
        }
    }
    for (const auto& pkv : pid_endpoint_map) {
        for (const auto& kv : pkv.second) {
            if (!kv.second->DropTable(tid, pkv.first)) {
                PDLOG(WARNING, "drop table failed. tid[%u] pid[%u] endpoint[%s]", tid, pkv.first, kv.first.c_str());
                code = base::ReturnCode::kDropTableError;  // if drop table failed, return error
                continue;
            }
            PDLOG(INFO, "drop table. tid[%u] pid[%u] endpoint[%s]", tid, pkv.first, kv.first.c_str());
        }
    }
    std::vector<uint64_t> id_vec;  // for cancel op
    {
        std::lock_guard<std::mutex> lock(mu_);
        if (!request.db().empty()) {
            if (IsClusterMode() && !zk_client_->DeleteNode(zk_path_.db_table_data_path_ + "/" + std::to_string(tid))) {
                PDLOG(WARNING, "delete db table node[%s/%u] failed!", zk_path_.db_table_data_path_.c_str(), tid);
                code = base::ReturnCode::kSetZkFailed;
            } else {
                PDLOG(INFO, "delete table node[%s/%u]", zk_path_.db_table_data_path_.c_str(), tid);
                db_table_info_[db].erase(name);
            }
        } else {
            if (IsClusterMode() && !zk_client_->DeleteNode(zk_path_.table_data_path_ + "/" + name)) {
                PDLOG(WARNING, "delete table node[%s/%s] failed!", zk_path_.table_data_path_.c_str(), name.c_str());
                code = base::ReturnCode::kSetZkFailed;
            } else {
                PDLOG(INFO, "delete table node[%s/%s]", zk_path_.table_data_path_.c_str(), name.c_str());
                table_info_.erase(name);
            }
        }
        if (!nsc_.empty()) {
            for (auto kv : nsc_) {
                if (kv.second->state_.load(std::memory_order_relaxed) != kClusterHealthy) {
                    PDLOG(INFO, "cluster[%s] is not Healthy", kv.first.c_str());
                    continue;
                }
                if (DropTableRemoteOP(name, db, kv.first, INVALID_PARENT_ID,
                                      FLAGS_name_server_task_concurrency_for_replica_cluster) < 0) {
                    PDLOG(WARNING, "create DropTableRemoteOP for replica cluster failed, table_name: %s, alias: %s",
                          name.c_str(), kv.first.c_str());
                    code = base::ReturnCode::kCreateDroptableremoteopForReplicaClusterFailed;
                    continue;
                }
            }
        }

        for (auto& op_list : task_vec_) {
            if (op_list.empty()) {
                continue;
            }
            for (auto& op_data : op_list) {
                if (op_data->op_info_.for_replica_cluster() == 1 ||
                        (task_ptr && task_ptr->op_id() == op_data->op_info_.op_id())) {
                    continue;
                }
                if (op_data->op_info_.db() == db && op_data->op_info_.name() == name) {
                    if (op_data->op_info_.task_status() == ::openmldb::api::kInited ||
                         (op_data->op_info_.task_status() == ::openmldb::api::kDoing)) {
                        op_data->op_info_.set_task_status(::openmldb::api::kCanceled);
                        for (auto& task : op_data->task_list_) {
                            task->task_info_->set_status(::openmldb::api::kCanceled);
                        }
                        id_vec.push_back(op_data->op_info_.op_id());
                        PDLOG(INFO, "cancel op %lu", op_data->op_info_.op_id());
                    }
                }
            }
        }
    }
    if (!id_vec.empty()) {
        std::set<std::string> endpoint_set;
        for (const auto& pkv : pid_endpoint_map) {
            for (const auto& kv : pkv.second) {
                if (endpoint_set.find(kv.first) != endpoint_set.end()) {
                    continue;
                }
                endpoint_set.insert(kv.first);
                for (auto op_id : id_vec) {
                    if (!kv.second->CancelOP(op_id)) {
                        PDLOG(WARNING, "tablet[%s] cancel op [%lu] failed", kv.first.c_str(), op_id);
                    }
                }
            }
        }
    }
    response.set_code(code);
    code == 0 ? response.set_msg("ok") : response.set_msg("drop table error");
    if (task_ptr) {
        if (code != 0) {
            task_ptr->set_status(::openmldb::api::TaskStatus::kFailed);
        } else {
            task_ptr->set_status(::openmldb::api::TaskStatus::kDone);
        }
    }
    if (IsClusterMode()) {
        NotifyTableChanged(::openmldb::type::NotifyType::kTable);
    }
}

bool NameServerImpl::AddFieldToTablet(const std::vector<openmldb::common::ColumnDesc>& cols,
                                      std::shared_ptr<TableInfo> table_info, openmldb::common::VersionPair* new_pair) {
    std::set<std::string> endpoint_set;
    std::map<std::string, std::shared_ptr<TabletClient>> tablet_client_map;
    for (const auto& part : table_info->table_partition()) {
        for (const auto& meta : part.partition_meta()) {
            if (tablet_client_map.find(meta.endpoint()) != tablet_client_map.end()) {
                continue;
            }
            std::shared_ptr<TabletInfo> tablet = GetTabletInfo(meta.endpoint());
            if (!tablet) {
                continue;
            }
            if (!tablet->Health()) {
                LOG(WARNING) << "endpoint[" << meta.endpoint() << "] is offline";
                return false;
            }
            tablet_client_map.insert(std::make_pair(meta.endpoint(), tablet->client_));
        }
    }
    const std::string& name = table_info->name();
    int32_t version_id = 1;
    if (table_info->schema_versions_size() > 0) {
        int32_t versions_size = table_info->schema_versions_size();
        const auto& pair = table_info->schema_versions(versions_size - 1);
        version_id = pair.id();
    }
    if (version_id >= UINT8_MAX) {
        LOG(WARNING) << "reach max version " << UINT8_MAX << " table " << name;
        return false;
    }
    uint32_t field_count = table_info->column_desc_size() + table_info->added_column_desc_size();
    version_id++;
    new_pair->set_id(version_id);
    new_pair->set_field_count(field_count + cols.size());

    uint32_t tid = table_info->tid();
    std::string msg;
    std::vector<openmldb::common::ColumnDesc> new_cols;
    for (auto it = tablet_client_map.begin(); it != tablet_client_map.end(); it++) {
        if (!it->second->UpdateTableMetaForAddField(tid, cols, *new_pair, msg)) {
            LOG(WARNING) << "update table_meta on endpoint[" << it->first << "for add table field failed! err: " << msg;
            return false;
        }
        LOG(INFO) << "update table_meta on endpoint[" << it->first << "] for add table field success! version is "
                  << version_id << " columns size is " << field_count << " for table " << table_info->name();
    }
    return true;
}

void NameServerImpl::AddTableField(RpcController* controller, const AddTableFieldRequest* request,
                                   GeneralResponse* response, Closure* done) {
    brpc::ClosureGuard done_guard(done);
    if (!running_.load(std::memory_order_acquire) || (mode_.load(std::memory_order_acquire) == kFOLLOWER)) {
        response->set_code(::openmldb::base::ReturnCode::kNameserverIsNotLeader);
        response->set_msg("nameserver is not leader");
        PDLOG(WARNING, "cur nameserver is not leader");
        return;
    }
    const std::string& name = request->name();
    const std::string& db = request->db();
    std::map<std::string, std::shared_ptr<TabletClient>> tablet_client_map;
    std::shared_ptr<TableInfo> table_info;
    std::string schema;
    std::set<std::string> endpoint_set;
    {
        std::lock_guard<std::mutex> lock(mu_);
        if (!GetTableInfoUnlock(name, db, &table_info)) {
            response->set_code(::openmldb::base::ReturnCode::kTableIsNotExist);
            response->set_msg("table doesn't exist!");
            LOG(WARNING) << "table[" << name << "] doesn't exist!";
            return;
        }
        if (table_info->added_column_desc_size() >= MAX_ADD_TABLE_FIELD_COUNT) {
            response->set_code(ReturnCode::kTheCountOfAddingFieldIsMoreThan63);
            response->set_msg("the count of adding field is more than 63");
            LOG(WARNING) << "the count of adding field is more than 63 in table " << name;
            return;
        }
        // judge if field exists in table_info
        const std::string& col_name = request->column_desc().name();
        if (table_info->column_desc_size() > 0) {
            for (const auto& column : table_info->column_desc()) {
                if (column.name() == col_name) {
                    response->set_code(ReturnCode::kFieldNameRepeatedInTableInfo);
                    response->set_msg("field name repeated in table_info!");
                    LOG(WARNING) << "field name[" << col_name << "] repeated in table_info!";
                    return;
                }
            }
        }
        for (const auto& column : table_info->added_column_desc()) {
            if (column.name() == col_name) {
                response->set_code(ReturnCode::kFieldNameRepeatedInTableInfo);
                response->set_msg("field name repeated in table_info!");
                LOG(WARNING) << "field name[" << col_name << "] repeated in table_info!";
                return;
            }
        }
        // 1.update tablet tableMeta
    }
    openmldb::common::VersionPair new_pair;
    std::vector<openmldb::common::ColumnDesc> cols{request->column_desc()};
    bool ok = AddFieldToTablet(cols, table_info, &new_pair);
    if (!ok) {
        response->set_code(ReturnCode::kFailToUpdateTablemetaForAddingField);
        response->set_msg("fail to update tableMeta for adding field");
        LOG(WARNING) << "update tablemeta fail";
        return;
    }
    // update zk node
    std::shared_ptr<TableInfo> table_info_zk(table_info->New());
    table_info_zk->CopyFrom(*table_info);
    ::openmldb::common::ColumnDesc* added_column_desc_zk = table_info_zk->add_added_column_desc();
    added_column_desc_zk->CopyFrom(request->column_desc());
    openmldb::common::VersionPair* add_pair = table_info_zk->add_schema_versions();
    add_pair->CopyFrom(new_pair);
    if (!UpdateZkTableNodeWithoutNotify(table_info_zk.get())) {
        response->set_code(ReturnCode::kSetZkFailed);
        response->set_msg("set zk failed!");
        LOG(WARNING) << "set zk failed! table " << name << " db " << db;
        return;
    }
    {
        // 2.update ns table_info_
        std::lock_guard<std::mutex> lock(mu_);
        ::openmldb::common::ColumnDesc* added_column_desc = table_info->add_added_column_desc();
        added_column_desc->CopyFrom(request->column_desc());
        openmldb::common::VersionPair* added_version_pair = table_info->add_schema_versions();
        added_version_pair->CopyFrom(new_pair);
        NotifyTableChanged(::openmldb::type::NotifyType::kTable);
    }
    response->set_code(ReturnCode::kOk);
    response->set_msg("ok");
    LOG(INFO) << "add field success, table " << name << " db " << db;
}

void NameServerImpl::DeleteOPTask(RpcController* controller, const ::openmldb::api::DeleteTaskRequest* request,
                                  ::openmldb::api::GeneralResponse* response, Closure* done) {
    brpc::ClosureGuard done_guard(done);
    std::lock_guard<std::mutex> lock(mu_);
    for (int idx = 0; idx < request->op_id_size(); idx++) {
        auto iter = task_map_.find(request->op_id(idx));
        if (iter == task_map_.end()) {
            continue;
        }
        if (!iter->second.empty()) {
            PDLOG(INFO, "delete op task. op_id[%lu] op_type[%s] task_num[%u]", request->op_id(idx),
                  ::openmldb::api::OPType_Name(iter->second.front()->op_type()).c_str(), iter->second.size());
            iter->second.clear();
        }
        task_map_.erase(iter);
    }
    response->set_code(::openmldb::base::ReturnCode::kOk);
    response->set_msg("ok");
}

void NameServerImpl::GetTaskStatus(RpcController* controller, const ::openmldb::api::TaskStatusRequest* request,
                                   ::openmldb::api::TaskStatusResponse* response, Closure* done) {
    brpc::ClosureGuard done_guard(done);
    std::lock_guard<std::mutex> lock(mu_);
    for (const auto& kv : task_map_) {
        for (const auto& task_info : kv.second) {
            ::openmldb::api::TaskInfo* task = response->add_task();
            task->CopyFrom(*task_info);
        }
    }
    response->set_code(::openmldb::base::ReturnCode::kOk);
    response->set_msg("ok");
}

void NameServerImpl::LoadTable(RpcController* controller, const LoadTableRequest* request, GeneralResponse* response,
                               Closure* done) {
    brpc::ClosureGuard done_guard(done);
    if (!running_.load(std::memory_order_acquire)) {
        response->set_code(::openmldb::base::ReturnCode::kNameserverIsNotLeader);
        response->set_msg("nameserver is not leader");
        PDLOG(WARNING, "nameserver is not leader");
        return;
    }
    if (mode_.load(std::memory_order_acquire) == kFOLLOWER) {
        if (!request->has_zone_info()) {
            response->set_code(::openmldb::base::ReturnCode::kNoZoneInfo);
            response->set_msg("nameserver is for follower cluster, and request has no zone info");
            PDLOG(WARNING, "nameserver is for follower cluster, and request has no zone info");
            return;
        }
        auto status = CheckZoneInfo(request->zone_info());
        if (!status.OK()) {
            ::openmldb::base::SetResponseStatus(status, response);
            return;
        }
    }
    std::string name = request->name();
    std::string db = request->db();
    std::string endpoint = request->endpoint();
    uint32_t pid = request->pid();

    if (request->has_zone_info() && request->has_task_info() && request->task_info().IsInitialized()) {
        std::lock_guard<std::mutex> lock(mu_);
        uint64_t rep_cluster_op_id = INVALID_PARENT_ID;
        if (CreateReLoadTableOP(name, db, pid, endpoint, INVALID_PARENT_ID, FLAGS_name_server_task_concurrency,
                                request->task_info().op_id(), rep_cluster_op_id) < 0) {
            PDLOG(WARNING, "create load table op failed, table_name: %s, endpoint: %s", name.c_str(), endpoint.c_str());
            response->set_code(::openmldb::base::ReturnCode::kCreateOpFailed);
            response->set_msg("create op failed");
            return;
        }
        std::shared_ptr<::openmldb::api::TaskInfo> task_ptr;
        std::vector<uint64_t> rep_cluster_op_id_vec = {rep_cluster_op_id};
        if (AddOPTask(request->task_info(), ::openmldb::api::TaskType::kLoadTable, task_ptr, rep_cluster_op_id_vec) <
            0) {
            response->set_code(::openmldb::base::ReturnCode::kAddTaskInReplicaClusterNsFailed);
            response->set_msg("add task in replica cluster ns failed");
            return;
        }
        PDLOG(INFO,
              "add task in replica cluster ns success, op_id [%lu] task_tpye "
              "[%s] task_status [%s]",
              task_ptr->op_id(), ::openmldb::api::TaskType_Name(task_ptr->task_type()).c_str(),
              ::openmldb::api::TaskStatus_Name(task_ptr->status()).c_str());
        response->set_code(::openmldb::base::ReturnCode::kOk);
        response->set_msg("ok");
    } else {
        PDLOG(WARNING, "request has no zone_info or task_info!");
        response->set_code(::openmldb::base::ReturnCode::kRequestHasNoZoneInfoOrTaskInfo);
        response->set_msg("request has no zone_info or task_info");
    }
}

// for multi cluster createtable
void NameServerImpl::CreateTableInfoSimply(RpcController* controller, const CreateTableInfoRequest* request,
                                           CreateTableInfoResponse* response, Closure* done) {
    brpc::ClosureGuard done_guard(done);
    if (!running_.load(std::memory_order_acquire)) {
        response->set_code(::openmldb::base::ReturnCode::kNameserverIsNotLeader);
        response->set_msg("nameserver is not leader");
        PDLOG(WARNING, "cur nameserver is not leader");
        return;
    }
    if (mode_.load(std::memory_order_acquire) == kFOLLOWER) {
        if (!request->has_zone_info()) {
            response->set_code(::openmldb::base::ReturnCode::kNoZoneInfo);
            response->set_msg("nameserver is for follower cluster, and request has no zone info");
            PDLOG(WARNING, "nameserver is for follower cluster, and request has no zone info");
            return;
        }
        auto status = CheckZoneInfo(request->zone_info());
        if (!status.OK()) {
            ::openmldb::base::SetResponseStatus(status, response);
            return;
        }
    } else {
        response->set_code(::openmldb::base::ReturnCode::kNameserverIsNotReplicaCluster);
        response->set_msg("nameserver is not replica cluster");
        PDLOG(WARNING, "nameserver is not replica cluster");
        return;
    }

    ::openmldb::nameserver::TableInfo* table_info = response->mutable_table_info();
    table_info->CopyFrom(request->table_info());
    uint32_t tablets_size = 0;
    {
        std::lock_guard<std::mutex> lock(mu_);
        for (const auto& kv : tablets_) {
            if (kv.second->state_ == ::openmldb::type::EndpointState::kHealthy) {
                tablets_size++;
            }
        }
    }
    if (table_info->table_partition_size() > 0) {
        int max_replica_num = 0;
        for (int idx = 0; idx < table_info->table_partition_size(); idx++) {
            int count = 0;
            for (int meta_idx = 0; meta_idx < table_info->table_partition(idx).partition_meta_size(); meta_idx++) {
                if (!table_info->table_partition(idx).partition_meta(meta_idx).is_alive()) {
                    continue;
                }
                count++;
            }
            if (max_replica_num < count) {
                max_replica_num = count;
            }
        }
        table_info->set_replica_num(std::min(tablets_size, (uint32_t)max_replica_num));
        table_info->set_partition_num(table_info->table_partition_size());
        table_info->clear_table_partition();
    } else {
        table_info->set_replica_num(std::min(tablets_size, table_info->replica_num()));
    }
    if (table_info->table_partition_size() > 0) {
        std::set<uint32_t> pid_set;
        for (int idx = 0; idx < table_info->table_partition_size(); idx++) {
            pid_set.insert(table_info->table_partition(idx).pid());
        }
        auto iter = pid_set.rbegin();
        if (*iter != (uint32_t)table_info->table_partition_size() - 1) {
            response->set_code(::openmldb::base::ReturnCode::kInvalidParameter);
            response->set_msg("invalid parameter");
            PDLOG(WARNING, "pid is not start with zero and consecutive");
            return;
        }
    } else {
        if (SetPartitionInfo(*table_info) < 0) {
            response->set_code(::openmldb::base::ReturnCode::kSetPartitionInfoFailed);
            response->set_msg("set partition info failed");
            PDLOG(WARNING, "set partition info failed");
            return;
        }
    }

    {
        std::lock_guard<std::mutex> lock(mu_);
        if (!zk_client_->SetNodeValue(zk_path_.table_index_node_, std::to_string(table_index_ + 1))) {
            response->set_code(::openmldb::base::ReturnCode::kSetZkFailed);
            response->set_msg("set zk failed");
            PDLOG(WARNING, "set table index node failed! table_index[%u]", table_index_ + 1);
            return;
        }
        table_index_++;
        table_info->set_tid(table_index_);
    }
    response->set_code(::openmldb::base::ReturnCode::kOk);
    response->set_msg("ok");
}

// for multi cluster addreplica
void NameServerImpl::CreateTableInfo(RpcController* controller, const CreateTableInfoRequest* request,
                                     CreateTableInfoResponse* response, Closure* done) {
    brpc::ClosureGuard done_guard(done);
    if (!running_.load(std::memory_order_acquire)) {
        response->set_code(::openmldb::base::ReturnCode::kNameserverIsNotLeader);
        response->set_msg("nameserver is not leader");
        PDLOG(WARNING, "cur nameserver is not leader");
        return;
    }
    if (mode_.load(std::memory_order_acquire) == kFOLLOWER) {
        if (!request->has_zone_info()) {
            response->set_code(::openmldb::base::ReturnCode::kNoZoneInfo);
            response->set_msg("nameserver is for follower cluster, and request has no zone info");
            PDLOG(WARNING, "nameserver is for follower cluster, and request has no zone info");
            return;
        }
        auto status = CheckZoneInfo(request->zone_info());
        if (!status.OK()) {
            ::openmldb::base::SetResponseStatus(status, response);
            return;
        }
    } else {
        response->set_code(::openmldb::base::ReturnCode::kNameserverIsNotReplicaCluster);
        response->set_msg("nameserver is not replica cluster");
        PDLOG(WARNING, "nameserver is not  replica cluster");
        return;
    }

    ::openmldb::nameserver::TableInfo* table_info = response->mutable_table_info();
    table_info->CopyFrom(request->table_info());
    uint32_t tablets_size = 0;
    {
        std::lock_guard<std::mutex> lock(mu_);
        for (const auto& kv : tablets_) {
            if (kv.second->state_ == ::openmldb::type::EndpointState::kHealthy) {
                tablets_size++;
            }
        }
    }
    if (table_info->table_partition_size() > 0) {
        int max_replica_num = 0;
        for (int idx = 0; idx < table_info->table_partition_size(); idx++) {
            int count = 0;
            for (int meta_idx = 0; meta_idx < table_info->table_partition(idx).partition_meta_size(); meta_idx++) {
                if (!table_info->table_partition(idx).partition_meta(meta_idx).is_alive()) {
                    continue;
                }
                count++;
            }
            if (max_replica_num < count) {
                max_replica_num = count;
            }
        }
        table_info->set_replica_num(std::min(tablets_size, (uint32_t)max_replica_num));
        table_info->set_partition_num(table_info->table_partition_size());
        table_info->clear_table_partition();
    } else {
        table_info->set_replica_num(std::min(tablets_size, table_info->replica_num()));
    }
    if (table_info->table_partition_size() > 0) {
        std::set<uint32_t> pid_set;
        for (int idx = 0; idx < table_info->table_partition_size(); idx++) {
            pid_set.insert(table_info->table_partition(idx).pid());
        }
        auto iter = pid_set.rbegin();
        if (*iter != (uint32_t)table_info->table_partition_size() - 1) {
            response->set_code(::openmldb::base::ReturnCode::kInvalidParameter);
            response->set_msg("invalid parameter");
            PDLOG(WARNING, "pid is not start with zero and consecutive");
            return;
        }
    } else {
        if (SetPartitionInfo(*table_info) < 0) {
            response->set_code(::openmldb::base::ReturnCode::kSetPartitionInfoFailed);
            response->set_msg("set partition info failed");
            PDLOG(WARNING, "set partition info failed");
            return;
        }
    }

    uint64_t cur_term = 0;
    {
        std::lock_guard<std::mutex> lock(mu_);
        if (!zk_client_->SetNodeValue(zk_path_.table_index_node_, std::to_string(table_index_ + 1))) {
            response->set_code(::openmldb::base::ReturnCode::kSetZkFailed);
            response->set_msg("set zk failed");
            PDLOG(WARNING, "set table index node failed! table_index[%u]", table_index_ + 1);
            return;
        }
        table_index_++;
        table_info->set_tid(table_index_);
        cur_term = term_;
    }
    // response table_info
    for (int idx = 0; idx < table_info->table_partition_size(); idx++) {
        ::openmldb::nameserver::TablePartition* table_partition = table_info->mutable_table_partition(idx);
        for (int meta_idx = 0; meta_idx < table_info->table_partition(idx).partition_meta_size(); meta_idx++) {
            table_partition->clear_term_offset();
            ::openmldb::nameserver::TermPair* term_pair = table_partition->add_term_offset();
            term_pair->set_term(cur_term);
            term_pair->set_offset(0);
            break;
        }
    }
    // zk table_info
    std::shared_ptr<::openmldb::nameserver::TableInfo> table_info_zk(table_info->New());
    table_info_zk->CopyFrom(*table_info);
    for (int idx = 0; idx < table_info_zk->table_partition_size(); idx++) {
        ::openmldb::nameserver::PartitionMeta leader_partition_meta;
        ::openmldb::nameserver::TablePartition* table_partition = table_info_zk->mutable_table_partition(idx);
        for (int meta_idx = 0; meta_idx < table_info_zk->table_partition(idx).partition_meta_size(); meta_idx++) {
            if (table_partition->partition_meta(meta_idx).is_leader() &&
                table_partition->partition_meta(meta_idx).is_alive()) {
                ::openmldb::nameserver::PartitionMeta* partition_meta =
                    table_partition->mutable_partition_meta(meta_idx);
                partition_meta->set_is_alive(false);
                leader_partition_meta = *partition_meta;
                // clear follower partition_meta
                table_partition->clear_partition_meta();
                ::openmldb::nameserver::PartitionMeta* partition_meta_ptr = table_partition->add_partition_meta();
                partition_meta_ptr->CopyFrom(leader_partition_meta);
                break;
            }
        }
    }
    if (SetTableInfo(table_info_zk)) {
        response->set_code(::openmldb::base::ReturnCode::kOk);
        response->set_msg("ok");
    } else {
        response->set_code(::openmldb::base::ReturnCode::kSetZkFailed);
        response->set_msg("set zk failed");
    }
}

bool NameServerImpl::SetTableInfo(std::shared_ptr<::openmldb::nameserver::TableInfo> table_info) {
    std::string table_value;
    table_info->SerializeToString(&table_value);
    if (!table_info->db().empty()) {
        if (!zk_client_->CreateNode(zk_path_.db_table_data_path_ + "/" + std::to_string(table_info->tid()),
                                    table_value)) {
            PDLOG(WARNING, "create db table node[%s/%u] failed! value[%s] value_size[%u]",
                  zk_path_.db_table_data_path_.c_str(), table_info->tid(), table_value.c_str(), table_value.length());
            return false;
        }
        PDLOG(INFO, "create db table node[%s/%u] success! value[%s] value_size[%u]",
              zk_path_.db_table_data_path_.c_str(), table_info->tid(), table_value.c_str(), table_value.length());
        {
            std::lock_guard<std::mutex> lock(mu_);
            db_table_info_[table_info->db()].insert(std::make_pair(table_info->name(), table_info));
            NotifyTableChanged(::openmldb::type::NotifyType::kTable);
        }
    } else {
        if (!zk_client_->CreateNode(zk_path_.table_data_path_ + "/" + table_info->name(), table_value)) {
            PDLOG(WARNING, "create table node[%s/%s] failed! value[%s] value_size[%u]",
                  zk_path_.table_data_path_.c_str(), table_info->name().c_str(), table_value.c_str(),
                  table_value.length());
            return false;
        }
        PDLOG(INFO, "create table node[%s/%s] success! value[%s] value_size[%u]", zk_path_.table_data_path_.c_str(),
              table_info->name().c_str(), table_value.c_str(), table_value.length());
        {
            std::lock_guard<std::mutex> lock(mu_);
            table_info_.insert(std::make_pair(table_info->name(), table_info));
            NotifyTableChanged(::openmldb::type::NotifyType::kTable);
        }
    }
    return true;
}

void NameServerImpl::CreateTable(RpcController* controller, const CreateTableRequest* request,
                                 GeneralResponse* response, Closure* done) {
    brpc::ClosureGuard done_guard(done);
    if (!running_.load(std::memory_order_acquire)) {
        base::SetResponseStatus(base::ReturnCode::kNameserverIsNotLeader, "nameserver is not leader", response);
        PDLOG(WARNING, "cur nameserver is not leader");
        return;
    }
    if (mode_.load(std::memory_order_acquire) == kFOLLOWER) {
        if (!request->has_zone_info()) {
            base::SetResponseStatus(base::ReturnCode::kNoZoneInfo,
                                    "nameserver is for follower cluster, and request has no zone info", response);
            PDLOG(WARNING, "nameserver is for follower cluster, and request has no zone info");
            return;
        }
        auto status = CheckZoneInfo(request->zone_info());
        if (!status.OK()) {
            ::openmldb::base::SetResponseStatus(status, response);
            return;
        }
    }
    std::shared_ptr<::openmldb::nameserver::TableInfo> table_info(request->table_info().New());
    table_info->CopyFrom(request->table_info());
    {
        std::lock_guard<std::mutex> lock(mu_);
        if (!table_info->db().empty()) {
            if (databases_.find(table_info->db()) == databases_.end()) {
                base::SetResponseStatus(base::ReturnCode::kDatabaseNotFound, "database not found", response);
                PDLOG(WARNING, "database[%s] not found", table_info->db().c_str());
                return;
            } else {
                auto table_infos = db_table_info_[table_info->db()];
                if (table_infos.find(table_info->name()) != table_infos.end()) {
                    if (request->create_if_not_exist()) {
                        base::SetResponseOK(response);
                    } else {
                        base::SetResponseStatus(base::ReturnCode::kTableAlreadyExists, "table already exists",
                                                response);
                        PDLOG(WARNING, "table[%s] already exists", table_info->name().c_str());
                    }
                    return;
                }
            }
        } else if (table_info_.find(table_info->name()) != table_info_.end()) {
            if (request->create_if_not_exist()) {
                base::SetResponseOK(response);
            } else {
                base::SetResponseStatus(base::ReturnCode::kTableAlreadyExists, "table already exists", response);
                PDLOG(WARNING, "table[%s] already exists", table_info->name().c_str());
            }
            return;
        }
    }

    if (table_info->column_key_size() == 0) {
        // if no column_key, add one which key is the first column which is not float or double
        // the logic should be the same as 'create table xx(xx,index(key=<auto_selected_col>)) xx;'
        // Ref NsClient::TransformToTableDef
        schema::IndexUtil::AddDefaultIndex(table_info.get());
    }

    if (!IsClusterMode()) {
        table_info->set_partition_num(1);
        table_info->set_replica_num(1);
    }
    auto status = schema::SchemaAdapter::CheckTableMeta(*table_info);
    if (!status.OK()) {
        PDLOG(WARNING, status.msg.c_str());
        base::SetResponseStatus(base::ReturnCode::kInvalidParameter, "check TableMeta failed! " + status.msg,
                response);
        return;
    }
    if (!request->has_zone_info()) {
        if (!schema::IndexUtil::FillColumnKey(table_info.get())) {
            base::SetResponseStatus(base::ReturnCode::kInvalidParameter, "fill column key failed", response);
            PDLOG(WARNING, "fill column key failed");
            return;
        }
        if (table_info->table_partition_size() > 0) {
            std::set<uint32_t> pid_set;
            for (int idx = 0; idx < table_info->table_partition_size(); idx++) {
                pid_set.insert(table_info->table_partition(idx).pid());
            }
            auto iter = pid_set.rbegin();
            if (*iter != static_cast<uint32_t>(table_info->table_partition_size()) - 1) {
                base::SetResponseStatus(base::ReturnCode::kInvalidParameter, "invalid parameter", response);
                PDLOG(WARNING, "pid is not start with zero and consecutive");
                return;
            }
        } else {
            if (SetPartitionInfo(*table_info) < 0) {
                base::SetResponseStatus(base::ReturnCode::kSetPartitionInfoFailed, "set partition info failed",
                                        response);
                PDLOG(WARNING, "set partition info failed");
                return;
            }
        }
    }
    uint32_t tid = 0;
    if (request->has_zone_info()) {
        tid = table_info->tid();
    } else {
        if (!AllocateTableId(&tid)) {
            base::SetResponseStatus(base::ReturnCode::kCreateTableFailed, "allocate table id failed!", response);
            LOG(WARNING) << response->msg() << " table: " << table_info->name();
            return;
        }
        // tid in ::openmldb::api::TableMeta is int32
        if (static_cast<::google::protobuf::int32>(tid) <= 0) {
            base::SetResponseStatus(base::ReturnCode::kCreateTableFailed, "allocated table id is invalid!", response);
            LOG(WARNING) << response->msg() << " table: " << table_info->name();
            return;
        }
        table_info->set_tid(tid);
    }
    uint64_t cur_term = GetTerm();
    if (request->has_zone_info() && request->has_task_info() && request->task_info().IsInitialized()) {
        std::shared_ptr<::openmldb::api::TaskInfo> task_ptr;
        {
            std::lock_guard<std::mutex> lock(mu_);
            std::vector<uint64_t> rep_cluster_op_id_vec;
            if (AddOPTask(request->task_info(), ::openmldb::api::TaskType::kCreateTableRemote, task_ptr,
                          rep_cluster_op_id_vec) < 0) {
                base::SetResponseStatus(base::ReturnCode::kAddTaskInReplicaClusterNsFailed,
                                        "add task in replica cluster ns failed", response);
                return;
            }
            PDLOG(INFO, "add task in replica cluster ns success, op_id [%lu] task_tpye [%s] task_status [%s]",
                  task_ptr->op_id(), ::openmldb::api::TaskType_Name(task_ptr->task_type()).c_str(),
                  ::openmldb::api::TaskStatus_Name(task_ptr->status()).c_str());
        }
        task_thread_pool_.AddTask(
            boost::bind(&NameServerImpl::CreateTableInternel, this, *response, table_info, cur_term, tid, task_ptr));
        base::SetResponseOK(response);
    } else {
        std::shared_ptr<::openmldb::api::TaskInfo> task_ptr;
        CreateTableInternel(*response, table_info, cur_term, tid, task_ptr);
        response->set_code(response->code());
        response->set_msg(response->msg());
    }
}

<<<<<<< HEAD
=======
void NameServerImpl::TruncateTable(RpcController* controller, const TruncateTableRequest* request,
        TruncateTableResponse* response, Closure* done) {
    brpc::ClosureGuard done_guard(done);
    const std::string& db = request->db();
    const std::string& name = request->name();
    std::shared_ptr<::openmldb::nameserver::TableInfo> table_info;
    {
        std::lock_guard<std::mutex> lock(mu_);
        if (!GetTableInfoUnlock(request->name(), request->db(), &table_info)) {
            PDLOG(WARNING, "table[%s] does not exist in db [%s]", name.c_str(), db.c_str());
            response->set_code(::openmldb::base::ReturnCode::kTableIsNotExist);
            response->set_msg("table does not exist");
            return;
        }
        if (IsExistActiveOp(db, name)) {
            PDLOG(WARNING, "there is active op. db [%s] name [%s]", db.c_str(), name.c_str());
            response->set_code(::openmldb::base::ReturnCode::kOPAlreadyExists);
            response->set_msg("there is active op");
            return;
        }
    }
    uint32_t tid = table_info->tid();
    for (const auto& partition : table_info->table_partition()) {
        uint32_t offset = 0;
        for (const auto& partition_meta : partition.partition_meta()) {
            if (partition_meta.offset() != offset) {
                if (offset == 0) {
                    offset = partition_meta.offset();
                } else {
                    PDLOG(WARNING, "table[%s] partition [%d] offset mismatch", name.c_str(), partition.pid());
                    response->set_code(::openmldb::base::ReturnCode::kOffsetMismatch);
                    response->set_msg("partition offset mismatch");
                    return;
                }
            }
        }
    }
    for (const auto& partition : table_info->table_partition()) {
        uint32_t pid = partition.pid();
        for (const auto& partition_meta : partition.partition_meta()) {
            const auto& endpoint = partition_meta.endpoint();
            auto tablet_ptr = GetTablet(endpoint);
            if (!tablet_ptr) {
                PDLOG(WARNING, "endpoint[%s] can not find client", endpoint.c_str());
                response->set_code(::openmldb::base::ReturnCode::kGetTabletFailed);
                response->set_msg("fail to get client, endpint " + endpoint);
                return;
            }
            auto status = tablet_ptr->client_->TruncateTable(tid, pid);
            if (!status.OK()) {
                PDLOG(WARNING, "truncate failed, tid[%u] pid[%u] endpoint[%s] msg [%s]",
                        tid, pid, endpoint.c_str(), status.GetMsg().c_str());
                response->set_code(::openmldb::base::ReturnCode::kTruncateTableFailed);
                response->set_msg(status.GetMsg());
                return;
            }
        }
    }
    PDLOG(INFO, "truncate success, db[%s] name[%s]", db.c_str(), name.c_str());
    response->set_code(::openmldb::base::ReturnCode::kOk);
    response->set_msg("ok");
}

>>>>>>> 72f752bd
bool NameServerImpl::SaveTableInfo(std::shared_ptr<TableInfo> table_info) {
    std::string table_value;
    table_info->SerializeToString(&table_value);
    if (table_info->db().empty()) {
        if (!zk_client_->CreateNode(zk_path_.table_data_path_ + "/" + table_info->name(), table_value)) {
            PDLOG(WARNING, "create object table node[%s/%s] failed!", zk_path_.table_data_path_.c_str(),
                  table_info->name().c_str());
            return false;
        }
        PDLOG(INFO, "create table node[%s/%s] success!", zk_path_.table_data_path_.c_str(), table_info->name().c_str());
    } else {
        if (!zk_client_->CreateNode(zk_path_.db_table_data_path_ + "/" + std::to_string(table_info->tid()),
                                    table_value)) {
            PDLOG(WARNING, "create object db table node[%s/%s] failed!", zk_path_.db_table_data_path_.c_str(),
                  table_info->name().c_str());
            return false;
        }
        PDLOG(INFO, "create db table node[%s/%s] success!", zk_path_.db_table_data_path_.c_str(),
              table_info->name().c_str());
    }
    return true;
}

void NameServerImpl::RefreshTablet(uint32_t tid) {
    Tablets tablets;
    {
        std::lock_guard<std::mutex> lock(mu_);
        tablets = tablets_;
    }
    for (const auto& kv : tablets) {
        if (kv.second->state_ != ::openmldb::type::EndpointState::kHealthy) {
            PDLOG(WARNING, "endpoint [%s] is offline", kv.first.c_str());
            continue;
        }
        kv.second->client_->Refresh(tid);
    }
}

void NameServerImpl::CreateTableInternel(GeneralResponse& response,
                                         std::shared_ptr<::openmldb::nameserver::TableInfo> table_info,
                                         uint64_t cur_term, uint32_t tid,
                                         std::shared_ptr<::openmldb::api::TaskInfo> task_ptr) {
    std::map<uint32_t, std::vector<std::string>> endpoint_map;
    do {
        auto status = CreateTableOnTablet(table_info, false, cur_term, &endpoint_map);
        if (!status.OK()) {
            base::SetResponseStatus(status, &response);
            PDLOG(WARNING, "create table failed. name[%s] tid[%u] msg[%s]",
                    table_info->name().c_str(), tid, status.GetMsg().c_str());
            break;
        }
        status = CreateTableOnTablet(table_info, true, cur_term, &endpoint_map);
        if (!status.OK()) {
            base::SetResponseStatus(status, &response);
            PDLOG(WARNING, "create table failed. name[%s] tid[%u] msg[%s]",
                    table_info->name().c_str(), tid, status.GetMsg().c_str());
            break;
        }
        if (!IsClusterMode()) {
            std::lock_guard<std::mutex> lock(mu_);
            if (!table_info->db().empty()) {
                db_table_info_[table_info->db()].insert(std::make_pair(table_info->name(), table_info));
            } else {
                table_info_.insert(std::make_pair(table_info->name(), table_info));
            }
            PDLOG(INFO, "create table %s success", table_info->name().c_str());
        } else {
            if (SetTableInfo(table_info)) {
                if (task_ptr) {
                    task_ptr->set_status(::openmldb::api::TaskStatus::kDone);
                    PDLOG(INFO, "set task type success, op_id [%lu] task_tpye [%s] task_status [%s]", task_ptr->op_id(),
                          ::openmldb::api::TaskType_Name(task_ptr->task_type()).c_str(),
                          ::openmldb::api::TaskStatus_Name(task_ptr->status()).c_str());
                }
            } else {
                response.set_code(::openmldb::base::ReturnCode::kSetZkFailed);
                response.set_msg("set zk failed");
                break;
            }
            RefreshTablet(table_info->tid());
            if (mode_.load(std::memory_order_acquire) == kLEADER) {
                decltype(nsc_) tmp_nsc;
                {
                    std::lock_guard<std::mutex> lock(mu_);
                    tmp_nsc = nsc_;
                }
                for (const auto& kv : tmp_nsc) {
                    if (kv.second->state_.load(std::memory_order_relaxed) != kClusterHealthy) {
                        PDLOG(INFO, "cluster[%s] is not Healthy", kv.first.c_str());
                        continue;
                    }
                    ::openmldb::nameserver::TableInfo remote_table_info(*table_info);
                    std::string msg;
                    if (!std::atomic_load_explicit(&kv.second->client_, std::memory_order_relaxed)
                             ->CreateRemoteTableInfoSimply(zone_info_, remote_table_info, msg)) {
                        PDLOG(WARNING, "create remote table_info erro, wrong msg is [%s]", msg.c_str());
                        response.set_code(::openmldb::base::ReturnCode::kCreateRemoteTableInfoFailed);
                        response.set_msg("create remote table info failed");
                        break;
                    }
                    std::lock_guard<std::mutex> lock(mu_);
                    if (CreateTableRemoteOP(*table_info, remote_table_info, kv.first, INVALID_PARENT_ID,
                                            FLAGS_name_server_task_concurrency_for_replica_cluster) < 0) {
                        PDLOG(WARNING,
                              "create CreateTableRemoteOP for replica cluster "
                              "failed, table_name: %s, alias: %s",
                              table_info->name().c_str(), kv.first.c_str());
                        response.set_code(::openmldb::base::ReturnCode::kCreateTableForReplicaClusterFailed);
                        response.set_msg("create CreateTableRemoteOP for replica cluster failed");
                        break;
                    }
                }
                if (response.code() != 0) {
                    break;
                }
            }
        }
        response.set_code(::openmldb::base::ReturnCode::kOk);
        response.set_msg("ok");
        return;
    } while (0);
    if (task_ptr) {
        std::lock_guard<std::mutex> lock(mu_);
        task_ptr->set_status(::openmldb::api::TaskStatus::kFailed);
    }
    task_thread_pool_.AddTask(boost::bind(&NameServerImpl::DropTableOnTablet, this, table_info));
}

// called by function CheckTableInfo and SyncTable
int NameServerImpl::AddReplicaSimplyRemoteOP(const std::string& alias, const std::string& name, const std::string& db,
                                             const std::string& endpoint, uint32_t remote_tid, uint32_t pid) {
    if (!running_.load(std::memory_order_acquire)) {
        PDLOG(WARNING, "cur nameserver is not leader");
        return -1;
    }
    std::shared_ptr<::openmldb::nameserver::TableInfo> table_info;
    if (!GetTableInfoUnlock(name, db, &table_info)) {
        PDLOG(WARNING, "table[%s] does not exist", name.c_str());
        return -1;
    }
    std::shared_ptr<OPData> op_data;
    AddReplicaData data;
    data.set_name(name);
    data.set_db(db);
    data.set_pid(pid);
    data.set_endpoint(endpoint);
    data.set_remote_tid(remote_tid);
    data.set_alias(alias);
    std::string value;
    data.SerializeToString(&value);
    if (CreateOPData(::openmldb::api::OPType::kAddReplicaSimplyRemoteOP, value, op_data, name, db, pid) < 0) {
        PDLOG(WARNING, "create AddReplicaOP data failed. table[%s] pid[%u]", name.c_str(), pid);
        return -1;
    }
    if (CreateAddReplicaSimplyRemoteOPTask(op_data) < 0) {
        PDLOG(WARNING, "create AddReplicaOP task failed. table[%s] pid[%u] endpoint[%s]", name.c_str(), pid,
              endpoint.c_str());
        return -1;
    }
    op_data->op_info_.set_for_replica_cluster(1);
    if (AddOPData(op_data, FLAGS_name_server_task_concurrency_for_replica_cluster) < 0) {
        PDLOG(WARNING, "add AddReplicaOP data failed. table[%s] pid[%u]", name.c_str(), pid);
        return -1;
    }
    PDLOG(INFO, "add AddReplicasSimplyRemoteOP ok. op_id[%lu] table[%s] pid[%u]", op_data->op_info_.op_id(),
          name.c_str(), pid);
    return 0;
}

int NameServerImpl::CreateAddReplicaSimplyRemoteOPTask(std::shared_ptr<OPData> op_data) {
    AddReplicaData add_replica_data;
    if (!add_replica_data.ParseFromString(op_data->op_info_.data())) {
        PDLOG(WARNING, "parse add_replica_data failed. data[%s]", op_data->op_info_.data().c_str());
        return -1;
    }
    std::shared_ptr<::openmldb::nameserver::TableInfo> table_info;
    if (!GetTableInfoUnlock(add_replica_data.name(), add_replica_data.db(), &table_info)) {
        PDLOG(WARNING, "table[%s] does not exist!", add_replica_data.name().c_str());
        return -1;
    }
    uint32_t tid = table_info->tid();
    uint32_t pid = add_replica_data.pid();
    std::string alias = add_replica_data.alias();
    std::string leader_endpoint;
    if (GetLeader(table_info, pid, leader_endpoint) < 0 || leader_endpoint.empty()) {
        PDLOG(WARNING, "get leader failed. table[%s] pid[%u]", add_replica_data.name().c_str(), pid);
        return -1;
    }
    uint64_t op_index = op_data->op_info_.op_id();
    auto op_type = ::openmldb::api::OPType::kAddReplicaSimplyRemoteOP;
    auto task = CreateTask<AddReplicaTaskMeta>(op_index, op_type, leader_endpoint, tid, pid,
                add_replica_data.endpoint(), add_replica_data.remote_tid());
    if (!task) {
        PDLOG(WARNING, "create addreplica task failed. leader cluster tid[%u] replica cluster tid[%u] pid[%u]",
              tid, add_replica_data.remote_tid(), pid);
        return -1;
    }
    op_data->task_list_.push_back(task);
    task = CreateTask<AddTableInfoTaskMeta>(op_index, op_type, add_replica_data.name(),
                add_replica_data.db(), pid, add_replica_data.endpoint(), alias, add_replica_data.remote_tid());
    if (!task) {
        PDLOG(WARNING, "create addtableinfo task failed. tid[%u] pid[%u]", tid, pid);
        return -1;
    }
    op_data->task_list_.push_back(task);
    PDLOG(INFO, "create AddReplicaSimplyRemoteOP task ok. tid[%u] pid[%u] endpoint[%s]", tid, pid,
          add_replica_data.endpoint().c_str());
    return 0;
}

int NameServerImpl::AddReplicaRemoteOP(const std::string& alias, const std::string& name, const std::string& db,
                                       const ::openmldb::nameserver::TablePartition& table_partition,
                                       uint32_t remote_tid, uint32_t pid) {
    if (!running_.load(std::memory_order_acquire)) {
        PDLOG(WARNING, "cur nameserver is not leader");
        return -1;
    }
    std::shared_ptr<OPData> op_data;
    AddReplicaData data;
    data.set_alias(alias);
    data.set_name(name);
    data.set_db(db);
    data.set_pid(pid);
    data.set_remote_tid(remote_tid);
    ::openmldb::nameserver::TablePartition* table_partition_ptr = data.mutable_table_partition();
    table_partition_ptr->CopyFrom(table_partition);

    std::string value;
    data.SerializeToString(&value);
    if (CreateOPData(::openmldb::api::OPType::kAddReplicaRemoteOP, value, op_data, name, db, pid) < 0) {
        PDLOG(WARNING, "create AddReplicaOP data failed. table[%s] pid[%u]", name.c_str(), pid);
        return -1;
    }
    if (CreateAddReplicaRemoteOPTask(op_data) < 0) {
        PDLOG(WARNING, "create AddReplicaOP task failed. table[%s] pid[%u] ", name.c_str(), pid);
        return -1;
    }
    op_data->op_info_.set_for_replica_cluster(1);
    if (AddOPData(op_data, FLAGS_name_server_task_concurrency_for_replica_cluster) < 0) {
        PDLOG(WARNING, "add AddReplicaOP data failed. table[%s] pid[%u]", name.c_str(), pid);
        return -1;
    }
    PDLOG(INFO, "add AddReplicaRemoteOP ok. op_id[%lu] table[%s] pid[%u]", op_data->op_info_.op_id(), name.c_str(),
          pid);
    return 0;
}

int NameServerImpl::CreateAddReplicaRemoteOPTask(std::shared_ptr<OPData> op_data) {
    AddReplicaData add_replica_data;
    if (!add_replica_data.ParseFromString(op_data->op_info_.data())) {
        PDLOG(WARNING, "parse add_replica_data failed. data[%s]", op_data->op_info_.data().c_str());
        return -1;
    }
    std::shared_ptr<::openmldb::nameserver::TableInfo> table_info;
    if (!GetTableInfoUnlock(add_replica_data.name(), add_replica_data.db(), &table_info)) {
        PDLOG(WARNING, "table[%s] does not exist!", add_replica_data.name().c_str());
        return -1;
    }
    uint32_t tid = table_info->tid();
    uint32_t pid = add_replica_data.pid();
    uint32_t remote_tid = add_replica_data.remote_tid();
    std::string name = add_replica_data.name();
    std::string db = add_replica_data.db();
    std::string alias = add_replica_data.alias();
    ::openmldb::nameserver::TablePartition table_partition = add_replica_data.table_partition();
    std::string endpoint;
    for (int meta_idx = 0; meta_idx < table_partition.partition_meta_size(); meta_idx++) {
        if (table_partition.partition_meta(meta_idx).is_leader()) {
            endpoint = table_partition.partition_meta(meta_idx).endpoint();
            break;
        }
    }

    std::string leader_endpoint;
    if (GetLeader(table_info, pid, leader_endpoint) < 0 || leader_endpoint.empty()) {
        PDLOG(WARNING, "get leader failed. table[%s] pid[%u]", name.c_str(), pid);
        return -1;
    }
    uint64_t op_index = op_data->op_info_.op_id();
    auto op_type = ::openmldb::api::OPType::kAddReplicaRemoteOP;
    auto task = CreateTask<PauseSnapshotTaskMeta>(op_index, op_type, leader_endpoint, tid, pid);
    if (!task) {
        PDLOG(WARNING, "create pausesnapshot task failed. tid[%u] pid[%u]", tid, pid);
        return -1;
    }
    op_data->task_list_.push_back(task);
    task = CreateTask<SendSnapshotTaskMeta>(op_index, op_type, leader_endpoint,
            tid, remote_tid, pid, endpoint);
    if (!task) {
        PDLOG(WARNING,
              "create sendsnapshot task failed. leader cluster tid[%u] replica "
              "cluster tid[%u] pid[%u]",
              tid, remote_tid, pid);
        return -1;
    }
    op_data->task_list_.push_back(task);

    task = CreateLoadTableRemoteTask(alias, name, db, endpoint, pid, op_index,
                                     ::openmldb::api::OPType::kAddReplicaRemoteOP);
    if (!task) {
        PDLOG(WARNING, "create loadtable task failed. tid[%u]", tid);
        return -1;
    }
    op_data->task_list_.push_back(task);

    task = CreateTask<AddReplicaTaskMeta>(op_index, op_type, leader_endpoint, tid, pid, endpoint, remote_tid);
    if (!task) {
        PDLOG(WARNING, "create addreplica task failed. leader cluster tid[%u] replica cluster tid[%u] pid[%u]",
              tid, remote_tid, pid);
        return -1;
    }
    op_data->task_list_.push_back(task);

    task = CreateTask<RecoverSnapshotTaskMeta>(op_index, op_type, leader_endpoint, tid, pid);
    if (!task) {
        PDLOG(WARNING, "create recoversnapshot task failed. tid[%u] pid[%u]", tid, pid);
        return -1;
    }
    op_data->task_list_.push_back(task);

    // AddReplicaNSRemote
    std::vector<std::string> endpoint_vec;
    for (int meta_idx = 0; meta_idx < table_partition.partition_meta_size(); meta_idx++) {
        if (!table_partition.partition_meta(meta_idx).is_leader()) {
            endpoint_vec.push_back(table_partition.partition_meta(meta_idx).endpoint());
        }
    }
    if (!endpoint_vec.empty()) {
        task = CreateTask<AddReplicaNSRemoteTaskMeta>(op_index, op_type, name, alias, endpoint_vec, pid);
        if (!task) {
            PDLOG(WARNING,
                  "create addreplicaNS remote task failed. leader cluster tid[%u] replica cluster tid[%u] pid[%u]",
                  tid, remote_tid, pid);
            return -1;
        }
        op_data->task_list_.push_back(task);
    }

    task = CreateTask<AddTableInfoTaskMeta>(op_index, op_type, name, db, pid, endpoint, alias, remote_tid);
    if (!task) {
        PDLOG(WARNING, "create addtableinfo task failed. tid[%u] pid[%u]", tid, pid);
        return -1;
    }
    op_data->task_list_.push_back(task);

    PDLOG(INFO, "create AddReplicaRemoteOP task ok. tid[%u] pid[%u] endpoint[%s]", tid, pid, endpoint.c_str());
    return 0;
}

void NameServerImpl::AddReplicaNS(RpcController* controller, const AddReplicaNSRequest* request,
                                  GeneralResponse* response, Closure* done) {
    brpc::ClosureGuard done_guard(done);
    if (!running_.load(std::memory_order_acquire)) {
        response->set_code(::openmldb::base::ReturnCode::kNameserverIsNotLeader);
        response->set_msg("nameserver is not leader");
        PDLOG(WARNING, "cur nameserver is not leader");
        return;
    }
    std::set<uint32_t> pid_group;
    if (request->pid_group_size() > 0) {
        for (int idx = 0; idx < request->pid_group_size(); idx++) {
            pid_group.insert(request->pid_group(idx));
        }
    } else {
        pid_group.insert(request->pid());
    }
    std::lock_guard<std::mutex> lock(mu_);
    auto it = tablets_.find(request->endpoint());
    if (it == tablets_.end() || it->second->state_ != ::openmldb::type::EndpointState::kHealthy) {
        response->set_code(::openmldb::base::ReturnCode::kTabletIsNotHealthy);
        response->set_msg("tablet is not healthy");
        PDLOG(WARNING, "tablet[%s] is not healthy", request->endpoint().c_str());
        return;
    }
    std::shared_ptr<::openmldb::nameserver::TableInfo> table_info;
    if (!GetTableInfoUnlock(request->name(), request->db(), &table_info)) {
        response->set_code(::openmldb::base::ReturnCode::kTableIsNotExist);
        response->set_msg("table does not exist");
        PDLOG(WARNING, "table[%s] does not exist", request->name().c_str());
        return;
    }
    if (*(pid_group.rbegin()) > (uint32_t)table_info->table_partition_size() - 1) {
        response->set_code(::openmldb::base::ReturnCode::kInvalidParameter);
        response->set_msg("invalid parameter");
        PDLOG(WARNING, "max pid is greater than partition size. table[%s]", request->name().c_str());
        return;
    }
    for (int idx = 0; idx < table_info->table_partition_size(); idx++) {
        if (pid_group.find(table_info->table_partition(idx).pid()) == pid_group.end()) {
            continue;
        }
        for (int meta_idx = 0; meta_idx < table_info->table_partition(idx).partition_meta_size(); meta_idx++) {
            if (table_info->table_partition(idx).partition_meta(meta_idx).endpoint() == request->endpoint()) {
                response->set_code(::openmldb::base::ReturnCode::kPidAlreadyExists);
                char msg[100];
                sprintf(msg, "pid %u is exist in %s",  // NOLINT
                        table_info->table_partition(idx).pid(), request->endpoint().c_str());
                response->set_msg(msg);
                PDLOG(WARNING, "table %s %s", request->name().c_str(), msg);
                return;
            }
        }
    }
    for (auto pid : pid_group) {
        std::shared_ptr<OPData> op_data;
        AddReplicaNSRequest cur_request;
        cur_request.CopyFrom(*request);
        cur_request.set_pid(pid);
        std::string value;
        cur_request.SerializeToString(&value);
        if (CreateOPData(::openmldb::api::OPType::kAddReplicaOP, value, op_data, request->name(), request->db(), pid) <
            0) {
            PDLOG(WARNING, "create AddReplicaOP data failed. table[%s] pid[%u]", request->name().c_str(), pid);
            response->set_code(::openmldb::base::ReturnCode::kSetZkFailed);
            response->set_msg("set zk failed");
            return;
        }
        if (CreateAddReplicaOPTask(op_data) < 0) {
            PDLOG(WARNING,
                  "create AddReplicaOP task failed. table[%s] pid[%u] "
                  "endpoint[%s]",
                  request->name().c_str(), pid, request->endpoint().c_str());
            response->set_code(::openmldb::base::ReturnCode::kCreateOpFailed);
            response->set_msg("create op failed");
            return;
        }
        if (AddOPData(op_data, 1) < 0) {
            response->set_code(::openmldb::base::ReturnCode::kAddOpDataFailed);
            response->set_msg("add op data failed");
            PDLOG(WARNING, "add op data failed. table[%s] pid[%u]", request->name().c_str(), pid);
            return;
        }
        PDLOG(INFO, "add addreplica op ok. op_id[%lu] table[%s] pid[%u]", op_data->op_info_.op_id(),
              request->name().c_str(), pid);
    }
    response->set_code(::openmldb::base::ReturnCode::kOk);
    response->set_msg("ok");
}

void NameServerImpl::AddReplicaNSFromRemote(RpcController* controller, const AddReplicaNSRequest* request,
                                            GeneralResponse* response, Closure* done) {
    brpc::ClosureGuard done_guard(done);
    if (!running_.load(std::memory_order_acquire)) {
        response->set_code(::openmldb::base::ReturnCode::kNameserverIsNotLeader);
        response->set_msg("nameserver is not leader");
        PDLOG(WARNING, "cur nameserver is not leader");
        return;
    }
    if (mode_.load(std::memory_order_acquire) == kFOLLOWER) {
        if (!request->has_zone_info()) {
            response->set_code(::openmldb::base::ReturnCode::kNoZoneInfo);
            response->set_msg("nameserver is for follower cluster, and request has no zone info");
            PDLOG(WARNING, "nameserver is for follower cluster, and request has no zone info");
            return;
        }
        auto status = CheckZoneInfo(request->zone_info());
        if (!status.OK()) {
            ::openmldb::base::SetResponseStatus(status, response);
            return;
        }
    }
    std::lock_guard<std::mutex> lock(mu_);
    uint32_t pid = request->pid();
    auto it = tablets_.find(request->endpoint());
    if (it == tablets_.end() || it->second->state_ != ::openmldb::type::EndpointState::kHealthy) {
        response->set_code(::openmldb::base::ReturnCode::kTabletIsNotHealthy);
        response->set_msg("tablet is not healthy");
        PDLOG(WARNING, "tablet[%s] is not healthy", request->endpoint().c_str());
        return;
    }
    std::shared_ptr<::openmldb::nameserver::TableInfo> table_info;
    if (!GetTableInfoUnlock(request->name(), request->db(), &table_info)) {
        response->set_code(::openmldb::base::ReturnCode::kTableIsNotExist);
        response->set_msg("table does not exist");
        PDLOG(WARNING, "table[%s] does not exist", request->name().c_str());
        return;
    }
    if (pid > (uint32_t)table_info->table_partition_size() - 1) {
        response->set_code(::openmldb::base::ReturnCode::kInvalidParameter);
        response->set_msg("invalid parameter");
        PDLOG(WARNING, "max pid is greater than partition size. table[%s]", request->name().c_str());
        return;
    }
    for (int idx = 0; idx < table_info->table_partition_size(); idx++) {
        if (pid == table_info->table_partition(idx).pid()) {
            for (int group_idx = 0; group_idx < request->endpoint_group_size(); group_idx++) {
                for (int meta_idx = 0; meta_idx < table_info->table_partition(idx).partition_meta_size(); meta_idx++) {
                    if (table_info->table_partition(idx).partition_meta(meta_idx).endpoint() ==
                        request->endpoint_group(group_idx)) {
                        response->set_code(::openmldb::base::ReturnCode::kPidAlreadyExists);
                        char msg[100];
                        sprintf(msg, "pid %u is exist in %s",  // NOLINT
                                table_info->table_partition(idx).pid(), request->endpoint_group(group_idx).c_str());
                        response->set_msg(msg);
                        PDLOG(WARNING, "table %s %s", request->name().c_str(), msg);
                        return;
                    }
                }
            }
            break;
        }
    }
    std::vector<uint64_t> rep_cluster_op_id_vec;
    for (int idx = 0; idx < request->endpoint_group_size(); idx++) {
        std::string endpoint = request->endpoint_group(idx);
        std::shared_ptr<OPData> op_data;
        AddReplicaNSRequest cur_request;
        cur_request.CopyFrom(*request);
        cur_request.set_pid(pid);
        cur_request.set_endpoint(endpoint);
        std::string value;
        cur_request.SerializeToString(&value);
        if (CreateOPData(::openmldb::api::OPType::kAddReplicaOP, value, op_data, request->name(), request->db(), pid,
                         INVALID_PARENT_ID, request->task_info().op_id()) < 0) {
            PDLOG(WARNING, "create AddReplicaOP data failed. table[%s] pid[%u]", request->name().c_str(), pid);
            response->set_code(::openmldb::base::ReturnCode::kSetZkFailed);
            response->set_msg("set zk failed");
            return;
        }
        if (CreateAddReplicaOPTask(op_data) < 0) {
            PDLOG(WARNING,
                  "create AddReplicaOP task failed. table[%s] pid[%u] "
                  "endpoint[%s]",
                  request->name().c_str(), pid, endpoint.c_str());
            response->set_code(::openmldb::base::ReturnCode::kCreateOpFailed);
            response->set_msg("create op failed");
            return;
        }
        if (AddOPData(op_data, 1) < 0) {
            response->set_code(::openmldb::base::ReturnCode::kAddOpDataFailed);
            response->set_msg("add op data failed");
            PDLOG(WARNING, "add op data failed. table[%s] pid[%u]", request->name().c_str(), pid);
            return;
        }
        rep_cluster_op_id_vec.push_back(op_data->op_info_.op_id());  // for multi cluster
        PDLOG(INFO, "add addreplica op ok. op_id[%lu] table[%s] pid[%u]", op_data->op_info_.op_id(),
              request->name().c_str(), pid);
    }
    std::shared_ptr<::openmldb::api::TaskInfo> task_ptr;
    if (AddOPTask(request->task_info(), ::openmldb::api::TaskType::kAddReplicaNSRemote, task_ptr,
                  rep_cluster_op_id_vec) < 0) {
        response->set_code(::openmldb::base::ReturnCode::kAddTaskInReplicaClusterNsFailed);
        response->set_msg("add task in replica cluster ns failed");
        return;
    }
    PDLOG(INFO,
          "add task in replica cluster ns success, op_id [%lu] task_tpye [%s] "
          "task_status [%s]",
          task_ptr->op_id(), ::openmldb::api::TaskType_Name(task_ptr->task_type()).c_str(),
          ::openmldb::api::TaskStatus_Name(task_ptr->status()).c_str());
    response->set_code(::openmldb::base::ReturnCode::kOk);
    response->set_msg("ok");
}

int NameServerImpl::CreateAddReplicaOPTask(std::shared_ptr<OPData> op_data) {
    AddReplicaNSRequest request;
    if (!request.ParseFromString(op_data->op_info_.data())) {
        PDLOG(WARNING, "parse request failed. data[%s]", op_data->op_info_.data().c_str());
        return -1;
    }
    auto it = tablets_.find(request.endpoint());
    if (it == tablets_.end() || it->second->state_ != ::openmldb::type::EndpointState::kHealthy) {
        PDLOG(WARNING, "tablet[%s] is not online", request.endpoint().c_str());
        return -1;
    }
    std::shared_ptr<::openmldb::nameserver::TableInfo> table_info;
    if (!GetTableInfoUnlock(request.name(), request.db(), &table_info)) {
        PDLOG(WARNING, "table[%s] does not exist!", request.name().c_str());
        return -1;
    }
    uint32_t tid = table_info->tid();
    uint32_t pid = request.pid();
    uint32_t seg_cnt = table_info->seg_cnt();
    std::string leader_endpoint;
    if (GetLeader(table_info, pid, leader_endpoint) < 0 || leader_endpoint.empty()) {
        PDLOG(WARNING, "get leader failed. table[%s] pid[%u]", request.name().c_str(), pid);
        return -1;
    }
    uint64_t op_index = op_data->op_info_.op_id();
    auto op_type = ::openmldb::api::OPType::kAddReplicaOP;
    auto task = CreateTask<PauseSnapshotTaskMeta>(op_index, op_type, leader_endpoint, tid, pid);
    if (!task) {
        PDLOG(WARNING, "create pausesnapshot task failed. tid[%u] pid[%u]", tid, pid);
        return -1;
    }
    op_data->task_list_.push_back(task);
    task = CreateTask<SendSnapshotTaskMeta>(op_index, op_type, leader_endpoint,
            tid, tid, pid, request.endpoint());
    if (!task) {
        PDLOG(WARNING, "create sendsnapshot task failed. tid[%u] pid[%u]", tid, pid);
        return -1;
    }
    op_data->task_list_.push_back(task);
    task = CreateTask<LoadTableTaskMeta>(op_index, op_type, request.endpoint(),
            request.name(), tid, pid, seg_cnt, false, table_info->storage_mode());
    if (!task) {
        PDLOG(WARNING, "create loadtable task failed. tid[%u] pid[%u]", tid, pid);
        return -1;
    }
    op_data->task_list_.push_back(task);

    task = CreateTask<AddReplicaTaskMeta>(op_index, op_type, leader_endpoint, tid, pid, request.endpoint());
    if (!task) {
        PDLOG(WARNING, "create addreplica task failed. tid[%u] pid[%u]", tid, pid);
        return -1;
    }
    op_data->task_list_.push_back(task);
    task = CreateTask<RecoverSnapshotTaskMeta>(op_index, op_type, leader_endpoint, tid, pid);
    if (!task) {
        PDLOG(WARNING, "create recoversnapshot task failed. tid[%u] pid[%u]", tid, pid);
        return -1;
    }
    op_data->task_list_.push_back(task);
    task = CreateTask<AddTableInfoTaskMeta>(op_index, op_type,
                request.name(), request.db(), pid, request.endpoint());
    if (!task) {
        PDLOG(WARNING, "create addtableinfo task failed. tid[%u] pid[%u]", tid, pid);
        return -1;
    }
    op_data->task_list_.push_back(task);
    task = CreateTask<CheckBinlogSyncProgressTaskMeta>(op_index, op_type,
                request.name(), request.db(), pid, request.endpoint(), FLAGS_check_binlog_sync_progress_delta);
    if (!task) {
        PDLOG(WARNING, "create checkbinlogsyncprogress task failed. tid[%u] pid[%u]", tid, pid);
        return -1;
    }
    op_data->task_list_.push_back(task);
    task = CreateTask<UpdatePartitionStatusTaskMeta>(
                op_index, op_type, request.name(), request.db(), pid, request.endpoint(), false, true);
    if (!task) {
        PDLOG(WARNING, "create update table alive status task failed. table[%s] pid[%u] endpoint[%s]",
              request.name().c_str(), pid, request.endpoint().c_str());
        return -1;
    }
    op_data->task_list_.push_back(task);
    PDLOG(INFO, "create AddReplicaOP task ok. tid[%u] pid[%u] endpoint[%s]", tid, pid, request.endpoint().c_str());
    return 0;
}

void NameServerImpl::Migrate(RpcController* controller, const MigrateRequest* request, GeneralResponse* response,
                             Closure* done) {
    brpc::ClosureGuard done_guard(done);
    if (!running_.load(std::memory_order_acquire)) {
        response->set_code(::openmldb::base::ReturnCode::kNameserverIsNotLeader);
        response->set_msg("nameserver is not leader");
        PDLOG(WARNING, "cur nameserver is not leader");
        return;
    }
    if (auto_failover_.load(std::memory_order_acquire)) {
        response->set_code(::openmldb::base::ReturnCode::kAutoFailoverIsEnabled);
        response->set_msg("auto_failover is enabled");
        PDLOG(WARNING, "auto_failover is enabled");
        return;
    }
    std::lock_guard<std::mutex> lock(mu_);
    auto pos = tablets_.find(request->src_endpoint());
    if (pos == tablets_.end() || pos->second->state_ != ::openmldb::type::EndpointState::kHealthy) {
        response->set_code(::openmldb::base::ReturnCode::kSrcEndpointIsNotExistOrNotHealthy);
        response->set_msg("src_endpoint does not exist or not healthy");
        PDLOG(WARNING, "src_endpoint[%s] does not exist or not healthy", request->src_endpoint().c_str());
        return;
    }
    pos = tablets_.find(request->des_endpoint());
    if (pos == tablets_.end() || pos->second->state_ != ::openmldb::type::EndpointState::kHealthy) {
        response->set_code(::openmldb::base::ReturnCode::kDesEndpointIsNotExistOrNotHealthy);
        response->set_msg("des_endpoint does not exist or not healthy");
        PDLOG(WARNING, "des_endpoint[%s] does not exist or not healthy", request->des_endpoint().c_str());
        return;
    }
    std::shared_ptr<::openmldb::nameserver::TableInfo> table_info;
    if (!GetTableInfoUnlock(request->name(), request->db(), &table_info)) {
        response->set_code(::openmldb::base::ReturnCode::kTableIsNotExist);
        response->set_msg("table does not exist");
        PDLOG(WARNING, "table[%s] does not exist", request->name().c_str());
        return;
    }
    char error_msg[1024];
    bool has_error = false;
    for (int i = 0; i < request->pid_size(); i++) {
        uint32_t pid = request->pid(i);
        std::string leader_endpoint;
        bool has_found_src_endpoint = false;
        bool has_found_des_endpoint = false;
        for (int idx = 0; idx < table_info->table_partition_size(); idx++) {
            if (table_info->table_partition(idx).pid() != pid) {
                continue;
            }
            for (int meta_idx = 0; meta_idx < table_info->table_partition(idx).partition_meta_size(); meta_idx++) {
                if (table_info->table_partition(idx).partition_meta(meta_idx).is_alive()) {
                    std::string endpoint = table_info->table_partition(idx).partition_meta(meta_idx).endpoint();
                    if (table_info->table_partition(idx).partition_meta(meta_idx).is_leader()) {
                        leader_endpoint = endpoint;
                    }
                    if (request->src_endpoint() == endpoint) {
                        has_found_src_endpoint = true;
                    } else if (request->des_endpoint() == endpoint) {
                        has_found_des_endpoint = true;
                    }
                }
            }
            break;
        }
        if (leader_endpoint.empty()) {
            sprintf(error_msg,  // NOLINT
                    "leader endpoint is empty. name[%s] pid[%u]", request->name().c_str(), pid);
            has_error = true;
            break;
        }
        if (leader_endpoint == request->src_endpoint()) {
            sprintf(error_msg,  // NOLINT
                    "cannot migrate leader. name[%s] pid[%u]", request->name().c_str(), pid);
            has_error = true;
            break;
        }
        auto it = tablets_.find(leader_endpoint);
        if (it == tablets_.end() || it->second->state_ != ::openmldb::type::EndpointState::kHealthy) {
            sprintf(error_msg,  // NOLINT
                    "leader[%s] is offline. name[%s] pid[%u]", leader_endpoint.c_str(), request->name().c_str(), pid);
            has_error = true;
            break;
        }
        if (!has_found_src_endpoint) {
            sprintf(  // NOLINT
                error_msg, "src_endpoint[%s] has not partition[%u]. name[%s]", request->src_endpoint().c_str(), pid,
                request->name().c_str());
            has_error = true;
            break;
        }
        if (has_found_des_endpoint) {
            sprintf(error_msg,  // NOLINT
                    "partition[%u] is already in des_endpoint[%s]. name[%s]", pid, request->des_endpoint().c_str(),
                    request->name().c_str());
            has_error = true;
            break;
        }
    }
    if (has_error) {
        response->set_code(::openmldb::base::ReturnCode::kMigrateFailed);
        response->set_msg(error_msg);
        PDLOG(WARNING, "%s", error_msg);
        return;
    }
    for (int i = 0; i < request->pid_size(); i++) {
        uint32_t pid = request->pid(i);
        CreateMigrateOP(request->src_endpoint(), request->name(), request->db(), pid, request->des_endpoint());
    }
    response->set_code(::openmldb::base::ReturnCode::kOk);
    response->set_msg("ok");
}

int NameServerImpl::CreateMigrateOP(const std::string& src_endpoint, const std::string& name, const std::string& db,
                                    uint32_t pid, const std::string& des_endpoint) {
    std::shared_ptr<OPData> op_data;
    MigrateInfo migrate_info;
    migrate_info.set_src_endpoint(src_endpoint);
    migrate_info.set_des_endpoint(des_endpoint);
    std::string value;
    migrate_info.SerializeToString(&value);
    if (CreateOPData(::openmldb::api::OPType::kMigrateOP, value, op_data, name, db, pid) < 0) {
        PDLOG(WARNING,
              "create migrate op data failed. src_endpoint[%s] name[%s] "
              "pid[%u] des_endpoint[%s]",
              src_endpoint.c_str(), name.c_str(), pid, des_endpoint.c_str());
        return -1;
    }
    if (CreateMigrateTask(op_data) < 0) {
        PDLOG(WARNING,
              "create migrate op task failed. src_endpoint[%s] name[%s] "
              "pid[%u] des_endpoint[%s]",
              src_endpoint.c_str(), name.c_str(), pid, des_endpoint.c_str());
        return -1;
    }
    if (AddOPData(op_data) < 0) {
        PDLOG(WARNING,
              "add migrate op data failed. src_endpoint[%s] name[%s] pid[%u] "
              "des_endpoint[%s]",
              src_endpoint.c_str(), name.c_str(), pid, des_endpoint.c_str());
        return -1;
    }
    PDLOG(INFO,
          "add migrate op ok. op_id[%lu] src_endpoint[%s] name[%s] pid[%u] "
          "des_endpoint[%s]",
          op_data->op_info_.op_id(), src_endpoint.c_str(), name.c_str(), pid, des_endpoint.c_str());
    return 0;
}

int NameServerImpl::CreateMigrateTask(std::shared_ptr<OPData> op_data) {
    MigrateInfo migrate_info;
    if (!migrate_info.ParseFromString(op_data->op_info_.data())) {
        PDLOG(WARNING, "parse migrate_info failed. data[%s]", op_data->op_info_.data().c_str());
        return -1;
    }
    std::string name = op_data->op_info_.name();
    std::string db = op_data->op_info_.db();
    uint32_t pid = op_data->op_info_.pid();
    std::string src_endpoint = migrate_info.src_endpoint();
    std::string des_endpoint = migrate_info.des_endpoint();
    std::shared_ptr<::openmldb::nameserver::TableInfo> table_info;
    if (!GetTableInfoUnlock(name, db, &table_info)) {
        PDLOG(WARNING, "get table info failed! name[%s]", name.c_str());
        return -1;
    }
    uint32_t tid = table_info->tid();
    std::string leader_endpoint;
    if (GetLeader(table_info, pid, leader_endpoint) < 0 || leader_endpoint.empty()) {
        PDLOG(WARNING, "get leader failed. table[%s] pid[%u]", name.c_str(), pid);
        return -1;
    }
    auto it = tablets_.find(leader_endpoint);
    if (it == tablets_.end() || it->second->state_ != ::openmldb::type::EndpointState::kHealthy) {
        PDLOG(WARNING, "leader[%s] is not online", leader_endpoint.c_str());
        return -1;
    }
    uint64_t op_index = op_data->op_info_.op_id();
    auto op_type = ::openmldb::api::OPType::kMigrateOP;
    auto task = CreateTask<PauseSnapshotTaskMeta>(op_index, op_type, leader_endpoint, tid, pid);
    if (!task) {
        PDLOG(WARNING, "create pausesnapshot task failed. tid[%u] pid[%u] endpoint[%s]", tid, pid,
              leader_endpoint.c_str());
        return -1;
    }
    op_data->task_list_.push_back(task);
    task = CreateTask<SendSnapshotTaskMeta>(op_index, op_type, leader_endpoint, tid, tid, pid, des_endpoint);
    if (!task) {
        PDLOG(WARNING, "create sendsnapshot task failed. tid[%u] pid[%u] endpoint[%s] des_endpoint[%s]",
              tid, pid, leader_endpoint.c_str(), des_endpoint.c_str());
        return -1;
    }
    op_data->task_list_.push_back(task);
    task = CreateTask<RecoverSnapshotTaskMeta>(op_index, op_type, leader_endpoint, tid, pid);
    if (!task) {
        PDLOG(WARNING, "create recoversnapshot task failed. tid[%u] pid[%u] endpoint[%s] des_endpoint[%s]",
              tid, pid, leader_endpoint.c_str(), des_endpoint.c_str());
        return -1;
    }
    op_data->task_list_.push_back(task);
    task = CreateTask<LoadTableTaskMeta>(op_index, op_type, des_endpoint,
            name, tid, pid, table_info->seg_cnt(), false, table_info->storage_mode());
    if (!task) {
        PDLOG(WARNING, "create loadtable task failed. tid[%u] pid[%u] endpoint[%s]", tid, pid, des_endpoint.c_str());
        return -1;
    }
    op_data->task_list_.push_back(task);
    task = CreateTask<AddReplicaTaskMeta>(op_index, op_type, leader_endpoint, tid, pid, des_endpoint);
    if (!task) {
        PDLOG(WARNING,
              "create addreplica task failed. tid[%u] pid[%u] endpoint[%s] "
              "des_endpoint[%s]",
              tid, pid, leader_endpoint.c_str(), des_endpoint.c_str());
        return -1;
    }
    op_data->task_list_.push_back(task);
    task = CreateTask<AddTableInfoTaskMeta>(op_index, op_type, name, db, pid, des_endpoint);
    if (!task) {
        PDLOG(WARNING, "create addtableinfo task failed. tid[%u] pid[%u] endpoint[%s] des_endpoint[%s]",
              tid, pid, leader_endpoint.c_str(), des_endpoint.c_str());
        return -1;
    }
    op_data->task_list_.push_back(task);
    task = CreateTask<CheckBinlogSyncProgressTaskMeta>(op_index, op_type,
                name, db, pid, des_endpoint, FLAGS_check_binlog_sync_progress_delta);
    if (!task) {
        PDLOG(WARNING, "create CheckBinlogSyncProgressTask failed. name[%s] pid[%u]", name.c_str(), pid);
        return -1;
    }
    op_data->task_list_.push_back(task);
    task = CreateTask<DelReplicaTaskMeta>(op_index, op_type, leader_endpoint, tid, pid, src_endpoint);
    if (!task) {
        PDLOG(WARNING, "create delreplica task failed. tid[%u] pid[%u] leader[%s] follower[%s]",
              tid, pid, leader_endpoint.c_str(), src_endpoint.c_str());
        return -1;
    }
    op_data->task_list_.push_back(task);
    task = CreateTask<UpdateTableInfoTaskMeta>(op_index, op_type, name, db, pid, src_endpoint, des_endpoint);
    if (!task) {
        PDLOG(WARNING, "create update table info task failed. tid[%u] pid[%u] endpoint[%s] des_endpoint[%s]",
              tid, pid, src_endpoint.c_str(), des_endpoint.c_str());
        return -1;
    }
    op_data->task_list_.push_back(task);
    task = CreateTask<DropTableTaskMeta>(op_index, op_type, src_endpoint, tid, pid);
    if (!task) {
        PDLOG(WARNING, "create droptable task failed. tid[%u] pid[%u] endpoint[%s]", tid, pid, src_endpoint.c_str());
        return -1;
    }
    op_data->task_list_.push_back(task);
    PDLOG(INFO, "create migrate op task ok. src_endpoint[%s] name[%s] pid[%u] des_endpoint[%s]",
          src_endpoint.c_str(), name.c_str(), pid, des_endpoint.c_str());
    return 0;
}

void NameServerImpl::DelReplicaNS(RpcController* controller, const DelReplicaNSRequest* request,
                                  GeneralResponse* response, Closure* done) {
    brpc::ClosureGuard done_guard(done);
    if (!running_.load(std::memory_order_acquire)) {
        response->set_code(::openmldb::base::ReturnCode::kNameserverIsNotLeader);
        response->set_msg("nameserver is not leader");
        PDLOG(WARNING, "cur nameserver is not leader");
        return;
    }
    std::set<uint32_t> pid_group;
    if (request->pid_group_size() > 0) {
        for (int idx = 0; idx < request->pid_group_size(); idx++) {
            pid_group.insert(request->pid_group(idx));
        }
    } else {
        pid_group.insert(request->pid());
    }
    std::lock_guard<std::mutex> lock(mu_);
    std::shared_ptr<::openmldb::nameserver::TableInfo> table_info;
    if (!GetTableInfoUnlock(request->name(), request->db(), &table_info)) {
        response->set_code(::openmldb::base::ReturnCode::kTableIsNotExist);
        response->set_msg("table does not exist");
        PDLOG(WARNING, "table[%s] does not exist", request->name().c_str());
        return;
    }
    auto it = tablets_.find(request->endpoint());
    if (it == tablets_.end() || it->second->state_ != ::openmldb::type::EndpointState::kHealthy) {
        response->set_code(::openmldb::base::ReturnCode::kTabletIsNotHealthy);
        response->set_msg("tablet is not healthy");
        PDLOG(WARNING, "tablet[%s] is not healthy", request->endpoint().c_str());
        return;
    }
    if (*(pid_group.rbegin()) > (uint32_t)table_info->table_partition_size() - 1) {
        response->set_code(::openmldb::base::ReturnCode::kInvalidParameter);
        response->set_msg("max pid is greater than partition size");
        PDLOG(WARNING, "max pid is greater than partition size. table[%s]", request->name().c_str());
        return;
    }
    for (int idx = 0; idx < table_info->table_partition_size(); idx++) {
        if (pid_group.find(table_info->table_partition(idx).pid()) == pid_group.end()) {
            continue;
        }
        bool pid_in_endpoint = false;
        bool is_leader = false;
        for (int meta_idx = 0; meta_idx < table_info->table_partition(idx).partition_meta_size(); meta_idx++) {
            if (table_info->table_partition(idx).partition_meta(meta_idx).endpoint() == request->endpoint()) {
                pid_in_endpoint = true;
                if (table_info->table_partition(idx).partition_meta(meta_idx).is_leader()) {
                    is_leader = true;
                }
                break;
            }
        }
        if (!pid_in_endpoint) {
            char msg[100];
            response->set_code(::openmldb::base::ReturnCode::kPidIsNotExist);
            sprintf(msg, "pid %u is not in %s",  // NOLINT
                    table_info->table_partition(idx).pid(), request->endpoint().c_str());
            response->set_msg(msg);
            PDLOG(WARNING, "table %s %s", request->name().c_str(), msg);
            return;
        } else if (is_leader) {
            char msg[100];
            response->set_code(::openmldb::base::ReturnCode::kTableIsLeader);
            sprintf(msg, "can not del leader. pid %u endpoint %s",  // NOLINT
                    table_info->table_partition(idx).pid(), request->endpoint().c_str());
            response->set_msg(msg);
            PDLOG(WARNING, "table %s %s", request->name().c_str(), msg);
            return;
        }
    }
    for (auto pid : pid_group) {
        if (CreateDelReplicaOP(request->name(), request->db(), pid, request->endpoint()) < 0) {
            response->set_code(::openmldb::base::ReturnCode::kCreateOpFailed);
            response->set_msg("create op failed");
            return;
        }
    }
    response->set_code(::openmldb::base::ReturnCode::kOk);
    response->set_msg("ok");
}

int NameServerImpl::DelReplicaRemoteOP(const std::string& endpoint, const std::string& name, const std::string& db,
                                       uint32_t pid) {
    std::string value = endpoint;
    std::shared_ptr<OPData> op_data;
    if (CreateOPData(::openmldb::api::OPType::kDelReplicaRemoteOP, value, op_data, name, db, pid) < 0) {
        PDLOG(WARNING, "create op data error. table[%s] pid[%u]", name.c_str(), pid);
        return -1;
    }
    if (CreateDelReplicaRemoteOPTask(op_data) < 0) {
        PDLOG(WARNING, "create delreplica op task failed. name[%s] pid[%u] endpoint[%s]", name.c_str(), pid,
              endpoint.c_str());
        return -1;
    }
    if (AddOPData(op_data, FLAGS_name_server_task_concurrency_for_replica_cluster) < 0) {
        PDLOG(WARNING, "add op data failed. name[%s] pid[%u] endpoint[%s]", name.c_str(), pid, endpoint.c_str());
        return -1;
    }
    PDLOG(INFO, "add delreplica op. op_id[%lu] table[%s] pid[%u] endpoint[%s]", op_index_, name.c_str(), pid,
          endpoint.c_str());
    return 0;
}

int NameServerImpl::AddOPTask(const ::openmldb::api::TaskInfo& task_info, ::openmldb::api::TaskType task_type,
                              std::shared_ptr<::openmldb::api::TaskInfo>& task_ptr,
                              std::vector<uint64_t> rep_cluster_op_id_vec) {
    if (FindTask(task_info.op_id(), task_info.task_type())) {
        PDLOG(WARNING, "task is running. op_id[%lu] op_type[%s] task_type[%s]", task_info.op_id(),
              ::openmldb::api::OPType_Name(task_info.op_type()).c_str(),
              ::openmldb::api::TaskType_Name(task_info.task_type()).c_str());
        return -1;
    }
    task_ptr.reset(task_info.New());
    task_ptr->CopyFrom(task_info);
    task_ptr->set_status(::openmldb::api::TaskStatus::kDoing);
    for (auto op_id : rep_cluster_op_id_vec) {
        task_ptr->add_rep_cluster_op_id(op_id);
    }
    auto iter = task_map_.find(task_info.op_id());
    if (iter == task_map_.end()) {
        task_map_.insert(std::make_pair(task_info.op_id(), std::list<std::shared_ptr<::openmldb::api::TaskInfo>>()));
    }
    task_map_[task_info.op_id()].push_back(task_ptr);
    if (task_info.task_type() != task_type) {
        PDLOG(WARNING, "task type is not match. type is[%s]",
              ::openmldb::api::TaskType_Name(task_info.task_type()).c_str());
        task_ptr->set_status(::openmldb::api::TaskStatus::kFailed);
        return -1;
    }
    return 0;
}

std::shared_ptr<::openmldb::api::TaskInfo> NameServerImpl::FindTask(uint64_t op_id,
        ::openmldb::api::TaskType task_type) {
    auto iter = task_map_.find(op_id);
    if (iter == task_map_.end()) {
        return std::shared_ptr<::openmldb::api::TaskInfo>();
    }
    for (auto& task : iter->second) {
        if (task->op_id() == op_id && task->task_type() == task_type) {
            return task;
        }
    }
    return std::shared_ptr<::openmldb::api::TaskInfo>();
}

std::shared_ptr<openmldb::nameserver::ClusterInfo> NameServerImpl::GetHealthCluster(const std::string& alias) {
    auto iter = nsc_.find(alias);
    if (iter == nsc_.end() || iter->second->state_.load(std::memory_order_relaxed) != kClusterHealthy) {
        return std::shared_ptr<openmldb::nameserver::ClusterInfo>();
    }
    return iter->second;
}

int NameServerImpl::CreateOPData(::openmldb::api::OPType op_type, const std::string& value,
                                 std::shared_ptr<OPData>& op_data, const std::string& name, const std::string& db,
                                 uint32_t pid, uint64_t parent_id, uint64_t remote_op_id) {
    if (!zk_client_->SetNodeValue(zk_path_.op_index_node_, std::to_string(op_index_ + 1))) {
        PDLOG(WARNING, "set op index node failed! op_index[%lu]", op_index_);
        return -1;
    }
    op_index_++;
    op_data = std::make_shared<OPData>();
    op_data->op_info_.set_op_id(op_index_);
    op_data->op_info_.set_op_type(op_type);
    op_data->op_info_.set_task_index(0);
    op_data->op_info_.set_data(value);
    op_data->op_info_.set_task_status(::openmldb::api::kInited);
    op_data->op_info_.set_name(name);
    op_data->op_info_.set_db(db);
    op_data->op_info_.set_pid(pid);
    op_data->op_info_.set_parent_id(parent_id);
    if (remote_op_id != INVALID_PARENT_ID) {
        op_data->op_info_.set_remote_op_id(remote_op_id);
    }
    return 0;
}

int NameServerImpl::AddOPData(const std::shared_ptr<OPData>& op_data, uint32_t concurrency) {
    uint32_t idx = 0;
    if (op_data->op_info_.for_replica_cluster() == 1) {
        if (op_data->op_info_.pid() == INVALID_PID) {
            idx = FLAGS_name_server_task_max_concurrency +
                  (::openmldb::base::hash64(op_data->op_info_.name()) % concurrency);
        } else {
            idx = FLAGS_name_server_task_max_concurrency + (rand_.Next() % concurrency);
        }
    } else {
        idx = op_data->op_info_.pid() % task_vec_.size();
        if (concurrency < task_vec_.size() && concurrency > 0) {
            idx = op_data->op_info_.pid() % concurrency;
        }
    }
    op_data->op_info_.set_vec_idx(idx);
    std::string value;
    op_data->op_info_.SerializeToString(&value);
    std::string node = absl::StrCat(zk_path_.op_data_path_, "/", op_data->GetOpId());
    if (!zk_client_->CreateNode(node, value)) {
        PDLOG(WARNING, "create op node[%s] failed. op_index[%lu] op_type[%s]",
                node.c_str(), op_data->GetOpId(), op_data->GetReadableType().c_str());
        return -1;
    }
    uint64_t parent_id = op_data->op_info_.parent_id();
    if (parent_id != INVALID_PARENT_ID) {
        std::list<std::shared_ptr<OPData>>::iterator iter = task_vec_[idx].begin();
        for (; iter != task_vec_[idx].end(); iter++) {
            if ((*iter)->op_info_.op_id() == parent_id) {
                break;
            }
        }
        if (iter != task_vec_[idx].end()) {
            iter++;
            task_vec_[idx].insert(iter, op_data);
        } else {
            PDLOG(WARNING, "not found parent_id[%lu] with index[%u]. add op[%lu] failed, op_type[%s]",
                  parent_id, idx, op_data->GetOpId(), op_data->GetReadableType().c_str());
            return -1;
        }
    } else {
        task_vec_[idx].push_back(op_data);
    }
    DeleteDoneOP();
    cv_.notify_one();
    return 0;
}

void NameServerImpl::DeleteDoneOP() {
    if (done_op_list_.empty()) {
        return;
    }
    while (done_op_list_.size() > (uint32_t)FLAGS_max_op_num) {
        std::shared_ptr<OPData> op_data = done_op_list_.front();
        if (op_data->op_info_.task_status() == ::openmldb::api::TaskStatus::kFailed) {
            std::string node = absl::StrCat(zk_path_.op_data_path_, "/", op_data->GetOpId());
            if (zk_client_->DeleteNode(node)) {
                PDLOG(INFO, "delete zk op node[%s] success.", node.c_str());
                op_data->task_list_.clear();
            } else {
                PDLOG(WARNING, "delete zk op_node failed. op_id[%lu] node[%s]", op_data->GetOpId(), node.c_str());
                break;
            }
        }
        PDLOG(INFO, "done_op_list size[%u] is greater than the max_op_num[%u], delete op[%lu]",
              done_op_list_.size(), (uint32_t)FLAGS_max_op_num, op_data->GetOpId());
        done_op_list_.pop_front();
    }
}

void NameServerImpl::SchedMakeSnapshot() {
    if (!running_.load(std::memory_order_acquire) || mode_.load(std::memory_order_acquire) == kFOLLOWER) {
        task_thread_pool_.DelayTask(FLAGS_make_snapshot_check_interval,
                                    boost::bind(&NameServerImpl::SchedMakeSnapshot, this));
        return;
    }
    int now_hour = ::openmldb::base::GetNowHour();
    if (now_hour != FLAGS_make_snapshot_time) {
        task_thread_pool_.DelayTask(FLAGS_make_snapshot_check_interval,
                                    boost::bind(&NameServerImpl::SchedMakeSnapshot, this));
        return;
    }
    std::map<std::string, std::shared_ptr<TabletInfo>> tablet_ptr_map;
    std::map<std::string, std::shared_ptr<::openmldb::nameserver::TableInfo>> table_infos;
    std::map<std::string, std::shared_ptr<::openmldb::nameserver::NsClient>> ns_client;
    {
        std::lock_guard<std::mutex> lock(mu_);
        if (table_info_.size() < 1) {
            task_thread_pool_.DelayTask(FLAGS_make_snapshot_check_interval,
                                        boost::bind(&NameServerImpl::SchedMakeSnapshot, this));
            return;
        }
        for (const auto& kv : tablets_) {
            if (kv.second->state_ != ::openmldb::type::EndpointState::kHealthy) {
                continue;
            }
            tablet_ptr_map.insert(std::make_pair(kv.first, kv.second));
        }
        for (auto iter = nsc_.begin(); iter != nsc_.end(); ++iter) {
            if (iter->second->state_.load(std::memory_order_relaxed) != kClusterHealthy) {
                PDLOG(INFO, "cluster[%s] is not Healthy", iter->first.c_str());
                continue;
            }
            ns_client.insert(std::make_pair(
                iter->first, std::atomic_load_explicit(&iter->second->client_, std::memory_order_relaxed)));
        }
        for (auto iter = table_info_.begin(); iter != table_info_.end(); ++iter) {
            table_infos.insert(std::make_pair(iter->first, iter->second));
        }
    }
    std::map<std::string, std::map<uint32_t, uint64_t>> table_part_offset;
    {
        std::vector<TableInfo> tables;
        std::vector<std::string> delete_map;
        std::string msg;
        for (const auto& ns : ns_client) {
            if (!ns.second->ShowAllTable(tables, msg)) {
                delete_map.push_back(ns.first);
                continue;
            }
            for (const auto& table : tables) {
                auto table_iter = table_part_offset.find(table.name());
                if (table_iter == table_part_offset.end()) {
                    std::map<uint32_t, uint64_t> part_offset;
                    auto result = table_part_offset.insert(std::make_pair(table.name(), part_offset));
                    table_iter = result.first;
                }
                for (const auto& part : table.table_partition()) {
                    for (const auto& part_meta : part.partition_meta()) {
                        if (!part_meta.is_alive()) {
                            continue;
                        }
                        auto part_iter = table_iter->second.find(part.pid());
                        if (part_iter != table_iter->second.end()) {
                            if (part_meta.offset() < part_iter->second) {
                                part_iter->second = part_meta.offset();
                            }
                        } else {
                            table_iter->second.insert(std::make_pair(part.pid(), part_meta.offset()));
                        }
                    }
                }
            }
            tables.clear();
        }
        for (const auto& alias : delete_map) {
            ns_client.erase(alias);
        }
        for (const auto& table : table_infos) {
            auto table_iter = table_part_offset.find(table.second->name());
            if (table_iter == table_part_offset.end()) {
                std::map<uint32_t, uint64_t> part_offset;
                auto result = table_part_offset.insert(std::make_pair(table.second->name(), part_offset));
                table_iter = result.first;
            }
            for (const auto& part : table.second->table_partition()) {
                for (const auto& part_meta : part.partition_meta()) {
                    if (!part_meta.is_alive()) {
                        continue;
                    }
                    auto part_iter = table_iter->second.find(part.pid());
                    if (part_iter != table_iter->second.end()) {
                        if (part_meta.offset() < part_iter->second) {
                            part_iter->second = part_meta.offset();
                        }
                    } else {
                        table_iter->second.insert(std::make_pair(part.pid(), part_meta.offset()));
                    }
                }
            }
        }
    }
    PDLOG(INFO, "start make snapshot");
    for (const auto& table : table_infos) {
        auto table_iter = table_part_offset.find(table.second->name());
        if (table_iter == table_part_offset.end()) {
            continue;
        }
        for (const auto& part : table.second->table_partition()) {
            auto part_iter = table_iter->second.find(part.pid());
            if (part_iter == table_iter->second.end()) {
                continue;
            }
            if (part_iter->second < 1) {
                PDLOG(WARNING, "table %s pid %u snapshot offset is %lu, too small, skip makesnapshot",
                      table.second->name().c_str(), part.pid(), part_iter->second);
                continue;
            }
            PDLOG(INFO, "table %s pid %u specify snapshot offset is %lu", table.second->name().c_str(), part.pid(),
                  part_iter->second);
            for (const auto& part_meta : part.partition_meta()) {
                if (part_meta.is_alive()) {
                    auto client_iter = tablet_ptr_map.find(part_meta.endpoint());
                    if (client_iter != tablet_ptr_map.end()) {
                        thread_pool_.AddTask(boost::bind(&TabletClient::MakeSnapshot, client_iter->second->client_,
                                                         table.second->tid(), part.pid(), part_iter->second,
                                                         std::shared_ptr<openmldb::api::TaskInfo>()));
                    }
                }
            }
            std::string msg;
            for (const auto& ns : ns_client) {
                ns.second->MakeSnapshot(table.second->name(), table.second->db(), part.pid(), part_iter->second, msg);
            }
        }
    }
    PDLOG(INFO, "make snapshot finished");
    task_thread_pool_.DelayTask(FLAGS_make_snapshot_check_interval + 60 * 60 * 1000,
                                boost::bind(&NameServerImpl::SchedMakeSnapshot, this));
}

void NameServerImpl::UpdateTableStatus() {
    std::map<std::string, std::shared_ptr<TabletInfo>> tablet_ptr_map;
    {
        std::lock_guard<std::mutex> lock(mu_);
        for (const auto& kv : tablets_) {
            if (kv.second->state_ != ::openmldb::type::EndpointState::kHealthy) {
                continue;
            }
            tablet_ptr_map.insert(std::make_pair(kv.first, kv.second));
        }
    }
    std::unordered_map<std::string, ::openmldb::api::TableStatus> pos_response;
    pos_response.reserve(16);
    for (const auto& kv : tablet_ptr_map) {
        ::openmldb::api::GetTableStatusResponse tablet_status_response;
        if (auto st = kv.second->client_->GetTableStatus(tablet_status_response); !st.OK()) {
            PDLOG(WARNING, "get table status failed! endpoint[%s], %s", kv.first.c_str(), st.GetMsg());
            continue;
        }
        for (int pos = 0; pos < tablet_status_response.all_table_status_size(); pos++) {
            std::string key = absl::StrCat(tablet_status_response.all_table_status(pos).tid(), "_",
                              tablet_status_response.all_table_status(pos).pid(), "_", kv.first);
            pos_response.emplace(key, tablet_status_response.all_table_status(pos));
        }
    }
    if (pos_response.empty()) {
        DEBUGLOG("pos_response is empty");
    } else {
        UpdateTableStatusFun(table_info_, pos_response);
        for (const auto& kv : db_table_info_) {
            UpdateTableStatusFun(kv.second, pos_response);
        }
    }
    if (running_.load(std::memory_order_acquire)) {
        task_thread_pool_.DelayTask(FLAGS_get_table_status_interval,
                                    boost::bind(&NameServerImpl::UpdateTableStatus, this));
    }
}

void NameServerImpl::UpdateTableStatusFun(
    const std::map<std::string, std::shared_ptr<TableInfo>>& table_info_map,
    const std::unordered_map<std::string, ::openmldb::api::TableStatus>& pos_response) {
    std::lock_guard<std::mutex> lock(mu_);
    for (const auto& kv : table_info_map) {
        uint32_t tid = kv.second->tid();
        std::string first_index_col;
        if (kv.second->column_key_size() > 0) {
            first_index_col = kv.second->column_key(0).index_name();
        }
        for (int idx = 0; idx < kv.second->table_partition_size(); idx++) {
            uint32_t pid = kv.second->table_partition(idx).pid();
            auto table_partition = kv.second->mutable_table_partition(idx);
            auto partition_meta_field = table_partition->mutable_partition_meta();
            for (int meta_idx = 0; meta_idx < kv.second->table_partition(idx).partition_meta_size(); meta_idx++) {
                std::string endpoint = kv.second->table_partition(idx).partition_meta(meta_idx).endpoint();
                bool tablet_has_partition = false;
                auto partition_meta = partition_meta_field->Mutable(meta_idx);
                std::string pos_key = absl::StrCat(tid, "_", pid, "_", endpoint);
                auto pos_response_iter = pos_response.find(pos_key);
                if (pos_response_iter != pos_response.end()) {
                    const ::openmldb::api::TableStatus& table_status = pos_response_iter->second;
                    partition_meta->set_offset(table_status.offset());
                    partition_meta->set_record_byte_size(table_status.record_byte_size() +
                                                         table_status.record_idx_byte_size());
                    uint64_t record_cnt = table_status.record_cnt();
                    if (!first_index_col.empty()) {
                        for (int pos = 0; pos < table_status.ts_idx_status_size(); pos++) {
                            if (table_status.ts_idx_status(pos).idx_name() == first_index_col) {
                                record_cnt = 0;
                                for (int seg_idx = 0; seg_idx < table_status.ts_idx_status(pos).seg_cnts_size();
                                     seg_idx++) {
                                    record_cnt += table_status.ts_idx_status(pos).seg_cnts(seg_idx);
                                }
                                break;
                            }
                        }
                    }
                    partition_meta->set_record_cnt(record_cnt);
                    partition_meta->set_diskused(table_status.diskused());
                    if (kv.second->table_partition(idx).partition_meta(meta_idx).is_alive() &&
                        kv.second->table_partition(idx).partition_meta(meta_idx).is_leader()) {
                        table_partition->set_record_cnt(record_cnt);
                        table_partition->set_record_byte_size(table_status.record_byte_size() +
                                                              table_status.record_idx_byte_size());
                        table_partition->set_diskused(table_status.diskused());
                    }
                    tablet_has_partition = true;
                }
                partition_meta->set_tablet_has_partition(tablet_has_partition);
            }
        }
    }
}

int NameServerImpl::CreateDelReplicaOP(const std::string& name, const std::string& db, uint32_t pid,
                                       const std::string& endpoint) {
    std::string value = endpoint;
    std::shared_ptr<OPData> op_data;
    if (CreateOPData(::openmldb::api::OPType::kDelReplicaOP, value, op_data, name, db, pid) < 0) {
        PDLOG(WARNING, "create op data error. table[%s] pid[%u]", name.c_str(), pid);
        return -1;
    }
    if (CreateDelReplicaOPTask(op_data) < 0) {
        PDLOG(WARNING, "create delreplica op task failed. name[%s] pid[%u] endpoint[%s]", name.c_str(), pid,
              endpoint.c_str());
        return -1;
    }
    if (AddOPData(op_data) < 0) {
        PDLOG(WARNING, "add op data failed. name[%s] pid[%u] endpoint[%s]", name.c_str(), pid, endpoint.c_str());
        return -1;
    }
    PDLOG(INFO, "add delreplica op. op_id[%lu] table[%s] pid[%u] endpoint[%s]", op_index_, name.c_str(), pid,
          endpoint.c_str());
    return 0;
}

int NameServerImpl::CreateDelReplicaOPTask(std::shared_ptr<OPData> op_data) {
    std::string name = op_data->op_info_.name();
    std::string db = op_data->op_info_.db();
    uint32_t pid = op_data->op_info_.pid();
    std::string endpoint = op_data->op_info_.data();
    std::string leader_endpoint;
    std::shared_ptr<::openmldb::nameserver::TableInfo> table_info;
    if (!GetTableInfoUnlock(name, db, &table_info)) {
        PDLOG(WARNING, "not found table[%s] in table_info map", name.c_str());
        return -1;
    }
    uint32_t tid = table_info->tid();
    if (GetLeader(table_info, pid, leader_endpoint) < 0 || leader_endpoint.empty()) {
        PDLOG(WARNING, "get leader failed. table[%s] pid[%u]", name.c_str(), pid);
        return -1;
    }
    if (leader_endpoint == endpoint) {
        PDLOG(WARNING, "endpoint is leader. table[%s] pid[%u]", name.c_str(), pid);
        return -1;
    }
    uint64_t op_index = op_data->op_info_.op_id();
    auto op_type = ::openmldb::api::OPType::kDelReplicaOP;
    auto task = CreateTask<DelReplicaTaskMeta>(op_index, op_type, leader_endpoint, tid, pid, endpoint);
    if (!task) {
        PDLOG(WARNING, "create delreplica task failed. table[%s] pid[%u] endpoint[%s]", name.c_str(), pid,
              endpoint.c_str());
        return -1;
    }
    op_data->task_list_.push_back(task);
    task = CreateTask<DelTableInfoTaskMeta>(op_index, op_type, name, db, pid, endpoint);
    if (!task) {
        PDLOG(WARNING, "create deltableinfo task failed. table[%s] pid[%u] endpoint[%s]", name.c_str(), pid,
              endpoint.c_str());
        return -1;
    }
    op_data->task_list_.push_back(task);
    task = CreateTask<DropTableTaskMeta>(op_index, op_type, endpoint, tid, pid);
    if (!task) {
        PDLOG(WARNING, "create droptable task failed. tid[%u] pid[%u] endpoint[%s]", tid, pid, endpoint.c_str());
        return -1;
    }
    op_data->task_list_.push_back(task);
    PDLOG(INFO, "create DelReplica op task ok. table[%s] pid[%u] endpoint[%s]", name.c_str(), pid, endpoint.c_str());
    return 0;
}

int NameServerImpl::CreateDelReplicaRemoteOPTask(std::shared_ptr<OPData> op_data) {
    std::string name = op_data->op_info_.name();
    std::string db = op_data->op_info_.db();
    uint32_t pid = op_data->op_info_.pid();
    std::string endpoint = op_data->op_info_.data();
    std::string leader_endpoint;
    std::shared_ptr<::openmldb::nameserver::TableInfo> table_info;
    if (!GetTableInfoUnlock(name, db, &table_info)) {
        PDLOG(WARNING, "not found table[%s] in table_info map", name.c_str());
        return -1;
    }
    uint32_t tid = table_info->tid();
    if (GetLeader(table_info, pid, leader_endpoint) < 0 || leader_endpoint.empty()) {
        PDLOG(WARNING, "get leader failed. table[%s] pid[%u]", name.c_str(), pid);
        return -1;
    }
    uint64_t op_index = op_data->op_info_.op_id();
    auto op_type = ::openmldb::api::OPType::kDelReplicaRemoteOP;
    auto task = CreateTask<DelReplicaTaskMeta>(op_index, op_type, leader_endpoint, tid, pid, endpoint);
    if (!task) {
        PDLOG(WARNING, "create delreplica task failed. table[%s] pid[%u] endpoint[%s]", name.c_str(), pid,
              endpoint.c_str());
        return -1;
    }
    op_data->task_list_.push_back(task);
    task = CreateTask<DelTableInfoTaskMeta>(op_index, op_type, name, db, pid, endpoint, 1);
    if (!task) {
        PDLOG(WARNING, "create deltableinfo task failed. table[%s] pid[%u] endpoint[%s]", name.c_str(), pid,
              endpoint.c_str());
        return -1;
    }
    op_data->task_list_.push_back(task);
    PDLOG(INFO, "create DelReplica op task ok. table[%s] pid[%u] endpoint[%s]", name.c_str(), pid, endpoint.c_str());
    return 0;
}

int NameServerImpl::CreateOfflineReplicaOP(const std::string& name, const std::string& db, uint32_t pid,
                                           const std::string& endpoint, uint32_t concurrency) {
    std::string value = endpoint;
    std::shared_ptr<OPData> op_data;
    if (CreateOPData(::openmldb::api::OPType::kOfflineReplicaOP, value, op_data, name, db, pid) < 0) {
        PDLOG(WARNING, "create op data failed. table[%s] pid[%u] endpoint[%s]", name.c_str(), pid, endpoint.c_str());
        return -1;
    }
    if (CreateOfflineReplicaTask(op_data) < 0) {
        PDLOG(WARNING, "create offline replica task failed. table[%s] pid[%u] endpoint[%s]",
              name.c_str(), pid, endpoint.c_str());
        return -1;
    }
    if (AddOPData(op_data, concurrency) < 0) {
        PDLOG(WARNING, "add op data failed. name[%s] pid[%u] endpoint[%s]", name.c_str(), pid, endpoint.c_str());
        return -1;
    }
    PDLOG(INFO, "add kOfflineReplicaOP. op_id[%lu] table[%s] pid[%u] endpoint[%s]", op_index_, name.c_str(), pid,
          endpoint.c_str());
    return 0;
}

int NameServerImpl::CreateOfflineReplicaTask(std::shared_ptr<OPData> op_data) {
    std::string name = op_data->op_info_.name();
    std::string db = op_data->op_info_.db();
    uint32_t pid = op_data->op_info_.pid();
    uint64_t op_index = op_data->op_info_.op_id();
    std::string endpoint = op_data->op_info_.data();
    std::string leader_endpoint;
    std::shared_ptr<::openmldb::nameserver::TableInfo> table_info;
    if (!GetTableInfoUnlock(name, db, &table_info)) {
        PDLOG(WARNING, "not found table[%s] in table_info map", name.c_str());
        return -1;
    }
    uint32_t tid = table_info->tid();
    if (GetLeader(table_info, pid, leader_endpoint) < 0 || leader_endpoint.empty()) {
        PDLOG(WARNING, "no alive leader for table %s pid %u", name.c_str(), pid);
        return -1;
    } else {
        if (leader_endpoint == endpoint) {
            PDLOG(WARNING, "endpoint is leader. table[%s] pid[%u]", name.c_str(), pid);
            return -1;
        }
        auto op_type = ::openmldb::api::OPType::kOfflineReplicaOP;
        auto task = CreateTask<DelReplicaTaskMeta>(op_index, op_type, leader_endpoint, tid, pid, endpoint);
        if (!task) {
            PDLOG(WARNING, "create delreplica task failed. table[%s] pid[%u] endpoint[%s]", name.c_str(), pid,
                  endpoint.c_str());
            return -1;
        }
        op_data->task_list_.push_back(task);
        task = CreateTask<UpdatePartitionStatusTaskMeta>(
                op_index, op_type, name, db, pid, endpoint, false, false);
        if (!task) {
            PDLOG(WARNING, "create update table alive status task failed. table[%s] pid[%u] endpoint[%s]",
                  name.c_str(), pid, endpoint.c_str());
            return -1;
        }
        op_data->task_list_.push_back(task);
        PDLOG(INFO, "create OfflineReplica task ok. table[%s] pid[%u] endpoint[%s]", name.c_str(), pid,
              endpoint.c_str());
    }

    return 0;
}

int NameServerImpl::CreateChangeLeaderOP(const std::string& name, const std::string& db, uint32_t pid,
                                         const std::string& candidate_leader, bool need_restore, uint32_t concurrency) {
    std::shared_ptr<::openmldb::nameserver::TableInfo> table_info;
    if (!GetTableInfoUnlock(name, db, &table_info)) {
        PDLOG(WARNING, "not found table[%s] in table_info map", name.c_str());
        return -1;
    }
    uint32_t tid = table_info->tid();
    std::vector<std::string> follower_endpoint;
    std::vector<::openmldb::common::EndpointAndTid> remote_follower_endpoint;
    for (int idx = 0; idx < table_info->table_partition_size(); idx++) {
        if (table_info->table_partition(idx).pid() != pid) {
            continue;
        }
        for (int meta_idx = 0; meta_idx < table_info->table_partition(idx).partition_meta_size(); meta_idx++) {
            if (table_info->table_partition(idx).partition_meta(meta_idx).is_alive()) {
                std::string endpoint = table_info->table_partition(idx).partition_meta(meta_idx).endpoint();
                if (!table_info->table_partition(idx).partition_meta(meta_idx).is_leader()) {
                    auto tablets_iter = tablets_.find(endpoint);
                    if (tablets_iter != tablets_.end() &&
                        tablets_iter->second->state_ == ::openmldb::type::EndpointState::kHealthy) {
                        follower_endpoint.push_back(endpoint);
                    } else {
                        PDLOG(WARNING, "endpoint[%s] is offline. table[%s] pid[%u]", endpoint.c_str(), name.c_str(),
                              pid);
                    }
                }
            }
        }
        for (int i = 0; i < table_info->table_partition(idx).remote_partition_meta_size(); i++) {
            if (table_info->table_partition(idx).remote_partition_meta(i).is_alive()) {
                ::openmldb::common::EndpointAndTid et;
                std::string endpoint = table_info->table_partition(idx).remote_partition_meta(i).endpoint();
                uint32_t tid = table_info->table_partition(idx).remote_partition_meta(i).remote_tid();
                et.set_endpoint(endpoint);
                et.set_tid(tid);
                remote_follower_endpoint.push_back(et);
            }
        }
        break;
    }

    if (need_restore && !candidate_leader.empty() &&
        std::find(follower_endpoint.begin(), follower_endpoint.end(), candidate_leader) == follower_endpoint.end()) {
        follower_endpoint.push_back(candidate_leader);
    }
    if (follower_endpoint.empty()) {
        PDLOG(INFO, "table not found follower. name[%s] pid[%u]", name.c_str(), pid);
        return 0;
    }
    if (!candidate_leader.empty() &&
        std::find(follower_endpoint.begin(), follower_endpoint.end(), candidate_leader) == follower_endpoint.end()) {
        PDLOG(WARNING, "candidate_leader[%s] is not in followers. name[%s] pid[%u]", candidate_leader.c_str(),
              name.c_str(), pid);
        return -1;
    }
    std::shared_ptr<OPData> op_data;
    ChangeLeaderData change_leader_data;
    change_leader_data.set_name(name);
    change_leader_data.set_db(db);
    change_leader_data.set_tid(tid);
    change_leader_data.set_pid(pid);
    for (const auto& endpoint : follower_endpoint) {
        change_leader_data.add_follower(endpoint);
    }
    for (const auto& endpoint : remote_follower_endpoint) {
        change_leader_data.add_remote_follower()->CopyFrom(endpoint);
    }
    if (!candidate_leader.empty()) {
        change_leader_data.set_candidate_leader(candidate_leader);
    }
    std::string value;
    change_leader_data.SerializeToString(&value);
    if (CreateOPData(::openmldb::api::OPType::kChangeLeaderOP, value, op_data, name, db, pid) < 0) {
        PDLOG(WARNING, "create ChangeLeaderOP data error. table[%s] pid[%u]", name.c_str(), pid);
        return -1;
    }
    if (CreateChangeLeaderOPTask(op_data) < 0) {
        PDLOG(WARNING, "create ChangeLeaderOP task failed. table[%s] pid[%u]", name.c_str(), pid);
        return -1;
    }
    if (AddOPData(op_data, concurrency) < 0) {
        PDLOG(WARNING, "add op data failed. name[%s] pid[%u]", name.c_str(), pid);
        return -1;
    }
    PDLOG(INFO, "add changeleader op. op_id[%lu] table[%s] pid[%u]", op_data->op_info_.op_id(), name.c_str(), pid);
    return 0;
}

int NameServerImpl::CreateChangeLeaderOPTask(std::shared_ptr<OPData> op_data) {
    ChangeLeaderData change_leader_data;
    if (!change_leader_data.ParseFromString(op_data->op_info_.data())) {
        PDLOG(WARNING, "parse change leader data failed. op_id[%lu] data[%s]", op_data->op_info_.op_id(),
              op_data->op_info_.data().c_str());
        return -1;
    }
    std::string name = change_leader_data.name();
    uint32_t tid = change_leader_data.tid();
    uint32_t pid = change_leader_data.pid();
    std::string db = change_leader_data.db();
    uint64_t op_index = op_data->op_info_.op_id();
    ::openmldb::api::OPType op_type = ::openmldb::api::OPType::kChangeLeaderOP;
    std::vector<std::string> follower_endpoint;
    for (int idx = 0; idx < change_leader_data.follower_size(); idx++) {
        follower_endpoint.push_back(change_leader_data.follower(idx));
    }
    auto task = CreateTask<SelectLeaderTaskMeta>(op_index, op_type, name, db, tid, pid, follower_endpoint);
    if (!task) {
        PDLOG(WARNING, "create selectleader task failed. table[%s] pid[%u]", name.c_str(), pid);
        return -1;
    }
    PDLOG(INFO, "create SelectLeader task success. name[%s] tid[%u] pid[%u]", name.c_str(), tid, pid);
    op_data->task_list_.push_back(task);
    task = CreateTask<ChangeLeaderTaskMeta>(op_index, op_type);
    if (!task) {
        PDLOG(WARNING, "create changeleader task failed. table[%s] pid[%u]", name.c_str(), pid);
        return -1;
    }
    PDLOG(INFO, "create ChangeLeader task success. name[%s] pid[%u]", name.c_str(), pid);
    op_data->task_list_.push_back(task);
    task = CreateTask<UpdateLeaderInfoTaskMeta>(op_index, op_type);
    if (!task) {
        PDLOG(WARNING, "create updateleaderinfo task failed. table[%s] pid[%u]", name.c_str(), pid);
        return -1;
    }
    PDLOG(INFO, "create UpdateLeaderInfo task success. name[%s] pid[%u]", name.c_str(), pid);
    op_data->task_list_.push_back(task);
    PDLOG(INFO, "create ChangeLeader op task ok. name[%s] pid[%u]", name.c_str(), pid);
    return 0;
}

void NameServerImpl::OnLocked() {
    PDLOG(INFO, "become the leader name server");
    if (!Recover()) {
        PDLOG(WARNING, "recover failed");
    }
    CreateDatabaseOrExit(INTERNAL_DB);
    if (IsClusterMode()) {
        if (tablets_.size() < FLAGS_system_table_replica_num) {
            LOG(ERROR) << "tablet num " << tablets_.size() << " is less then system table replica num "
                       << FLAGS_system_table_replica_num;
            exit(1);
        }

        if (FLAGS_system_table_replica_num > 0 && db_table_info_[INTERNAL_DB].count(JOB_INFO_NAME) == 0) {
            CreateSystemTableOrExit(SystemTableType::kJobInfo);
        }
    }

    if (FLAGS_system_table_replica_num > 0 && db_table_info_[INTERNAL_DB].count(PRE_AGG_META_NAME) == 0) {
        CreateSystemTableOrExit(SystemTableType::kPreAggMetaInfo);
    }

    CreateDatabaseOrExit(PRE_AGG_DB);

    CreateDatabaseOrExit(INFORMATION_SCHEMA_DB);
    auto& table_infos = db_table_info_[INFORMATION_SCHEMA_DB];
    // TODO(ace): create table if not exists
    if (FLAGS_system_table_replica_num > 0) {
        if (table_infos.count(GLOBAL_VARIABLES) == 0) {
            CreateSystemTableOrExit(SystemTableType::kGlobalVariable);
            InitGlobalVarTable();
        }
        if (auto iter = table_infos.find(DEPLOY_RESPONSE_TIME); iter == table_infos.end()) {
            CreateSystemTableOrExit(SystemTableType::kDeployResponseTime);
        } else if (iter->second->column_desc(2).data_type() != type::DataType::kBigInt) {
            LOG(WARNING) << "the result of count in DEPLOY_RESPONSE_TIME may overflow as the type is int32";
        }
    }

    running_.store(true, std::memory_order_release);
    task_thread_pool_.DelayTask(FLAGS_get_task_status_interval,
                                boost::bind(&NameServerImpl::UpdateTaskStatus, this, false));
    task_thread_pool_.AddTask(boost::bind(&NameServerImpl::UpdateTableStatus, this));
    task_thread_pool_.AddTask(boost::bind(&NameServerImpl::ProcessTask, this));
    thread_pool_.AddTask(boost::bind(&NameServerImpl::DistributeTabletMode, this));
    task_thread_pool_.DelayTask(FLAGS_get_replica_status_interval,
                                boost::bind(&NameServerImpl::CheckClusterInfo, this));
    task_thread_pool_.DelayTask(FLAGS_make_snapshot_check_interval,
                                boost::bind(&NameServerImpl::SchedMakeSnapshot, this));
}

void NameServerImpl::OnLostLock() {
    PDLOG(INFO, "become the stand by name sever");
    running_.store(false, std::memory_order_release);
}

int NameServerImpl::CreateRecoverTableOP(const std::string& name, const std::string& db, uint32_t pid,
                                         const std::string& endpoint, bool is_leader, uint64_t offset_delta,
                                         uint32_t concurrency) {
    std::shared_ptr<OPData> op_data;
    RecoverTableData recover_table_data;
    recover_table_data.set_endpoint(endpoint);
    recover_table_data.set_is_leader(is_leader);
    recover_table_data.set_offset_delta(offset_delta);
    recover_table_data.set_concurrency(concurrency);
    std::string value;
    recover_table_data.SerializeToString(&value);
    if (CreateOPData(::openmldb::api::OPType::kRecoverTableOP, value, op_data, name, db, pid) < 0) {
        PDLOG(WARNING, "create RecoverTableOP data error. table[%s] pid[%u] endpoint[%s]", name.c_str(), pid,
              endpoint.c_str());
        return -1;
    }
    if (CreateRecoverTableOPTask(op_data) < 0) {
        PDLOG(WARNING,
              "create recover table op task failed. table[%s] pid[%u] "
              "endpoint[%s]",
              name.c_str(), pid, endpoint.c_str());
        return -1;
    }
    if (AddOPData(op_data, concurrency) < 0) {
        PDLOG(WARNING, "add op data failed. name[%s] pid[%u] endpoint[%s]", name.c_str(), pid, endpoint.c_str());
        return -1;
    }
    PDLOG(INFO, "create RecoverTable op ok. op_id[%lu] name[%s] pid[%u] endpoint[%s]", op_data->op_info_.op_id(),
          name.c_str(), pid, endpoint.c_str());
    return 0;
}

int NameServerImpl::CreateRecoverTableOPTask(std::shared_ptr<OPData> op_data) {
    std::string name = op_data->op_info_.name();
    std::string db = op_data->op_info_.db();
    uint32_t pid = op_data->op_info_.pid();
    RecoverTableData recover_table_data;
    if (!recover_table_data.ParseFromString(op_data->op_info_.data())) {
        PDLOG(WARNING, "parse recover_table_data failed. data[%s]", op_data->op_info_.data().c_str());
        return -1;
    }
    std::string endpoint = recover_table_data.endpoint();
    uint64_t offset_delta = recover_table_data.offset_delta();
    bool is_leader = recover_table_data.is_leader();
    uint32_t concurrency = recover_table_data.concurrency();
    auto op_type = ::openmldb::api::OPType::kRecoverTableOP;
    uint64_t op_index = op_data->op_info_.op_id();
    if (!is_leader) {
        std::string leader_endpoint;
        std::shared_ptr<::openmldb::nameserver::TableInfo> table_info;
        if (!GetTableInfoUnlock(name, db, &table_info)) {
            PDLOG(WARNING, "not found table[%s] in table_info map", name.c_str());
            return -1;
        }
        uint32_t tid = table_info->tid();
        if (GetLeader(table_info, pid, leader_endpoint) < 0 || leader_endpoint.empty()) {
            PDLOG(WARNING, "get leader failed. table[%s] pid[%u]", name.c_str(), pid);
            return -1;
        }
        if (leader_endpoint == endpoint) {
            PDLOG(WARNING, "endpoint is leader. table[%s] pid[%u]", name.c_str(), pid);
            return -1;
        }
        auto task = CreateTask<DelReplicaTaskMeta>(op_index, op_type, leader_endpoint, tid, pid, endpoint);
        if (!task) {
            PDLOG(WARNING, "create delreplica task failed. table[%s] pid[%u] endpoint[%s]", name.c_str(), pid,
                  endpoint.c_str());
            return -1;
        }
        op_data->task_list_.push_back(task);
    }
    auto task = CreateTask<RecoverTableTaskMeta>(
                op_index, op_type, name, db, pid, endpoint, offset_delta, concurrency);
    if (!task) {
        PDLOG(WARNING, "create RecoverTable task failed. table[%s] pid[%u] endpoint[%s]", name.c_str(), pid,
              endpoint.c_str());
        return -1;
    }
    op_data->task_list_.push_back(task);
    PDLOG(INFO, "create RecoverTable task ok. name[%s] pid[%u] endpoint[%s]", name.c_str(), pid, endpoint.c_str());
    return 0;
}

void NameServerImpl::RecoverEndpointTable(const std::string& name, const std::string& db, uint32_t pid,
                                          std::string& endpoint, uint64_t offset_delta, uint32_t concurrency,
                                          std::shared_ptr<::openmldb::api::TaskInfo> task_info) {
    if (!running_.load(std::memory_order_acquire)) {
        PDLOG(WARNING, "cur nameserver is not leader");
        return;
    }
    uint32_t tid = 0;
    std::shared_ptr<TabletInfo> leader_tablet_ptr;
    std::shared_ptr<TabletInfo> tablet_ptr;
    bool has_follower = true;
    common::StorageMode storage_mode = common::kMemory;
    {
        std::lock_guard<std::mutex> lock(mu_);
        std::shared_ptr<::openmldb::nameserver::TableInfo> table_info;
        if (!GetTableInfoUnlock(name, db, &table_info)) {
            PDLOG(WARNING, "not found table[%s] in table_info map. op_id[%lu]", name.c_str(), task_info->op_id());
            task_info->set_status(::openmldb::api::TaskStatus::kFailed);
            return;
        }
        tid = table_info->tid();
        storage_mode = table_info->storage_mode();
        for (int idx = 0; idx < table_info->table_partition_size(); idx++) {
            if (table_info->table_partition(idx).pid() != pid) {
                continue;
            }
            for (int meta_idx = 0; meta_idx < table_info->table_partition(idx).partition_meta_size(); meta_idx++) {
                const PartitionMeta& partition_meta = table_info->table_partition(idx).partition_meta(meta_idx);
                if (partition_meta.is_leader()) {
                    if (partition_meta.is_alive()) {
                        std::string leader_endpoint = partition_meta.endpoint();
                        auto tablet_iter = tablets_.find(leader_endpoint);
                        if (tablet_iter == tablets_.end()) {
                            PDLOG(WARNING, "can not find the leader endpoint[%s]'s client. op_id[%lu]",
                                  leader_endpoint.c_str(), task_info->op_id());
                            task_info->set_status(::openmldb::api::TaskStatus::kFailed);
                            return;
                        }
                        leader_tablet_ptr = tablet_iter->second;
                        if (leader_tablet_ptr->state_ != ::openmldb::type::EndpointState::kHealthy) {
                            PDLOG(WARNING, "leader endpoint [%s] is offline. op_id[%lu]", leader_endpoint.c_str(),
                                  task_info->op_id());
                            task_info->set_status(::openmldb::api::TaskStatus::kFailed);
                            return;
                        }
                    } else if (endpoint == OFFLINE_LEADER_ENDPOINT) {
                        endpoint = partition_meta.endpoint();
                        PDLOG(INFO, "use endpoint[%s] to replace[%s], tid[%u] pid[%u]", endpoint.c_str(),
                              OFFLINE_LEADER_ENDPOINT.c_str(), tid, pid);
                    }
                }
                if (partition_meta.endpoint() == endpoint) {
                    if (partition_meta.is_alive()) {
                        PDLOG(INFO, "endpoint[%s] is alive, need not recover. name[%s] pid[%u]",
                              endpoint.c_str(), name.c_str(), pid);
                        task_info->set_status(::openmldb::api::TaskStatus::kDone);
                        return;
                    }
                    auto tablet_iter = tablets_.find(endpoint);
                    if (tablet_iter == tablets_.end()) {
                        PDLOG(WARNING, "can not find the endpoint[%s]'s client. op_id[%lu]",
                              endpoint.c_str(), task_info->op_id());
                        task_info->set_status(::openmldb::api::TaskStatus::kFailed);
                        return;
                    }
                    tablet_ptr = tablet_iter->second;
                    if (tablet_ptr->state_ != ::openmldb::type::EndpointState::kHealthy) {
                        PDLOG(WARNING, "endpoint [%s] is offline. op_id[%lu]", endpoint.c_str(), task_info->op_id());
                        task_info->set_status(::openmldb::api::TaskStatus::kFailed);
                        return;
                    }
                    if (table_info->table_partition(idx).partition_meta_size() == 1) {
                        has_follower = false;
                        break;
                    }
                }
            }
            break;
        }
    }
    if ((has_follower && !leader_tablet_ptr) || !tablet_ptr) {
        PDLOG(WARNING, "not has tablet. name[%s] tid[%u] pid[%u] endpoint[%s] op_id[%lu]", name.c_str(), tid, pid,
              endpoint.c_str(), task_info->op_id());
        task_info->set_status(::openmldb::api::TaskStatus::kFailed);
        return;
    }
    bool has_table = false;
    bool is_leader = false;
    uint64_t term = 0;
    uint64_t offset = 0;
    if (!tablet_ptr->client_->GetTermPair(tid, pid, storage_mode, term, offset, has_table, is_leader)) {
        PDLOG(WARNING, "GetTermPair failed. name[%s] tid[%u] pid[%u] endpoint[%s] op_id[%lu]",
              name.c_str(), tid, pid, endpoint.c_str(), task_info->op_id());
        task_info->set_status(::openmldb::api::TaskStatus::kFailed);
        return;
    }
    if (!has_follower) {
        std::lock_guard<std::mutex> lock(mu_);
        if (has_table) {
            CreateUpdatePartitionStatusOP(name, db, pid, endpoint, true, true, task_info->op_id(), concurrency);
        } else {
            CreateReLoadTableOP(name, db, pid, endpoint, task_info->op_id(), concurrency);
        }
        task_info->set_status(::openmldb::api::TaskStatus::kDone);
        PDLOG(INFO, "update task status from[kDoing] to[kDone]. op_id[%lu], task_type[%s]",
              task_info->op_id(), ::openmldb::api::TaskType_Name(task_info->task_type()).c_str());
        return;
    }
    if (has_table && is_leader) {
        if (!tablet_ptr->client_->ChangeRole(tid, pid, false, 0)) {
            PDLOG(WARNING, "change role failed. name[%s] tid[%u] pid[%u] endpoint[%s] op_id[%lu]",
                  name.c_str(), tid, pid, endpoint.c_str(), task_info->op_id());
            task_info->set_status(::openmldb::api::TaskStatus::kFailed);
            return;
        }
        PDLOG(INFO, "change to follower. name[%s] tid[%u] pid[%u] endpoint[%s]", name.c_str(), tid, pid,
              endpoint.c_str());
    }
    if (!has_table) {
        if (!tablet_ptr->client_->DeleteBinlog(tid, pid, storage_mode)) {
            PDLOG(WARNING, "delete binlog failed. name[%s] tid[%u] pid[%u] endpoint[%s] op_id[%lu]",
                  name.c_str(), tid, pid, endpoint.c_str(), task_info->op_id());
            task_info->set_status(::openmldb::api::TaskStatus::kFailed);
            return;
        }
        PDLOG(INFO, "delete binlog ok. name[%s] tid[%u] pid[%u] endpoint[%s]", name.c_str(), tid, pid,
              endpoint.c_str());
    }
    int ret_code = MatchTermOffset(name, db, pid, has_table, term, offset);
    if (ret_code < 0) {
        PDLOG(WARNING, "match error. name[%s] tid[%u] pid[%u] endpoint[%s] op_id[%lu]", name.c_str(), tid, pid,
              endpoint.c_str(), task_info->op_id());
        task_info->set_status(::openmldb::api::TaskStatus::kFailed);
        return;
    }
    ::openmldb::api::Manifest manifest;
    if (!leader_tablet_ptr->client_->GetManifest(tid, pid, storage_mode, manifest)) {
        PDLOG(WARNING, "get manifest failed. name[%s] tid[%u] pid[%u] op_id[%lu]", name.c_str(), tid, pid,
              task_info->op_id());
        task_info->set_status(::openmldb::api::TaskStatus::kFailed);
        return;
    }
    std::lock_guard<std::mutex> lock(mu_);
    PDLOG(INFO, "offset[%lu] manifest offset[%lu]. name[%s] tid[%u] pid[%u]", offset, manifest.offset(), name.c_str(),
          tid, pid);
    if (has_table) {
        if (ret_code == 0 && offset >= manifest.offset()) {
            CreateReAddReplicaSimplifyOP(name, db, pid, endpoint, offset_delta, task_info->op_id(), concurrency);
        } else {
            CreateReAddReplicaWithDropOP(name, db, pid, endpoint, offset_delta, task_info->op_id(), concurrency);
        }
    } else {
        if (ret_code == 0 && offset >= manifest.offset()) {
            CreateReAddReplicaNoSendOP(name, db, pid, endpoint, offset_delta, task_info->op_id(), concurrency);
        } else {
            CreateReAddReplicaOP(name, db, pid, endpoint, offset_delta, task_info->op_id(), concurrency);
        }
    }
    task_info->set_status(::openmldb::api::TaskStatus::kDone);
    PDLOG(INFO, "recover table task run success. name[%s] tid[%u] pid[%u]", name.c_str(), tid, pid);
    PDLOG(INFO, "update task status from[kDoing] to[kDone]. op_id[%lu], task_type[%s]", task_info->op_id(),
          ::openmldb::api::TaskType_Name(task_info->task_type()).c_str());
}

int NameServerImpl::CreateReAddReplicaOP(const std::string& name, const std::string& db, uint32_t pid,
                                         const std::string& endpoint, uint64_t offset_delta, uint64_t parent_id,
                                         uint32_t concurrency) {
    auto it = tablets_.find(endpoint);
    if (it == tablets_.end() || it->second->state_ != ::openmldb::type::EndpointState::kHealthy) {
        PDLOG(WARNING, "tablet[%s] is not online", endpoint.c_str());
        return -1;
    }
    std::shared_ptr<OPData> op_data;
    RecoverTableData recover_table_data;
    recover_table_data.set_endpoint(endpoint);
    recover_table_data.set_offset_delta(offset_delta);
    std::string value;
    recover_table_data.SerializeToString(&value);
    if (CreateOPData(::openmldb::api::OPType::kReAddReplicaOP, value, op_data, name, db, pid, parent_id) < 0) {
        PDLOG(WARNING, "create ReAddReplicaOP data error. table[%s] pid[%u] endpoint[%s]", name.c_str(), pid,
              endpoint.c_str());
        return -1;
    }

    if (CreateReAddReplicaTask(op_data) < 0) {
        PDLOG(WARNING, "create ReAddReplicaOP task failed. table[%s] pid[%u] endpoint[%s]", name.c_str(), pid,
              endpoint.c_str());
        return -1;
    }
    if (AddOPData(op_data, concurrency) < 0) {
        PDLOG(WARNING, "add op data failed. name[%s] pid[%u] endpoint[%s]", name.c_str(), pid, endpoint.c_str());
        return -1;
    }
    PDLOG(INFO, "create readdreplica op ok. op_id[%lu] name[%s] pid[%u] endpoint[%s]", op_data->op_info_.op_id(),
          name.c_str(), pid, endpoint.c_str());
    return 0;
}

int NameServerImpl::CreateReAddReplicaTask(std::shared_ptr<OPData> op_data) {
    RecoverTableData recover_table_data;
    if (!recover_table_data.ParseFromString(op_data->op_info_.data())) {
        PDLOG(WARNING, "parse recover_table_data failed. data[%s]", op_data->op_info_.data().c_str());
        return -1;
    }
    std::string name = op_data->op_info_.name();
    std::string db = op_data->op_info_.db();
    std::string endpoint = recover_table_data.endpoint();
    uint64_t offset_delta = recover_table_data.offset_delta();
    uint32_t pid = op_data->op_info_.pid();
    std::shared_ptr<::openmldb::nameserver::TableInfo> table_info;
    if (!GetTableInfoUnlock(name, db, &table_info)) {
        PDLOG(WARNING, "table[%s] does not exist!", name.c_str());
        return -1;
    }
    uint32_t tid = table_info->tid();
    uint32_t seg_cnt = table_info->seg_cnt();
    std::string leader_endpoint;
    if (GetLeader(table_info, pid, leader_endpoint) < 0 || leader_endpoint.empty()) {
        PDLOG(WARNING, "get leader failed. table[%s] pid[%u]", name.c_str(), pid);
        return -1;
    }
    uint64_t op_index = op_data->op_info_.op_id();
    auto op_type = ::openmldb::api::OPType::kReAddReplicaOP;
    auto task = CreateTask<PauseSnapshotTaskMeta>(op_index, op_type, leader_endpoint, tid, pid);
    if (!task) {
        PDLOG(WARNING, "create pausesnapshot task failed. tid[%u] pid[%u]", tid, pid);
        return -1;
    }
    op_data->task_list_.push_back(task);
    task = CreateTask<SendSnapshotTaskMeta>(op_index, op_type, leader_endpoint, tid, tid, pid, endpoint);
    if (!task) {
        PDLOG(WARNING, "create sendsnapshot task failed. tid[%u] pid[%u]", tid, pid);
        return -1;
    }
    op_data->task_list_.push_back(task);
    task = CreateTask<LoadTableTaskMeta>(op_index, op_type, endpoint,
            name, tid, pid, seg_cnt, false, table_info->storage_mode());
    if (!task) {
        PDLOG(WARNING, "create loadtable task failed. tid[%u] pid[%u]", tid, pid);
        return -1;
    }
    op_data->task_list_.push_back(task);
    task = CreateTask<AddReplicaTaskMeta>(op_index, op_type, leader_endpoint, tid, pid, endpoint);
    if (!task) {
        PDLOG(WARNING, "create addreplica task failed. tid[%u] pid[%u]", tid, pid);
        return -1;
    }
    op_data->task_list_.push_back(task);
    task = CreateTask<RecoverSnapshotTaskMeta>(op_index, op_type, leader_endpoint, tid, pid);
    if (!task) {
        PDLOG(WARNING, "create recoversnapshot task failed. tid[%u] pid[%u]", tid, pid);
        return -1;
    }
    op_data->task_list_.push_back(task);
    task = CreateTask<CheckBinlogSyncProgressTaskMeta>(op_index, op_type,
                name, db, pid, endpoint, offset_delta);
    if (!task) {
        PDLOG(WARNING, "create CheckBinlogSyncProgressTask failed. name[%s] pid[%u]", name.c_str(), pid);
        return -1;
    }
    op_data->task_list_.push_back(task);
    task = CreateTask<UpdatePartitionStatusTaskMeta>(op_index, op_type, name, db, pid, endpoint, false, true);
    if (!task) {
        PDLOG(WARNING, "create update table alive status task failed. table[%s] pid[%u] endpoint[%s]",
              name.c_str(), pid, endpoint.c_str());
        return -1;
    }
    op_data->task_list_.push_back(task);
    PDLOG(INFO, "create readdreplica op task ok. name[%s] pid[%u] endpoint[%s]", name.c_str(), pid, endpoint.c_str());
    return 0;
}

int NameServerImpl::CreateReAddReplicaWithDropOP(const std::string& name, const std::string& db, uint32_t pid,
                                                 const std::string& endpoint, uint64_t offset_delta, uint64_t parent_id,
                                                 uint32_t concurrency) {
    std::shared_ptr<OPData> op_data;
    RecoverTableData recover_table_data;
    recover_table_data.set_endpoint(endpoint);
    recover_table_data.set_offset_delta(offset_delta);
    std::string value;
    recover_table_data.SerializeToString(&value);
    if (CreateOPData(::openmldb::api::OPType::kReAddReplicaWithDropOP, value, op_data, name, db, pid, parent_id) < 0) {
        PDLOG(WARNING,
              "create ReAddReplicaWithDropOP data error. table[%s] pid[%u] "
              "endpoint[%s]",
              name.c_str(), pid, endpoint.c_str());
        return -1;
    }
    if (CreateReAddReplicaWithDropTask(op_data) < 0) {
        PDLOG(WARNING,
              "create ReAddReplicaWithDropOP task error. table[%s] pid[%u] "
              "endpoint[%s]",
              name.c_str(), pid, endpoint.c_str());
        return -1;
    }
    if (AddOPData(op_data, concurrency) < 0) {
        PDLOG(WARNING, "add op data failed. name[%s] pid[%u] endpoint[%s]", name.c_str(), pid, endpoint.c_str());
        return -1;
    }
    PDLOG(INFO,
          "create readdreplica with drop op ok. op_id[%lu] name[%s] pid[%u] "
          "endpoint[%s]",
          op_data->op_info_.op_id(), name.c_str(), pid, endpoint.c_str());
    return 0;
}

int NameServerImpl::CreateReAddReplicaWithDropTask(std::shared_ptr<OPData> op_data) {
    RecoverTableData recover_table_data;
    if (!recover_table_data.ParseFromString(op_data->op_info_.data())) {
        PDLOG(WARNING, "parse recover_table_data failed. data[%s]", op_data->op_info_.data().c_str());
        return -1;
    }
    std::string name = op_data->op_info_.name();
    std::string db = op_data->op_info_.db();
    std::string endpoint = recover_table_data.endpoint();
    uint64_t offset_delta = recover_table_data.offset_delta();
    uint32_t pid = op_data->op_info_.pid();
    auto it = tablets_.find(endpoint);
    if (it == tablets_.end() || it->second->state_ != ::openmldb::type::EndpointState::kHealthy) {
        PDLOG(WARNING, "tablet[%s] is not online", endpoint.c_str());
        return -1;
    }
    std::shared_ptr<::openmldb::nameserver::TableInfo> table_info;
    if (!GetTableInfoUnlock(name, db, &table_info)) {
        PDLOG(WARNING, "table[%s] does not exist!", name.c_str());
        return -1;
    }
    uint32_t tid = table_info->tid();
    uint32_t seg_cnt = table_info->seg_cnt();
    std::string leader_endpoint;
    if (GetLeader(table_info, pid, leader_endpoint) < 0 || leader_endpoint.empty()) {
        PDLOG(WARNING, "get leader failed. table[%s] pid[%u]", name.c_str(), pid);
        return -1;
    }
    uint64_t op_index = op_data->op_info_.op_id();
    auto op_type = ::openmldb::api::OPType::kReAddReplicaWithDropOP;
    auto task = CreateTask<PauseSnapshotTaskMeta>(op_index, op_type, leader_endpoint, tid, pid);
    if (!task) {
        PDLOG(WARNING, "create pausesnapshot task failed. tid[%u] pid[%u]", tid, pid);
        return -1;
    }
    op_data->task_list_.push_back(task);
    task = CreateTask<DropTableTaskMeta>(op_index, op_type, endpoint, tid, pid);
    if (!task) {
        PDLOG(WARNING, "create droptable task failed. tid[%u] pid[%u]", tid, pid);
        return -1;
    }
    op_data->task_list_.push_back(task);
    task = CreateTask<SendSnapshotTaskMeta>(op_index, op_type, leader_endpoint, tid, tid, pid, endpoint);
    if (!task) {
        PDLOG(WARNING, "create sendsnapshot task failed. tid[%u] pid[%u]", tid, pid);
        return -1;
    }
    op_data->task_list_.push_back(task);
    task = CreateTask<LoadTableTaskMeta>(op_index, op_type, endpoint,
            name, tid, pid, seg_cnt, false, table_info->storage_mode());
    if (!task) {
        PDLOG(WARNING, "create loadtable task failed. tid[%u] pid[%u]", tid, pid);
        return -1;
    }
    op_data->task_list_.push_back(task);
    task = CreateTask<AddReplicaTaskMeta>(op_index, op_type, leader_endpoint, tid, pid, endpoint);
    if (!task) {
        PDLOG(WARNING, "create addreplica task failed. tid[%u] pid[%u]", tid, pid);
        return -1;
    }
    op_data->task_list_.push_back(task);
    task = CreateTask<RecoverSnapshotTaskMeta>(op_index, op_type, leader_endpoint, tid, pid);
    if (!task) {
        PDLOG(WARNING, "create recoversnapshot task failed. tid[%u] pid[%u]", tid, pid);
        return -1;
    }
    op_data->task_list_.push_back(task);
    task = CreateTask<CheckBinlogSyncProgressTaskMeta>(op_index, op_type,
                name, db, pid, endpoint, offset_delta);
    if (!task) {
        PDLOG(WARNING, "create CheckBinlogSyncProgressTask failed. name[%s] pid[%u]", name.c_str(), pid);
        return -1;
    }
    op_data->task_list_.push_back(task);
    task = CreateTask<UpdatePartitionStatusTaskMeta>(op_index, op_type, name, db, pid, endpoint, false, true);
    if (!task) {
        PDLOG(WARNING, "create update table alive status task failed. table[%s] pid[%u] endpoint[%s]",
              name.c_str(), pid, endpoint.c_str());
        return -1;
    }
    op_data->task_list_.push_back(task);
    PDLOG(INFO, "create ReAddReplicaWithDrop task ok. name[%s] pid[%u] endpoint[%s]", name.c_str(), pid,
          endpoint.c_str());
    return 0;
}

int NameServerImpl::CreateReAddReplicaNoSendOP(const std::string& name, const std::string& db, uint32_t pid,
                                               const std::string& endpoint, uint64_t offset_delta, uint64_t parent_id,
                                               uint32_t concurrency) {
    auto it = tablets_.find(endpoint);
    if (it == tablets_.end() || it->second->state_ != ::openmldb::type::EndpointState::kHealthy) {
        PDLOG(WARNING, "tablet[%s] is not online", endpoint.c_str());
        return -1;
    }
    std::shared_ptr<OPData> op_data;
    RecoverTableData recover_table_data;
    recover_table_data.set_endpoint(endpoint);
    recover_table_data.set_offset_delta(offset_delta);
    std::string value;
    recover_table_data.SerializeToString(&value);
    if (CreateOPData(::openmldb::api::OPType::kReAddReplicaNoSendOP, value, op_data, name, db, pid, parent_id) < 0) {
        PDLOG(WARNING,
              "create ReAddReplicaNoSendOP data failed. table[%s] pid[%u] "
              "endpoint[%s]",
              name.c_str(), pid, endpoint.c_str());
        return -1;
    }

    if (CreateReAddReplicaNoSendTask(op_data) < 0) {
        PDLOG(WARNING,
              "create ReAddReplicaNoSendOP task failed. table[%s] pid[%u] "
              "endpoint[%s]",
              name.c_str(), pid, endpoint.c_str());
        return -1;
    }

    if (AddOPData(op_data, concurrency) < 0) {
        PDLOG(WARNING, "add op data failed. name[%s] pid[%u] endpoint[%s]", name.c_str(), pid, endpoint.c_str());
        return -1;
    }
    PDLOG(INFO,
          "create readdreplica no send op ok. op_id[%lu] name[%s] pid[%u] "
          "endpoint[%s]",
          op_data->op_info_.op_id(), name.c_str(), pid, endpoint.c_str());
    return 0;
}

int NameServerImpl::CreateReAddReplicaNoSendTask(std::shared_ptr<OPData> op_data) {
    RecoverTableData recover_table_data;
    if (!recover_table_data.ParseFromString(op_data->op_info_.data())) {
        PDLOG(WARNING, "parse recover_table_data failed. data[%s]", op_data->op_info_.data().c_str());
        return -1;
    }
    std::string name = op_data->op_info_.name();
    std::string db = op_data->op_info_.db();
    std::string endpoint = recover_table_data.endpoint();
    uint64_t offset_delta = recover_table_data.offset_delta();
    uint32_t pid = op_data->op_info_.pid();
    std::shared_ptr<::openmldb::nameserver::TableInfo> table_info;
    if (!GetTableInfoUnlock(name, db, &table_info)) {
        PDLOG(WARNING, "table[%s] does not exist!", name.c_str());
        return -1;
    }
    uint32_t tid = table_info->tid();
    uint32_t seg_cnt = table_info->seg_cnt();
    std::string leader_endpoint;
    if (GetLeader(table_info, pid, leader_endpoint) < 0 || leader_endpoint.empty()) {
        PDLOG(WARNING, "get leader failed. table[%s] pid[%u]", name.c_str(), pid);
        return -1;
    }
    uint64_t op_index = op_data->op_info_.op_id();
    auto op_type = ::openmldb::api::OPType::kReAddReplicaNoSendOP;
    auto task = CreateTask<PauseSnapshotTaskMeta>(op_index, op_type, leader_endpoint, tid, pid);
    if (!task) {
        PDLOG(WARNING, "create pausesnapshot task failed. tid[%u] pid[%u]", tid, pid);
        return -1;
    }
    op_data->task_list_.push_back(task);
    task = CreateTask<LoadTableTaskMeta>(op_index, op_type, endpoint,
            name, tid, pid, seg_cnt, false, table_info->storage_mode());
    if (!task) {
        PDLOG(WARNING, "create loadtable task failed. tid[%u] pid[%u]", tid, pid);
        return -1;
    }
    op_data->task_list_.push_back(task);
    task = CreateTask<AddReplicaTaskMeta>(op_index, op_type, leader_endpoint, tid, pid, endpoint);
    if (!task) {
        PDLOG(WARNING, "create addreplica task failed. tid[%u] pid[%u]", tid, pid);
        return -1;
    }
    op_data->task_list_.push_back(task);
    task = CreateTask<RecoverSnapshotTaskMeta>(op_index, op_type, leader_endpoint, tid, pid);
    if (!task) {
        PDLOG(WARNING, "create recoversnapshot task failed. tid[%u] pid[%u]", tid, pid);
        return -1;
    }
    op_data->task_list_.push_back(task);
    task = CreateTask<CheckBinlogSyncProgressTaskMeta>(op_index, op_type,
                name, db, pid, endpoint, offset_delta);
    if (!task) {
        PDLOG(WARNING, "create CheckBinlogSyncProgressTask failed. name[%s] pid[%u]", name.c_str(), pid);
        return -1;
    }
    op_data->task_list_.push_back(task);
    task = CreateTask<UpdatePartitionStatusTaskMeta>(op_index, op_type, name, db, pid, endpoint, false, true);
    if (!task) {
        PDLOG(WARNING, "create update table alive status task failed. table[%s] pid[%u] endpoint[%s]",
              name.c_str(), pid, endpoint.c_str());
        return -1;
    }
    op_data->task_list_.push_back(task);
    PDLOG(INFO, "create readdreplica no send task ok. name[%s] pid[%u] endpoint[%s]", name.c_str(), pid,
          endpoint.c_str());
    return 0;
}

int NameServerImpl::GetLeader(std::shared_ptr<::openmldb::nameserver::TableInfo> table_info, uint32_t pid,
                              std::string& leader_endpoint) {
    for (int idx = 0; idx < table_info->table_partition_size(); idx++) {
        if (table_info->table_partition(idx).pid() != pid) {
            continue;
        }
        for (int meta_idx = 0; meta_idx < table_info->table_partition(idx).partition_meta_size(); meta_idx++) {
            if (table_info->table_partition(idx).partition_meta(meta_idx).is_leader() &&
                table_info->table_partition(idx).partition_meta(meta_idx).is_alive()) {
                leader_endpoint = table_info->table_partition(idx).partition_meta(meta_idx).endpoint();
                return 0;
            }
        }
        break;
    }
    return -1;
}

int NameServerImpl::CreateReAddReplicaSimplifyOP(const std::string& name, const std::string& db, uint32_t pid,
                                                 const std::string& endpoint, uint64_t offset_delta, uint64_t parent_id,
                                                 uint32_t concurrency) {
    std::shared_ptr<OPData> op_data;
    RecoverTableData recover_table_data;
    recover_table_data.set_endpoint(endpoint);
    recover_table_data.set_offset_delta(offset_delta);
    std::string value;
    recover_table_data.SerializeToString(&value);
    if (CreateOPData(::openmldb::api::OPType::kReAddReplicaSimplifyOP, value, op_data, name, db, pid, parent_id) < 0) {
        PDLOG(WARNING,
              "create ReAddReplicaSimplifyOP data error. table[%s] pid[%u] "
              "endpoint[%s]",
              name.c_str(), pid, endpoint.c_str());
        return -1;
    }
    if (CreateReAddReplicaSimplifyTask(op_data) < 0) {
        PDLOG(WARNING,
              "create ReAddReplicaSimplifyOP task failed. table[%s] pid[%u] "
              "endpoint[%s]",
              name.c_str(), pid, endpoint.c_str());
        return -1;
    }
    if (AddOPData(op_data, concurrency) < 0) {
        PDLOG(WARNING, "add op data failed. name[%s] pid[%u] endpoint[%s]", name.c_str(), pid, endpoint.c_str());
        return -1;
    }
    PDLOG(INFO,
          "create readdreplica simplify op ok. op_id[%lu] name[%s] pid[%u] "
          "endpoint[%s]",
          op_data->op_info_.op_id(), name.c_str(), pid, endpoint.c_str());
    return 0;
}

int NameServerImpl::CreateReAddReplicaSimplifyTask(std::shared_ptr<OPData> op_data) {
    RecoverTableData recover_table_data;
    if (!recover_table_data.ParseFromString(op_data->op_info_.data())) {
        PDLOG(WARNING, "parse recover_table_data failed. data[%s]", op_data->op_info_.data().c_str());
        return -1;
    }
    std::string name = op_data->op_info_.name();
    std::string db = op_data->op_info_.db();
    std::string endpoint = recover_table_data.endpoint();
    uint64_t offset_delta = recover_table_data.offset_delta();
    uint32_t pid = op_data->op_info_.pid();
    auto it = tablets_.find(endpoint);
    if (it == tablets_.end() || it->second->state_ != ::openmldb::type::EndpointState::kHealthy) {
        PDLOG(WARNING, "tablet[%s] is not online", endpoint.c_str());
        return -1;
    }
    std::shared_ptr<::openmldb::nameserver::TableInfo> table_info;
    if (!GetTableInfoUnlock(name, db, &table_info)) {
        PDLOG(WARNING, "table[%s] does not exist!", name.c_str());
        return -1;
    }
    uint32_t tid = table_info->tid();
    std::string leader_endpoint;
    if (GetLeader(table_info, pid, leader_endpoint) < 0 || leader_endpoint.empty()) {
        PDLOG(WARNING, "get leader failed. table[%s] pid[%u]", name.c_str(), pid);
        return -1;
    }
    uint64_t op_index = op_data->op_info_.op_id();
    auto op_type = ::openmldb::api::OPType::kReAddReplicaSimplifyOP;
    auto task = CreateTask<AddReplicaTaskMeta>(op_index, op_type, leader_endpoint, tid, pid, endpoint);
    if (!task) {
        PDLOG(WARNING, "create addreplica task failed. tid[%u] pid[%u]", tid, pid);
        return -1;
    }
    op_data->task_list_.push_back(task);
    task = CreateTask<CheckBinlogSyncProgressTaskMeta>(op_index, op_type,
                name, db, pid, endpoint, offset_delta);
    if (!task) {
        PDLOG(WARNING, "create CheckBinlogSyncProgressTask failed. name[%s] pid[%u]", name.c_str(), pid);
        return -1;
    }
    op_data->task_list_.push_back(task);
    task = CreateTask<UpdatePartitionStatusTaskMeta>(op_index, op_type, name, db, pid, endpoint, false, true);
    if (!task) {
        PDLOG(WARNING, "create update table alive status task failed. table[%s] pid[%u] endpoint[%s]",
              name.c_str(), pid, endpoint.c_str());
        return -1;
    }
    op_data->task_list_.push_back(task);
    PDLOG(INFO, "create readdreplica simplify task ok. name[%s] pid[%u] endpoint[%s]", name.c_str(), pid,
          endpoint.c_str());
    return 0;
}

int NameServerImpl::DropTableRemoteOP(const std::string& name, const std::string& db, const std::string& alias,
                                      uint64_t parent_id, uint32_t concurrency) {
    std::string value = alias;
    uint32_t pid = INVALID_PID;
    std::shared_ptr<OPData> op_data;
    if (CreateOPData(::openmldb::api::OPType::kDropTableRemoteOP, value, op_data, name, db, pid, parent_id) < 0) {
        PDLOG(WARNING, "create DropTableRemoteOP data error. table[%s] pid[%u] alias[%s]", name.c_str(), pid,
              alias.c_str());
        return -1;
    }
    if (DropTableRemoteTask(op_data) < 0) {
        PDLOG(WARNING, "create DropTableRemote task failed. table[%s] pid[%u] alias[%s]", name.c_str(), pid,
              alias.c_str());
        return -1;
    }
    op_data->op_info_.set_for_replica_cluster(1);
    if (AddOPData(op_data, concurrency) < 0) {
        PDLOG(WARNING, "add op data failed. name[%s] pid[%u] alias[%s]", name.c_str(), pid, alias.c_str());
        return -1;
    }
    PDLOG(INFO, "create DropTableRemote op ok. op_id[%lu] name[%s] pid[%u] alias[%s]", op_data->op_info_.op_id(),
          name.c_str(), pid, alias.c_str());
    return 0;
}

int NameServerImpl::DropTableRemoteTask(std::shared_ptr<OPData> op_data) {
    std::string name = op_data->op_info_.name();
    std::string db = op_data->op_info_.db();
    std::string alias = op_data->op_info_.data();
    std::shared_ptr<openmldb::nameserver::ClusterInfo> cluster = GetHealthCluster(alias);
    if (!cluster) {
        PDLOG(WARNING, "replica[%s] not available", alias.c_str());
        return -1;
    }
    uint64_t op_index = op_data->op_info_.op_id();
    auto op_type = ::openmldb::api::OPType::kDropTableRemoteOP;
    auto task = CreateTask<DropTableRemoteTaskMeta>(op_index, op_type, name, db, alias);
    if (!task) {
        PDLOG(WARNING, "create DropTableRemote task failed. table[%s] pid[%u]", name.c_str(), op_data->op_info_.pid());
        return -1;
    }
    op_data->task_list_.push_back(task);
    PDLOG(INFO, "create DropTableRemote task ok. name[%s] pid[%u] alias[%s]", name.c_str(), op_data->op_info_.pid(),
          alias.c_str());
    return 0;
}

int NameServerImpl::CreateTableRemoteOP(const ::openmldb::nameserver::TableInfo& table_info,
                                        const ::openmldb::nameserver::TableInfo& remote_table_info,
                                        const std::string& alias, uint64_t parent_id, uint32_t concurrency) {
    CreateTableData create_table_data;
    create_table_data.set_alias(alias);
    create_table_data.mutable_table_info()->CopyFrom(table_info);
    create_table_data.mutable_remote_table_info()->CopyFrom(remote_table_info);
    std::string value;
    create_table_data.SerializeToString(&value);
    std::string name = table_info.name();
    std::string db = table_info.db();
    uint32_t pid = INVALID_PID;
    std::shared_ptr<OPData> op_data;
    if (CreateOPData(::openmldb::api::OPType::kCreateTableRemoteOP, value, op_data, name, db, pid, parent_id) < 0) {
        PDLOG(WARNING, "create CreateTableRemoteOP data error. table[%s] pid[%u] alias[%s]",
              name.c_str(), pid, alias.c_str());
        return -1;
    }
    if (CreateTableRemoteTask(op_data) < 0) {
        PDLOG(WARNING, "create CreateTableRemote task failed. table[%s] pid[%u] alias[%s]",
                table_info.name().c_str(), pid, alias.c_str());
        return -1;
    }
    op_data->op_info_.set_for_replica_cluster(1);
    if (AddOPData(op_data, concurrency) < 0) {
        PDLOG(WARNING, "add op data failed. name[%s] pid[%u] alias[%s]", table_info.name().c_str(), pid, alias.c_str());
        return -1;
    }
    PDLOG(INFO, "create CreateTableRemote op ok. op_id[%lu] name[%s] pid[%u] alias[%s]", op_data->op_info_.op_id(),
          table_info.name().c_str(), pid, alias.c_str());
    return 0;
}

int NameServerImpl::CreateTableRemoteTask(std::shared_ptr<OPData> op_data) {
    CreateTableData create_table_data;
    if (!create_table_data.ParseFromString(op_data->op_info_.data())) {
        PDLOG(WARNING, "parse create_table_data failed. data[%s]", op_data->op_info_.data().c_str());
        return -1;
    }
    std::string alias = create_table_data.alias();
    auto remote_table_info = create_table_data.remote_table_info();
    uint64_t op_index = op_data->op_info_.op_id();
    auto op_type = ::openmldb::api::OPType::kCreateTableRemoteOP;
    auto task = CreateTask<CreateTableRemoteTaskMeta>(op_index, op_type, remote_table_info, alias);
    if (!task) {
        PDLOG(WARNING, "create CreateTableRemote task failed. table[%s] pid[%u]", remote_table_info.name().c_str(),
              op_data->op_info_.pid());
        return -1;
    }
    op_data->task_list_.push_back(task);

    auto table_info = create_table_data.table_info();
    uint32_t tid = table_info.tid();
    uint32_t remote_tid = remote_table_info.tid();
    std::string name = table_info.name();
    std::string db = table_info.db();
    for (int idx = 0; idx < remote_table_info.table_partition_size(); idx++) {
        const ::openmldb::nameserver::TablePartition& table_partition = remote_table_info.table_partition(idx);
        uint32_t pid = table_partition.pid();
        for (int meta_idx = 0; meta_idx < table_partition.partition_meta_size(); meta_idx++) {
            if (table_partition.partition_meta(meta_idx).is_leader()) {
                const ::openmldb::nameserver::PartitionMeta& partition_meta = table_partition.partition_meta(meta_idx);
                const std::string& endpoint = partition_meta.endpoint();
                std::string leader_endpoint;
                std::shared_ptr<::openmldb::nameserver::TableInfo> table_info_tmp =
                    std::make_shared<::openmldb::nameserver::TableInfo>(table_info);
                if (GetLeader(table_info_tmp, pid, leader_endpoint) < 0 || leader_endpoint.empty()) {
                    PDLOG(WARNING, "get leader failed. table[%s] pid[%u]", name.c_str(), pid);
                    return -1;
                }
                task = CreateTask<AddReplicaTaskMeta>(
                            op_index, op_type, leader_endpoint, tid, pid, endpoint, remote_tid, idx);
                if (!task) {
                    PDLOG(WARNING,
                          "create addreplica task failed. leader cluster tid[%u] replica cluster tid[%u] pid[%u]",
                          tid, remote_tid, pid);
                    return -1;
                }
                op_data->task_list_.push_back(task);
                task = CreateTask<AddTableInfoTaskMeta>(op_index, op_type,
                            name, db, pid, endpoint, alias, remote_tid);
                if (!task) {
                    PDLOG(WARNING, "create addtableinfo task failed. tid[%u] pid[%u]", tid, pid);
                    return -1;
                }
                op_data->task_list_.push_back(task);
                break;
            }
        }
    }

    PDLOG(INFO, "create CreateTableRemote task ok. name[%s] pid[%u] alias[%s]", remote_table_info.name().c_str(),
          op_data->op_info_.pid(), alias.c_str());
    return 0;
}

int NameServerImpl::CreateReLoadTableOP(const std::string& name, const std::string& db, uint32_t pid,
                                        const std::string& endpoint, uint64_t parent_id, uint32_t concurrency) {
    std::shared_ptr<OPData> op_data;
    std::string value = endpoint;
    if (CreateOPData(::openmldb::api::OPType::kReLoadTableOP, value, op_data, name, db, pid, parent_id) < 0) {
        PDLOG(WARNING, "create ReLoadTableOP data error. table[%s] pid[%u] endpoint[%s]", name.c_str(), pid,
              endpoint.c_str());
        return -1;
    }
    if (CreateReLoadTableTask(op_data) < 0) {
        PDLOG(WARNING, "create ReLoadTable task failed. table[%s] pid[%u] endpoint[%s]", name.c_str(), pid,
              endpoint.c_str());
        return -1;
    }
    if (AddOPData(op_data, concurrency) < 0) {
        PDLOG(WARNING, "add op data failed. name[%s] pid[%u] endpoint[%s]", name.c_str(), pid, endpoint.c_str());
        return -1;
    }
    PDLOG(INFO, "create ReLoadTableOP op ok. op_id[%lu] name[%s] pid[%u] endpoint[%s]", op_data->op_info_.op_id(),
          name.c_str(), pid, endpoint.c_str());
    return 0;
}

int NameServerImpl::CreateReLoadTableOP(const std::string& name, const std::string& db, uint32_t pid,
                                        const std::string& endpoint, uint64_t parent_id, uint32_t concurrency,
                                        uint64_t remote_op_id, uint64_t& rep_cluster_op_id) {
    std::shared_ptr<OPData> op_data;
    std::string value = endpoint;
    if (CreateOPData(::openmldb::api::OPType::kReLoadTableOP, value, op_data, name, db, pid, parent_id, remote_op_id) <
        0) {
        PDLOG(WARNING, "create ReLoadTableOP data error. table[%s] pid[%u] endpoint[%s]", name.c_str(), pid,
              endpoint.c_str());
        return -1;
    }
    if (CreateReLoadTableTask(op_data) < 0) {
        PDLOG(WARNING, "create ReLoadTable task failed. table[%s] pid[%u] endpoint[%s]", name.c_str(), pid,
              endpoint.c_str());
        return -1;
    }
    if (AddOPData(op_data, concurrency) < 0) {
        PDLOG(WARNING, "add op data failed. name[%s] pid[%u] endpoint[%s]", name.c_str(), pid, endpoint.c_str());
        return -1;
    }
    rep_cluster_op_id = op_data->op_info_.op_id();  // for multi cluster
    PDLOG(INFO, "create ReLoadTableOP op ok. op_id[%lu] name[%s] pid[%u] endpoint[%s]", op_data->op_info_.op_id(),
          name.c_str(), pid, endpoint.c_str());
    return 0;
}

int NameServerImpl::CreateReLoadTableTask(std::shared_ptr<OPData> op_data) {
    std::string name = op_data->op_info_.name();
    std::string db = op_data->op_info_.db();
    uint32_t pid = op_data->op_info_.pid();
    std::string endpoint = op_data->op_info_.data();
    auto it = tablets_.find(endpoint);
    if (it == tablets_.end() || it->second->state_ != ::openmldb::type::EndpointState::kHealthy) {
        PDLOG(WARNING, "tablet[%s] is not online", endpoint.c_str());
        return -1;
    }
    std::shared_ptr<TableInfo> table_info;
    if (!GetTableInfoUnlock(name, db, &table_info)) {
        PDLOG(WARNING, "table[%s] does not exist!", name.c_str());
        return -1;
    }
    uint32_t tid = table_info->tid();
    uint32_t seg_cnt = table_info->seg_cnt();
    auto op_type = ::openmldb::api::OPType::kReLoadTableOP;
    uint64_t op_index = op_data->op_info_.op_id();
    auto task = CreateTask<LoadTableTaskMeta>(op_index, op_type, endpoint,
            name, tid, pid, seg_cnt, true, table_info->storage_mode());
    if (!task) {
        PDLOG(WARNING, "create loadtable task failed. tid[%u] pid[%u]", tid, pid);
        return -1;
    }
    op_data->task_list_.push_back(task);
    task = CreateTask<UpdatePartitionStatusTaskMeta>(op_index, op_type, name, db, pid, endpoint, true, true);
    if (!task) {
        PDLOG(WARNING, "create update table alive status task failed. table[%s] pid[%u] endpoint[%s]",
              name.c_str(), pid, endpoint.c_str());
        return -1;
    }
    op_data->task_list_.push_back(task);
    PDLOG(INFO, "create ReLoadTable task ok. name[%s] pid[%u] endpoint[%s]", name.c_str(), pid, endpoint.c_str());
    return 0;
}

int NameServerImpl::CreateUpdatePartitionStatusOP(const std::string& name, const std::string& db, uint32_t pid,
                                                  const std::string& endpoint, bool is_leader, bool is_alive,
                                                  uint64_t parent_id, uint32_t concurrency) {
    std::shared_ptr<::openmldb::nameserver::TableInfo> table_info;
    if (!GetTableInfoUnlock(name, db, &table_info)) {
        PDLOG(WARNING, "table[%s] does not exist!", name.c_str());
        return -1;
    }
    std::shared_ptr<OPData> op_data;
    EndpointStatusData endpoint_status_data;
    endpoint_status_data.set_endpoint(endpoint);
    endpoint_status_data.set_is_leader(is_leader);
    endpoint_status_data.set_is_alive(is_alive);
    std::string value;
    endpoint_status_data.SerializeToString(&value);
    if (CreateOPData(::openmldb::api::OPType::kUpdatePartitionStatusOP, value, op_data, name, db, pid, parent_id) < 0) {
        PDLOG(WARNING,
              "create UpdatePartitionStatusOP data error. table[%s] pid[%u] "
              "endpoint[%s]",
              name.c_str(), pid, endpoint.c_str());
        return -1;
    }
    if (CreateUpdatePartitionStatusOPTask(op_data) < 0) {
        PDLOG(WARNING,
              "create UpdatePartitionStatusOP task failed. table[%s] pid[%u] "
              "endpoint[%s]",
              name.c_str(), pid, endpoint.c_str());
        return -1;
    }

    if (AddOPData(op_data, concurrency) < 0) {
        PDLOG(WARNING, "add op data failed. name[%s] pid[%u] endpoint[%s]", name.c_str(), pid, endpoint.c_str());
        return -1;
    }
    PDLOG(INFO,
          "create UpdatePartitionStatusOP op ok."
          "op_id[%lu] name[%s] pid[%u] endpoint[%s] is_leader[%d] is_alive[%d] "
          "concurrency[%u]",
          op_data->op_info_.op_id(), name.c_str(), pid, endpoint.c_str(), is_leader, is_alive, concurrency);
    return 0;
}

int NameServerImpl::CreateUpdatePartitionStatusOPTask(std::shared_ptr<OPData> op_data) {
    EndpointStatusData endpoint_status_data;
    if (!endpoint_status_data.ParseFromString(op_data->op_info_.data())) {
        PDLOG(WARNING, "parse endpont_status_data failed. data[%s]", op_data->op_info_.data().c_str());
        return -1;
    }
    std::string name = op_data->op_info_.name();
    std::string db = op_data->op_info_.db();
    uint32_t pid = op_data->op_info_.pid();
    std::string endpoint = endpoint_status_data.endpoint();
    bool is_leader = endpoint_status_data.is_leader();
    bool is_alive = endpoint_status_data.is_alive();
    std::shared_ptr<::openmldb::nameserver::TableInfo> table_info;
    if (!GetTableInfoUnlock(name, db, &table_info)) {
        PDLOG(WARNING, "table[%s] does not exist!", name.c_str());
        return -1;
    }
    uint64_t op_index = op_data->op_info_.op_id();
    ::openmldb::api::OPType op_type = ::openmldb::api::OPType::kUpdatePartitionStatusOP;
    auto task = CreateTask<UpdatePartitionStatusTaskMeta>(
                op_index, op_type, name, db, pid, endpoint, is_leader, is_alive);
    if (!task) {
        PDLOG(WARNING, "create update table alive status task failed. table[%s] pid[%u] endpoint[%s]",
              name.c_str(), pid, endpoint.c_str());
        return -1;
    }
    op_data->task_list_.push_back(task);
    PDLOG(INFO,
          "create UpdatePartitionStatusOP task ok."
          "name[%s] pid[%u] endpoint[%s] is_leader[%d] is_alive[%d]",
          name.c_str(), pid, endpoint.c_str(), is_leader, is_alive);
    return 0;
}

int NameServerImpl::MatchTermOffset(const std::string& name, const std::string& db, uint32_t pid, bool has_table,
                                    uint64_t term, uint64_t offset) {
    if (!has_table && offset == 0) {
        PDLOG(INFO, "has not table, offset is zero. name[%s] pid[%u]", name.c_str(), pid);
        return 1;
    }
    std::map<uint64_t, uint64_t> term_map;
    {
        std::lock_guard<std::mutex> lock(mu_);
        std::shared_ptr<::openmldb::nameserver::TableInfo> table_info;
        if (!GetTableInfoUnlock(name, db, &table_info)) {
            PDLOG(WARNING, "not found table[%s] in table_info map", name.c_str());
            return -1;
        }
        for (int idx = 0; idx < table_info->table_partition_size(); idx++) {
            if (table_info->table_partition(idx).pid() != pid) {
                continue;
            }
            for (int term_idx = 0; term_idx < table_info->table_partition(idx).term_offset_size(); term_idx++) {
                term_map.insert(std::make_pair(table_info->table_partition(idx).term_offset(term_idx).term(),
                                               table_info->table_partition(idx).term_offset(term_idx).offset()));
            }
            break;
        }
    }
    auto iter = term_map.find(term);
    if (iter == term_map.end()) {
        PDLOG(WARNING, "not found term[%lu] in table_info. name[%s] pid[%u]", term, name.c_str(), pid);
        return 1;
    } else if (iter->second > offset) {
        if (term_map.rbegin()->second == offset + 1) {
            PDLOG(INFO, "term[%lu] offset[%lu] has matched. name[%s] pid[%u]", term, offset, name.c_str(), pid);
            return 0;
        }
        PDLOG(INFO,
              "offset is not matched. name[%s] pid[%u] term[%lu] term start "
              "offset[%lu] cur offset[%lu]",
              name.c_str(), pid, term, iter->second, offset);
        return 1;
    }
    iter++;
    if (iter == term_map.end()) {
        PDLOG(INFO, "cur term[%lu] is the last one. name[%s] pid[%u]", term, name.c_str(), pid);
        return 0;
    }
    if (iter->second <= offset) {
        PDLOG(INFO, "term[%lu] offset not matched. name[%s] pid[%u] offset[%lu]", term, name.c_str(), pid, offset);
        return 1;
    }
    PDLOG(INFO, "term[%lu] offset has matched. name[%s] pid[%u] offset[%lu]", term, name.c_str(), pid, offset);
    return 0;
}

void NameServerImpl::WrapTaskFun(const boost::function<bool()>& fun,
                                 std::shared_ptr<::openmldb::api::TaskInfo> task_info) {
    std::string msg = absl::StrCat("op_id ", task_info->op_id(), " type ",
            ::openmldb::api::TaskType_Name(task_info->task_type()), " ", Task::GetAdditionalMsg(*task_info));
    if (!fun()) {
        task_info->set_status(::openmldb::api::TaskStatus::kFailed);
        PDLOG(WARNING, "task run failed. %s", msg.c_str());
    }
    PDLOG(INFO, "task starts running. %s", msg.c_str());
    task_rpc_version_.fetch_add(1, std::memory_order_acq_rel);
    task_info->set_is_rpc_send(true);
}

void NameServerImpl::WrapNormalTaskFun(const boost::function<base::Status()>& fun,
        std::shared_ptr<::openmldb::api::TaskInfo> task_info) {
    std::string msg = absl::StrCat("op_id ", task_info->op_id(), " type ",
            ::openmldb::api::TaskType_Name(task_info->task_type()), " ", Task::GetAdditionalMsg(*task_info));
    auto status = fun();
    if (!status.OK()) {
        task_info->set_status(::openmldb::api::TaskStatus::kFailed);
        PDLOG(WARNING, "task run failed. %s", msg.c_str());
    }
    task_info->set_status(::openmldb::api::TaskStatus::kDone);
    PDLOG(INFO, "task run success. %s", msg.c_str());
}

std::shared_ptr<Task> NameServerImpl::CreateLoadTableRemoteTask(const std::string& alias, const std::string& name,
                                                                const std::string& db, const std::string& endpoint,
                                                                uint32_t pid, uint64_t op_index,
                                                                ::openmldb::api::OPType op_type) {
    std::shared_ptr<openmldb::nameserver::ClusterInfo> cluster = GetHealthCluster(alias);
    if (!cluster) {
        PDLOG(WARNING, "replica[%s] not available op_index[%lu]", alias.c_str(), op_index);
        return std::shared_ptr<Task>();
    }
    std::string cluster_endpoint =
        std::atomic_load_explicit(&cluster->client_, std::memory_order_relaxed)->GetEndpoint();
    std::shared_ptr<Task> task =
        std::make_shared<Task>(cluster_endpoint, std::make_shared<::openmldb::api::TaskInfo>());
    task->task_info_->set_op_id(op_index);
    task->task_info_->set_op_type(op_type);
    task->task_info_->set_task_type(::openmldb::api::TaskType::kLoadTable);
    task->task_info_->set_status(::openmldb::api::TaskStatus::kInited);
    task->task_info_->set_endpoint(cluster_endpoint);

    boost::function<bool()> fun =
        boost::bind(&NsClient::LoadTable, std::atomic_load_explicit(&cluster->client_, std::memory_order_relaxed), name,
                    db, endpoint, pid, zone_info_, *(task->task_info_));
    task->fun_ = boost::bind(&NameServerImpl::WrapTaskFun, this, fun, task->task_info_);
    return task;
}

void NameServerImpl::AddTableInfo(const std::string& name, const std::string& db, const std::string& endpoint,
                                  uint32_t pid, std::shared_ptr<::openmldb::api::TaskInfo> task_info) {
    std::lock_guard<std::mutex> lock(mu_);
    std::shared_ptr<::openmldb::nameserver::TableInfo> table_info;
    if (!GetTableInfoUnlock(name, db, &table_info)) {
        PDLOG(WARNING, "not found table[%s] in table_info map. op_id[%lu]", name.c_str(), task_info->op_id());
        task_info->set_status(::openmldb::api::TaskStatus::kFailed);
        return;
    }
    std::shared_ptr<::openmldb::nameserver::TableInfo> cur_table_info(table_info->New());
    cur_table_info->CopyFrom(*table_info);
    for (int idx = 0; idx < cur_table_info->table_partition_size(); idx++) {
        if (cur_table_info->table_partition(idx).pid() == pid) {
            ::openmldb::nameserver::TablePartition* table_partition = cur_table_info->mutable_table_partition(idx);
            for (int meta_idx = 0; meta_idx < table_partition->partition_meta_size(); meta_idx++) {
                if (table_partition->partition_meta(meta_idx).endpoint() == endpoint) {
                    PDLOG(WARNING,
                          "follower already exists pid[%u] table[%s] "
                          "endpoint[%s] op_id[%lu]",
                          pid, name.c_str(), endpoint.c_str(), task_info->op_id());
                    task_info->set_status(::openmldb::api::TaskStatus::kFailed);
                    return;
                }
            }
            ::openmldb::nameserver::PartitionMeta* partition_meta = table_partition->add_partition_meta();
            partition_meta->set_endpoint(endpoint);
            partition_meta->set_is_leader(false);
            partition_meta->set_is_alive(false);
            break;
        }
    }
    if (!UpdateZkTableNodeWithoutNotify(cur_table_info.get())) {
        task_info->set_status(::openmldb::api::TaskStatus::kFailed);
        return;
    }
    table_info->CopyFrom(*cur_table_info);
    task_info->set_status(::openmldb::api::TaskStatus::kDone);
    PDLOG(INFO, "update task status from[kDoing] to[kDone]. op_id[%lu], task_type[%s]", task_info->op_id(),
          ::openmldb::api::TaskType_Name(task_info->task_type()).c_str());
}

void NameServerImpl::AddTableInfo(const std::string& alias, const std::string& endpoint, const std::string& name,
                                  const std::string& db, uint32_t remote_tid, uint32_t pid,
                                  std::shared_ptr<::openmldb::api::TaskInfo> task_info) {
    std::lock_guard<std::mutex> lock(mu_);
    std::shared_ptr<::openmldb::nameserver::TableInfo> table_info;
    if (!GetTableInfoUnlock(name, db, &table_info)) {
        PDLOG(WARNING, "not found table[%s] in table_info map. op_id[%lu]", name.c_str(), task_info->op_id());
        task_info->set_status(::openmldb::api::TaskStatus::kFailed);
        return;
    }
    for (int idx = 0; idx < table_info->table_partition_size(); idx++) {
        if (table_info->table_partition(idx).pid() == pid) {
            ::openmldb::nameserver::TablePartition* table_partition_ptr = table_info->mutable_table_partition(idx);
            bool is_exist = false;
            int meta_idx = 0;
            for (; meta_idx < table_partition_ptr->remote_partition_meta_size(); meta_idx++) {
                if (table_partition_ptr->remote_partition_meta(meta_idx).endpoint() == endpoint) {
                    is_exist = true;
                    break;
                }
            }
            PartitionMeta* meta = NULL;
            if (is_exist) {
                PDLOG(INFO,
                      "remote follower already exists pid[%u] table[%s] "
                      "endpoint[%s] op_id[%lu]",
                      pid, name.c_str(), endpoint.c_str(), task_info->op_id());
                meta = table_partition_ptr->mutable_remote_partition_meta(meta_idx);
            } else {
                meta = table_partition_ptr->add_remote_partition_meta();
            }
            meta->set_endpoint(endpoint);
            meta->set_remote_tid(remote_tid);
            meta->set_is_leader(false);
            meta->set_is_alive(true);
            meta->set_alias(alias);
            break;
        }
    }
    if (!UpdateZkTableNodeWithoutNotify(table_info.get())) {
        task_info->set_status(::openmldb::api::TaskStatus::kFailed);
        return;
    }
    task_info->set_status(::openmldb::api::TaskStatus::kDone);
    PDLOG(INFO, "update task status from[kDoing] to[kDone]. op_id[%lu], task_type[%s]", task_info->op_id(),
          ::openmldb::api::TaskType_Name(task_info->task_type()).c_str());
}

void NameServerImpl::CheckBinlogSyncProgress(const std::string& name, const std::string& db, uint32_t pid,
                                             const std::string& follower, uint64_t offset_delta,
                                             std::shared_ptr<::openmldb::api::TaskInfo> task_info) {
    std::lock_guard<std::mutex> lock(mu_);
    if (task_info->status() != ::openmldb::api::TaskStatus::kDoing) {
        PDLOG(WARNING, "task status is[%s], exit task. op_id[%lu], task_type[%s]",
              ::openmldb::api::TaskStatus_Name(task_info->status()).c_str(), task_info->op_id(),
              ::openmldb::api::TaskType_Name(task_info->task_type()).c_str());
        return;
    }
    std::shared_ptr<::openmldb::nameserver::TableInfo> table_info;
    if (!GetTableInfoUnlock(name, db, &table_info)) {
        PDLOG(WARNING, "not found table %s in table_info map. op_id[%lu]", name.c_str(), task_info->op_id());
        task_info->set_status(::openmldb::api::TaskStatus::kFailed);
        return;
    }
    uint64_t leader_offset = 0;
    uint64_t follower_offset = 0;
    for (int idx = 0; idx < table_info->table_partition_size(); idx++) {
        if (table_info->table_partition(idx).pid() != pid) {
            continue;
        }
        if (table_info->table_partition(idx).partition_meta_size() == 1) {
            task_info->set_status(openmldb::api::TaskStatus::kDone);
            LOG(INFO) << "no follower. update task status from [kDoing] to[kDone]. op_id[" << task_info->op_id()
                      << "], task_type[" << openmldb::api::TaskType_Name(task_info->task_type()) << "]";
            return;
        }
        for (int meta_idx = 0; meta_idx < table_info->table_partition(idx).partition_meta_size(); meta_idx++) {
            const PartitionMeta& meta = table_info->table_partition(idx).partition_meta(meta_idx);
            if (!meta.tablet_has_partition()) {
                task_info->set_status(::openmldb::api::TaskStatus::kDone);
                PDLOG(WARNING,
                      "tablet has not partition, update task status "
                      "from[kDoing] to[kDone]. op_id[%lu], task_type[%s]",
                      task_info->op_id(), ::openmldb::api::TaskType_Name(task_info->task_type()).c_str());
                return;
            }
            if (!meta.has_offset()) {
                continue;
            }
            if (meta.is_leader() && meta.is_alive()) {
                leader_offset = meta.offset();
            } else if (meta.endpoint() == follower) {
                follower_offset = meta.offset();
            }
        }
        if (leader_offset <= follower_offset + offset_delta) {
            task_info->set_status(::openmldb::api::TaskStatus::kDone);
            PDLOG(INFO,
                  "update task status from[kDoing] to[kDone]. op_id[%lu], "
                  "task_type[%s], leader_offset[%lu], follower_offset[%lu]",
                  task_info->op_id(), ::openmldb::api::TaskType_Name(task_info->task_type()).c_str(), leader_offset,
                  follower_offset);
            return;
        }
        break;
    }
    PDLOG(INFO, "op_id[%lu], task_type[%s], leader_offset[%lu], follower_offset[%lu] offset_delta[%lu]",
          task_info->op_id(), ::openmldb::api::TaskType_Name(task_info->task_type()).c_str(), leader_offset,
          follower_offset, offset_delta);
    if (running_.load(std::memory_order_acquire)) {
        task_thread_pool_.DelayTask(FLAGS_get_table_status_interval,
                                    boost::bind(&NameServerImpl::CheckBinlogSyncProgress, this, name, db, pid, follower,
                                                offset_delta, task_info));
    }
}

void NameServerImpl::UpdateTableInfo(const std::string& src_endpoint, const std::string& name, const std::string& db,
                                     uint32_t pid, const std::string& des_endpoint,
                                     std::shared_ptr<::openmldb::api::TaskInfo> task_info) {
    std::lock_guard<std::mutex> lock(mu_);
    std::shared_ptr<::openmldb::nameserver::TableInfo> table_info;
    if (!GetTableInfoUnlock(name, db, &table_info)) {
        PDLOG(WARNING, "not found table %s in table_info map. op_id[%lu]", name.c_str(), task_info->op_id());
        task_info->set_status(::openmldb::api::TaskStatus::kFailed);
        return;
    }
    for (int idx = 0; idx < table_info->table_partition_size(); idx++) {
        if (table_info->table_partition(idx).pid() != pid) {
            continue;
        }
        int src_endpoint_index = -1;
        int des_endpoint_index = -1;
        for (int meta_idx = 0; meta_idx < table_info->table_partition(idx).partition_meta_size(); meta_idx++) {
            std::string endpoint = table_info->table_partition(idx).partition_meta(meta_idx).endpoint();
            if (endpoint == src_endpoint) {
                src_endpoint_index = meta_idx;
            } else if (endpoint == des_endpoint) {
                des_endpoint_index = meta_idx;
            }
        }
        if (src_endpoint_index < 0) {
            PDLOG(WARNING, "has not found src_endpoint[%s]. name[%s] pid[%u] op_id[%lu]", src_endpoint.c_str(),
                  name.c_str(), pid, task_info->op_id());
            task_info->set_status(::openmldb::api::TaskStatus::kFailed);
            return;
        }
        ::openmldb::nameserver::TablePartition* table_partition = table_info->mutable_table_partition(idx);
        ::google::protobuf::RepeatedPtrField<::openmldb::nameserver::PartitionMeta>* partition_meta_field =
            table_partition->mutable_partition_meta();
        if (des_endpoint_index < 0) {
            // use src_endpoint's meta when the meta of des_endpoint is not
            // exist
            PDLOG(INFO,
                  "des_endpoint meta does not exist, use src_endpoint's meta."
                  "src_endpoint[%s] name[%s] pid[%u] des_endpoint[%s]",
                  src_endpoint.c_str(), name.c_str(), pid, des_endpoint.c_str());
            ::openmldb::nameserver::PartitionMeta* partition_meta = partition_meta_field->Mutable(src_endpoint_index);
            partition_meta->set_endpoint(des_endpoint);
            partition_meta->set_is_alive(true);
            partition_meta->set_is_leader(false);
        } else {
            ::openmldb::nameserver::PartitionMeta* partition_meta = partition_meta_field->Mutable(des_endpoint_index);
            partition_meta->set_is_alive(true);
            partition_meta->set_is_leader(false);
            PDLOG(INFO, "remove partition[%u] in endpoint[%s]. name[%s]", pid, src_endpoint.c_str(), name.c_str());
            partition_meta_field->DeleteSubrange(src_endpoint_index, 1);
        }
        break;
    }
    if (!UpdateZkTableNode(table_info)) {
        task_info->set_status(::openmldb::api::TaskStatus::kFailed);
        return;
    }
    task_info->set_status(::openmldb::api::TaskStatus::kDone);
    PDLOG(INFO, "update task status from[kDoing] to[kDone]. op_id[%lu], task_type[%s]", task_info->op_id(),
          ::openmldb::api::TaskType_Name(task_info->task_type()).c_str());
}

void NameServerImpl::DelTableInfo(const std::string& name, const std::string& db, const std::string& endpoint,
                                  uint32_t pid, std::shared_ptr<::openmldb::api::TaskInfo> task_info) {
    return DelTableInfo(name, db, endpoint, pid, task_info, 0);
}

void NameServerImpl::DelTableInfo(const std::string& name, const std::string& db, const std::string& endpoint,
                                  uint32_t pid, std::shared_ptr<::openmldb::api::TaskInfo> task_info,
                                  uint32_t for_remote) {
    if (!running_.load(std::memory_order_acquire)) {
        PDLOG(WARNING, "cur nameserver is not leader");
        return;
    }
    std::lock_guard<std::mutex> lock(mu_);
    std::shared_ptr<::openmldb::nameserver::TableInfo> table_info;
    if (!GetTableInfoUnlock(name, db, &table_info)) {
        PDLOG(WARNING, "not found table[%s] in table_info map. op_id[%lu]", name.c_str(), task_info->op_id());
        task_info->set_status(::openmldb::api::TaskStatus::kFailed);
        return;
    }
    std::shared_ptr<::openmldb::nameserver::TableInfo> cur_table_info(table_info->New());
    cur_table_info->CopyFrom(*table_info);
    for (int idx = 0; idx < cur_table_info->table_partition_size(); idx++) {
        if (cur_table_info->table_partition(idx).pid() != pid) {
            continue;
        }
        bool has_found = false;
        if (for_remote == 1) {
            for (int meta_idx = 0; meta_idx < cur_table_info->table_partition(idx).remote_partition_meta_size();
                 meta_idx++) {
                if (cur_table_info->table_partition(idx).remote_partition_meta(meta_idx).endpoint() == endpoint) {
                    auto table_partition = cur_table_info->mutable_table_partition(idx);
                    auto partition_meta = table_partition->mutable_remote_partition_meta();
                    PDLOG(INFO, "remove pid[%u] in table[%s]. endpoint is[%s]", pid, name.c_str(), endpoint.c_str());
                    partition_meta->DeleteSubrange(meta_idx, 1);
                    has_found = true;
                    break;
                }
            }
        } else {
            for (int meta_idx = 0; meta_idx < cur_table_info->table_partition(idx).partition_meta_size(); meta_idx++) {
                if (cur_table_info->table_partition(idx).partition_meta(meta_idx).endpoint() == endpoint) {
                    auto table_partition = cur_table_info->mutable_table_partition(idx);
                    auto partition_meta = table_partition->mutable_partition_meta();
                    PDLOG(INFO, "remove pid[%u] in table[%s]. endpoint is[%s]", pid, name.c_str(), endpoint.c_str());
                    partition_meta->DeleteSubrange(meta_idx, 1);
                    has_found = true;
                    break;
                }
            }
        }
        if (!has_found) {
            task_info->set_status(::openmldb::api::TaskStatus::kFailed);
            PDLOG(INFO, "not found endpoint[%s] in partition_meta. name[%s] pid[%u] op_id[%lu]",
                  endpoint.c_str(), name.c_str(), pid, task_info->op_id());
            return;
        }
        break;
    }
    if (!UpdateZkTableNode(cur_table_info)) {
        task_info->set_status(::openmldb::api::TaskStatus::kFailed);
        return;
    }
    table_info->CopyFrom(*cur_table_info);
    task_info->set_status(::openmldb::api::TaskStatus::kDone);
    PDLOG(INFO, "update task status from[kDoing] to[kDone]. op_id[%lu], task_type[%s]", task_info->op_id(),
          ::openmldb::api::TaskType_Name(task_info->task_type()).c_str());
}

void NameServerImpl::UpdatePartitionStatus(const std::string& name, const std::string& db, const std::string& endpoint,
                                           uint32_t pid, bool is_leader, bool is_alive,
                                           std::shared_ptr<::openmldb::api::TaskInfo> task_info) {
    if (!running_.load(std::memory_order_acquire)) {
        PDLOG(WARNING, "cur nameserver is not leader");
        return;
    }
    std::lock_guard<std::mutex> lock(mu_);
    std::shared_ptr<::openmldb::nameserver::TableInfo> table_info;
    if (!GetTableInfoUnlock(name, db, &table_info)) {
        PDLOG(WARNING, "not found table[%s] in table_info map. op_id[%lu]", name.c_str(), task_info->op_id());
        task_info->set_status(::openmldb::api::TaskStatus::kFailed);
        return;
    }
    for (int idx = 0; idx < table_info->table_partition_size(); idx++) {
        if (table_info->table_partition(idx).pid() != pid) {
            continue;
        }
        for (int meta_idx = 0; meta_idx < table_info->table_partition(idx).partition_meta_size(); meta_idx++) {
            if (table_info->table_partition(idx).partition_meta(meta_idx).endpoint() == endpoint) {
                ::openmldb::nameserver::TablePartition* table_partition = table_info->mutable_table_partition(idx);
                ::openmldb::nameserver::PartitionMeta* partition_meta =
                    table_partition->mutable_partition_meta(meta_idx);
                partition_meta->set_is_leader(is_leader);
                partition_meta->set_is_alive(is_alive);
                if (!UpdateZkTableNode(table_info)) {
                    task_info->set_status(::openmldb::api::TaskStatus::kFailed);
                    return;
                }
                task_info->set_status(::openmldb::api::TaskStatus::kDone);
                PDLOG(INFO,
                      "update task status from[kDoing] to[kDone]. op_id[%lu], "
                      "task_type[%s]",
                      task_info->op_id(), ::openmldb::api::TaskType_Name(task_info->task_type()).c_str());
                return;
            }
        }
        break;
    }
    task_info->set_status(::openmldb::api::TaskStatus::kFailed);
    PDLOG(WARNING, "name[%s] endpoint[%s] pid[%u] does not exist. op_id[%lu]", name.c_str(), endpoint.c_str(), pid,
          task_info->op_id());
}

void NameServerImpl::UpdateTableAliveStatus(RpcController* controller, const UpdateTableAliveRequest* request,
                                            GeneralResponse* response, Closure* done) {
    brpc::ClosureGuard done_guard(done);
    if (!running_.load(std::memory_order_acquire)) {
        response->set_code(::openmldb::base::ReturnCode::kNameserverIsNotLeader);
        response->set_msg("nameserver is not leader");
        PDLOG(WARNING, "cur nameserver is not leader");
        return;
    }
    if (auto_failover_.load(std::memory_order_acquire)) {
        response->set_code(::openmldb::base::ReturnCode::kAutoFailoverIsEnabled);
        response->set_msg("auto_failover is enabled");
        PDLOG(WARNING, "auto_failover is enabled");
        return;
    }
    std::lock_guard<std::mutex> lock(mu_);
    std::string name = request->name();
    std::string endpoint = request->endpoint();
    if (tablets_.find(endpoint) == tablets_.end()) {
        PDLOG(WARNING, "endpoint[%s] does not exist", endpoint.c_str());
        response->set_code(::openmldb::base::ReturnCode::kEndpointIsNotExist);
        response->set_msg("endpoint does not exist");
        return;
    }
    std::shared_ptr<::openmldb::nameserver::TableInfo> table_info;
    if (!GetTableInfoUnlock(request->name(), request->db(), &table_info)) {
        PDLOG(WARNING, "table [%s] does not exist", name.c_str());
        response->set_code(::openmldb::base::ReturnCode::kTableIsNotExist);
        response->set_msg("table does not exist");
        return;
    }
    std::shared_ptr<::openmldb::nameserver::TableInfo> cur_table_info(table_info->New());
    cur_table_info->CopyFrom(*table_info);
    bool has_update = false;
    for (int idx = 0; idx < cur_table_info->table_partition_size(); idx++) {
        if (request->has_pid() && cur_table_info->table_partition(idx).pid() != request->pid()) {
            continue;
        }
        for (int meta_idx = 0; meta_idx < cur_table_info->table_partition(idx).partition_meta_size(); meta_idx++) {
            if (cur_table_info->table_partition(idx).partition_meta(meta_idx).endpoint() == endpoint) {
                ::openmldb::nameserver::TablePartition* table_partition = cur_table_info->mutable_table_partition(idx);
                ::openmldb::nameserver::PartitionMeta* partition_meta =
                    table_partition->mutable_partition_meta(meta_idx);
                partition_meta->set_is_alive(request->is_alive());
                std::string is_alive = request->is_alive() ? "true" : "false";
                PDLOG(INFO, "update status[%s]. name[%s] endpoint[%s] pid[%u]", is_alive.c_str(), name.c_str(),
                      endpoint.c_str(), cur_table_info->table_partition(idx).pid());
                has_update = true;
                break;
            }
        }
    }
    if (has_update) {
        if (UpdateZkTableNode(cur_table_info)) {
            PDLOG(INFO, "update alive status ok. name[%s] endpoint[%s]", name.c_str(), endpoint.c_str());
            table_info->CopyFrom(*cur_table_info);
            response->set_code(::openmldb::base::ReturnCode::kOk);
            response->set_msg("ok");
        } else {
            response->set_msg("set zk failed");
            response->set_code(::openmldb::base::ReturnCode::kSetZkFailed);
        }
    } else {
        response->set_msg("no pid has update");
        response->set_code(::openmldb::base::ReturnCode::kNoPidHasUpdate);
    }
}

int NameServerImpl::UpdateEndpointTableAliveHandle(const std::string& endpoint, TableInfos& table_infos,
                                                   bool is_alive) {  // NOLINT
    for (const auto& kv : table_infos) {
        ::google::protobuf::RepeatedPtrField<TablePartition>* table_parts = kv.second->mutable_table_partition();
        bool has_update = false;
        for (int idx = 0; idx < table_parts->size(); idx++) {
            ::google::protobuf::RepeatedPtrField<PartitionMeta>* partition_meta =
                table_parts->Mutable(idx)->mutable_partition_meta();
            uint32_t alive_cnt = 0;
            for (int meta_idx = 0; meta_idx < partition_meta->size(); meta_idx++) {
                PartitionMeta* cur_partition_meta = partition_meta->Mutable(meta_idx);
                if (cur_partition_meta->is_alive()) {
                    alive_cnt++;
                }
            }
            if (alive_cnt == 1 && !is_alive) {
                LOG(INFO) << "alive_cnt is one, should not set alive to false. name[" << kv.first << "] pid ["
                          << table_parts->Get(idx).pid() << "] endpoint[" << endpoint << "] is_alive[" << is_alive
                          << "]";
                continue;
            }
            for (int meta_idx = 0; meta_idx < partition_meta->size(); meta_idx++) {
                PartitionMeta* cur_partition_meta = partition_meta->Mutable(meta_idx);
                if (cur_partition_meta->endpoint() == endpoint) {
                    cur_partition_meta->set_is_alive(is_alive);
                    has_update = true;
                }
            }
        }
        if (has_update) {
            if (!UpdateZkTableNodeWithoutNotify(kv.second.get())) {
                LOG(WARNING) << "update fail. table[" << kv.first << "] endpoint[" << endpoint << "] is_alive["
                             << is_alive << "]";
                return -1;
            }
            LOG(INFO) << "update success. table[" << kv.first << "] endpoint[" << endpoint << "] is_alive[" << is_alive
                      << "]";
        }
    }
    return 0;
}

int NameServerImpl::UpdateEndpointTableAlive(const std::string& endpoint, bool is_alive) {
    if (!running_.load(std::memory_order_acquire)) {
        PDLOG(WARNING, "cur nameserver is not leader");
        return 0;
    }
    std::lock_guard<std::mutex> lock(mu_);
    int ret = UpdateEndpointTableAliveHandle(endpoint, table_info_, is_alive);
    if (ret != 0) {
        return ret;
    }
    for (auto& kv : db_table_info_) {
        ret = UpdateEndpointTableAliveHandle(endpoint, kv.second, is_alive);
        if (ret != 0) {
            return ret;
        }
    }
    NotifyTableChanged(::openmldb::type::NotifyType::kTable);
    return 0;
}

std::shared_ptr<OPData> NameServerImpl::FindRunningOP(uint64_t op_id) {
    std::lock_guard<std::mutex> lock(mu_);
    for (const auto& op_list : task_vec_) {
        if (op_list.empty()) {
            continue;
        }
        if (op_list.front()->op_info_.op_id() == op_id) {
            return op_list.front();
        }
    }
    return std::shared_ptr<OPData>();
}

void NameServerImpl::SelectLeader(const std::string& name, const std::string& db, uint32_t tid, uint32_t pid,
                                  std::vector<std::string>& follower_endpoint,
                                  std::shared_ptr<::openmldb::api::TaskInfo> task_info) {
    std::shared_ptr<OPData> op_data = FindRunningOP(task_info->op_id());
    if (!op_data) {
        PDLOG(WARNING, "cannot find op[%lu] in running op", task_info->op_id());
        task_info->set_status(::openmldb::api::TaskStatus::kFailed);
        return;
    }
    ChangeLeaderData change_leader_data;
    if (!change_leader_data.ParseFromString(op_data->op_info_.data())) {
        PDLOG(WARNING, "parse change leader data failed. name[%s] pid[%u] data[%s] op_id[%lu]",
              name.c_str(), pid, op_data->op_info_.data().c_str(), task_info->op_id());
        task_info->set_status(::openmldb::api::TaskStatus::kFailed);
        return;
    }
    if (change_leader_data.has_candidate_leader()) {
        if (std::find(follower_endpoint.begin(), follower_endpoint.end(), change_leader_data.candidate_leader())
                == follower_endpoint.end()) {
            PDLOG(WARNING, "candidate_leader[%s] is not follower. name[%s] pid[%u] op_id[%lu]",
                  change_leader_data.candidate_leader().c_str(), name.c_str(), pid, task_info->op_id());
            task_info->set_status(::openmldb::api::TaskStatus::kFailed);
            return;
        }
    }
    uint64_t cur_term = 0;
    {
        std::lock_guard<std::mutex> lock(mu_);
        if (auto_failover_.load(std::memory_order_acquire)) {
            std::shared_ptr<::openmldb::nameserver::TableInfo> table_info;
            if (!GetTableInfoUnlock(name, db, &table_info)) {
                task_info->set_status(::openmldb::api::TaskStatus::kFailed);
                PDLOG(WARNING, "not found table[%s] in table_info map. op_id[%lu]", name.c_str(), task_info->op_id());
                return;
            }
            for (int idx = 0; idx < table_info->table_partition_size(); idx++) {
                auto& partition = table_info->table_partition(idx);
                if (partition.pid() != pid) {
                    continue;
                }
                for (int meta_idx = 0; meta_idx < partition.partition_meta_size(); meta_idx++) {
                    if (partition.partition_meta(meta_idx).is_alive() &&
                            partition.partition_meta(meta_idx).is_leader()) {
                        PDLOG(WARNING, "leader is alive, need not changeleader. table name[%s] pid[%u] op_id[%lu]",
                              name.c_str(), pid, task_info->op_id());
                        task_info->set_status(::openmldb::api::TaskStatus::kFailed);
                        return;
                    }
                }
                break;
            }
        }
        if (!zk_client_->SetNodeValue(zk_path_.term_node_, std::to_string(term_ + 2))) {
            PDLOG(WARNING, "update leader id  node failed. table name[%s] pid[%u] op_id[%lu]",
                  name.c_str(), pid, task_info->op_id());
            task_info->set_status(::openmldb::api::TaskStatus::kFailed);
            return;
        }
        cur_term = term_ + 1;
        term_ += 2;
    }
    // select the max offset endpoint as leader
    uint64_t max_offset = 0;
    std::vector<std::string> leader_endpoint_vec;
    std::map<std::string, std::shared_ptr<TabletInfo>> client_map;
    for (const auto& endpoint : follower_endpoint) {
        auto tablet_ptr = GetTablet(endpoint);
        if (!tablet_ptr) {
            PDLOG(WARNING, "endpoint[%s] is offline. table[%s] pid[%u]  op_id[%lu]", endpoint.c_str(), name.c_str(),
                  pid, task_info->op_id());
            task_info->set_status(::openmldb::api::TaskStatus::kFailed);
            return;
        }
        client_map.emplace(endpoint, tablet_ptr);
    }
    for (const auto& endpoint : follower_endpoint) {
        auto tablet_ptr = client_map[endpoint];
        uint64_t offset = 0;
        if (!tablet_ptr->client_->FollowOfNoOne(tid, pid, cur_term, offset)) {
            PDLOG(WARNING, "followOfNoOne failed. tid[%u] pid[%u] endpoint[%s] op_id[%lu]", tid, pid, endpoint.c_str(),
                  task_info->op_id());
            task_info->set_status(::openmldb::api::TaskStatus::kFailed);
            return;
        }
        PDLOG(INFO, "FollowOfNoOne ok. term[%lu] offset[%lu] name[%s] tid[%u] pid[%u] endpoint[%s]",
              cur_term, offset, name.c_str(), tid, pid, endpoint.c_str());
        if (offset > max_offset || leader_endpoint_vec.empty()) {
            max_offset = offset;
            leader_endpoint_vec.clear();
            leader_endpoint_vec.push_back(endpoint);
        } else if (offset == max_offset) {
            leader_endpoint_vec.push_back(endpoint);
        }
    }
    std::string leader_endpoint;
    if (change_leader_data.has_candidate_leader()) {
        leader_endpoint = change_leader_data.candidate_leader();
    } else {
        leader_endpoint = leader_endpoint_vec[rand_.Next() % leader_endpoint_vec.size()];
    }
    change_leader_data.set_leader(leader_endpoint);
    change_leader_data.set_offset(max_offset);
    change_leader_data.set_term(cur_term + 1);
    std::string value;
    change_leader_data.SerializeToString(&value);
    op_data->op_info_.set_data(value);
    PDLOG(INFO, "new leader is[%s]. name[%s] tid[%u] pid[%u] offset[%lu]", leader_endpoint.c_str(), name.c_str(), tid,
          pid, max_offset);
    task_info->set_status(::openmldb::api::TaskStatus::kDone);
    PDLOG(INFO, "update task status from[kDoing] to[kDone]. op_id[%lu], task_type[%s]", task_info->op_id(),
          ::openmldb::api::TaskType_Name(task_info->task_type()).c_str());
}

void NameServerImpl::ChangeLeader(std::shared_ptr<::openmldb::api::TaskInfo> task_info) {
    std::shared_ptr<OPData> op_data = FindRunningOP(task_info->op_id());
    if (!op_data) {
        PDLOG(WARNING, "cannot find op[%lu] in running op", task_info->op_id());
        task_info->set_status(::openmldb::api::TaskStatus::kFailed);
        return;
    }
    ChangeLeaderData change_leader_data;
    if (!change_leader_data.ParseFromString(op_data->op_info_.data())) {
        PDLOG(WARNING, "parse change leader data failed. op_id[%lu] data[%s]", task_info->op_id(),
              op_data->op_info_.data().c_str());
        task_info->set_status(::openmldb::api::TaskStatus::kFailed);
        return;
    }
    std::string leader_endpoint = change_leader_data.leader();
    std::vector<std::string> follower_endpoint;
    for (int idx = 0; idx < change_leader_data.follower_size(); idx++) {
        follower_endpoint.push_back(change_leader_data.follower(idx));
    }
    std::shared_ptr<TabletInfo> tablet_ptr;
    uint64_t cur_term = change_leader_data.term();
    {
        std::lock_guard<std::mutex> lock(mu_);
        auto iter = tablets_.find(leader_endpoint);
        if (iter == tablets_.end() || iter->second->state_ != ::openmldb::type::EndpointState::kHealthy) {
            PDLOG(WARNING, "endpoint[%s] is offline", leader_endpoint.c_str());
            task_info->set_status(::openmldb::api::TaskStatus::kFailed);
            return;
        }
        follower_endpoint.erase(std::find(follower_endpoint.begin(), follower_endpoint.end(), leader_endpoint));
        tablet_ptr = iter->second;
    }
    std::vector<::openmldb::common::EndpointAndTid> endpoint_tid;
    for (const auto& e : change_leader_data.remote_follower()) {
        endpoint_tid.push_back(e);
    }
    if (!tablet_ptr->client_->ChangeRole(change_leader_data.tid(), change_leader_data.pid(), true, follower_endpoint,
                                         cur_term, &endpoint_tid)) {
        PDLOG(WARNING,
              "change leader failed. name[%s] tid[%u] pid[%u] endpoint[%s] "
              "op_id[%lu]",
              change_leader_data.name().c_str(), change_leader_data.tid(), change_leader_data.pid(),
              leader_endpoint.c_str(), task_info->op_id());
        task_info->set_status(::openmldb::api::TaskStatus::kFailed);
        return;
    }
    PDLOG(INFO, "change leader ok. name[%s] tid[%u] pid[%u] leader[%s] term[%lu]", change_leader_data.name().c_str(),
          change_leader_data.tid(), change_leader_data.pid(), leader_endpoint.c_str(), cur_term);
    task_info->set_status(::openmldb::api::TaskStatus::kDone);
    PDLOG(INFO, "update task status from[kDoing] to[kDone]. op_id[%lu], task_type[%s]", task_info->op_id(),
          ::openmldb::api::TaskType_Name(task_info->task_type()).c_str());
}

void NameServerImpl::UpdateTTL(RpcController* controller, const ::openmldb::nameserver::UpdateTTLRequest* request,
                               ::openmldb::nameserver::UpdateTTLResponse* response, Closure* done) {
    brpc::ClosureGuard done_guard(done);
    if (!running_.load(std::memory_order_acquire) || (mode_.load(std::memory_order_acquire) == kFOLLOWER)) {
        response->set_code(::openmldb::base::ReturnCode::kNameserverIsNotLeader);
        response->set_msg("nameserver is not leader");
        PDLOG(WARNING, "cur nameserver is not leader");
        return;
    }
    std::shared_ptr<::openmldb::nameserver::TableInfo> table;
    if (!GetTableInfo(request->name(), request->db(), &table)) {
        PDLOG(WARNING, "table with name %s does not exist", request->name().c_str());
        response->set_code(::openmldb::base::ReturnCode::kTableAlreadyExists);
        response->set_msg("table does not exist");
        return;
    }
    std::string index_name;
    if (request->has_index_name()) {
        index_name = request->index_name();
    }
    bool all_ok = true;
    for (int32_t i = 0; i < table->table_partition_size(); i++) {
        if (!all_ok) {
            break;
        }
        const TablePartition& table_partition = table->table_partition(i);
        for (int32_t j = 0; j < table_partition.partition_meta_size(); j++) {
            const PartitionMeta& meta = table_partition.partition_meta(j);
            all_ok = all_ok && UpdateTTLOnTablet(meta.endpoint(), table->tid(), table_partition.pid(), index_name,
                                                 request->ttl_desc());
        }
    }
    if (!all_ok) {
        response->set_code(::openmldb::base::ReturnCode::kFailToUpdateTtlFromTablet);
        response->set_msg("fail to update ttl from tablet");
        return;
    }
    TableInfo table_info;
    {
        std::lock_guard<std::mutex> lock(mu_);
        table_info.CopyFrom(*table);
    }
    auto column_keys = table_info.mutable_column_key();
    for (auto& column_key : *column_keys) {
        if (index_name.empty()) {
            column_key.mutable_ttl()->CopyFrom(request->ttl_desc());
        } else if (column_key.index_name() == index_name) {
            column_key.mutable_ttl()->CopyFrom(request->ttl_desc());
            break;
        }
    }
    // update zookeeper
    if (!UpdateZkTableNodeWithoutNotify(&table_info)) {
        response->set_code(::openmldb::base::ReturnCode::kSetZkFailed);
        response->set_msg("set zk failed");
        return;
    }
    {
        std::lock_guard<std::mutex> lock(mu_);
        table->CopyFrom(table_info);
    }
    response->set_code(::openmldb::base::ReturnCode::kOk);
    response->set_msg("ok");
}

void NameServerImpl::UpdateLeaderInfo(std::shared_ptr<::openmldb::api::TaskInfo> task_info) {
    std::shared_ptr<OPData> op_data = FindRunningOP(task_info->op_id());
    if (!op_data) {
        PDLOG(WARNING, "cannot find op[%lu] in running op", task_info->op_id());
        task_info->set_status(::openmldb::api::TaskStatus::kFailed);
        return;
    }
    ChangeLeaderData change_leader_data;
    if (!change_leader_data.ParseFromString(op_data->op_info_.data())) {
        PDLOG(WARNING, "parse change leader data failed. op_id[%lu] data[%s]", task_info->op_id(),
              op_data->op_info_.data().c_str());
        task_info->set_status(::openmldb::api::TaskStatus::kFailed);
        return;
    }
    std::string leader_endpoint = change_leader_data.leader();
    std::string name = change_leader_data.name();
    std::string db = change_leader_data.db();
    uint32_t pid = change_leader_data.pid();

    std::lock_guard<std::mutex> lock(mu_);
    std::shared_ptr<::openmldb::nameserver::TableInfo> table_info;
    if (!GetTableInfoUnlock(name, db, &table_info)) {
        PDLOG(WARNING, "not found table[%s] in table_info map. op_id[%lu]", name.c_str(), task_info->op_id());
        task_info->set_status(::openmldb::api::TaskStatus::kFailed);
        return;
    }
    int old_leader_index = -1;
    int new_leader_index = -1;
    for (int idx = 0; idx < table_info->table_partition_size(); idx++) {
        if (table_info->table_partition(idx).pid() != pid) {
            continue;
        }
        for (int meta_idx = 0; meta_idx < table_info->table_partition(idx).partition_meta_size(); meta_idx++) {
            if (table_info->table_partition(idx).partition_meta(meta_idx).is_leader() &&
                table_info->table_partition(idx).partition_meta(meta_idx).is_alive()) {
                old_leader_index = meta_idx;
            } else if (table_info->table_partition(idx).partition_meta(meta_idx).endpoint() == leader_endpoint) {
                new_leader_index = meta_idx;
            }
        }
        ::openmldb::nameserver::TablePartition* table_partition = table_info->mutable_table_partition(idx);
        if (old_leader_index >= 0) {
            ::openmldb::nameserver::PartitionMeta* old_leader_meta =
                table_partition->mutable_partition_meta(old_leader_index);
            old_leader_meta->set_is_alive(false);
        }
        if (new_leader_index < 0) {
            PDLOG(WARNING, "endpoint[%s] does not exist. name[%s] pid[%u] op_id[%lu]", leader_endpoint.c_str(),
                  name.c_str(), pid, task_info->op_id());
            task_info->set_status(::openmldb::api::TaskStatus::kFailed);
            return;
        }
        ::openmldb::nameserver::PartitionMeta* new_leader_meta =
            table_partition->mutable_partition_meta(new_leader_index);
        new_leader_meta->set_is_leader(true);
        ::openmldb::nameserver::TermPair* term_offset = table_partition->add_term_offset();
        term_offset->set_term(change_leader_data.term());
        term_offset->set_offset(change_leader_data.offset() + 1);
        if (!UpdateZkTableNode(table_info)) {
            task_info->set_status(::openmldb::api::TaskStatus::kFailed);
            return;
        }
        PDLOG(INFO, "change leader success. name[%s] pid[%u] new leader[%s]", name.c_str(), pid,
              leader_endpoint.c_str());
        task_info->set_status(::openmldb::api::TaskStatus::kDone);
        // notify client to update table partition information
        PDLOG(INFO, "update task status from[kDoing] to[kDone]. op_id[%lu], task_type[%s]",
              task_info->op_id(), ::openmldb::api::TaskType_Name(task_info->task_type()).c_str());
        return;
    }
    PDLOG(WARNING, "partition[%u] does not exist. name[%s] op_id[%lu]", pid, name.c_str(), task_info->op_id());
    task_info->set_status(::openmldb::api::TaskStatus::kFailed);
}

void NameServerImpl::NotifyTableChanged(::openmldb::type::NotifyType type) {
    if (!IsClusterMode()) {
        return;
    }
    if (type == ::openmldb::type::NotifyType::kTable) {
        if (!zk_client_->Increment(zk_path_.table_changed_notify_node_)) {
            PDLOG(WARNING, "increment failed. node is %s", zk_path_.table_changed_notify_node_.c_str());
            return;
        }
        PDLOG(INFO, "notify table changed ok");
    } else if (type == ::openmldb::type::NotifyType::kGlobalVar) {
        if (!zk_client_->Increment(zk_path_.globalvar_changed_notify_node_)) {
            PDLOG(WARNING, "increment failed, node is %s", zk_path_.globalvar_changed_notify_node_.c_str());
            return;
        }
        PDLOG(INFO, "notify globalvar changed ok");
    } else {
        PDLOG(ERROR, "unsupport notify type");
    }
}

bool NameServerImpl::GetTableInfo(const std::string& table_name, const std::string& db_name,
                                  std::shared_ptr<TableInfo>* table_info) {
    std::lock_guard<std::mutex> lock(mu_);
    return GetTableInfoUnlock(table_name, db_name, table_info);
}

bool NameServerImpl::GetTableInfoUnlock(const std::string& table_name, const std::string& db_name,
                                        std::shared_ptr<TableInfo>* table_info) {
    if (db_name.empty()) {
        auto it = table_info_.find(table_name);
        if (it == table_info_.end()) {
            return false;
        }
        *table_info = it->second;
    } else {
        auto db_it = db_table_info_.find(db_name);
        if (db_it == db_table_info_.end()) {
            return false;
        } else {
            auto it = db_it->second.find(table_name);
            if (it == db_it->second.end()) {
                return false;
            }
            *table_info = it->second;
        }
    }
    return true;
}

std::shared_ptr<TabletInfo> NameServerImpl::GetTabletInfo(const std::string& endpoint) {
    std::lock_guard<std::mutex> lock(mu_);
    return GetTabletInfoWithoutLock(endpoint);
}

std::shared_ptr<TabletInfo> NameServerImpl::GetTabletInfoWithoutLock(const std::string& endpoint) {
    std::shared_ptr<TabletInfo> tablet;
    auto it = tablets_.find(endpoint);
    if (it == tablets_.end()) {
        return tablet;
    }
    tablet = it->second;
    return tablet;
}

std::shared_ptr<TabletInfo> NameServerImpl::GetHealthTabletInfoNoLock(const std::string& endpoint) {
    auto it = tablets_.find(endpoint);
    if (it == tablets_.end() || !it->second->Health()) {
        return std::shared_ptr<TabletInfo>();
    }
    return it->second;
}

bool NameServerImpl::UpdateTTLOnTablet(const std::string& endpoint, int32_t tid, int32_t pid,
                                       const std::string& index_name, const ::openmldb::common::TTLSt& ttl) {
    std::shared_ptr<TabletInfo> tablet = GetTabletInfo(endpoint);
    if (!tablet) {
        PDLOG(WARNING, "tablet with endpoint %s is not found", endpoint.c_str());
        return false;
    }

    if (!tablet->client_) {
        PDLOG(WARNING, "tablet with endpoint %s has not client", endpoint.c_str());
        return false;
    }
    bool ok = tablet->client_->UpdateTTL(tid, pid, ttl.ttl_type(), ttl.abs_ttl(), ttl.lat_ttl(), index_name);
    if (!ok) {
        PDLOG(WARNING, "fail to update ttl with tid %d, pid %d, abs_ttl %lu, lat_ttl %lu, endpoint %s",
              tid, pid, ttl.abs_ttl(), ttl.lat_ttl(), endpoint.c_str());
    } else {
        PDLOG(INFO, "update ttl with tid %d pid %d abs_ttl %lu, lat_ttl %lu endpoint %s ok",
              tid, pid, ttl.abs_ttl(), ttl.lat_ttl(), endpoint.c_str());
    }
    return ok;
}

void NameServerImpl::AddReplicaCluster(RpcController* controller, const ClusterAddress* request,
                                       GeneralResponse* response, Closure* done) {
    brpc::ClosureGuard done_guard(done);
    if (!running_.load(std::memory_order_acquire)) {
        response->set_code(::openmldb::base::ReturnCode::kNameserverIsNotLeader);
        response->set_msg("cur nameserver is not leader");
        PDLOG(WARNING, "cur nameserver is not leader");
        return;
    }
    if (mode_.load(std::memory_order_relaxed) != kLEADER) {
        response->set_code(::openmldb::base::ReturnCode::kCurNameserverIsNotLeaderMdoe);
        response->set_msg("cur nameserver is not leader mode");
        PDLOG(WARNING, "cur nameserver is not leader mode");
        return;
    }
    int code = 0;
    std::string rpc_msg("ok");
    do {
        {
            std::lock_guard<std::mutex> lock(mu_);
            if (nsc_.find(request->alias()) != nsc_.end()) {
                code = 400;
                rpc_msg = "replica cluster alias duplicate";
                break;
            }
        }
        std::shared_ptr<::openmldb::nameserver::ClusterInfo> cluster_info =
            std::make_shared<::openmldb::nameserver::ClusterInfo>(*request);
        if ((code = cluster_info->Init(rpc_msg)) != 0) {
            PDLOG(WARNING, "%s init failed, error: %s", request->alias().c_str(), rpc_msg.c_str());
            break;
        }
        std::vector<::openmldb::nameserver::TableInfo> tables;
        if (!std::atomic_load_explicit(&cluster_info->client_, std::memory_order_relaxed)
                 ->ShowAllTable(tables, rpc_msg)) {
            rpc_msg = "showtable error when add replica cluster";
            code = 455;
            break;
        }
        {
            if (!tables.empty()) {
                decltype(tablets_) tablets;
                {
                    std::lock_guard<std::mutex> lock(mu_);
                    auto it = tablets_.begin();
                    for (; it != tablets_.end(); it++) {
                        if (it->second->state_ != ::openmldb::type::EndpointState::kHealthy) {
                            continue;
                        }
                        tablets.insert(std::make_pair(it->first, it->second));
                    }
                }
                std::map<std::string, std::map<uint32_t, std::map<uint32_t, uint64_t>>> tablet_part_offset;
                for (auto it = tablets.begin(); it != tablets.end(); it++) {
                    std::map<uint32_t, std::map<uint32_t, uint64_t>> value;
                    bool ok = it->second->client_->GetAllSnapshotOffset(value);
                    if (ok) {
                        tablet_part_offset.insert(std::make_pair(it->second->client_->GetEndpoint(), value));
                    }
                }
                std::lock_guard<std::mutex> lock(mu_);
                if (!CompareTableInfo(tables, false)) {
                    PDLOG(WARNING, "compare table info error");
                    rpc_msg = "compare table info error";
                    code = 567;
                    break;
                }
                if (!CompareSnapshotOffset(tables, rpc_msg, code, tablet_part_offset)) {
                    break;
                }
            }
        }
        if (!cluster_info->AddReplicaClusterByNs(request->alias(), zone_info_.zone_name(), zone_info_.zone_term(),
                                                 rpc_msg)) {
            code = 300;
            break;
        }
        std::string cluster_value, value;
        request->SerializeToString(&cluster_value);
        if (zk_client_->GetNodeValue(zk_path_.zone_data_path_ + "/replica/" + request->alias(), value)) {
            if (!zk_client_->SetNodeValue(zk_path_.zone_data_path_ + "/replica/" + request->alias(), cluster_value)) {
                PDLOG(WARNING, "write replica cluster to zk failed, alias: %s", request->alias().c_str());
                code = 304;
                rpc_msg = "set zk failed";
                break;
            }
        } else {
            if (!zk_client_->CreateNode(zk_path_.zone_data_path_ + "/replica/" + request->alias(), cluster_value)) {
                PDLOG(WARNING, "write replica cluster to zk failed, alias: %s", request->alias().c_str());
                code = 450;
                rpc_msg = "create zk failed";
                break;
            }
        }
        cluster_info->state_.store(kClusterHealthy, std::memory_order_relaxed);
        {
            std::lock_guard<std::mutex> lock(mu_);
            nsc_.insert(std::make_pair(request->alias(), cluster_info));
        }
        thread_pool_.AddTask(boost::bind(&NameServerImpl::CheckSyncExistTable, this, request->alias(), tables,
                                         std::atomic_load_explicit(&cluster_info->client_, std::memory_order_relaxed)));
        thread_pool_.AddTask(boost::bind(&NameServerImpl::CheckSyncTable, this, request->alias(), tables,
                                         std::atomic_load_explicit(&cluster_info->client_, std::memory_order_relaxed)));
    } while (0);

    response->set_code(code);
    response->set_msg(rpc_msg);
}

void NameServerImpl::AddReplicaClusterByNs(RpcController* controller,
                                           const ::openmldb::nameserver::ReplicaClusterByNsRequest* request,
                                           ::openmldb::nameserver::AddReplicaClusterByNsResponse* response,
                                           ::google::protobuf::Closure* done) {
    brpc::ClosureGuard done_guard(done);
    uint64_t code = 0;
    std::string rpc_msg = "accept";

    if (!running_.load(std::memory_order_acquire)) {
        response->set_code(::openmldb::base::ReturnCode::kNameserverIsNotLeader);
        response->set_msg("cur nameserver is not leader");
        PDLOG(WARNING, "cur nameserver is not leader");
        return;
    }
    if (mode_.load(std::memory_order_relaxed) == kLEADER) {
        response->set_code(::openmldb::base::ReturnCode::kCurNameserverIsLeaderCluster);
        response->set_msg("cur nameserver is leader cluster");
        PDLOG(WARNING, "cur nameserver is leader cluster");
        return;
    }
    std::lock_guard<std::mutex> lock(mu_);
    DEBUGLOG("request zone name is: %s, term is: %lu %d,", request->zone_info().zone_name().c_str(),
             request->zone_info().zone_term(), zone_info_.mode());
    DEBUGLOG("cur zone name is: %s", zone_info_.zone_name().c_str());
    do {
        if ((mode_.load(std::memory_order_acquire) == kFOLLOWER)) {
            if (request->zone_info().replica_alias() != zone_info_.replica_alias()) {
                code = 402;
                rpc_msg = "not same replica name";
                break;
            }
            if (request->zone_info().zone_name() == zone_info_.zone_name()) {
                if (request->zone_info().zone_term() < zone_info_.zone_term()) {
                    code = 406;
                    rpc_msg = "term le cur term";
                    break;
                }
                if (request->zone_info().zone_term() == zone_info_.zone_term()) {
                    code = 408;
                    rpc_msg = "already join zone";
                    break;
                }
            } else {
                code = 407;
                rpc_msg = "zone name not equal";
                break;
            }
        }
        std::string zone_info;
        request->zone_info().SerializeToString(&zone_info);
        if (zk_client_->IsExistNode(zk_path_.zone_data_path_ + "/follower") > 0) {
            if (!zk_client_->CreateNode(zk_path_.zone_data_path_ + "/follower", zone_info)) {
                PDLOG(WARNING, "write follower to zk failed, alias: %s", request->zone_info().replica_alias().c_str());
                code = 450;
                rpc_msg = "create zk failed";
                break;
            }
        } else {
            if (!zk_client_->SetNodeValue(zk_path_.zone_data_path_ + "/follower", zone_info)) {
                code = 304;
                rpc_msg = "set zk failed";
                PDLOG(WARNING, "set zk failed, save follower value failed");
                break;
            }
        }
        mode_.store(request->zone_info().mode(), std::memory_order_release);
        zone_info_.CopyFrom(request->zone_info());
    } while (0);
    thread_pool_.AddTask(boost::bind(&NameServerImpl::DistributeTabletMode, this));
    response->set_code(code);
    response->set_msg(rpc_msg);
}

void NameServerImpl::ShowCatalog(RpcController* controller, const ShowCatalogRequest* request,
                                 ShowCatalogResponse* response, Closure* done) {
    brpc::ClosureGuard done_guard(done);
    if (!running_.load(std::memory_order_acquire)) {
        response->set_code(::openmldb::base::ReturnCode::kNameserverIsNotLeader);
        response->set_msg("cur nameserver is not leader");
        PDLOG(WARNING, "cur nameserver is not leader");
        return;
    }
    std::map<std::string, std::shared_ptr<TabletInfo>> tablet_map;
    {
        std::lock_guard<std::mutex> lock(mu_);
        for (const auto& kv : tablets_) {
            if (kv.second->state_ == ::openmldb::type::EndpointState::kHealthy) {
                tablet_map.emplace(kv.first, kv.second);
            }
        }
    }
    for (const auto& kv : tablet_map) {
        uint64_t version = 1;
        if (!kv.second->client_->GetCatalog(&version)) {
            response->set_code(::openmldb::base::ReturnCode::kRequestTabletFailed);
            response->set_msg("request tablet failed");
            PDLOG(WARNING, "request tablet failed");
            return;
        }
        auto catalog_info = response->add_catalog();
        catalog_info->set_endpoint(kv.first);
        catalog_info->set_version(version);
    }
    response->set_code(::openmldb::base::ReturnCode::kOk);
    response->set_msg("ok");
}

void NameServerImpl::ShowReplicaCluster(RpcController* controller, const GeneralRequest* request,
                                        ShowReplicaClusterResponse* response, Closure* done) {
    brpc::ClosureGuard done_guard(done);
    if (!running_.load(std::memory_order_acquire)) {
        response->set_code(::openmldb::base::ReturnCode::kNameserverIsNotLeader);
        response->set_msg("cur nameserver is not leader");
        PDLOG(WARNING, "cur nameserver is not leader");
        return;
    }
    if (mode_.load(std::memory_order_relaxed) == kFOLLOWER) {
        response->set_code(::openmldb::base::ReturnCode::kNameserverIsNotLeader);
        response->set_msg("cur nameserver is not leader, is follower cluster");
        PDLOG(WARNING, "cur nameserver is not leader");
        return;
    }
    std::lock_guard<std::mutex> lock(mu_);

    for (auto it = nsc_.begin(); it != nsc_.end(); ++it) {
        auto* status = response->add_replicas();
        auto replica = status->mutable_replica();
        replica->set_alias(it->first);
        replica->set_zk_path(it->second->cluster_add_.zk_path());
        replica->set_zk_endpoints(it->second->cluster_add_.zk_endpoints());
        status->set_state(ClusterStatus_Name(it->second->state_.load(std::memory_order_relaxed)));
        status->set_age(::baidu::common::timer::get_micros() / 1000 - it->second->ctime_);
    }
    response->set_code(::openmldb::base::ReturnCode::kOk);
    response->set_msg("ok");
}

void NameServerImpl::RemoveReplicaCluster(RpcController* controller,
                                          const ::openmldb::nameserver::RemoveReplicaOfRequest* request,
                                          ::openmldb::nameserver::GeneralResponse* response,
                                          ::google::protobuf::Closure* done) {
    brpc::ClosureGuard done_guard(done);
    if (!running_.load(std::memory_order_acquire) || (mode_.load(std::memory_order_relaxed) == kFOLLOWER)) {
        response->set_code(::openmldb::base::ReturnCode::kNameserverIsNotLeader);
        response->set_msg("cur nameserver is not leader");
        PDLOG(WARNING, "cur nameserver is not leader");
        return;
    }
    int code = 0;
    std::string rpc_msg = "ok";
    std::shared_ptr<::openmldb::client::NsClient> c_ptr;
    ClusterStatus state = kClusterHealthy;
    do {
        std::lock_guard<std::mutex> lock(mu_);
        auto it = nsc_.find(request->alias());
        if (it == nsc_.end()) {
            code = 404;
            rpc_msg = "replica name not found";
            PDLOG(WARNING, "replica name [%s] not found when remove replica clsuter", request->alias().c_str());
            break;
        }
        state = it->second->state_.load(std::memory_order_relaxed);
        for (auto db_iter = it->second->last_status.begin(); db_iter != it->second->last_status.end(); db_iter++) {
            for (auto iter = db_iter->second.begin(); iter != db_iter->second.end(); iter++) {
                for (auto part_iter = iter->second.begin(); part_iter != iter->second.end(); part_iter++) {
                    for (auto meta : part_iter->partition_meta()) {
                        if (meta.endpoint().empty()) {
                            break;
                        }
                        DelReplicaRemoteOP(meta.endpoint(), iter->first, db_iter->first, part_iter->pid());
                    }
                }
            }
        }
        if (!zk_client_->DeleteNode(zk_path_.zone_data_path_ + "/replica/" + request->alias())) {
            code = 452;
            rpc_msg = "del zk failed";
            PDLOG(WARNING, "del replica zk node [%s] failed, when remove repcluster", request->alias().c_str());
            break;
        }
        c_ptr = std::atomic_load_explicit(&it->second->client_, std::memory_order_relaxed);
        nsc_.erase(it);
        PDLOG(INFO, "success remove replica cluster [%s]", request->alias().c_str());
    } while (0);
    if ((code == 0) && (state == kClusterHealthy)) {
        if (!c_ptr->RemoveReplicaClusterByNs(request->alias(), zone_info_.zone_name(), zone_info_.zone_term(), code,
                                             rpc_msg)) {
            PDLOG(WARNING, "send remove replica cluster request to replica clsute failed");
        }
    }
    response->set_code(code);
    response->set_msg(rpc_msg);
    return;
}

void NameServerImpl::RemoveReplicaClusterByNs(RpcController* controller,
                                              const ::openmldb::nameserver::ReplicaClusterByNsRequest* request,
                                              ::openmldb::nameserver::GeneralResponse* response,
                                              ::google::protobuf::Closure* done) {
    brpc::ClosureGuard done_guard(done);
    uint64_t code = 0;
    std::string rpc_msg = "ok";

    if (!running_.load(std::memory_order_acquire)) {
        response->set_code(::openmldb::base::ReturnCode::kNameserverIsNotLeader);
        response->set_msg("cur nameserver is not leader");
        PDLOG(WARNING, "cur nameserver is not leader");
        return;
    }
    if (mode_.load(std::memory_order_acquire) != kFOLLOWER) {
        response->set_code(::openmldb::base::ReturnCode::kThisIsNotFollower);
        response->set_msg("this is not follower");
        return;
    }
    do {
        std::lock_guard<std::mutex> lock(mu_);
        if (request->zone_info().replica_alias() != zone_info_.replica_alias()) {
            code = 402;
            rpc_msg = "not same replica name";
            break;
        }
        if (request->zone_info().zone_name() == zone_info_.zone_name()) {
            if (request->zone_info().zone_term() < zone_info_.zone_term()) {
                code = 406;
                rpc_msg = "term le cur term";
                break;
            }
        } else {
            code = 407;
            rpc_msg = "zone name not equal";
            break;
        }
        std::string value;
        ZoneInfo zone_info;
        zone_info.CopyFrom(request->zone_info());
        zone_info.set_mode(kNORMAL);
        zone_info.set_zone_name(endpoint_ + zk_path_.root_path_);
        zone_info.set_replica_alias("");
        zone_info.set_zone_term(1);
        zone_info.SerializeToString(&value);
        if (!zk_client_->SetNodeValue(zk_path_.zone_data_path_ + "/follower", value)) {
            code = 304;
            rpc_msg = "set zk failed";
            PDLOG(WARNING, "set zk failed, save follower value failed");
            break;
        }
        mode_.store(zone_info.mode(), std::memory_order_release);
        zone_info_.CopyFrom(zone_info);
    } while (0);
    thread_pool_.AddTask(boost::bind(&NameServerImpl::DistributeTabletMode, this));
    response->set_code(code);
    response->set_msg(rpc_msg);
    return;
}

void NameServerImpl::CheckClusterInfo() {
    do {
        decltype(nsc_) tmp_nsc;
        {
            std::lock_guard<std::mutex> lock(mu_);
            if (nsc_.size() < 1) {
                break;
            }
            for (auto i : nsc_) {
                if (i.second->state_.load(std::memory_order_relaxed) == kClusterHealthy) {
                    tmp_nsc.insert(std::make_pair(i.first, i.second));
                }
            }
        }
        for (const auto& i : tmp_nsc) {
            i.second->CheckZkClient();
        }
        std::string msg;
        for (auto i : tmp_nsc) {
            std::vector<::openmldb::nameserver::TableInfo> tables;
            if (!std::atomic_load_explicit(&i.second->client_, std::memory_order_relaxed)->ShowAllTable(tables, msg)) {
                PDLOG(WARNING, "check %s showtable has error: %s", i.first.c_str(), msg.c_str());
                continue;
            }
            std::lock_guard<std::mutex> lock(mu_);
            if ((tables.size() > 0) && !CompareTableInfo(tables, true)) {
                // todo :: add cluster statsu, need show in showreplica
                PDLOG(WARNING, "compare %s table info has error", i.first.c_str());
                continue;
            }
            CheckTableInfo(i.second, tables);
        }
    } while (0);

    if (running_.load(std::memory_order_acquire)) {
        task_thread_pool_.DelayTask(FLAGS_get_replica_status_interval,
                                    boost::bind(&NameServerImpl::CheckClusterInfo, this));
    }
}

void NameServerImpl::SwitchMode(::google::protobuf::RpcController* controller,
                                const ::openmldb::nameserver::SwitchModeRequest* request,
                                ::openmldb::nameserver::GeneralResponse* response, ::google::protobuf::Closure* done) {
    brpc::ClosureGuard done_guard(done);
    if (!running_.load(std::memory_order_acquire)) {
        response->set_code(::openmldb::base::ReturnCode::kNameserverIsNotLeader);
        response->set_msg("cur nameserver is not leader");
        PDLOG(WARNING, "cur nameserver is not leader");
        return;
    }
    if (request->sm() >= kFOLLOWER) {
        response->set_code(::openmldb::base::ReturnCode::kUnkownServerMode);
        response->set_msg("unkown server status");
        return;
    }
    if (mode_.load(std::memory_order_acquire) == request->sm()) {
        response->set_code(::openmldb::base::ReturnCode::kOk);
        return;
    }
    if (mode_.load(std::memory_order_acquire) == kLEADER) {
        std::lock_guard<std::mutex> lock(mu_);
        if (nsc_.size() > 0) {
            response->set_code(::openmldb::base::ReturnCode::kZoneNotEmpty);
            response->set_msg("zone not empty");
            return;
        }
    }
    std::lock_guard<std::mutex> lock(mu_);
    decltype(zone_info_) zone_info = zone_info_;
    zone_info.set_mode(request->sm());
    std::string value;
    zone_info.SerializeToString(&value);
    if (zk_client_->IsExistNode(zk_path_.zone_data_path_ + "/follower") > 0) {
        if (!zk_client_->CreateNode(zk_path_.zone_data_path_ + "/follower", value)) {
            PDLOG(WARNING, "write follower to zk failed");
            response->set_code(::openmldb::base::ReturnCode::kCreateZkFailed);
            response->set_msg("create zk failed");
            return;
        }
    } else {
        if (!zk_client_->SetNodeValue(zk_path_.zone_data_path_ + "/follower", value)) {
            PDLOG(WARNING, "set zk failed, save follower value failed");
            response->set_code(::openmldb::base::ReturnCode::kSetZkFailed);
            response->set_msg("set zk failed");
            return;
        }
    }
    PDLOG(INFO, "current cluster mode is [%s]", ServerMode_Name(zone_info_.mode()).c_str());
    zone_info_.set_mode(request->sm());
    if (mode_.load(std::memory_order_acquire) == kFOLLOWER) {
        // notify table leave follower mode, leader table will be writeable.
        mode_.store(request->sm(), std::memory_order_release);
        thread_pool_.AddTask(boost::bind(&NameServerImpl::DistributeTabletMode, this));
    } else {
        mode_.store(request->sm(), std::memory_order_release);
    }
    PDLOG(INFO, "set new cluster mode [%s]", ServerMode_Name(request->sm()).c_str());
    response->set_code(::openmldb::base::ReturnCode::kOk);
    return;
}

void NameServerImpl::SyncTable(RpcController* controller, const SyncTableRequest* request, GeneralResponse* response,
                               Closure* done) {
    brpc::ClosureGuard done_guard(done);
    if (!running_.load(std::memory_order_acquire)) {
        response->set_code(::openmldb::base::ReturnCode::kNameserverIsNotLeader);
        response->set_msg("nameserver is not leader");
        PDLOG(WARNING, "cur nameserver is not leader");
        return;
    }
    if (mode_.load(std::memory_order_relaxed) != kLEADER) {
        response->set_code(::openmldb::base::ReturnCode::kCurNameserverIsNotLeaderMdoe);
        response->set_msg("cur nameserver is not leader mode");
        PDLOG(WARNING, "cur nameserver is not leader mode");
        return;
    }
    int code = 0;
    std::string msg = "ok";
    std::string name = request->name();
    std::string db = request->db();
    std::string cluster_alias = request->cluster_alias();
    std::shared_ptr<::openmldb::nameserver::TableInfo> table_info;
    do {
        std::shared_ptr<::openmldb::client::NsClient> client;
        {
            std::lock_guard<std::mutex> lock(mu_);
            if (!GetTableInfoUnlock(name, db, &table_info)) {
                response->set_code(::openmldb::base::ReturnCode::kTableIsNotExist);
                response->set_msg("table does not exist!");
                PDLOG(WARNING, "table[%s] does not exist!", name.c_str());
                return;
            }
            auto it = nsc_.find(cluster_alias);
            if (it == nsc_.end()) {
                code = 404;
                msg = "replica name not found";
                PDLOG(WARNING, "replica name [%s] not found when synctable [%s]", cluster_alias.c_str(), name.c_str());
                break;
            }
            if (it->second->state_.load(std::memory_order_relaxed) != kClusterHealthy) {
                code = 507;
                msg = "replica cluster not healthy";
                PDLOG(WARNING, "replica cluster [%s] not healthy when syntable [%s]", cluster_alias.c_str(),
                      name.c_str());
                break;
            }
            client = std::atomic_load_explicit(&it->second->client_, std::memory_order_relaxed);
        }
        std::vector<::openmldb::nameserver::TableInfo> tables;
        if (!client->ShowTable(name, db, false, tables, msg)) {
            code = 455;
            msg = "showtable error when synctable";
            PDLOG(WARNING, "replica cluster [%s] showtable error when synctable [%s]", cluster_alias.c_str(),
                  name.c_str());
            break;
        }
        std::vector<std::string> table_name_vec;
        for (auto& rkv : tables) {
            table_name_vec.push_back(rkv.name());
        }
        if (request->has_pid()) {
            if (std::find(table_name_vec.begin(), table_name_vec.end(), table_info->name()) != table_name_vec.end()) {
                PDLOG(INFO, "table [%s] [%u] already exists in replica cluster [%s]", name.c_str(), table_info->tid(),
                      cluster_alias.c_str());
                uint32_t pid = request->pid();
                if (SyncExistTable(cluster_alias, name, db, tables, *table_info, pid, code, msg) < 0) {
                    break;
                }
            } else {
                PDLOG(INFO, "table [%s] does not exist in replica cluster [%s]", name.c_str(), cluster_alias.c_str());
                code = 508;
                msg = "replica cluster has no table, do not need pid";
                PDLOG(WARNING, "replica cluster has no table [%s], do not need pid", name.c_str());
                break;
            }
        } else {
            for (int idx = 0; idx < table_info->table_partition_size(); idx++) {
                const ::openmldb::nameserver::TablePartition& table_partition_local = table_info->table_partition(idx);
                for (int midx = 0; midx < table_partition_local.partition_meta_size(); midx++) {
                    if (table_partition_local.partition_meta(midx).is_leader() &&
                        (!table_partition_local.partition_meta(midx).is_alive())) {
                        code = 509;
                        msg = "local table has a no alive leader partition";
                        PDLOG(WARNING,
                              "local table [%s] pid [%u] has a no alive leader "
                              "partition",
                              table_info->name().c_str(), table_partition_local.pid());
                        response->set_code(code);
                        response->set_msg(msg);
                        return;
                    }
                }
            }
            if (std::find(table_name_vec.begin(), table_name_vec.end(), table_info->name()) != table_name_vec.end()) {
                PDLOG(INFO, "table [%s] [%u] already exists in replica cluster [%s]", name.c_str(), table_info->tid(),
                      cluster_alias.c_str());
                if (SyncExistTable(cluster_alias, name, db, tables, *table_info, INVALID_PID, code, msg) < 0) {
                    break;
                }
            } else {
                PDLOG(INFO, "table [%s] does not exist in replica cluster [%s]", name.c_str(), cluster_alias.c_str());
                ::openmldb::nameserver::TableInfo table_info_r(*table_info);
                // get remote table_info: tid and leader partition info
                std::string error;
                if (!client->CreateRemoteTableInfo(zone_info_, table_info_r, error)) {
                    code = 510;
                    msg = "create remote table info failed";
                    PDLOG(WARNING, "create remote table_info error, wrong msg is [%s]", error.c_str());
                    break;
                }
                std::lock_guard<std::mutex> lock(mu_);
                for (int idx = 0; idx < table_info_r.table_partition_size(); idx++) {
                    const ::openmldb::nameserver::TablePartition& table_partition = table_info_r.table_partition(idx);
                    if (AddReplicaRemoteOP(cluster_alias, table_info_r.name(), table_info_r.db(), table_partition,
                                           table_info_r.tid(), table_partition.pid()) < 0) {
                        code = 511;
                        msg = "create AddReplicaRemoteOP failed";
                        PDLOG(INFO,
                              "create AddReplicaRemoteOP failed. table[%s] "
                              "pid[%u]",
                              name.c_str(), table_partition.pid());
                        response->set_code(code);
                        response->set_msg(msg);
                        return;
                    }
                }
            }
        }
    } while (0);
    response->set_code(code);
    response->set_msg(msg);
}

int NameServerImpl::SyncExistTable(const std::string& alias, const std::string& name, const std::string& db,
                                   const std::vector<::openmldb::nameserver::TableInfo> tables_remote,
                                   const ::openmldb::nameserver::TableInfo& table_info_local, uint32_t pid, int& code,
                                   std::string& msg) {
    std::vector<::openmldb::nameserver::TableInfo> table_vec;
    ::openmldb::nameserver::TableInfo table_info_remote;
    for (const auto& table : tables_remote) {
        if (table.name() == name && table.db() == db) {
            table_vec.push_back(table);
            table_info_remote = table;
            break;
        }
    }
    {
        decltype(tablets_) tablets;
        {
            std::lock_guard<std::mutex> lock(mu_);
            auto it = tablets_.begin();
            for (; it != tablets_.end(); it++) {
                if (it->second->state_ != ::openmldb::type::EndpointState::kHealthy) {
                    continue;
                }
                tablets.insert(std::make_pair(it->first, it->second));
            }
        }
        std::map<std::string, std::map<uint32_t, std::map<uint32_t, uint64_t>>> tablet_part_offset;
        for (auto it = tablets.begin(); it != tablets.end(); it++) {
            std::map<uint32_t, std::map<uint32_t, uint64_t>> value;
            bool ok = it->second->client_->GetAllSnapshotOffset(value);
            if (ok) {
                tablet_part_offset.insert(std::make_pair(it->second->client_->GetEndpoint(), value));
            }
        }
        std::lock_guard<std::mutex> lock(mu_);
        if (!CompareTableInfo(table_vec, false)) {
            PDLOG(WARNING, "compare table info error");
            msg = "compare table info error";
            code = 567;
            return -1;
        }
        if (!CompareSnapshotOffset(table_vec, msg, code, tablet_part_offset)) {
            return -1;
        }
    }
    std::vector<uint32_t> pid_vec;
    if (pid == INVALID_PID) {
        for (int idx = 0; idx < table_info_remote.table_partition_size(); idx++) {
            pid_vec.push_back(table_info_remote.table_partition(idx).pid());
        }
    } else {
        pid_vec.push_back(pid);
    }
    for (const auto& cur_pid : pid_vec) {
        bool has_pid = false;
        for (int idx = 0; idx < table_info_local.table_partition_size(); idx++) {
            const ::openmldb::nameserver::TablePartition& table_partition_local = table_info_local.table_partition(idx);
            if (table_partition_local.pid() == cur_pid) {
                has_pid = true;
                for (int midx = 0; midx < table_partition_local.partition_meta_size(); midx++) {
                    if (table_partition_local.partition_meta(midx).is_leader() &&
                        (!table_partition_local.partition_meta(midx).is_alive())) {
                        code = 509;
                        msg = "local table has a no alive leader partition";
                        PDLOG(WARNING,
                              "table [%s] pid [%u] has a no alive leader "
                              "partition",
                              name.c_str(), table_partition_local.pid());
                        return -1;
                    }
                }
                break;
            }
        }
        if (!has_pid) {
            code = 512;
            msg = "table has no current pid";
            PDLOG(WARNING, "table [%s] has no pid [%u]", name.c_str(), cur_pid);
            return -1;
        }
        // remote table
        for (int idx = 0; idx < table_info_remote.table_partition_size(); idx++) {
            const ::openmldb::nameserver::TablePartition& table_partition = table_info_remote.table_partition(idx);
            if (table_partition.pid() == cur_pid) {
                for (int midx = 0; midx < table_partition.partition_meta_size(); midx++) {
                    if (table_partition.partition_meta(midx).is_leader()) {
                        if (!table_partition.partition_meta(midx).is_alive()) {
                            code = 514;
                            msg = "remote table has a no alive leader partition";
                            PDLOG(WARNING,
                                  "remote table [%s] has a no alive leader "
                                  "partition pid[%u]",
                                  name.c_str(), cur_pid);
                            return -1;
                        }
                    }
                }
                break;
            }
        }
    }
    {
        std::lock_guard<std::mutex> lock(mu_);
        for (const auto& cur_pid : pid_vec) {
            for (int idx = 0; idx < table_info_remote.table_partition_size(); idx++) {
                const ::openmldb::nameserver::TablePartition& table_partition = table_info_remote.table_partition(idx);
                if (table_partition.pid() == cur_pid) {
                    for (int midx = 0; midx < table_partition.partition_meta_size(); midx++) {
                        if (table_partition.partition_meta(midx).is_leader() &&
                            table_partition.partition_meta(midx).is_alive()) {
                            if (AddReplicaSimplyRemoteOP(alias, name, db,
                                                         table_partition.partition_meta(midx).endpoint(),
                                                         table_info_remote.tid(), cur_pid) < 0) {
                                PDLOG(WARNING,
                                      "create AddReplicasSimplyRemoteOP "
                                      "failed. table[%s] pid[%u]",
                                      name.c_str(), cur_pid);
                                code = 513;
                                msg = "create AddReplicasSimplyRemoteOP failed";
                                return -1;
                            }
                        }
                    }
                    break;
                }
            }
        }
    }
    return 0;
}

void NameServerImpl::DistributeTabletMode() {
    if (!running_.load(std::memory_order_acquire)) {
        return;
    }
    decltype(tablets_) tmp_tablets;
    {
        std::lock_guard<std::mutex> lock(mu_);
        for (const auto& tablet : tablets_) {
            if (tablet.second->state_ != ::openmldb::type::EndpointState::kHealthy) {
                continue;
            }
            tmp_tablets.insert(std::make_pair(tablet.first, tablet.second));
        }
    }
    bool mode = mode_.load(std::memory_order_acquire) == kFOLLOWER ? true : false;
    for (const auto& tablet : tmp_tablets) {
        if (!tablet.second->client_->SetMode(mode)) {
            PDLOG(WARNING, "set tablet %s mode failed!", tablet.first.c_str());
        }
    }
}

bool NameServerImpl::CreateTableRemote(const ::openmldb::api::TaskInfo& task_info,
                                       const ::openmldb::nameserver::TableInfo& table_info,
                                       const std::shared_ptr<::openmldb::nameserver::ClusterInfo> cluster_info) {
    return cluster_info->CreateTableRemote(task_info, table_info, zone_info_);
}

bool NameServerImpl::DropTableRemote(const ::openmldb::api::TaskInfo& task_info, const std::string& name,
                                     const std::string& db,
                                     const std::shared_ptr<::openmldb::nameserver::ClusterInfo> cluster_info) {
    {
        std::lock_guard<std::mutex> lock(mu_);
        auto db_iter = cluster_info->last_status.find(db);
        if (db_iter != cluster_info->last_status.end()) {
            auto iter = db_iter->second.find(name);
            if (iter != db_iter->second.end()) {
                db_iter->second.erase(iter);
            }
        }
    }
    return cluster_info->DropTableRemote(task_info, name, db, zone_info_);
}

void NameServerImpl::MakeTablePartitionSnapshot(uint32_t pid, uint64_t end_offset,
                                                std::shared_ptr<::openmldb::nameserver::TableInfo> table_info) {
    for (const auto& part : table_info->table_partition()) {
        if (part.pid() != pid) {
            continue;
        }
        for (const auto& meta : part.partition_meta()) {
            if (!meta.is_alive()) {
                continue;
            }
            std::shared_ptr<TabletClient> client;
            {
                std::lock_guard<std::mutex> lock(mu_);
                auto tablet_iter = tablets_.find(meta.endpoint());
                if (tablet_iter == tablets_.end()) {
                    PDLOG(WARNING, "tablet[%s] not found in tablets", meta.endpoint().c_str());
                    continue;
                }
                client = tablet_iter->second->client_;
            }
            client->MakeSnapshot(table_info->tid(), pid, end_offset, std::shared_ptr<openmldb::api::TaskInfo>());
        }
    }
}

void NameServerImpl::DeleteIndex(RpcController* controller, const DeleteIndexRequest* request,
                                 GeneralResponse* response, Closure* done) {
    brpc::ClosureGuard done_guard(done);
    if (!running_.load(std::memory_order_acquire)) {
        response->set_code(::openmldb::base::ReturnCode::kNameserverIsNotLeader);
        response->set_msg("nameserver is not leader");
        PDLOG(WARNING, "cur nameserver is not leader");
        return;
    }
    std::shared_ptr<::openmldb::nameserver::TableInfo> table_info;
    int32_t index_pos = -1;
    std::map<std::string, std::shared_ptr<::openmldb::client::TabletClient>> tablet_client_map;
    if (!GetTableInfo(request->table_name(), request->db_name(), &table_info)) {
        response->set_code(::openmldb::base::ReturnCode::kTableIsNotExist);
        response->set_msg("table does not exist!");
        PDLOG(WARNING, "table[%s] does not exist!", request->table_name().c_str());
        return;
    }
    if (table_info->storage_mode() != ::openmldb::common::kMemory) {
        response->set_code(ReturnCode::kOperatorNotSupport);
        std::string msg = "DROP INDEX is not supported on a disk table, as its index is fully managed by the system.";
        response->set_msg(msg);
        LOG(WARNING) << msg;
        return;
    }
    {
        std::lock_guard<std::mutex> lock(mu_);
        if (table_info->column_key_size() == 0) {
            response->set_code(::openmldb::base::ReturnCode::kHasNotColumnKey);
            response->set_msg("table has not column key");
            PDLOG(WARNING, "table %s has not column key", request->table_name().c_str());
            return;
        }
        for (int i = 0; i < table_info->column_key_size(); i++) {
            if (table_info->column_key(i).index_name() == request->idx_name()) {
                if (table_info->column_key(i).flag() == 0) {
                    index_pos = i;
                }
                break;
            }
        }
        if (index_pos < 0) {
            response->set_code(::openmldb::base::ReturnCode::kIdxNameNotFound);
            response->set_msg("index doesn't exist!");
            PDLOG(WARNING, "index[%s]  doesn't exist!", request->idx_name().c_str());
            return;
        } else if (index_pos == 0) {
            response->set_code(::openmldb::base::ReturnCode::kDeleteIndexFailed);
            response->set_msg("index is primary key");
            PDLOG(WARNING, "index %s is primary key, cannot delete", request->idx_name().c_str());
            return;
        }
        for (const auto& kv : tablets_) {
            if (kv.second->state_ != ::openmldb::type::EndpointState::kHealthy) {
                response->set_code(::openmldb::base::ReturnCode::kTabletIsNotHealthy);
                response->set_msg("tablet is offline!");
                PDLOG(WARNING, "tablet[%s] is offline!", kv.second->client_->GetEndpoint().c_str());
                return;
            }
            tablet_client_map.insert(std::make_pair(kv.second->client_->GetEndpoint(), kv.second->client_));
        }
    }
    for (const auto& table_partition : table_info->table_partition()) {
        for (const auto& partition_meta : table_partition.partition_meta()) {
            const std::string& endpoint = partition_meta.endpoint();
            if (!partition_meta.is_alive()) {
                response->set_code(::openmldb::base::ReturnCode::kTableHasNoAliveLeaderPartition);
                response->set_msg("partition is not alive!");
                PDLOG(WARNING, "partition[%s][%d] is not alive!", endpoint.c_str(), table_partition.pid());
                return;
            }
            if (tablet_client_map.find(endpoint) == tablet_client_map.end()) {
                response->set_code(::openmldb::base::ReturnCode::kTabletIsNotHealthy);
                response->set_msg("tablet is not healthy");
                PDLOG(WARNING, "endpoint %s is not healthy", endpoint.c_str());
                return;
            }
        }
    }
    bool delete_failed = false;
    for (const auto& table_partition : table_info->table_partition()) {
        for (const auto& partition_meta : table_partition.partition_meta()) {
            const std::string& endpoint = partition_meta.endpoint();
            std::string msg;
            if (!tablet_client_map[endpoint]->DeleteIndex(table_info->tid(), table_partition.pid(),
                                                          request->idx_name(), &msg)) {
                PDLOG(WARNING, "delete index failed. name %s pid %u endpoint %s msg %s",
                        request->table_name().c_str(), table_partition.pid(), endpoint.c_str(), msg.c_str());
                delete_failed = true;
            }
        }
    }
    table_info->mutable_column_key(index_pos)->set_flag(1);
    UpdateZkTableNode(table_info);
    if (delete_failed) {
        response->set_code(::openmldb::base::kDeleteIndexFailed);
        response->set_msg("delete failed");
    } else {
        response->set_code(0);
        response->set_msg("ok");
    }
    PDLOG(INFO, "delete index : table[%s] index[%s]", request->table_name().c_str(), request->idx_name().c_str());
}

bool NameServerImpl::UpdateZkTableNode(const std::shared_ptr<::openmldb::nameserver::TableInfo>& table_info) {
    if (IsClusterMode() && UpdateZkTableNodeWithoutNotify(table_info.get())) {
        NotifyTableChanged(::openmldb::type::NotifyType::kTable);
        if (table_info->db() == INFORMATION_SCHEMA_DB && table_info->name() == GLOBAL_VARIABLES) {
            NotifyTableChanged(::openmldb::type::NotifyType::kGlobalVar);
        }
        return true;
    }
    return false;
}

bool NameServerImpl::UpdateZkTableNodeWithoutNotify(const TableInfo* table_info) {
    if (!IsClusterMode()) {
        return true;
    }
    std::string table_value;
    table_info->SerializeToString(&table_value);
    std::string temp_path;
    if (table_info->db().empty()) {
        temp_path = zk_path_.table_data_path_ + "/" + table_info->name();
    } else {
        temp_path = zk_path_.db_table_data_path_ + "/" + std::to_string(table_info->tid());
    }
    if (!zk_client_->SetNodeValue(temp_path, table_value)) {
        LOG(WARNING) << "update table node[" << temp_path << "] failed!";
        return false;
    }
    LOG(INFO) << "update table node[" << temp_path << "] success";
    return true;
}

base::Status NameServerImpl::AddMultiIndexs(const std::string& db, const std::string& name,
        std::shared_ptr<TableInfo> table_info,
        const ::google::protobuf::RepeatedPtrField<openmldb::common::ColumnKey>& column_keys) {
    auto status = schema::IndexUtil::CheckUnique(column_keys);
    if (!status.OK()) {
        return status;
    }
    std::map<std::string, ::openmldb::common::ColumnDesc> column_map;
    for (const auto& col : table_info->column_desc()) {
        column_map.emplace(col.name(), col);
    }

    status = schema::IndexUtil::CheckIndex(column_map, column_keys);
    if (!status.OK()) {
        return status;
    }
    std::vector<openmldb::common::ColumnKey> indexs;
    for (int idx = 0; idx < column_keys.size(); idx++) {
        if (schema::IndexUtil::IsExist(column_keys.Get(idx), table_info->column_key())) {
            return {ReturnCode::kIndexAlreadyExists, "index has already exist!"};
        }
        indexs.push_back(column_keys.Get(idx));
    }
    uint32_t tid = table_info->tid();
    std::set<std::string> endpoint_set;
    for (const auto& part : table_info->table_partition()) {
        uint32_t pid = part.pid();
        for (const auto& meta : part.partition_meta()) {
            std::shared_ptr<TabletInfo> tablet = GetTabletInfo(meta.endpoint());
            if (!tablet) {
                continue;
            }
            if (!tablet->Health()) {
                LOG(WARNING) << "endpoint[" << meta.endpoint() << "] is offline";
                return {base::ReturnCode::kError, "endpoint" + meta.endpoint() + ""};
            }
            if (!tablet->client_->AddMultiIndex(tid, pid, indexs, nullptr)) {
                LOG(WARNING) << "add index failed. tid " << tid << " pid " << pid <<
                    " endpoint " << meta.endpoint();
                return {base::ReturnCode::kError, "add index failed"};
            }
            endpoint_set.insert(meta.endpoint());
        }
    }
    table_info.reset();
    std::vector<std::shared_ptr<TabletClient>> tb_client_vec;
    {
        std::lock_guard<std::mutex> lock(mu_);
        if (!GetTableInfoUnlock(name, db, &table_info)) {
            return {ReturnCode::kTableIsNotExist, "table does not exist!"};
        }
        for (int idx = 0; idx < column_keys.size(); idx++) {
            table_info->add_column_key()->CopyFrom(column_keys.Get(idx));
        }
        for (auto& kv : tablets_) {
            if (!kv.second->Health()) {
                LOG(WARNING) << "endpoint [" << kv.first << "] is offline";
                continue;
            }
            if (endpoint_set.count(kv.first) == 0) {
                tb_client_vec.push_back(kv.second->client_);
            }
        }
    }
    UpdateZkTableNode(table_info);
    for (const auto& tablet_client : tb_client_vec) {
        tablet_client->Refresh(tid);
    }
    PDLOG(INFO, "add index ok. table[%s] index num[%d]", name.c_str(), column_keys.size());
    return {};
}

void NameServerImpl::AddIndex(RpcController* controller, const AddIndexRequest* request, GeneralResponse* response,
                              Closure* done) {
    brpc::ClosureGuard done_guard(done);
    if (!running_.load(std::memory_order_acquire)) {
        base::SetResponseStatus(ReturnCode::kNameserverIsNotLeader, "nameserver is not leader", response);
        LOG(WARNING) << "cur nameserver is not leader";
        return;
    }
    const std::string& name = request->name();
    const std::string& db = request->db();
    std::shared_ptr<TableInfo> table_info;
    if (!GetTableInfo(name, db, &table_info)) {
        base::SetResponseStatus(ReturnCode::kTableIsNotExist, "table does not exist!", response);
        LOG(WARNING) << "table[" << db << "." << name << "] does not exist!";
        return;
    }
    if (table_info->storage_mode() != ::openmldb::common::kMemory) {
        response->set_code(ReturnCode::kOperatorNotSupport);
        response->set_msg("CREATE INDEX is not supported on a disk table, as its index is fully managed by the system. "
                "Please refer to this link for more details: " + base::NOTICE_URL);
        LOG(WARNING) << "cannot add index. table " << name;
        return;
    }
    std::vector<::openmldb::common::ColumnKey> column_key_vec;
    if (request->column_keys_size() > 0) {
        for (const auto& column_key : request->column_keys()) {
            column_key_vec.push_back(column_key);
        }
    } else {
        column_key_vec.push_back(request->column_key());
    }
    for (const auto& column_key : column_key_vec) {
        if (schema::IndexUtil::IsExist(column_key, table_info->column_key())) {
            base::SetResponseStatus(ReturnCode::kIndexAlreadyExists, "index has already exist!", response);
            LOG(WARNING) << "index" << column_key.index_name() << " has already exist! table " << name;
            return;
        }
    }
    std::map<std::string, ::openmldb::common::ColumnDesc> col_map;
    for (const auto& column_desc : table_info->column_desc()) {
        col_map.emplace(column_desc.name(), column_desc);
    }
    for (const auto& col : table_info->added_column_desc()) {
        col_map.emplace(col.name(), col);
    }
    std::map<std::string, openmldb::common::ColumnDesc> request_cols;
    for (const auto& col : request->cols()) {
        if (col.data_type() == ::openmldb::type::kFloat || col.data_type() == ::openmldb::type::kDouble) {
            base::SetResponseStatus(ReturnCode::kWrongColumnKey, "index col type cannot float or double", response);
            LOG(WARNING) << col.name() << " type is " << ::openmldb::type::DataType_Name(col.data_type())
                         << " it is not allow be index col";
            return;
        }
        request_cols.emplace(col.name(), col);
    }
    std::set<std::string> need_create_cols;
    std::vector<openmldb::common::ColumnDesc> add_cols;
    for (const auto& col_name : request->column_key().col_name()) {
        auto it = col_map.find(col_name);
        if (it == col_map.end()) {
            auto tit = request_cols.find(col_name);
            if (tit == request_cols.end()) {
                base::SetResponseStatus(ReturnCode::kWrongColumnKey, "miss column desc in the request", response);
                LOG(WARNING) << "miss column desc in the request";
                return;
            } else {
                if (need_create_cols.find(col_name) == need_create_cols.end()) {
                    need_create_cols.insert(col_name);
                    add_cols.push_back(tit->second);
                }
            }
        } else if (it->second.data_type() == ::openmldb::type::kFloat ||
                   it->second.data_type() == ::openmldb::type::kDouble) {
            base::SetResponseStatus(ReturnCode::kWrongColumnKey, "wrong column key!", response);
            LOG(WARNING) << "column_desc " << col_name << " has wrong type or not exist, table " << name;
            return;
        }
    }
    if (!add_cols.empty()) {
        openmldb::common::VersionPair new_pair;
        bool ok = AddFieldToTablet(add_cols, table_info, &new_pair);
        if (!ok) {
            base::SetResponseStatus(ReturnCode::kFailToUpdateTablemetaForAddingField,
                                    "fail to update tableMeta for adding field", response);
            LOG(WARNING) << "update tablemeta fail";
            return;
        }
        std::shared_ptr<TableInfo> table_info_zk(table_info->New());
        table_info_zk->CopyFrom(*table_info);
        for (const auto& col : add_cols) {
            openmldb::common::ColumnDesc* new_col = table_info_zk->add_added_column_desc();
            new_col->CopyFrom(col);
        }
        openmldb::common::VersionPair* add_pair = table_info_zk->add_schema_versions();
        add_pair->CopyFrom(new_pair);
        if (!UpdateZkTableNodeWithoutNotify(table_info_zk.get())) {
            base::SetResponseStatus(ReturnCode::kSetZkFailed, "set zk failed", response);
            LOG(WARNING) << "set zk failed! table " << name << " db " << db;
            return;
        }
        std::lock_guard<std::mutex> lock(mu_);
        for (const auto& col : add_cols) {
            openmldb::common::ColumnDesc* new_col = table_info->add_added_column_desc();
            new_col->CopyFrom(col);
        }
        openmldb::common::VersionPair* pair = table_info->add_schema_versions();
        pair->CopyFrom(new_pair);
    }
    if (auto status = schema::IndexUtil::CheckIndex(col_map,
                schema::IndexUtil::Convert2PB(column_key_vec)); !status.OK()) {
        base::SetResponseStatus(ReturnCode::kCheckIndexFailed, status.msg, response);
        LOG(WARNING) << status.msg;
        return;
    }
    if (IsClusterMode() && !request->skip_load_data()) {
        std::lock_guard<std::mutex> lock(mu_);
        if (IsExistActiveOp(db, name, api::kAddIndexOP)) {
            LOG(WARNING) << "create AddIndexOP failed. there is already a task running. db "
                << db << " table " << name;
            base::SetResponseStatus(ReturnCode::kOPAlreadyExists,
                    "there is already a task running", response);
            return;
        }
        auto status = CreateAddIndexOP(name, db, column_key_vec);
        if (!status.OK()) {
            LOG(WARNING) << "create AddIndexOP failed, table " << name << " msg " << status.GetMsg();
            base::SetResponseStatus(ReturnCode::kAddIndexFailed, "add index failed. msg " + status.GetMsg(), response);
            return;
        }
    } else {
        for (const auto& partition : table_info->table_partition()) {
            uint32_t pid = partition.pid();
            for (const auto& meta : partition.partition_meta()) {
                auto tablet_ptr = GetTablet(meta.endpoint());
                if (!tablet_ptr) {
                    PDLOG(WARNING, "endpoint[%s] can not find client", meta.endpoint().c_str());
                    base::SetResponseStatus(ReturnCode::kTabletIsNotHealthy, "tablet does not exist", response);
                    return;
                }
                if (!tablet_ptr->client_->AddMultiIndex(table_info->tid(), pid, column_key_vec, nullptr)) {
                    base::SetResponseStatus(ReturnCode::kAddIndexFailed, "add index failed", response);
                    return;
                }
                if (!request->skip_load_data()) {
                    auto ret = tablet_ptr->client_->ExtractIndexData(table_info->tid(), pid,
                                (uint32_t)table_info->table_partition_size(), column_key_vec, 0, false, nullptr);
                    if (!ret) {
                        base::SetResponseStatus(ReturnCode::kAddIndexFailed, "extract multi index failed", response);
                        return;
                    }
                }
            }
        }
        AddIndexToTableInfo(name, db, column_key_vec, nullptr);
    }
    base::SetResponseOK(response);
    LOG(INFO) << "add index. table[" << name << "] index count[" << column_key_vec.size() << "]";
}

bool NameServerImpl::AddIndexToTableInfo(const std::string& name, const std::string& db,
        const std::vector<::openmldb::common::ColumnKey>& column_key,
        std::shared_ptr<::openmldb::api::TaskInfo> task_info) {
    std::shared_ptr<::openmldb::nameserver::TableInfo> table_info;
    std::lock_guard<std::mutex> lock(mu_);
    if (!GetTableInfoUnlock(name, db, &table_info)) {
        PDLOG(WARNING, "table[%s] does not exist!", name.c_str());
        if (task_info) {
            task_info->set_status(::openmldb::api::TaskStatus::kFailed);
        }
        return false;
    }
    for (const auto& cur_column_key : column_key) {
        int index_pos = schema::IndexUtil::GetPosition(cur_column_key, table_info->column_key());
        if (index_pos >= 0) {
            table_info->mutable_column_key(index_pos)->CopyFrom(cur_column_key);
        } else {
            table_info->add_column_key()->CopyFrom(cur_column_key);
        }
    }
    UpdateZkTableNode(table_info);
    // refresh tablet here, cuz this func may be called by task
    // if refresh failed, won't break the process of add index
    std::set<std::string> endpoint_set;
    for (const auto& part : table_info->table_partition()) {
        for (const auto& meta : part.partition_meta()) {
            endpoint_set.insert(meta.endpoint());
        }
    }
    // locked on top
    for (const auto& tablet : tablets_) {
        if (!tablet.second->Health()) {
            continue;
        }
        if (endpoint_set.count(tablet.first) == 0) {
            tablet.second->client_->Refresh(table_info->tid());
        }
    }

    PDLOG(INFO, "add index ok. table %s index cnt %d", name.c_str(), column_key.size());
    if (task_info) {
        task_info->set_status(::openmldb::api::TaskStatus::kDone);
    }
    return true;
}

base::Status NameServerImpl::CreateAddIndexOP(const std::string& name, const std::string& db,
        const std::vector<::openmldb::common::ColumnKey>& column_key) {
    std::shared_ptr<::openmldb::nameserver::TableInfo> table_info;
    if (!GetTableInfoUnlock(name, db, &table_info)) {
        return {-1, "table does not exist"};
    }
    std::shared_ptr<OPData> op_data;
    AddIndexMeta add_index_meta;
    add_index_meta.set_name(name);
    add_index_meta.set_pid(0);
    add_index_meta.set_db(db);
    for (const auto& cur_column_key : column_key) {
        add_index_meta.add_column_keys()->CopyFrom(cur_column_key);
    }
    std::string value;
    add_index_meta.SerializeToString(&value);
    if (CreateOPData(api::kAddIndexOP, value, op_data, name, db, 0) < 0) {
        return {-1, absl::StrCat("create AddIndexOP data failed. table ", name)};
    }
    auto status = CreateAddIndexOPTask(op_data);
    if (!status.OK()) {
        return {-1, absl::StrCat("create AddIndexOP task failed. table ", name, " msg ", status.GetMsg())};
    }
    if (AddOPData(op_data, FLAGS_name_server_task_max_concurrency) < 0) {
        return {-1, absl::StrCat("add op data failed. name ", name)};
    }
    PDLOG(INFO, "create AddIndexOP op ok. op_id[%lu] name[%s]", op_data->GetOpId(), name.c_str());
    return {};
}

base::Status NameServerImpl::CreateAddIndexOPTask(std::shared_ptr<OPData> op_data) {
    AddIndexMeta add_index_meta;
    if (!add_index_meta.ParseFromString(op_data->op_info_.data())) {
        return {-1, absl::StrCat("parse AddIndexMeta failed. data ", op_data->op_info_.data())};
    }
    const std::string& name = op_data->op_info_.name();
    const std::string& db = op_data->op_info_.db();
    auto column_key_vec = schema::IndexUtil::Convert2Vector(add_index_meta.column_keys());
    uint64_t op_index = op_data->op_info_.op_id();
    auto op_type = api::kAddIndexOP;
    return FillAddIndexTask(op_index, op_type, name, db, column_key_vec, &op_data->task_list_);
}

base::Status NameServerImpl::FillAddIndexTask(uint64_t op_index, api::OPType op_type,
        const std::string& name, const std::string& db,
        const std::vector<::openmldb::common::ColumnKey>& column_key,
        std::list<std::shared_ptr<Task>>* task_list) {
    std::shared_ptr<::openmldb::nameserver::TableInfo> table_info;
    if (!GetTableInfoUnlock(name, db, &table_info)) {
        return {-1, absl::StrCat("get table info failed, db ", db, " name ", name)};
    }
    uint32_t tid = table_info->tid();
    std::map<uint32_t, std::string> pid_endpoint_map;
    std::map<uint32_t, uint64_t> pid_offset_map;
    std::vector<std::string> endpoints;
    for (const auto& part : table_info->table_partition()) {
        for (const auto& meta : part.partition_meta()) {
            const std::string& ep = meta.endpoint();
            if (!meta.is_alive()) {
                return {-1, absl::StrCat(ep, " is not alive")};
            }
            auto it = tablets_.find(ep);
            if (it == tablets_.end() || !it->second->Health()) {
                return {-1, absl::StrCat(ep, " is not online")};
            }
            if (meta.is_leader()) {
                pid_endpoint_map.emplace(part.pid(), ep);
                pid_offset_map.emplace(part.pid(), meta.offset());
            }
            endpoints.push_back(ep);
        }
    }
    if (static_cast<int>(pid_endpoint_map.size()) != table_info->table_partition_size()) {
        return {-1, "get leader failed"};
    }
    int part_size = table_info->table_partition_size();
    auto task = CreateTask<AddIndexToTabletTaskMeta>(op_index, op_type, *table_info, column_key);
    if (!task) {
        return {-1, "create add index task failed"};
    }
    task_list->push_back(task);
    task = CreateTask<AddIndexToTableInfoTaskMeta>(op_index, op_type, name, db, column_key);
    if (!task) {
        return {-1, "create add index to table info task failed"};
    }
    task_list->push_back(task);
    task = CreateTask<ExtractIndexDataTaskMeta>(op_index, op_type, tid, part_size,
                column_key, pid_offset_map, pid_endpoint_map);
    if (!task) {
        return {-1, "create extract index task failed"};
    }
    task_list->push_back(task);
    task = CreateTask<SendIndexDataTaskMeta>(op_index, op_type, tid, pid_endpoint_map);
    if (!task) {
        return {-1, "create send index task failed"};
    }
    task_list->push_back(task);
    task = CreateTask<LoadIndexDataTaskMeta>(op_index, op_type, tid, part_size, pid_endpoint_map);
    if (!task) {
        return {-1, "create load index task failed"};
    }
    task_list->push_back(task);
    return {};
}

void NameServerImpl::RunSubTask(std::shared_ptr<Task> task) {
    for (const auto& cur_task : task->sub_task_) {
        PDLOG(INFO, "task starts running. op_id %lu task type %s %s",
                cur_task->GetOpId(), cur_task->GetReadableType().c_str(), cur_task->GetAdditionalMsg().c_str());
        cur_task->SetStatus(::openmldb::api::TaskStatus::kDoing);
        cur_task->fun_();
    }
}

void NameServerImpl::RunSeqTask(std::shared_ptr<Task> task) {
    if (task->seq_task_.empty()) {
        PDLOG(INFO, "update task status from %s to kDone. op_id %lu task_type %s %s",
                task->GetReadableStatus().c_str(), task->GetOpId(),
                task->GetReadableType().c_str(), task->GetAdditionalMsg().c_str());
        task->SetStatus(::openmldb::api::TaskStatus::kDone);
        return;
    }
    auto cur_task = task->seq_task_.front();
    auto task_status = cur_task->GetStatus();
    if (task_status == ::openmldb::api::TaskStatus::kInited) {
        PDLOG(INFO, "seq task starts running. op_id %lu task type %s %s",
                cur_task->GetOpId(), cur_task->GetReadableType().c_str(), cur_task->GetAdditionalMsg().c_str());
        cur_task->SetStatus(::openmldb::api::TaskStatus::kDoing);
        cur_task->fun_();
    } else if (task_status == ::openmldb::api::TaskStatus::kFailed ||
            task_status == ::openmldb::api::TaskStatus::kCanceled) {
        PDLOG(INFO, "update task status from %s to %s. op_id %lu task_type %s %s",
                task->GetReadableStatus().c_str(), cur_task->GetReadableStatus().c_str(),
                task->GetOpId(), task->GetReadableType().c_str(), task->GetAdditionalMsg().c_str());
        task->SetStatus(task_status);
        return;
    } else if (task_status == ::openmldb::api::TaskStatus::kDone) {
        task->seq_task_.pop_front();
    }
    task_thread_pool_.DelayTask(SEQ_TASK_CHECK_INTERVAL, boost::bind(&NameServerImpl::RunSeqTask, this, task));
}

void NameServerImpl::CreateDatabase(RpcController* controller, const CreateDatabaseRequest* request,
                                    GeneralResponse* response, Closure* done) {
    brpc::ClosureGuard done_guard(done);
    if (!running_.load(std::memory_order_acquire)) {
        response->set_code(::openmldb::base::ReturnCode::kNameserverIsNotLeader);
        response->set_msg("nameserver is not leader");
        PDLOG(WARNING, "cur nameserver is not leader");
        return;
    }
    if (mode_.load(std::memory_order_acquire) == kFOLLOWER) {
        if (!request->has_zone_info()) {
            response->set_code(::openmldb::base::ReturnCode::kNoZoneInfo);
            response->set_msg("nameserver is for follower cluster, and request has no zone info");
            PDLOG(WARNING, "nameserver is for follower cluster, and request has no zone info");
            return;
        }
        auto status = CheckZoneInfo(request->zone_info());
        if (!status.OK()) {
            ::openmldb::base::SetResponseStatus(status, response);
            return;
        }
    }
    auto status = CreateDatabase(request->db(), request->if_not_exists());
    SetResponseStatus(status, response);
}

base::Status NameServerImpl::CreateDatabase(const std::string& db_name, bool if_not_exists) {
    bool is_exists = true;
    {
        std::lock_guard<std::mutex> lock(mu_);
        if (databases_.find(db_name) == databases_.end()) {
            is_exists = false;
            databases_.insert(db_name);
        }
    }
    if (is_exists) {
        if (if_not_exists) {
            return {};
        }
        PDLOG(INFO, "database %s already exists", db_name.c_str());
        return {::openmldb::base::ReturnCode::kDatabaseAlreadyExists, "database already exists"};
    } else {
        if (IsClusterMode() && !zk_client_->CreateNode(zk_path_.db_path_ + "/" + db_name, "")) {
            PDLOG(WARNING, "create db node[%s/%s] failed!", zk_path_.db_path_.c_str(), db_name.c_str());
            return {::openmldb::base::ReturnCode::kSetZkFailed, "set zk failed"};
        }
        if (mode_.load(std::memory_order_acquire) == kLEADER) {
            decltype(nsc_) tmp_nsc;
            {
                std::lock_guard<std::mutex> lock(mu_);
                tmp_nsc = nsc_;
            }
            for (const auto& kv : tmp_nsc) {
                if (kv.second->state_.load(std::memory_order_relaxed) != kClusterHealthy) {
                    PDLOG(WARNING, "cluster[%s] is not Healthy", kv.first.c_str());
                    continue;
                }
                auto status = std::atomic_load_explicit(&kv.second->client_, std::memory_order_relaxed)
                        ->CreateDatabaseRemote(db_name, zone_info_);
                if (!status.OK()) {
                    PDLOG(WARNING, "create remote database failed, msg is [%s]", status.msg.c_str());
                    return status;
                }
            }
        }
        PDLOG(INFO, "create database %s success", db_name.c_str());
    }
    return {};
}

void NameServerImpl::UseDatabase(RpcController* controller, const UseDatabaseRequest* request,
                                 GeneralResponse* response, Closure* done) {
    brpc::ClosureGuard done_guard(done);
    if (!running_.load(std::memory_order_acquire)) {
        response->set_code(::openmldb::base::ReturnCode::kNameserverIsNotLeader);
        response->set_msg("nameserver is not leader");
        PDLOG(WARNING, "cur nameserver is not leader");
        return;
    }
    {
        std::lock_guard<std::mutex> lock(mu_);
        if (databases_.find(request->db()) != databases_.end()) {
            response->set_code(::openmldb::base::ReturnCode::kOk);
            response->set_msg("ok");
        } else {
            response->set_code(::openmldb::base::ReturnCode::kDatabaseNotFound);
            response->set_msg("database not found");
        }
    }
}

void NameServerImpl::ShowDatabase(RpcController* controller, const GeneralRequest* request,
                                  ShowDatabaseResponse* response, Closure* done) {
    brpc::ClosureGuard done_guard(done);
    if (!running_.load(std::memory_order_acquire)) {
        response->set_code(::openmldb::base::ReturnCode::kNameserverIsNotLeader);
        response->set_msg("nameserver is not leader");
        PDLOG(WARNING, "cur nameserver is not leader");
        return;
    }
    {
        std::lock_guard<std::mutex> lock(mu_);
        for (const auto& db : databases_) {
            if (db != INTERNAL_DB && db != INFORMATION_SCHEMA_DB && db!= PRE_AGG_DB) {
                response->add_db(db);
            }
        }
    }
    response->set_code(::openmldb::base::ReturnCode::kOk);
    response->set_msg("ok");
}

void NameServerImpl::DropDatabase(RpcController* controller, const DropDatabaseRequest* request,
                                  GeneralResponse* response, Closure* done) {
    brpc::ClosureGuard done_guard(done);
    if (!running_.load(std::memory_order_acquire)) {
        response->set_code(::openmldb::base::ReturnCode::kError);
        response->set_msg("cannot drop internal database");
        PDLOG(WARNING, "cannot drop internal database");
        return;
    }
    if (mode_.load(std::memory_order_acquire) == kFOLLOWER) {
        if (!request->has_zone_info()) {
            response->set_code(::openmldb::base::ReturnCode::kNoZoneInfo);
            response->set_msg("nameserver is for follower cluster, and request has no zone info");
            PDLOG(WARNING, "nameserver is for follower cluster, and request has no zone info");
            return;
        }
        auto status = CheckZoneInfo(request->zone_info());
        if (!status.OK()) {
            ::openmldb::base::SetResponseStatus(status, response);
            return;
        }
    }
    if (request->db() == INTERNAL_DB || request->db() == INFORMATION_SCHEMA_DB) {
        response->set_code(::openmldb::base::ReturnCode::kDatabaseNotFound);
        response->set_msg("database not found");
        return;
    }
    {
        std::lock_guard<std::mutex> lock(mu_);
        if (databases_.find(request->db()) == databases_.end()) {
            response->set_code(::openmldb::base::ReturnCode::kDatabaseNotFound);
            response->set_msg("database not found");
            return;
        }
        auto db_it = db_table_info_.find(request->db());
        if (db_it != db_table_info_.end() && db_it->second.size() != 0) {
            response->set_code(::openmldb::base::ReturnCode::kDatabaseNotEmpty);
            response->set_msg("database not empty");
            return;
        }
        if (IsClusterMode()) {
            if (!zk_client_->DeleteNode(zk_path_.db_path_ + "/" + request->db())) {
                PDLOG(WARNING, "drop db node[%s/%s] failed!", zk_path_.db_path_.c_str(), request->db().c_str());
                response->set_code(::openmldb::base::ReturnCode::kSetZkFailed);
                response->set_msg("set zk failed");
                return;
            }
        }
        databases_.erase(request->db());
    }
    if (mode_.load(std::memory_order_acquire) == kLEADER) {
        decltype(nsc_) tmp_nsc;
        {
            std::lock_guard<std::mutex> lock(mu_);
            tmp_nsc = nsc_;
        }
        for (const auto& kv : tmp_nsc) {
            if (kv.second->state_.load(std::memory_order_relaxed) != kClusterHealthy) {
                PDLOG(WARNING, "cluster[%s] is not Healthy", kv.first.c_str());
                continue;
            }
            auto status = std::atomic_load_explicit(&kv.second->client_, std::memory_order_relaxed)
                    ->DropDatabaseRemote(request->db(), zone_info_);
            if (!status.OK()) {
                PDLOG(WARNING, "drop remote database failed, msg is [%s]", status.msg.c_str());
                ::openmldb::base::SetResponseStatus(status, response);
                return;
            }
        }
    }
    ::openmldb::base::SetResponseOK(response);
}

void NameServerImpl::SetSdkEndpoint(RpcController* controller, const SetSdkEndpointRequest* request,
                                    GeneralResponse* response, Closure* done) {
    brpc::ClosureGuard done_guard(done);
    if (!running_.load(std::memory_order_acquire)) {
        response->set_code(::openmldb::base::ReturnCode::kNameserverIsNotLeader);
        response->set_msg("nameserver is not leader");
        PDLOG(WARNING, "cur nameserver is not leader");
        return;
    }
    std::string server_name = request->server_name();
    std::string sdk_endpoint = request->sdk_endpoint();
    if (sdk_endpoint != "null") {
        std::string leader_path = FLAGS_zk_root_path + "/leader";
        // check sever name exist
        std::vector<std::string> children;
        if (!zk_client_->GetChildren(leader_path, children) || children.empty()) {
            PDLOG(WARNING, "get zk children failed");
            response->set_code(::openmldb::base::ReturnCode::kGetZkFailed);
            response->set_msg("get zk children failed");
            return;
        }
        std::set<std::string> endpoint_set;
        for (const auto& path : children) {
            std::string endpoint;
            std::string real_path = leader_path + "/" + path;
            if (!zk_client_->GetNodeValue(real_path, endpoint)) {
                PDLOG(WARNING, "get zk value failed");
                response->set_code(::openmldb::base::ReturnCode::kGetZkFailed);
                response->set_msg("get zk value failed");
                return;
            }
            endpoint_set.insert(endpoint);
        }
        bool has_found = true;
        do {
            if (std::find(endpoint_set.begin(), endpoint_set.end(), server_name) != endpoint_set.end()) {
                break;
            }
            std::lock_guard<std::mutex> lock(mu_);
            auto it = tablets_.find(server_name);
            if (it != tablets_.end() && it->second->state_ == ::openmldb::type::EndpointState::kHealthy) {
                break;
            }
            has_found = false;
        } while (0);
        if (!has_found) {
            response->set_code(::openmldb::base::ReturnCode::kServerNameNotFound);
            response->set_msg("server_name does not exist or offline");
            PDLOG(WARNING, "server_name[%s] does not exist or offline", server_name.c_str());
            return;
        }
        // check sdkendpoint duplicate
        std::lock_guard<std::mutex> lock(mu_);
        for (auto it = sdk_endpoint_map_.begin(); it != sdk_endpoint_map_.end(); ++it) {
            if (it->second == sdk_endpoint) {
                response->set_code(::openmldb::base::ReturnCode::kSdkEndpointDuplicate);
                response->set_msg("sdkendpoint duplicate");
                PDLOG(WARNING, "sdkendpoint[%s] duplicate", sdk_endpoint.c_str());
                return;
            }
        }
    }
    decltype(sdk_endpoint_map_) tmp_map;
    {
        std::lock_guard<std::mutex> lock(mu_);
        tmp_map = sdk_endpoint_map_;
    }
    std::string path = FLAGS_zk_root_path + "/map/sdkendpoints/" + server_name;
    if (sdk_endpoint != "null") {
        if (zk_client_->IsExistNode(path) != 0) {
            if (!zk_client_->CreateNode(path, sdk_endpoint)) {
                PDLOG(WARNING, "create zk node %s value %s failed", path.c_str(), sdk_endpoint.c_str());
                response->set_code(::openmldb::base::ReturnCode::kCreateZkFailed);
                response->set_msg("create zk failed");
                return;
            }
        } else {
            if (!zk_client_->SetNodeValue(path, sdk_endpoint)) {
                PDLOG(WARNING, "set zk node %s value %s failed", path.c_str(), sdk_endpoint.c_str());
                response->set_code(::openmldb::base::ReturnCode::kSetZkFailed);
                response->set_msg("set zk failed");
                return;
            }
        }
        auto iter = tmp_map.find(server_name);
        if (iter == tmp_map.end()) {
            tmp_map.insert(std::make_pair(server_name, sdk_endpoint));
        } else {
            iter->second = sdk_endpoint;
        }
    } else {
        if (!zk_client_->DeleteNode(path)) {
            response->set_code(::openmldb::base::ReturnCode::kDelZkFailed);
            response->set_msg("del zk failed");
            PDLOG(WARNING, "del zk node [%s] failed", path.c_str());
            return;
        }
        tmp_map.erase(server_name);
    }
    {
        std::lock_guard<std::mutex> lock(mu_);
        sdk_endpoint_map_.swap(tmp_map);
        NotifyTableChanged(::openmldb::type::NotifyType::kTable);
    }
    PDLOG(INFO, "SetSdkEndpoint success. server_name %s sdk_endpoint %s", server_name.c_str(), sdk_endpoint.c_str());
    response->set_code(::openmldb::base::ReturnCode::kOk);
    response->set_msg("ok");
}

void NameServerImpl::UpdateRealEpMapToTablet(bool check_running) {
    if (check_running && !running_.load(std::memory_order_acquire)) {
        return;
    }
    decltype(tablets_) tmp_tablets;
    decltype(real_ep_map_) tmp_map;
    {
        std::lock_guard<std::mutex> lock(mu_);
        if (real_ep_map_.empty()) {
            return;
        }
        for (const auto& tablet : tablets_) {
            if (tablet.second->state_ != ::openmldb::type::EndpointState::kHealthy) {
                continue;
            }
            tmp_tablets.insert(std::make_pair(tablet.first, tablet.second));
        }
        tmp_map = real_ep_map_;
        for (auto& pair : remote_real_ep_map_) {
            auto it = tmp_map.find(pair.first);
            if (it == tmp_map.end()) {
                tmp_map.insert(std::make_pair(pair.first, pair.second));
            } else {
                it->second = pair.second;
            }
        }
    }
    for (const auto& tablet : tmp_tablets) {
        if (!tablet.second->client_->UpdateRealEndpointMap(tmp_map)) {
            PDLOG(WARNING, "UpdateRealEndpointMap for tablet %s failed!", tablet.first.c_str());
        }
    }
}

void NameServerImpl::UpdateRemoteRealEpMap() {
    do {
        if (!running_.load(std::memory_order_acquire)) {
            break;
        }
        if (mode_.load(std::memory_order_relaxed) != kLEADER) {
            break;
        }
        if (!FLAGS_use_name) {
            break;
        }
        decltype(nsc_) tmp_nsc;
        decltype(remote_real_ep_map_) old_map;
        {
            std::lock_guard<std::mutex> lock(mu_);
            if (nsc_.empty()) {
                break;
            }
            for (auto& i : nsc_) {
                if (i.second->state_.load(std::memory_order_relaxed) == kClusterHealthy) {
                    tmp_nsc.insert(std::make_pair(i.first, i.second));
                }
            }
            old_map = remote_real_ep_map_;
        }
        decltype(remote_real_ep_map_) tmp_map;
        for (auto& i : tmp_nsc) {
            auto r_map = std::atomic_load_explicit(&i.second->remote_real_ep_map_, std::memory_order_acquire);
            for (auto& pair : *r_map) {
                auto it = tmp_map.find(pair.first);
                if (it == tmp_map.end()) {
                    tmp_map.insert(std::make_pair(pair.first, pair.second));
                } else {
                    it->second = pair.second;
                }
            }
        }
        {
            std::lock_guard<std::mutex> lock(mu_);
            remote_real_ep_map_.swap(tmp_map);
        }
        if (old_map != tmp_map) {
            thread_pool_.AddTask(boost::bind(&NameServerImpl::UpdateRealEpMapToTablet, this, true));
        }
    } while (false);
    task_thread_pool_.DelayTask(FLAGS_get_replica_status_interval,
                                boost::bind(&NameServerImpl::UpdateRemoteRealEpMap, this));
}

void NameServerImpl::ShowSdkEndpoint(RpcController* controller, const ShowSdkEndpointRequest* request,
                                     ShowSdkEndpointResponse* response, Closure* done) {
    brpc::ClosureGuard done_guard(done);
    if (!running_.load(std::memory_order_acquire)) {
        response->set_code(::openmldb::base::ReturnCode::kNameserverIsNotLeader);
        response->set_msg("nameserver is not leader");
        PDLOG(WARNING, "cur nameserver is not leader");
        return;
    }
    std::lock_guard<std::mutex> lock(mu_);
    if (sdk_endpoint_map_.empty()) {
        PDLOG(INFO, "sdk_endpoint_map is empty");
        response->set_code(::openmldb::base::ReturnCode::kOk);
        response->set_msg("ok");
        return;
    }
    for (const auto& kv : sdk_endpoint_map_) {
        TabletStatus* status = response->add_tablets();
        status->set_endpoint(kv.first);
        status->set_real_endpoint(kv.second);
    }
    response->set_code(::openmldb::base::ReturnCode::kOk);
    response->set_msg("ok");
}

bool NameServerImpl::UpdateSdkEpMap() {
    sdk_endpoint_map_.clear();
    std::string path = FLAGS_zk_root_path + "/map/sdkendpoints";
    if (zk_client_->IsExistNode(path) != 0) {
        PDLOG(INFO, "/map/sdkendpoints node %s not exist", path.c_str());
        return true;
    } else {
        std::vector<std::string> children;
        if (!zk_client_->GetChildren(path, children) || children.empty()) {
            PDLOG(WARNING, "get zk children failed");
            return false;
        }
        for (const auto& child : children) {
            std::string real_ep;
            if (!zk_client_->GetNodeValue(path + "/" + child, real_ep)) {
                PDLOG(WARNING, "get zk value failed");
                return false;
            }
            sdk_endpoint_map_.insert(std::make_pair(child, real_ep));
        }
    }
    PDLOG(INFO, "update sdk_endpoint_map size[%d]", sdk_endpoint_map_.size());
    return true;
}

bool NameServerImpl::RegisterName() {
    if (FLAGS_use_name) {
        if (!zk_client_->RegisterName()) {
            return false;
        }
    }
    return true;
}

void NameServerImpl::CreateProcedure(RpcController* controller, const api::CreateProcedureRequest* request,
                                     GeneralResponse* response, Closure* done) {
    brpc::ClosureGuard done_guard(done);
    if (!running_.load(std::memory_order_acquire)) {
        response->set_code(::openmldb::base::ReturnCode::kNameserverIsNotLeader);
        response->set_msg("nameserver is not leader");
        PDLOG(WARNING, "cur nameserver is not leader");
        return;
    }
    const std::string& sp_db_name = request->sp_info().db_name();
    const std::string& sp_name = request->sp_info().sp_name();
    {
        std::lock_guard<std::mutex> lock(mu_);
        if (databases_.find(sp_db_name) == databases_.end()) {
            response->set_code(::openmldb::base::ReturnCode::kDatabaseNotFound);
            response->set_msg("database not found");
            PDLOG(WARNING, "database[%s] not found", sp_db_name.c_str());
            return;
        } else {
            const auto& sp_table_map = db_sp_table_map_[sp_db_name];
            auto sp_table_iter = sp_table_map.find(sp_name);
            if (sp_table_iter != sp_table_map.end()) {
                response->set_code(::openmldb::base::ReturnCode::kProcedureAlreadyExists);
                response->set_msg("store procedure already exists");
                PDLOG(WARNING, "store procedure[%s] already exists in db[%s]", sp_name.c_str(), sp_db_name.c_str());
                return;
            }
        }
    }
    auto status = CreateProcedureInternal(*request);
    base::SetResponseStatus(status, response);
}

base::Status NameServerImpl::CreateProcedureInternal(const api::CreateProcedureRequest& sp_request) {
    auto sp_info = std::make_shared<api::ProcedureInfo>(sp_request.sp_info());
    const std::string& sp_db_name = sp_info->db_name();
    const std::string& sp_name = sp_info->sp_name();
    const std::string sp_data_path = absl::StrCat(zk_path_.db_sp_data_path_ , "/", sp_db_name, ".", sp_name);
    auto status = CreateProcedureOnTablet(sp_request);
    do {
        if (!status.OK()) {
            break;
        }
        if (IsClusterMode()) {
            std::string sp_value;
            sp_info->SerializeToString(&sp_value);
            std::string compressed;
            ::snappy::Compress(sp_value.c_str(), sp_value.length(), &compressed);
            if (!zk_client_->CreateNode(sp_data_path, compressed)) {
                PDLOG(WARNING, "create db store procedure node[%s] failed! value[%s] value size[%lu]",
                      sp_data_path.c_str(), sp_value.c_str(), compressed.length());
                status = {base::ReturnCode::kCreateZkFailed, "create zk node failed"};
                break;
            }
        }
        {
            std::lock_guard<std::mutex> lock(mu_);
            auto& sp_table_map = db_sp_table_map_[sp_db_name];
            for (const auto& depend_table : sp_info->tables()) {
                auto& table_sp_map = db_table_sp_map_[depend_table.db_name()];
                sp_table_map[sp_name].emplace_back(depend_table.db_name(), depend_table.table_name());
                table_sp_map[depend_table.table_name()].emplace_back(sp_db_name, sp_name);
            }
            db_sp_info_map_[sp_db_name][sp_name] = sp_info;
        }
        NotifyTableChanged(::openmldb::type::NotifyType::kTable);
        PDLOG(INFO, "create db store procedure success! db_name [%s] sp_name [%s] sql [%s]", sp_db_name.c_str(),
              sp_name.c_str(), sp_info->sql().c_str());
    } while (0);
    if (!status.OK()) {
        DropProcedureOnTablet(sp_db_name, sp_name);
    }
    return status;
}

base::Status NameServerImpl::CreateProcedureOnTablet(const ::openmldb::api::CreateProcedureRequest& sp_request) {
    std::vector<std::shared_ptr<TabletClient>> tb_client_vec;
    {
        std::lock_guard<std::mutex> lock(mu_);
        for (auto& kv : tablets_) {
            if (!kv.second->Health()) {
                LOG(WARNING) << "endpoint [" << kv.first << "] is offline";
                continue;
            }
            tb_client_vec.push_back(kv.second->client_);
        }
    }
    DLOG(INFO) << "request timeout in ms: " << sp_request.timeout_ms();
    const auto& sp_info = sp_request.sp_info();
    for (auto tb_client : tb_client_vec) {
        auto status = tb_client->CreateProcedure(sp_request);
        if (!status.OK()) {
            std::string err_msg;
            char temp_msg[100];
            snprintf(temp_msg, sizeof(temp_msg),
                     "create procedure on tablet failed. db_name[%s], sp_name[%s], endpoint[%s]. ",
                     sp_info.db_name().c_str(), sp_info.sp_name().c_str(), tb_client->GetEndpoint().c_str());
            absl::StrAppend(&err_msg, temp_msg, "msg: ", status.GetMsg());
            LOG(WARNING) << err_msg;
            return {base::ReturnCode::kCreateProcedureFailedOnTablet, err_msg};
        }
        DLOG(INFO) << "create procedure on tablet success. db_name: " << sp_info.db_name() << ", "
                   << "sp_name: " << sp_info.sp_name() << ", "
                   << "sql: " << sp_info.sql() << "endpoint: " << tb_client->GetEndpoint();
    }
    return {};
}

void NameServerImpl::DropProcedureOnTablet(const std::string& db_name, const std::string& sp_name) {
    std::vector<std::shared_ptr<TabletClient>> tb_client_vec;
    {
        std::lock_guard<std::mutex> lock(mu_);
        for (auto& kv : tablets_) {
            if (!kv.second->Health()) {
                PDLOG(WARNING, "endpoint [%s] is offline", kv.first.c_str());
                continue;
            }
            tb_client_vec.push_back(kv.second->client_);
        }
    }

    for (auto tb_client : tb_client_vec) {
        if (!tb_client->DropProcedure(db_name, sp_name)) {
            PDLOG(WARNING, "drop procedure on tablet failed. db_name[%s], sp_name[%s], endpoint[%s]", db_name.c_str(),
                  sp_name.c_str(), tb_client->GetEndpoint().c_str());
            continue;
        }

        PDLOG(INFO, "drop procedure on tablet success. db_name[%s], sp_name[%s], endpoint[%s]", db_name.c_str(),
              sp_name.c_str(), tb_client->GetEndpoint().c_str());
    }
}

void NameServerImpl::DropProcedure(RpcController* controller, const api::DropProcedureRequest* request,
                                   GeneralResponse* response, Closure* done) {
    brpc::ClosureGuard done_guard(done);
    if (!running_.load(std::memory_order_acquire)) {
        response->set_code(::openmldb::base::ReturnCode::kNameserverIsNotLeader);
        response->set_msg("nameserver is not leader");
        PDLOG(WARNING, "cur nameserver is not leader");
        return;
    }
    const std::string db_name = request->db_name();
    const std::string sp_name = request->sp_name();
    bool wrong = false;
    {
        std::lock_guard<std::mutex> lock(mu_);
        auto db_iter = db_sp_table_map_.find(db_name);
        if (db_iter == db_sp_table_map_.end()) {
            wrong = true;
        } else {
            const auto& sp_table_map = db_iter->second;
            if (sp_table_map.find(sp_name) == sp_table_map.end()) {
                wrong = true;
            }
        }
        if (wrong) {
            PDLOG(WARNING, "storage procedure not found! sp_name [%s]", sp_name.c_str());
            response->set_code(::openmldb::base::ReturnCode::kProcedureNotFound);
            response->set_msg("storage procedure not found!");
            return;
        }
    }
    DropProcedureOnTablet(db_name, sp_name);
    {
        std::lock_guard<std::mutex> lock(mu_);
        if (IsClusterMode()) {
            std::string sp_data_path = zk_path_.db_sp_data_path_ + "/" + db_name + "." + sp_name;
            if (!zk_client_->DeleteNode(sp_data_path)) {
                PDLOG(WARNING, "delete storage procedure zk node[%s] failed!", sp_data_path.c_str());
                response->set_code(::openmldb::base::ReturnCode::kDelZkFailed);
                response->set_msg("delete storage procedure zk node failed");
                return;
            }
        }
        auto& sp_table_map = db_sp_table_map_[db_name];
        auto& db_table_pairs = sp_table_map[sp_name];
        auto db_sp_pair = std::make_pair(db_name, sp_name);
        // erase depend table from db_table_sp_map_ if there is no associated procedures.
        for (const auto& db_table : db_table_pairs) {
            auto& table_sp_map = db_table_sp_map_[db_table.first];
            auto& sp_vec = table_sp_map[db_table.second];
            sp_vec.erase(std::remove(sp_vec.begin(), sp_vec.end(), db_sp_pair), sp_vec.end());
            if (sp_vec.empty()) {
                table_sp_map.erase(db_table.second);
            }
        }
        sp_table_map.erase(sp_name);
        // if db's map is empty, delete the db
        db_sp_info_map_[db_name].erase(sp_name);
        if (db_sp_info_map_[db_name].empty()) {
            db_sp_info_map_.erase(db_name);
        }
        NotifyTableChanged(::openmldb::type::NotifyType::kTable);
    }
    response->set_code(::openmldb::base::ReturnCode::kOk);
    response->set_msg("ok");
}

bool NameServerImpl::RecoverProcedureInfo() {
    db_table_sp_map_.clear();
    db_sp_table_map_.clear();
    db_sp_info_map_.clear();

    std::vector<std::string> db_sp_vec;
    if (!zk_client_->GetChildren(zk_path_.db_sp_data_path_, db_sp_vec)) {
        if (zk_client_->IsExistNode(zk_path_.db_sp_data_path_) != 0) {
            LOG(WARNING) << "zk_db_sp_data_path node [" << zk_path_.db_sp_data_path_ << "] does not exist";
            return true;
        } else {
            LOG(WARNING) << "get zk_db_sp_data_path [" << zk_path_.db_sp_data_path_ << "] children node failed!";
            return false;
        }
    }
    LOG(INFO) << "need to recover db store procedure num: " << db_sp_vec.size();
    for (const auto& node : db_sp_vec) {
        std::string sp_node = zk_path_.db_sp_data_path_ + "/" + node;
        std::string value;
        if (!zk_client_->GetNodeValue(sp_node, value)) {
            LOG(WARNING) << "get db store procedure info failed! sp node: " << sp_node;
            continue;
        }
        std::string uncompressed;
        ::snappy::Uncompress(value.c_str(), value.length(), &uncompressed);

        auto sp_info = std::make_shared<api::ProcedureInfo>();
        if (!sp_info->ParseFromString(uncompressed)) {
            LOG(WARNING) << "parse store procedure info failed! sp node: " << sp_node;
            continue;
        }
        const std::string& sp_db_name = sp_info->db_name();
        const std::string& sp_name = sp_info->sp_name();
        const std::string& sql = sp_info->sql();
        if (databases_.find(sp_db_name) != databases_.end()) {
            auto& sp_table_map = db_sp_table_map_[sp_db_name];
            for (const auto& depend_table : sp_info->tables()) {
                // sp_db_name
                //  -> sp_name
                //      -> (depend_table.db_name, depend_table.table_name)
                sp_table_map[sp_name].push_back(std::make_pair(depend_table.db_name(), depend_table.table_name()));
                auto& table_sp_map = db_table_sp_map_[depend_table.db_name()];
                // depend_table.db_name
                //      -> depend_table.table_name
                //          -> (sp_db_name, sp_name)
                table_sp_map[depend_table.table_name()].push_back(std::make_pair(sp_db_name, sp_name));
            }
            auto& sp_info_map = db_sp_info_map_[sp_db_name];
            sp_info_map.emplace(sp_name, sp_info);
            LOG(INFO) << "recover store procedure " << sp_name << " with sql " << sql << " in db " << sp_db_name;
        } else {
            LOG(WARNING) << "db " << sp_db_name << " not exist for sp " << sp_name;
        }
    }
    return true;
}

bool NameServerImpl::AllocateTableId(uint32_t* id) {
    if (id == nullptr) {
        return false;
    }
    std::lock_guard<std::mutex> lock(mu_);
    if (IsClusterMode()) {
        if (!zk_client_->SetNodeValue(zk_path_.table_index_node_, std::to_string(table_index_ + 1))) {
            PDLOG(WARNING, "set table index node failed! table_index[%u]", table_index_ + 1);
            return false;
        }
    }
    table_index_++;
    *id = table_index_;
    return true;
}

uint64_t NameServerImpl::GetTerm() const { return term_; }

void NameServerImpl::ShowProcedure(RpcController* controller, const api::ShowProcedureRequest* request,
                                   api::ShowProcedureResponse* response, Closure* done) {
    brpc::ClosureGuard done_guard(done);
    response->set_code(base::ReturnCode::kOk);
    response->set_msg("ok");

    if (!running_.load(std::memory_order_acquire)) {
        response->set_code(base::ReturnCode::kNameserverIsNotLeader);
        response->set_msg("nameserver is not leader");
        PDLOG(WARNING, "cur nameserver is not leader");
        return;
    }
    // empty(unset or set empty string) means 'show all'
    auto& db_name = request->db_name();
    auto& sp_name = request->sp_name();

    {
        std::lock_guard<std::mutex> lock(mu_);
        // show all
        if (db_name.empty()) {
            for (auto& db : db_sp_info_map_) {
                auto& db_nm = db.first;
                for (auto& sp : db.second) {
                    auto& sp_nm = sp.first;
                    auto& info = sp.second;
                    DCHECK_EQ(db_nm, info->db_name());
                    DCHECK_EQ(sp_nm, info->sp_name());
                    auto add = response->add_sp_info();
                    add->CopyFrom(*info);
                }
            }
            return;
        }
        // only find one db
        if (db_sp_info_map_.find(db_name) == db_sp_info_map_.end()) {
            // db_sp_info_map_ has no entry of db, just means no sp in db, return empty sp info array.
            return;
        }
        auto& sp_map = db_sp_info_map_[db_name];
        // db_sp_info_map_ won't have empty map of one db
        DCHECK(!sp_map.empty()) << "db " << db_name << " 's sp map is empty";
        // if no sp name, show all sp in this db
        if (sp_name.empty()) {
            for (auto& sp : sp_map) {
                auto& sp_nm = sp.first;
                auto& info = sp.second;
                DCHECK_EQ(db_name, info->db_name());
                DCHECK_EQ(sp_nm, info->sp_name());
                auto add = response->add_sp_info();
                add->CopyFrom(*info);
            }
            return;
        }
        if (sp_map.find(sp_name) == sp_map.end()) {
            response->set_code(::openmldb::base::ReturnCode::kDatabaseNotFound);
            response->set_msg("not found");
            PDLOG(WARNING, "db %s sp[%s] not found", db_name, sp_name);
            return;
        }
        // only return the specified one
        auto add = response->add_sp_info();
        add->CopyFrom(*sp_map[sp_name]);
    }
}

std::shared_ptr<TabletInfo> NameServerImpl::GetTabletUnlock(const std::string& endpoint) {
    std::shared_ptr<TabletInfo> tablet_ptr;
    auto iter = tablets_.find(endpoint);
    // check tablet if exist
    if (iter == tablets_.end()) {
        return {};
    }
    tablet_ptr = iter->second;
    // check tablet healthy
    if (tablet_ptr->state_ != ::openmldb::type::EndpointState::kHealthy) {
        return {};
    }
    return tablet_ptr;
}

std::shared_ptr<TabletInfo> NameServerImpl::GetTablet(const std::string& endpoint) {
    std::lock_guard<std::mutex> lock(mu_);
    return GetTabletUnlock(endpoint);
}

void NameServerImpl::CreateDatabaseOrExit(const std::string& db) {
    auto status = CreateDatabase(db, true);
    if (!status.OK() && status.code != ::openmldb::base::ReturnCode::kDatabaseAlreadyExists) {
        LOG(ERROR) << "create database failed. code=" << status.GetCode() << ", msg=" << status.GetMsg();
        exit(1);
    }
}

void NameServerImpl::CreateSystemTableOrExit(SystemTableType type) {
    auto status = CreateSystemTable(type);
    if (!status.OK()) {
        LOG(ERROR) << "create system table " << GetSystemTableName(type) << " failed. code=" << status.GetCode()
                   << ", msg=" << status.GetMsg();
        exit(1);
    }
}

base::Status NameServerImpl::CreateSystemTable(SystemTableType table_type) {
    auto table_info = SystemTable::GetTableInfo(table_type);
    if (!table_info) {
        LOG(WARNING) << "fail to get table info. name is " << GetSystemTableName(table_type);
        return {base::ReturnCode::kError, "nullptr"};
    }
    uint32_t tid = 0;
    if (!AllocateTableId(&tid)) {
        return {base::ReturnCode::kError, "allocate tid failed"};
    }
    table_info->set_tid(tid);
    if (SetPartitionInfo(*table_info) < 0) {
        LOG(WARNING) << "set partition info failed. name is " << GetSystemTableName(table_type);
        return {base::ReturnCode::kError, "set partition info failed"};
    }
    uint64_t cur_term = GetTerm();
    GeneralResponse response;
    CreateTableInternel(response, table_info, cur_term, tid, nullptr);
    if (response.code() != 0) {
        return {base::ReturnCode::kError, response.msg()};
    }
    LOG(INFO) << "create system table ok. name is " << GetSystemTableName(table_type);
    return {};
}

void NameServerImpl::UpdateOfflineTableInfo(::google::protobuf::RpcController* controller,
                                            const ::openmldb::nameserver::TableInfo* request,
                                            ::openmldb::nameserver::GeneralResponse* response,
                                            ::google::protobuf::Closure* done) {
    brpc::ClosureGuard done_guard(done);
    base::SetResponseOK(response);

    // TableInfo request is good, we can check db name tid...
    const auto& db_name = request->db();
    const auto& table_name = request->name();
    if (db_name.empty() || table_name.empty() || !request->has_tid()) {
        base::SetResponseStatus(base::ReturnCode::kInvalidParameter, "empty db/name, or no tid", response);
        return;
    }

    auto tid = request->tid();
    {
        std::lock_guard<std::mutex> lock(mu_);

        if (databases_.find(db_name) == databases_.end()) {
            base::SetResponseStatus(base::ReturnCode::kDatabaseNotFound, "database not found", response);
            LOG(WARNING) << "database [" << db_name << "] not found";
            return;
        }
        auto& table_infos = db_table_info_[db_name];
        auto find_info = table_infos.find(table_name);
        if (find_info == table_infos.end() || find_info->second->tid() != request->tid()) {
            base::SetResponseStatus(base::ReturnCode::kTableIsNotExist, "table not exist", response);
            LOG(WARNING) << "table [" << table_name << "] not exist";
            return;
        }

        auto ori_table_info = find_info->second;

        // copy origin table info, do not modify origin table info until the zk update succeed
        auto new_info = std::make_shared<TableInfo>(*ori_table_info);
        if (!request->has_offline_table_info()) {
            // a tricky way to delete offline table info
            new_info->release_offline_table_info();
        } else {
            new_info->mutable_offline_table_info()->CopyFrom(request->offline_table_info());
        }
        if (IsClusterMode()) {
            // TODO(hw): DCHECK mode_?
            std::string info_str;
            new_info->SerializeToString(&info_str);

            // update to zk
            auto table_info_node = zk_path_.db_table_data_path_ + "/" + std::to_string(tid);
            if (zk_client_->IsExistNode(table_info_node) != 0) {
                base::SetResponseStatus(base::ReturnCode::kGetZkFailed,
                                        "tid " + std::to_string(tid) + " does not existed in zk", response);
                LOG(ERROR) << "table node does not existed in zk, but is existed in nameserver";
                return;
            }
            if (!zk_client_->SetNodeValue(table_info_node, info_str)) {
                base::SetResponseStatus(base::ReturnCode::kSetZkFailed, "set value failed", response);
                LOG(WARNING) << "set table info value failed. table " << table_name << ", node " << table_info_node;
                return;
            }
        }
        // update in this
        table_infos[table_name] = new_info;
        NotifyTableChanged(::openmldb::type::NotifyType::kTable);
    }
    LOG(INFO) << "[" << db_name << "." << table_name << "] update offline table info succeed";
}

std::vector<std::shared_ptr<TabletInfo>> NameServerImpl::GetAllHealthTablet() {
    std::vector<std::shared_ptr<TabletInfo>> tablets;
    std::lock_guard<std::mutex> lock(mu_);
    for (auto& kv : tablets_) {
        if (!kv.second->Health()) {
            continue;
        }
        tablets.push_back(kv.second);
    }
    return tablets;
}

void NameServerImpl::CreateFunction(RpcController* controller, const CreateFunctionRequest* request,
                                    CreateFunctionResponse* response, Closure* done) {
    brpc::ClosureGuard done_guard(done);
    response->set_code(base::kRPCRunError);
    {
        std::lock_guard<std::mutex> lock(mu_);
        if (external_fun_.find(request->fun().name()) != external_fun_.end()) {
            PDLOG(WARNING, "create function failed. function %s is exist", request->fun().name().c_str());
            response->set_msg("function is exist");
            return;
        }
    }
    auto tablets = GetAllHealthTablet();
    std::vector<std::shared_ptr<TabletInfo>> succ_tablets;
    std::string error_msgs;
    // try create on every tablet
    for (const auto& tablet : tablets) {
        std::string msg;
        if (!tablet->client_->CreateFunction(request->fun(), &msg)) {
            error_msgs.append("create function failed on " + tablet->client_->GetEndpoint() + ", reason: " + msg + ";");
        } else {
            succ_tablets.emplace_back(tablet);
        }
    }
    // rollback and return, it's ok if tablet rollback failed
    if (succ_tablets.size() < tablets.size()) {
        for (const auto& tablet : succ_tablets) {
            std::string msg;
            if (!tablet->client_->DropFunction(request->fun(), &msg)) {
                PDLOG(WARNING, "drop function failed. endpoint %s", tablet->client_->GetEndpoint().c_str());
            }
            PDLOG(INFO, "drop function on endpoint %s", tablet->client_->GetEndpoint().c_str());
        }
        SET_RESP_AND_WARN(response, base::ReturnCode::kCreateFunctionFailedOnTablet, error_msgs);
        return;
    }
    auto fun = std::make_shared<::openmldb::common::ExternalFun>(request->fun());
    if (IsClusterMode()) {
        std::string value;
        fun->SerializeToString(&value);
        std::string fun_node = zk_path_.external_function_path_ + "/" + fun->name();
        if (!zk_client_->CreateNode(fun_node, value)) {
            SET_RESP_AND_WARN(response, base::ReturnCode::kCreateZkFailed, "create function on zk failed: " + fun_node);
            return;
        }
    }
    PDLOG(INFO, "create function %s success", fun->name().c_str());
    base::SetResponseOK(response);
    std::lock_guard<std::mutex> lock(mu_);
    external_fun_.emplace(fun->name(), fun);
}

void NameServerImpl::DropFunction(RpcController* controller, const DropFunctionRequest* request,
                                  DropFunctionResponse* response, Closure* done) {
    brpc::ClosureGuard done_guard(done);
    std::shared_ptr<::openmldb::common::ExternalFun> fun;
    {
        std::lock_guard<std::mutex> lock(mu_);
        auto iter = external_fun_.find(request->name());
        if (iter != external_fun_.end()) {
            fun = iter->second;
        }
    }
    if (!fun) {
        if (request->if_exists()) {
            base::SetResponseOK(response);
        } else {
            SET_RESP_AND_WARN(response, base::ReturnCode::kError, "fun does not exist in nameserver meta");
        }
        return;
    }
    auto tablets = GetAllHealthTablet();
    for (const auto& tablet : tablets) {
        std::string msg;
        // if drop function failed on tablet, treat it as success(only log warning)
        if (!tablet->client_->DropFunction(*fun, &msg)) {
            LOG(WARNING) << "drop function failed on " << tablet->client_->GetEndpoint() << ", reason: " << msg;
        }
    }
    if (IsClusterMode()) {
        std::string fun_node = zk_path_.external_function_path_ + "/" + fun->name();
        if (!zk_client_->DeleteNode(fun_node)) {
            // if drop zk node failed, the whole drop function failed
            SET_RESP_AND_WARN(response, base::ReturnCode::kDelZkFailed, "delete function zk node failed:" + fun_node);
            return;
        }
        // func in taskmanager is deleted by client, not in here
    }
    base::SetResponseOK(response);
    LOG(INFO) << "drop function " << request->name() << " success";
    std::lock_guard<std::mutex> lock(mu_);
    external_fun_.erase(request->name());
}

void NameServerImpl::ShowFunction(RpcController* controller, const ShowFunctionRequest* request,
                                  ShowFunctionResponse* response, Closure* done) {
    brpc::ClosureGuard done_guard(done);
    std::lock_guard<std::mutex> lock(mu_);
    if (request->has_name() && !request->name().empty()) {
        auto iter = external_fun_.find(request->name());
        if (iter != external_fun_.end()) {
            response->add_fun()->CopyFrom(*(iter->second));
        }
    } else {
        for (const auto& kv : external_fun_) {
            response->add_fun()->CopyFrom(*(kv.second));
        }
    }
    base::SetResponseOK(response);
}

base::Status NameServerImpl::InitGlobalVarTable() {
    std::map<std::string, std::string> default_value = {
        {"execute_mode", "offline"},
        {"enable_trace", "false"},
        {"sync_job", "false"},
        {"job_timeout", "20000"}
    };
    // get table_info
    std::string db = INFORMATION_SCHEMA_DB;
    std::string table = GLOBAL_VARIABLES;
    std::shared_ptr<TableInfo> table_info;
    if (!GetTableInfo(table, db, &table_info)) {
        return {ReturnCode::kTableIsNotExist, "table does not exist"};
    }
    // encode row && dimensions
    std::vector<std::string> rows;
    std::vector<std::vector<std::pair<std::string, uint32_t>>> rows_dimensions;
    for (auto iter = default_value.begin(); iter != default_value.end(); iter++) {
        std::string row;
        std::vector<std::string> vec;
        vec.push_back(iter->first);
        vec.push_back(iter->second);
        codec::RowCodec::EncodeRow(vec, table_info->column_desc(), 1, row);
        rows.push_back(row);
        std::vector<std::pair<std::string, uint32_t>> dimensions;
        // only one index in system table
        dimensions.push_back(std::make_pair(iter->first, 0));
        rows_dimensions.push_back(dimensions);
    }
    // insert value
    uint32_t tid = table_info->tid();
    uint32_t pid_num = table_info->table_partition_size();
    for (size_t i = 0; i < default_value.size(); i++) {
        std::string row = rows[i];
        std::vector<std::pair<std::string, uint32_t>> dimensions = rows_dimensions[i];
        uint32_t pid = 0;
        if (pid_num > 0) {
            pid = (uint32_t)(::openmldb::base::hash64(dimensions[0].first) % pid_num);
        }
        // system table only have one partition, so table_partition(0) can be used
        for (int meta_idx = 0; meta_idx < table_info->table_partition(0).partition_meta_size(); meta_idx++) {
            if (table_info->table_partition(0).partition_meta(meta_idx).is_leader() &&
                table_info->table_partition(0).partition_meta(meta_idx).is_alive()) {
                uint64_t cur_ts = ::baidu::common::timer::get_micros() / 1000;
                std::string endpoint = table_info->table_partition(0).partition_meta(meta_idx).endpoint();
                auto table_ptr = GetTablet(endpoint);
                if (!table_ptr->client_->Put(tid, pid, cur_ts, row, dimensions)) {
                    return {ReturnCode::kPutFailed, "fail to make a put request to table"};
                }
                break;
            }
        }
    }
    return {};
}

/// \beirf create a SQLClusterRouter instance for use like monitoring statistics collecting
///    the actual instance is stored in `sr_` member
///
/// \return true if action success, false if any error happens
bool NameServerImpl::GetSdkConnection() {
    if (std::atomic_load_explicit(&sr_, std::memory_order_acquire) == nullptr) {
        sdk::DBSDK* cs = nullptr;
        PDLOG(INFO, "Init ClusterSDK in name server");
        if (IsClusterMode()) {
            ::openmldb::sdk::ClusterOptions copt;
            copt.zk_cluster = zk_path_.zk_cluster_;
            copt.zk_path = zk_path_.root_path_;
            cs = new ::openmldb::sdk::ClusterSDK(copt);
        } else {
            std::vector<std::string> list = absl::StrSplit(endpoint_, ":");
            if (list.size() != 2) {
                PDLOG(ERROR, "fail to split endpoint_");
                return false;
            }

            int port = 0;
            if (!absl::SimpleAtoi(list.at(1), &port)) {
                PDLOG(ERROR, "fail to port string: %s", list.at(1));
                return false;
            }
            cs = new ::openmldb::sdk::StandAloneSDK(list.at(0), port);
        }
        bool ok = cs->Init();
        if (!ok) {
            PDLOG(ERROR, "ERROR: Failed to init DBSDK");
            if (cs != nullptr) {
                delete cs;
            }
            return false;
        }
        auto sr = std::make_shared<::openmldb::sdk::SQLClusterRouter>(cs);
        if (!sr->Init()) {
            PDLOG(ERROR, "fail to init SQLClusterRouter");
            if (cs != nullptr) {
                delete cs;
            }
            return false;
        }

        std::atomic_store_explicit(&sr_, sr, std::memory_order_release);
    }

    return true;
}

void NameServerImpl::FreeSdkConnection() {
    if (std::atomic_load_explicit(&sr_, std::memory_order_acquire) != nullptr) {
        std::atomic_store_explicit(&sr_, {}, std::memory_order_release);
    }
}

std::shared_ptr<Task> NameServerImpl::CreateTaskInternal(const TaskMeta* task_meta) {
    auto task_type = task_meta->task_info->task_type();
    std::shared_ptr<TabletClient> client;
    std::string endpoint = task_meta->task_info->endpoint();
    if (!endpoint.empty()) {
        auto it = tablets_.find(endpoint);
        if (it == tablets_.end() || it->second->state_ != ::openmldb::type::EndpointState::kHealthy) {
            return {};
        }
        client = it->second->client_;
    }
    auto task_info = task_meta->task_info;
    auto task = std::make_shared<Task>(endpoint, task_info);
    switch (task_type) {
        case ::openmldb::api::TaskType::kMakeSnapshot: {
            auto meta = dynamic_cast<const MakeSnapshotTaskMeta*>(task_meta);
            boost::function<bool()> fun =
                boost::bind(&TabletClient::MakeSnapshot, client,
                        meta->tid, meta->pid, meta->end_offset, task_info);
            task->fun_ = boost::bind(&NameServerImpl::WrapTaskFun, this, fun, task_info);
            break;
        }
        case ::openmldb::api::TaskType::kPauseSnapshot: {
            auto meta = dynamic_cast<const PauseSnapshotTaskMeta*>(task_meta);
            boost::function<bool()> fun =
                boost::bind(&TabletClient::PauseSnapshot, client, meta->tid, meta->pid, task_info);
            task->fun_ = boost::bind(&NameServerImpl::WrapTaskFun, this, fun, task_info);
            break;
        }
        case ::openmldb::api::TaskType::kRecoverSnapshot: {
            auto meta = dynamic_cast<const RecoverSnapshotTaskMeta*>(task_meta);
            boost::function<bool()> fun =
                boost::bind(&TabletClient::RecoverSnapshot, client, meta->tid, meta->pid, task_info);
            task->fun_ = boost::bind(&NameServerImpl::WrapTaskFun, this, fun, task_info);
            break;
        }
        case ::openmldb::api::TaskType::kSendSnapshot: {
            auto meta = dynamic_cast<const SendSnapshotTaskMeta*>(task_meta);
            boost::function<bool()> fun =
                boost::bind(&TabletClient::SendSnapshot, client, meta->tid, meta->remote_tid,
                        meta->pid, meta->des_endpoint, task_info);
            task->fun_ = boost::bind(&NameServerImpl::WrapTaskFun, this, fun, task_info);
            break;
        }
        case ::openmldb::api::TaskType::kLoadTable: {
            auto meta = dynamic_cast<const LoadTableTaskMeta*>(task_meta);
            ::openmldb::api::TableMeta table_meta;
            table_meta.set_name(meta->name);
            table_meta.set_tid(meta->tid);
            table_meta.set_pid(meta->pid);
            table_meta.set_seg_cnt(meta->seg_cnt);
            table_meta.set_storage_mode(meta->storage_mode);
            if (meta->is_leader) {
                table_meta.set_mode(::openmldb::api::TableMode::kTableLeader);
            } else {
                table_meta.set_mode(::openmldb::api::TableMode::kTableFollower);
            }
            boost::function<bool()> fun =
                boost::bind(&TabletClient::LoadTable, client, table_meta, task_info);
            task->fun_ = boost::bind(&NameServerImpl::WrapTaskFun, this, fun, task_info);
            break;
        }
        case ::openmldb::api::TaskType::kAddReplica: {
            auto meta = dynamic_cast<const AddReplicaTaskMeta*>(task_meta);
            boost::function<bool()> fun;
            if (meta->is_remote) {
                if (meta->task_id != INVALID_PARENT_ID) {
                    task_info->set_task_id(meta->task_id);
                }
                fun = boost::bind(&TabletClient::AddReplica, client,
                        meta->tid, meta->pid, meta->des_endpoint, meta->remote_tid, task_info);
            } else {
                fun = boost::bind(&TabletClient::AddReplica, client,
                        meta->tid, meta->pid, meta->des_endpoint, task_info);
            }
            task->fun_ = boost::bind(&NameServerImpl::WrapTaskFun, this, fun, task_info);
            break;
        }
        case ::openmldb::api::TaskType::kDelReplica: {
            auto meta = dynamic_cast<const DelReplicaTaskMeta*>(task_meta);
            boost::function<bool()> fun =
                boost::bind(&TabletClient::DelReplica, client, meta->tid, meta->pid, meta->des_endpoint, task_info);
            task->fun_ = boost::bind(&NameServerImpl::WrapTaskFun, this, fun, task_info);
            break;
        }
        case ::openmldb::api::TaskType::kDropTable: {
            auto meta = dynamic_cast<const DropTableTaskMeta*>(task_meta);
            boost::function<bool()> fun =
                boost::bind(&TabletClient::DropTable, client, meta->tid, meta->pid, task_info);
            task->fun_ = boost::bind(&NameServerImpl::WrapTaskFun, this, fun, task_info);
            break;
        }
        case ::openmldb::api::TaskType::kAddTableInfo: {
            auto meta = dynamic_cast<const AddTableInfoTaskMeta*>(task_meta);
            if (meta->is_remote) {
                task->fun_ = boost::bind(&NameServerImpl::AddTableInfo, this,
                        meta->alias, meta->endpoint, meta->name, meta->db,
                        meta->remote_tid, meta->pid, task_info);
            } else {
                task->fun_ = boost::bind(&NameServerImpl::AddTableInfo, this,
                        meta->name, meta->db, meta->endpoint, meta->pid, task_info);
            }
            break;
        }
        case ::openmldb::api::TaskType::kDelTableInfo: {
            auto meta = dynamic_cast<const DelTableInfoTaskMeta*>(task_meta);
            if (meta->has_flag) {
                task->fun_ = boost::bind(&NameServerImpl::DelTableInfo, this,
                        meta->name, meta->db, meta->endpoint, meta->pid, task_info, meta->flag);
            } else {
                task->fun_ = boost::bind(&NameServerImpl::DelTableInfo, this,
                        meta->name, meta->db, meta->endpoint, meta->pid, task_info);
            }
            break;
        }
        case ::openmldb::api::TaskType::kUpdateTableInfo: {
            auto meta = dynamic_cast<const UpdateTableInfoTaskMeta*>(task_meta);
            task->fun_ = boost::bind(&NameServerImpl::UpdateTableInfo, this,
                    meta->src_endpoint, meta->name, meta->db, meta->pid, meta->des_endpoint, task_info);
            break;
        }
        case ::openmldb::api::TaskType::kSendIndexRequest: {
            auto meta = dynamic_cast<const SendIndexRequestTaskMeta*>(task_meta);
            boost::function<bool()> fun =
                boost::bind(&TabletClient::SendIndexData, client, meta->tid, meta->pid,
                        meta->pid_endpoint_map, task_info);
            task->fun_ = boost::bind(&NameServerImpl::WrapTaskFun, this, fun, task_info);
            break;
        }
        case ::openmldb::api::TaskType::kSendIndexData: {
            auto meta = dynamic_cast<const SendIndexDataTaskMeta*>(task_meta);
            for (const auto& kv : meta->pid_endpoint_map) {
                auto sub_task = CreateTask<SendIndexRequestTaskMeta>(
                            meta->task_info->op_id(), meta->task_info->op_type(), kv.second,
                            meta->tid, kv.first, meta->pid_endpoint_map);
                task->sub_task_.push_back(sub_task);
                PDLOG(INFO, "add subtask kSendIndexData. op_id[%lu] tid[%u] pid[%u] endpoint[%s]",
                      meta->task_info->op_id(), meta->tid, kv.first, kv.second.c_str());
            }
            task->fun_ = boost::bind(&NameServerImpl::RunSubTask, this, task);
            break;
        }
        case ::openmldb::api::TaskType::kLoadIndexRequest: {
            auto meta = dynamic_cast<const LoadIndexRequestTaskMeta*>(task_meta);
            boost::function<bool()> fun =
                boost::bind(&TabletClient::LoadIndexData, client, meta->tid, meta->pid,
                        meta->partition_num, task_info);
            task->fun_ = boost::bind(&NameServerImpl::WrapTaskFun, this, fun, task_info);
            break;
        }
        case ::openmldb::api::TaskType::kLoadIndexData: {
            auto meta = dynamic_cast<const LoadIndexDataTaskMeta*>(task_meta);
            for (const auto& kv : meta->pid_endpoint_map) {
                auto sub_task = CreateTask<LoadIndexRequestTaskMeta>(
                            meta->task_info->op_id(), meta->task_info->op_type(), kv.second,
                            meta->tid, kv.first, meta->pid_endpoint_map.size());
                task->sub_task_.push_back(sub_task);
                PDLOG(INFO, "add subtask kLoadIndexData. op_id[%lu] tid[%u] pid[%u] endpoint[%s]",
                      meta->task_info->op_id(), meta->tid, kv.first, kv.second.c_str());
            }
            task->fun_ = boost::bind(&NameServerImpl::RunSubTask, this, task);
            break;
        }
        case ::openmldb::api::TaskType::kExtractIndexRequest: {
            auto meta = dynamic_cast<const ExtractIndexRequestTaskMeta*>(task_meta);
            boost::function<bool()> fun =
                boost::bind(&TabletClient::ExtractIndexData, client, meta->tid, meta->pid,
                        meta->partition_num, meta->column_key, meta->offset, true, task_info);
            task->fun_ = boost::bind(&NameServerImpl::WrapTaskFun, this, fun, task_info);
            break;
        }
        case ::openmldb::api::TaskType::kExtractIndexData: {
            auto meta = dynamic_cast<const ExtractIndexDataTaskMeta*>(task_meta);
            for (const auto& kv : meta->pid_endpoint_map) {
                auto iter = meta->pid_offset_map.find(kv.first);
                auto sub_task = CreateTask<ExtractIndexRequestTaskMeta>(
                            meta->task_info->op_id(), meta->task_info->op_type(), kv.second,
                            meta->tid, kv.first, meta->partition_num, meta->column_key,
                            iter->second);
                task->sub_task_.push_back(sub_task);
                PDLOG(INFO, "add subtask kExtractIndexData. op_id[%lu] tid[%u] pid[%u] endpoint[%s]",
                      meta->task_info->op_id(), meta->tid, kv.first, kv.second.c_str());
            }
            task->fun_ = boost::bind(&NameServerImpl::RunSubTask, this, task);
            break;
        }
        case ::openmldb::api::TaskType::kAddIndexToTabletRequest: {
            auto meta = dynamic_cast<const AddIndexToTabletRequestTaskMeta*>(task_meta);
            boost::function<bool()> fun =
                boost::bind(&TabletClient::AddMultiIndex, client, meta->tid, meta->pid,
                        meta->column_key, task_info);
            task->fun_ = boost::bind(&NameServerImpl::WrapTaskFun, this, fun, task_info);
            break;
        }
        case ::openmldb::api::TaskType::kAddIndexToTablet: {
            auto meta = dynamic_cast<const AddIndexToTabletTaskMeta*>(task_meta);
            for (const auto& part : meta->table_info.table_partition()) {
                for (const auto& part_meta : part.partition_meta()) {
                    const std::string& ep = part_meta.endpoint();
                    auto sub_task = CreateTask<AddIndexToTabletRequestTaskMeta>(
                                meta->task_info->op_id(), meta->task_info->op_type(), ep,
                                meta->table_info.tid(), part.pid(), meta->column_key);
                    task->sub_task_.push_back(sub_task);
                    PDLOG(INFO, "add subtask AddIndexToTablet. op_id[%lu] tid[%u] pid[%u] endpoint[%s]",
                          meta->task_info->op_id(), meta->table_info.tid(), part.pid(), ep.c_str());
                }
            }
            task->fun_ = boost::bind(&NameServerImpl::RunSubTask, this, task);
            break;
        }
        case ::openmldb::api::TaskType::kAddIndexToTableInfo: {
            auto meta = dynamic_cast<const AddIndexToTableInfoTaskMeta*>(task_meta);
            task->fun_ = boost::bind(&NameServerImpl::AddIndexToTableInfo, this,
                    meta->name, meta->db, meta->column_key, task_info);
            break;
        }
        case ::openmldb::api::TaskType::kCheckBinlogSyncProgress: {
            auto meta = dynamic_cast<const CheckBinlogSyncProgressTaskMeta*>(task_meta);
            task->fun_ = boost::bind(&NameServerImpl::CheckBinlogSyncProgress, this,
                    meta->name, meta->db, meta->pid, meta->follower, meta->offset_delta, task_info);
            break;
        }
        case ::openmldb::api::TaskType::kChangeLeader: {
            task->fun_ = boost::bind(&NameServerImpl::ChangeLeader, this, task_info);
            break;
        }
        case ::openmldb::api::TaskType::kSelectLeader: {
            auto meta = dynamic_cast<const SelectLeaderTaskMeta*>(task_meta);
            task->fun_ = boost::bind(&NameServerImpl::SelectLeader, this, meta->name, meta->db,
                    meta->tid, meta->pid, meta->follower_endpoint, task_info);
            break;
        }
        case ::openmldb::api::TaskType::kUpdateLeaderInfo: {
            task->fun_ = boost::bind(&NameServerImpl::UpdateLeaderInfo, this, task_info);
            break;
        }
        case ::openmldb::api::TaskType::kRecoverTable: {
            auto meta = dynamic_cast<const RecoverTableTaskMeta*>(task_meta);
            task->fun_ = boost::bind(&NameServerImpl::RecoverEndpointTable, this, meta->name, meta->db,
                    meta->pid, meta->endpoint, meta->offset_delta, meta->concurrency, task_info);
            break;
        }
        case ::openmldb::api::TaskType::kUpdatePartitionStatus: {
            auto meta = dynamic_cast<const UpdatePartitionStatusTaskMeta*>(task_meta);
            task->fun_ = boost::bind(&NameServerImpl::UpdatePartitionStatus, this, meta->name, meta->db,
                    meta->endpoint, meta->pid, meta->is_leader, meta->is_alive, task_info);
            break;
        }
        case ::openmldb::api::TaskType::kCreateTableRemote: {
            auto meta = dynamic_cast<const CreateTableRemoteTaskMeta*>(task_meta);
            auto cluster = GetHealthCluster(meta->alias);
            if (!cluster) {
                PDLOG(WARNING, "replica[%s] not available op_index[%lu]",
                        meta->alias.c_str(), meta->task_info->op_id());
                return {};
            }
            std::string cluster_endpoint =
                std::atomic_load_explicit(&cluster->client_, std::memory_order_relaxed)->GetEndpoint();
            task->task_info_->set_endpoint(cluster_endpoint);
            boost::function<bool()> fun =
                boost::bind(&NameServerImpl::CreateTableRemote, this, *task_info, meta->table_info, cluster);
            task->fun_ = boost::bind(&NameServerImpl::WrapTaskFun, this, fun, task_info);
            break;
        }
        case ::openmldb::api::TaskType::kDropTableRemote: {
            auto meta = dynamic_cast<const DropTableRemoteTaskMeta*>(task_meta);
            auto cluster = GetHealthCluster(meta->alias);
            if (!cluster) {
                PDLOG(WARNING, "replica[%s] not available op_index[%lu]",
                        meta->alias.c_str(), meta->task_info->op_id());
                return {};
            }
            std::string cluster_endpoint =
                std::atomic_load_explicit(&cluster->client_, std::memory_order_relaxed)->GetEndpoint();
            task->task_info_->set_endpoint(cluster_endpoint);
            boost::function<bool()> fun =
                boost::bind(&NameServerImpl::DropTableRemote, this, *task_info, meta->name, meta->db, cluster);
            task->fun_ = boost::bind(&NameServerImpl::WrapTaskFun, this, fun, task_info);
            break;
        }
        case ::openmldb::api::TaskType::kAddReplicaNSRemote: {
            auto meta = dynamic_cast<const AddReplicaNSRemoteTaskMeta*>(task_meta);
            auto cluster = GetHealthCluster(meta->alias);
            if (!cluster) {
                PDLOG(WARNING, "replica[%s] not available op_index[%lu]",
                        meta->alias.c_str(), meta->task_info->op_id());
                return {};
            }
            std::string cluster_endpoint =
                std::atomic_load_explicit(&cluster->client_, std::memory_order_relaxed)->GetEndpoint();
            task->task_info_->set_endpoint(cluster_endpoint);
            boost::function<bool()> fun = boost::bind(&NsClient::AddReplicaNS,
                    std::atomic_load_explicit(&cluster->client_, std::memory_order_relaxed),
                    meta->name, meta->endpoint_vec, meta->pid, zone_info_, *task_info);
            task->fun_ = boost::bind(&NameServerImpl::WrapTaskFun, this, fun, task_info);
            break;
        }
        case ::openmldb::api::TaskType::kAddTableIndex: {
            auto meta = dynamic_cast<const AddTableIndexTaskMeta*>(task_meta);
            auto status = FillAddIndexTask(meta->task_info->op_id(), meta->task_info->op_type(),
                    meta->name, meta->db, meta->column_key, &task->seq_task_);
            if (!status.OK()) {
                PDLOG(WARNING, "FillAddIndexTask failed. op_id %lu msg %s",
                        meta->task_info->op_id(), status.GetMsg().c_str());
                return {};
            }
            task->fun_ = boost::bind(&NameServerImpl::RunSeqTask, this, task);
            break;
        }
        case ::openmldb::api::TaskType::kAddMultiTableIndex: {
            auto meta = dynamic_cast<const AddMultiTableIndexTaskMeta*>(task_meta);
            for (const auto& cur_table_index : meta->table_index) {
                auto sub_task = CreateTask<AddTableIndexTaskMeta>(
                            meta->task_info->op_id(), meta->task_info->op_type(),
                            cur_table_index.name(), cur_table_index.db(),
                            schema::IndexUtil::Convert2Vector(cur_table_index.column_key()));
                if (!sub_task) {
                    return {};
                }
                task->sub_task_.push_back(sub_task);
                PDLOG(INFO, "add subtask kAddTableIndex. op_id[%lu] table name %s db %s",
                      meta->task_info->op_id(), cur_table_index.name().c_str(), cur_table_index.db().c_str());
            }
            task->fun_ = boost::bind(&NameServerImpl::RunSubTask, this, task);
            break;
        }
        case ::openmldb::api::TaskType::kCreateProcedure: {
            auto meta = dynamic_cast<const CreateProcedureTaskMeta*>(task_meta);
            api::CreateProcedureRequest request;
            request.mutable_sp_info()->CopyFrom(meta->sp_info);
            boost::function<base::Status()> wrap_fun = boost::bind(&NameServerImpl::CreateProcedureInternal,
                    this, request);
            task->fun_ = boost::bind(&NameServerImpl::WrapNormalTaskFun, this, wrap_fun, task_info);
            break;
        }
        case ::openmldb::api::TaskType::kDumpIndexData:  // deprecated
        case ::openmldb::api::TaskType::kUpdateTableAlive:  // deprecated
        case ::openmldb::api::TaskType::kTableSyncTask:  // deprecated
            break;
    }
    return task;
}

std::shared_ptr<api::ProcedureInfo> NameServerImpl::GetProcedure(const std::string& db, const std::string& name) {
    std::lock_guard<std::mutex> lock(mu_);
    auto iter = db_sp_info_map_.find(db);
    if (iter != db_sp_info_map_.end()) {
        auto sp_iter = iter->second.find(name);
        if (sp_iter != iter->second.end()) {
            return sp_iter->second;
        }
    }
    return {};
}

bool NameServerImpl::IsExistDataBase(const std::string& db) {
    std::lock_guard<std::mutex> lock(mu_);
    return databases_.find(db) != databases_.end();
}

void NameServerImpl::DeploySQL(RpcController* controller, const DeploySQLRequest* request,
                                     DeploySQLResponse* response, Closure* done) {
    brpc::ClosureGuard done_guard(done);
    if (!running_.load(std::memory_order_acquire)) {
        response->set_code(::openmldb::base::ReturnCode::kNameserverIsNotLeader);
        response->set_msg("nameserver is not leader");
        PDLOG(WARNING, "cur nameserver is not leader");
        return;
    }
    const auto& sp_info = request->sp_info();
    const auto& db = sp_info.db_name();
    const auto& deploy_name = sp_info.sp_name();
    if (!IsExistDataBase(db)) {
        base::SetResponseStatus(ReturnCode::kDatabaseNotFound, "database not found", response);
        PDLOG(WARNING, "database[%s] not found", db.c_str());
        return;
    }
    if (auto procedure = GetProcedure(db, deploy_name);
            procedure && procedure->type() == ::openmldb::type::ProcedureType::kReqDeployment) {
        base::SetResponseStatus(ReturnCode::kProcedureAlreadyExists, "deployment already exists", response);
        PDLOG(WARNING, "deployment[%s] already exists in db[%s]", deploy_name.c_str(), db.c_str());
        return;
    }
    for (const auto& index : request->index()) {
        std::shared_ptr<TableInfo> table_info;
        std::string cur_db = index.has_db() && !index.db().empty() ? index.db() : db;
        const auto& table_name = index.name();
        if (!GetTableInfo(table_name, cur_db, &table_info)) {
            base::SetResponseStatus(ReturnCode::kTableIsNotExist, "table does not exist!", response);
            PDLOG(WARNING, "table %s.%s does not exit", cur_db.c_str(), table_name.c_str());
            return;
        }
        for (const auto& column_key : index.column_key()) {
            if (schema::IndexUtil::IsExist(column_key, table_info->column_key())) {
                base::SetResponseStatus(ReturnCode::kIndexAlreadyExists, "index already exist!", response);
                PDLOG(WARNING, "index already exist in table %s", table_name.c_str());
                return;
            }
        }
    }
    std::lock_guard<std::mutex> lock(mu_);
    if (IsExistActiveOp(db, "", api::OPType::kDeployOP)) {
        LOG(WARNING) << "create DeployOP failed. there is already a task running in db " << db;
        base::SetResponseStatus(ReturnCode::kOPAlreadyExists,
                "there is already a task running", response);
        return;
    }
    uint64_t op_id = 0;
    auto status = CreateDeployOP(*request, &op_id);
    if (!status.OK()) {
        PDLOG(WARNING, "%s", status.GetMsg().c_str());
    }
    response->set_op_id(op_id);
    SetResponseStatus(status, response);
}

base::Status NameServerImpl::CreateDeployOP(const DeploySQLRequest& request, uint64_t* op_id) {
    std::shared_ptr<OPData> op_data;
    const auto& sp_info = request.sp_info();
    const auto& deploy_name = sp_info.sp_name();
    std::string value;
    auto op_type = api::OPType::kDeployOP;
    if (CreateOPData(op_type, value, op_data, sp_info.main_table(), sp_info.db_name(), 0) < 0) {
        return {-1, absl::StrCat("create DeployOP data error. deploy name ", deploy_name)};
    }
    auto task = CreateTask<AddMultiTableIndexTaskMeta>(op_data->GetOpId(), op_type, request.index());
    if (!task) {
        return {-1, absl::StrCat("Create kAddMultiTableIndex task failed. deploy name ", deploy_name)};
    }
    op_data->task_list_.push_back(task);
    task = CreateTask<CreateProcedureTaskMeta>(op_data->GetOpId(), op_type, sp_info);
    if (!task) {
        return {-1, absl::StrCat("Create CreateProcedureTaskMeta task failed. deploy name ", deploy_name)};
    }
    op_data->task_list_.push_back(task);
    if (AddOPData(op_data) < 0) {
        return {-1, absl::StrCat("add op data failed. deploy name ", sp_info.sp_name())};
    }
    PDLOG(INFO, "create DeployOP success. op id %lu deploy name %s", op_data->GetOpId(), deploy_name.c_str());
    *op_id = op_data->GetOpId();
    return {};
}

bool NameServerImpl::IsExistActiveOp(const std::string& db, const std::string& name, api::OPType op_type) {
    for (const auto& op_list : task_vec_) {
        if (op_list.empty()) {
            continue;
        }
        for (const auto& op_data : op_list) {
            if (op_data->op_info_.op_type() != op_type) {
                continue;
            }
            if (!db.empty() && op_data->op_info_.db() != db) {
                continue;
            }
            if (!name.empty() && op_data->op_info_.name() != name) {
                continue;
            }
            if (op_data->op_info_.task_status() == api::TaskStatus::kInited ||
                    op_data->op_info_.task_status() == api::TaskStatus::kDoing) {
                return true;
            }
        }
    }
    return false;
}

<<<<<<< HEAD
=======
bool NameServerImpl::IsExistActiveOp(const std::string& db, const std::string& name) {
    for (const auto& op_list : task_vec_) {
        if (op_list.empty()) {
            continue;
        }
        for (const auto& op_data : op_list) {
            if (!db.empty() && op_data->op_info_.db() != db) {
                continue;
            }
            if (!name.empty() && op_data->op_info_.name() != name) {
                continue;
            }
            if (op_data->op_info_.task_status() == api::TaskStatus::kInited ||
                    op_data->op_info_.task_status() == api::TaskStatus::kDoing) {
                return true;
            }
        }
    }
    return false;
}

>>>>>>> 72f752bd
}  // namespace nameserver
}  // namespace openmldb<|MERGE_RESOLUTION|>--- conflicted
+++ resolved
@@ -3713,8 +3713,6 @@
     }
 }
 
-<<<<<<< HEAD
-=======
 void NameServerImpl::TruncateTable(RpcController* controller, const TruncateTableRequest* request,
         TruncateTableResponse* response, Closure* done) {
     brpc::ClosureGuard done_guard(done);
@@ -3778,7 +3776,6 @@
     response->set_msg("ok");
 }
 
->>>>>>> 72f752bd
 bool NameServerImpl::SaveTableInfo(std::shared_ptr<TableInfo> table_info) {
     std::string table_value;
     table_info->SerializeToString(&table_value);
@@ -10444,8 +10441,6 @@
     return false;
 }
 
-<<<<<<< HEAD
-=======
 bool NameServerImpl::IsExistActiveOp(const std::string& db, const std::string& name) {
     for (const auto& op_list : task_vec_) {
         if (op_list.empty()) {
@@ -10467,6 +10462,5 @@
     return false;
 }
 
->>>>>>> 72f752bd
 }  // namespace nameserver
 }  // namespace openmldb