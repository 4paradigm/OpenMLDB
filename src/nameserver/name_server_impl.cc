/*
 * Copyright 2021 4Paradigm
 *
 * Licensed under the Apache License, Version 2.0 (the "License");
 * you may not use this file except in compliance with the License.
 * You may obtain a copy of the License at
 *
 *   http://www.apache.org/licenses/LICENSE-2.0
 *
 * Unless required by applicable law or agreed to in writing, software
 * distributed under the License is distributed on an "AS IS" BASIS,
 * WITHOUT WARRANTIES OR CONDITIONS OF ANY KIND, either express or implied.
 * See the License for the specific language governing permissions and
 * limitations under the License.
 */

#include "nameserver/name_server_impl.h"

#include <base/strings.h>
#include <gflags/gflags.h>
#include <strings.h>

#include <algorithm>
#include <set>
#ifdef DISALLOW_COPY_AND_ASSIGN
#undef DISALLOW_COPY_AND_ASSIGN
#endif
#include <snappy.h>

#include <utility>

#include "base/glog_wapper.h"
#include "base/status.h"
#include "boost/algorithm/string.hpp"
#include "boost/bind.hpp"
#include "common/timer.h"

DECLARE_string(endpoint);
DECLARE_string(zk_cluster);
DECLARE_string(zk_root_path);
DECLARE_int32(zk_session_timeout);
DECLARE_int32(zk_keep_alive_check_interval);
DECLARE_int32(get_task_status_interval);
DECLARE_int32(name_server_task_pool_size);
DECLARE_int32(name_server_task_wait_time);
DECLARE_int32(max_op_num);
DECLARE_uint32(partition_num);
DECLARE_uint32(replica_num);
DECLARE_bool(auto_failover);
DECLARE_uint32(tablet_heartbeat_timeout);
DECLARE_uint32(tablet_offline_check_interval);
DECLARE_uint32(absolute_ttl_max);
DECLARE_uint32(latest_ttl_max);
DECLARE_uint32(get_table_status_interval);
DECLARE_uint32(name_server_task_max_concurrency);
DECLARE_uint32(check_binlog_sync_progress_delta);
DECLARE_uint32(name_server_op_execute_timeout);
DECLARE_uint32(get_replica_status_interval);
DECLARE_int32(make_snapshot_time);
DECLARE_int32(make_snapshot_check_interval);
DECLARE_bool(use_name);
DECLARE_bool(enable_distsql);
DECLARE_bool(enable_timeseries_table);

using ::openmldb::api::OPType::kAddIndexOP;
using ::openmldb::base::ReturnCode;

namespace openmldb {
namespace nameserver {

const std::string OFFLINE_LEADER_ENDPOINT =  // NOLINT
    "OFFLINE_LEADER_ENDPOINT";
const uint8_t MAX_ADD_TABLE_FIELD_COUNT = 63;

ClusterInfo::ClusterInfo(const ::openmldb::nameserver::ClusterAddress& cd)
    : client_(), last_status(), zk_client_(), session_term_() {
    cluster_add_.CopyFrom(cd);
    state_ = kClusterOffline;
    ctime_ = ::baidu::common::timer::get_micros() / 1000;
}

void ClusterInfo::CheckZkClient() {
    if (!zk_client_->IsConnected()) {
        PDLOG(WARNING, "reconnect zk");
        if (zk_client_->Reconnect()) {
            PDLOG(INFO, "reconnect zk ok");
        }
    }
    if (session_term_ != zk_client_->GetSessionTerm()) {
        if (zk_client_->WatchNodes()) {
            session_term_ = zk_client_->GetSessionTerm();
            PDLOG(INFO, "watch node ok");
        } else {
            PDLOG(WARNING, "watch node failed");
        }
    }
}

void ClusterInfo::UpdateNSClient(const std::vector<std::string>& children) {
    if (children.empty()) {
        PDLOG(INFO, "children is empty on UpdateNsClient");
        return;
    }
    std::vector<std::string> tmp_children(children.begin(), children.end());
    std::sort(tmp_children.begin(), tmp_children.end());
    std::string endpoint;
    if (tmp_children[0] == client_->GetEndpoint()) {
        return;
    }
    if (!zk_client_->GetNodeValue(cluster_add_.zk_path() + "/leader/" + tmp_children[0], endpoint)) {
        PDLOG(WARNING, "get replica cluster leader ns failed");
        return;
    }
    std::string real_endpoint;
    if (FLAGS_use_name) {
        std::vector<std::string> vec;
        const std::string name_path = cluster_add_.zk_path() + "/map/names/" + endpoint;
        if (zk_client_->IsExistNode(name_path) != 0) {
            LOG(WARNING) << endpoint << " not in name vec";
            return;
        }
        if (!zk_client_->GetNodeValue(name_path, real_endpoint)) {
            LOG(WARNING) << "get real_endpoint failed for name " << endpoint;
            return;
        }
    }
    std::shared_ptr<::openmldb::client::NsClient> tmp_ptr =
        std::make_shared<::openmldb::client::NsClient>(endpoint, real_endpoint);
    if (tmp_ptr->Init() < 0) {
        PDLOG(WARNING, "replica cluster ns client init failed");
        return;
    }
    std::atomic_store_explicit(&client_, tmp_ptr, std::memory_order_relaxed);
    ctime_ = ::baidu::common::timer::get_micros() / 1000;
    state_.store(kClusterHealthy, std::memory_order_relaxed);
}

int ClusterInfo::Init(std::string& msg) {
    zk_client_ = std::make_shared<ZkClient>(cluster_add_.zk_endpoints(), FLAGS_zk_session_timeout, "",
                                            cluster_add_.zk_path(), cluster_add_.zk_path() + "/leader");
    bool ok = zk_client_->Init();
    for (int i = 1; i < 3; i++) {
        if (ok) {
            break;
        }
        PDLOG(WARNING, "count %d fail to init zookeeper with cluster %s %s", i, cluster_add_.zk_endpoints().c_str(),
              cluster_add_.zk_path().c_str());
        ok = zk_client_->Init();
    }
    if (!ok) {
        msg = "connect relica cluster zk failed";
        return 401;
    }
    session_term_ = zk_client_->GetSessionTerm();
    std::vector<std::string> children;
    if (!zk_client_->GetChildren(cluster_add_.zk_path() + "/leader", children) || children.empty()) {
        msg = "get zk failed";
        PDLOG(WARNING, "get zk failed, get children");
        return 451;
    }
    std::string endpoint;
    if (!zk_client_->GetNodeValue(cluster_add_.zk_path() + "/leader/" + children[0], endpoint)) {
        msg = "get zk failed";
        PDLOG(WARNING, "get zk failed, get replica cluster leader ns failed");
        return 451;
    }
    std::string real_endpoint;
    if (FLAGS_use_name) {
        std::vector<std::string> vec;
        const std::string name_path = cluster_add_.zk_path() + "/map/names/" + endpoint;
        if (zk_client_->IsExistNode(name_path) != 0) {
            msg = "name not in names_vec";
            LOG(WARNING) << endpoint << " not in name vec";
            return -1;
        }
        if (!zk_client_->GetNodeValue(name_path, real_endpoint)) {
            msg = "get zk failed";
            LOG(WARNING) << "get real_endpoint failed for name " << endpoint;
            return 451;
        }
    }
    client_ = std::make_shared<::openmldb::client::NsClient>(endpoint, real_endpoint);
    if (client_->Init() < 0) {
        msg = "connect ns failed";
        PDLOG(WARNING, "connect ns failed, replica cluster ns");
        return 403;
    }
    zk_client_->WatchNodes(boost::bind(&ClusterInfo::UpdateNSClient, this, _1));
    zk_client_->WatchNodes();
    if (FLAGS_use_name) {
        UpdateRemoteRealEpMap();
        bool ok = zk_client_->WatchItem(cluster_add_.zk_path() + "/nodes",
                                        boost::bind(&ClusterInfo::UpdateRemoteRealEpMap, this));
        if (!ok) {
            zk_client_->CloseZK();
            msg = "zk watch nodes failed";
            PDLOG(WARNING, "zk watch nodes failed");
            return -1;
        }
    }
    return 0;
}

bool ClusterInfo::DropTableRemote(const ::openmldb::api::TaskInfo& task_info, const std::string& name,
                                  const std::string& db, const ::openmldb::nameserver::ZoneInfo& zone_info) {
    std::string msg;
    if (!std::atomic_load_explicit(&client_, std::memory_order_relaxed)
             ->DropTableRemote(task_info, name, db, zone_info, msg)) {
        PDLOG(WARNING, "drop table for replica cluster failed!, msg is: %s", msg.c_str());
        return false;
    }
    return true;
}

bool ClusterInfo::CreateTableRemote(const ::openmldb::api::TaskInfo& task_info,
                                    const ::openmldb::nameserver::TableInfo& table_info,
                                    const ::openmldb::nameserver::ZoneInfo& zone_info) {
    std::string msg;
    if (!std::atomic_load_explicit(&client_, std::memory_order_relaxed)
             ->CreateTableRemote(task_info, table_info, zone_info, msg)) {
        PDLOG(WARNING, "create table for replica cluster failed!, msg is: %s", msg.c_str());
        return false;
    }
    return true;
}

bool ClusterInfo::UpdateRemoteRealEpMap() {
    if (!FLAGS_use_name) {
        return true;
    }
    decltype(remote_real_ep_map_) tmp_map = std::make_shared<std::map<std::string, std::string>>();
    std::vector<std::string> vec;
    if (!zk_client_->GetChildren(cluster_add_.zk_path() + "/map/names", vec) || vec.empty()) {
        PDLOG(WARNING, "get zk failed, get remote children");
        return false;
    }
    for (const auto& ep : vec) {
        std::string real_endpoint;
        if (!zk_client_->GetNodeValue(cluster_add_.zk_path() + "/map/names/" + ep, real_endpoint)) {
            PDLOG(WARNING, "get zk failed, get real_endpoint failed");
            continue;
        }
        tmp_map->insert(std::make_pair(ep, real_endpoint));
    }
    std::atomic_store_explicit(&remote_real_ep_map_, tmp_map, std::memory_order_release);
    return true;
}

void NameServerImpl::CheckSyncExistTable(const std::string& alias,
                                         const std::vector<::openmldb::nameserver::TableInfo>& tables_remote,
                                         const std::shared_ptr<::openmldb::client::NsClient> ns_client) {
    for (const TableInfo& table_info_remote : tables_remote) {
        std::string name = table_info_remote.name();
        std::string db = table_info_remote.db();

        std::shared_ptr<::openmldb::nameserver::TableInfo> table_info_local;
        {
            std::lock_guard<std::mutex> lock(mu_);
            if (!GetTableInfoUnlock(name, db, &table_info_local)) {
                PDLOG(WARNING, "table[%s] is not exist!", name.c_str());
                continue;
            }
        }
        bool is_continue = false;
        // remote table
        for (int idx = 0; idx < table_info_remote.table_partition_size(); idx++) {
            const ::openmldb::nameserver::TablePartition& table_partition = table_info_remote.table_partition(idx);
            for (int midx = 0; midx < table_partition.partition_meta_size(); midx++) {
                if (table_partition.partition_meta(midx).is_leader() &&
                    (!table_partition.partition_meta(midx).is_alive())) {
                    PDLOG(WARNING,
                          "remote table [%s] has a no alive leader partition "
                          "pid[%u]",
                          name.c_str(), table_partition.pid());
                    is_continue = true;
                    break;
                }
            }
        }
        if (is_continue) {
            PDLOG(WARNING, "table [%s] does not sync to replica cluster [%s]", name.c_str(), alias.c_str());
            continue;
        }
        for (int idx = 0; idx < table_info_local->table_partition_size(); idx++) {
            const ::openmldb::nameserver::TablePartition& table_partition_local =
                table_info_local->table_partition(idx);
            for (int midx = 0; midx < table_partition_local.partition_meta_size(); midx++) {
                if (table_partition_local.partition_meta(midx).is_leader() &&
                    (!table_partition_local.partition_meta(midx).is_alive())) {
                    PDLOG(WARNING, "table [%s] pid [%u] has a no alive leader partition", name.c_str(),
                          table_partition_local.pid());
                    is_continue = true;
                    break;
                }
            }
        }
        if (is_continue) {
            PDLOG(WARNING, "table [%s] does not sync to replica cluster [%s]", name.c_str(), alias.c_str());
            continue;
        }
        {
            std::lock_guard<std::mutex> lock(mu_);
            for (int idx = 0; idx < table_info_remote.table_partition_size(); idx++) {
                const ::openmldb::nameserver::TablePartition& table_partition = table_info_remote.table_partition(idx);
                uint32_t cur_pid = table_partition.pid();
                for (int midx = 0; midx < table_partition.partition_meta_size(); midx++) {
                    if (table_partition.partition_meta(midx).is_leader() &&
                        table_partition.partition_meta(midx).is_alive()) {
                        if (AddReplicaSimplyRemoteOP(alias, name, db, table_partition.partition_meta(midx).endpoint(),
                                                     table_info_remote.tid(), cur_pid) < 0) {
                            PDLOG(WARNING,
                                  "create AddReplicasSimplyRemoteOP failed. "
                                  "table[%s] pid[%u] alias[%s]",
                                  name.c_str(), cur_pid, alias.c_str());
                            break;
                        }
                    }
                }
            }
        }
    }
}

void NameServerImpl::TableInfoToVec(
    const std::map<std::string, std::shared_ptr<::openmldb::nameserver::TableInfo>>& table_infos,
    const std::vector<uint32_t>& table_tid_vec, std::vector<::openmldb::nameserver::TableInfo>* local_table_info_vec) {
    for (const auto& kv : table_infos) {
        if (std::find(table_tid_vec.begin(), table_tid_vec.end(), kv.second->tid()) == table_tid_vec.end()) {
            bool has_no_alive_leader_partition = false;
            for (int idx = 0; idx < kv.second->table_partition_size(); idx++) {
                const ::openmldb::nameserver::TablePartition& table_partition_local = kv.second->table_partition(idx);
                for (int midx = 0; midx < table_partition_local.partition_meta_size(); midx++) {
                    if (table_partition_local.partition_meta(midx).is_leader() &&
                        (!table_partition_local.partition_meta(midx).is_alive())) {
                        has_no_alive_leader_partition = true;
                        PDLOG(WARNING,
                              "table [%s] pid [%u] has a no alive leader "
                              "partition",
                              kv.second->name().c_str(), table_partition_local.pid());
                        break;
                    }
                }
                if (has_no_alive_leader_partition) {
                    break;
                }
            }
            if (!has_no_alive_leader_partition) {
                local_table_info_vec->push_back(*(kv.second));
            }
        }
    }
}

void NameServerImpl::CheckSyncTable(const std::string& alias,
                                    const std::vector<::openmldb::nameserver::TableInfo> tables,
                                    const std::shared_ptr<::openmldb::client::NsClient> ns_client) {
    {
        std::lock_guard<std::mutex> lock(mu_);
        if (table_info_.empty() && db_table_info_.empty()) {
            PDLOG(INFO, "leader cluster has no table");
            return;
        }
    }
    std::vector<uint32_t> table_tid_vec;
    for (auto& rkv : tables) {
        table_tid_vec.push_back(rkv.tid());
    }
    std::vector<::openmldb::nameserver::TableInfo> local_table_info_vec;
    {
        std::lock_guard<std::mutex> lock(mu_);
        TableInfoToVec(table_info_, table_tid_vec, &local_table_info_vec);
        for (const auto& kv : db_table_info_) {
            TableInfoToVec(kv.second, table_tid_vec, &local_table_info_vec);
        }
    }
    for (const auto& table_tmp : local_table_info_vec) {
        ::openmldb::nameserver::TableInfo table_info(table_tmp);
        // get remote table_info: tid and leader partition info
        std::string msg;
        if (!ns_client->CreateRemoteTableInfo(zone_info_, table_info, msg)) {
            PDLOG(WARNING, "create remote table_info erro, wrong msg is [%s]", msg.c_str());
            return;
        }
        std::lock_guard<std::mutex> lock(mu_);
        for (int idx = 0; idx < table_info.table_partition_size(); idx++) {
            const ::openmldb::nameserver::TablePartition& table_partition = table_info.table_partition(idx);
            AddReplicaRemoteOP(alias, table_info.name(), table_info.db(), table_partition, table_info.tid(),
                               table_partition.pid());
        }
    }
}

void NameServerImpl::CheckTableInfo(std::shared_ptr<ClusterInfo>& ci,
                                    const std::vector<::openmldb::nameserver::TableInfo>& tables) {
    for (const auto& table : tables) {
        std::shared_ptr<::openmldb::nameserver::TableInfo> table_info;
        if (!GetTableInfoUnlock(table.name(), table.db(), &table_info)) {
            PDLOG(WARNING, "talbe [%u][%s] not found in table_info", table.tid(), table.name().c_str());
            continue;
        }
        auto status_iter = ci->last_status[table.db()].find(table.name());
        if (status_iter == ci->last_status[table.db()].end()) {
            std::vector<TablePartition> tbs;
            for (const auto& part : table_info->table_partition()) {
                for (const auto& meta : part.remote_partition_meta()) {
                    if (meta.alias() == ci->cluster_add_.alias()) {
                        TablePartition tb;
                        tb.set_pid(part.pid());
                        PartitionMeta* m = tb.add_partition_meta();
                        m->CopyFrom(meta);
                        tbs.push_back(tb);
                        break;
                    }
                }
            }
            if (tbs.size() != table.partition_num()) {
                continue;
            }
            ci->last_status[table.db()].insert(std::make_pair(table.name(), tbs));
        } else {
            // cache endpoint
            std::set<uint32_t> parts;
            for (const auto& part : table_info->table_partition()) {
                for (auto& meta : part.partition_meta()) {
                    if (meta.is_leader() && meta.is_alive()) {
                        parts.insert(part.pid());
                    }
                }
            }
            // cache endpoint && part reference
            std::map<uint32_t, std::vector<TablePartition>::iterator> part_refer;
            for (auto iter = status_iter->second.begin(); iter != status_iter->second.end(); iter++) {
                part_refer.insert(std::make_pair(iter->pid(), iter));
            }
            for (const auto& part : table.table_partition()) {
                if (parts.find(part.pid()) == parts.end()) {
                    PDLOG(WARNING, "table [%s] pid [%u] partition leader is offline", table.name().c_str(), part.pid());
                    continue;  // leader partition is offline, can't add talbe
                               // replica
                }
                for (auto& meta : part.partition_meta()) {
                    if (meta.is_leader() && meta.is_alive()) {
                        auto iter = part_refer.find(part.pid());
                        if (iter == part_refer.end()) {
                            PDLOG(WARNING, "table [%s] pid [%u] not found", table.name().c_str(), part.pid());
                            break;
                        }
                        if (iter->second->partition_meta_size() < 1) {
                            PDLOG(WARNING, "table [%s] pid [$u] meta size is %d", table.name().c_str(), part.pid(),
                                  iter->second->partition_meta_size());
                            break;
                        }
                        std::string endpoint = iter->second->partition_meta(0).endpoint();
                        if (meta.endpoint() == endpoint) {
                            break;
                        }
                        PDLOG(INFO, "table [%s] pid[%u] will remove endpoint %s", table.name().c_str(), part.pid(),
                              endpoint.c_str());
                        DelReplicaRemoteOP(endpoint, table.name(), table.db(), part.pid());
                        iter->second->clear_partition_meta();
                        iter->second->add_partition_meta()->CopyFrom(meta);

                        PDLOG(INFO, "table [%s] pid[%u] will add remote endpoint %s", table.name().c_str(), part.pid(),
                              meta.endpoint().c_str());
                        AddReplicaSimplyRemoteOP(ci->cluster_add_.alias(), table.name(), table.db(), meta.endpoint(),
                                                 table.tid(), part.pid());
                        break;
                    }
                }
            }
        }
    }
}

bool NameServerImpl::CompareSnapshotOffset(
    const std::vector<TableInfo>& tables, std::string& msg, int& code,
    std::map<std::string, std::map<uint32_t, std::map<uint32_t, uint64_t>>>& table_part_offset) {
    for (const auto& table : tables) {
        // iter == table_info_.end() is impossible, because CompareTableInfo has
        // checked it
        std::map<uint32_t, uint64_t> pid_offset;
        std::shared_ptr<::openmldb::nameserver::TableInfo> table_info;
        if (!GetTableInfoUnlock(table.name(), table.db(), &table_info)) {
            PDLOG(WARNING, "table [%s] not found in table_info", table.name().c_str());
            return false;
        }
        int32_t tid = table_info->tid();
        for (const auto& part : table_info->table_partition()) {
            for (const auto& meta : part.partition_meta()) {
                if (meta.is_alive() && meta.is_leader()) {
                    auto tablet_it = table_part_offset.find(meta.endpoint());
                    if (tablet_it == table_part_offset.end()) {
                        PDLOG(WARNING, "%s not found in table info", meta.endpoint().c_str());
                        msg = "tablet endpoint not found";
                        code = 411;
                        return false;
                    }
                    auto tid_it = tablet_it->second.find(tid);
                    if (tid_it == tablet_it->second.end()) {
                        PDLOG(WARNING, "tid [%u] not found on tablet %s", tid, meta.endpoint().c_str());
                        msg = "tid not found";
                        code = 412;
                        return false;
                    }
                    auto pid_it = tid_it->second.find(part.pid());
                    if (pid_it == tid_it->second.end()) {
                        PDLOG(WARNING, "tid [%u] pid [%u] not found on tablet %s", tid, part.pid(),
                              meta.endpoint().c_str());
                        msg = "pid not found";
                        code = 413;
                        return false;
                    }
                    pid_offset.insert(std::make_pair(part.pid(), pid_it->second));
                }
            }
        }
        // remote table
        for (auto& part : table.table_partition()) {
            auto offset_iter = pid_offset.find(part.pid());
            if (offset_iter == pid_offset.end()) {
                PDLOG(WARNING, "table [%s] pid [%u] is not found", table.name().c_str(), part.pid());
                msg = "partition offline";
                code = 407;
                return false;
            }

            for (auto& meta : part.partition_meta()) {
                if (meta.is_leader() && meta.is_alive()) {
                    if (meta.offset() < offset_iter->second) {
                        PDLOG(WARNING,
                              "table [%s] pid [%u] offset less than local "
                              "table snapshot",
                              table.name().c_str(), part.pid());
                        msg = "rep cluster offset too small";
                        code = 406;
                        return false;
                    }
                    break;
                }
            }
        }
    }
    return true;
}

bool NameServerImpl::CompareTableInfo(const std::vector<::openmldb::nameserver::TableInfo>& tables, bool period_check) {
    for (auto& table : tables) {
        std::shared_ptr<::openmldb::nameserver::TableInfo> table_info;
        if (!GetTableInfoUnlock(table.name(), table.db(), &table_info)) {
            PDLOG(WARNING, "table [%s] not found in table_info_", table.name().c_str());
            if (period_check) {
                continue;
            }
            return false;
        }
        if (table.table_partition_size() != table_info->table_partition_size()) {
            PDLOG(WARNING, "table [%s] partition num not equal, remote [%d] local [%d]", table.name().c_str(),
                  table.table_partition_size(), table_info->table_partition_size());
            return false;
        }
        if (table.compress_type() != table_info->compress_type()) {
            PDLOG(WARNING, "table [%s] compress type not equal", table.name().c_str());
            return false;
        }
        if (table.column_desc_size() != table_info->column_desc_size()) {
            PDLOG(WARNING, "table [%s] column desc size not equal", table.name().c_str());
            return false;
        }
        {
            std::map<std::string, std::string> tmp_map;
            for (int i = 0; i < table_info->column_desc_size(); i++) {
                std::string name = table_info->column_desc(i).name();
                std::string value;
                table_info->column_desc(i).SerializeToString(&value);
                tmp_map.insert(std::make_pair(name, value));
            }
            for (auto& column : table.column_desc()) {
                auto iter = tmp_map.find(column.name());
                if (iter == tmp_map.end()) {
                    PDLOG(WARNING,
                          "table [%s] not found column desc [%s] in local "
                          "cluster",
                          table.name().c_str(), column.name().c_str());
                    return false;
                }
                if (column.SerializeAsString() != iter->second) {
                    PDLOG(WARNING, "table [%s] column desc [%s] not equal", table.name().c_str(),
                          column.name().c_str());
                    return false;
                }
            }
        }
        if (table.column_desc_size() != table_info->column_desc_size()) {
            PDLOG(WARNING, "table [%s] column desc v1 size not equal", table.name().c_str());
            return false;
        }
        {
            std::map<std::string, std::string> tmp_map;
            for (int i = 0; i < table_info->column_desc_size(); i++) {
                std::string name = table_info->column_desc(i).name();
                std::string value;
                table_info->column_desc(i).SerializeToString(&value);
                tmp_map.insert(std::make_pair(name, value));
            }
            for (auto& column_v1 : table.column_desc()) {
                auto iter = tmp_map.find(column_v1.name());
                if (iter == tmp_map.end()) {
                    PDLOG(WARNING,
                          "table [%s] not found column desc [%s] in local "
                          "cluster",
                          table.name().c_str(), column_v1.name().c_str());
                    return false;
                }
                if (column_v1.SerializeAsString() != iter->second) {
                    PDLOG(WARNING, "table [%s] column desc [%s] not equal", table.name().c_str(),
                          column_v1.name().c_str());
                    return false;
                }
            }
        }
        if (table.column_key_size() != table_info->column_key_size()) {
            PDLOG(WARNING, "table [%s] column key size not equal", table.name().c_str());
            return false;
        }
        {
            std::map<std::string, std::string> tmp_map;
            for (int i = 0; i < table_info->column_key_size(); i++) {
                std::string name = table_info->column_key(i).index_name();
                std::string value;
                table_info->column_key(i).SerializeToString(&value);
                tmp_map.insert(std::make_pair(name, value));
            }
            for (auto& key : table.column_key()) {
                auto iter = tmp_map.find(key.index_name());
                if (iter == tmp_map.end()) {
                    PDLOG(WARNING,
                          "table [%s] not found column desc [%s] in local "
                          "cluster",
                          table.name().c_str(), key.index_name().c_str());
                    return false;
                }
                if (key.SerializeAsString() != iter->second) {
                    PDLOG(WARNING, "table [%s] column desc [%s] not equal", table.name().c_str(),
                          key.index_name().c_str());
                    return false;
                }
            }
        }
        if (table.added_column_desc_size() != table_info->added_column_desc_size()) {
            PDLOG(WARNING, "table [%s] added column desc size not equal", table.name().c_str());
            return false;
        }
        {
            std::map<std::string, std::string> tmp_map;
            for (int i = 0; i < table_info->added_column_desc_size(); i++) {
                std::string name = table_info->added_column_desc(i).name();
                std::string value;
                table_info->added_column_desc(i).SerializeToString(&value);
                tmp_map.insert(std::make_pair(name, value));
            }
            for (auto& added_column : table.added_column_desc()) {
                auto iter = tmp_map.find(added_column.name());
                if (iter == tmp_map.end()) {
                    PDLOG(WARNING,
                          "table [%s] not found column desc [%s] in local "
                          "cluster",
                          table.name().c_str(), added_column.name().c_str());
                    return false;
                }
                if (added_column.SerializeAsString() != iter->second) {
                    PDLOG(WARNING, "table [%s] column desc [%s] not equal", table.name().c_str(),
                          added_column.name().c_str());
                    return false;
                }
            }
        }
    }
    return true;
}

bool ClusterInfo::AddReplicaClusterByNs(const std::string& alias, const std::string& zone_name, const uint64_t term,
                                        std::string& msg) {
    if (!std::atomic_load_explicit(&client_, std::memory_order_relaxed)
             ->AddReplicaClusterByNs(alias, zone_name, term, msg)) {
        PDLOG(WARNING, "send MakeReplicaCluster request failed");
        return false;
    }
    return true;
}

bool ClusterInfo::RemoveReplicaClusterByNs(const std::string& alias, const std::string& zone_name, const uint64_t term,
                                           int& code, std::string& msg) {
    return std::atomic_load_explicit(&client_, std::memory_order_relaxed)
        ->RemoveReplicaClusterByNs(alias, zone_name, term, code, msg);
}

NameServerImpl::NameServerImpl()
    : mu_(),
      tablets_(),
      table_info_(),
      db_table_info_(),
      nsc_(),
      zone_info_(),
      zk_client_(NULL),
      dist_lock_(NULL),
      thread_pool_(1),
      task_thread_pool_(FLAGS_name_server_task_pool_size),
      cv_(),
      rand_(0xdeadbeef),
      session_term_(0) {}

NameServerImpl::~NameServerImpl() {
    running_.store(false, std::memory_order_release);
    thread_pool_.Stop(true);
    task_thread_pool_.Stop(true);
    if (dist_lock_ != NULL) {
        dist_lock_->Stop();
        delete dist_lock_;
    }
    delete zk_client_;
}

// become name server leader
bool NameServerImpl::Recover() {
    std::vector<std::string> endpoints;
    if (!zk_client_->GetNodes(endpoints)) {
        PDLOG(WARNING, "get endpoints node failed!");
        return false;
    }
    {
        std::lock_guard<std::mutex> lock(mu_);

        std::string value;
        if (zk_client_->GetNodeValue(zk_zone_data_path_ + "/follower", value)) {
            zone_info_.ParseFromString(value);
            mode_.store(zone_info_.mode(), std::memory_order_release);
            PDLOG(WARNING, "recover zone info : %s", value.c_str());
        }
        UpdateTablets(endpoints);
        value.clear();
        if (!zk_client_->GetNodeValue(zk_table_index_node_, value)) {
            if (!zk_client_->CreateNode(zk_table_index_node_, "1")) {
                PDLOG(WARNING, "create table index node failed!");
                return false;
            }
            table_index_ = 1;
            PDLOG(INFO, "init table_index[%u]", table_index_);
        } else {
            table_index_ = std::stoull(value);
            PDLOG(INFO, "recover table_index[%u]", table_index_);
        }
        value.clear();
        if (!zk_client_->GetNodeValue(zk_term_node_, value)) {
            if (!zk_client_->CreateNode(zk_term_node_, "1")) {
                PDLOG(WARNING, "create term node failed!");
                return false;
            }
            term_ = 1;
            PDLOG(INFO, "init term[%lu]", term_);
        } else {
            term_ = std::stoull(value);
            PDLOG(INFO, "recover term[%u]", term_);
        }
        value.clear();
        if (!zk_client_->GetNodeValue(zk_op_index_node_, value)) {
            if (!zk_client_->CreateNode(zk_op_index_node_, "1")) {
                PDLOG(WARNING, "create op index node failed!");
                return false;
            }
            op_index_ = 1;
            PDLOG(INFO, "init op_index[%u]", op_index_);
        } else {
            op_index_ = std::stoull(value);
            PDLOG(INFO, "recover op_index[%u]", op_index_);
        }
        value.clear();
        if (!zk_client_->GetNodeValue(zk_table_changed_notify_node_, value)) {
            if (!zk_client_->CreateNode(zk_table_changed_notify_node_, "1")) {
                PDLOG(WARNING, "create zk table changed notify node failed");
                return false;
            }
        }
        value.clear();
        if (!zk_client_->GetNodeValue(zk_auto_failover_node_, value)) {
            auto_failover_.load(std::memory_order_acquire) ? value = "true" : value = "false";
            if (!zk_client_->CreateNode(zk_auto_failover_node_, value)) {
                PDLOG(WARNING, "create auto failover node failed!");
                return false;
            }
            PDLOG(INFO, "set zk_auto_failover_node[%s]", value.c_str());
        } else {
            value == "true" ? auto_failover_.store(true, std::memory_order_release)
                            : auto_failover_.store(false, std::memory_order_release);
            PDLOG(INFO, "get zk_auto_failover_node[%s]", value.c_str());
        }
        if (!RecoverDb()) {
            PDLOG(WARNING, "recover db failed!");
            return false;
        }
        if (!RecoverTableInfo()) {
            PDLOG(WARNING, "recover table info failed!");
            return false;
        }
        if (!RecoverProcedureInfo()) {
            PDLOG(WARNING, "recover store procedure info failed!");
            return false;
        }
        UpdateSdkEpMap();
    }
    UpdateTableStatus();
    {
        std::lock_guard<std::mutex> lock(mu_);
        RecoverClusterInfo();
        if (!RecoverOPTask()) {
            PDLOG(WARNING, "recover task failed!");
            return false;
        }
        RecoverOfflineTablet();
    }
    if (FLAGS_use_name) {
        UpdateRemoteRealEpMap();
    }
    UpdateTaskStatus(true);
    return true;
}

bool NameServerImpl::RecoverDb() {
    databases_.clear();
    std::vector<std::string> db_vec;
    if (!zk_client_->GetChildren(zk_db_path_, db_vec)) {
        if (zk_client_->IsExistNode(zk_db_path_) > 0) {
            PDLOG(WARNING, "db node is not exist");
            return true;
        }
        PDLOG(WARNING, "get db failed!");
        return false;
    }
    PDLOG(INFO, "recover db num[%d]", db_vec.size());
    databases_.insert(db_vec.begin(), db_vec.end());
    return true;
}

void NameServerImpl::RecoverOfflineTablet() {
    offline_endpoint_map_.clear();
    for (const auto& tablet : tablets_) {
        if (tablet.second->state_ != ::openmldb::type::EndpointState::kHealthy) {
            offline_endpoint_map_.insert(std::make_pair(tablet.first, tablet.second->ctime_));
            thread_pool_.DelayTask(FLAGS_tablet_offline_check_interval,
                                   boost::bind(&NameServerImpl::OnTabletOffline, this, tablet.first, false));
            PDLOG(INFO, "recover offlinetablet. endpoint %s", tablet.first.c_str());
        }
    }
}

void NameServerImpl::RecoverClusterInfo() {
    nsc_.clear();
    std::vector<std::string> cluster_vec;
    if (!zk_client_->GetChildren(zk_zone_data_path_ + "/replica", cluster_vec)) {
        if (zk_client_->IsExistNode(zk_zone_data_path_ + "/replica") > 0) {
            PDLOG(WARNING, "cluster info node is not exist");
            return;
        }
        PDLOG(WARNING, "get cluster info failed!");
        return;
    }
    PDLOG(INFO, "need to recover cluster info[%d]", cluster_vec.size());

    std::string value, rpc_msg;
    for (const auto& alias : cluster_vec) {
        value.clear();
        if (!zk_client_->GetNodeValue(zk_zone_data_path_ + "/replica/" + alias, value)) {
            PDLOG(WARNING, "get cluster info failed! name[%s]", alias.c_str());
            continue;
        }

        ::openmldb::nameserver::ClusterAddress cluster_add;
        cluster_add.ParseFromString(value);
        std::shared_ptr<::openmldb::nameserver::ClusterInfo> cluster_info =
            std::make_shared<::openmldb::nameserver::ClusterInfo>(cluster_add);
        PDLOG(INFO, "zk add %s|%s", cluster_add.zk_endpoints().c_str(), cluster_add.zk_path().c_str());
        cluster_info->state_ = kClusterHealthy;

        if (cluster_info->Init(rpc_msg) != 0) {
            PDLOG(WARNING, "%s init failed, error: %s", alias.c_str(), rpc_msg.c_str());
            // todo :: add cluster status, need show in showreplica
            cluster_info->state_ = kClusterOffline;
        }
        nsc_.insert(std::make_pair(alias, cluster_info));
    }
}

bool NameServerImpl::RecoverTableInfo() {
    table_info_.clear();
    db_table_info_.clear();
    std::vector<std::string> table_vec;
    std::vector<std::string> db_table_vec;
    if (!zk_client_->GetChildren(zk_table_data_path_, table_vec)) {
        if (zk_client_->IsExistNode(zk_table_data_path_) > 0) {
            PDLOG(WARNING, "table data node is not exist");
        } else {
            PDLOG(WARNING, "get table name failed!");
            return false;
        }
    }
    PDLOG(INFO, "need to recover default table num[%d]", table_vec.size());
    for (const auto& table_name : table_vec) {
        std::string table_name_node = zk_table_data_path_ + "/" + table_name;
        std::string value;
        if (!zk_client_->GetNodeValue(table_name_node, value)) {
            PDLOG(WARNING, "get table info failed! name[%s] table node[%s]", table_name.c_str(),
                  table_name_node.c_str());
            continue;
        }
        std::shared_ptr<::openmldb::nameserver::TableInfo> table_info =
            std::make_shared<::openmldb::nameserver::TableInfo>();
        if (!table_info->ParseFromString(value)) {
            PDLOG(WARNING, "parse table info failed! name[%s] value[%s] value size[%d]", table_name.c_str(),
                  value.c_str(), value.length());
            continue;
        }
        table_info_.insert(std::make_pair(table_name, table_info));
        PDLOG(INFO, "recover table[%s] success", table_name.c_str());
    }
    if (!zk_client_->GetChildren(zk_db_table_data_path_, db_table_vec)) {
        if (zk_client_->IsExistNode(zk_db_table_data_path_) > 0) {
            PDLOG(WARNING, "db table data node is not exist");
        } else {
            PDLOG(WARNING, "get db table id failed!");
            return false;
        }
    }
    PDLOG(INFO, "need to recover db table num[%d]", db_table_vec.size());
    for (const auto& tid : db_table_vec) {
        std::string tid_node = zk_db_table_data_path_ + "/" + tid;
        std::string value;
        if (!zk_client_->GetNodeValue(tid_node, value)) {
            PDLOG(WARNING, "get db table info failed! tid[%s] table node[%s]", tid.c_str(), tid_node.c_str());
            continue;
        }
        std::shared_ptr<::openmldb::nameserver::TableInfo> table_info =
            std::make_shared<::openmldb::nameserver::TableInfo>();
        if (!table_info->ParseFromString(value)) {
            PDLOG(WARNING, "parse table info failed! tid[%s] value[%s] value size[%d]", tid.c_str(), value.c_str(),
                  value.length());
            continue;
        }
        if (databases_.find(table_info->db()) != databases_.end()) {
            db_table_info_[table_info->db()].insert(std::make_pair(table_info->name(), table_info));
            LOG(INFO) << "recover table tid " << tid << " with name " << table_info->name() << " in db "
                      << table_info->db();
        } else {
            LOG(WARNING) << "table " << table_info->name() << " not exist on recovering in db  " << table_info->db();
        }
    }
    return true;
}

bool NameServerImpl::RecoverOPTask() {
    for (auto& op_list : task_vec_) {
        op_list.clear();
    }
    std::vector<std::string> op_vec;
    if (!zk_client_->GetChildren(zk_op_data_path_, op_vec)) {
        if (zk_client_->IsExistNode(zk_op_data_path_) > 0) {
            PDLOG(WARNING, "op data node is not exist");
            return true;
        }
        PDLOG(WARNING, "get op failed!");
        return false;
    }
    PDLOG(INFO, "need to recover op num[%d]", op_vec.size());
    for (const auto& op_id : op_vec) {
        std::string op_node = zk_op_data_path_ + "/" + op_id;
        std::string value;
        if (!zk_client_->GetNodeValue(op_node, value)) {
            PDLOG(WARNING, "get table info failed! table node[%s]", op_node.c_str());
            continue;
        }
        std::shared_ptr<OPData> op_data = std::make_shared<OPData>();
        if (!op_data->op_info_.ParseFromString(value)) {
            PDLOG(WARNING, "parse op info failed! value[%s]", value.c_str());
            continue;
        }
        if (op_data->op_info_.task_status() == ::openmldb::api::TaskStatus::kDone) {
            DEBUGLOG("op status is kDone. op_id[%lu]", op_data->op_info_.op_id());
            continue;
        }
        if (op_data->op_info_.task_status() == ::openmldb::api::TaskStatus::kCanceled) {
            DEBUGLOG("op status is kCanceled. op_id[%lu]", op_data->op_info_.op_id());
            continue;
        }
        switch (op_data->op_info_.op_type()) {
            case ::openmldb::api::OPType::kMakeSnapshotOP:
                if (CreateMakeSnapshotOPTask(op_data) < 0) {
                    PDLOG(WARNING, "recover op[%s] failed. op_id[%lu]",
                          ::openmldb::api::OPType_Name(op_data->op_info_.op_type()).c_str(), op_data->op_info_.op_id());
                    continue;
                }
                break;
            case ::openmldb::api::OPType::kAddReplicaOP:
                if (CreateAddReplicaOPTask(op_data) < 0) {
                    PDLOG(WARNING, "recover op[%s] failed. op_id[%lu]",
                          ::openmldb::api::OPType_Name(op_data->op_info_.op_type()).c_str(), op_data->op_info_.op_id());
                    continue;
                }
                break;
            case ::openmldb::api::OPType::kChangeLeaderOP:
                if (CreateChangeLeaderOPTask(op_data) < 0) {
                    PDLOG(WARNING, "recover op[%s] failed. op_id[%lu]",
                          ::openmldb::api::OPType_Name(op_data->op_info_.op_type()).c_str(), op_data->op_info_.op_id());
                    continue;
                }
                break;
            case ::openmldb::api::OPType::kMigrateOP:
                if (CreateMigrateTask(op_data) < 0) {
                    PDLOG(WARNING, "recover op[%s] failed. op_id[%lu]",
                          ::openmldb::api::OPType_Name(op_data->op_info_.op_type()).c_str(), op_data->op_info_.op_id());
                    continue;
                }
                break;
            case ::openmldb::api::OPType::kRecoverTableOP:
                if (CreateRecoverTableOPTask(op_data) < 0) {
                    PDLOG(WARNING, "recover op[%s] failed. op_id[%lu]",
                          ::openmldb::api::OPType_Name(op_data->op_info_.op_type()).c_str(), op_data->op_info_.op_id());
                    continue;
                }
                break;
            case ::openmldb::api::OPType::kOfflineReplicaOP:
                if (CreateOfflineReplicaTask(op_data) < 0) {
                    PDLOG(WARNING, "recover op[%s] failed. op_id[%lu]",
                          ::openmldb::api::OPType_Name(op_data->op_info_.op_type()).c_str(), op_data->op_info_.op_id());
                    continue;
                }
                break;
            case ::openmldb::api::OPType::kDelReplicaOP:
                if (CreateDelReplicaOPTask(op_data) < 0) {
                    PDLOG(WARNING, "recover op[%s] failed. op_id[%lu]",
                          ::openmldb::api::OPType_Name(op_data->op_info_.op_type()).c_str(), op_data->op_info_.op_id());
                    continue;
                }
                break;
            case ::openmldb::api::OPType::kReAddReplicaOP:
                if (CreateReAddReplicaTask(op_data) < 0) {
                    PDLOG(WARNING, "recover op[%s] failed. op_id[%lu]",
                          ::openmldb::api::OPType_Name(op_data->op_info_.op_type()).c_str(), op_data->op_info_.op_id());
                    continue;
                }
                break;
            case ::openmldb::api::OPType::kReAddReplicaNoSendOP:
                if (CreateReAddReplicaNoSendTask(op_data) < 0) {
                    PDLOG(WARNING, "recover op[%s] failed. op_id[%lu]",
                          ::openmldb::api::OPType_Name(op_data->op_info_.op_type()).c_str(), op_data->op_info_.op_id());
                    continue;
                }
                break;
            case ::openmldb::api::OPType::kReAddReplicaWithDropOP:
                if (CreateReAddReplicaWithDropTask(op_data) < 0) {
                    PDLOG(WARNING, "recover op[%s] failed. op_id[%lu]",
                          ::openmldb::api::OPType_Name(op_data->op_info_.op_type()).c_str(), op_data->op_info_.op_id());
                    continue;
                }
                break;
            case ::openmldb::api::OPType::kReAddReplicaSimplifyOP:
                if (CreateReAddReplicaSimplifyTask(op_data) < 0) {
                    PDLOG(WARNING, "recover op[%s] failed. op_id[%lu]",
                          ::openmldb::api::OPType_Name(op_data->op_info_.op_type()).c_str(), op_data->op_info_.op_id());
                    continue;
                }
                break;
            case ::openmldb::api::OPType::kReLoadTableOP:
                if (CreateReLoadTableTask(op_data) < 0) {
                    PDLOG(WARNING, "recover op[%s] failed. op_id[%lu]",
                          ::openmldb::api::OPType_Name(op_data->op_info_.op_type()).c_str(), op_data->op_info_.op_id());
                    continue;
                }
                break;
            case ::openmldb::api::OPType::kUpdatePartitionStatusOP:
                if (CreateUpdatePartitionStatusOPTask(op_data) < 0) {
                    PDLOG(WARNING, "recover op[%s] failed. op_id[%lu]",
                          ::openmldb::api::OPType_Name(op_data->op_info_.op_type()).c_str(), op_data->op_info_.op_id());
                    continue;
                }
                break;
            case ::openmldb::api::OPType::kCreateTableRemoteOP:
                if (CreateTableRemoteTask(op_data) < 0) {
                    PDLOG(WARNING, "recover op[%s] failed. op_id[%lu]",
                          ::openmldb::api::OPType_Name(op_data->op_info_.op_type()).c_str(), op_data->op_info_.op_id());
                    continue;
                }
                break;
            case ::openmldb::api::OPType::kDropTableRemoteOP:
                if (DropTableRemoteTask(op_data) < 0) {
                    PDLOG(WARNING, "recover op[%s] failed. op_id[%lu]",
                          ::openmldb::api::OPType_Name(op_data->op_info_.op_type()).c_str(), op_data->op_info_.op_id());
                    continue;
                }
                break;
            case ::openmldb::api::OPType::kDelReplicaRemoteOP:
                if (CreateDelReplicaRemoteOPTask(op_data) < 0) {
                    PDLOG(WARNING, "recover op[%s] failed. op_id[%lu]",
                          ::openmldb::api::OPType_Name(op_data->op_info_.op_type()).c_str(), op_data->op_info_.op_id());
                    continue;
                }
                break;
            case ::openmldb::api::OPType::kAddReplicaSimplyRemoteOP:
                if (CreateAddReplicaSimplyRemoteOPTask(op_data) < 0) {
                    PDLOG(WARNING, "recover op[%s] failed. op_id[%lu]",
                          ::openmldb::api::OPType_Name(op_data->op_info_.op_type()).c_str(), op_data->op_info_.op_id());
                    continue;
                }
                break;
            case ::openmldb::api::OPType::kAddReplicaRemoteOP:
                if (CreateAddReplicaRemoteOPTask(op_data) < 0) {
                    PDLOG(WARNING, "recover op[%s] failed. op_id[%lu]",
                          ::openmldb::api::OPType_Name(op_data->op_info_.op_type()).c_str(), op_data->op_info_.op_id());
                    continue;
                }
                break;
            case ::openmldb::api::OPType::kAddIndexOP:
                if (CreateAddIndexOPTask(op_data) < 0) {
                    PDLOG(WARNING, "recover op[%s] failed. op_id[%lu]",
                          ::openmldb::api::OPType_Name(op_data->op_info_.op_type()).c_str(), op_data->op_info_.op_id());
                    continue;
                }
                break;
            default:
                PDLOG(WARNING, "unsupport recover op[%s]! op_id[%lu]",
                      ::openmldb::api::OPType_Name(op_data->op_info_.op_type()).c_str(), op_data->op_info_.op_id());
                continue;
        }
        if (!SkipDoneTask(op_data)) {
            PDLOG(WARNING, "SkipDoneTask task failed. op_id[%lu] task_index[%u]", op_data->op_info_.op_id(),
                  op_data->op_info_.task_index());
            continue;
        }
        if (op_data->op_info_.task_status() == ::openmldb::api::TaskStatus::kFailed ||
            op_data->op_info_.task_status() == ::openmldb::api::TaskStatus::kCanceled) {
            done_op_list_.push_back(op_data);
        } else {
            uint32_t idx = 0;
            if (op_data->op_info_.for_replica_cluster() == 1) {
                idx = op_data->op_info_.vec_idx();
                PDLOG(INFO,
                      "current task is for replica cluster, op_index [%lu] "
                      "op_type[%s]",
                      op_data->op_info_.op_id(), ::openmldb::api::OPType_Name(op_data->op_info_.op_type()).c_str());
            } else {
                idx = op_data->op_info_.pid() % task_vec_.size();
                if (op_data->op_info_.has_vec_idx() && op_data->op_info_.vec_idx() < task_vec_.size()) {
                    idx = op_data->op_info_.vec_idx();
                }
            }
            task_vec_[idx].push_back(op_data);
        }
        PDLOG(INFO, "recover op[%s] success. op_id[%lu]",
              ::openmldb::api::OPType_Name(op_data->op_info_.op_type()).c_str(), op_data->op_info_.op_id());
    }
    for (auto& op_list : task_vec_) {
        op_list.sort([](const std::shared_ptr<OPData>& a, const std::shared_ptr<OPData>& b) {
            if (a->op_info_.parent_id() < b->op_info_.parent_id()) {
                return true;
            } else if (a->op_info_.parent_id() > b->op_info_.parent_id()) {
                return false;
            } else {
                return a->op_info_.op_id() < b->op_info_.op_id();
            }
        });
    }
    return true;
}
int NameServerImpl::CreateMakeSnapshotOPTask(std::shared_ptr<OPData> op_data) {
    MakeSnapshotNSRequest request;
    if (!request.ParseFromString(op_data->op_info_.data())) {
        PDLOG(WARNING, "parse request failed. data[%s]", op_data->op_info_.data().c_str());
        return -1;
    }
    std::shared_ptr<::openmldb::nameserver::TableInfo> table_info;
    if (!GetTableInfoUnlock(request.name(), request.db(), &table_info)) {
        PDLOG(WARNING, "get table info failed! name[%s]", request.name().c_str());
        return -1;
    }
    uint32_t tid = table_info->tid();
    uint32_t pid = request.pid();
    std::string endpoint;
    if (GetLeader(table_info, pid, endpoint) < 0 || endpoint.empty()) {
        PDLOG(WARNING, "get leader failed. table[%s] pid[%u]", request.name().c_str(), pid);
        return -1;
    }
    uint64_t end_offset = 0;
    if (request.has_offset() && request.offset() > 0) {
        end_offset = request.offset();
    }
    std::shared_ptr<Task> task = CreateMakeSnapshotTask(endpoint, op_data->op_info_.op_id(),
                                                        ::openmldb::api::OPType::kMakeSnapshotOP, tid, pid, end_offset);
    if (!task) {
        PDLOG(WARNING, "create makesnapshot task failed. tid[%u] pid[%u]", tid, pid);
        return -1;
    }
    op_data->task_list_.push_back(task);
    PDLOG(INFO, "create makesnapshot op task ok. tid[%u] pid[%u]", tid, pid);
    return 0;
}

bool NameServerImpl::SkipDoneTask(std::shared_ptr<OPData> op_data) {
    uint64_t op_id = op_data->op_info_.op_id();
    std::string op_type = ::openmldb::api::OPType_Name(op_data->op_info_.op_type());
    if (op_data->op_info_.task_status() == ::openmldb::api::kInited) {
        PDLOG(INFO, "op_id[%lu] op_type[%s] status is kInited, need not skip", op_id, op_type.c_str());
        return true;
    }
    uint32_t task_index = op_data->op_info_.task_index();
    if (op_data->task_list_.empty()) {
        PDLOG(WARNING, "skip task failed, task_list is empty. op_id[%lu] op_type[%s]", op_id, op_type.c_str());
        return false;
    }
    if (task_index > op_data->task_list_.size() - 1) {
        PDLOG(WARNING, "skip task failed. op_id[%lu] op_type[%s] task_index[%u]", op_id, op_type.c_str(), task_index);
        return false;
    }
    for (uint32_t idx = 0; idx < task_index; idx++) {
        op_data->task_list_.pop_front();
    }
    if (!op_data->task_list_.empty()) {
        std::shared_ptr<Task> task = op_data->task_list_.front();
        PDLOG(INFO, "cur task[%s]. op_id[%lu] op_type[%s]",
              ::openmldb::api::TaskType_Name(task->task_info_->task_type()).c_str(), op_id, op_type.c_str());
        if (op_data->op_info_.task_status() == ::openmldb::api::TaskStatus::kFailed) {
            task->task_info_->set_status(::openmldb::api::TaskStatus::kFailed);
            return true;
        }
        switch (task->task_info_->task_type()) {
            case ::openmldb::api::TaskType::kSelectLeader:
            case ::openmldb::api::TaskType::kUpdateLeaderInfo:
            case ::openmldb::api::TaskType::kUpdatePartitionStatus:
            case ::openmldb::api::TaskType::kUpdateTableInfo:
            case ::openmldb::api::TaskType::kRecoverTable:
            case ::openmldb::api::TaskType::kAddTableInfo:
            case ::openmldb::api::TaskType::kCheckBinlogSyncProgress:
                // execute the task again
                task->task_info_->set_status(::openmldb::api::TaskStatus::kInited);
                break;
            default:
                task->task_info_->set_status(::openmldb::api::TaskStatus::kDoing);
        }
    }
    return true;
}

void NameServerImpl::UpdateTabletsLocked(const std::vector<std::string>& endpoints) {
    std::lock_guard<std::mutex> lock(mu_);
    UpdateTablets(endpoints);
}

void NameServerImpl::UpdateTablets(const std::vector<std::string>& endpoints) {
    std::set<std::string> alive;
    std::vector<std::string> tablet_endpoints;
    std::string nearline_tablet_endpoint;
    for (const auto& endpoint : endpoints) {
        std::string cur_endpoint = endpoint;
        if (boost::starts_with(cur_endpoint, ::openmldb::base::NEARLINE_PREFIX)) {
            nearline_tablet_endpoint = endpoint.substr(::openmldb::base::NEARLINE_PREFIX.size());
            cur_endpoint = nearline_tablet_endpoint;
        } else {
            tablet_endpoints.push_back(cur_endpoint);
        }
        auto it = real_ep_map_.find(cur_endpoint);
        if (FLAGS_use_name) {
            std::string real_ep;
            if (!zk_client_->GetNodeValue(FLAGS_zk_root_path + "/map/names/" + cur_endpoint, real_ep)) {
                PDLOG(WARNING, "get tablet names value failed. endpint %s", cur_endpoint.c_str());
                continue;
            }
            if (it == real_ep_map_.end()) {
                real_ep_map_.emplace(cur_endpoint, real_ep);
            } else {
                it->second = real_ep;
            }
        } else if (it == real_ep_map_.end()) {
            real_ep_map_.emplace(cur_endpoint, cur_endpoint);
        }
    }

    if (nearline_tablet_endpoint.empty()) {
        if (nearline_tablet_.state_ == ::openmldb::type::EndpointState::kHealthy) {
            nearline_tablet_.state_ = ::openmldb::type::EndpointState::kOffline;
            PDLOG(WARNING, "nearline endpoint %s is offline", nearline_tablet_.client_->GetEndpoint().c_str());
        }
    } else if (nearline_tablet_.state_ == ::openmldb::type::EndpointState::kOffline) {
        auto it = real_ep_map_.find(nearline_tablet_endpoint);
        if (it != real_ep_map_.end()) {
            nearline_tablet_.client_ =
                std::make_shared<::openmldb::client::NearLineTabletClient>(nearline_tablet_endpoint, it->second, true);
            if (nearline_tablet_.client_->Init() == 0) {
                nearline_tablet_.state_ = ::openmldb::type::EndpointState::kHealthy;
                PDLOG(INFO, "nearline endpoint %s is online", it->second.c_str());
            } else {
                PDLOG(WARNING, "fail to init nearline endpoint %s", it->second.c_str());
            }
        }
    }

    auto it = tablet_endpoints.begin();
    for (; it != tablet_endpoints.end(); ++it) {
        alive.insert(*it);
        Tablets::iterator tit = tablets_.find(*it);
        // register a new tablet
        if (tit == tablets_.end()) {
            std::shared_ptr<TabletInfo> tablet = std::make_shared<TabletInfo>();
            tablet->state_ = ::openmldb::type::EndpointState::kHealthy;
            if (FLAGS_use_name) {
                auto real_ep_map_it = real_ep_map_.find(*it);
                if (real_ep_map_it == real_ep_map_.end()) {
                    PDLOG(WARNING, "fail to get real endpoint. endpoint %s", it->c_str());
                    continue;
                }
                tablet->client_ = std::make_shared<::openmldb::client::TabletClient>(*it, real_ep_map_it->second, true);
            } else {
                tablet->client_ = std::make_shared<::openmldb::client::TabletClient>(*it, "", true);
            }
            if (tablet->client_->Init() != 0) {
                PDLOG(WARNING, "tablet client init error. endpoint[%s]", it->c_str());
                continue;
            }
            tablet->ctime_ = ::baidu::common::timer::get_micros() / 1000;
            tablets_.insert(std::make_pair(*it, tablet));
            PDLOG(INFO, "add tablet client. endpoint[%s]", it->c_str());
            NotifyTableChanged();
        } else {
            if (tit->second->state_ != ::openmldb::type::EndpointState::kHealthy) {
                if (FLAGS_use_name) {
                    auto real_ep_map_it = real_ep_map_.find(*it);
                    if (real_ep_map_it == real_ep_map_.end()) {
                        PDLOG(WARNING, "fail to get real endpoint. endpoint %s", it->c_str());
                        continue;
                    }
                    // TODO(denglong) guarantee threadsafe
                    tit->second->client_ =
                        std::make_shared<::openmldb::client::TabletClient>(*it, real_ep_map_it->second, true);
                    if (tit->second->client_->Init() != 0) {
                        PDLOG(WARNING, "tablet client init error. endpoint[%s]", tit->first.c_str());
                        continue;
                    }
                }
                tit->second->state_ = ::openmldb::type::EndpointState::kHealthy;
                tit->second->ctime_ = ::baidu::common::timer::get_micros() / 1000;
                PDLOG(INFO, "tablet is online. endpoint[%s]", tit->first.c_str());
                thread_pool_.AddTask(boost::bind(&NameServerImpl::OnTabletOnline, this, tit->first));
            }
        }
        PDLOG(INFO, "healthy tablet with endpoint[%s]", it->c_str());
    }
    // handle offline tablet
    for (Tablets::iterator tit = tablets_.begin(); tit != tablets_.end(); ++tit) {
        if (alive.find(tit->first) == alive.end() &&
            tit->second->state_ == ::openmldb::type::EndpointState::kHealthy) {
            // tablet offline
            PDLOG(INFO, "offline tablet with endpoint[%s]", tit->first.c_str());
            tit->second->state_ = ::openmldb::type::EndpointState::kOffline;
            tit->second->ctime_ = ::baidu::common::timer::get_micros() / 1000;
            if (offline_endpoint_map_.find(tit->first) == offline_endpoint_map_.end()) {
                offline_endpoint_map_.insert(std::make_pair(tit->first, tit->second->ctime_));
                if (running_.load(std::memory_order_acquire)) {
                    thread_pool_.DelayTask(FLAGS_tablet_offline_check_interval,
                                           boost::bind(&NameServerImpl::OnTabletOffline, this, tit->first, false));
                }
            } else {
                offline_endpoint_map_[tit->first] = tit->second->ctime_;
            }
        }
    }
    thread_pool_.AddTask(boost::bind(&NameServerImpl::DistributeTabletMode, this));
    thread_pool_.AddTask(boost::bind(&NameServerImpl::UpdateRealEpMapToTablet, this));
}

void NameServerImpl::OnTabletOffline(const std::string& endpoint, bool startup_flag) {
    if (!running_.load(std::memory_order_acquire)) {
        PDLOG(WARNING, "cur nameserver is not leader");
        return;
    }
    {
        std::lock_guard<std::mutex> lock(mu_);
        auto tit = tablets_.find(endpoint);
        if (tit == tablets_.end()) {
            PDLOG(WARNING, "cannot find endpoint %s in tablet map", endpoint.c_str());
            return;
        }
        auto iter = offline_endpoint_map_.find(endpoint);
        if (iter == offline_endpoint_map_.end()) {
            PDLOG(WARNING, "cannot find endpoint %s in offline endpoint map", endpoint.c_str());
            return;
        }
        if (!startup_flag && tit->second->state_ == ::openmldb::type::EndpointState::kHealthy) {
            PDLOG(INFO, "endpoint %s is healthy, need not offline endpoint", endpoint.c_str());
            return;
        }
        if (table_info_.empty() && db_table_info_.empty()) {
            PDLOG(INFO, "endpoint %s has no table, need not offline endpoint", endpoint.c_str());
            return;
        }
        uint64_t cur_time = ::baidu::common::timer::get_micros() / 1000;
        if (!startup_flag && cur_time < iter->second + FLAGS_tablet_heartbeat_timeout) {
            thread_pool_.DelayTask(FLAGS_tablet_offline_check_interval,
                                   boost::bind(&NameServerImpl::OnTabletOffline, this, endpoint, false));
            return;
        }
    }
    if (auto_failover_.load(std::memory_order_acquire)) {
        PDLOG(INFO, "Run OfflineEndpoint. endpoint is %s", endpoint.c_str());
        UpdateEndpointTableAlive(endpoint, false);
        OfflineEndpointInternal(endpoint, FLAGS_name_server_task_concurrency);
    }
}

void NameServerImpl::OnTabletOnline(const std::string& endpoint) {
    if (!running_.load(std::memory_order_acquire)) {
        PDLOG(WARNING, "cur nameserver is not leader");
        return;
    }
    if (!auto_failover_.load(std::memory_order_acquire)) {
        std::lock_guard<std::mutex> lock(mu_);
        offline_endpoint_map_.erase(endpoint);
        return;
    }
    std::string value;
    {
        std::lock_guard<std::mutex> lock(mu_);
        auto iter = offline_endpoint_map_.find(endpoint);
        if (iter == offline_endpoint_map_.end()) {
            PDLOG(WARNING,
                  "cannot find endpoint %s in offline endpoint map. need not "
                  "recover",
                  endpoint.c_str());
            return;
        }
        if (!zk_client_->GetNodeValue(zk_root_path_ + "/nodes/" + endpoint, value)) {
            PDLOG(WARNING, "get tablet node value failed");
            offline_endpoint_map_.erase(iter);
            return;
        }
        if (table_info_.empty() && db_table_info_.empty()) {
            PDLOG(INFO, "endpoint %s has no table, need not recover endpoint", endpoint.c_str());
            offline_endpoint_map_.erase(iter);
            return;
        }
        if (!boost::starts_with(value, "startup_")) {
            uint64_t cur_time = ::baidu::common::timer::get_micros() / 1000;
            if (cur_time < iter->second + FLAGS_tablet_heartbeat_timeout) {
                PDLOG(INFO,
                      "need not recover. endpoint[%s] cur_time[%lu] "
                      "offline_time[%lu]",
                      endpoint.c_str(), cur_time, iter->second);
                offline_endpoint_map_.erase(iter);
                return;
            }
        }
    }
    if (boost::starts_with(value, "startup_")) {
        PDLOG(INFO, "endpoint %s is startup, exe tablet offline", endpoint.c_str());
        OnTabletOffline(endpoint, true);
    }
    PDLOG(INFO, "Run RecoverEndpoint. endpoint is %s", endpoint.c_str());
    RecoverEndpointInternal(endpoint, false, FLAGS_name_server_task_concurrency);
    {
        std::lock_guard<std::mutex> lock(mu_);
        offline_endpoint_map_.erase(endpoint);
    }
}

void NameServerImpl::RecoverEndpointDBInternal(
    const std::string& endpoint, bool need_restore, uint32_t concurrency,
    const std::map<std::string, std::shared_ptr<::openmldb::nameserver::TableInfo>>& table_info) {
    for (const auto& kv : table_info) {
        for (int idx = 0; idx < kv.second->table_partition_size(); idx++) {
            uint32_t pid = kv.second->table_partition(idx).pid();
            for (int meta_idx = 0; meta_idx < kv.second->table_partition(idx).partition_meta_size(); meta_idx++) {
                if (kv.second->table_partition(idx).partition_meta(meta_idx).endpoint() == endpoint) {
                    if (kv.second->table_partition(idx).partition_meta(meta_idx).is_alive() &&
                        kv.second->table_partition(idx).partition_meta_size() > 1) {
                        PDLOG(INFO,
                              "table[%s] pid[%u] endpoint[%s] is alive, need "
                              "not recover",
                              kv.first.c_str(), pid, endpoint.c_str());
                        break;
                    }
                    PDLOG(INFO, "recover table[%s] pid[%u] endpoint[%s]", kv.first.c_str(), pid, endpoint.c_str());
                    bool is_leader = false;
                    if (kv.second->table_partition(idx).partition_meta(meta_idx).is_leader()) {
                        is_leader = true;
                    }
                    uint64_t offset_delta = need_restore ? 0 : FLAGS_check_binlog_sync_progress_delta;
                    CreateRecoverTableOP(kv.first, kv.second->db(), pid, endpoint, is_leader, offset_delta,
                                         concurrency);
                    if (need_restore && is_leader) {
                        PDLOG(INFO, "restore table[%s] pid[%u] endpoint[%s]", kv.first.c_str(), pid, endpoint.c_str());
                        CreateChangeLeaderOP(kv.first, kv.second->db(), pid, endpoint, need_restore, concurrency);
                        CreateRecoverTableOP(kv.first, kv.second->db(), pid, OFFLINE_LEADER_ENDPOINT, true,
                                             FLAGS_check_binlog_sync_progress_delta, concurrency);
                    }
                    break;
                }
            }
        }
    }
}

void NameServerImpl::RecoverEndpointInternal(const std::string& endpoint, bool need_restore, uint32_t concurrency) {
    std::lock_guard<std::mutex> lock(mu_);
    RecoverEndpointDBInternal(endpoint, need_restore, concurrency, table_info_);
    for (const auto& kv : db_table_info_) {
        RecoverEndpointDBInternal(endpoint, need_restore, concurrency, kv.second);
    }
}

void NameServerImpl::ShowTablet(RpcController* controller, const ShowTabletRequest* request,
                                ShowTabletResponse* response, Closure* done) {
    brpc::ClosureGuard done_guard(done);
    if (!running_.load(std::memory_order_acquire)) {
        response->set_code(::openmldb::base::ReturnCode::kNameserverIsNotLeader);
        response->set_msg("nameserver is not leader");
        PDLOG(WARNING, "cur nameserver is not leader");
        return;
    }
    std::lock_guard<std::mutex> lock(mu_);
    Tablets::iterator it = tablets_.begin();
    for (; it != tablets_.end(); ++it) {
        TabletStatus* status = response->add_tablets();
        status->set_endpoint(it->first);
        if (FLAGS_use_name) {
            auto n_it = real_ep_map_.find(it->first);
            if (n_it == real_ep_map_.end()) {
                status->set_real_endpoint("-");
            } else {
                status->set_real_endpoint(n_it->second);
            }
        }
        status->set_state(::openmldb::type::EndpointState_Name(it->second->state_));
        status->set_age(::baidu::common::timer::get_micros() / 1000 - it->second->ctime_);
    }
    response->set_code(::openmldb::base::ReturnCode::kOk);
    response->set_msg("ok");
}

bool NameServerImpl::Init(const std::string& zk_cluster, const std::string& zk_path, const std::string& endpoint,
                          const std::string& real_endpoint) {
    if (zk_cluster.empty()) {
        PDLOG(WARNING, "zk cluster disabled");
        return false;
    }
    zk_root_path_ = zk_path;
    endpoint_ = endpoint;
    std::string zk_table_path = zk_path + "/table";
    std::string zk_sp_path = zk_path + "/store_procedure";
    zk_table_index_node_ = zk_table_path + "/table_index";
    zk_table_data_path_ = zk_table_path + "/table_data";
    zk_db_path_ = zk_path + "/db";
    zk_db_table_data_path_ = zk_table_path + "/db_table_data";
    zk_db_sp_data_path_ = zk_sp_path + "/db_sp_data";
    zk_term_node_ = zk_table_path + "/term";
    std::string zk_op_path = zk_path + "/op";
    zk_op_index_node_ = zk_op_path + "/op_index";
    zk_op_data_path_ = zk_op_path + "/op_data";
    zk_op_sync_path_ = zk_op_path + "/op_sync";
    zk_offline_endpoint_lock_node_ = zk_path + "/offline_endpoint_lock";
    std::string zk_config_path = zk_path + "/config";
    zk_zone_data_path_ = zk_path + "/cluster";
    zk_auto_failover_node_ = zk_config_path + "/auto_failover";
    zk_table_changed_notify_node_ = zk_table_path + "/notify";
    running_.store(false, std::memory_order_release);
    mode_.store(kNORMAL, std::memory_order_release);
    auto_failover_.store(FLAGS_auto_failover, std::memory_order_release);
    task_rpc_version_.store(0, std::memory_order_relaxed);
    zone_info_.set_mode(kNORMAL);
    zone_info_.set_zone_name(endpoint + zk_path);
    zone_info_.set_replica_alias("");
    zone_info_.set_zone_term(1);
    LOG(INFO) << "zone name " << zone_info_.zone_name();
    zk_client_ = new ZkClient(zk_cluster, real_endpoint, FLAGS_zk_session_timeout, endpoint, zk_path);
    if (!zk_client_->Init()) {
        PDLOG(WARNING, "fail to init zookeeper with cluster[%s]", zk_cluster.c_str());
        return false;
    }
    if (FLAGS_use_name) {
        auto n_it = real_ep_map_.find(FLAGS_endpoint);
        if (n_it == real_ep_map_.end()) {
            real_ep_map_.insert(std::make_pair(FLAGS_endpoint, real_endpoint));
        } else {
            n_it->second = real_endpoint;
        }
    }
    task_vec_.resize(FLAGS_name_server_task_max_concurrency + FLAGS_name_server_task_concurrency_for_replica_cluster);
    std::string value;
    std::vector<std::string> endpoints;
    if (!zk_client_->GetNodes(endpoints)) {
        zk_client_->CreateNode(zk_path + "/nodes", "");
    } else {
        UpdateTablets(endpoints);
    }
    zk_client_->WatchNodes(boost::bind(&NameServerImpl::UpdateTabletsLocked, this, _1));
    bool ok = zk_client_->WatchNodes();
    if (!ok) {
        PDLOG(WARNING, "fail to watch nodes");
        return false;
    }
    session_term_ = zk_client_->GetSessionTerm();

    thread_pool_.DelayTask(FLAGS_zk_keep_alive_check_interval, boost::bind(&NameServerImpl::CheckZkClient, this));
    dist_lock_ = new DistLock(zk_path + "/leader", zk_client_, boost::bind(&NameServerImpl::OnLocked, this),
                              boost::bind(&NameServerImpl::OnLostLock, this), endpoint);
    dist_lock_->Lock();
    task_thread_pool_.DelayTask(FLAGS_make_snapshot_check_interval,
                                boost::bind(&NameServerImpl::SchedMakeSnapshot, this));
    return true;
}

bool NameServerImpl::Init(const std::string& real_endpoint) {
    return Init(FLAGS_zk_cluster, FLAGS_zk_root_path, FLAGS_endpoint, real_endpoint);
}

void NameServerImpl::CheckZkClient() {
    if (!zk_client_->IsConnected()) {
        OnLostLock();
        PDLOG(WARNING, "reconnect zk");
        if (zk_client_->Reconnect()) {
            PDLOG(INFO, "reconnect zk ok");
        }
    }
    if (session_term_ != zk_client_->GetSessionTerm()) {
        if (zk_client_->WatchNodes()) {
            session_term_ = zk_client_->GetSessionTerm();
            PDLOG(INFO, "watch node ok");
        } else {
            PDLOG(WARNING, "watch node falied");
        }
    }
    thread_pool_.DelayTask(FLAGS_zk_keep_alive_check_interval, boost::bind(&NameServerImpl::CheckZkClient, this));
}

int NameServerImpl::UpdateTaskStatus(bool is_recover_op) {
    std::map<std::string, std::shared_ptr<TabletClient>> client_map;
    {
        std::lock_guard<std::mutex> lock(mu_);
        for (auto iter = tablets_.begin(); iter != tablets_.end(); ++iter) {
            if (iter->second->state_ != ::openmldb::type::EndpointState::kHealthy) {
                DEBUGLOG("tablet[%s] is not Healthy", iter->first.c_str());
                uint64_t cur_time = ::baidu::common::timer::get_micros() / 1000;
                if (cur_time < iter->second->ctime_ + FLAGS_tablet_heartbeat_timeout) {
                    continue;
                }
                // clear the task in offline tablet
                for (const auto& op_list : task_vec_) {
                    if (op_list.empty()) {
                        continue;
                    }
                    std::shared_ptr<OPData> op_data = op_list.front();
                    if (op_data->task_list_.empty()) {
                        continue;
                    }
                    // update task status
                    std::shared_ptr<Task> task = op_data->task_list_.front();
                    if (task->task_info_->status() != ::openmldb::api::kDoing) {
                        continue;
                    }
                    if (task->task_info_->has_endpoint() && task->task_info_->endpoint() == iter->first) {
                        PDLOG(WARNING,
                              "tablet is offline. update task status "
                              "from[kDoing] to[kFailed]. "
                              "op_id[%lu], task_type[%s] endpoint[%s]",
                              op_data->op_info_.op_id(),
                              ::openmldb::api::TaskType_Name(task->task_info_->task_type()).c_str(),
                              iter->first.c_str());
                        task->task_info_->set_status(::openmldb::api::kFailed);
                    }
                }
            } else {
                client_map.insert(std::make_pair(iter->first, iter->second->client_));
            }
        }
    }
    uint64_t last_task_rpc_version = task_rpc_version_.load(std::memory_order_acquire);
    for (auto iter = client_map.begin(); iter != client_map.end(); ++iter) {
        ::openmldb::api::TaskStatusResponse response;
        // get task status from tablet
        if (iter->second->GetTaskStatus(response)) {
            std::lock_guard<std::mutex> lock(mu_);
            if (last_task_rpc_version != task_rpc_version_.load(std::memory_order_acquire)) {
                DEBUGLOG("task_rpc_version mismatch");
                break;
            }
            std::string endpoint = iter->first;
            for (const auto& op_list : task_vec_) {
                std::string endpoint_role = "tablet";
                if (UpdateTask(op_list, endpoint, endpoint_role, is_recover_op, response) < 0) {
                    continue;
                }
            }
        }
    }
    UpdateTaskStatusRemote(is_recover_op);
    if (running_.load(std::memory_order_acquire)) {
        task_thread_pool_.DelayTask(FLAGS_get_task_status_interval,
                                    boost::bind(&NameServerImpl::UpdateTaskStatus, this, false));
    }
    return 0;
}

int NameServerImpl::UpdateTaskStatusRemote(bool is_recover_op) {
    if (mode_.load(std::memory_order_acquire) == kFOLLOWER) {
        return 0;
    }
    std::map<std::string, std::shared_ptr<::openmldb::client::NsClient>> client_map;
    {
        std::lock_guard<std::mutex> lock(mu_);
        if (nsc_.empty()) {
            return 0;
        }
        for (auto iter = nsc_.begin(); iter != nsc_.end(); ++iter) {
            if (iter->second->state_.load(std::memory_order_relaxed) != kClusterHealthy) {
                PDLOG(INFO, "cluster[%s] is not Healthy", iter->first.c_str());
                continue;
            }
            client_map.insert(std::make_pair(
                iter->first, std::atomic_load_explicit(&iter->second->client_, std::memory_order_relaxed)));
        }
    }
    uint64_t last_task_rpc_version = task_rpc_version_.load(std::memory_order_acquire);
    for (auto iter = client_map.begin(); iter != client_map.end(); ++iter) {
        ::openmldb::api::TaskStatusResponse response;
        // get task status from replica cluster
        if (iter->second->GetTaskStatus(response)) {
            std::lock_guard<std::mutex> lock(mu_);
            if (last_task_rpc_version != task_rpc_version_.load(std::memory_order_acquire)) {
                DEBUGLOG("task_rpc_version mismatch");
                break;
            }
            std::string endpoint = iter->first;
            uint32_t index = 0;
            for (const auto& op_list : task_vec_) {
                index++;
                if (index <= FLAGS_name_server_task_max_concurrency) {
                    continue;
                }
                std::string endpoint_role = "replica cluster";
                if (UpdateTask(op_list, endpoint, endpoint_role, is_recover_op, response) < 0) {
                    continue;
                }
            }
        } else {
            if (response.has_msg()) {
                PDLOG(WARNING, "get task status faild : [%s]", response.msg().c_str());
            }
        }
    }
    return 0;
}

int NameServerImpl::UpdateTask(const std::list<std::shared_ptr<OPData>>& op_list, const std::string& endpoint,
                               const std::string& msg, bool is_recover_op,
                               ::openmldb::api::TaskStatusResponse& response) {
    if (op_list.empty()) {
        return -1;
    }
    std::shared_ptr<OPData> op_data = op_list.front();
    if (op_data->task_list_.empty()) {
        return -1;
    }
    // update task status
    std::shared_ptr<Task> task = op_data->task_list_.front();
    if (task->task_info_->status() != ::openmldb::api::kDoing) {
        return -1;
    }
    bool has_op_task = false;
    for (int idx = 0; idx < response.task_size(); idx++) {
        if (op_data->op_info_.op_id() == response.task(idx).op_id() &&
            task->task_info_->task_type() == response.task(idx).task_type()) {
            has_op_task = true;
            if (response.task(idx).status() != ::openmldb::api::kInited) {
                if (!task->sub_task_.empty()) {
                    for (auto& sub_task : task->sub_task_) {
                        if (sub_task->task_info_->has_endpoint() && sub_task->task_info_->endpoint() == endpoint &&
                            sub_task->task_info_->status() != response.task(idx).status()) {
                            PDLOG(INFO,
                                  "update sub task status from[%s] to[%s]. "
                                  "op_id[%lu], task_type[%s]",
                                  ::openmldb::api::TaskStatus_Name(sub_task->task_info_->status()).c_str(),
                                  ::openmldb::api::TaskStatus_Name(response.task(idx).status()).c_str(),
                                  response.task(idx).op_id(),
                                  ::openmldb::api::TaskType_Name(sub_task->task_info_->task_type()).c_str());
                            sub_task->task_info_->set_status(response.task(idx).status());
                            if (response.task(idx).status() == ::openmldb::api::kFailed) {
                                task->task_info_->set_status(::openmldb::api::kFailed);
                                PDLOG(INFO,
                                      "update task status from[%s] "
                                      "to[kFailed]. op_id[%lu], task_type[%s]",
                                      ::openmldb::api::TaskStatus_Name(task->task_info_->status()).c_str(),
                                      response.task(idx).op_id(),
                                      ::openmldb::api::TaskType_Name(task->task_info_->task_type()).c_str());
                            }
                            break;
                        }
                    }
                } else if (task->task_info_->status() != response.task(idx).status()) {
                    PDLOG(INFO,
                          "update task status from[%s] to[%s]. op_id[%lu], "
                          "task_type[%s]",
                          ::openmldb::api::TaskStatus_Name(task->task_info_->status()).c_str(),
                          ::openmldb::api::TaskStatus_Name(response.task(idx).status()).c_str(),
                          response.task(idx).op_id(),
                          ::openmldb::api::TaskType_Name(task->task_info_->task_type()).c_str());
                    task->task_info_->set_status(response.task(idx).status());
                }
            }
            break;
        }
    }
    if (!has_op_task && (is_recover_op || task->task_info_->is_rpc_send())) {
        if (!task->sub_task_.empty()) {
            for (auto& sub_task : task->sub_task_) {
                if (sub_task->task_info_->has_endpoint() && sub_task->task_info_->endpoint() == endpoint) {
                    if (sub_task->task_info_->status() == ::openmldb::api::kDoing ||
                        sub_task->task_info_->status() == ::openmldb::api::kInited) {
                        PDLOG(WARNING,
                              "not found op in [%s]. update sub task status "
                              "from[kDoing] to[kFailed]. "
                              "op_id[%lu], task_type[%s] endpoint[%s]",
                              msg.c_str(), op_data->op_info_.op_id(),
                              ::openmldb::api::TaskType_Name(task->task_info_->task_type()).c_str(), endpoint.c_str());
                        sub_task->task_info_->set_status(::openmldb::api::kFailed);
                        task->task_info_->set_status(::openmldb::api::kFailed);
                    }
                    break;
                }
            }
        } else if (task->task_info_->has_endpoint() && task->task_info_->endpoint() == endpoint) {
            PDLOG(WARNING,
                  "not found op in [%s]. update task status from[kDoing] "
                  "to[kFailed]. "
                  "op_id[%lu], task_type[%s] endpoint[%s]",
                  msg.c_str(), op_data->op_info_.op_id(),
                  ::openmldb::api::TaskType_Name(task->task_info_->task_type()).c_str(), endpoint.c_str());
            task->task_info_->set_status(::openmldb::api::kFailed);
        }
    }
    return 1;
}

int NameServerImpl::UpdateZKTaskStatus() {
    std::lock_guard<std::mutex> lock(mu_);
    for (const auto& op_list : task_vec_) {
        if (op_list.empty()) {
            continue;
        }
        std::shared_ptr<OPData> op_data = op_list.front();
        if (op_data->task_list_.empty()) {
            continue;
        }
        std::shared_ptr<Task> task = op_data->task_list_.front();
        if (!task->sub_task_.empty()) {
            bool has_done = true;
            bool has_failed = false;
            for (const auto& cur_task : task->sub_task_) {
                if (cur_task->task_info_->status() == ::openmldb::api::kFailed) {
                    has_failed = true;
                    break;
                } else if (cur_task->task_info_->status() != ::openmldb::api::kDone) {
                    has_done = false;
                    break;
                }
            }
            if (has_failed) {
                PDLOG(INFO,
                      "update task status from[%s] to[kFailed]. op_id[%lu], "
                      "task_type[%s]",
                      ::openmldb::api::TaskStatus_Name(task->task_info_->status()).c_str(), op_data->op_info_.op_id(),
                      ::openmldb::api::TaskType_Name(task->task_info_->task_type()).c_str());
                task->task_info_->set_status(::openmldb::api::kFailed);
            } else if (has_done) {
                PDLOG(INFO,
                      "update task status from[%s] to[kDone]. op_id[%lu], "
                      "task_type[%s]",
                      ::openmldb::api::TaskStatus_Name(task->task_info_->status()).c_str(), op_data->op_info_.op_id(),
                      ::openmldb::api::TaskType_Name(task->task_info_->task_type()).c_str());
                task->task_info_->set_status(::openmldb::api::kDone);
            }
        }
        if (task->task_info_->status() == ::openmldb::api::kDone) {
            uint32_t cur_task_index = op_data->op_info_.task_index();
            op_data->op_info_.set_task_index(cur_task_index + 1);
            std::string value;
            op_data->op_info_.SerializeToString(&value);
            std::string node = zk_op_data_path_ + "/" + std::to_string(op_data->op_info_.op_id());
            if (zk_client_->SetNodeValue(node, value)) {
                DEBUGLOG("set zk status value success. node[%s] value[%s]", node.c_str(), value.c_str());
                op_data->task_list_.pop_front();
                continue;
            }
            // revert task index
            op_data->op_info_.set_task_index(cur_task_index);
            PDLOG(WARNING,
                  "set zk status value failed! node[%s] op_id[%lu] op_type[%s] "
                  "task_index[%u]",
                  node.c_str(), op_data->op_info_.op_id(),
                  ::openmldb::api::OPType_Name(op_data->op_info_.op_type()).c_str(), op_data->op_info_.task_index());
        }
    }
    return 0;
}

void NameServerImpl::UpdateTaskMapStatus(uint64_t remote_op_id, uint64_t op_id,
                                         const ::openmldb::api::TaskStatus& status) {
    auto iter = task_map_.find(remote_op_id);
    if (iter == task_map_.end()) {
        DEBUGLOG("op [%lu] is not in task_map_", remote_op_id);
        return;
    }
    for (auto& task_info : iter->second) {
        for (int idx = 0; idx < task_info->rep_cluster_op_id_size(); idx++) {
            uint64_t rep_cluster_op_id = task_info->rep_cluster_op_id(idx);
            if (rep_cluster_op_id == op_id) {
                if (status == ::openmldb::api::kFailed || status == ::openmldb::api::kCanceled) {
                    task_info->set_status(status);
                    if (status == ::openmldb::api::kFailed) {
                        DEBUGLOG(
                            "update task status from[kDoing] to[kFailed]. "
                            "op_id[%lu], task_type[%s]",
                            task_info->op_id(), ::openmldb::api::TaskType_Name(task_info->task_type()).c_str());
                    } else {
                        DEBUGLOG(
                            "update task status from[kDoing] to[kCanceled]. "
                            "op_id[%lu], task_type[%s]",
                            task_info->op_id(), ::openmldb::api::TaskType_Name(task_info->task_type()).c_str());
                    }
                }
                if (idx == task_info->rep_cluster_op_id_size() - 1) {
                    if (status == ::openmldb::api::kDone && task_info->status() != ::openmldb::api::kFailed &&
                        task_info->status() != ::openmldb::api::kCanceled) {
                        task_info->set_status(status);
                        DEBUGLOG(
                            "update task status from[kDoing] to[kDone]. "
                            "op_id[%lu], task_type[%s]",
                            task_info->op_id(), ::openmldb::api::TaskType_Name(task_info->task_type()).c_str());
                    }
                }
            }
        }
    }
}

int NameServerImpl::DeleteTask() {
    std::vector<uint64_t> done_task_vec;
    std::vector<uint64_t> done_task_vec_remote;
    std::vector<std::shared_ptr<TabletClient>> client_vec;
    {
        std::lock_guard<std::mutex> lock(mu_);
        for (const auto& op_list : task_vec_) {
            if (op_list.empty()) {
                continue;
            }
            std::shared_ptr<OPData> op_data = op_list.front();
            if (op_data->task_list_.empty()) {
                done_task_vec.push_back(op_data->op_info_.op_id());
                // for multi cluster -- leader cluster judge
                if (op_data->op_info_.for_replica_cluster() == 1) {
                    done_task_vec_remote.push_back(op_data->op_info_.op_id());
                }
                // for multi cluster -- replica cluster judge
                if (op_data->op_info_.has_remote_op_id()) {
                    UpdateTaskMapStatus(op_data->op_info_.remote_op_id(), op_data->op_info_.op_id(),
                                        ::openmldb::api::TaskStatus::kDone);
                }
            } else {
                std::shared_ptr<Task> task = op_data->task_list_.front();
                if (task->task_info_->status() == ::openmldb::api::kFailed ||
                    op_data->op_info_.task_status() == ::openmldb::api::kCanceled) {
                    done_task_vec.push_back(op_data->op_info_.op_id());
                    // for multi cluster -- leader cluster judge
                    if (op_data->op_info_.for_replica_cluster() == 1) {
                        done_task_vec_remote.push_back(op_data->op_info_.op_id());
                    }
                    // for multi cluster -- replica cluster judge
                    PDLOG(WARNING, "task failed or canceled. op_id[%lu], task_type[%s]", task->task_info_->op_id(),
                          ::openmldb::api::TaskType_Name(task->task_info_->task_type()).c_str());
                    if (op_data->op_info_.has_remote_op_id()) {
                        UpdateTaskMapStatus(op_data->op_info_.remote_op_id(), op_data->op_info_.op_id(),
                                            task->task_info_->status());
                    }
                }
            }
        }
        if (done_task_vec.empty()) {
            return 0;
        }
        for (auto iter = tablets_.begin(); iter != tablets_.end(); ++iter) {
            if (iter->second->state_ != ::openmldb::type::EndpointState::kHealthy) {
                DEBUGLOG("tablet[%s] is not Healthy", iter->first.c_str());
                continue;
            }
            client_vec.push_back(iter->second->client_);
        }
    }
    bool has_failed = false;
    for (auto iter = client_vec.begin(); iter != client_vec.end(); ++iter) {
        if (!(*iter)->DeleteOPTask(done_task_vec)) {
            PDLOG(WARNING, "tablet[%s] delete op failed", (*iter)->GetEndpoint().c_str());
            has_failed = true;
            continue;
        }
        DEBUGLOG("tablet[%s] delete op success", (*iter)->GetEndpoint().c_str());
    }
    DeleteTaskRemote(done_task_vec_remote, has_failed);
    if (!has_failed) {
        DeleteTask(done_task_vec);
    }
    return 0;
}

int NameServerImpl::DeleteTaskRemote(const std::vector<uint64_t>& done_task_vec, bool& has_failed) {
    if (mode_.load(std::memory_order_acquire) == kFOLLOWER) {
        return 0;
    }
    std::vector<std::shared_ptr<::openmldb::client::NsClient>> client_vec;
    {
        std::lock_guard<std::mutex> lock(mu_);
        if (nsc_.empty()) {
            return 0;
        }
        for (auto iter = nsc_.begin(); iter != nsc_.end(); ++iter) {
            if (iter->second->state_.load(std::memory_order_relaxed) != kClusterHealthy) {
                PDLOG(INFO, "cluster[%s] is not Healthy", iter->first.c_str());
                continue;
            }
            client_vec.push_back(std::atomic_load_explicit(&iter->second->client_, std::memory_order_relaxed));
        }
    }
    for (auto iter = client_vec.begin(); iter != client_vec.end(); ++iter) {
        if (!(*iter)->DeleteOPTask(done_task_vec)) {
            PDLOG(WARNING, "replica cluster[%s] delete op failed", (*iter)->GetEndpoint().c_str());
            has_failed = true;
            continue;
        }
        DEBUGLOG("replica cluster[%s] delete op success", (*iter)->GetEndpoint().c_str());
    }
    return 0;
}

void NameServerImpl::DeleteTask(const std::vector<uint64_t>& done_task_vec) {
    std::lock_guard<std::mutex> lock(mu_);
    for (auto op_id : done_task_vec) {
        std::shared_ptr<OPData> op_data;
        uint32_t index = 0;
        for (uint32_t idx = 0; idx < task_vec_.size(); idx++) {
            if (task_vec_[idx].empty()) {
                continue;
            }
            if (task_vec_[idx].front()->op_info_.op_id() == op_id) {
                op_data = task_vec_[idx].front();
                index = idx;
                break;
            }
        }
        if (!op_data) {
            PDLOG(WARNING, "has not found op[%lu] in running op", op_id);
            continue;
        }
        std::string node = zk_op_data_path_ + "/" + std::to_string(op_id);
        if (!op_data->task_list_.empty() &&
            op_data->task_list_.front()->task_info_->status() == ::openmldb::api::kFailed) {
            op_data->op_info_.set_task_status(::openmldb::api::kFailed);
            op_data->op_info_.set_end_time(::baidu::common::timer::now_time());
            PDLOG(WARNING, "set op[%s] status failed. op_id[%lu]",
                  ::openmldb::api::OPType_Name(op_data->op_info_.op_type()).c_str(), op_id);
            std::string value;
            op_data->op_info_.SerializeToString(&value);
            if (!zk_client_->SetNodeValue(node, value)) {
                PDLOG(WARNING, "set zk status value failed. node[%s] value[%s]", node.c_str(), value.c_str());
            }
            done_op_list_.push_back(op_data);
            task_vec_[index].pop_front();
            PDLOG(INFO, "delete op[%lu] in running op", op_id);
        } else {
            if (zk_client_->DeleteNode(node)) {
                PDLOG(INFO, "delete zk op node[%s] success.", node.c_str());
                op_data->op_info_.set_end_time(::baidu::common::timer::now_time());
                if (op_data->op_info_.task_status() == ::openmldb::api::kDoing) {
                    op_data->op_info_.set_task_status(::openmldb::api::kDone);
                    op_data->task_list_.clear();
                }
                done_op_list_.push_back(op_data);
                task_vec_[index].pop_front();
                PDLOG(INFO, "delete op[%lu] in running op", op_id);
            } else {
                PDLOG(WARNING, "delete zk op_node failed. opid[%lu] node[%s]", op_id, node.c_str());
            }
        }
    }
}

void NameServerImpl::ProcessTask() {
    while (running_.load(std::memory_order_acquire)) {
        {
            bool has_task = false;
            std::unique_lock<std::mutex> lock(mu_);
            for (const auto& op_list : task_vec_) {
                if (!op_list.empty()) {
                    has_task = true;
                    break;
                }
            }
            if (!has_task) {
                cv_.wait_for(lock, std::chrono::milliseconds(FLAGS_name_server_task_wait_time));
                if (!running_.load(std::memory_order_acquire)) {
                    PDLOG(WARNING, "cur nameserver is not leader");
                    return;
                }
            }

            for (const auto& op_list : task_vec_) {
                if (op_list.empty()) {
                    continue;
                }
                std::shared_ptr<OPData> op_data = op_list.front();
                if (op_data->task_list_.empty() || op_data->op_info_.task_status() == ::openmldb::api::kFailed ||
                    op_data->op_info_.task_status() == ::openmldb::api::kCanceled) {
                    continue;
                }
                if (op_data->op_info_.task_status() == ::openmldb::api::kInited) {
                    op_data->op_info_.set_start_time(::baidu::common::timer::now_time());
                    op_data->op_info_.set_task_status(::openmldb::api::kDoing);
                    std::string value;
                    op_data->op_info_.SerializeToString(&value);
                    std::string node = zk_op_data_path_ + "/" + std::to_string(op_data->op_info_.op_id());
                    if (!zk_client_->SetNodeValue(node, value)) {
                        PDLOG(WARNING, "set zk op status value failed. node[%s] value[%s]", node.c_str(),
                              value.c_str());
                        op_data->op_info_.set_task_status(::openmldb::api::kInited);
                        continue;
                    }
                }
                std::shared_ptr<Task> task = op_data->task_list_.front();
                if (task->task_info_->status() == ::openmldb::api::kFailed) {
                    PDLOG(WARNING, "task[%s] run failed, terminate op[%s]. op_id[%lu]",
                          ::openmldb::api::TaskType_Name(task->task_info_->task_type()).c_str(),
                          ::openmldb::api::OPType_Name(task->task_info_->op_type()).c_str(), task->task_info_->op_id());
                } else if (task->task_info_->status() == ::openmldb::api::kInited) {
                    DEBUGLOG("run task. opid[%lu] op_type[%s] task_type[%s]", task->task_info_->op_id(),
                             ::openmldb::api::OPType_Name(task->task_info_->op_type()).c_str(),
                             ::openmldb::api::TaskType_Name(task->task_info_->task_type()).c_str());
                    task_thread_pool_.AddTask(task->fun_);
                    task->task_info_->set_status(::openmldb::api::kDoing);
                } else if (task->task_info_->status() == ::openmldb::api::kDoing) {
                    if (::baidu::common::timer::now_time() - op_data->op_info_.start_time() >
                        FLAGS_name_server_op_execute_timeout / 1000) {
                        PDLOG(INFO,
                              "The execution time of op is too long. "
                              "opid[%lu] op_type[%s] cur task_type[%s] "
                              "start_time[%lu] cur_time[%lu]",
                              task->task_info_->op_id(),
                              ::openmldb::api::OPType_Name(task->task_info_->op_type()).c_str(),
                              ::openmldb::api::TaskType_Name(task->task_info_->task_type()).c_str(),
                              op_data->op_info_.start_time(), ::baidu::common::timer::now_time());
                        cv_.wait_for(lock, std::chrono::milliseconds(FLAGS_name_server_task_wait_time));
                    }
                }
            }
        }
        UpdateZKTaskStatus();
        DeleteTask();
    }
}

void NameServerImpl::ConnectZK(RpcController* controller, const ConnectZKRequest* request, GeneralResponse* response,
                               Closure* done) {
    brpc::ClosureGuard done_guard(done);
    if (zk_client_->Reconnect()) {
        if (session_term_ != zk_client_->GetSessionTerm()) {
            if (zk_client_->WatchNodes()) {
                session_term_ = zk_client_->GetSessionTerm();
                PDLOG(INFO, "watch node ok");
            }
        }
        response->set_code(::openmldb::base::ReturnCode::kOk);
        response->set_msg("ok");
        PDLOG(INFO, "connect zk ok");
        return;
    }
    response->set_code(::openmldb::base::ReturnCode::kConnectZkFailed);
    response->set_msg("connect zk failed");
}

void NameServerImpl::DisConnectZK(RpcController* controller, const DisConnectZKRequest* request,
                                  GeneralResponse* response, Closure* done) {
    brpc::ClosureGuard done_guard(done);
    zk_client_->CloseZK();
    OnLostLock();
    response->set_code(::openmldb::base::ReturnCode::kOk);
    response->set_msg("ok");
    PDLOG(INFO, "disconnect zk ok");
}

void NameServerImpl::GetTablePartition(RpcController* controller, const GetTablePartitionRequest* request,
                                       GetTablePartitionResponse* response, Closure* done) {
    brpc::ClosureGuard done_guard(done);
    if (!running_.load(std::memory_order_acquire)) {
        response->set_code(::openmldb::base::ReturnCode::kNameserverIsNotLeader);
        response->set_msg("nameserver is not leader");
        PDLOG(WARNING, "cur nameserver is not leader");
        return;
    }
    std::string name = request->name();
    std::string db = request->db();
    uint32_t pid = request->pid();
    std::lock_guard<std::mutex> lock(mu_);
    std::shared_ptr<::openmldb::nameserver::TableInfo> table_info;
    if (!GetTableInfoUnlock(name, db, &table_info)) {
        PDLOG(WARNING, "table[%s] is not exist", name.c_str());
        response->set_code(::openmldb::base::ReturnCode::kTableIsNotExist);
        response->set_msg("table is not exist");
        return;
    }
    for (int idx = 0; idx < table_info->table_partition_size(); idx++) {
        if (table_info->table_partition(idx).pid() != pid) {
            continue;
        }
        ::openmldb::nameserver::TablePartition* table_partition = response->mutable_table_partition();
        table_partition->CopyFrom(table_info->table_partition(idx));
        break;
    }
    response->set_code(::openmldb::base::ReturnCode::kOk);
    response->set_msg("ok");
}

void NameServerImpl::SetTablePartition(RpcController* controller, const SetTablePartitionRequest* request,
                                       GeneralResponse* response, Closure* done) {
    brpc::ClosureGuard done_guard(done);
    if (!running_.load(std::memory_order_acquire) || (mode_.load(std::memory_order_acquire) == kFOLLOWER)) {
        response->set_code(::openmldb::base::ReturnCode::kNameserverIsNotLeader);
        response->set_msg("nameserver is not leader");
        PDLOG(WARNING, "cur nameserver is not leader");
        return;
    }
    if (auto_failover_.load(std::memory_order_acquire)) {
        response->set_code(::openmldb::base::ReturnCode::kAutoFailoverIsEnabled);
        response->set_msg("auto_failover is enabled");
        PDLOG(WARNING, "auto_failover is enabled");
        return;
    }
    std::string name = request->name();
    std::string db = request->db();
    uint32_t pid = request->table_partition().pid();
    std::lock_guard<std::mutex> lock(mu_);
    std::shared_ptr<::openmldb::nameserver::TableInfo> table_info;
    if (!GetTableInfoUnlock(name, db, &table_info)) {
        PDLOG(WARNING, "table[%s] is not exist", name.c_str());
        response->set_code(::openmldb::base::ReturnCode::kTableIsNotExist);
        response->set_msg("table is not exist");
        return;
    }
    std::shared_ptr<::openmldb::nameserver::TableInfo> cur_table_info(table_info->New());
    cur_table_info->CopyFrom(*table_info);
    for (int idx = 0; idx < cur_table_info->table_partition_size(); idx++) {
        if (cur_table_info->table_partition(idx).pid() != pid) {
            continue;
        }
        ::openmldb::nameserver::TablePartition* table_partition = cur_table_info->mutable_table_partition(idx);
        table_partition->Clear();
        table_partition->CopyFrom(request->table_partition());
        if (!UpdateZkTableNode(cur_table_info)) {
            response->set_code(::openmldb::base::ReturnCode::kSetZkFailed);
            response->set_msg("set zk failed");
            return;
        }
        table_info->CopyFrom(*cur_table_info);
        break;
    }
    response->set_code(::openmldb::base::ReturnCode::kOk);
    response->set_msg("ok");
}

void NameServerImpl::MakeSnapshotNS(RpcController* controller, const MakeSnapshotNSRequest* request,
                                    GeneralResponse* response, Closure* done) {
    brpc::ClosureGuard done_guard(done);
    if (!running_.load(std::memory_order_acquire)) {
        response->set_code(::openmldb::base::ReturnCode::kNameserverIsNotLeader);
        response->set_msg("nameserver is not leader");
        PDLOG(WARNING, "cur nameserver is not leader");
        return;
    }
    std::lock_guard<std::mutex> lock(mu_);
    std::shared_ptr<::openmldb::nameserver::TableInfo> table_info;
    if (!GetTableInfoUnlock(request->name(), request->db(), &table_info)) {
        PDLOG(WARNING, "table[%s] is not exist", request->name().c_str());
        response->set_code(::openmldb::base::ReturnCode::kTableIsNotExist);
        response->set_msg("table is not exist");
        return;
    }
    if (request->offset() > 0) {
        thread_pool_.AddTask(boost::bind(&NameServerImpl::MakeTablePartitionSnapshot, this, request->pid(),
                                         request->offset(), table_info));
        response->set_code(::openmldb::base::ReturnCode::kOk);
        return;
    }
    std::shared_ptr<OPData> op_data;
    std::string value;
    request->SerializeToString(&value);
    if (CreateOPData(::openmldb::api::OPType::kMakeSnapshotOP, value, op_data, request->name(), request->db(),
                     request->pid()) < 0) {
        response->set_code(::openmldb::base::ReturnCode::kSetZkFailed);
        response->set_msg("set zk failed");
        PDLOG(WARNING, "create makesnapshot op data error. name[%s] pid[%u]", request->name().c_str(), request->pid());
        return;
    }
    if (CreateMakeSnapshotOPTask(op_data) < 0) {
        response->set_code(::openmldb::base::ReturnCode::kCreateOpFailed);
        response->set_msg("create op failed");
        PDLOG(WARNING, "create makesnapshot op task failed. name[%s] pid[%u]", request->name().c_str(), request->pid());
        return;
    }
    if (AddOPData(op_data) < 0) {
        response->set_code(::openmldb::base::ReturnCode::kAddOpDataFailed);
        response->set_msg("add op data failed");
        PDLOG(WARNING, "add op data failed. name[%s] pid[%u]", request->name().c_str(), request->pid());
        return;
    }
    response->set_code(::openmldb::base::ReturnCode::kOk);
    response->set_msg("ok");
    PDLOG(INFO, "add makesnapshot op ok. op_id[%lu] name[%s] pid[%u]", op_data->op_info_.op_id(),
          request->name().c_str(), request->pid());
}

int NameServerImpl::CheckTableMeta(const TableInfo& table_info) {
    std::map<std::string, ::openmldb::type::DataType> column_map;
    if (table_info.column_desc_size() > 0) {
        for (const auto& column_desc : table_info.column_desc()) {
            column_map.insert(std::make_pair(column_desc.name(), column_desc.data_type()));
        }
    }
    if (table_info.column_key_size() > 0) {
        for (const auto& column_key : table_info.column_key()) {
            bool has_iter = false;
            for (const auto& column_name : column_key.col_name()) {
                has_iter = true;
                auto iter = column_map.find(column_name);
                if ((iter != column_map.end() &&
                     ((iter->second == ::openmldb::type::kFloat) || (iter->second == ::openmldb::type::kDouble)))) {
                    PDLOG(WARNING, "float or double type column can not be index, column is: %s",
                          column_key.index_name().c_str());
                    return -1;
                }
            }
            if (!has_iter) {
                auto iter = column_map.find(column_key.index_name());
                if (iter == column_map.end()) {
                    PDLOG(WARNING, "index must member of columns when column key col name is empty");
                    return -1;
                }
                if (iter->second == ::openmldb::type::kFloat || iter->second == ::openmldb::type::kDouble) {
                    PDLOG(WARNING, "float or double column can not be index");
                    return -1;
                }
            }
            if (column_key.has_ttl()) {
                if ((column_key.ttl().abs_ttl() > FLAGS_absolute_ttl_max) ||
                    (column_key.ttl().lat_ttl() > FLAGS_latest_ttl_max)) {
                    uint32_t max_ttl = column_key.ttl().ttl_type() == ::openmldb::type::TTLType::kAbsoluteTime
                                           ? FLAGS_absolute_ttl_max
                                           : FLAGS_latest_ttl_max;
                    uint64_t ttl = column_key.ttl().abs_ttl() > FLAGS_absolute_ttl_max ? column_key.ttl().abs_ttl()
                                                                                       : column_key.ttl().lat_ttl();
                    PDLOG(WARNING,
                          "ttl is greater than conf value. ttl[%lu] ttl_type[%s] "
                          "max ttl[%u]",
                          ttl, ::openmldb::type::TTLType_Name(column_key.ttl().ttl_type()).c_str(), max_ttl);
                    return -1;
                }
            }
        }
    } else {
        PDLOG(WARNING, "no index in table_meta");
        return -1;
    }

    std::set<std::string> partition_keys;
    for (int idx = 0; idx < table_info.partition_key_size(); idx++) {
        const std::string& partition_column = table_info.partition_key(idx);
        if (column_map.find(partition_column) == column_map.end()) {
            PDLOG(WARNING, "not found column %s", partition_column.c_str());
            return -1;
        }
        if (partition_keys.find(partition_column) != partition_keys.end()) {
            PDLOG(WARNING, "repeated column %s", partition_column.c_str());
            return -1;
        }
        partition_keys.insert(partition_column);
    }
    return 0;
}

int NameServerImpl::FillColumnKey(TableInfo& table_info) {
    if (table_info.column_desc_size() == 0) {
        return 0;
    } else if (table_info.column_key_size() > 0) {
        for (int idx = 0; idx < table_info.column_key_size(); idx++) {
            if (table_info.column_key(idx).col_name_size() == 0) {
                ::openmldb::common::ColumnKey* column_key = table_info.mutable_column_key(idx);
                column_key->add_col_name(table_info.column_key(idx).index_name());
            }
        }
        return 0;
    }
    return 0;
}

int NameServerImpl::SetPartitionInfo(TableInfo& table_info) {
    uint32_t partition_num = FLAGS_partition_num;
    if (table_info.has_partition_num() && table_info.partition_num() > 0) {
        partition_num = table_info.partition_num();
    } else {
        table_info.set_partition_num(partition_num);
    }
    std::vector<std::string> endpoint_vec;
    std::map<std::string, uint64_t> endpoint_pid_bucked;
    {
        std::lock_guard<std::mutex> lock(mu_);
        for (const auto& kv : tablets_) {
            if (kv.second->state_ == ::openmldb::type::EndpointState::kHealthy) {
                endpoint_pid_bucked.insert(std::make_pair(kv.first, 0));
            }
        }
    }
    endpoint_vec.reserve(endpoint_pid_bucked.size());
    uint32_t replica_num = std::min(FLAGS_replica_num, (uint32_t)endpoint_pid_bucked.size());
    if (table_info.has_replica_num() && table_info.replica_num() > 0) {
        replica_num = table_info.replica_num();
    } else {
        table_info.set_replica_num(replica_num);
    }
    if (endpoint_pid_bucked.size() < replica_num) {
        PDLOG(WARNING, "healthy endpoint num[%u] is less than replica_num[%u]", endpoint_pid_bucked.size(),
              replica_num);
        return -1;
    }
    if (replica_num < 1) {
        PDLOG(WARNING, "replica_num less than 1 that is illegal, replica_num[%u]", replica_num);
        return -1;
    }
    std::map<std::string, uint64_t> endpoint_leader = endpoint_pid_bucked;
    {
        std::lock_guard<std::mutex> lock(mu_);
        std::map<std::string, std::shared_ptr<::openmldb::nameserver::TableInfo>>* cur_table_info = &table_info_;
        if (FLAGS_enable_distsql && !table_info.db().empty()) {
            auto it = db_table_info_.find(table_info.db());
            if (it != db_table_info_.end()) {
                cur_table_info = &(it->second);
            }
        }
        for (const auto& iter : *cur_table_info) {
            auto table_info = iter.second;
            for (int idx = 0; idx < table_info->table_partition_size(); idx++) {
                for (int meta_idx = 0; meta_idx < table_info->table_partition(idx).partition_meta_size(); meta_idx++) {
                    std::string endpoint = table_info->table_partition(idx).partition_meta(meta_idx).endpoint();
                    if (endpoint_pid_bucked.find(endpoint) == endpoint_pid_bucked.end() ||
                        !table_info->table_partition(idx).partition_meta(meta_idx).is_alive()) {
                        continue;
                    }
                    endpoint_pid_bucked[endpoint]++;
                    if (table_info->table_partition(idx).partition_meta(meta_idx).is_leader()) {
                        endpoint_leader[endpoint]++;
                    }
                }
            }
        }
    }
    int index = 0;
    int pos = 0;
    uint64_t min = UINT64_MAX;
    for (const auto& iter : endpoint_pid_bucked) {
        endpoint_vec.push_back(iter.first);
        if (iter.second < min) {
            min = iter.second;
            pos = index;
        }
        index++;
    }
    for (uint32_t pid = 0; pid < partition_num; pid++) {
        TablePartition* table_partition = table_info.add_table_partition();
        table_partition->set_pid(pid);
        uint32_t min_leader_num = UINT32_MAX;
        PartitionMeta* leader_partition_meta = NULL;
        for (uint32_t idx = 0; idx < replica_num; idx++) {
            PartitionMeta* partition_meta = table_partition->add_partition_meta();
            std::string endpoint = endpoint_vec[pos % endpoint_vec.size()];
            partition_meta->set_endpoint(endpoint);
            partition_meta->set_is_leader(false);
            if (endpoint_leader[endpoint] < min_leader_num) {
                min_leader_num = endpoint_leader[endpoint];
                leader_partition_meta = partition_meta;
            }
            pos++;
        }
        if (leader_partition_meta != NULL) {
            leader_partition_meta->set_is_leader(true);
            endpoint_leader[leader_partition_meta->endpoint()]++;
        }
    }
    PDLOG(INFO, "set table partition ok. name[%s] partition_num[%u] replica_num[%u]", table_info.name().c_str(),
          partition_num, replica_num);
    return 0;
}

int NameServerImpl::CreateTableOnTablet(std::shared_ptr<::openmldb::nameserver::TableInfo> table_info, bool is_leader,
                                        std::map<uint32_t, std::vector<std::string>>& endpoint_map, uint64_t term) {
    ::openmldb::type::CompressType compress_type = ::openmldb::type::CompressType::kNoCompress;
    if (table_info->compress_type() == ::openmldb::type::kSnappy) {
        compress_type = ::openmldb::type::CompressType::kSnappy;
    }
    ::openmldb::api::TableMeta table_meta;
    table_meta.set_db(table_info->db());
    table_meta.set_name(table_info->name());
    table_meta.set_tid(table_info->tid());
    table_meta.set_seg_cnt(table_info->seg_cnt());
    table_meta.set_compress_type(compress_type);
    table_meta.set_format_version(table_info->format_version());
    if (table_info->has_key_entry_max_height()) {
        table_meta.set_key_entry_max_height(table_info->key_entry_max_height());
    }
    for (int idx = 0; idx < table_info->column_desc_size(); idx++) {
        ::openmldb::common::ColumnDesc* column_desc = table_meta.add_column_desc();
        column_desc->CopyFrom(table_info->column_desc(idx));
    }
    for (int idx = 0; idx < table_info->column_key_size(); idx++) {
        ::openmldb::common::ColumnKey* column_key = table_meta.add_column_key();
        column_key->CopyFrom(table_info->column_key(idx));
    }
    for (const auto& table_partition : table_info->table_partition()) {
        ::openmldb::common::TablePartition* partition = table_meta.add_table_partition();
        partition->set_pid(table_partition.pid());
        for (const auto& partition_meta : table_partition.partition_meta()) {
            ::openmldb::common::PartitionMeta* meta = partition->add_partition_meta();
            meta->set_endpoint(partition_meta.endpoint());
            meta->set_is_leader(partition_meta.is_leader());
            meta->set_is_alive(true);
        }
    }
    for (int idx = 0; idx < table_info->table_partition_size(); idx++) {
        uint32_t pid = table_info->table_partition(idx).pid();
        table_meta.set_pid(pid);
        table_meta.clear_replicas();
        for (int meta_idx = 0; meta_idx < table_info->table_partition(idx).partition_meta_size(); meta_idx++) {
            if (table_info->table_partition(idx).partition_meta(meta_idx).is_leader() != is_leader) {
                continue;
            }
            std::string endpoint = table_info->table_partition(idx).partition_meta(meta_idx).endpoint();
            std::shared_ptr<TabletInfo> tablet_ptr;
            {
                std::lock_guard<std::mutex> lock(mu_);
                auto iter = tablets_.find(endpoint);
                // check tablet if exist
                if (iter == tablets_.end()) {
                    PDLOG(WARNING, "endpoint[%s] can not find client", endpoint.c_str());
                    return -1;
                }
                tablet_ptr = iter->second;
                // check tablet healthy
                if (tablet_ptr->state_ != ::openmldb::type::EndpointState::kHealthy) {
                    PDLOG(WARNING, "endpoint [%s] is offline", endpoint.c_str());
                    return -1;
                }
            }
            if (is_leader) {
                ::openmldb::nameserver::TablePartition* table_partition = table_info->mutable_table_partition(idx);
                ::openmldb::nameserver::TermPair* term_pair = table_partition->add_term_offset();
                term_pair->set_term(term);
                term_pair->set_offset(0);
                table_meta.set_mode(::openmldb::api::TableMode::kTableLeader);
                table_meta.set_term(term);
                for (const auto& endpoint : endpoint_map[pid]) {
                    table_meta.add_replicas(endpoint);
                }
            } else {
                if (endpoint_map.find(pid) == endpoint_map.end()) {
                    endpoint_map.insert(std::make_pair(pid, std::vector<std::string>()));
                }
                endpoint_map[pid].push_back(endpoint);
                table_meta.set_mode(::openmldb::api::TableMode::kTableFollower);
            }
            if (!tablet_ptr->client_->CreateTable(table_meta)) {
                PDLOG(WARNING, "create table failed. tid[%u] pid[%u] endpoint[%s]", table_info->tid(), pid,
                      endpoint.c_str());
                return -1;
            }
            PDLOG(INFO, "create table success. tid[%u] pid[%u] endpoint[%s] idx[%d]", table_info->tid(), pid,
                  endpoint.c_str(), idx);
        }
    }
    return 0;
}

int NameServerImpl::DropTableOnTablet(std::shared_ptr<::openmldb::nameserver::TableInfo> table_info) {
    uint32_t tid = table_info->tid();
    for (int idx = 0; idx < table_info->table_partition_size(); idx++) {
        uint32_t pid = table_info->table_partition(idx).pid();
        for (int meta_idx = 0; meta_idx < table_info->table_partition(idx).partition_meta_size(); meta_idx++) {
            std::string endpoint = table_info->table_partition(idx).partition_meta(meta_idx).endpoint();
            std::shared_ptr<TabletInfo> tablet_ptr;
            {
                std::lock_guard<std::mutex> lock(mu_);
                auto iter = tablets_.find(endpoint);
                // check tablet if exist
                if (iter == tablets_.end()) {
                    PDLOG(WARNING, "endpoint[%s] can not find client", endpoint.c_str());
                    continue;
                }
                tablet_ptr = iter->second;
                // check tablet healthy
                if (tablet_ptr->state_ != ::openmldb::type::EndpointState::kHealthy) {
                    PDLOG(WARNING, "endpoint [%s] is offline", endpoint.c_str());
                    continue;
                }
            }
            if (!tablet_ptr->client_->DropTable(tid, pid)) {
                PDLOG(WARNING, "drop table failed. tid[%u] pid[%u] endpoint[%s]", tid, pid, endpoint.c_str());
            } else {
                PDLOG(INFO, "drop table success. tid[%u] pid[%u] endpoint[%s]", tid, pid, endpoint.c_str());
            }
        }
    }
    return 0;
}

void NameServerImpl::ConfSet(RpcController* controller, const ConfSetRequest* request, GeneralResponse* response,
                             Closure* done) {
    brpc::ClosureGuard done_guard(done);
    if (!running_.load(std::memory_order_acquire)) {
        response->set_code(::openmldb::base::ReturnCode::kNameserverIsNotLeader);
        response->set_msg("nameserver is not leader");
        PDLOG(WARNING, "cur nameserver is not leader");
        return;
    }
    std::lock_guard<std::mutex> lock(mu_);
    std::string key = request->conf().key();
    std::string value = request->conf().value();
    if (key.empty() || value.empty()) {
        response->set_code(::openmldb::base::ReturnCode::kInvalidParameter);
        response->set_msg("invalid parameter");
        PDLOG(WARNING, "key[%s] value[%s]", key.c_str(), value.c_str());
        return;
    }
    std::transform(value.begin(), value.end(), value.begin(), ::tolower);
    if (value != "true" && value != "false") {
        response->set_code(::openmldb::base::ReturnCode::kInvalidParameter);
        response->set_msg("invalid parameter");
        PDLOG(WARNING, "invalid value[%s]", request->conf().value().c_str());
        return;
    }
    if (key == "auto_failover") {
        if (!zk_client_->SetNodeValue(zk_auto_failover_node_, value)) {
            PDLOG(WARNING, "set auto_failover_node failed!");
            response->set_code(::openmldb::base::ReturnCode::kSetZkFailed);
            response->set_msg("set zk failed");
            return;
        }
        if (value == "true") {
            auto_failover_.store(true, std::memory_order_release);
        } else {
            auto_failover_.store(false, std::memory_order_release);
        }
    } else {
        response->set_code(::openmldb::base::ReturnCode::kInvalidParameter);
        response->set_msg("invalid parameter");
        PDLOG(WARNING, "unsupport set key[%s]", key.c_str());
        return;
    }
    PDLOG(INFO, "config set ok. key[%s] value[%s]", key.c_str(), value.c_str());
    response->set_code(::openmldb::base::ReturnCode::kOk);
    response->set_msg("ok");
}

void NameServerImpl::ConfGet(RpcController* controller, const ConfGetRequest* request, ConfGetResponse* response,
                             Closure* done) {
    brpc::ClosureGuard done_guard(done);
    if (!running_.load(std::memory_order_acquire)) {
        response->set_code(::openmldb::base::ReturnCode::kNameserverIsNotLeader);
        response->set_msg("nameserver is not leader");
        PDLOG(WARNING, "cur nameserver is not leader");
        return;
    }
    std::lock_guard<std::mutex> lock(mu_);
    ::openmldb::nameserver::Pair* conf = response->add_conf();
    conf->set_key("auto_failover");
    auto_failover_.load(std::memory_order_acquire) ? conf->set_value("true") : conf->set_value("false");

    response->set_code(::openmldb::base::ReturnCode::kOk);
    response->set_msg("ok");
}

void NameServerImpl::ChangeLeader(RpcController* controller, const ChangeLeaderRequest* request,
                                  GeneralResponse* response, Closure* done) {
    brpc::ClosureGuard done_guard(done);
    if (!running_.load(std::memory_order_acquire)) {
        response->set_code(::openmldb::base::ReturnCode::kNameserverIsNotLeader);
        response->set_msg("nameserver is not leader");
        PDLOG(WARNING, "cur nameserver is not leader");
        return;
    }
    if (auto_failover_.load(std::memory_order_acquire)) {
        response->set_code(::openmldb::base::ReturnCode::kAutoFailoverIsEnabled);
        response->set_msg("auto_failover is enabled");
        PDLOG(WARNING, "auto_failover is enabled");
        return;
    }
    std::string name = request->name();
    std::string db = request->db();
    uint32_t pid = request->pid();
    std::lock_guard<std::mutex> lock(mu_);
    std::shared_ptr<::openmldb::nameserver::TableInfo> table_info;
    if (!GetTableInfoUnlock(name, db, &table_info)) {
        PDLOG(WARNING, "table[%s] is not exist", name.c_str());
        response->set_code(::openmldb::base::ReturnCode::kTableIsNotExist);
        response->set_msg("table is not exist");
        return;
    }
    if (pid > (uint32_t)table_info->table_partition_size() - 1) {
        PDLOG(WARNING, "pid[%u] is not exist, table[%s]", pid, name.c_str());
        response->set_code(::openmldb::base::ReturnCode::kPidIsNotExist);
        response->set_msg("pid is not exist");
        return;
    }
    std::vector<std::string> follower_endpoint;
    for (int idx = 0; idx < table_info->table_partition_size(); idx++) {
        if (table_info->table_partition(idx).pid() != pid) {
            continue;
        }
        if (table_info->table_partition(idx).partition_meta_size() == 1) {
            PDLOG(WARNING, "table[%s] pid[%u] has no followers, cannot change leader", name.c_str(),
                  table_info->table_partition(idx).pid());
            response->set_code(::openmldb::base::ReturnCode::kNoFollower);
            response->set_msg("no follower");
            return;
        }
        for (int meta_idx = 0; meta_idx < table_info->table_partition(idx).partition_meta_size(); meta_idx++) {
            if (table_info->table_partition(idx).partition_meta(meta_idx).is_alive()) {
                if (!table_info->table_partition(idx).partition_meta(meta_idx).is_leader()) {
                    follower_endpoint.push_back(table_info->table_partition(idx).partition_meta(meta_idx).endpoint());
                } else if (!request->has_candidate_leader()) {
                    PDLOG(WARNING,
                          "leader is alive, cannot change leader. table[%s] "
                          "pid[%u]",
                          name.c_str(), pid);
                    response->set_code(::openmldb::base::ReturnCode::kLeaderIsAlive);
                    response->set_msg("leader is alive");
                    return;
                }
            }
        }
        break;
    }
    if (follower_endpoint.empty()) {
        response->set_code(::openmldb::base::ReturnCode::kNoAliveFollower);
        response->set_msg("no alive follower");
        PDLOG(WARNING, "no alive follower. table[%s] pid[%u]", name.c_str(), pid);
        return;
    }
    std::string candidate_leader;
    if (request->has_candidate_leader() && request->candidate_leader() != "auto") {
        candidate_leader = request->candidate_leader();
    }
    if (CreateChangeLeaderOP(name, db, pid, candidate_leader, false) < 0) {
        response->set_code(::openmldb::base::ReturnCode::kCreateOpFailed);
        response->set_msg("create op failed");
        PDLOG(WARNING, "change leader failed. name[%s] pid[%u]", name.c_str(), pid);
        return;
    }
    response->set_code(::openmldb::base::ReturnCode::kOk);
    response->set_msg("ok");
}

void NameServerImpl::OfflineEndpoint(RpcController* controller, const OfflineEndpointRequest* request,
                                     GeneralResponse* response, Closure* done) {
    brpc::ClosureGuard done_guard(done);
    if (!running_.load(std::memory_order_acquire)) {
        response->set_code(::openmldb::base::ReturnCode::kNameserverIsNotLeader);
        response->set_msg("nameserver is not leader");
        PDLOG(WARNING, "cur nameserver is not leader");
        return;
    }
    if (auto_failover_.load(std::memory_order_acquire)) {
        response->set_code(::openmldb::base::ReturnCode::kAutoFailoverIsEnabled);
        response->set_msg("auto_failover is enabled");
        PDLOG(WARNING, "auto_failover is enabled");
        return;
    }
    uint32_t concurrency = FLAGS_name_server_task_concurrency;
    if (request->has_concurrency()) {
        if (request->concurrency() > FLAGS_name_server_task_max_concurrency) {
            response->set_code(::openmldb::base::ReturnCode::kInvalidParameter);
            response->set_msg("invalid parameter");
            PDLOG(WARNING, "concurrency is greater than the max value %u", FLAGS_name_server_task_max_concurrency);
            return;
        } else {
            concurrency = request->concurrency();
        }
    }
    std::string endpoint = request->endpoint();
    {
        std::lock_guard<std::mutex> lock(mu_);
        auto iter = tablets_.find(endpoint);
        if (iter == tablets_.end()) {
            response->set_code(::openmldb::base::ReturnCode::kEndpointIsNotExist);
            response->set_msg("endpoint is not exist");
            PDLOG(WARNING, "endpoint[%s] is not exist", endpoint.c_str());
            return;
        }
    }
    OfflineEndpointInternal(endpoint, concurrency);
    response->set_code(::openmldb::base::ReturnCode::kOk);
    response->set_msg("ok");
}

void NameServerImpl::OfflineEndpointDBInternal(
    const std::string& endpoint, uint32_t concurrency,
    const std::map<std::string, std::shared_ptr<::openmldb::nameserver::TableInfo>>& table_info) {
    for (const auto& kv : table_info) {
        for (int idx = 0; idx < kv.second->table_partition_size(); idx++) {
            uint32_t pid = kv.second->table_partition(idx).pid();
            if (kv.second->table_partition(idx).partition_meta_size() == 1 &&
                kv.second->table_partition(idx).partition_meta(0).endpoint() == endpoint) {
                PDLOG(INFO, "table[%s] pid[%u] has no followers", kv.first.c_str(), pid);
                CreateUpdatePartitionStatusOP(kv.first, kv.second->db(), pid, endpoint, true, false, INVALID_PARENT_ID,
                                              concurrency);
                continue;
            }
            std::string alive_leader;
            int endpoint_index = -1;
            for (int meta_idx = 0; meta_idx < kv.second->table_partition(idx).partition_meta_size(); meta_idx++) {
                const ::openmldb::nameserver::PartitionMeta& partition_meta =
                    kv.second->table_partition(idx).partition_meta(meta_idx);
                if (partition_meta.is_leader() && partition_meta.is_alive()) {
                    alive_leader = partition_meta.endpoint();
                }
                if (partition_meta.endpoint() == endpoint) {
                    endpoint_index = meta_idx;
                }
            }
            if (endpoint_index < 0) {
                continue;
            }
            const ::openmldb::nameserver::PartitionMeta& partition_meta =
                kv.second->table_partition(idx).partition_meta(endpoint_index);
            if (partition_meta.is_leader() || alive_leader.empty()) {
                // leader partition lost
                if (alive_leader.empty() || alive_leader == endpoint) {
                    PDLOG(INFO, "table[%s] pid[%u] change leader", kv.first.c_str(), pid);
                    CreateChangeLeaderOP(kv.first, kv.second->db(), pid, "", false, concurrency);
                } else {
                    PDLOG(INFO, "table[%s] pid[%u] need not change leader", kv.first.c_str(), pid);
                }
            } else {
                CreateOfflineReplicaOP(kv.first, kv.second->db(), pid, endpoint, concurrency);
            }
        }
    }
}

void NameServerImpl::OfflineEndpointInternal(const std::string& endpoint, uint32_t concurrency) {
    std::lock_guard<std::mutex> lock(mu_);
    OfflineEndpointDBInternal(endpoint, concurrency, table_info_);
    for (const auto& kv : db_table_info_) {
        OfflineEndpointDBInternal(endpoint, concurrency, kv.second);
    }
}

void NameServerImpl::RecoverEndpoint(RpcController* controller, const RecoverEndpointRequest* request,
                                     GeneralResponse* response, Closure* done) {
    brpc::ClosureGuard done_guard(done);
    if (!running_.load(std::memory_order_acquire)) {
        response->set_code(::openmldb::base::ReturnCode::kNameserverIsNotLeader);
        response->set_msg("nameserver is not leader");
        PDLOG(WARNING, "cur nameserver is not leader");
        return;
    }
    if (auto_failover_.load(std::memory_order_acquire)) {
        response->set_code(::openmldb::base::ReturnCode::kAutoFailoverIsEnabled);
        response->set_msg("auto_failover is enabled");
        PDLOG(WARNING, "auto_failover is enabled");
        return;
    }
    uint32_t concurrency = FLAGS_name_server_task_concurrency;
    if (request->has_concurrency()) {
        if (request->concurrency() > FLAGS_name_server_task_max_concurrency) {
            response->set_code(::openmldb::base::ReturnCode::kInvalidParameter);
            response->set_msg("invalid parameter");
            PDLOG(WARNING, "concurrency is greater than the max value %u", FLAGS_name_server_task_max_concurrency);
            return;
        } else {
            concurrency = request->concurrency();
        }
    }
    std::string endpoint = request->endpoint();
    {
        std::lock_guard<std::mutex> lock(mu_);
        auto iter = tablets_.find(endpoint);
        if (iter == tablets_.end()) {
            response->set_code(::openmldb::base::ReturnCode::kEndpointIsNotExist);
            response->set_msg("endpoint is not exist");
            PDLOG(WARNING, "endpoint[%s] is not exist", endpoint.c_str());
            return;
        } else if (iter->second->state_ != ::openmldb::type::EndpointState::kHealthy) {
            response->set_code(::openmldb::base::ReturnCode::kTabletIsNotHealthy);
            response->set_msg("tablet is not healthy");
            PDLOG(WARNING, "tablet[%s] is not healthy", endpoint.c_str());
            return;
        }
    }
    bool need_restore = false;
    if (request->has_need_restore() && request->need_restore()) {
        need_restore = true;
    }
    RecoverEndpointInternal(endpoint, need_restore, concurrency);
    response->set_code(::openmldb::base::ReturnCode::kOk);
    response->set_msg("ok");
}

void NameServerImpl::RecoverTable(RpcController* controller, const RecoverTableRequest* request,
                                  GeneralResponse* response, Closure* done) {
    brpc::ClosureGuard done_guard(done);
    if (!running_.load(std::memory_order_acquire)) {
        response->set_code(::openmldb::base::ReturnCode::kNameserverIsNotLeader);
        response->set_msg("nameserver is not leader");
        PDLOG(WARNING, "cur nameserver is not leader");
        return;
    }
    if (auto_failover_.load(std::memory_order_acquire)) {
        response->set_code(::openmldb::base::ReturnCode::kAutoFailoverIsEnabled);
        response->set_msg("auto_failover is enabled");
        PDLOG(WARNING, "auto_failover is enabled");
        return;
    }
    std::string name = request->name();
    std::string db = request->db();
    std::string endpoint = request->endpoint();
    uint32_t pid = request->pid();
    std::lock_guard<std::mutex> lock(mu_);
    auto it = tablets_.find(endpoint);
    if (it == tablets_.end()) {
        response->set_code(::openmldb::base::ReturnCode::kEndpointIsNotExist);
        response->set_msg("endpoint is not exist");
        PDLOG(WARNING, "endpoint[%s] is not exist", endpoint.c_str());
        return;
    } else if (it->second->state_ != ::openmldb::type::EndpointState::kHealthy) {
        response->set_code(::openmldb::base::ReturnCode::kTabletIsNotHealthy);
        response->set_msg("tablet is not healthy");
        PDLOG(WARNING, "tablet[%s] is not healthy", endpoint.c_str());
        return;
    }
    std::shared_ptr<::openmldb::nameserver::TableInfo> table_info;
    if (!GetTableInfoUnlock(name, db, &table_info)) {
        PDLOG(WARNING, "table[%s] is not exist", name.c_str());
        response->set_code(::openmldb::base::ReturnCode::kTableIsNotExist);
        response->set_msg("table is not exist");
        return;
    }
    bool has_found = false;
    bool is_leader = false;
    for (int idx = 0; idx < table_info->table_partition_size(); idx++) {
        if (table_info->table_partition(idx).pid() != pid) {
            continue;
        }
        for (int meta_idx = 0; meta_idx < table_info->table_partition(idx).partition_meta_size(); meta_idx++) {
            if (table_info->table_partition(idx).partition_meta(meta_idx).endpoint() == endpoint) {
                if (table_info->table_partition(idx).partition_meta(meta_idx).is_alive()) {
                    PDLOG(WARNING,
                          "status is alive, need not recover. name[%s] pid[%u] "
                          "endpoint[%s]",
                          name.c_str(), pid, endpoint.c_str());
                    response->set_code(::openmldb::base::ReturnCode::kPartitionIsAlive);
                    response->set_msg("table is alive, need not recover");
                    return;
                }
                if (table_info->table_partition(idx).partition_meta(meta_idx).is_leader()) {
                    is_leader = true;
                }
                has_found = true;
            }
        }
        break;
    }
    if (!has_found) {
        PDLOG(WARNING, "not found table[%s] pid[%u] in endpoint[%s]", name.c_str(), pid, endpoint.c_str());
        response->set_code(::openmldb::base::ReturnCode::kPidIsNotExist);
        response->set_msg("pid is not exist");
        return;
    }
    CreateRecoverTableOP(name, db, pid, endpoint, is_leader, FLAGS_check_binlog_sync_progress_delta,
                         FLAGS_name_server_task_concurrency);
    PDLOG(INFO, "recover table[%s] pid[%u] endpoint[%s]", name.c_str(), pid, endpoint.c_str());
    response->set_code(::openmldb::base::ReturnCode::kOk);
    response->set_msg("ok");
}

void NameServerImpl::CancelOP(RpcController* controller, const CancelOPRequest* request, GeneralResponse* response,
                              Closure* done) {
    brpc::ClosureGuard done_guard(done);
    if (!running_.load(std::memory_order_acquire)) {
        response->set_code(::openmldb::base::ReturnCode::kNameserverIsNotLeader);
        response->set_msg("nameserver is not leader");
        PDLOG(WARNING, "cur nameserver is not leader");
        return;
    }
    if (auto_failover_.load(std::memory_order_acquire)) {
        response->set_code(::openmldb::base::ReturnCode::kAutoFailoverIsEnabled);
        response->set_msg("auto_failover is enabled");
        PDLOG(WARNING, "auto_failover is enabled");
        return;
    }
    bool find_op = false;
    std::vector<std::shared_ptr<TabletClient>> client_vec;
    {
        std::lock_guard<std::mutex> lock(mu_);
        for (auto& op_list : task_vec_) {
            if (op_list.empty()) {
                continue;
            }
            for (auto iter = op_list.begin(); iter != op_list.end(); iter++) {
                if ((*iter)->op_info_.op_id() == request->op_id()) {
                    (*iter)->op_info_.set_task_status(::openmldb::api::kCanceled);
                    for (auto& task : (*iter)->task_list_) {
                        task->task_info_->set_status(::openmldb::api::kCanceled);
                    }
                    find_op = true;
                    break;
                }
            }
        }
        for (auto iter = tablets_.begin(); iter != tablets_.end(); ++iter) {
            if (iter->second->state_ != ::openmldb::type::EndpointState::kHealthy) {
                DEBUGLOG("tablet[%s] is not Healthy", iter->first.c_str());
                continue;
            }
            client_vec.push_back(iter->second->client_);
        }
    }
    if (find_op) {
        for (const auto& client : client_vec) {
            if (!client->CancelOP(request->op_id())) {
                PDLOG(WARNING, "tablet[%s] cancel op failed", client->GetEndpoint().c_str());
                continue;
            }
            DEBUGLOG("tablet[%s] cancel op success", client->GetEndpoint().c_str());
        }
        response->set_code(::openmldb::base::ReturnCode::kOk);
        response->set_msg("ok");
        PDLOG(INFO, "op[%lu] is canceled!", request->op_id());
    } else {
        response->set_code(::openmldb::base::ReturnCode::kOpStatusIsNotKdoingOrKinited);
        response->set_msg("op status is not kDoing or kInited");
        PDLOG(WARNING, "op[%lu] status is not kDoing or kInited", request->op_id());
    }
}

void NameServerImpl::ShowOPStatus(RpcController* controller, const ShowOPStatusRequest* request,
                                  ShowOPStatusResponse* response, Closure* done) {
    brpc::ClosureGuard done_guard(done);
    if (!running_.load(std::memory_order_acquire)) {
        response->set_code(::openmldb::base::ReturnCode::kNameserverIsNotLeader);
        response->set_msg("nameserver is not leader");
        PDLOG(WARNING, "cur nameserver is not leader");
        return;
    }
    std::map<uint64_t, std::shared_ptr<OPData>> op_map;
    std::lock_guard<std::mutex> lock(mu_);
    DeleteDoneOP();
    for (const auto& op_data : done_op_list_) {
        if (request->has_name() && op_data->op_info_.name() != request->name()) {
            continue;
        }
        if (request->has_pid() && op_data->op_info_.pid() != request->pid()) {
            continue;
        }
        op_map.insert(std::make_pair(op_data->op_info_.op_id(), op_data));
    }
    for (const auto& op_list : task_vec_) {
        if (op_list.empty()) {
            continue;
        }
        for (const auto& op_data : op_list) {
            if (request->has_name() && op_data->op_info_.name() != request->name()) {
                continue;
            }
            if (request->has_db() && op_data->op_info_.db() != request->db()) {
                continue;
            }
            if (request->has_pid() && op_data->op_info_.pid() != request->pid()) {
                continue;
            }
            op_map.insert(std::make_pair(op_data->op_info_.op_id(), op_data));
        }
    }
    for (const auto& kv : op_map) {
        OPStatus* op_status = response->add_op_status();
        op_status->set_op_id(kv.second->op_info_.op_id());
        op_status->set_op_type(::openmldb::api::OPType_Name(kv.second->op_info_.op_type()));
        op_status->set_name(kv.second->op_info_.name());
        op_status->set_db(kv.second->op_info_.db());
        op_status->set_pid(kv.second->op_info_.pid());
        op_status->set_status(::openmldb::api::TaskStatus_Name(kv.second->op_info_.task_status()));
        op_status->set_for_replica_cluster(kv.second->op_info_.for_replica_cluster());
        if (kv.second->task_list_.empty() || kv.second->op_info_.task_status() == ::openmldb::api::kInited) {
            op_status->set_task_type("-");
        } else {
            std::shared_ptr<Task> task = kv.second->task_list_.front();
            op_status->set_task_type(::openmldb::api::TaskType_Name(task->task_info_->task_type()));
        }
        op_status->set_start_time(kv.second->op_info_.start_time());
        op_status->set_end_time(kv.second->op_info_.end_time());
    }
    response->set_code(::openmldb::base::ReturnCode::kOk);
    response->set_msg("ok");
}

void NameServerImpl::ShowDbTable(const std::map<std::string, std::shared_ptr<TableInfo>>& table_infos,
                                 const ShowTableRequest* request, ShowTableResponse* response) {
    for (const auto& kv : table_infos) {
        if (request->has_name() && request->name() != kv.first) {
            continue;
        }
        ::openmldb::nameserver::TableInfo* table_info = response->add_table_info();
        table_info->CopyFrom(*(kv.second));
        table_info->clear_column_key();
        for (const auto& column_key : kv.second->column_key()) {
            if (!column_key.flag()) {
                ::openmldb::common::ColumnKey* ck = table_info->add_column_key();
                ck->CopyFrom(column_key);
            }
        }
    }
}

void NameServerImpl::ShowTable(RpcController* controller, const ShowTableRequest* request, ShowTableResponse* response,
                               Closure* done) {
    brpc::ClosureGuard done_guard(done);
    if (!running_.load(std::memory_order_acquire)) {
        response->set_code(::openmldb::base::ReturnCode::kNameserverIsNotLeader);
        response->set_msg("nameserver is not leader");
        PDLOG(WARNING, "cur nameserver is not leader");
        return;
    }
    std::lock_guard<std::mutex> lock(mu_);
    for (const auto& kv : table_info_) {
        if (request->has_name() && request->name() != kv.first) {
            continue;
        }
        ::openmldb::nameserver::TableInfo* table_info = response->add_table_info();
        table_info->CopyFrom(*(kv.second));
        table_info->clear_column_key();
        for (const auto& column_key : kv.second->column_key()) {
            if (!column_key.flag()) {
                ::openmldb::common::ColumnKey* ck = table_info->add_column_key();
                ck->CopyFrom(column_key);
            }
        }
    }
    if (request->show_all()) {
        for (const auto& db_it : db_table_info_) {
            ShowDbTable(db_it.second, request, response);
        }
    } else if (!request->db().empty()) {
        auto db_it = db_table_info_.find(request->db());
        if (db_it != db_table_info_.end()) {
            ShowDbTable(db_it->second, request, response);
        }
    }
    response->set_code(::openmldb::base::ReturnCode::kOk);
    response->set_msg("ok");
}

void NameServerImpl::DropTableFun(const DropTableRequest* request, GeneralResponse* response,
                                  std::shared_ptr<::openmldb::nameserver::TableInfo> table_info) {
    std::shared_ptr<::openmldb::api::TaskInfo> task_ptr;
    if (request->has_zone_info() && request->has_task_info() && request->task_info().IsInitialized()) {
        {
            std::lock_guard<std::mutex> lock(mu_);
            std::vector<uint64_t> rep_cluster_op_id_vec;
            if (AddOPTask(request->task_info(), ::openmldb::api::TaskType::kDropTableRemote, task_ptr,
                          rep_cluster_op_id_vec) < 0) {
                response->set_code(::openmldb::base::ReturnCode::kAddTaskInReplicaClusterNsFailed);
                response->set_msg("add task in replica cluster ns failed");
                return;
            }
            PDLOG(INFO,
                  "add task in replica cluster ns success, op_id [%lu] "
                  "task_tpye [%s] task_status [%s]",
                  task_ptr->op_id(), ::openmldb::api::TaskType_Name(task_ptr->task_type()).c_str(),
                  ::openmldb::api::TaskStatus_Name(task_ptr->status()).c_str());
        }
        task_thread_pool_.AddTask(
            boost::bind(&NameServerImpl::DropTableInternel, this, *request, *response, table_info, task_ptr));
        response->set_code(::openmldb::base::ReturnCode::kOk);
        response->set_msg("ok");
    } else {
        DropTableInternel(*request, *response, table_info, task_ptr);
        response->set_code(response->code());
        response->set_msg(response->msg());
    }
}

void NameServerImpl::DropTable(RpcController* controller, const DropTableRequest* request, GeneralResponse* response,
                               Closure* done) {
    brpc::ClosureGuard done_guard(done);
    if (!running_.load(std::memory_order_acquire)) {
        response->set_code(::openmldb::base::ReturnCode::kNameserverIsNotLeader);
        response->set_msg("nameserver is not leader");
        PDLOG(WARNING, "cur nameserver is not leader");
        return;
    }
    if (mode_.load(std::memory_order_acquire) == kFOLLOWER) {
        std::lock_guard<std::mutex> lock(mu_);
        if (!request->has_zone_info()) {
            response->set_code(::openmldb::base::ReturnCode::kNameserverIsFollowerAndRequestHasNoZoneInfo);
            response->set_msg(
                "nameserver is for follower cluster, and request has no zone "
                "info");
            PDLOG(WARNING,
                  "nameserver is for follower cluster, and request has no zone "
                  "info");
            return;
        } else if (request->zone_info().zone_name() != zone_info_.zone_name() ||
                   request->zone_info().zone_term() != zone_info_.zone_term()) {
            response->set_code(::openmldb::base::ReturnCode::kZoneInfoMismathch);
            response->set_msg("zone_info mismathch");
            PDLOG(WARNING,
                  "zone_info mismathch, expect zone name[%s], zone term [%lu], "
                  "but zone name [%s], zone term [%u]",
                  zone_info_.zone_name().c_str(), zone_info_.zone_term(), request->zone_info().zone_name().c_str(),
                  request->zone_info().zone_term());
            return;
        }
    }
    {
        // if table is associated with procedure, drop it fail
        if (!request->db().empty()) {
            std::lock_guard<std::mutex> lock(mu_);
            auto db_iter = db_table_sp_map_.find(request->db());
            if (db_iter != db_table_sp_map_.end()) {
                auto& table_sp_map = db_iter->second;
                auto table_iter = table_sp_map.find(request->name());
                if (table_iter != table_sp_map.end()) {
                    const auto& sp_vec = table_iter->second;
                    if (!sp_vec.empty()) {
                        std::stringstream ss;
                        ss << "table has associated procedure: ";
                        for (uint32_t i = 0; i < sp_vec.size(); i++) {
                            ss << sp_vec[i];
                            if (i != sp_vec.size() - 1) {
                                ss << ", ";
                            }
                        }
                        std::string err_msg = ss.str();
                        response->set_code(::openmldb::base::ReturnCode::kDropTableError);
                        response->set_msg(err_msg);
                        LOG(WARNING) << err_msg;
                        return;
                    }
                }
            }
        }
    }
    std::shared_ptr<::openmldb::nameserver::TableInfo> table_info;
    if (!GetTableInfo(request->name(), request->db(), &table_info)) {
        response->set_code(::openmldb::base::ReturnCode::kTableIsNotExist);
        response->set_msg("table is not exist!");
        PDLOG(WARNING, "table[%s] is not exist!", request->name().c_str());
        return;
    }
    DropTableFun(request, response, table_info);
}

void NameServerImpl::DropTableInternel(const DropTableRequest& request, GeneralResponse& response,
                                       std::shared_ptr<::openmldb::nameserver::TableInfo> table_info,
                                       std::shared_ptr<::openmldb::api::TaskInfo> task_ptr) {
    std::string name = request.name();
    std::string db = request.db();
    std::map<uint32_t, std::map<std::string, std::shared_ptr<TabletClient>>> pid_endpoint_map;
    uint32_t tid = table_info->tid();
    int code = 0;
    {
        std::lock_guard<std::mutex> lock(mu_);
        for (int idx = 0; idx < table_info->table_partition_size(); idx++) {
            for (int meta_idx = 0; meta_idx < table_info->table_partition(idx).partition_meta_size(); meta_idx++) {
                std::string endpoint = table_info->table_partition(idx).partition_meta(meta_idx).endpoint();
                if (!table_info->table_partition(idx).partition_meta(meta_idx).is_alive()) {
                    PDLOG(WARNING, "table[%s] is not alive. pid[%u] endpoint[%s]", name.c_str(),
                          table_info->table_partition(idx).pid(), endpoint.c_str());
                    continue;
                }
                auto tablets_iter = tablets_.find(endpoint);
                // check tablet if exist
                if (tablets_iter == tablets_.end()) {
                    PDLOG(WARNING, "endpoint[%s] can not find client", endpoint.c_str());
                    continue;
                }
                // check tablet healthy
                if (tablets_iter->second->state_ != ::openmldb::type::EndpointState::kHealthy) {
                    PDLOG(WARNING, "endpoint [%s] is offline", endpoint.c_str());
                    continue;
                }
                uint32_t pid = table_info->table_partition(idx).pid();
                auto map_iter = pid_endpoint_map.find(pid);
                if (map_iter == pid_endpoint_map.end()) {
                    std::map<std::string, std::shared_ptr<TabletClient>> map;
                    pid_endpoint_map.insert(std::make_pair(pid, map));
                }
                pid_endpoint_map[pid].insert(std::make_pair(endpoint, tablets_iter->second->client_));
            }
        }
    }
    for (const auto& pkv : pid_endpoint_map) {
        for (const auto& kv : pkv.second) {
            if (!kv.second->DropTable(tid, pkv.first)) {
                PDLOG(WARNING, "drop table failed. tid[%u] pid[%u] endpoint[%s]", tid, pkv.first, kv.first.c_str());
                code = 313;  // if drop table failed, return error
                continue;
            }
            PDLOG(INFO, "drop table. tid[%u] pid[%u] endpoint[%s]", tid, pkv.first, kv.first.c_str());
        }
    }
    {
        std::lock_guard<std::mutex> lock(mu_);
        if (!request.db().empty()) {
            if (!zk_client_->DeleteNode(zk_db_table_data_path_ + "/" + std::to_string(tid))) {
                PDLOG(WARNING, "delete db table node[%s/%u] failed!", zk_db_table_data_path_.c_str(), tid);
                code = 304;
            } else {
                PDLOG(INFO, "delete table node[%s/%u]", zk_db_table_data_path_.c_str(), tid);
                db_table_info_[request.db()].erase(name);
            }
        } else {
            if (!zk_client_->DeleteNode(zk_table_data_path_ + "/" + name)) {
                PDLOG(WARNING, "delete table node[%s/%s] failed!", zk_table_data_path_.c_str(), name.c_str());
                code = 304;
            } else {
                PDLOG(INFO, "delete table node[%s/%s]", zk_table_data_path_.c_str(), name.c_str());
                table_info_.erase(name);
            }
        }
        if (!nsc_.empty()) {
            for (auto kv : nsc_) {
                if (kv.second->state_.load(std::memory_order_relaxed) != kClusterHealthy) {
                    PDLOG(INFO, "cluster[%s] is not Healthy", kv.first.c_str());
                    continue;
                }
                if (DropTableRemoteOP(name, db, kv.first, INVALID_PARENT_ID,
                                      FLAGS_name_server_task_concurrency_for_replica_cluster) <  // NOLINT
                    0) {
                    PDLOG(WARNING,
                          "create DropTableRemoteOP for replica cluster "
                          "failed, table_name: %s, alias: %s",
                          name.c_str(), kv.first.c_str());
                    code = 505;
                    continue;
                }
            }
        }
        response.set_code(code);
        code == 0 ? response.set_msg("ok") : response.set_msg("drop table error");
        if (task_ptr) {
            if (code != 0) {
                task_ptr->set_status(::openmldb::api::TaskStatus::kFailed);
            } else {
                task_ptr->set_status(::openmldb::api::TaskStatus::kDone);
            }
        }
        NotifyTableChanged();
    }
}

bool NameServerImpl::AddFieldToTablet(const std::vector<openmldb::common::ColumnDesc>& cols,
                                      std::shared_ptr<TableInfo> table_info, openmldb::common::VersionPair* new_pair) {
    std::set<std::string> endpoint_set;
    std::map<std::string, std::shared_ptr<TabletClient>> tablet_client_map;
    for (const auto& part : table_info->table_partition()) {
        for (const auto& meta : part.partition_meta()) {
            if (tablet_client_map.find(meta.endpoint()) != tablet_client_map.end()) {
                continue;
            }
            std::shared_ptr<TabletInfo> tablet = GetTabletInfo(meta.endpoint());
            if (!tablet) {
                continue;
            }
            if (!tablet->Health()) {
                LOG(WARNING) << "endpoint[" << meta.endpoint() << "] is offline";
                return false;
            }
            tablet_client_map.insert(std::make_pair(meta.endpoint(), tablet->client_));
        }
    }
    const std::string& name = table_info->name();
    int32_t version_id = 1;
    if (table_info->schema_versions_size() > 0) {
        int32_t versions_size = table_info->schema_versions_size();
        const auto& pair = table_info->schema_versions(versions_size - 1);
        version_id = pair.id();
    }
    if (version_id >= UINT8_MAX) {
        LOG(WARNING) << "reach max version " << UINT8_MAX << " table " << name;
        return false;
    }
    uint32_t field_count = table_info->column_desc_size() + table_info->added_column_desc_size();
    version_id++;
    new_pair->set_id(version_id);
    new_pair->set_field_count(field_count);

    uint32_t tid = table_info->tid();
    std::string msg;
    std::vector<openmldb::common::ColumnDesc> new_cols;
    for (auto it = tablet_client_map.begin(); it != tablet_client_map.end(); it++) {
        if (!it->second->UpdateTableMetaForAddField(tid, cols, *new_pair, msg)) {
            LOG(WARNING) << "update table_meta on endpoint[" << it->first << "for add table field failed! err: " << msg;
            return false;
        }
        LOG(INFO) << "update table_meta on endpoint[" << it->first << "] for add table field success! version is "
                  << version_id << " columns size is " << field_count << " for table " << table_info->name();
    }
    return true;
}

void NameServerImpl::AddTableField(RpcController* controller, const AddTableFieldRequest* request,
                                   GeneralResponse* response, Closure* done) {
    brpc::ClosureGuard done_guard(done);
    if (!running_.load(std::memory_order_acquire) || (mode_.load(std::memory_order_acquire) == kFOLLOWER)) {
        response->set_code(::openmldb::base::ReturnCode::kNameserverIsNotLeader);
        response->set_msg("nameserver is not leader");
        PDLOG(WARNING, "cur nameserver is not leader");
        return;
    }
    const std::string& name = request->name();
    const std::string& db = request->db();
    std::map<std::string, std::shared_ptr<TabletClient>> tablet_client_map;
    std::shared_ptr<TableInfo> table_info;
    std::string schema;
    std::set<std::string> endpoint_set;
    {
        std::lock_guard<std::mutex> lock(mu_);
        if (!GetTableInfoUnlock(name, db, &table_info)) {
            response->set_code(::openmldb::base::ReturnCode::kTableIsNotExist);
            response->set_msg("table doesn't exist!");
            LOG(WARNING) << "table[" << name << "] doesn't exist!";
            return;
        }
        if (table_info->added_column_desc_size() >= MAX_ADD_TABLE_FIELD_COUNT) {
            response->set_code(ReturnCode::kTheCountOfAddingFieldIsMoreThan63);
            response->set_msg("the count of adding field is more than 63");
            LOG(WARNING) << "the count of adding field is more than 63 in table " << name;
            return;
        }
        // judge if field exists in table_info
        const std::string& col_name = request->column_desc().name();
        if (table_info->column_desc_size() > 0) {
            for (const auto& column : table_info->column_desc()) {
                if (column.name() == col_name) {
                    response->set_code(ReturnCode::kFieldNameRepeatedInTableInfo);
                    response->set_msg("field name repeated in table_info!");
                    LOG(WARNING) << "field name[" << col_name << "] repeated in table_info!";
                    return;
                }
            }
        } else {
            for (const auto& column : table_info->column_desc()) {
                if (column.name() == col_name) {
                    response->set_code(ReturnCode::kFieldNameRepeatedInTableInfo);
                    response->set_msg("field name repeated in table_info!");
                    LOG(WARNING) << "field name[" << col_name << "] repeated in table_info!";
                    return;
                }
            }
        }
        for (const auto& column : table_info->added_column_desc()) {
            if (column.name() == col_name) {
                response->set_code(ReturnCode::kFieldNameRepeatedInTableInfo);
                response->set_msg("field name repeated in table_info!");
                LOG(WARNING) << "field name[" << col_name << "] repeated in table_info!";
                return;
            }
        }
        // 1.update tablet tableMeta
    }
    openmldb::common::VersionPair new_pair;
    std::vector<openmldb::common::ColumnDesc> cols{request->column_desc()};
    bool ok = AddFieldToTablet(cols, table_info, &new_pair);
    if (!ok) {
        response->set_code(ReturnCode::kFailToUpdateTablemetaForAddingField);
        response->set_msg("fail to update tableMeta for adding field");
        LOG(WARNING) << "update tablemeta fail";
        return;
    }
    // update zk node
    std::shared_ptr<TableInfo> table_info_zk(table_info->New());
    table_info_zk->CopyFrom(*table_info);
    ::openmldb::common::ColumnDesc* added_column_desc_zk = table_info_zk->add_added_column_desc();
    added_column_desc_zk->CopyFrom(request->column_desc());
    openmldb::common::VersionPair* add_pair = table_info_zk->add_schema_versions();
    add_pair->CopyFrom(new_pair);
    if (!UpdateZkTableNodeWithoutNotify(table_info_zk.get())) {
        response->set_code(ReturnCode::kSetZkFailed);
        response->set_msg("set zk failed!");
        LOG(WARNING) << "set zk failed! table " << name << " db " << db;
        return;
    }
    {
        // 2.update ns table_info_
        std::lock_guard<std::mutex> lock(mu_);
        ::openmldb::common::ColumnDesc* added_column_desc = table_info->add_added_column_desc();
        added_column_desc->CopyFrom(request->column_desc());
        openmldb::common::VersionPair* added_version_pair = table_info->add_schema_versions();
        added_version_pair->CopyFrom(new_pair);
        NotifyTableChanged();
    }
    response->set_code(ReturnCode::kOk);
    response->set_msg("ok");
    LOG(INFO) << "add field success, table " << name << " db " << db;
}

void NameServerImpl::DeleteOPTask(RpcController* controller, const ::openmldb::api::DeleteTaskRequest* request,
                                  ::openmldb::api::GeneralResponse* response, Closure* done) {
    brpc::ClosureGuard done_guard(done);
    std::lock_guard<std::mutex> lock(mu_);
    for (int idx = 0; idx < request->op_id_size(); idx++) {
        auto iter = task_map_.find(request->op_id(idx));
        if (iter == task_map_.end()) {
            continue;
        }
        if (!iter->second.empty()) {
            PDLOG(INFO, "delete op task. op_id[%lu] op_type[%s] task_num[%u]", request->op_id(idx),
                  ::openmldb::api::OPType_Name(iter->second.front()->op_type()).c_str(), iter->second.size());
            iter->second.clear();
        }
        task_map_.erase(iter);
    }
    response->set_code(::openmldb::base::ReturnCode::kOk);
    response->set_msg("ok");
}

void NameServerImpl::GetTaskStatus(RpcController* controller, const ::openmldb::api::TaskStatusRequest* request,
                                   ::openmldb::api::TaskStatusResponse* response, Closure* done) {
    brpc::ClosureGuard done_guard(done);
    std::lock_guard<std::mutex> lock(mu_);
    for (const auto& kv : task_map_) {
        for (const auto& task_info : kv.second) {
            ::openmldb::api::TaskInfo* task = response->add_task();
            task->CopyFrom(*task_info);
        }
    }
    response->set_code(::openmldb::base::ReturnCode::kOk);
    response->set_msg("ok");
}

void NameServerImpl::LoadTable(RpcController* controller, const LoadTableRequest* request, GeneralResponse* response,
                               Closure* done) {
    brpc::ClosureGuard done_guard(done);
    if (!running_.load(std::memory_order_acquire)) {
        response->set_code(::openmldb::base::ReturnCode::kNameserverIsNotLeader);
        response->set_msg("nameserver is not leader");
        PDLOG(WARNING, "nameserver is not leader");
        return;
    }
    if (mode_.load(std::memory_order_acquire) == kFOLLOWER) {
        std::lock_guard<std::mutex> lock(mu_);
        if (!request->has_zone_info()) {
            response->set_code(::openmldb::base::ReturnCode::kNameserverIsFollowerAndRequestHasNoZoneInfo);
            response->set_msg(
                "nameserver is for follower cluster, and request has no zone "
                "info");
            PDLOG(WARNING,
                  "nameserver is for follower cluster, and request has no zone "
                  "info");
            return;
        } else if (request->zone_info().zone_name() != zone_info_.zone_name() ||
                   request->zone_info().zone_term() != zone_info_.zone_term()) {
            response->set_code(::openmldb::base::ReturnCode::kZoneInfoMismathch);
            response->set_msg("zone_info mismathch");
            PDLOG(WARNING,
                  "zone_info mismathch, expect zone name[%s], zone term [%lu], "
                  "but zone name [%s], zone term [%u]",
                  zone_info_.zone_name().c_str(), zone_info_.zone_term(), request->zone_info().zone_name().c_str(),
                  request->zone_info().zone_term());
            return;
        }
    }
    std::string name = request->name();
    std::string db = request->db();
    std::string endpoint = request->endpoint();
    uint32_t pid = request->pid();

    if (request->has_zone_info() && request->has_task_info() && request->task_info().IsInitialized()) {
        std::lock_guard<std::mutex> lock(mu_);
        uint64_t rep_cluster_op_id = INVALID_PARENT_ID;
        if (CreateReLoadTableOP(name, db, pid, endpoint, INVALID_PARENT_ID, FLAGS_name_server_task_concurrency,
                                request->task_info().op_id(), rep_cluster_op_id) < 0) {
            PDLOG(WARNING, "create load table op failed, table_name: %s, endpoint: %s", name.c_str(), endpoint.c_str());
            response->set_code(::openmldb::base::ReturnCode::kCreateOpFailed);
            response->set_msg("create op failed");
            return;
        }
        std::shared_ptr<::openmldb::api::TaskInfo> task_ptr;
        std::vector<uint64_t> rep_cluster_op_id_vec = {rep_cluster_op_id};
        if (AddOPTask(request->task_info(), ::openmldb::api::TaskType::kLoadTable, task_ptr, rep_cluster_op_id_vec) <
            0) {
            response->set_code(::openmldb::base::ReturnCode::kAddTaskInReplicaClusterNsFailed);
            response->set_msg("add task in replica cluster ns failed");
            return;
        }
        PDLOG(INFO,
              "add task in replica cluster ns success, op_id [%lu] task_tpye "
              "[%s] task_status [%s]",
              task_ptr->op_id(), ::openmldb::api::TaskType_Name(task_ptr->task_type()).c_str(),
              ::openmldb::api::TaskStatus_Name(task_ptr->status()).c_str());
        response->set_code(::openmldb::base::ReturnCode::kOk);
        response->set_msg("ok");
    } else {
        PDLOG(WARNING, "request has no zone_info or task_info!");
        response->set_code(::openmldb::base::ReturnCode::kRequestHasNoZoneInfoOrTaskInfo);
        response->set_msg("request has no zone_info or task_info");
    }
}

// for multi cluster createtable
void NameServerImpl::CreateTableInfoSimply(RpcController* controller, const CreateTableInfoRequest* request,
                                           CreateTableInfoResponse* response, Closure* done) {
    brpc::ClosureGuard done_guard(done);
    if (!running_.load(std::memory_order_acquire)) {
        response->set_code(::openmldb::base::ReturnCode::kNameserverIsNotLeader);
        response->set_msg("nameserver is not leader");
        PDLOG(WARNING, "cur nameserver is not leader");
        return;
    }
    if (mode_.load(std::memory_order_acquire) == kFOLLOWER) {
        std::lock_guard<std::mutex> lock(mu_);
        if (!request->has_zone_info()) {
            response->set_code(::openmldb::base::ReturnCode::kNameserverIsFollowerAndRequestHasNoZoneInfo);
            response->set_msg(
                "nameserver is for follower cluster, and request has no zone "
                "info");
            PDLOG(WARNING,
                  "nameserver is for follower cluster, and request has no zone "
                  "info");
            return;
        } else if (request->zone_info().zone_name() != zone_info_.zone_name() ||
                   request->zone_info().zone_term() != zone_info_.zone_term()) {
            response->set_code(::openmldb::base::ReturnCode::kZoneInfoMismathch);
            response->set_msg("zone_info mismathch");
            PDLOG(WARNING,
                  "zone_info mismathch, expect zone name[%s], zone term [%lu], "
                  "but zone name [%s], zone term [%u]",
                  zone_info_.zone_name().c_str(), zone_info_.zone_term(), request->zone_info().zone_name().c_str(),
                  request->zone_info().zone_term());
            return;
        }
    } else {
        response->set_code(::openmldb::base::ReturnCode::kNameserverIsNotReplicaCluster);
        response->set_msg("nameserver is not replica cluster");
        PDLOG(WARNING, "nameserver is not replica cluster");
        return;
    }

    ::openmldb::nameserver::TableInfo* table_info = response->mutable_table_info();
    table_info->CopyFrom(request->table_info());
    uint32_t tablets_size = 0;
    {
        std::lock_guard<std::mutex> lock(mu_);
        for (const auto& kv : tablets_) {
            if (kv.second->state_ == ::openmldb::type::EndpointState::kHealthy) {
                tablets_size++;
            }
        }
    }
    if (table_info->table_partition_size() > 0) {
        int max_replica_num = 0;
        for (int idx = 0; idx < table_info->table_partition_size(); idx++) {
            int count = 0;
            for (int meta_idx = 0; meta_idx < table_info->table_partition(idx).partition_meta_size(); meta_idx++) {
                if (!table_info->table_partition(idx).partition_meta(meta_idx).is_alive()) {
                    continue;
                }
                count++;
            }
            if (max_replica_num < count) {
                max_replica_num = count;
            }
        }
        table_info->set_replica_num(std::min(tablets_size, (uint32_t)max_replica_num));
        table_info->set_partition_num(table_info->table_partition_size());
        table_info->clear_table_partition();
    } else {
        table_info->set_replica_num(std::min(tablets_size, table_info->replica_num()));
    }
    if (table_info->table_partition_size() > 0) {
        std::set<uint32_t> pid_set;
        for (int idx = 0; idx < table_info->table_partition_size(); idx++) {
            pid_set.insert(table_info->table_partition(idx).pid());
        }
        auto iter = pid_set.rbegin();
        if (*iter != (uint32_t)table_info->table_partition_size() - 1) {
            response->set_code(::openmldb::base::ReturnCode::kInvalidParameter);
            response->set_msg("invalid parameter");
            PDLOG(WARNING, "pid is not start with zero and consecutive");
            return;
        }
    } else {
        if (SetPartitionInfo(*table_info) < 0) {
            response->set_code(::openmldb::base::ReturnCode::kSetPartitionInfoFailed);
            response->set_msg("set partition info failed");
            PDLOG(WARNING, "set partition info failed");
            return;
        }
    }

    {
        std::lock_guard<std::mutex> lock(mu_);
        if (!zk_client_->SetNodeValue(zk_table_index_node_, std::to_string(table_index_ + 1))) {
            response->set_code(::openmldb::base::ReturnCode::kSetZkFailed);
            response->set_msg("set zk failed");
            PDLOG(WARNING, "set table index node failed! table_index[%u]", table_index_ + 1);
            return;
        }
        table_index_++;
        table_info->set_tid(table_index_);
    }
    response->set_code(::openmldb::base::ReturnCode::kOk);
    response->set_msg("ok");
}

// for multi cluster addreplica
void NameServerImpl::CreateTableInfo(RpcController* controller, const CreateTableInfoRequest* request,
                                     CreateTableInfoResponse* response, Closure* done) {
    brpc::ClosureGuard done_guard(done);
    if (!running_.load(std::memory_order_acquire)) {
        response->set_code(::openmldb::base::ReturnCode::kNameserverIsNotLeader);
        response->set_msg("nameserver is not leader");
        PDLOG(WARNING, "cur nameserver is not leader");
        return;
    }
    if (mode_.load(std::memory_order_acquire) == kFOLLOWER) {
        std::lock_guard<std::mutex> lock(mu_);
        if (!request->has_zone_info()) {
            response->set_code(::openmldb::base::ReturnCode::kNameserverIsFollowerAndRequestHasNoZoneInfo);
            response->set_msg(
                "nameserver is for follower cluster, and request has no zone "
                "info");
            PDLOG(WARNING,
                  "nameserver is for follower cluster, and request has no zone "
                  "info");
            return;
        } else if (request->zone_info().zone_name() != zone_info_.zone_name() ||
                   request->zone_info().zone_term() != zone_info_.zone_term()) {
            response->set_code(::openmldb::base::ReturnCode::kZoneInfoMismathch);
            response->set_msg("zone_info mismathch");
            PDLOG(WARNING,
                  "zone_info mismathch, expect zone name[%s], zone term [%lu], "
                  "but zone name [%s], zone term [%u]",
                  zone_info_.zone_name().c_str(), zone_info_.zone_term(), request->zone_info().zone_name().c_str(),
                  request->zone_info().zone_term());
            return;
        }
    } else {
        response->set_code(::openmldb::base::ReturnCode::kNameserverIsNotReplicaCluster);
        response->set_msg("nameserver is not replica cluster");
        PDLOG(WARNING, "nameserver is not  replica cluster");
        return;
    }

    ::openmldb::nameserver::TableInfo* table_info = response->mutable_table_info();
    table_info->CopyFrom(request->table_info());
    uint32_t tablets_size = 0;
    {
        std::lock_guard<std::mutex> lock(mu_);
        for (const auto& kv : tablets_) {
            if (kv.second->state_ == ::openmldb::type::EndpointState::kHealthy) {
                tablets_size++;
            }
        }
    }
    if (table_info->table_partition_size() > 0) {
        int max_replica_num = 0;
        for (int idx = 0; idx < table_info->table_partition_size(); idx++) {
            int count = 0;
            for (int meta_idx = 0; meta_idx < table_info->table_partition(idx).partition_meta_size(); meta_idx++) {
                if (!table_info->table_partition(idx).partition_meta(meta_idx).is_alive()) {
                    continue;
                }
                count++;
            }
            if (max_replica_num < count) {
                max_replica_num = count;
            }
        }
        table_info->set_replica_num(std::min(tablets_size, (uint32_t)max_replica_num));
        table_info->set_partition_num(table_info->table_partition_size());
        table_info->clear_table_partition();
    } else {
        table_info->set_replica_num(std::min(tablets_size, table_info->replica_num()));
    }
    if (table_info->table_partition_size() > 0) {
        std::set<uint32_t> pid_set;
        for (int idx = 0; idx < table_info->table_partition_size(); idx++) {
            pid_set.insert(table_info->table_partition(idx).pid());
        }
        auto iter = pid_set.rbegin();
        if (*iter != (uint32_t)table_info->table_partition_size() - 1) {
            response->set_code(::openmldb::base::ReturnCode::kInvalidParameter);
            response->set_msg("invalid parameter");
            PDLOG(WARNING, "pid is not start with zero and consecutive");
            return;
        }
    } else {
        if (SetPartitionInfo(*table_info) < 0) {
            response->set_code(::openmldb::base::ReturnCode::kSetPartitionInfoFailed);
            response->set_msg("set partition info failed");
            PDLOG(WARNING, "set partition info failed");
            return;
        }
    }

    uint64_t cur_term = 0;
    {
        std::lock_guard<std::mutex> lock(mu_);
        if (!zk_client_->SetNodeValue(zk_table_index_node_, std::to_string(table_index_ + 1))) {
            response->set_code(::openmldb::base::ReturnCode::kSetZkFailed);
            response->set_msg("set zk failed");
            PDLOG(WARNING, "set table index node failed! table_index[%u]", table_index_ + 1);
            return;
        }
        table_index_++;
        table_info->set_tid(table_index_);
        cur_term = term_;
    }
    // response table_info
    for (int idx = 0; idx < table_info->table_partition_size(); idx++) {
        ::openmldb::nameserver::TablePartition* table_partition = table_info->mutable_table_partition(idx);
        for (int meta_idx = 0; meta_idx < table_info->table_partition(idx).partition_meta_size(); meta_idx++) {
            table_partition->clear_term_offset();
            ::openmldb::nameserver::TermPair* term_pair = table_partition->add_term_offset();
            term_pair->set_term(cur_term);
            term_pair->set_offset(0);
            break;
        }
    }
    // zk table_info
    std::shared_ptr<::openmldb::nameserver::TableInfo> table_info_zk(table_info->New());
    table_info_zk->CopyFrom(*table_info);
    for (int idx = 0; idx < table_info_zk->table_partition_size(); idx++) {
        ::openmldb::nameserver::PartitionMeta leader_partition_meta;
        ::openmldb::nameserver::TablePartition* table_partition = table_info_zk->mutable_table_partition(idx);
        for (int meta_idx = 0; meta_idx < table_info_zk->table_partition(idx).partition_meta_size(); meta_idx++) {
            if (table_partition->partition_meta(meta_idx).is_leader() &&
                table_partition->partition_meta(meta_idx).is_alive()) {
                ::openmldb::nameserver::PartitionMeta* partition_meta =
                    table_partition->mutable_partition_meta(meta_idx);
                partition_meta->set_is_alive(false);
                leader_partition_meta = *partition_meta;
                // clear follower partition_meta
                table_partition->clear_partition_meta();
                ::openmldb::nameserver::PartitionMeta* partition_meta_ptr = table_partition->add_partition_meta();
                partition_meta_ptr->CopyFrom(leader_partition_meta);
                break;
            }
        }
    }
    if (SetTableInfo(table_info_zk)) {
        response->set_code(::openmldb::base::ReturnCode::kOk);
        response->set_msg("ok");
    } else {
        response->set_code(::openmldb::base::ReturnCode::kSetZkFailed);
        response->set_msg("set zk failed");
    }
}

bool NameServerImpl::SetTableInfo(std::shared_ptr<::openmldb::nameserver::TableInfo> table_info) {
    std::string table_value;
    table_info->SerializeToString(&table_value);
    if (!table_info->db().empty()) {
        if (!zk_client_->CreateNode(zk_db_table_data_path_ + "/" + std::to_string(table_info->tid()), table_value)) {
            PDLOG(WARNING, "create db table node[%s/%u] failed! value[%s] value_size[%u]",
                  zk_db_table_data_path_.c_str(), table_info->tid(), table_value.c_str(), table_value.length());
            return false;
        }
        PDLOG(INFO, "create db table node[%s/%u] success! value[%s] value_size[%u]", zk_db_table_data_path_.c_str(),
              table_info->tid(), table_value.c_str(), table_value.length());
        {
            std::lock_guard<std::mutex> lock(mu_);
            db_table_info_[table_info->db()].insert(std::make_pair(table_info->name(), table_info));
            NotifyTableChanged();
        }
    } else {
        if (!zk_client_->CreateNode(zk_table_data_path_ + "/" + table_info->name(), table_value)) {
            PDLOG(WARNING, "create table node[%s/%s] failed! value[%s] value_size[%u]", zk_table_data_path_.c_str(),
                  table_info->name().c_str(), table_value.c_str(), table_value.length());

            return false;
        }
        PDLOG(INFO, "create table node[%s/%s] success! value[%s] value_size[%u]", zk_table_data_path_.c_str(),
              table_info->name().c_str(), table_value.c_str(), table_value.length());
        {
            std::lock_guard<std::mutex> lock(mu_);
            table_info_.insert(std::make_pair(table_info->name(), table_info));
            NotifyTableChanged();
        }
    }
    return true;
}

void NameServerImpl::CreateTable(RpcController* controller, const CreateTableRequest* request,
                                 GeneralResponse* response, Closure* done) {
    brpc::ClosureGuard done_guard(done);
    if (!running_.load(std::memory_order_acquire)) {
        response->set_code(::openmldb::base::ReturnCode::kNameserverIsNotLeader);
        response->set_msg("nameserver is not leader");
        PDLOG(WARNING, "cur nameserver is not leader");
        return;
    }
    if (mode_.load(std::memory_order_acquire) == kFOLLOWER) {
        std::lock_guard<std::mutex> lock(mu_);
        if (!request->has_zone_info()) {
            response->set_code(::openmldb::base::ReturnCode::kNameserverIsFollowerAndRequestHasNoZoneInfo);
            response->set_msg(
                "nameserver is for follower cluster, and request has no zone "
                "info");
            PDLOG(WARNING,
                  "nameserver is for follower cluster, and request has no zone "
                  "info");
            return;
        } else if (request->zone_info().zone_name() != zone_info_.zone_name() ||
                   request->zone_info().zone_term() != zone_info_.zone_term()) {
            response->set_code(::openmldb::base::ReturnCode::kZoneInfoMismathch);
            response->set_msg("zone_info mismathch");
            PDLOG(WARNING,
                  "zone_info mismathch, expect zone name[%s], zone term [%lu], "
                  "but zone name [%s], zone term [%u]",
                  zone_info_.zone_name().c_str(), zone_info_.zone_term(), request->zone_info().zone_name().c_str(),
                  request->zone_info().zone_term());
            return;
        }
    }
    std::shared_ptr<::openmldb::nameserver::TableInfo> table_info(request->table_info().New());
    table_info->CopyFrom(request->table_info());
    {
        std::lock_guard<std::mutex> lock(mu_);
        if (!table_info->db().empty()) {
            if (databases_.find(table_info->db()) == databases_.end()) {
                response->set_code(::openmldb::base::ReturnCode::kDatabaseNotFound);
                response->set_msg("database not found");
                PDLOG(WARNING, "database[%s] not found", table_info->db().c_str());
                return;
            } else {
                auto table_infos = db_table_info_[table_info->db()];
                if (table_infos.find(table_info->name()) != table_infos.end()) {
                    response->set_code(::openmldb::base::ReturnCode::kTableAlreadyExists);
                    response->set_msg("table already exists");
                    PDLOG(WARNING, "table[%s] already exists", table_info->name().c_str());
                    return;
                }
            }
        } else if (table_info_.find(table_info->name()) != table_info_.end()) {
            response->set_code(::openmldb::base::ReturnCode::kTableAlreadyExists);
            response->set_msg("table already exists");
            PDLOG(WARNING, "table[%s] already exists", table_info->name().c_str());
            return;
        }
    }
    if (table_info->column_key_size() == 1 && table_info->column_key(0).index_name().empty()
            && table_info->column_key(0).col_name_size() == 0) {
        auto ret = CreateOfflineTable(table_info->db(), table_info->name(), table_info->column_key(0).ts_name(),
                    table_info->column_desc());
        response->set_code(ret.code);
        if (ret.code != 0) {
          response->set_code(::openmldb::base::ReturnCode::kCreateTableFailed);
        }
        response->set_msg(ret.msg);
        return;
    }
    if (CheckTableMeta(*table_info) < 0) {
        response->set_code(::openmldb::base::ReturnCode::kInvalidParameter);
        response->set_msg("check TableMeta failed");
        return;
    }
    if (!request->has_zone_info()) {
        if (FillColumnKey(*table_info) < 0) {
            response->set_code(::openmldb::base::ReturnCode::kInvalidParameter);
            response->set_msg("fill column key failed");
            PDLOG(WARNING, "fill column key failed");
            return;
        }
        if (table_info->table_partition_size() > 0) {
            std::set<uint32_t> pid_set;
            for (int idx = 0; idx < table_info->table_partition_size(); idx++) {
                pid_set.insert(table_info->table_partition(idx).pid());
            }
            auto iter = pid_set.rbegin();
            if (*iter != static_cast<uint32_t>(table_info->table_partition_size()) - 1) {
                response->set_code(::openmldb::base::ReturnCode::kInvalidParameter);
                response->set_msg("invalid parameter");
                PDLOG(WARNING, "pid is not start with zero and consecutive");
                return;
            }
        } else {
            if (SetPartitionInfo(*table_info) < 0) {
                response->set_code(::openmldb::base::ReturnCode::kSetPartitionInfoFailed);
                response->set_msg("set partition info failed");
                PDLOG(WARNING, "set partition info failed");
                return;
            }
        }
    }
    uint32_t tid = 0;
    if (request->has_zone_info()) {
        tid = table_info->tid();
    }
    uint64_t cur_term = 0;
    {
        std::lock_guard<std::mutex> lock(mu_);
        if (!request->has_zone_info()) {
            if (!zk_client_->SetNodeValue(zk_table_index_node_, std::to_string(table_index_ + 1))) {
                response->set_code(::openmldb::base::ReturnCode::kSetZkFailed);
                response->set_msg("set zk failed");
                PDLOG(WARNING, "set table index node failed! table_index[%u]", table_index_ + 1);
                return;
            }
            table_index_++;
            table_info->set_tid(table_index_);
            tid = table_index_;
        }
        cur_term = term_;
    }
    if (request->has_zone_info() && request->has_task_info() && request->task_info().IsInitialized()) {
        std::shared_ptr<::openmldb::api::TaskInfo> task_ptr;
        {
            std::lock_guard<std::mutex> lock(mu_);
            std::vector<uint64_t> rep_cluster_op_id_vec;
            if (AddOPTask(request->task_info(), ::openmldb::api::TaskType::kCreateTableRemote, task_ptr,
                          rep_cluster_op_id_vec) < 0) {
                response->set_code(::openmldb::base::ReturnCode::kAddTaskInReplicaClusterNsFailed);
                response->set_msg("add task in replica cluster ns failed");
                return;
            }
            PDLOG(INFO,
                  "add task in replica cluster ns success, op_id [%lu] "
                  "task_tpye [%s] task_status [%s]",
                  task_ptr->op_id(), ::openmldb::api::TaskType_Name(task_ptr->task_type()).c_str(),
                  ::openmldb::api::TaskStatus_Name(task_ptr->status()).c_str());
        }
        task_thread_pool_.AddTask(
            boost::bind(&NameServerImpl::CreateTableInternel, this, *response, table_info, cur_term, tid, task_ptr));
        response->set_code(::openmldb::base::ReturnCode::kOk);
        response->set_msg("ok");
    } else {
        std::shared_ptr<::openmldb::api::TaskInfo> task_ptr;
        CreateTableInternel(*response, table_info, cur_term, tid, task_ptr);
        response->set_code(response->code());
        response->set_msg(response->msg());
    }
}

<<<<<<< HEAD
bool NameServerImpl::SaveTableInfo(const std::shared_ptr<TableInfo>& table_info) {
=======
::openmldb::base::ResultMsg NameServerImpl::CreateOfflineTable(const std::string& db_name,
        const std::string& table_name, const std::string& partition_key, const Schema& schema) {
    if (nearline_tablet_.client_ && nearline_tablet_.Health()) {
        auto ret = nearline_tablet_.client_->CreateTable(db_name, table_name, partition_key, schema);
        if (ret.OK()) {
            PDLOG(INFO, "create table %s success", table_name.c_str());
        } else {
            PDLOG(WARNING, "fail to create table %s. error: %s", table_name.c_str(), ret.msg.c_str());
        }
        return ret;
    }
    PDLOG(WARNING, "fail to create table %s", table_name.c_str());
    return ::openmldb::base::ResultMsg(-1, "nearline tablet is not health");
}

bool NameServerImpl::SaveTableInfo(std::shared_ptr<TableInfo> table_info) {
>>>>>>> fbea1280
    std::string table_value;
    table_info->SerializeToString(&table_value);
    if (table_info->db().empty()) {
        if (!zk_client_->CreateNode(zk_table_data_path_ + "/" + table_info->name(), table_value)) {
            PDLOG(WARNING, "create object table node[%s/%s] failed!", zk_table_data_path_.c_str(),
                  table_info->name().c_str());
            return false;
        }
        PDLOG(INFO, "create table node[%s/%s] success!", zk_table_data_path_.c_str(), table_info->name().c_str());
    } else {
        if (!zk_client_->CreateNode(zk_db_table_data_path_ + "/" + std::to_string(table_info->tid()), table_value)) {
            PDLOG(WARNING, "create object db table node[%s/%s] failed!", zk_db_table_data_path_.c_str(),
                  table_info->name().c_str());
            return false;
        }
        PDLOG(INFO, "create db table node[%s/%s] success!", zk_db_table_data_path_.c_str(), table_info->name().c_str());
    }

    return true;
}

void NameServerImpl::RefreshTablet(uint32_t tid) {
    Tablets tablets;
    {
        std::lock_guard<std::mutex> lock(mu_);
        tablets = tablets_;
    }
    for (const auto& kv : tablets) {
        if (kv.second->state_ != ::openmldb::type::EndpointState::kHealthy) {
            PDLOG(WARNING, "endpoint [%s] is offline", kv.first.c_str());
            continue;
        }
        kv.second->client_->Refresh(tid);
    }
}

void NameServerImpl::CreateTableInternel(GeneralResponse& response,
                                         std::shared_ptr<::openmldb::nameserver::TableInfo> table_info,
                                         uint64_t cur_term, uint32_t tid,
                                         std::shared_ptr<::openmldb::api::TaskInfo> task_ptr) {
    std::map<uint32_t, std::vector<std::string>> endpoint_map;
    do {
        if (CreateTableOnTablet(table_info, false, endpoint_map, cur_term) < 0 ||
            CreateTableOnTablet(table_info, true, endpoint_map, cur_term) < 0) {
            response.set_code(::openmldb::base::ReturnCode::kCreateTableFailedOnTablet);
            response.set_msg("create table failed on tablet");
            PDLOG(WARNING, "create table failed. name[%s] tid[%u]", table_info->name().c_str(), tid);
            break;
        }
        if (SetTableInfo(table_info)) {
            if (task_ptr) {
                task_ptr->set_status(::openmldb::api::TaskStatus::kDone);
                PDLOG(INFO,
                      "set task type success, op_id [%lu] task_tpye [%s] "
                      "task_status [%s]",
                      task_ptr->op_id(), ::openmldb::api::TaskType_Name(task_ptr->task_type()).c_str(),
                      ::openmldb::api::TaskStatus_Name(task_ptr->status()).c_str());
            }
        } else {
            response.set_code(::openmldb::base::ReturnCode::kSetZkFailed);
            response.set_msg("set zk failed");
            break;
        }
        RefreshTablet(table_info->tid());
        if (mode_.load(std::memory_order_acquire) == kLEADER) {
            decltype(nsc_) tmp_nsc;
            {
                std::lock_guard<std::mutex> lock(mu_);
                tmp_nsc = nsc_;
            }
            for (const auto& kv : tmp_nsc) {
                if (kv.second->state_.load(std::memory_order_relaxed) != kClusterHealthy) {
                    PDLOG(INFO, "cluster[%s] is not Healthy", kv.first.c_str());
                    continue;
                }
                ::openmldb::nameserver::TableInfo remote_table_info(*table_info);
                std::string msg;
                if (!std::atomic_load_explicit(&kv.second->client_, std::memory_order_relaxed)
                         ->CreateRemoteTableInfoSimply(zone_info_, remote_table_info, msg)) {
                    PDLOG(WARNING, "create remote table_info erro, wrong msg is [%s]", msg.c_str());
                    response.set_code(::openmldb::base::ReturnCode::kCreateRemoteTableInfoFailed);
                    response.set_msg("create remote table info failed");
                    break;
                }
                std::lock_guard<std::mutex> lock(mu_);
                if (CreateTableRemoteOP(*table_info, remote_table_info, kv.first, INVALID_PARENT_ID,
                                        FLAGS_name_server_task_concurrency_for_replica_cluster) <  // NOLINT
                    0) {
                    PDLOG(WARNING,
                          "create CreateTableRemoteOP for replica cluster "
                          "failed, table_name: %s, alias: %s",
                          table_info->name().c_str(), kv.first.c_str());
                    response.set_code(::openmldb::base::ReturnCode::kCreateCreatetableremoteopForReplicaClusterFailed);
                    response.set_msg(
                        "create CreateTableRemoteOP for replica cluster "
                        "failed");
                    break;
                }
            }
            if (response.code() != 0) {
                break;
            }
        }
        response.set_code(::openmldb::base::ReturnCode::kOk);
        response.set_msg("ok");
        return;
    } while (0);
    if (task_ptr) {
        std::lock_guard<std::mutex> lock(mu_);
        task_ptr->set_status(::openmldb::api::TaskStatus::kFailed);
    }
    task_thread_pool_.AddTask(boost::bind(&NameServerImpl::DropTableOnTablet, this, table_info));
}

// called by function CheckTableInfo and SyncTable
int NameServerImpl::AddReplicaSimplyRemoteOP(const std::string& alias, const std::string& name, const std::string& db,
                                             const std::string& endpoint, uint32_t remote_tid, uint32_t pid) {
    if (!running_.load(std::memory_order_acquire)) {
        PDLOG(WARNING, "cur nameserver is not leader");
        return -1;
    }
    std::shared_ptr<::openmldb::nameserver::TableInfo> table_info;
    if (!GetTableInfoUnlock(name, db, &table_info)) {
        PDLOG(WARNING, "table[%s] is not exist", name.c_str());
        return -1;
    }
    std::shared_ptr<OPData> op_data;
    AddReplicaData data;
    data.set_name(name);
    data.set_db(db);
    data.set_pid(pid);
    data.set_endpoint(endpoint);
    data.set_remote_tid(remote_tid);
    data.set_alias(alias);
    std::string value;
    data.SerializeToString(&value);
    if (CreateOPData(::openmldb::api::OPType::kAddReplicaSimplyRemoteOP, value, op_data, name, db, pid) < 0) {
        PDLOG(WARNING, "create AddReplicaOP data failed. table[%s] pid[%u]", name.c_str(), pid);
        return -1;
    }
    if (CreateAddReplicaSimplyRemoteOPTask(op_data) < 0) {
        PDLOG(WARNING, "create AddReplicaOP task failed. table[%s] pid[%u] endpoint[%s]", name.c_str(), pid,
              endpoint.c_str());
        return -1;
    }
    op_data->op_info_.set_for_replica_cluster(1);
    if (AddOPData(op_data, FLAGS_name_server_task_concurrency_for_replica_cluster) < 0) {
        PDLOG(WARNING, "add AddReplicaOP data failed. table[%s] pid[%u]", name.c_str(), pid);
        return -1;
    }
    PDLOG(INFO, "add AddReplicasSimplyRemoteOP ok. op_id[%lu] table[%s] pid[%u]", op_data->op_info_.op_id(),
          name.c_str(), pid);
    return 0;
}

int NameServerImpl::CreateAddReplicaSimplyRemoteOPTask(std::shared_ptr<OPData> op_data) {
    AddReplicaData add_replica_data;
    if (!add_replica_data.ParseFromString(op_data->op_info_.data())) {
        PDLOG(WARNING, "parse add_replica_data failed. data[%s]", op_data->op_info_.data().c_str());
        return -1;
    }
    std::shared_ptr<::openmldb::nameserver::TableInfo> table_info;
    if (!GetTableInfoUnlock(add_replica_data.name(), add_replica_data.db(), &table_info)) {
        PDLOG(WARNING, "table[%s] is not exist!", add_replica_data.name().c_str());
        return -1;
    }
    uint32_t tid = table_info->tid();
    uint32_t pid = add_replica_data.pid();
    std::string alias = add_replica_data.alias();
    std::string leader_endpoint;
    if (GetLeader(table_info, pid, leader_endpoint) < 0 || leader_endpoint.empty()) {
        PDLOG(WARNING, "get leader failed. table[%s] pid[%u]", add_replica_data.name().c_str(), pid);
        return -1;
    }
    uint64_t op_index = op_data->op_info_.op_id();
    std::shared_ptr<Task> task =
        CreateAddReplicaRemoteTask(leader_endpoint, op_index, ::openmldb::api::OPType::kAddReplicaSimplyRemoteOP, tid,
                                   add_replica_data.remote_tid(), pid, add_replica_data.endpoint());
    if (!task) {
        PDLOG(WARNING,
              "create addreplica task failed. leader cluster tid[%u] replica "
              "cluster tid[%u] pid[%u]",
              tid, add_replica_data.remote_tid(), pid);
        return -1;
    }
    op_data->task_list_.push_back(task);
    task = CreateAddTableInfoTask(alias, add_replica_data.endpoint(), add_replica_data.name(), add_replica_data.db(),
                                  add_replica_data.remote_tid(), pid, op_index,
                                  ::openmldb::api::OPType::kAddReplicaSimplyRemoteOP);
    if (!task) {
        PDLOG(WARNING, "create addtableinfo task failed. tid[%u] pid[%u]", tid, pid);
        return -1;
    }
    op_data->task_list_.push_back(task);
    PDLOG(INFO, "create AddReplicaSimplyRemoteOP task ok. tid[%u] pid[%u] endpoint[%s]", tid, pid,
          add_replica_data.endpoint().c_str());
    return 0;
}

int NameServerImpl::AddReplicaRemoteOP(const std::string& alias, const std::string& name, const std::string& db,
                                       const ::openmldb::nameserver::TablePartition& table_partition,
                                       uint32_t remote_tid, uint32_t pid) {
    if (!running_.load(std::memory_order_acquire)) {
        PDLOG(WARNING, "cur nameserver is not leader");
        return -1;
    }
    std::shared_ptr<OPData> op_data;
    AddReplicaData data;
    data.set_alias(alias);
    data.set_name(name);
    data.set_db(db);
    data.set_pid(pid);
    data.set_remote_tid(remote_tid);
    ::openmldb::nameserver::TablePartition* table_partition_ptr = data.mutable_table_partition();
    table_partition_ptr->CopyFrom(table_partition);

    std::string value;
    data.SerializeToString(&value);
    if (CreateOPData(::openmldb::api::OPType::kAddReplicaRemoteOP, value, op_data, name, db, pid) < 0) {
        PDLOG(WARNING, "create AddReplicaOP data failed. table[%s] pid[%u]", name.c_str(), pid);
        return -1;
    }
    if (CreateAddReplicaRemoteOPTask(op_data) < 0) {
        PDLOG(WARNING, "create AddReplicaOP task failed. table[%s] pid[%u] ", name.c_str(), pid);
        return -1;
    }
    op_data->op_info_.set_for_replica_cluster(1);
    if (AddOPData(op_data, FLAGS_name_server_task_concurrency_for_replica_cluster) < 0) {
        PDLOG(WARNING, "add AddReplicaOP data failed. table[%s] pid[%u]", name.c_str(), pid);
        return -1;
    }
    PDLOG(INFO, "add AddReplicaRemoteOP ok. op_id[%lu] table[%s] pid[%u]", op_data->op_info_.op_id(), name.c_str(),
          pid);
    return 0;
}

int NameServerImpl::CreateAddReplicaRemoteOPTask(std::shared_ptr<OPData> op_data) {
    AddReplicaData add_replica_data;
    if (!add_replica_data.ParseFromString(op_data->op_info_.data())) {
        PDLOG(WARNING, "parse add_replica_data failed. data[%s]", op_data->op_info_.data().c_str());
        return -1;
    }
    std::shared_ptr<::openmldb::nameserver::TableInfo> table_info;
    if (!GetTableInfoUnlock(add_replica_data.name(), add_replica_data.db(), &table_info)) {
        PDLOG(WARNING, "table[%s] is not exist!", add_replica_data.name().c_str());
        return -1;
    }
    uint32_t tid = table_info->tid();
    uint32_t pid = add_replica_data.pid();
    uint32_t remote_tid = add_replica_data.remote_tid();
    std::string name = add_replica_data.name();
    std::string db = add_replica_data.db();
    std::string alias = add_replica_data.alias();
    ::openmldb::nameserver::TablePartition table_partition = add_replica_data.table_partition();
    std::string endpoint;
    for (int meta_idx = 0; meta_idx < table_partition.partition_meta_size(); meta_idx++) {
        if (table_partition.partition_meta(meta_idx).is_leader()) {
            endpoint = table_partition.partition_meta(meta_idx).endpoint();
            break;
        }
    }

    std::string leader_endpoint;
    if (GetLeader(table_info, pid, leader_endpoint) < 0 || leader_endpoint.empty()) {
        PDLOG(WARNING, "get leader failed. table[%s] pid[%u]", name.c_str(), pid);
        return -1;
    }
    uint64_t op_index = op_data->op_info_.op_id();
    std::shared_ptr<Task> task =
        CreatePauseSnapshotTask(leader_endpoint, op_index, ::openmldb::api::OPType::kAddReplicaRemoteOP, tid, pid);
    if (!task) {
        PDLOG(WARNING, "create pausesnapshot task failed. tid[%u] pid[%u]", tid, pid);
        return -1;
    }
    op_data->task_list_.push_back(task);

    task = CreateSendSnapshotTask(leader_endpoint, op_index, ::openmldb::api::OPType::kAddReplicaRemoteOP, tid,
                                  remote_tid, pid, endpoint);
    if (!task) {
        PDLOG(WARNING,
              "create sendsnapshot task failed. leader cluster tid[%u] replica "
              "cluster tid[%u] pid[%u]",
              tid, remote_tid, pid);
        return -1;
    }
    op_data->task_list_.push_back(task);

    task = CreateLoadTableRemoteTask(alias, name, db, endpoint, pid, op_index,
                                     ::openmldb::api::OPType::kAddReplicaRemoteOP);
    if (!task) {
        PDLOG(WARNING, "create loadtable task failed. tid[%u]", tid);
        return -1;
    }
    op_data->task_list_.push_back(task);

    task = CreateAddReplicaRemoteTask(leader_endpoint, op_index, ::openmldb::api::OPType::kAddReplicaRemoteOP, tid,
                                      remote_tid, pid, endpoint);
    if (!task) {
        PDLOG(WARNING,
              "create addreplica task failed. leader cluster tid[%u] replica "
              "cluster tid[%u] pid[%u]",
              tid, remote_tid, pid);
        return -1;
    }
    op_data->task_list_.push_back(task);

    task = CreateRecoverSnapshotTask(leader_endpoint, op_index, ::openmldb::api::OPType::kAddReplicaRemoteOP, tid, pid);
    if (!task) {
        PDLOG(WARNING, "create recoversnapshot task failed. tid[%u] pid[%u]", tid, pid);
        return -1;
    }
    op_data->task_list_.push_back(task);

    // AddReplicaNSRemote
    std::vector<std::string> endpoint_vec;
    for (int meta_idx = 0; meta_idx < table_partition.partition_meta_size(); meta_idx++) {
        if (!table_partition.partition_meta(meta_idx).is_leader()) {
            endpoint_vec.push_back(table_partition.partition_meta(meta_idx).endpoint());
        }
    }
    if (!endpoint_vec.empty()) {
        task = CreateAddReplicaNSRemoteTask(alias, name, endpoint_vec, pid, op_index,
                                            ::openmldb::api::OPType::kAddReplicaRemoteOP);
        if (!task) {
            PDLOG(WARNING,
                  "create addreplicaNS remote task failed. leader cluster "
                  "tid[%u] replica cluster tid[%u] pid[%u]",
                  tid, remote_tid, pid);
            return -1;
        }
        op_data->task_list_.push_back(task);
    }

    task = CreateAddTableInfoTask(alias, endpoint, name, db, remote_tid, pid, op_index,
                                  ::openmldb::api::OPType::kAddReplicaRemoteOP);
    if (!task) {
        PDLOG(WARNING, "create addtableinfo task failed. tid[%u] pid[%u]", tid, pid);
        return -1;
    }
    op_data->task_list_.push_back(task);

    PDLOG(INFO, "create AddReplicaRemoteOP task ok. tid[%u] pid[%u] endpoint[%s]", tid, pid, endpoint.c_str());
    return 0;
}

void NameServerImpl::AddReplicaNS(RpcController* controller, const AddReplicaNSRequest* request,
                                  GeneralResponse* response, Closure* done) {
    brpc::ClosureGuard done_guard(done);
    if (!running_.load(std::memory_order_acquire)) {
        response->set_code(::openmldb::base::ReturnCode::kNameserverIsNotLeader);
        response->set_msg("nameserver is not leader");
        PDLOG(WARNING, "cur nameserver is not leader");
        return;
    }
    std::set<uint32_t> pid_group;
    if (request->pid_group_size() > 0) {
        for (int idx = 0; idx < request->pid_group_size(); idx++) {
            pid_group.insert(request->pid_group(idx));
        }
    } else {
        pid_group.insert(request->pid());
    }
    std::lock_guard<std::mutex> lock(mu_);
    auto it = tablets_.find(request->endpoint());
    if (it == tablets_.end() || it->second->state_ != ::openmldb::type::EndpointState::kHealthy) {
        response->set_code(::openmldb::base::ReturnCode::kTabletIsNotHealthy);
        response->set_msg("tablet is not healthy");
        PDLOG(WARNING, "tablet[%s] is not healthy", request->endpoint().c_str());
        return;
    }
    std::shared_ptr<::openmldb::nameserver::TableInfo> table_info;
    if (!GetTableInfoUnlock(request->name(), request->db(), &table_info)) {
        response->set_code(::openmldb::base::ReturnCode::kTableIsNotExist);
        response->set_msg("table is not exist");
        PDLOG(WARNING, "table[%s] is not exist", request->name().c_str());
        return;
    }
    if (*(pid_group.rbegin()) > (uint32_t)table_info->table_partition_size() - 1) {
        response->set_code(::openmldb::base::ReturnCode::kInvalidParameter);
        response->set_msg("invalid parameter");
        PDLOG(WARNING, "max pid is greater than partition size. table[%s]", request->name().c_str());
        return;
    }
    for (int idx = 0; idx < table_info->table_partition_size(); idx++) {
        if (pid_group.find(table_info->table_partition(idx).pid()) == pid_group.end()) {
            continue;
        }
        for (int meta_idx = 0; meta_idx < table_info->table_partition(idx).partition_meta_size(); meta_idx++) {
            if (table_info->table_partition(idx).partition_meta(meta_idx).endpoint() == request->endpoint()) {
                response->set_code(::openmldb::base::ReturnCode::kPidAlreadyExists);
                char msg[100];
                sprintf(msg, "pid %u is exist in %s",  // NOLINT
                        table_info->table_partition(idx).pid(), request->endpoint().c_str());
                response->set_msg(msg);
                PDLOG(WARNING, "table %s %s", request->name().c_str(), msg);
                return;
            }
        }
    }
    for (auto pid : pid_group) {
        std::shared_ptr<OPData> op_data;
        AddReplicaNSRequest cur_request;
        cur_request.CopyFrom(*request);
        cur_request.set_pid(pid);
        std::string value;
        cur_request.SerializeToString(&value);
        if (CreateOPData(::openmldb::api::OPType::kAddReplicaOP, value, op_data, request->name(), request->db(), pid) <
            0) {
            PDLOG(WARNING, "create AddReplicaOP data failed. table[%s] pid[%u]", request->name().c_str(), pid);
            response->set_code(::openmldb::base::ReturnCode::kSetZkFailed);
            response->set_msg("set zk failed");
            return;
        }
        if (CreateAddReplicaOPTask(op_data) < 0) {
            PDLOG(WARNING,
                  "create AddReplicaOP task failed. table[%s] pid[%u] "
                  "endpoint[%s]",
                  request->name().c_str(), pid, request->endpoint().c_str());
            response->set_code(::openmldb::base::ReturnCode::kCreateOpFailed);
            response->set_msg("create op failed");
            return;
        }
        if (AddOPData(op_data, 1) < 0) {
            response->set_code(::openmldb::base::ReturnCode::kAddOpDataFailed);
            response->set_msg("add op data failed");
            PDLOG(WARNING, "add op data failed. table[%s] pid[%u]", request->name().c_str(), pid);
            return;
        }
        PDLOG(INFO, "add addreplica op ok. op_id[%lu] table[%s] pid[%u]", op_data->op_info_.op_id(),
              request->name().c_str(), pid);
    }
    response->set_code(::openmldb::base::ReturnCode::kOk);
    response->set_msg("ok");
}

void NameServerImpl::AddReplicaNSFromRemote(RpcController* controller, const AddReplicaNSRequest* request,
                                            GeneralResponse* response, Closure* done) {
    brpc::ClosureGuard done_guard(done);
    if (!running_.load(std::memory_order_acquire)) {
        response->set_code(::openmldb::base::ReturnCode::kNameserverIsNotLeader);
        response->set_msg("nameserver is not leader");
        PDLOG(WARNING, "cur nameserver is not leader");
        return;
    }
    std::lock_guard<std::mutex> lock(mu_);
    if (mode_.load(std::memory_order_acquire) == kFOLLOWER) {
        if (!request->has_zone_info()) {
            response->set_code(::openmldb::base::ReturnCode::kNameserverIsFollowerAndRequestHasNoZoneInfo);
            response->set_msg(
                "nameserver is for follower cluster, and request has no zone "
                "info");
            PDLOG(WARNING,
                  "nameserver is for follower cluster, and request has no zone "
                  "info");
            return;
        } else if (request->zone_info().zone_name() != zone_info_.zone_name() ||
                   request->zone_info().zone_term() != zone_info_.zone_term()) {
            response->set_code(::openmldb::base::ReturnCode::kZoneInfoMismathch);
            response->set_msg("zone_info mismathch");
            PDLOG(WARNING,
                  "zone_info mismathch, expect zone name[%s], zone term [%lu], "
                  "but zone name [%s], zone term [%u]",
                  zone_info_.zone_name().c_str(), zone_info_.zone_term(), request->zone_info().zone_name().c_str(),
                  request->zone_info().zone_term());
            return;
        }
    }
    uint32_t pid = request->pid();
    auto it = tablets_.find(request->endpoint());
    if (it == tablets_.end() || it->second->state_ != ::openmldb::type::EndpointState::kHealthy) {
        response->set_code(::openmldb::base::ReturnCode::kTabletIsNotHealthy);
        response->set_msg("tablet is not healthy");
        PDLOG(WARNING, "tablet[%s] is not healthy", request->endpoint().c_str());
        return;
    }
    std::shared_ptr<::openmldb::nameserver::TableInfo> table_info;
    if (!GetTableInfoUnlock(request->name(), request->db(), &table_info)) {
        response->set_code(::openmldb::base::ReturnCode::kTableIsNotExist);
        response->set_msg("table is not exist");
        PDLOG(WARNING, "table[%s] is not exist", request->name().c_str());
        return;
    }
    if (pid > (uint32_t)table_info->table_partition_size() - 1) {
        response->set_code(::openmldb::base::ReturnCode::kInvalidParameter);
        response->set_msg("invalid parameter");
        PDLOG(WARNING, "max pid is greater than partition size. table[%s]", request->name().c_str());
        return;
    }
    for (int idx = 0; idx < table_info->table_partition_size(); idx++) {
        if (pid == table_info->table_partition(idx).pid()) {
            for (int group_idx = 0; group_idx < request->endpoint_group_size(); group_idx++) {
                for (int meta_idx = 0; meta_idx < table_info->table_partition(idx).partition_meta_size(); meta_idx++) {
                    if (table_info->table_partition(idx).partition_meta(meta_idx).endpoint() ==
                        request->endpoint_group(group_idx)) {
                        response->set_code(::openmldb::base::ReturnCode::kPidAlreadyExists);
                        char msg[100];
                        sprintf(msg, "pid %u is exist in %s",  // NOLINT
                                table_info->table_partition(idx).pid(), request->endpoint_group(group_idx).c_str());
                        response->set_msg(msg);
                        PDLOG(WARNING, "table %s %s", request->name().c_str(), msg);
                        return;
                    }
                }
            }
            break;
        }
    }
    std::vector<uint64_t> rep_cluster_op_id_vec;
    for (int idx = 0; idx < request->endpoint_group_size(); idx++) {
        std::string endpoint = request->endpoint_group(idx);
        std::shared_ptr<OPData> op_data;
        AddReplicaNSRequest cur_request;
        cur_request.CopyFrom(*request);
        cur_request.set_pid(pid);
        cur_request.set_endpoint(endpoint);
        std::string value;
        cur_request.SerializeToString(&value);
        if (CreateOPData(::openmldb::api::OPType::kAddReplicaOP, value, op_data, request->name(), request->db(), pid,
                         INVALID_PARENT_ID, request->task_info().op_id()) < 0) {
            PDLOG(WARNING, "create AddReplicaOP data failed. table[%s] pid[%u]", request->name().c_str(), pid);
            response->set_code(::openmldb::base::ReturnCode::kSetZkFailed);
            response->set_msg("set zk failed");
            return;
        }
        if (CreateAddReplicaOPTask(op_data) < 0) {
            PDLOG(WARNING,
                  "create AddReplicaOP task failed. table[%s] pid[%u] "
                  "endpoint[%s]",
                  request->name().c_str(), pid, endpoint.c_str());
            response->set_code(::openmldb::base::ReturnCode::kCreateOpFailed);
            response->set_msg("create op failed");
            return;
        }
        if (AddOPData(op_data, 1) < 0) {
            response->set_code(::openmldb::base::ReturnCode::kAddOpDataFailed);
            response->set_msg("add op data failed");
            PDLOG(WARNING, "add op data failed. table[%s] pid[%u]", request->name().c_str(), pid);
            return;
        }
        rep_cluster_op_id_vec.push_back(op_data->op_info_.op_id());  // for multi cluster
        PDLOG(INFO, "add addreplica op ok. op_id[%lu] table[%s] pid[%u]", op_data->op_info_.op_id(),
              request->name().c_str(), pid);
    }
    std::shared_ptr<::openmldb::api::TaskInfo> task_ptr;
    if (AddOPTask(request->task_info(), ::openmldb::api::TaskType::kAddReplicaNSRemote, task_ptr,
                  rep_cluster_op_id_vec) < 0) {
        response->set_code(::openmldb::base::ReturnCode::kAddTaskInReplicaClusterNsFailed);
        response->set_msg("add task in replica cluster ns failed");
        return;
    }
    PDLOG(INFO,
          "add task in replica cluster ns success, op_id [%lu] task_tpye [%s] "
          "task_status [%s]",
          task_ptr->op_id(), ::openmldb::api::TaskType_Name(task_ptr->task_type()).c_str(),
          ::openmldb::api::TaskStatus_Name(task_ptr->status()).c_str());
    response->set_code(::openmldb::base::ReturnCode::kOk);
    response->set_msg("ok");
}

int NameServerImpl::CreateAddReplicaOPTask(std::shared_ptr<OPData> op_data) {
    AddReplicaNSRequest request;
    if (!request.ParseFromString(op_data->op_info_.data())) {
        PDLOG(WARNING, "parse request failed. data[%s]", op_data->op_info_.data().c_str());
        return -1;
    }
    auto it = tablets_.find(request.endpoint());
    if (it == tablets_.end() || it->second->state_ != ::openmldb::type::EndpointState::kHealthy) {
        PDLOG(WARNING, "tablet[%s] is not online", request.endpoint().c_str());
        return -1;
    }
    std::shared_ptr<::openmldb::nameserver::TableInfo> table_info;
    if (!GetTableInfoUnlock(request.name(), request.db(), &table_info)) {
        PDLOG(WARNING, "table[%s] is not exist!", request.name().c_str());
        return -1;
    }
    uint32_t tid = table_info->tid();
    uint32_t pid = request.pid();
    uint32_t seg_cnt = table_info->seg_cnt();
    std::string leader_endpoint;
    if (GetLeader(table_info, pid, leader_endpoint) < 0 || leader_endpoint.empty()) {
        PDLOG(WARNING, "get leader failed. table[%s] pid[%u]", request.name().c_str(), pid);
        return -1;
    }
    uint64_t op_index = op_data->op_info_.op_id();
    std::shared_ptr<Task> task =
        CreatePauseSnapshotTask(leader_endpoint, op_index, ::openmldb::api::OPType::kAddReplicaOP, tid, pid);
    if (!task) {
        PDLOG(WARNING, "create pausesnapshot task failed. tid[%u] pid[%u]", tid, pid);
        return -1;
    }
    op_data->task_list_.push_back(task);
    task = CreateSendSnapshotTask(leader_endpoint, op_index, ::openmldb::api::OPType::kAddReplicaOP, tid, tid, pid,
                                  request.endpoint());
    if (!task) {
        PDLOG(WARNING, "create sendsnapshot task failed. tid[%u] pid[%u]", tid, pid);
        return -1;
    }
    op_data->task_list_.push_back(task);
    task = CreateLoadTableTask(request.endpoint(), op_index, ::openmldb::api::OPType::kAddReplicaOP, request.name(),
                               tid, pid, seg_cnt, false);
    if (!task) {
        PDLOG(WARNING, "create loadtable task failed. tid[%u] pid[%u]", tid, pid);
        return -1;
    }
    op_data->task_list_.push_back(task);
    task = CreateAddReplicaTask(leader_endpoint, op_index, ::openmldb::api::OPType::kAddReplicaOP, tid, pid,
                                request.endpoint());
    if (!task) {
        PDLOG(WARNING, "create addreplica task failed. tid[%u] pid[%u]", tid, pid);
        return -1;
    }
    op_data->task_list_.push_back(task);
    task = CreateRecoverSnapshotTask(leader_endpoint, op_index, ::openmldb::api::OPType::kAddReplicaOP, tid, pid);
    if (!task) {
        PDLOG(WARNING, "create recoversnapshot task failed. tid[%u] pid[%u]", tid, pid);
        return -1;
    }
    op_data->task_list_.push_back(task);
    task = CreateAddTableInfoTask(request.name(), request.db(), pid, request.endpoint(), op_index,
                                  ::openmldb::api::OPType::kAddReplicaOP);
    if (!task) {
        PDLOG(WARNING, "create addtableinfo task failed. tid[%u] pid[%u]", tid, pid);
        return -1;
    }
    op_data->task_list_.push_back(task);
    task = CreateCheckBinlogSyncProgressTask(op_index, ::openmldb::api::OPType::kAddReplicaOP, request.name(),
                                             request.db(), pid, request.endpoint(),
                                             FLAGS_check_binlog_sync_progress_delta);
    if (!task) {
        PDLOG(WARNING, "create checkbinlogsyncprogress task failed. tid[%u] pid[%u]", tid, pid);
        return -1;
    }
    op_data->task_list_.push_back(task);
    task = CreateUpdatePartitionStatusTask(request.name(), request.db(), pid, request.endpoint(), false, true, op_index,
                                           ::openmldb::api::OPType::kAddReplicaOP);
    if (!task) {
        PDLOG(WARNING,
              "create update table alive status task failed. table[%s] pid[%u] "
              "endpoint[%s]",
              request.name().c_str(), pid, request.endpoint().c_str());
        return -1;
    }
    op_data->task_list_.push_back(task);
    PDLOG(INFO, "create AddReplicaOP task ok. tid[%u] pid[%u] endpoint[%s]", tid, pid, request.endpoint().c_str());
    return 0;
}

void NameServerImpl::Migrate(RpcController* controller, const MigrateRequest* request, GeneralResponse* response,
                             Closure* done) {
    brpc::ClosureGuard done_guard(done);
    if (!running_.load(std::memory_order_acquire)) {
        response->set_code(::openmldb::base::ReturnCode::kNameserverIsNotLeader);
        response->set_msg("nameserver is not leader");
        PDLOG(WARNING, "cur nameserver is not leader");
        return;
    }
    if (auto_failover_.load(std::memory_order_acquire)) {
        response->set_code(::openmldb::base::ReturnCode::kAutoFailoverIsEnabled);
        response->set_msg("auto_failover is enabled");
        PDLOG(WARNING, "auto_failover is enabled");
        return;
    }
    std::lock_guard<std::mutex> lock(mu_);
    auto pos = tablets_.find(request->src_endpoint());
    if (pos == tablets_.end() || pos->second->state_ != ::openmldb::type::EndpointState::kHealthy) {
        response->set_code(::openmldb::base::ReturnCode::kSrcEndpointIsNotExistOrNotHealthy);
        response->set_msg("src_endpoint is not exist or not healthy");
        PDLOG(WARNING, "src_endpoint[%s] is not exist or not healthy", request->src_endpoint().c_str());
        return;
    }
    pos = tablets_.find(request->des_endpoint());
    if (pos == tablets_.end() || pos->second->state_ != ::openmldb::type::EndpointState::kHealthy) {
        response->set_code(::openmldb::base::ReturnCode::kDesEndpointIsNotExistOrNotHealthy);
        response->set_msg("des_endpoint is not exist or not healthy");
        PDLOG(WARNING, "des_endpoint[%s] is not exist or not healthy", request->des_endpoint().c_str());
        return;
    }
    std::shared_ptr<::openmldb::nameserver::TableInfo> table_info;
    if (!GetTableInfoUnlock(request->name(), request->db(), &table_info)) {
        response->set_code(::openmldb::base::ReturnCode::kTableIsNotExist);
        response->set_msg("table is not exist");
        PDLOG(WARNING, "table[%s] is not exist", request->name().c_str());
        return;
    }
    char error_msg[1024];
    bool has_error = false;
    for (int i = 0; i < request->pid_size(); i++) {
        uint32_t pid = request->pid(i);
        std::string leader_endpoint;
        bool has_found_src_endpoint = false;
        bool has_found_des_endpoint = false;
        for (int idx = 0; idx < table_info->table_partition_size(); idx++) {
            if (table_info->table_partition(idx).pid() != pid) {
                continue;
            }
            for (int meta_idx = 0; meta_idx < table_info->table_partition(idx).partition_meta_size(); meta_idx++) {
                if (table_info->table_partition(idx).partition_meta(meta_idx).is_alive()) {
                    std::string endpoint = table_info->table_partition(idx).partition_meta(meta_idx).endpoint();
                    if (table_info->table_partition(idx).partition_meta(meta_idx).is_leader()) {
                        leader_endpoint = endpoint;
                    }
                    if (request->src_endpoint() == endpoint) {
                        has_found_src_endpoint = true;
                    } else if (request->des_endpoint() == endpoint) {
                        has_found_des_endpoint = true;
                    }
                }
            }
            break;
        }
        if (leader_endpoint.empty()) {
            sprintf(error_msg,  // NOLINT
                    "leader endpoint is empty. name[%s] pid[%u]", request->name().c_str(), pid);
            has_error = true;
            break;
        }
        if (leader_endpoint == request->src_endpoint()) {
            sprintf(error_msg,  // NOLINT
                    "cannot migrate leader. name[%s] pid[%u]", request->name().c_str(), pid);
            has_error = true;
            break;
        }
        auto it = tablets_.find(leader_endpoint);
        if (it == tablets_.end() || it->second->state_ != ::openmldb::type::EndpointState::kHealthy) {
            sprintf(error_msg,  // NOLINT
                    "leader[%s] is offline. name[%s] pid[%u]", leader_endpoint.c_str(), request->name().c_str(), pid);
            has_error = true;
            break;
        }
        if (!has_found_src_endpoint) {
            sprintf(  // NOLINT
                error_msg, "src_endpoint[%s] has not partition[%u]. name[%s]", request->src_endpoint().c_str(), pid,
                request->name().c_str());
            has_error = true;
            break;
        }
        if (has_found_des_endpoint) {
            sprintf(error_msg,  // NOLINT
                    "partition[%u] is already in des_endpoint[%s]. name[%s]", pid, request->des_endpoint().c_str(),
                    request->name().c_str());
            has_error = true;
            break;
        }
    }
    if (has_error) {
        response->set_code(::openmldb::base::ReturnCode::kMigrateFailed);
        response->set_msg(error_msg);
        PDLOG(WARNING, "%s", error_msg);
        return;
    }
    for (int i = 0; i < request->pid_size(); i++) {
        uint32_t pid = request->pid(i);
        CreateMigrateOP(request->src_endpoint(), request->name(), request->db(), pid, request->des_endpoint());
    }
    response->set_code(::openmldb::base::ReturnCode::kOk);
    response->set_msg("ok");
}

int NameServerImpl::CreateMigrateOP(const std::string& src_endpoint, const std::string& name, const std::string& db,
                                    uint32_t pid, const std::string& des_endpoint) {
    std::shared_ptr<OPData> op_data;
    MigrateInfo migrate_info;
    migrate_info.set_src_endpoint(src_endpoint);
    migrate_info.set_des_endpoint(des_endpoint);
    std::string value;
    migrate_info.SerializeToString(&value);
    if (CreateOPData(::openmldb::api::OPType::kMigrateOP, value, op_data, name, db, pid) < 0) {
        PDLOG(WARNING,
              "create migrate op data failed. src_endpoint[%s] name[%s] "
              "pid[%u] des_endpoint[%s]",
              src_endpoint.c_str(), name.c_str(), pid, des_endpoint.c_str());
        return -1;
    }
    if (CreateMigrateTask(op_data) < 0) {
        PDLOG(WARNING,
              "create migrate op task failed. src_endpoint[%s] name[%s] "
              "pid[%u] des_endpoint[%s]",
              src_endpoint.c_str(), name.c_str(), pid, des_endpoint.c_str());
        return -1;
    }
    if (AddOPData(op_data) < 0) {
        PDLOG(WARNING,
              "add migrate op data failed. src_endpoint[%s] name[%s] pid[%u] "
              "des_endpoint[%s]",
              src_endpoint.c_str(), name.c_str(), pid, des_endpoint.c_str());
        return -1;
    }
    PDLOG(INFO,
          "add migrate op ok. op_id[%lu] src_endpoint[%s] name[%s] pid[%u] "
          "des_endpoint[%s]",
          op_data->op_info_.op_id(), src_endpoint.c_str(), name.c_str(), pid, des_endpoint.c_str());
    return 0;
}

int NameServerImpl::CreateMigrateTask(std::shared_ptr<OPData> op_data) {
    MigrateInfo migrate_info;
    if (!migrate_info.ParseFromString(op_data->op_info_.data())) {
        PDLOG(WARNING, "parse migrate_info failed. data[%s]", op_data->op_info_.data().c_str());
        return -1;
    }
    std::string name = op_data->op_info_.name();
    std::string db = op_data->op_info_.db();
    uint32_t pid = op_data->op_info_.pid();
    std::string src_endpoint = migrate_info.src_endpoint();
    std::string des_endpoint = migrate_info.des_endpoint();
    std::shared_ptr<::openmldb::nameserver::TableInfo> table_info;
    if (!GetTableInfoUnlock(name, db, &table_info)) {
        PDLOG(WARNING, "get table info failed! name[%s]", name.c_str());
        return -1;
    }
    uint32_t tid = table_info->tid();
    std::string leader_endpoint;
    if (GetLeader(table_info, pid, leader_endpoint) < 0 || leader_endpoint.empty()) {
        PDLOG(WARNING, "get leader failed. table[%s] pid[%u]", name.c_str(), pid);
        return -1;
    }
    auto it = tablets_.find(leader_endpoint);
    if (it == tablets_.end() || it->second->state_ != ::openmldb::type::EndpointState::kHealthy) {
        PDLOG(WARNING, "leader[%s] is not online", leader_endpoint.c_str());
        return -1;
    }
    uint64_t op_index = op_data->op_info_.op_id();
    std::shared_ptr<Task> task =
        CreatePauseSnapshotTask(leader_endpoint, op_index, ::openmldb::api::OPType::kMigrateOP, tid, pid);
    if (!task) {
        PDLOG(WARNING, "create pausesnapshot task failed. tid[%u] pid[%u] endpoint[%s]", tid, pid,
              leader_endpoint.c_str());
        return -1;
    }
    op_data->task_list_.push_back(task);
    task = CreateSendSnapshotTask(leader_endpoint, op_index, ::openmldb::api::OPType::kMigrateOP, tid, tid, pid,
                                  des_endpoint.c_str());
    if (!task) {
        PDLOG(WARNING,
              "create sendsnapshot task failed. tid[%u] pid[%u] endpoint[%s] "
              "des_endpoint[%s]",
              tid, pid, leader_endpoint.c_str(), des_endpoint.c_str());
        return -1;
    }
    op_data->task_list_.push_back(task);
    task = CreateRecoverSnapshotTask(leader_endpoint, op_index, ::openmldb::api::OPType::kMigrateOP, tid, pid);
    if (!task) {
        PDLOG(WARNING,
              "create recoversnapshot task failed. tid[%u] pid[%u] "
              "endpoint[%s] des_endpoint[%s]",
              tid, pid, leader_endpoint.c_str(), des_endpoint.c_str());
        return -1;
    }
    op_data->task_list_.push_back(task);
    task = CreateLoadTableTask(des_endpoint, op_index, ::openmldb::api::OPType::kMigrateOP, name, tid, pid,
                               table_info->seg_cnt(), false);
    if (!task) {
        PDLOG(WARNING, "create loadtable task failed. tid[%u] pid[%u] endpoint[%s]", tid, pid, des_endpoint.c_str());
        return -1;
    }
    op_data->task_list_.push_back(task);
    task = CreateAddReplicaTask(leader_endpoint, op_index, ::openmldb::api::OPType::kMigrateOP, tid, pid, des_endpoint);
    if (!task) {
        PDLOG(WARNING,
              "create addreplica task failed. tid[%u] pid[%u] endpoint[%s] "
              "des_endpoint[%s]",
              tid, pid, leader_endpoint.c_str(), des_endpoint.c_str());
        return -1;
    }
    op_data->task_list_.push_back(task);
    task = CreateAddTableInfoTask(name, db, pid, des_endpoint, op_index, ::openmldb::api::OPType::kMigrateOP);
    if (!task) {
        PDLOG(WARNING,
              "create addtableinfo task failed. tid[%u] pid[%u] endpoint[%s] "
              "des_endpoint[%s]",
              tid, pid, leader_endpoint.c_str(), des_endpoint.c_str());
        return -1;
    }
    op_data->task_list_.push_back(task);
    task = CreateCheckBinlogSyncProgressTask(op_index, ::openmldb::api::OPType::kMigrateOP, name, db, pid, des_endpoint,
                                             FLAGS_check_binlog_sync_progress_delta);
    if (!task) {
        PDLOG(WARNING, "create CheckBinlogSyncProgressTask failed. name[%s] pid[%u]", name.c_str(), pid);
        return -1;
    }
    op_data->task_list_.push_back(task);
    task = CreateDelReplicaTask(leader_endpoint, op_index, ::openmldb::api::OPType::kMigrateOP, tid, pid, src_endpoint);
    if (!task) {
        PDLOG(WARNING,
              "create delreplica task failed. tid[%u] pid[%u] leader[%s] "
              "follower[%s]",
              tid, pid, leader_endpoint.c_str(), src_endpoint.c_str());
        return -1;
    }
    op_data->task_list_.push_back(task);
    task = CreateUpdateTableInfoTask(src_endpoint, name, db, pid, des_endpoint, op_index,
                                     ::openmldb::api::OPType::kMigrateOP);
    if (!task) {
        PDLOG(WARNING,
              "create update table info task failed. tid[%u] pid[%u] "
              "endpoint[%s] des_endpoint[%s]",
              tid, pid, src_endpoint.c_str(), des_endpoint.c_str());
        return -1;
    }
    op_data->task_list_.push_back(task);
    task = CreateDropTableTask(src_endpoint, op_index, ::openmldb::api::OPType::kMigrateOP, tid, pid);
    if (!task) {
        PDLOG(WARNING, "create droptable task failed. tid[%u] pid[%u] endpoint[%s]", tid, pid, src_endpoint.c_str());
        return -1;
    }
    op_data->task_list_.push_back(task);
    PDLOG(INFO,
          "create migrate op task ok. src_endpoint[%s] name[%s] pid[%u] "
          "des_endpoint[%s]",
          src_endpoint.c_str(), name.c_str(), pid, des_endpoint.c_str());
    return 0;
}

void NameServerImpl::DelReplicaNS(RpcController* controller, const DelReplicaNSRequest* request,
                                  GeneralResponse* response, Closure* done) {
    brpc::ClosureGuard done_guard(done);
    if (!running_.load(std::memory_order_acquire)) {
        response->set_code(::openmldb::base::ReturnCode::kNameserverIsNotLeader);
        response->set_msg("nameserver is not leader");
        PDLOG(WARNING, "cur nameserver is not leader");
        return;
    }
    std::set<uint32_t> pid_group;
    if (request->pid_group_size() > 0) {
        for (int idx = 0; idx < request->pid_group_size(); idx++) {
            pid_group.insert(request->pid_group(idx));
        }
    } else {
        pid_group.insert(request->pid());
    }
    std::lock_guard<std::mutex> lock(mu_);
    std::shared_ptr<::openmldb::nameserver::TableInfo> table_info;
    if (!GetTableInfoUnlock(request->name(), request->db(), &table_info)) {
        response->set_code(::openmldb::base::ReturnCode::kTableIsNotExist);
        response->set_msg("table is not exist");
        PDLOG(WARNING, "table[%s] is not exist", request->name().c_str());
        return;
    }
    auto it = tablets_.find(request->endpoint());
    if (it == tablets_.end() || it->second->state_ != ::openmldb::type::EndpointState::kHealthy) {
        response->set_code(::openmldb::base::ReturnCode::kTabletIsNotHealthy);
        response->set_msg("tablet is not healthy");
        PDLOG(WARNING, "tablet[%s] is not healthy", request->endpoint().c_str());
        return;
    }
    if (*(pid_group.rbegin()) > (uint32_t)table_info->table_partition_size() - 1) {
        response->set_code(::openmldb::base::ReturnCode::kInvalidParameter);
        response->set_msg("max pid is greater than partition size");
        PDLOG(WARNING, "max pid is greater than partition size. table[%s]", request->name().c_str());
        return;
    }
    for (int idx = 0; idx < table_info->table_partition_size(); idx++) {
        if (pid_group.find(table_info->table_partition(idx).pid()) == pid_group.end()) {
            continue;
        }
        bool pid_in_endpoint = false;
        bool is_leader = false;
        for (int meta_idx = 0; meta_idx < table_info->table_partition(idx).partition_meta_size(); meta_idx++) {
            if (table_info->table_partition(idx).partition_meta(meta_idx).endpoint() == request->endpoint()) {
                pid_in_endpoint = true;
                if (table_info->table_partition(idx).partition_meta(meta_idx).is_leader()) {
                    is_leader = true;
                }
                break;
            }
        }
        if (!pid_in_endpoint) {
            char msg[100];
            response->set_code(::openmldb::base::ReturnCode::kPidIsNotExist);
            sprintf(msg, "pid %u is not in %s",  // NOLINT
                    table_info->table_partition(idx).pid(), request->endpoint().c_str());
            response->set_msg(msg);
            PDLOG(WARNING, "table %s %s", request->name().c_str(), msg);
            return;
        } else if (is_leader) {
            char msg[100];
            response->set_code(::openmldb::base::ReturnCode::kTableIsLeader);
            sprintf(msg, "can not del leader. pid %u endpoint %s",  // NOLINT
                    table_info->table_partition(idx).pid(), request->endpoint().c_str());
            response->set_msg(msg);
            PDLOG(WARNING, "table %s %s", request->name().c_str(), msg);
            return;
        }
    }
    for (auto pid : pid_group) {
        if (CreateDelReplicaOP(request->name(), request->db(), pid, request->endpoint()) < 0) {
            response->set_code(::openmldb::base::ReturnCode::kCreateOpFailed);
            response->set_msg("create op failed");
            return;
        }
    }
    response->set_code(::openmldb::base::ReturnCode::kOk);
    response->set_msg("ok");
}

int NameServerImpl::DelReplicaRemoteOP(const std::string& endpoint, const std::string& name, const std::string& db,
                                       uint32_t pid) {
    std::string value = endpoint;
    std::shared_ptr<OPData> op_data;
    if (CreateOPData(::openmldb::api::OPType::kDelReplicaRemoteOP, value, op_data, name, db, pid) < 0) {
        PDLOG(WARNING, "create op data error. table[%s] pid[%u]", name.c_str(), pid);
        return -1;
    }
    if (CreateDelReplicaRemoteOPTask(op_data) < 0) {
        PDLOG(WARNING, "create delreplica op task failed. name[%s] pid[%u] endpoint[%s]", name.c_str(), pid,
              endpoint.c_str());
        return -1;
    }
    if (AddOPData(op_data, FLAGS_name_server_task_concurrency_for_replica_cluster) < 0) {
        PDLOG(WARNING, "add op data failed. name[%s] pid[%u] endpoint[%s]", name.c_str(), pid, endpoint.c_str());
        return -1;
    }
    PDLOG(INFO, "add delreplica op. op_id[%lu] table[%s] pid[%u] endpoint[%s]", op_index_, name.c_str(), pid,
          endpoint.c_str());
    return 0;
}

int NameServerImpl::AddOPTask(const ::openmldb::api::TaskInfo& task_info, ::openmldb::api::TaskType task_type,
                              std::shared_ptr<::openmldb::api::TaskInfo>& task_ptr,
                              std::vector<uint64_t> rep_cluster_op_id_vec) {
    if (FindTask(task_info.op_id(), task_info.task_type())) {
        PDLOG(WARNING, "task is running. op_id[%lu] op_type[%s] task_type[%s]", task_info.op_id(),
              ::openmldb::api::OPType_Name(task_info.op_type()).c_str(),
              ::openmldb::api::TaskType_Name(task_info.task_type()).c_str());
        return -1;
    }
    task_ptr.reset(task_info.New());
    task_ptr->CopyFrom(task_info);
    task_ptr->set_status(::openmldb::api::TaskStatus::kDoing);
    for (auto op_id : rep_cluster_op_id_vec) {
        task_ptr->add_rep_cluster_op_id(op_id);
    }
    auto iter = task_map_.find(task_info.op_id());
    if (iter == task_map_.end()) {
        task_map_.insert(std::make_pair(task_info.op_id(), std::list<std::shared_ptr<::openmldb::api::TaskInfo>>()));
    }
    task_map_[task_info.op_id()].push_back(task_ptr);
    if (task_info.task_type() != task_type) {
        PDLOG(WARNING, "task type is not match. type is[%s]",
              ::openmldb::api::TaskType_Name(task_info.task_type()).c_str());
        task_ptr->set_status(::openmldb::api::TaskStatus::kFailed);
        return -1;
    }
    return 0;
}

std::shared_ptr<::openmldb::api::TaskInfo> NameServerImpl::FindTask(uint64_t op_id,
                                                                    ::openmldb::api::TaskType task_type) {
    auto iter = task_map_.find(op_id);
    if (iter == task_map_.end()) {
        return std::shared_ptr<::openmldb::api::TaskInfo>();
    }
    for (auto& task : iter->second) {
        if (task->op_id() == op_id && task->task_type() == task_type) {
            return task;
        }
    }
    return std::shared_ptr<::openmldb::api::TaskInfo>();
}

std::shared_ptr<openmldb::nameserver::ClusterInfo> NameServerImpl::GetHealthCluster(const std::string& alias) {
    auto iter = nsc_.find(alias);
    if (iter == nsc_.end() || iter->second->state_.load(std::memory_order_relaxed) != kClusterHealthy) {
        return std::shared_ptr<openmldb::nameserver::ClusterInfo>();
    }
    return iter->second;
}

int NameServerImpl::CreateOPData(::openmldb::api::OPType op_type, const std::string& value,
                                 std::shared_ptr<OPData>& op_data, const std::string& name, const std::string& db,
                                 uint32_t pid, uint64_t parent_id, uint64_t remote_op_id) {
    if (!zk_client_->SetNodeValue(zk_op_index_node_, std::to_string(op_index_ + 1))) {
        PDLOG(WARNING, "set op index node failed! op_index[%lu]", op_index_);
        return -1;
    }
    op_index_++;
    op_data = std::make_shared<OPData>();
    op_data->op_info_.set_op_id(op_index_);
    op_data->op_info_.set_op_type(op_type);
    op_data->op_info_.set_task_index(0);
    op_data->op_info_.set_data(value);
    op_data->op_info_.set_task_status(::openmldb::api::kInited);
    op_data->op_info_.set_name(name);
    op_data->op_info_.set_db(db);
    op_data->op_info_.set_pid(pid);
    op_data->op_info_.set_parent_id(parent_id);
    if (remote_op_id != INVALID_PARENT_ID) {
        op_data->op_info_.set_remote_op_id(remote_op_id);
    }
    return 0;
}

int NameServerImpl::AddOPData(const std::shared_ptr<OPData>& op_data, uint32_t concurrency) {
    uint32_t idx = 0;
    if (op_data->op_info_.for_replica_cluster() == 1) {
        if (op_data->op_info_.pid() == INVALID_PID) {
            idx = FLAGS_name_server_task_max_concurrency +
                  (::openmldb::base::hash64(op_data->op_info_.name()) % concurrency);
        } else {
            idx = FLAGS_name_server_task_max_concurrency + (rand_.Next() % concurrency);
        }
    } else {
        idx = op_data->op_info_.pid() % task_vec_.size();
        if (concurrency < task_vec_.size() && concurrency > 0) {
            idx = op_data->op_info_.pid() % concurrency;
        }
    }
    op_data->op_info_.set_vec_idx(idx);
    std::string value;
    op_data->op_info_.SerializeToString(&value);
    std::string node = zk_op_data_path_ + "/" + std::to_string(op_data->op_info_.op_id());
    if (!zk_client_->CreateNode(node, value)) {
        PDLOG(WARNING, "create op node[%s] failed. op_index[%lu] op_type[%s]", node.c_str(), op_data->op_info_.op_id(),
              ::openmldb::api::OPType_Name(op_data->op_info_.op_type()).c_str());
        return -1;
    }
    uint64_t parent_id = op_data->op_info_.parent_id();
    if (parent_id != INVALID_PARENT_ID) {
        std::list<std::shared_ptr<OPData>>::iterator iter = task_vec_[idx].begin();
        for (; iter != task_vec_[idx].end(); iter++) {
            if ((*iter)->op_info_.op_id() == parent_id) {
                break;
            }
        }
        if (iter != task_vec_[idx].end()) {
            iter++;
            task_vec_[idx].insert(iter, op_data);
        } else {
            PDLOG(WARNING,
                  "not found parent_id[%lu] with index[%u]. add op[%lu] failed, "
                  "op_type[%s]",
                  parent_id, idx, op_data->op_info_.op_id(),
                  ::openmldb::api::OPType_Name(op_data->op_info_.op_type()).c_str());
            return -1;
        }
    } else {
        task_vec_[idx].push_back(op_data);
    }
    DeleteDoneOP();
    cv_.notify_one();
    return 0;
}

void NameServerImpl::DeleteDoneOP() {
    if (done_op_list_.empty()) {
        return;
    }
    while (done_op_list_.size() > (uint32_t)FLAGS_max_op_num) {
        std::shared_ptr<OPData> op_data = done_op_list_.front();
        if (op_data->op_info_.task_status() == ::openmldb::api::TaskStatus::kFailed) {
            std::string node = zk_op_data_path_ + "/" + std::to_string(op_data->op_info_.op_id());
            if (zk_client_->DeleteNode(node)) {
                PDLOG(INFO, "delete zk op node[%s] success.", node.c_str());
                op_data->task_list_.clear();
            } else {
                PDLOG(WARNING, "delete zk op_node failed. op_id[%lu] node[%s]", op_data->op_info_.op_id(),
                      node.c_str());
                break;
            }
        }
        PDLOG(INFO,
              "done_op_list size[%u] is greater than the max_op_num[%u], "
              "delete op[%lu]",
              done_op_list_.size(), (uint32_t)FLAGS_max_op_num, op_data->op_info_.op_id());
        done_op_list_.pop_front();
    }
}

void NameServerImpl::SchedMakeSnapshot() {
    if (!running_.load(std::memory_order_acquire) || mode_.load(std::memory_order_acquire) == kFOLLOWER) {
        task_thread_pool_.DelayTask(FLAGS_make_snapshot_check_interval,
                                    boost::bind(&NameServerImpl::SchedMakeSnapshot, this));
        return;
    }
    int now_hour = ::openmldb::base::GetNowHour();
    if (now_hour != FLAGS_make_snapshot_time) {
        task_thread_pool_.DelayTask(FLAGS_make_snapshot_check_interval,
                                    boost::bind(&NameServerImpl::SchedMakeSnapshot, this));
        return;
    }
    std::map<std::string, std::shared_ptr<TabletInfo>> tablet_ptr_map;
    std::map<std::string, std::shared_ptr<::openmldb::nameserver::TableInfo>> table_infos;
    std::map<std::string, std::shared_ptr<::openmldb::nameserver::NsClient>> ns_client;
    {
        std::lock_guard<std::mutex> lock(mu_);
        if (table_info_.size() < 1) {
            task_thread_pool_.DelayTask(FLAGS_make_snapshot_check_interval,
                                        boost::bind(&NameServerImpl::SchedMakeSnapshot, this));
            return;
        }
        for (const auto& kv : tablets_) {
            if (kv.second->state_ != ::openmldb::type::EndpointState::kHealthy) {
                continue;
            }
            tablet_ptr_map.insert(std::make_pair(kv.first, kv.second));
        }
        for (auto iter = nsc_.begin(); iter != nsc_.end(); ++iter) {
            if (iter->second->state_.load(std::memory_order_relaxed) != kClusterHealthy) {
                PDLOG(INFO, "cluster[%s] is not Healthy", iter->first.c_str());
                continue;
            }
            ns_client.insert(std::make_pair(
                iter->first, std::atomic_load_explicit(&iter->second->client_, std::memory_order_relaxed)));
        }
        for (auto iter = table_info_.begin(); iter != table_info_.end(); ++iter) {
            table_infos.insert(std::make_pair(iter->first, iter->second));
        }
    }
    std::map<std::string, std::map<uint32_t, uint64_t>> table_part_offset;
    {
        std::vector<TableInfo> tables;
        std::vector<std::string> delete_map;
        std::string msg;
        for (const auto& ns : ns_client) {
            if (!ns.second->ShowAllTable(tables, msg)) {
                delete_map.push_back(ns.first);
                continue;
            }
            for (const auto& table : tables) {
                auto table_iter = table_part_offset.find(table.name());
                if (table_iter == table_part_offset.end()) {
                    std::map<uint32_t, uint64_t> part_offset;
                    auto result = table_part_offset.insert(std::make_pair(table.name(), part_offset));
                    table_iter = result.first;
                }
                for (const auto& part : table.table_partition()) {
                    for (const auto& part_meta : part.partition_meta()) {
                        if (!part_meta.is_alive()) {
                            continue;
                        }
                        auto part_iter = table_iter->second.find(part.pid());
                        if (part_iter != table_iter->second.end()) {
                            if (part_meta.offset() < part_iter->second) {
                                part_iter->second = part_meta.offset();
                            }
                        } else {
                            table_iter->second.insert(std::make_pair(part.pid(), part_meta.offset()));
                        }
                    }
                }
            }
            tables.clear();
        }
        for (const auto& alias : delete_map) {
            ns_client.erase(alias);
        }
        for (const auto& table : table_infos) {
            auto table_iter = table_part_offset.find(table.second->name());
            if (table_iter == table_part_offset.end()) {
                std::map<uint32_t, uint64_t> part_offset;
                auto result = table_part_offset.insert(std::make_pair(table.second->name(), part_offset));
                table_iter = result.first;
            }
            for (const auto& part : table.second->table_partition()) {
                for (const auto& part_meta : part.partition_meta()) {
                    if (!part_meta.is_alive()) {
                        continue;
                    }
                    auto part_iter = table_iter->second.find(part.pid());
                    if (part_iter != table_iter->second.end()) {
                        if (part_meta.offset() < part_iter->second) {
                            part_iter->second = part_meta.offset();
                        }
                    } else {
                        table_iter->second.insert(std::make_pair(part.pid(), part_meta.offset()));
                    }
                }
            }
        }
    }
    PDLOG(INFO, "start make snapshot");
    for (const auto& table : table_infos) {
        auto table_iter = table_part_offset.find(table.second->name());
        if (table_iter == table_part_offset.end()) {
            continue;
        }
        for (const auto& part : table.second->table_partition()) {
            auto part_iter = table_iter->second.find(part.pid());
            if (part_iter == table_iter->second.end()) {
                continue;
            }
            if (part_iter->second < 1) {
                PDLOG(WARNING,
                      "table %s pid %u snapshot offset is %lu, too small, skip "
                      "makesnapshot",
                      table.second->name().c_str(), part.pid(), part_iter->second);
                continue;
            }
            PDLOG(INFO, "table %s pid %u specify snapshot offset is %lu", table.second->name().c_str(), part.pid(),
                  part_iter->second);
            for (const auto& part_meta : part.partition_meta()) {
                if (part_meta.is_alive()) {
                    auto client_iter = tablet_ptr_map.find(part_meta.endpoint());
                    if (client_iter != tablet_ptr_map.end()) {
                        thread_pool_.AddTask(boost::bind(&TabletClient::MakeSnapshot, client_iter->second->client_,
                                                         table.second->tid(), part.pid(), part_iter->second,
                                                         std::shared_ptr<openmldb::api::TaskInfo>()));
                    }
                }
            }
            std::string msg;
            for (const auto& ns : ns_client) {
                ns.second->MakeSnapshot(table.second->name(), table.second->db(), part.pid(), part_iter->second, msg);
            }
        }
    }
    PDLOG(INFO, "make snapshot finished");
    task_thread_pool_.DelayTask(FLAGS_make_snapshot_check_interval + 60 * 60 * 1000,
                                boost::bind(&NameServerImpl::SchedMakeSnapshot, this));
}

void NameServerImpl::UpdateTableStatus() {
    std::map<std::string, std::shared_ptr<TabletInfo>> tablet_ptr_map;
    {
        std::lock_guard<std::mutex> lock(mu_);
        for (const auto& kv : tablets_) {
            if (kv.second->state_ != ::openmldb::type::EndpointState::kHealthy) {
                continue;
            }
            tablet_ptr_map.insert(std::make_pair(kv.first, kv.second));
        }
    }
    std::unordered_map<std::string, ::openmldb::api::TableStatus> pos_response;
    pos_response.reserve(16);
    for (const auto& kv : tablet_ptr_map) {
        ::openmldb::api::GetTableStatusResponse tablet_status_response;
        if (!kv.second->client_->GetTableStatus(tablet_status_response)) {
            PDLOG(WARNING, "get table status failed! endpoint[%s]", kv.first.c_str());
            continue;
        }
        for (int pos = 0; pos < tablet_status_response.all_table_status_size(); pos++) {
            std::string key = std::to_string(tablet_status_response.all_table_status(pos).tid()) + "_" +
                              std::to_string(tablet_status_response.all_table_status(pos).pid()) + "_" + kv.first;
            pos_response.insert(std::make_pair(key, tablet_status_response.all_table_status(pos)));
        }
    }
    if (pos_response.empty()) {
        DEBUGLOG("pos_response is empty");
    } else {
        UpdateTableStatusFun(table_info_, pos_response);
        for (const auto& kv : db_table_info_) {
            UpdateTableStatusFun(kv.second, pos_response);
        }
    }
    if (running_.load(std::memory_order_acquire)) {
        task_thread_pool_.DelayTask(FLAGS_get_table_status_interval,
                                    boost::bind(&NameServerImpl::UpdateTableStatus, this));
    }
}

void NameServerImpl::UpdateTableStatusFun(
    const std::map<std::string, std::shared_ptr<TableInfo>>& table_info_map,
    const std::unordered_map<std::string, ::openmldb::api::TableStatus>& pos_response) {
    std::lock_guard<std::mutex> lock(mu_);
    for (const auto& kv : table_info_map) {
        uint32_t tid = kv.second->tid();
        std::string first_index_col;
        if (kv.second->column_key_size() > 0) {
            first_index_col = kv.second->column_key(0).index_name();
        }
        for (int idx = 0; idx < kv.second->table_partition_size(); idx++) {
            uint32_t pid = kv.second->table_partition(idx).pid();
            ::openmldb::nameserver::TablePartition* table_partition = kv.second->mutable_table_partition(idx);
            ::google::protobuf::RepeatedPtrField<::openmldb::nameserver::PartitionMeta>* partition_meta_field =
                table_partition->mutable_partition_meta();
            for (int meta_idx = 0; meta_idx < kv.second->table_partition(idx).partition_meta_size(); meta_idx++) {
                std::string endpoint = kv.second->table_partition(idx).partition_meta(meta_idx).endpoint();
                bool tablet_has_partition = false;
                ::openmldb::nameserver::PartitionMeta* partition_meta = partition_meta_field->Mutable(meta_idx);
                std::string pos_key = std::to_string(tid) + "_" + std::to_string(pid) + "_" + endpoint;
                auto pos_response_iter = pos_response.find(pos_key);
                if (pos_response_iter != pos_response.end()) {
                    const ::openmldb::api::TableStatus& table_status = pos_response_iter->second;
                    partition_meta->set_offset(table_status.offset());
                    partition_meta->set_record_byte_size(table_status.record_byte_size() +
                                                         table_status.record_idx_byte_size());
                    uint64_t record_cnt = table_status.record_cnt();
                    if (!first_index_col.empty()) {
                        for (int pos = 0; pos < table_status.ts_idx_status_size(); pos++) {
                            if (table_status.ts_idx_status(pos).idx_name() == first_index_col) {
                                record_cnt = 0;
                                for (int seg_idx = 0; seg_idx < table_status.ts_idx_status(pos).seg_cnts_size();
                                     seg_idx++) {
                                    record_cnt += table_status.ts_idx_status(pos).seg_cnts(seg_idx);
                                }
                                break;
                            }
                        }
                    }
                    partition_meta->set_record_cnt(record_cnt);
                    partition_meta->set_diskused(table_status.diskused());
                    if (kv.second->table_partition(idx).partition_meta(meta_idx).is_alive() &&
                        kv.second->table_partition(idx).partition_meta(meta_idx).is_leader()) {
                        table_partition->set_record_cnt(record_cnt);
                        table_partition->set_record_byte_size(table_status.record_byte_size() +
                                                              table_status.record_idx_byte_size());
                        table_partition->set_diskused(table_status.diskused());
                    }
                    tablet_has_partition = true;
                }
                partition_meta->set_tablet_has_partition(tablet_has_partition);
            }
        }
    }
}

int NameServerImpl::CreateDelReplicaOP(const std::string& name, const std::string& db, uint32_t pid,
                                       const std::string& endpoint) {
    std::string value = endpoint;
    std::shared_ptr<OPData> op_data;
    if (CreateOPData(::openmldb::api::OPType::kDelReplicaOP, value, op_data, name, db, pid) < 0) {
        PDLOG(WARNING, "create op data error. table[%s] pid[%u]", name.c_str(), pid);
        return -1;
    }
    if (CreateDelReplicaOPTask(op_data) < 0) {
        PDLOG(WARNING, "create delreplica op task failed. name[%s] pid[%u] endpoint[%s]", name.c_str(), pid,
              endpoint.c_str());
        return -1;
    }
    if (AddOPData(op_data) < 0) {
        PDLOG(WARNING, "add op data failed. name[%s] pid[%u] endpoint[%s]", name.c_str(), pid, endpoint.c_str());
        return -1;
    }
    PDLOG(INFO, "add delreplica op. op_id[%lu] table[%s] pid[%u] endpoint[%s]", op_index_, name.c_str(), pid,
          endpoint.c_str());
    return 0;
}

int NameServerImpl::CreateDelReplicaOPTask(std::shared_ptr<OPData> op_data) {
    std::string name = op_data->op_info_.name();
    std::string db = op_data->op_info_.db();
    uint32_t pid = op_data->op_info_.pid();
    std::string endpoint = op_data->op_info_.data();
    std::string leader_endpoint;
    std::shared_ptr<::openmldb::nameserver::TableInfo> table_info;
    if (!GetTableInfoUnlock(name, db, &table_info)) {
        PDLOG(WARNING, "not found table[%s] in table_info map", name.c_str());
        return -1;
    }
    uint32_t tid = table_info->tid();
    if (GetLeader(table_info, pid, leader_endpoint) < 0 || leader_endpoint.empty()) {
        PDLOG(WARNING, "get leader failed. table[%s] pid[%u]", name.c_str(), pid);
        return -1;
    }
    if (leader_endpoint == endpoint) {
        PDLOG(WARNING, "endpoint is leader. table[%s] pid[%u]", name.c_str(), pid);
        return -1;
    }
    uint64_t op_index = op_data->op_info_.op_id();
    std::shared_ptr<Task> task =
        CreateDelReplicaTask(leader_endpoint, op_index, ::openmldb::api::OPType::kDelReplicaOP, tid, pid, endpoint);
    if (!task) {
        PDLOG(WARNING, "create delreplica task failed. table[%s] pid[%u] endpoint[%s]", name.c_str(), pid,
              endpoint.c_str());
        return -1;
    }
    op_data->task_list_.push_back(task);
    task = CreateDelTableInfoTask(name, db, pid, endpoint, op_index, ::openmldb::api::OPType::kDelReplicaOP);
    if (!task) {
        PDLOG(WARNING, "create deltableinfo task failed. table[%s] pid[%u] endpoint[%s]", name.c_str(), pid,
              endpoint.c_str());
        return -1;
    }
    op_data->task_list_.push_back(task);
    task = CreateDropTableTask(endpoint, op_index, ::openmldb::api::OPType::kDelReplicaOP, tid, pid);
    if (!task) {
        PDLOG(WARNING, "create droptable task failed. tid[%u] pid[%u] endpoint[%s]", tid, pid, endpoint.c_str());
        return -1;
    }
    op_data->task_list_.push_back(task);
    PDLOG(INFO, "create DelReplica op task ok. table[%s] pid[%u] endpoint[%s]", name.c_str(), pid, endpoint.c_str());
    return 0;
}

int NameServerImpl::CreateDelReplicaRemoteOPTask(std::shared_ptr<OPData> op_data) {
    std::string name = op_data->op_info_.name();
    std::string db = op_data->op_info_.db();
    uint32_t pid = op_data->op_info_.pid();
    std::string endpoint = op_data->op_info_.data();
    std::string leader_endpoint;
    std::shared_ptr<::openmldb::nameserver::TableInfo> table_info;
    if (!GetTableInfoUnlock(name, db, &table_info)) {
        PDLOG(WARNING, "not found table[%s] in table_info map", name.c_str());
        return -1;
    }
    uint32_t tid = table_info->tid();
    if (GetLeader(table_info, pid, leader_endpoint) < 0 || leader_endpoint.empty()) {
        PDLOG(WARNING, "get leader failed. table[%s] pid[%u]", name.c_str(), pid);
        return -1;
    }
    uint64_t op_index = op_data->op_info_.op_id();
    std::shared_ptr<Task> task = CreateDelReplicaTask(leader_endpoint, op_index,
                                                      ::openmldb::api::OPType::kDelReplicaRemoteOP, tid, pid, endpoint);
    if (!task) {
        PDLOG(WARNING, "create delreplica task failed. table[%s] pid[%u] endpoint[%s]", name.c_str(), pid,
              endpoint.c_str());
        return -1;
    }
    op_data->task_list_.push_back(task);
    task = CreateDelTableInfoTask(name, db, pid, endpoint, op_index, ::openmldb::api::OPType::kDelReplicaRemoteOP, 1);
    if (!task) {
        PDLOG(WARNING, "create deltableinfo task failed. table[%s] pid[%u] endpoint[%s]", name.c_str(), pid,
              endpoint.c_str());
        return -1;
    }
    op_data->task_list_.push_back(task);
    PDLOG(INFO, "create DelReplica op task ok. table[%s] pid[%u] endpoint[%s]", name.c_str(), pid, endpoint.c_str());
    return 0;
}

int NameServerImpl::CreateOfflineReplicaOP(const std::string& name, const std::string& db, uint32_t pid,
                                           const std::string& endpoint, uint32_t concurrency) {
    std::string value = endpoint;
    std::shared_ptr<OPData> op_data;
    if (CreateOPData(::openmldb::api::OPType::kOfflineReplicaOP, value, op_data, name, db, pid) < 0) {
        PDLOG(WARNING, "create op data failed. table[%s] pid[%u] endpoint[%s]", name.c_str(), pid, endpoint.c_str());
        return -1;
    }
    if (CreateOfflineReplicaTask(op_data) < 0) {
        PDLOG(WARNING,
              "create offline replica task failed. table[%s] pid[%u] "
              "endpoint[%s]",
              name.c_str(), pid, endpoint.c_str());
        return -1;
    }
    if (AddOPData(op_data, concurrency) < 0) {
        PDLOG(WARNING, "add op data failed. name[%s] pid[%u] endpoint[%s]", name.c_str(), pid, endpoint.c_str());
        return -1;
    }
    PDLOG(INFO, "add kOfflineReplicaOP. op_id[%lu] table[%s] pid[%u] endpoint[%s]", op_index_, name.c_str(), pid,
          endpoint.c_str());
    return 0;
}

int NameServerImpl::CreateOfflineReplicaTask(std::shared_ptr<OPData> op_data) {
    std::string name = op_data->op_info_.name();
    std::string db = op_data->op_info_.db();
    uint32_t pid = op_data->op_info_.pid();
    uint64_t op_index = op_data->op_info_.op_id();
    std::string endpoint = op_data->op_info_.data();
    std::string leader_endpoint;
    std::shared_ptr<::openmldb::nameserver::TableInfo> table_info;
    if (!GetTableInfoUnlock(name, db, &table_info)) {
        PDLOG(WARNING, "not found table[%s] in table_info map", name.c_str());
        return -1;
    }
    uint32_t tid = table_info->tid();
    if (GetLeader(table_info, pid, leader_endpoint) < 0 || leader_endpoint.empty()) {
        PDLOG(WARNING, "no alive leader for table %s pid %u", name.c_str(), pid);
        return -1;
    } else {
        if (leader_endpoint == endpoint) {
            PDLOG(WARNING, "endpoint is leader. table[%s] pid[%u]", name.c_str(), pid);
            return -1;
        }
        std::shared_ptr<Task> task = CreateDelReplicaTask(
            leader_endpoint, op_index, ::openmldb::api::OPType::kOfflineReplicaOP, tid, pid, endpoint);
        if (!task) {
            PDLOG(WARNING, "create delreplica task failed. table[%s] pid[%u] endpoint[%s]", name.c_str(), pid,
                  endpoint.c_str());
            return -1;
        }
        op_data->task_list_.push_back(task);
        task = CreateUpdatePartitionStatusTask(name, db, pid, endpoint, false, false, op_index,
                                               ::openmldb::api::OPType::kOfflineReplicaOP);
        if (!task) {
            PDLOG(WARNING,
                  "create update table alive status task failed. table[%s] "
                  "pid[%u] endpoint[%s]",
                  name.c_str(), pid, endpoint.c_str());
            return -1;
        }
        op_data->task_list_.push_back(task);
        PDLOG(INFO, "create OfflineReplica task ok. table[%s] pid[%u] endpoint[%s]", name.c_str(), pid,
              endpoint.c_str());
    }

    return 0;
}

int NameServerImpl::CreateChangeLeaderOP(const std::string& name, const std::string& db, uint32_t pid,
                                         const std::string& candidate_leader, bool need_restore, uint32_t concurrency) {
    std::shared_ptr<::openmldb::nameserver::TableInfo> table_info;
    if (!GetTableInfoUnlock(name, db, &table_info)) {
        PDLOG(WARNING, "not found table[%s] in table_info map", name.c_str());
        return -1;
    }
    uint32_t tid = table_info->tid();
    std::vector<std::string> follower_endpoint;
    std::vector<::openmldb::common::EndpointAndTid> remote_follower_endpoint;
    for (int idx = 0; idx < table_info->table_partition_size(); idx++) {
        if (table_info->table_partition(idx).pid() != pid) {
            continue;
        }
        for (int meta_idx = 0; meta_idx < table_info->table_partition(idx).partition_meta_size(); meta_idx++) {
            if (table_info->table_partition(idx).partition_meta(meta_idx).is_alive()) {
                std::string endpoint = table_info->table_partition(idx).partition_meta(meta_idx).endpoint();
                if (!table_info->table_partition(idx).partition_meta(meta_idx).is_leader()) {
                    auto tablets_iter = tablets_.find(endpoint);
                    if (tablets_iter != tablets_.end() &&
                        tablets_iter->second->state_ == ::openmldb::type::EndpointState::kHealthy) {
                        follower_endpoint.push_back(endpoint);
                    } else {
                        PDLOG(WARNING, "endpoint[%s] is offline. table[%s] pid[%u]", endpoint.c_str(), name.c_str(),
                              pid);
                    }
                }
            }
        }
        for (int i = 0; i < table_info->table_partition(idx).remote_partition_meta_size(); i++) {
            if (table_info->table_partition(idx).remote_partition_meta(i).is_alive()) {
                ::openmldb::common::EndpointAndTid et;
                std::string endpoint = table_info->table_partition(idx).remote_partition_meta(i).endpoint();
                uint32_t tid = table_info->table_partition(idx).remote_partition_meta(i).remote_tid();
                et.set_endpoint(endpoint);
                et.set_tid(tid);
                remote_follower_endpoint.push_back(et);
            }
        }
        break;
    }

    if (need_restore && !candidate_leader.empty() &&
        std::find(follower_endpoint.begin(), follower_endpoint.end(), candidate_leader) == follower_endpoint.end()) {
        follower_endpoint.push_back(candidate_leader);
    }
    if (follower_endpoint.empty()) {
        PDLOG(INFO, "table not found follower. name[%s] pid[%u]", name.c_str(), pid);
        return 0;
    }
    if (!candidate_leader.empty() &&
        std::find(follower_endpoint.begin(), follower_endpoint.end(), candidate_leader) == follower_endpoint.end()) {
        PDLOG(WARNING, "candidate_leader[%s] is not in followers. name[%s] pid[%u]", candidate_leader.c_str(),
              name.c_str(), pid);
        return -1;
    }
    std::shared_ptr<OPData> op_data;
    ChangeLeaderData change_leader_data;
    change_leader_data.set_name(name);
    change_leader_data.set_db(db);
    change_leader_data.set_tid(tid);
    change_leader_data.set_pid(pid);
    for (const auto& endpoint : follower_endpoint) {
        change_leader_data.add_follower(endpoint);
    }
    for (const auto& endpoint : remote_follower_endpoint) {
        change_leader_data.add_remote_follower()->CopyFrom(endpoint);
    }
    if (!candidate_leader.empty()) {
        change_leader_data.set_candidate_leader(candidate_leader);
    }
    std::string value;
    change_leader_data.SerializeToString(&value);
    if (CreateOPData(::openmldb::api::OPType::kChangeLeaderOP, value, op_data, name, db, pid) < 0) {
        PDLOG(WARNING, "create ChangeLeaderOP data error. table[%s] pid[%u]", name.c_str(), pid);
        return -1;
    }
    if (CreateChangeLeaderOPTask(op_data) < 0) {
        PDLOG(WARNING, "create ChangeLeaderOP task failed. table[%s] pid[%u]", name.c_str(), pid);
        return -1;
    }
    if (AddOPData(op_data, concurrency) < 0) {
        PDLOG(WARNING, "add op data failed. name[%s] pid[%u]", name.c_str(), pid);
        return -1;
    }
    PDLOG(INFO, "add changeleader op. op_id[%lu] table[%s] pid[%u]", op_data->op_info_.op_id(), name.c_str(), pid);
    return 0;
}

int NameServerImpl::CreateChangeLeaderOPTask(std::shared_ptr<OPData> op_data) {
    ChangeLeaderData change_leader_data;
    if (!change_leader_data.ParseFromString(op_data->op_info_.data())) {
        PDLOG(WARNING, "parse change leader data failed. op_id[%lu] data[%s]", op_data->op_info_.op_id(),
              op_data->op_info_.data().c_str());
        return -1;
    }
    std::string name = change_leader_data.name();
    uint32_t tid = change_leader_data.tid();
    uint32_t pid = change_leader_data.pid();
    std::string db = change_leader_data.db();
    std::vector<std::string> follower_endpoint;
    for (int idx = 0; idx < change_leader_data.follower_size(); idx++) {
        follower_endpoint.push_back(change_leader_data.follower(idx));
    }
    std::shared_ptr<Task> task = CreateSelectLeaderTask(
        op_data->op_info_.op_id(), ::openmldb::api::OPType::kChangeLeaderOP, name, db, tid, pid, follower_endpoint);
    if (!task) {
        PDLOG(WARNING, "create selectleader task failed. table[%s] pid[%u]", name.c_str(), pid);
        return -1;
    }
    op_data->task_list_.push_back(task);
    task = CreateChangeLeaderTask(op_data->op_info_.op_id(), ::openmldb::api::OPType::kChangeLeaderOP, name, pid);
    if (!task) {
        PDLOG(WARNING, "create changeleader task failed. table[%s] pid[%u]", name.c_str(), pid);
        return -1;
    }
    op_data->task_list_.push_back(task);
    task = CreateUpdateLeaderInfoTask(op_data->op_info_.op_id(), ::openmldb::api::OPType::kChangeLeaderOP, name, pid);
    if (!task) {
        PDLOG(WARNING, "create updateleaderinfo task failed. table[%s] pid[%u]", name.c_str(), pid);
        return -1;
    }
    op_data->task_list_.push_back(task);
    PDLOG(INFO, "create ChangeLeader op task ok. name[%s] pid[%u]", name.c_str(), pid);
    return 0;
}

void NameServerImpl::OnLocked() {
    PDLOG(INFO, "become the leader name server");
    bool ok = Recover();
    if (!ok) {
        PDLOG(WARNING, "recover failed");
    }
    running_.store(true, std::memory_order_release);
    task_thread_pool_.DelayTask(FLAGS_get_task_status_interval,
                                boost::bind(&NameServerImpl::UpdateTaskStatus, this, false));
    task_thread_pool_.AddTask(boost::bind(&NameServerImpl::UpdateTableStatus, this));
    task_thread_pool_.AddTask(boost::bind(&NameServerImpl::ProcessTask, this));
    thread_pool_.AddTask(boost::bind(&NameServerImpl::DistributeTabletMode, this));
    task_thread_pool_.DelayTask(FLAGS_get_replica_status_interval,
                                boost::bind(&NameServerImpl::CheckClusterInfo, this));
    task_thread_pool_.DelayTask(FLAGS_make_snapshot_check_interval,
                                boost::bind(&NameServerImpl::SchedMakeSnapshot, this));
}

void NameServerImpl::OnLostLock() {
    PDLOG(INFO, "become the stand by name sever");
    running_.store(false, std::memory_order_release);
}

int NameServerImpl::CreateRecoverTableOP(const std::string& name, const std::string& db, uint32_t pid,
                                         const std::string& endpoint, bool is_leader, uint64_t offset_delta,
                                         uint32_t concurrency) {
    std::shared_ptr<OPData> op_data;
    RecoverTableData recover_table_data;
    recover_table_data.set_endpoint(endpoint);
    recover_table_data.set_is_leader(is_leader);
    recover_table_data.set_offset_delta(offset_delta);
    recover_table_data.set_concurrency(concurrency);
    std::string value;
    recover_table_data.SerializeToString(&value);
    if (CreateOPData(::openmldb::api::OPType::kRecoverTableOP, value, op_data, name, db, pid) < 0) {
        PDLOG(WARNING, "create RecoverTableOP data error. table[%s] pid[%u] endpoint[%s]", name.c_str(), pid,
              endpoint.c_str());
        return -1;
    }
    if (CreateRecoverTableOPTask(op_data) < 0) {
        PDLOG(WARNING,
              "create recover table op task failed. table[%s] pid[%u] "
              "endpoint[%s]",
              name.c_str(), pid, endpoint.c_str());
        return -1;
    }
    if (AddOPData(op_data, concurrency) < 0) {
        PDLOG(WARNING, "add op data failed. name[%s] pid[%u] endpoint[%s]", name.c_str(), pid, endpoint.c_str());
        return -1;
    }
    PDLOG(INFO, "create RecoverTable op ok. op_id[%lu] name[%s] pid[%u] endpoint[%s]", op_data->op_info_.op_id(),
          name.c_str(), pid, endpoint.c_str());
    return 0;
}

int NameServerImpl::CreateRecoverTableOPTask(std::shared_ptr<OPData> op_data) {
    std::string name = op_data->op_info_.name();
    std::string db = op_data->op_info_.db();
    uint32_t pid = op_data->op_info_.pid();
    RecoverTableData recover_table_data;
    if (!recover_table_data.ParseFromString(op_data->op_info_.data())) {
        PDLOG(WARNING, "parse recover_table_data failed. data[%s]", op_data->op_info_.data().c_str());
        return -1;
    }
    std::string endpoint = recover_table_data.endpoint();
    uint64_t offset_delta = recover_table_data.offset_delta();
    bool is_leader = recover_table_data.is_leader();
    uint32_t concurrency = recover_table_data.concurrency();
    if (!is_leader) {
        std::string leader_endpoint;
        std::shared_ptr<::openmldb::nameserver::TableInfo> table_info;
        if (!GetTableInfoUnlock(name, db, &table_info)) {
            PDLOG(WARNING, "not found table[%s] in table_info map", name.c_str());
            return -1;
        }
        uint32_t tid = table_info->tid();
        if (GetLeader(table_info, pid, leader_endpoint) < 0 || leader_endpoint.empty()) {
            PDLOG(WARNING, "get leader failed. table[%s] pid[%u]", name.c_str(), pid);
            return -1;
        }
        if (leader_endpoint == endpoint) {
            PDLOG(WARNING, "endpoint is leader. table[%s] pid[%u]", name.c_str(), pid);
            return -1;
        }
        std::shared_ptr<Task> task = CreateDelReplicaTask(leader_endpoint, op_data->op_info_.op_id(),
                                                          ::openmldb::api::OPType::kRecoverTableOP, tid, pid, endpoint);
        if (!task) {
            PDLOG(WARNING, "create delreplica task failed. table[%s] pid[%u] endpoint[%s]", name.c_str(), pid,
                  endpoint.c_str());
            return -1;
        }
        op_data->task_list_.push_back(task);
    }
    std::shared_ptr<Task> task =
        CreateRecoverTableTask(op_data->op_info_.op_id(), ::openmldb::api::OPType::kRecoverTableOP, name, db, pid,
                               endpoint, offset_delta, concurrency);
    if (!task) {
        PDLOG(WARNING, "create RecoverTable task failed. table[%s] pid[%u] endpoint[%s]", name.c_str(), pid,
              endpoint.c_str());
        return -1;
    }
    op_data->task_list_.push_back(task);
    PDLOG(INFO, "create RecoverTable task ok. name[%s] pid[%u] endpoint[%s]", name.c_str(), pid, endpoint.c_str());
    return 0;
}

std::shared_ptr<Task> NameServerImpl::CreateRecoverTableTask(uint64_t op_index, ::openmldb::api::OPType op_type,
                                                             const std::string& name, const std::string& db,
                                                             uint32_t pid, const std::string& endpoint,
                                                             uint64_t offset_delta, uint32_t concurrency) {
    std::shared_ptr<Task> task = std::make_shared<Task>("", std::make_shared<::openmldb::api::TaskInfo>());
    task->task_info_->set_op_id(op_index);
    task->task_info_->set_op_type(op_type);
    task->task_info_->set_task_type(::openmldb::api::TaskType::kRecoverTable);
    task->task_info_->set_status(::openmldb::api::TaskStatus::kInited);
    task->fun_ = boost::bind(&NameServerImpl::RecoverEndpointTable, this, name, db, pid, endpoint, offset_delta,
                             concurrency, task->task_info_);
    return task;
}

void NameServerImpl::RecoverEndpointTable(const std::string& name, const std::string& db, uint32_t pid,
                                          std::string& endpoint, uint64_t offset_delta, uint32_t concurrency,
                                          std::shared_ptr<::openmldb::api::TaskInfo> task_info) {
    if (!running_.load(std::memory_order_acquire)) {
        PDLOG(WARNING, "cur nameserver is not leader");
        return;
    }
    uint32_t tid = 0;
    std::shared_ptr<TabletInfo> leader_tablet_ptr;
    std::shared_ptr<TabletInfo> tablet_ptr;
    bool has_follower = true;
    {
        std::lock_guard<std::mutex> lock(mu_);
        std::shared_ptr<::openmldb::nameserver::TableInfo> table_info;
        if (!GetTableInfoUnlock(name, db, &table_info)) {
            PDLOG(WARNING, "not found table[%s] in table_info map. op_id[%lu]", name.c_str(), task_info->op_id());
            task_info->set_status(::openmldb::api::TaskStatus::kFailed);
            return;
        }
        tid = table_info->tid();
        for (int idx = 0; idx < table_info->table_partition_size(); idx++) {
            if (table_info->table_partition(idx).pid() != pid) {
                continue;
            }
            for (int meta_idx = 0; meta_idx < table_info->table_partition(idx).partition_meta_size(); meta_idx++) {
                const PartitionMeta& partition_meta = table_info->table_partition(idx).partition_meta(meta_idx);
                if (partition_meta.is_leader()) {
                    if (partition_meta.is_alive()) {
                        std::string leader_endpoint = partition_meta.endpoint();
                        auto tablet_iter = tablets_.find(leader_endpoint);
                        if (tablet_iter == tablets_.end()) {
                            PDLOG(WARNING,
                                  "can not find the leader endpoint[%s]'s "
                                  "client. op_id[%lu]",
                                  leader_endpoint.c_str(), task_info->op_id());
                            task_info->set_status(::openmldb::api::TaskStatus::kFailed);
                            return;
                        }
                        leader_tablet_ptr = tablet_iter->second;
                        if (leader_tablet_ptr->state_ != ::openmldb::type::EndpointState::kHealthy) {
                            PDLOG(WARNING, "leader endpoint [%s] is offline. op_id[%lu]", leader_endpoint.c_str(),
                                  task_info->op_id());
                            task_info->set_status(::openmldb::api::TaskStatus::kFailed);
                            return;
                        }
                    } else if (endpoint == OFFLINE_LEADER_ENDPOINT) {
                        endpoint = partition_meta.endpoint();
                        PDLOG(INFO, "use endpoint[%s] to replace[%s], tid[%u] pid[%u]", endpoint.c_str(),
                              OFFLINE_LEADER_ENDPOINT.c_str(), tid, pid);
                    }
                }
                if (partition_meta.endpoint() == endpoint) {
                    if (partition_meta.is_alive()) {
                        PDLOG(INFO,
                              "endpoint[%s] is alive, need not recover. "
                              "name[%s] pid[%u]",
                              endpoint.c_str(), name.c_str(), pid);
                        task_info->set_status(::openmldb::api::TaskStatus::kDone);
                        return;
                    }
                    auto tablet_iter = tablets_.find(endpoint);
                    if (tablet_iter == tablets_.end()) {
                        PDLOG(WARNING,
                              "can not find the endpoint[%s]'s client. "
                              "op_id[%lu]",
                              endpoint.c_str(), task_info->op_id());
                        task_info->set_status(::openmldb::api::TaskStatus::kFailed);
                        return;
                    }
                    tablet_ptr = tablet_iter->second;
                    if (tablet_ptr->state_ != ::openmldb::type::EndpointState::kHealthy) {
                        PDLOG(WARNING, "endpoint [%s] is offline. op_id[%lu]", endpoint.c_str(), task_info->op_id());
                        task_info->set_status(::openmldb::api::TaskStatus::kFailed);
                        return;
                    }
                    if (table_info->table_partition(idx).partition_meta_size() == 1) {
                        has_follower = false;
                        break;
                    }
                }
            }
            break;
        }
    }
    if ((has_follower && !leader_tablet_ptr) || !tablet_ptr) {
        PDLOG(WARNING, "not has tablet. name[%s] tid[%u] pid[%u] endpoint[%s] op_id[%lu]", name.c_str(), tid, pid,
              endpoint.c_str(), task_info->op_id());
        task_info->set_status(::openmldb::api::TaskStatus::kFailed);
        return;
    }
    bool has_table = false;
    bool is_leader = false;
    uint64_t term = 0;
    uint64_t offset = 0;
    if (!tablet_ptr->client_->GetTermPair(tid, pid, term, offset, has_table, is_leader)) {
        PDLOG(WARNING,
              "GetTermPair failed. name[%s] tid[%u] pid[%u] endpoint[%s] "
              "op_id[%lu]",
              name.c_str(), tid, pid, endpoint.c_str(), task_info->op_id());
        task_info->set_status(::openmldb::api::TaskStatus::kFailed);
        return;
    }
    if (!has_follower) {
        std::lock_guard<std::mutex> lock(mu_);
        if (has_table) {
            CreateUpdatePartitionStatusOP(name, db, pid, endpoint, true, true, task_info->op_id(), concurrency);
        } else {
            CreateReLoadTableOP(name, db, pid, endpoint, task_info->op_id(), concurrency);
        }
        task_info->set_status(::openmldb::api::TaskStatus::kDone);
        PDLOG(INFO,
              "update task status from[kDoing] to[kDone]. op_id[%lu], "
              "task_type[%s]",
              task_info->op_id(), ::openmldb::api::TaskType_Name(task_info->task_type()).c_str());
        return;
    }
    if (has_table && is_leader) {
        if (!tablet_ptr->client_->ChangeRole(tid, pid, false, 0)) {
            PDLOG(WARNING,
                  "change role failed. name[%s] tid[%u] pid[%u] endpoint[%s] "
                  "op_id[%lu]",
                  name.c_str(), tid, pid, endpoint.c_str(), task_info->op_id());
            task_info->set_status(::openmldb::api::TaskStatus::kFailed);
            return;
        }
        PDLOG(INFO, "change to follower. name[%s] tid[%u] pid[%u] endpoint[%s]", name.c_str(), tid, pid,
              endpoint.c_str());
    }
    if (!has_table) {
        if (!tablet_ptr->client_->DeleteBinlog(tid, pid)) {
            PDLOG(WARNING,
                  "delete binlog failed. name[%s] tid[%u] pid[%u] endpoint[%s] "
                  "op_id[%lu]",
                  name.c_str(), tid, pid, endpoint.c_str(), task_info->op_id());
            task_info->set_status(::openmldb::api::TaskStatus::kFailed);
            return;
        }
        PDLOG(INFO, "delete binlog ok. name[%s] tid[%u] pid[%u] endpoint[%s]", name.c_str(), tid, pid,
              endpoint.c_str());
    }
    int ret_code = MatchTermOffset(name, db, pid, has_table, term, offset);
    if (ret_code < 0) {
        PDLOG(WARNING, "match error. name[%s] tid[%u] pid[%u] endpoint[%s] op_id[%lu]", name.c_str(), tid, pid,
              endpoint.c_str(), task_info->op_id());
        task_info->set_status(::openmldb::api::TaskStatus::kFailed);
        return;
    }
    ::openmldb::api::Manifest manifest;
    if (!leader_tablet_ptr->client_->GetManifest(tid, pid, manifest)) {
        PDLOG(WARNING, "get manifest failed. name[%s] tid[%u] pid[%u] op_id[%lu]", name.c_str(), tid, pid,
              task_info->op_id());
        task_info->set_status(::openmldb::api::TaskStatus::kFailed);
        return;
    }
    std::lock_guard<std::mutex> lock(mu_);
    PDLOG(INFO, "offset[%lu] manifest offset[%lu]. name[%s] tid[%u] pid[%u]", offset, manifest.offset(), name.c_str(),
          tid, pid);
    if (has_table) {
        if (ret_code == 0 && offset >= manifest.offset()) {
            CreateReAddReplicaSimplifyOP(name, db, pid, endpoint, offset_delta, task_info->op_id(), concurrency);
        } else {
            CreateReAddReplicaWithDropOP(name, db, pid, endpoint, offset_delta, task_info->op_id(), concurrency);
        }
    } else {
        if (ret_code == 0 && offset >= manifest.offset()) {
            CreateReAddReplicaNoSendOP(name, db, pid, endpoint, offset_delta, task_info->op_id(), concurrency);
        } else {
            CreateReAddReplicaOP(name, db, pid, endpoint, offset_delta, task_info->op_id(), concurrency);
        }
    }
    task_info->set_status(::openmldb::api::TaskStatus::kDone);
    PDLOG(INFO, "recover table task run success. name[%s] tid[%u] pid[%u]", name.c_str(), tid, pid);
    PDLOG(INFO, "update task status from[kDoing] to[kDone]. op_id[%lu], task_type[%s]", task_info->op_id(),
          ::openmldb::api::TaskType_Name(task_info->task_type()).c_str());
}

int NameServerImpl::CreateReAddReplicaOP(const std::string& name, const std::string& db, uint32_t pid,
                                         const std::string& endpoint, uint64_t offset_delta, uint64_t parent_id,
                                         uint32_t concurrency) {
    auto it = tablets_.find(endpoint);
    if (it == tablets_.end() || it->second->state_ != ::openmldb::type::EndpointState::kHealthy) {
        PDLOG(WARNING, "tablet[%s] is not online", endpoint.c_str());
        return -1;
    }
    std::shared_ptr<OPData> op_data;
    RecoverTableData recover_table_data;
    recover_table_data.set_endpoint(endpoint);
    recover_table_data.set_offset_delta(offset_delta);
    std::string value;
    recover_table_data.SerializeToString(&value);
    if (CreateOPData(::openmldb::api::OPType::kReAddReplicaOP, value, op_data, name, db, pid, parent_id) < 0) {
        PDLOG(WARNING, "create ReAddReplicaOP data error. table[%s] pid[%u] endpoint[%s]", name.c_str(), pid,
              endpoint.c_str());
        return -1;
    }

    if (CreateReAddReplicaTask(op_data) < 0) {
        PDLOG(WARNING, "create ReAddReplicaOP task failed. table[%s] pid[%u] endpoint[%s]", name.c_str(), pid,
              endpoint.c_str());
        return -1;
    }
    if (AddOPData(op_data, concurrency) < 0) {
        PDLOG(WARNING, "add op data failed. name[%s] pid[%u] endpoint[%s]", name.c_str(), pid, endpoint.c_str());
        return -1;
    }
    PDLOG(INFO, "create readdreplica op ok. op_id[%lu] name[%s] pid[%u] endpoint[%s]", op_data->op_info_.op_id(),
          name.c_str(), pid, endpoint.c_str());
    return 0;
}

int NameServerImpl::CreateReAddReplicaTask(std::shared_ptr<OPData> op_data) {
    RecoverTableData recover_table_data;
    if (!recover_table_data.ParseFromString(op_data->op_info_.data())) {
        PDLOG(WARNING, "parse recover_table_data failed. data[%s]", op_data->op_info_.data().c_str());
        return -1;
    }
    std::string name = op_data->op_info_.name();
    std::string db = op_data->op_info_.db();
    std::string endpoint = recover_table_data.endpoint();
    uint64_t offset_delta = recover_table_data.offset_delta();
    uint32_t pid = op_data->op_info_.pid();
    std::shared_ptr<::openmldb::nameserver::TableInfo> table_info;
    if (!GetTableInfoUnlock(name, db, &table_info)) {
        PDLOG(WARNING, "table[%s] is not exist!", name.c_str());
        return -1;
    }
    uint32_t tid = table_info->tid();
    uint32_t seg_cnt = table_info->seg_cnt();
    std::string leader_endpoint;
    if (GetLeader(table_info, pid, leader_endpoint) < 0 || leader_endpoint.empty()) {
        PDLOG(WARNING, "get leader failed. table[%s] pid[%u]", name.c_str(), pid);
        return -1;
    }
    uint64_t op_index = op_data->op_info_.op_id();
    std::shared_ptr<Task> task =
        CreatePauseSnapshotTask(leader_endpoint, op_index, ::openmldb::api::OPType::kReAddReplicaOP, tid, pid);
    if (!task) {
        PDLOG(WARNING, "create pausesnapshot task failed. tid[%u] pid[%u]", tid, pid);
        return -1;
    }
    op_data->task_list_.push_back(task);
    task = CreateSendSnapshotTask(leader_endpoint, op_index, ::openmldb::api::OPType::kReAddReplicaOP, tid, tid, pid,
                                  endpoint);
    if (!task) {
        PDLOG(WARNING, "create sendsnapshot task failed. tid[%u] pid[%u]", tid, pid);
        return -1;
    }
    op_data->task_list_.push_back(task);
    task = CreateLoadTableTask(endpoint, op_index, ::openmldb::api::OPType::kReAddReplicaOP, name, tid, pid, seg_cnt,
                               false);
    if (!task) {
        PDLOG(WARNING, "create loadtable task failed. tid[%u] pid[%u]", tid, pid);
        return -1;
    }
    op_data->task_list_.push_back(task);
    task =
        CreateAddReplicaTask(leader_endpoint, op_index, ::openmldb::api::OPType::kReAddReplicaOP, tid, pid, endpoint);
    if (!task) {
        PDLOG(WARNING, "create addreplica task failed. tid[%u] pid[%u]", tid, pid);
        return -1;
    }
    op_data->task_list_.push_back(task);
    task = CreateRecoverSnapshotTask(leader_endpoint, op_index, ::openmldb::api::OPType::kReAddReplicaOP, tid, pid);
    if (!task) {
        PDLOG(WARNING, "create recoversnapshot task failed. tid[%u] pid[%u]", tid, pid);
        return -1;
    }
    op_data->task_list_.push_back(task);
    task = CreateCheckBinlogSyncProgressTask(op_index, ::openmldb::api::OPType::kReAddReplicaOP, name, db, pid,
                                             endpoint, offset_delta);
    if (!task) {
        PDLOG(WARNING, "create CheckBinlogSyncProgressTask failed. name[%s] pid[%u]", name.c_str(), pid);
        return -1;
    }
    op_data->task_list_.push_back(task);
    task = CreateUpdatePartitionStatusTask(name, db, pid, endpoint, false, true, op_index,
                                           ::openmldb::api::OPType::kReAddReplicaOP);
    if (!task) {
        PDLOG(WARNING,
              "create update table alive status task failed. table[%s] pid[%u] "
              "endpoint[%s]",
              name.c_str(), pid, endpoint.c_str());
        return -1;
    }
    op_data->task_list_.push_back(task);
    PDLOG(INFO, "create readdreplica op task ok. name[%s] pid[%u] endpoint[%s]", name.c_str(), pid, endpoint.c_str());
    return 0;
}

int NameServerImpl::CreateReAddReplicaWithDropOP(const std::string& name, const std::string& db, uint32_t pid,
                                                 const std::string& endpoint, uint64_t offset_delta, uint64_t parent_id,
                                                 uint32_t concurrency) {
    std::shared_ptr<OPData> op_data;
    RecoverTableData recover_table_data;
    recover_table_data.set_endpoint(endpoint);
    recover_table_data.set_offset_delta(offset_delta);
    std::string value;
    recover_table_data.SerializeToString(&value);
    if (CreateOPData(::openmldb::api::OPType::kReAddReplicaWithDropOP, value, op_data, name, db, pid, parent_id) < 0) {
        PDLOG(WARNING,
              "create ReAddReplicaWithDropOP data error. table[%s] pid[%u] "
              "endpoint[%s]",
              name.c_str(), pid, endpoint.c_str());
        return -1;
    }
    if (CreateReAddReplicaWithDropTask(op_data) < 0) {
        PDLOG(WARNING,
              "create ReAddReplicaWithDropOP task error. table[%s] pid[%u] "
              "endpoint[%s]",
              name.c_str(), pid, endpoint.c_str());
        return -1;
    }
    if (AddOPData(op_data, concurrency) < 0) {
        PDLOG(WARNING, "add op data failed. name[%s] pid[%u] endpoint[%s]", name.c_str(), pid, endpoint.c_str());
        return -1;
    }
    PDLOG(INFO,
          "create readdreplica with drop op ok. op_id[%lu] name[%s] pid[%u] "
          "endpoint[%s]",
          op_data->op_info_.op_id(), name.c_str(), pid, endpoint.c_str());
    return 0;
}

int NameServerImpl::CreateReAddReplicaWithDropTask(std::shared_ptr<OPData> op_data) {
    RecoverTableData recover_table_data;
    if (!recover_table_data.ParseFromString(op_data->op_info_.data())) {
        PDLOG(WARNING, "parse recover_table_data failed. data[%s]", op_data->op_info_.data().c_str());
        return -1;
    }
    std::string name = op_data->op_info_.name();
    std::string db = op_data->op_info_.db();
    std::string endpoint = recover_table_data.endpoint();
    uint64_t offset_delta = recover_table_data.offset_delta();
    uint32_t pid = op_data->op_info_.pid();
    auto it = tablets_.find(endpoint);
    if (it == tablets_.end() || it->second->state_ != ::openmldb::type::EndpointState::kHealthy) {
        PDLOG(WARNING, "tablet[%s] is not online", endpoint.c_str());
        return -1;
    }
    std::shared_ptr<::openmldb::nameserver::TableInfo> table_info;
    if (!GetTableInfoUnlock(name, db, &table_info)) {
        PDLOG(WARNING, "table[%s] is not exist!", name.c_str());
        return -1;
    }
    uint32_t tid = table_info->tid();
    uint32_t seg_cnt = table_info->seg_cnt();
    std::string leader_endpoint;
    if (GetLeader(table_info, pid, leader_endpoint) < 0 || leader_endpoint.empty()) {
        PDLOG(WARNING, "get leader failed. table[%s] pid[%u]", name.c_str(), pid);
        return -1;
    }
    uint64_t op_index = op_data->op_info_.op_id();
    std::shared_ptr<Task> task =
        CreatePauseSnapshotTask(leader_endpoint, op_index, ::openmldb::api::OPType::kReAddReplicaWithDropOP, tid, pid);
    if (!task) {
        PDLOG(WARNING, "create pausesnapshot task failed. tid[%u] pid[%u]", tid, pid);
        return -1;
    }
    op_data->task_list_.push_back(task);
    task = CreateDropTableTask(endpoint, op_index, ::openmldb::api::OPType::kReAddReplicaWithDropOP, tid, pid);
    if (!task) {
        PDLOG(WARNING, "create droptable task failed. tid[%u] pid[%u]", tid, pid);
        return -1;
    }
    op_data->task_list_.push_back(task);
    task = CreateSendSnapshotTask(leader_endpoint, op_index, ::openmldb::api::OPType::kReAddReplicaWithDropOP, tid, tid,
                                  pid, endpoint);
    if (!task) {
        PDLOG(WARNING, "create sendsnapshot task failed. tid[%u] pid[%u]", tid, pid);
        return -1;
    }
    op_data->task_list_.push_back(task);
    task = CreateLoadTableTask(endpoint, op_index, ::openmldb::api::OPType::kReAddReplicaWithDropOP, name, tid, pid,
                               seg_cnt, false);
    if (!task) {
        PDLOG(WARNING, "create loadtable task failed. tid[%u] pid[%u]", tid, pid);
        return -1;
    }
    op_data->task_list_.push_back(task);
    task = CreateAddReplicaTask(leader_endpoint, op_index, ::openmldb::api::OPType::kReAddReplicaWithDropOP, tid, pid,
                                endpoint);
    if (!task) {
        PDLOG(WARNING, "create addreplica task failed. tid[%u] pid[%u]", tid, pid);
        return -1;
    }
    op_data->task_list_.push_back(task);
    task = CreateRecoverSnapshotTask(leader_endpoint, op_index, ::openmldb::api::OPType::kReAddReplicaWithDropOP, tid,
                                     pid);
    if (!task) {
        PDLOG(WARNING, "create recoversnapshot task failed. tid[%u] pid[%u]", tid, pid);
        return -1;
    }
    op_data->task_list_.push_back(task);
    task = CreateCheckBinlogSyncProgressTask(op_index, ::openmldb::api::OPType::kReAddReplicaWithDropOP, name, db, pid,
                                             endpoint, offset_delta);
    if (!task) {
        PDLOG(WARNING, "create CheckBinlogSyncProgressTask failed. name[%s] pid[%u]", name.c_str(), pid);
        return -1;
    }
    op_data->task_list_.push_back(task);
    task = CreateUpdatePartitionStatusTask(name, db, pid, endpoint, false, true, op_index,
                                           ::openmldb::api::OPType::kReAddReplicaWithDropOP);
    if (!task) {
        PDLOG(WARNING,
              "create update table alive status task failed. table[%s] pid[%u] "
              "endpoint[%s]",
              name.c_str(), pid, endpoint.c_str());
        return -1;
    }
    op_data->task_list_.push_back(task);
    PDLOG(INFO, "create ReAddReplicaWithDrop task ok. name[%s] pid[%u] endpoint[%s]", name.c_str(), pid,
          endpoint.c_str());
    return 0;
}

int NameServerImpl::CreateReAddReplicaNoSendOP(const std::string& name, const std::string& db, uint32_t pid,
                                               const std::string& endpoint, uint64_t offset_delta, uint64_t parent_id,
                                               uint32_t concurrency) {
    auto it = tablets_.find(endpoint);
    if (it == tablets_.end() || it->second->state_ != ::openmldb::type::EndpointState::kHealthy) {
        PDLOG(WARNING, "tablet[%s] is not online", endpoint.c_str());
        return -1;
    }
    std::shared_ptr<OPData> op_data;
    RecoverTableData recover_table_data;
    recover_table_data.set_endpoint(endpoint);
    recover_table_data.set_offset_delta(offset_delta);
    std::string value;
    recover_table_data.SerializeToString(&value);
    if (CreateOPData(::openmldb::api::OPType::kReAddReplicaNoSendOP, value, op_data, name, db, pid, parent_id) < 0) {
        PDLOG(WARNING,
              "create ReAddReplicaNoSendOP data failed. table[%s] pid[%u] "
              "endpoint[%s]",
              name.c_str(), pid, endpoint.c_str());
        return -1;
    }

    if (CreateReAddReplicaNoSendTask(op_data) < 0) {
        PDLOG(WARNING,
              "create ReAddReplicaNoSendOP task failed. table[%s] pid[%u] "
              "endpoint[%s]",
              name.c_str(), pid, endpoint.c_str());
        return -1;
    }

    if (AddOPData(op_data, concurrency) < 0) {
        PDLOG(WARNING, "add op data failed. name[%s] pid[%u] endpoint[%s]", name.c_str(), pid, endpoint.c_str());
        return -1;
    }
    PDLOG(INFO,
          "create readdreplica no send op ok. op_id[%lu] name[%s] pid[%u] "
          "endpoint[%s]",
          op_data->op_info_.op_id(), name.c_str(), pid, endpoint.c_str());
    return 0;
}

int NameServerImpl::CreateReAddReplicaNoSendTask(std::shared_ptr<OPData> op_data) {
    RecoverTableData recover_table_data;
    if (!recover_table_data.ParseFromString(op_data->op_info_.data())) {
        PDLOG(WARNING, "parse recover_table_data failed. data[%s]", op_data->op_info_.data().c_str());
        return -1;
    }
    std::string name = op_data->op_info_.name();
    std::string db = op_data->op_info_.db();
    std::string endpoint = recover_table_data.endpoint();
    uint64_t offset_delta = recover_table_data.offset_delta();
    uint32_t pid = op_data->op_info_.pid();
    std::shared_ptr<::openmldb::nameserver::TableInfo> table_info;
    if (!GetTableInfoUnlock(name, db, &table_info)) {
        PDLOG(WARNING, "table[%s] is not exist!", name.c_str());
        return -1;
    }
    uint32_t tid = table_info->tid();
    uint32_t seg_cnt = table_info->seg_cnt();
    std::string leader_endpoint;
    if (GetLeader(table_info, pid, leader_endpoint) < 0 || leader_endpoint.empty()) {
        PDLOG(WARNING, "get leader failed. table[%s] pid[%u]", name.c_str(), pid);
        return -1;
    }
    uint64_t op_index = op_data->op_info_.op_id();
    std::shared_ptr<Task> task =
        CreatePauseSnapshotTask(leader_endpoint, op_index, ::openmldb::api::OPType::kReAddReplicaNoSendOP, tid, pid);
    if (!task) {
        PDLOG(WARNING, "create pausesnapshot task failed. tid[%u] pid[%u]", tid, pid);
        return -1;
    }
    op_data->task_list_.push_back(task);
    task = CreateLoadTableTask(endpoint, op_index, ::openmldb::api::OPType::kReAddReplicaNoSendOP, name, tid, pid,
                               seg_cnt, false);
    if (!task) {
        PDLOG(WARNING, "create loadtable task failed. tid[%u] pid[%u]", tid, pid);
        return -1;
    }
    op_data->task_list_.push_back(task);
    task = CreateAddReplicaTask(leader_endpoint, op_index, ::openmldb::api::OPType::kReAddReplicaNoSendOP, tid, pid,
                                endpoint);
    if (!task) {
        PDLOG(WARNING, "create addreplica task failed. tid[%u] pid[%u]", tid, pid);
        return -1;
    }
    op_data->task_list_.push_back(task);
    task =
        CreateRecoverSnapshotTask(leader_endpoint, op_index, ::openmldb::api::OPType::kReAddReplicaNoSendOP, tid, pid);
    if (!task) {
        PDLOG(WARNING, "create recoversnapshot task failed. tid[%u] pid[%u]", tid, pid);
        return -1;
    }
    op_data->task_list_.push_back(task);
    task = CreateCheckBinlogSyncProgressTask(op_index, ::openmldb::api::OPType::kReAddReplicaNoSendOP, name, db, pid,
                                             endpoint, offset_delta);
    if (!task) {
        PDLOG(WARNING, "create CheckBinlogSyncProgressTask failed. name[%s] pid[%u]", name.c_str(), pid);
        return -1;
    }
    op_data->task_list_.push_back(task);
    task = CreateUpdatePartitionStatusTask(name, db, pid, endpoint, false, true, op_index,
                                           ::openmldb::api::OPType::kReAddReplicaNoSendOP);
    if (!task) {
        PDLOG(WARNING,
              "create update table alive status task failed. table[%s] pid[%u] "
              "endpoint[%s]",
              name.c_str(), pid, endpoint.c_str());
        return -1;
    }
    op_data->task_list_.push_back(task);
    PDLOG(INFO, "create readdreplica no send task ok. name[%s] pid[%u] endpoint[%s]", name.c_str(), pid,
          endpoint.c_str());
    return 0;
}

int NameServerImpl::GetLeader(std::shared_ptr<::openmldb::nameserver::TableInfo> table_info, uint32_t pid,
                              std::string& leader_endpoint) {
    for (int idx = 0; idx < table_info->table_partition_size(); idx++) {
        if (table_info->table_partition(idx).pid() != pid) {
            continue;
        }
        for (int meta_idx = 0; meta_idx < table_info->table_partition(idx).partition_meta_size(); meta_idx++) {
            if (table_info->table_partition(idx).partition_meta(meta_idx).is_leader() &&
                table_info->table_partition(idx).partition_meta(meta_idx).is_alive()) {
                leader_endpoint = table_info->table_partition(idx).partition_meta(meta_idx).endpoint();
                return 0;
            }
        }
        break;
    }
    return -1;
}

int NameServerImpl::CreateReAddReplicaSimplifyOP(const std::string& name, const std::string& db, uint32_t pid,
                                                 const std::string& endpoint, uint64_t offset_delta, uint64_t parent_id,
                                                 uint32_t concurrency) {
    std::shared_ptr<OPData> op_data;
    RecoverTableData recover_table_data;
    recover_table_data.set_endpoint(endpoint);
    recover_table_data.set_offset_delta(offset_delta);
    std::string value;
    recover_table_data.SerializeToString(&value);
    if (CreateOPData(::openmldb::api::OPType::kReAddReplicaSimplifyOP, value, op_data, name, db, pid, parent_id) < 0) {
        PDLOG(WARNING,
              "create ReAddReplicaSimplifyOP data error. table[%s] pid[%u] "
              "endpoint[%s]",
              name.c_str(), pid, endpoint.c_str());
        return -1;
    }
    if (CreateReAddReplicaSimplifyTask(op_data) < 0) {
        PDLOG(WARNING,
              "create ReAddReplicaSimplifyOP task failed. table[%s] pid[%u] "
              "endpoint[%s]",
              name.c_str(), pid, endpoint.c_str());
        return -1;
    }
    if (AddOPData(op_data, concurrency) < 0) {
        PDLOG(WARNING, "add op data failed. name[%s] pid[%u] endpoint[%s]", name.c_str(), pid, endpoint.c_str());
        return -1;
    }
    PDLOG(INFO,
          "create readdreplica simplify op ok. op_id[%lu] name[%s] pid[%u] "
          "endpoint[%s]",
          op_data->op_info_.op_id(), name.c_str(), pid, endpoint.c_str());
    return 0;
}

int NameServerImpl::CreateReAddReplicaSimplifyTask(std::shared_ptr<OPData> op_data) {
    RecoverTableData recover_table_data;
    if (!recover_table_data.ParseFromString(op_data->op_info_.data())) {
        PDLOG(WARNING, "parse recover_table_data failed. data[%s]", op_data->op_info_.data().c_str());
        return -1;
    }
    std::string name = op_data->op_info_.name();
    std::string db = op_data->op_info_.db();
    std::string endpoint = recover_table_data.endpoint();
    uint64_t offset_delta = recover_table_data.offset_delta();
    uint32_t pid = op_data->op_info_.pid();
    auto it = tablets_.find(endpoint);
    if (it == tablets_.end() || it->second->state_ != ::openmldb::type::EndpointState::kHealthy) {
        PDLOG(WARNING, "tablet[%s] is not online", endpoint.c_str());
        return -1;
    }
    std::shared_ptr<::openmldb::nameserver::TableInfo> table_info;
    if (!GetTableInfoUnlock(name, db, &table_info)) {
        PDLOG(WARNING, "table[%s] is not exist!", name.c_str());
        return -1;
    }
    uint32_t tid = table_info->tid();
    std::string leader_endpoint;
    if (GetLeader(table_info, pid, leader_endpoint) < 0 || leader_endpoint.empty()) {
        PDLOG(WARNING, "get leader failed. table[%s] pid[%u]", name.c_str(), pid);
        return -1;
    }
    uint64_t op_index = op_data->op_info_.op_id();
    std::shared_ptr<Task> task = CreateAddReplicaTask(
        leader_endpoint, op_index, ::openmldb::api::OPType::kReAddReplicaSimplifyOP, tid, pid, endpoint);
    if (!task) {
        PDLOG(WARNING, "create addreplica task failed. tid[%u] pid[%u]", tid, pid);
        return -1;
    }
    op_data->task_list_.push_back(task);
    task = CreateCheckBinlogSyncProgressTask(op_index, ::openmldb::api::OPType::kReAddReplicaSimplifyOP, name, db, pid,
                                             endpoint, offset_delta);
    if (!task) {
        PDLOG(WARNING, "create CheckBinlogSyncProgressTask failed. name[%s] pid[%u]", name.c_str(), pid);
        return -1;
    }
    op_data->task_list_.push_back(task);
    task = CreateUpdatePartitionStatusTask(name, db, pid, endpoint, false, true, op_index,
                                           ::openmldb::api::OPType::kReAddReplicaSimplifyOP);
    if (!task) {
        PDLOG(WARNING,
              "create update table alive status task failed. table[%s] pid[%u] "
              "endpoint[%s]",
              name.c_str(), pid, endpoint.c_str());
        return -1;
    }
    op_data->task_list_.push_back(task);
    PDLOG(INFO, "create readdreplica simplify task ok. name[%s] pid[%u] endpoint[%s]", name.c_str(), pid,
          endpoint.c_str());
    return 0;
}

int NameServerImpl::DropTableRemoteOP(const std::string& name, const std::string& db, const std::string& alias,
                                      uint64_t parent_id, uint32_t concurrency) {
    std::string value = alias;
    uint32_t pid = INVALID_PID;
    std::shared_ptr<OPData> op_data;
    if (CreateOPData(::openmldb::api::OPType::kDropTableRemoteOP, value, op_data, name, db, pid, parent_id) < 0) {
        PDLOG(WARNING, "create DropTableRemoteOP data error. table[%s] pid[%u] alias[%s]", name.c_str(), pid,
              alias.c_str());
        return -1;
    }
    if (DropTableRemoteTask(op_data) < 0) {
        PDLOG(WARNING, "create DropTableRemote task failed. table[%s] pid[%u] alias[%s]", name.c_str(), pid,
              alias.c_str());
        return -1;
    }
    op_data->op_info_.set_for_replica_cluster(1);
    if (AddOPData(op_data, concurrency) < 0) {
        PDLOG(WARNING, "add op data failed. name[%s] pid[%u] alias[%s]", name.c_str(), pid, alias.c_str());
        return -1;
    }
    PDLOG(INFO, "create DropTableRemote op ok. op_id[%lu] name[%s] pid[%u] alias[%s]", op_data->op_info_.op_id(),
          name.c_str(), pid, alias.c_str());
    return 0;
}

int NameServerImpl::DropTableRemoteTask(std::shared_ptr<OPData> op_data) {
    std::string name = op_data->op_info_.name();
    std::string db = op_data->op_info_.db();
    std::string alias = op_data->op_info_.data();
    std::shared_ptr<openmldb::nameserver::ClusterInfo> cluster = GetHealthCluster(alias);
    if (!cluster) {
        PDLOG(WARNING, "replica[%s] not available", alias.c_str());
        return -1;
    }
    std::shared_ptr<Task> task =
        DropTableRemoteTask(name, db, alias, op_data->op_info_.op_id(), ::openmldb::api::OPType::kDropTableRemoteOP);
    if (!task) {
        PDLOG(WARNING, "create DropTableRemote task failed. table[%s] pid[%u]", name.c_str(), op_data->op_info_.pid());
        return -1;
    }
    op_data->task_list_.push_back(task);
    PDLOG(INFO, "create DropTableRemote task ok. name[%s] pid[%u] alias[%s]", name.c_str(), op_data->op_info_.pid(),
          alias.c_str());
    return 0;
}

int NameServerImpl::CreateTableRemoteOP(const ::openmldb::nameserver::TableInfo& table_info,
                                        const ::openmldb::nameserver::TableInfo& remote_table_info,
                                        const std::string& alias, uint64_t parent_id, uint32_t concurrency) {
    CreateTableData create_table_data;
    create_table_data.set_alias(alias);
    ::openmldb::nameserver::TableInfo* table_info_p = create_table_data.mutable_table_info();
    table_info_p->CopyFrom(table_info);
    ::openmldb::nameserver::TableInfo* remote_table_info_p = create_table_data.mutable_remote_table_info();
    remote_table_info_p->CopyFrom(remote_table_info);
    std::string value;
    create_table_data.SerializeToString(&value);
    std::string name = table_info.name();
    std::string db = table_info.db();
    uint32_t pid = INVALID_PID;
    std::shared_ptr<OPData> op_data;
    if (CreateOPData(::openmldb::api::OPType::kCreateTableRemoteOP, value, op_data, name, db, pid, parent_id) < 0) {
        PDLOG(WARNING,
              "create CreateTableRemoteOP data error. table[%s] pid[%u] "
              "alias[%s]",
              name.c_str(), pid, alias.c_str());
        return -1;
    }
    if (CreateTableRemoteTask(op_data) < 0) {
        PDLOG(WARNING, "create CreateTableRemote task failed. table[%s] pid[%u] alias[%s]", table_info.name().c_str(),
              pid, alias.c_str());
        return -1;
    }
    op_data->op_info_.set_for_replica_cluster(1);
    if (AddOPData(op_data, concurrency) < 0) {
        PDLOG(WARNING, "add op data failed. name[%s] pid[%u] alias[%s]", table_info.name().c_str(), pid, alias.c_str());
        return -1;
    }
    PDLOG(INFO, "create CreateTableRemote op ok. op_id[%lu] name[%s] pid[%u] alias[%s]", op_data->op_info_.op_id(),
          table_info.name().c_str(), pid, alias.c_str());
    return 0;
}

int NameServerImpl::CreateTableRemoteTask(std::shared_ptr<OPData> op_data) {
    CreateTableData create_table_data;
    if (!create_table_data.ParseFromString(op_data->op_info_.data())) {
        PDLOG(WARNING, "parse create_table_data failed. data[%s]", op_data->op_info_.data().c_str());
        return -1;
    }
    std::string alias = create_table_data.alias();
    ::openmldb::nameserver::TableInfo remote_table_info = create_table_data.remote_table_info();
    uint64_t op_index = op_data->op_info_.op_id();
    std::shared_ptr<Task> task =
        CreateTableRemoteTask(remote_table_info, alias, op_index, ::openmldb::api::OPType::kCreateTableRemoteOP);
    if (!task) {
        PDLOG(WARNING, "create CreateTableRemote task failed. table[%s] pid[%u]", remote_table_info.name().c_str(),
              op_data->op_info_.pid());
        return -1;
    }
    op_data->task_list_.push_back(task);

    ::openmldb::nameserver::TableInfo table_info = create_table_data.table_info();
    uint32_t tid = table_info.tid();
    uint32_t remote_tid = remote_table_info.tid();
    std::string name = table_info.name();
    std::string db = table_info.db();
    for (int idx = 0; idx < remote_table_info.table_partition_size(); idx++) {
        const ::openmldb::nameserver::TablePartition& table_partition = remote_table_info.table_partition(idx);
        uint32_t pid = table_partition.pid();
        for (int meta_idx = 0; meta_idx < table_partition.partition_meta_size(); meta_idx++) {
            if (table_partition.partition_meta(meta_idx).is_leader()) {
                const ::openmldb::nameserver::PartitionMeta& partition_meta = table_partition.partition_meta(meta_idx);
                const std::string& endpoint = partition_meta.endpoint();
                std::string leader_endpoint;
                std::shared_ptr<::openmldb::nameserver::TableInfo> table_info_tmp =
                    std::make_shared<::openmldb::nameserver::TableInfo>(table_info);
                if (GetLeader(table_info_tmp, pid, leader_endpoint) < 0 || leader_endpoint.empty()) {
                    PDLOG(WARNING, "get leader failed. table[%s] pid[%u]", name.c_str(), pid);
                    return -1;
                }
                task =
                    CreateAddReplicaRemoteTask(leader_endpoint, op_index, ::openmldb::api::OPType::kCreateTableRemoteOP,
                                               tid, remote_tid, pid, endpoint, idx);
                if (!task) {
                    PDLOG(WARNING,
                          "create addreplica task failed. leader cluster "
                          "tid[%u] replica cluster tid[%u] pid[%u]",
                          tid, remote_tid, pid);
                    return -1;
                }
                op_data->task_list_.push_back(task);
                task = CreateAddTableInfoTask(alias, endpoint, name, db, remote_tid, pid, op_index,
                                              ::openmldb::api::OPType::kCreateTableRemoteOP);
                if (!task) {
                    PDLOG(WARNING, "create addtableinfo task failed. tid[%u] pid[%u]", tid, pid);
                    return -1;
                }
                op_data->task_list_.push_back(task);
                break;
            }
        }
    }

    PDLOG(INFO, "create CreateTableRemote task ok. name[%s] pid[%u] alias[%s]", remote_table_info.name().c_str(),
          op_data->op_info_.pid(), alias.c_str());
    return 0;
}

int NameServerImpl::CreateReLoadTableOP(const std::string& name, const std::string& db, uint32_t pid,
                                        const std::string& endpoint, uint64_t parent_id, uint32_t concurrency) {
    std::shared_ptr<OPData> op_data;
    std::string value = endpoint;
    if (CreateOPData(::openmldb::api::OPType::kReLoadTableOP, value, op_data, name, db, pid, parent_id) < 0) {
        PDLOG(WARNING, "create ReLoadTableOP data error. table[%s] pid[%u] endpoint[%s]", name.c_str(), pid,
              endpoint.c_str());
        return -1;
    }
    if (CreateReLoadTableTask(op_data) < 0) {
        PDLOG(WARNING, "create ReLoadTable task failed. table[%s] pid[%u] endpoint[%s]", name.c_str(), pid,
              endpoint.c_str());
        return -1;
    }
    if (AddOPData(op_data, concurrency) < 0) {
        PDLOG(WARNING, "add op data failed. name[%s] pid[%u] endpoint[%s]", name.c_str(), pid, endpoint.c_str());
        return -1;
    }
    PDLOG(INFO, "create ReLoadTableOP op ok. op_id[%lu] name[%s] pid[%u] endpoint[%s]", op_data->op_info_.op_id(),
          name.c_str(), pid, endpoint.c_str());
    return 0;
}

int NameServerImpl::CreateReLoadTableOP(const std::string& name, const std::string& db, uint32_t pid,
                                        const std::string& endpoint, uint64_t parent_id, uint32_t concurrency,
                                        uint64_t remote_op_id, uint64_t& rep_cluster_op_id) {
    std::shared_ptr<OPData> op_data;
    std::string value = endpoint;
    if (CreateOPData(::openmldb::api::OPType::kReLoadTableOP, value, op_data, name, db, pid, parent_id, remote_op_id) <
        0) {
        PDLOG(WARNING, "create ReLoadTableOP data error. table[%s] pid[%u] endpoint[%s]", name.c_str(), pid,
              endpoint.c_str());
        return -1;
    }
    if (CreateReLoadTableTask(op_data) < 0) {
        PDLOG(WARNING, "create ReLoadTable task failed. table[%s] pid[%u] endpoint[%s]", name.c_str(), pid,
              endpoint.c_str());
        return -1;
    }
    if (AddOPData(op_data, concurrency) < 0) {
        PDLOG(WARNING, "add op data failed. name[%s] pid[%u] endpoint[%s]", name.c_str(), pid, endpoint.c_str());
        return -1;
    }
    rep_cluster_op_id = op_data->op_info_.op_id();  // for multi cluster
    PDLOG(INFO, "create ReLoadTableOP op ok. op_id[%lu] name[%s] pid[%u] endpoint[%s]", op_data->op_info_.op_id(),
          name.c_str(), pid, endpoint.c_str());
    return 0;
}

int NameServerImpl::CreateReLoadTableTask(std::shared_ptr<OPData> op_data) {
    std::string name = op_data->op_info_.name();
    std::string db = op_data->op_info_.db();
    uint32_t pid = op_data->op_info_.pid();
    std::string endpoint = op_data->op_info_.data();
    auto it = tablets_.find(endpoint);
    if (it == tablets_.end() || it->second->state_ != ::openmldb::type::EndpointState::kHealthy) {
        PDLOG(WARNING, "tablet[%s] is not online", endpoint.c_str());
        return -1;
    }
    std::shared_ptr<TableInfo> table_info;
    if (!GetTableInfoUnlock(name, db, &table_info)) {
        PDLOG(WARNING, "table[%s] is not exist!", name.c_str());
        return -1;
    }
    uint32_t tid = table_info->tid();
    uint32_t seg_cnt = table_info->seg_cnt();
    std::shared_ptr<Task> task = CreateLoadTableTask(
        endpoint, op_data->op_info_.op_id(), ::openmldb::api::OPType::kReLoadTableOP, name, tid, pid, seg_cnt, true);
    if (!task) {
        PDLOG(WARNING, "create loadtable task failed. tid[%u] pid[%u]", tid, pid);
        return -1;
    }
    op_data->task_list_.push_back(task);
    task = CreateUpdatePartitionStatusTask(name, db, pid, endpoint, true, true, op_data->op_info_.op_id(),
                                           ::openmldb::api::OPType::kReLoadTableOP);
    if (!task) {
        PDLOG(WARNING,
              "create update table alive status task failed. table[%s] pid[%u] "
              "endpoint[%s]",
              name.c_str(), pid, endpoint.c_str());
        return -1;
    }
    op_data->task_list_.push_back(task);
    PDLOG(INFO, "create ReLoadTable task ok. name[%s] pid[%u] endpoint[%s]", name.c_str(), pid, endpoint.c_str());
    return 0;
}

int NameServerImpl::CreateUpdatePartitionStatusOP(const std::string& name, const std::string& db, uint32_t pid,
                                                  const std::string& endpoint, bool is_leader, bool is_alive,
                                                  uint64_t parent_id, uint32_t concurrency) {
    std::shared_ptr<::openmldb::nameserver::TableInfo> table_info;
    if (!GetTableInfoUnlock(name, db, &table_info)) {
        PDLOG(WARNING, "table[%s] is not exist!", name.c_str());
        return -1;
    }
    std::shared_ptr<OPData> op_data;
    EndpointStatusData endpoint_status_data;
    endpoint_status_data.set_endpoint(endpoint);
    endpoint_status_data.set_is_leader(is_leader);
    endpoint_status_data.set_is_alive(is_alive);
    std::string value;
    endpoint_status_data.SerializeToString(&value);
    if (CreateOPData(::openmldb::api::OPType::kUpdatePartitionStatusOP, value, op_data, name, db, pid, parent_id) < 0) {
        PDLOG(WARNING,
              "create UpdatePartitionStatusOP data error. table[%s] pid[%u] "
              "endpoint[%s]",
              name.c_str(), pid, endpoint.c_str());
        return -1;
    }
    if (CreateUpdatePartitionStatusOPTask(op_data) < 0) {
        PDLOG(WARNING,
              "create UpdatePartitionStatusOP task failed. table[%s] pid[%u] "
              "endpoint[%s]",
              name.c_str(), pid, endpoint.c_str());
        return -1;
    }

    if (AddOPData(op_data, concurrency) < 0) {
        PDLOG(WARNING, "add op data failed. name[%s] pid[%u] endpoint[%s]", name.c_str(), pid, endpoint.c_str());
        return -1;
    }
    PDLOG(INFO,
          "create UpdatePartitionStatusOP op ok."
          "op_id[%lu] name[%s] pid[%u] endpoint[%s] is_leader[%d] is_alive[%d] "
          "concurrency[%u]",
          op_data->op_info_.op_id(), name.c_str(), pid, endpoint.c_str(), is_leader, is_alive, concurrency);
    return 0;
}

int NameServerImpl::CreateUpdatePartitionStatusOPTask(std::shared_ptr<OPData> op_data) {
    EndpointStatusData endpoint_status_data;
    if (!endpoint_status_data.ParseFromString(op_data->op_info_.data())) {
        PDLOG(WARNING, "parse endpont_status_data failed. data[%s]", op_data->op_info_.data().c_str());
        return -1;
    }
    std::string name = op_data->op_info_.name();
    std::string db = op_data->op_info_.db();
    uint32_t pid = op_data->op_info_.pid();
    std::string endpoint = endpoint_status_data.endpoint();
    bool is_leader = endpoint_status_data.is_leader();
    bool is_alive = endpoint_status_data.is_alive();
    std::shared_ptr<::openmldb::nameserver::TableInfo> table_info;
    if (!GetTableInfoUnlock(name, db, &table_info)) {
        PDLOG(WARNING, "table[%s] is not exist!", name.c_str());
        return -1;
    }
    std::shared_ptr<Task> task =
        CreateUpdatePartitionStatusTask(name, db, pid, endpoint, is_leader, is_alive, op_data->op_info_.op_id(),
                                        ::openmldb::api::OPType::kUpdatePartitionStatusOP);
    if (!task) {
        PDLOG(WARNING,
              "create update table alive status task failed. table[%s] pid[%u] "
              "endpoint[%s]",
              name.c_str(), pid, endpoint.c_str());
        return -1;
    }
    op_data->task_list_.push_back(task);
    PDLOG(INFO,
          "create UpdatePartitionStatusOP task ok."
          "name[%s] pid[%u] endpoint[%s] is_leader[%d] is_alive[%d]",
          name.c_str(), pid, endpoint.c_str(), is_leader, is_alive);
    return 0;
}

int NameServerImpl::MatchTermOffset(const std::string& name, const std::string& db, uint32_t pid, bool has_table,
                                    uint64_t term, uint64_t offset) {
    if (!has_table && offset == 0) {
        PDLOG(INFO, "has not table, offset is zero. name[%s] pid[%u]", name.c_str(), pid);
        return 1;
    }
    std::map<uint64_t, uint64_t> term_map;
    {
        std::lock_guard<std::mutex> lock(mu_);
        std::shared_ptr<::openmldb::nameserver::TableInfo> table_info;
        if (!GetTableInfoUnlock(name, db, &table_info)) {
            PDLOG(WARNING, "not found table[%s] in table_info map", name.c_str());
            return -1;
        }
        for (int idx = 0; idx < table_info->table_partition_size(); idx++) {
            if (table_info->table_partition(idx).pid() != pid) {
                continue;
            }
            for (int term_idx = 0; term_idx < table_info->table_partition(idx).term_offset_size(); term_idx++) {
                term_map.insert(std::make_pair(table_info->table_partition(idx).term_offset(term_idx).term(),
                                               table_info->table_partition(idx).term_offset(term_idx).offset()));
            }
            break;
        }
    }
    auto iter = term_map.find(term);
    if (iter == term_map.end()) {
        PDLOG(WARNING, "not found term[%lu] in table_info. name[%s] pid[%u]", term, name.c_str(), pid);
        return 1;
    } else if (iter->second > offset) {
        if (term_map.rbegin()->second == offset + 1) {
            PDLOG(INFO, "term[%lu] offset[%lu] has matched. name[%s] pid[%u]", term, offset, name.c_str(), pid);
            return 0;
        }
        PDLOG(INFO,
              "offset is not matched. name[%s] pid[%u] term[%lu] term start "
              "offset[%lu] cur offset[%lu]",
              name.c_str(), pid, term, iter->second, offset);
        return 1;
    }
    iter++;
    if (iter == term_map.end()) {
        PDLOG(INFO, "cur term[%lu] is the last one. name[%s] pid[%u]", term, name.c_str(), pid);
        return 0;
    }
    if (iter->second <= offset) {
        PDLOG(INFO, "term[%lu] offset not matched. name[%s] pid[%u] offset[%lu]", term, name.c_str(), pid, offset);
        return 1;
    }
    PDLOG(INFO, "term[%lu] offset has matched. name[%s] pid[%u] offset[%lu]", term, name.c_str(), pid, offset);
    return 0;
}

void NameServerImpl::WrapTaskFun(const boost::function<bool()>& fun,
                                 std::shared_ptr<::openmldb::api::TaskInfo> task_info) {
    if (!fun()) {
        task_info->set_status(::openmldb::api::TaskStatus::kFailed);
        PDLOG(WARNING, "task[%s] run failed. op_id[%lu]",
              ::openmldb::api::TaskType_Name(task_info->task_type()).c_str(), task_info->op_id());
    }
    PDLOG(INFO, "task[%s] starts running. op_id[%lu]", ::openmldb::api::TaskType_Name(task_info->task_type()).c_str(),
          task_info->op_id());
    task_rpc_version_.fetch_add(1, std::memory_order_acq_rel);
    task_info->set_is_rpc_send(true);
}

std::shared_ptr<Task> NameServerImpl::CreateMakeSnapshotTask(const std::string& endpoint, uint64_t op_index,
                                                             ::openmldb::api::OPType op_type, uint32_t tid,
                                                             uint32_t pid, uint64_t end_offset) {
    std::shared_ptr<Task> task = std::make_shared<Task>(endpoint, std::make_shared<::openmldb::api::TaskInfo>());
    auto it = tablets_.find(endpoint);
    if (it == tablets_.end() || it->second->state_ != ::openmldb::type::EndpointState::kHealthy) {
        return std::shared_ptr<Task>();
    }
    task->task_info_->set_op_id(op_index);
    task->task_info_->set_op_type(op_type);
    task->task_info_->set_task_type(::openmldb::api::TaskType::kMakeSnapshot);
    task->task_info_->set_status(::openmldb::api::TaskStatus::kInited);
    task->task_info_->set_endpoint(endpoint);
    boost::function<bool()> fun =
        boost::bind(&TabletClient::MakeSnapshot, it->second->client_, tid, pid, end_offset, task->task_info_);
    task->fun_ = boost::bind(&NameServerImpl::WrapTaskFun, this, fun, task->task_info_);
    return task;
}

std::shared_ptr<Task> NameServerImpl::CreatePauseSnapshotTask(const std::string& endpoint, uint64_t op_index,
                                                              ::openmldb::api::OPType op_type, uint32_t tid,
                                                              uint32_t pid) {
    std::shared_ptr<Task> task = std::make_shared<Task>(endpoint, std::make_shared<::openmldb::api::TaskInfo>());
    auto it = tablets_.find(endpoint);
    if (it == tablets_.end() || it->second->state_ != ::openmldb::type::EndpointState::kHealthy) {
        return std::shared_ptr<Task>();
    }
    task->task_info_->set_op_id(op_index);
    task->task_info_->set_op_type(op_type);
    task->task_info_->set_task_type(::openmldb::api::TaskType::kPauseSnapshot);
    task->task_info_->set_status(::openmldb::api::TaskStatus::kInited);
    task->task_info_->set_endpoint(endpoint);
    boost::function<bool()> fun =
        boost::bind(&TabletClient::PauseSnapshot, it->second->client_, tid, pid, task->task_info_);
    task->fun_ = boost::bind(&NameServerImpl::WrapTaskFun, this, fun, task->task_info_);
    return task;
}

std::shared_ptr<Task> NameServerImpl::CreateRecoverSnapshotTask(const std::string& endpoint, uint64_t op_index,
                                                                ::openmldb::api::OPType op_type, uint32_t tid,
                                                                uint32_t pid) {
    std::shared_ptr<Task> task = std::make_shared<Task>(endpoint, std::make_shared<::openmldb::api::TaskInfo>());
    auto it = tablets_.find(endpoint);
    if (it == tablets_.end() || it->second->state_ != ::openmldb::type::EndpointState::kHealthy) {
        return std::shared_ptr<Task>();
    }
    task->task_info_->set_op_id(op_index);
    task->task_info_->set_op_type(op_type);
    task->task_info_->set_task_type(::openmldb::api::TaskType::kRecoverSnapshot);
    task->task_info_->set_status(::openmldb::api::TaskStatus::kInited);
    task->task_info_->set_endpoint(endpoint);
    boost::function<bool()> fun =
        boost::bind(&TabletClient::RecoverSnapshot, it->second->client_, tid, pid, task->task_info_);
    task->fun_ = boost::bind(&NameServerImpl::WrapTaskFun, this, fun, task->task_info_);
    return task;
}

std::shared_ptr<Task> NameServerImpl::CreateSendSnapshotTask(const std::string& endpoint, uint64_t op_index,
                                                             ::openmldb::api::OPType op_type, uint32_t tid,
                                                             uint32_t remote_tid, uint32_t pid,
                                                             const std::string& des_endpoint) {
    std::shared_ptr<Task> task = std::make_shared<Task>(endpoint, std::make_shared<::openmldb::api::TaskInfo>());
    auto it = tablets_.find(endpoint);
    if (it == tablets_.end() || it->second->state_ != ::openmldb::type::EndpointState::kHealthy) {
        return std::shared_ptr<Task>();
    }
    task->task_info_->set_op_id(op_index);
    task->task_info_->set_op_type(op_type);
    task->task_info_->set_task_type(::openmldb::api::TaskType::kSendSnapshot);
    task->task_info_->set_status(::openmldb::api::TaskStatus::kInited);
    task->task_info_->set_endpoint(endpoint);
    boost::function<bool()> fun = boost::bind(&TabletClient::SendSnapshot, it->second->client_, tid, remote_tid, pid,
                                              des_endpoint, task->task_info_);
    task->fun_ = boost::bind(&NameServerImpl::WrapTaskFun, this, fun, task->task_info_);
    return task;
}

std::shared_ptr<Task> NameServerImpl::DropTableRemoteTask(const std::string& name, const std::string& db,
                                                          const std::string& alias, uint64_t op_index,
                                                          ::openmldb::api::OPType op_type) {
    std::shared_ptr<openmldb::nameserver::ClusterInfo> cluster = GetHealthCluster(alias);
    if (!cluster) {
        PDLOG(WARNING, "replica[%s] not available op_index[%lu]", alias.c_str(), op_index);
        return std::shared_ptr<Task>();
    }
    std::string cluster_endpoint =
        std::atomic_load_explicit(&cluster->client_, std::memory_order_relaxed)->GetEndpoint();
    std::shared_ptr<Task> task =
        std::make_shared<Task>(cluster_endpoint, std::make_shared<::openmldb::api::TaskInfo>());
    task->task_info_->set_op_id(op_index);
    task->task_info_->set_op_type(op_type);
    task->task_info_->set_task_type(::openmldb::api::TaskType::kDropTableRemote);
    task->task_info_->set_status(::openmldb::api::TaskStatus::kInited);
    task->task_info_->set_endpoint(cluster_endpoint);

    boost::function<bool()> fun =
        boost::bind(&NameServerImpl::DropTableRemote, this, *(task->task_info_), name, db, cluster);
    task->fun_ = boost::bind(&NameServerImpl::WrapTaskFun, this, fun, task->task_info_);
    return task;
}

std::shared_ptr<Task> NameServerImpl::CreateTableRemoteTask(const ::openmldb::nameserver::TableInfo& table_info,
                                                            const std::string& alias, uint64_t op_index,
                                                            ::openmldb::api::OPType op_type) {
    std::shared_ptr<openmldb::nameserver::ClusterInfo> cluster = GetHealthCluster(alias);
    if (!cluster) {
        PDLOG(WARNING, "replica[%s] not available op_index[%lu]", alias.c_str(), op_index);
        return std::shared_ptr<Task>();
    }
    std::string cluster_endpoint =
        std::atomic_load_explicit(&cluster->client_, std::memory_order_relaxed)->GetEndpoint();
    std::shared_ptr<Task> task =
        std::make_shared<Task>(cluster_endpoint, std::make_shared<::openmldb::api::TaskInfo>());
    task->task_info_->set_op_id(op_index);
    task->task_info_->set_op_type(op_type);
    task->task_info_->set_task_type(::openmldb::api::TaskType::kCreateTableRemote);
    task->task_info_->set_status(::openmldb::api::TaskStatus::kInited);
    task->task_info_->set_endpoint(cluster_endpoint);

    boost::function<bool()> fun =
        boost::bind(&NameServerImpl::CreateTableRemote, this, *(task->task_info_), table_info, cluster);
    task->fun_ = boost::bind(&NameServerImpl::WrapTaskFun, this, fun, task->task_info_);
    return task;
}

std::shared_ptr<Task> NameServerImpl::CreateLoadTableTask(const std::string& endpoint, uint64_t op_index,
                                                          ::openmldb::api::OPType op_type, const std::string& name,
                                                          uint32_t tid, uint32_t pid, uint32_t seg_cnt,
                                                          bool is_leader) {
    std::shared_ptr<Task> task = std::make_shared<Task>(endpoint, std::make_shared<::openmldb::api::TaskInfo>());
    auto it = tablets_.find(endpoint);
    if (it == tablets_.end() || it->second->state_ != ::openmldb::type::EndpointState::kHealthy) {
        return std::shared_ptr<Task>();
    }
    task->task_info_->set_op_id(op_index);
    task->task_info_->set_op_type(op_type);
    task->task_info_->set_task_type(::openmldb::api::TaskType::kLoadTable);
    task->task_info_->set_status(::openmldb::api::TaskStatus::kInited);
    task->task_info_->set_endpoint(endpoint);

    ::openmldb::api::TableMeta table_meta;
    table_meta.set_name(name);
    table_meta.set_tid(tid);
    table_meta.set_pid(pid);
    table_meta.set_seg_cnt(seg_cnt);
    if (is_leader) {
        table_meta.set_mode(::openmldb::api::TableMode::kTableLeader);
    } else {
        table_meta.set_mode(::openmldb::api::TableMode::kTableFollower);
    }
    boost::function<bool()> fun =
        boost::bind(&TabletClient::LoadTable, it->second->client_, table_meta, task->task_info_);
    task->fun_ = boost::bind(&NameServerImpl::WrapTaskFun, this, fun, task->task_info_);
    return task;
}

std::shared_ptr<Task> NameServerImpl::CreateLoadTableRemoteTask(const std::string& alias, const std::string& name,
                                                                const std::string& db, const std::string& endpoint,
                                                                uint32_t pid, uint64_t op_index,
                                                                ::openmldb::api::OPType op_type) {
    std::shared_ptr<openmldb::nameserver::ClusterInfo> cluster = GetHealthCluster(alias);
    if (!cluster) {
        PDLOG(WARNING, "replica[%s] not available op_index[%lu]", alias.c_str(), op_index);
        return std::shared_ptr<Task>();
    }
    std::string cluster_endpoint =
        std::atomic_load_explicit(&cluster->client_, std::memory_order_relaxed)->GetEndpoint();
    std::shared_ptr<Task> task =
        std::make_shared<Task>(cluster_endpoint, std::make_shared<::openmldb::api::TaskInfo>());
    task->task_info_->set_op_id(op_index);
    task->task_info_->set_op_type(op_type);
    task->task_info_->set_task_type(::openmldb::api::TaskType::kLoadTable);
    task->task_info_->set_status(::openmldb::api::TaskStatus::kInited);
    task->task_info_->set_endpoint(cluster_endpoint);

    boost::function<bool()> fun =
        boost::bind(&NsClient::LoadTable, std::atomic_load_explicit(&cluster->client_, std::memory_order_relaxed), name,
                    db, endpoint, pid, zone_info_, *(task->task_info_));
    task->fun_ = boost::bind(&NameServerImpl::WrapTaskFun, this, fun, task->task_info_);
    return task;
}

std::shared_ptr<Task> NameServerImpl::CreateAddReplicaRemoteTask(const std::string& endpoint, uint64_t op_index,
                                                                 ::openmldb::api::OPType op_type, uint32_t tid,
                                                                 uint32_t remote_tid, uint32_t pid,
                                                                 const std::string& des_endpoint, uint64_t task_id) {
    std::shared_ptr<Task> task = std::make_shared<Task>(endpoint, std::make_shared<::openmldb::api::TaskInfo>());
    auto it = tablets_.find(endpoint);
    if (it == tablets_.end()) {
        PDLOG(WARNING, "provide endpoint [%s] not found", endpoint.c_str());
        return std::shared_ptr<Task>();
    }
    if (it->second->state_ != ::openmldb::type::EndpointState::kHealthy) {
        PDLOG(WARNING, "provide endpoint [%s] is not healthy", endpoint.c_str());
        return std::shared_ptr<Task>();
    }
    task->task_info_->set_op_id(op_index);
    task->task_info_->set_op_type(op_type);
    task->task_info_->set_task_type(::openmldb::api::TaskType::kAddReplica);
    task->task_info_->set_status(::openmldb::api::TaskStatus::kInited);
    task->task_info_->set_endpoint(endpoint);
    if (task_id != INVALID_PARENT_ID) {
        task->task_info_->set_task_id(task_id);
    }
    boost::function<bool()> fun = boost::bind(&TabletClient::AddReplica, it->second->client_, tid, pid, des_endpoint,
                                              remote_tid, task->task_info_);
    task->fun_ = boost::bind(&NameServerImpl::WrapTaskFun, this, fun, task->task_info_);
    return task;
}

std::shared_ptr<Task> NameServerImpl::CreateAddReplicaNSRemoteTask(const std::string& alias, const std::string& name,
                                                                   const std::vector<std::string>& endpoint_vec,
                                                                   uint32_t pid, uint64_t op_index,
                                                                   ::openmldb::api::OPType op_type) {
    std::shared_ptr<openmldb::nameserver::ClusterInfo> cluster = GetHealthCluster(alias);
    if (!cluster) {
        PDLOG(WARNING, "replica[%s] not avaiable op_index[%lu]", alias.c_str(), op_index);
        return std::shared_ptr<Task>();
    }
    std::string cluster_endpoint =
        std::atomic_load_explicit(&cluster->client_, std::memory_order_relaxed)->GetEndpoint();
    std::shared_ptr<Task> task =
        std::make_shared<Task>(cluster_endpoint, std::make_shared<::openmldb::api::TaskInfo>());
    task->task_info_->set_op_id(op_index);
    task->task_info_->set_op_type(op_type);
    task->task_info_->set_task_type(::openmldb::api::TaskType::kAddReplicaNSRemote);
    task->task_info_->set_status(::openmldb::api::TaskStatus::kInited);
    task->task_info_->set_endpoint(cluster_endpoint);
    boost::function<bool()> fun =
        boost::bind(&NsClient::AddReplicaNS, std::atomic_load_explicit(&cluster->client_, std::memory_order_relaxed),
                    name, endpoint_vec, pid, zone_info_, *(task->task_info_));
    task->fun_ = boost::bind(&NameServerImpl::WrapTaskFun, this, fun, task->task_info_);
    return task;
}

std::shared_ptr<Task> NameServerImpl::CreateAddReplicaTask(const std::string& endpoint, uint64_t op_index,
                                                           ::openmldb::api::OPType op_type, uint32_t tid, uint32_t pid,
                                                           const std::string& des_endpoint) {
    std::shared_ptr<Task> task = std::make_shared<Task>(endpoint, std::make_shared<::openmldb::api::TaskInfo>());
    auto it = tablets_.find(endpoint);
    if (it == tablets_.end() || it->second->state_ != ::openmldb::type::EndpointState::kHealthy) {
        return std::shared_ptr<Task>();
    }
    task->task_info_->set_op_id(op_index);
    task->task_info_->set_op_type(op_type);
    task->task_info_->set_task_type(::openmldb::api::TaskType::kAddReplica);
    task->task_info_->set_status(::openmldb::api::TaskStatus::kInited);
    task->task_info_->set_endpoint(endpoint);
    boost::function<bool()> fun =
        boost::bind(&TabletClient::AddReplica, it->second->client_, tid, pid, des_endpoint, task->task_info_);
    task->fun_ = boost::bind(&NameServerImpl::WrapTaskFun, this, fun, task->task_info_);
    return task;
}

std::shared_ptr<Task> NameServerImpl::CreateAddTableInfoTask(const std::string& name, const std::string& db,
                                                             uint32_t pid, const std::string& endpoint,
                                                             uint64_t op_index, ::openmldb::api::OPType op_type) {
    std::shared_ptr<Task> task = std::make_shared<Task>(endpoint, std::make_shared<::openmldb::api::TaskInfo>());
    task->task_info_->set_op_id(op_index);
    task->task_info_->set_op_type(op_type);
    task->task_info_->set_task_type(::openmldb::api::TaskType::kAddTableInfo);
    task->task_info_->set_status(::openmldb::api::TaskStatus::kInited);
    task->fun_ = boost::bind(&NameServerImpl::AddTableInfo, this, name, db, endpoint, pid, task->task_info_);
    return task;
}

std::shared_ptr<Task> NameServerImpl::CreateAddTableInfoTask(const std::string& alias, const std::string& endpoint,
                                                             const std::string& name, const std::string& db,
                                                             uint32_t remote_tid, uint32_t pid, uint64_t op_index,
                                                             ::openmldb::api::OPType op_type) {
    std::shared_ptr<Task> task = std::make_shared<Task>(endpoint, std::make_shared<::openmldb::api::TaskInfo>());
    task->task_info_->set_op_id(op_index);
    task->task_info_->set_op_type(op_type);
    task->task_info_->set_task_type(::openmldb::api::TaskType::kAddTableInfo);
    task->task_info_->set_status(::openmldb::api::TaskStatus::kInited);
    task->fun_ =
        boost::bind(&NameServerImpl::AddTableInfo, this, alias, endpoint, name, db, remote_tid, pid, task->task_info_);
    return task;
}

void NameServerImpl::AddTableInfo(const std::string& name, const std::string& db, const std::string& endpoint,
                                  uint32_t pid, std::shared_ptr<::openmldb::api::TaskInfo> task_info) {
    std::lock_guard<std::mutex> lock(mu_);
    std::shared_ptr<::openmldb::nameserver::TableInfo> table_info;
    if (!GetTableInfoUnlock(name, db, &table_info)) {
        PDLOG(WARNING, "not found table[%s] in table_info map. op_id[%lu]", name.c_str(), task_info->op_id());
        task_info->set_status(::openmldb::api::TaskStatus::kFailed);
        return;
    }
    std::shared_ptr<::openmldb::nameserver::TableInfo> cur_table_info(table_info->New());
    cur_table_info->CopyFrom(*table_info);
    for (int idx = 0; idx < cur_table_info->table_partition_size(); idx++) {
        if (cur_table_info->table_partition(idx).pid() == pid) {
            ::openmldb::nameserver::TablePartition* table_partition = cur_table_info->mutable_table_partition(idx);
            for (int meta_idx = 0; meta_idx < table_partition->partition_meta_size(); meta_idx++) {
                if (table_partition->partition_meta(meta_idx).endpoint() == endpoint) {
                    PDLOG(WARNING,
                          "follower already exists pid[%u] table[%s] "
                          "endpoint[%s] op_id[%lu]",
                          pid, name.c_str(), endpoint.c_str(), task_info->op_id());
                    task_info->set_status(::openmldb::api::TaskStatus::kFailed);
                    return;
                }
            }
            ::openmldb::nameserver::PartitionMeta* partition_meta = table_partition->add_partition_meta();
            partition_meta->set_endpoint(endpoint);
            partition_meta->set_is_leader(false);
            partition_meta->set_is_alive(false);
            break;
        }
    }
    if (!UpdateZkTableNodeWithoutNotify(cur_table_info.get())) {
        task_info->set_status(::openmldb::api::TaskStatus::kFailed);
        return;
    }
    table_info->CopyFrom(*cur_table_info);
    task_info->set_status(::openmldb::api::TaskStatus::kDone);
    PDLOG(INFO, "update task status from[kDoing] to[kDone]. op_id[%lu], task_type[%s]", task_info->op_id(),
          ::openmldb::api::TaskType_Name(task_info->task_type()).c_str());
}

void NameServerImpl::AddTableInfo(const std::string& alias, const std::string& endpoint, const std::string& name,
                                  const std::string& db, uint32_t remote_tid, uint32_t pid,
                                  std::shared_ptr<::openmldb::api::TaskInfo> task_info) {
    std::lock_guard<std::mutex> lock(mu_);
    std::shared_ptr<::openmldb::nameserver::TableInfo> table_info;
    if (!GetTableInfoUnlock(name, db, &table_info)) {
        PDLOG(WARNING, "not found table[%s] in table_info map. op_id[%lu]", name.c_str(), task_info->op_id());
        task_info->set_status(::openmldb::api::TaskStatus::kFailed);
        return;
    }
    for (int idx = 0; idx < table_info->table_partition_size(); idx++) {
        if (table_info->table_partition(idx).pid() == pid) {
            ::openmldb::nameserver::TablePartition* table_partition_ptr = table_info->mutable_table_partition(idx);
            bool is_exist = false;
            int meta_idx = 0;
            for (; meta_idx < table_partition_ptr->remote_partition_meta_size(); meta_idx++) {
                if (table_partition_ptr->remote_partition_meta(meta_idx).endpoint() == endpoint) {
                    is_exist = true;
                    break;
                }
            }
            PartitionMeta* meta = NULL;
            if (is_exist) {
                PDLOG(INFO,
                      "remote follower already exists pid[%u] table[%s] "
                      "endpoint[%s] op_id[%lu]",
                      pid, name.c_str(), endpoint.c_str(), task_info->op_id());
                meta = table_partition_ptr->mutable_remote_partition_meta(meta_idx);
            } else {
                meta = table_partition_ptr->add_remote_partition_meta();
            }
            meta->set_endpoint(endpoint);
            meta->set_remote_tid(remote_tid);
            meta->set_is_leader(false);
            meta->set_is_alive(true);
            meta->set_alias(alias);
            break;
        }
    }
    if (!UpdateZkTableNodeWithoutNotify(table_info.get())) {
        task_info->set_status(::openmldb::api::TaskStatus::kFailed);
        return;
    }
    task_info->set_status(::openmldb::api::TaskStatus::kDone);
    PDLOG(INFO, "update task status from[kDoing] to[kDone]. op_id[%lu], task_type[%s]", task_info->op_id(),
          ::openmldb::api::TaskType_Name(task_info->task_type()).c_str());
}

std::shared_ptr<Task> NameServerImpl::CreateDelReplicaTask(const std::string& endpoint, uint64_t op_index,
                                                           ::openmldb::api::OPType op_type, uint32_t tid, uint32_t pid,
                                                           const std::string& follower_endpoint) {
    std::shared_ptr<Task> task = std::make_shared<Task>(endpoint, std::make_shared<::openmldb::api::TaskInfo>());
    auto it = tablets_.find(endpoint);
    if (it == tablets_.end() || it->second->state_ != ::openmldb::type::EndpointState::kHealthy) {
        return std::shared_ptr<Task>();
    }
    task->task_info_->set_op_id(op_index);
    task->task_info_->set_op_type(op_type);
    task->task_info_->set_task_type(::openmldb::api::TaskType::kDelReplica);
    task->task_info_->set_status(::openmldb::api::TaskStatus::kInited);
    task->task_info_->set_endpoint(endpoint);
    boost::function<bool()> fun =
        boost::bind(&TabletClient::DelReplica, it->second->client_, tid, pid, follower_endpoint, task->task_info_);
    task->fun_ = boost::bind(&NameServerImpl::WrapTaskFun, this, fun, task->task_info_);
    return task;
}

std::shared_ptr<Task> NameServerImpl::CreateDropTableTask(const std::string& endpoint, uint64_t op_index,
                                                          ::openmldb::api::OPType op_type, uint32_t tid, uint32_t pid) {
    std::shared_ptr<Task> task = std::make_shared<Task>(endpoint, std::make_shared<::openmldb::api::TaskInfo>());
    auto it = tablets_.find(endpoint);
    if (it == tablets_.end() || it->second->state_ != ::openmldb::type::EndpointState::kHealthy) {
        return std::shared_ptr<Task>();
    }
    task->task_info_->set_op_id(op_index);
    task->task_info_->set_op_type(op_type);
    task->task_info_->set_task_type(::openmldb::api::TaskType::kDropTable);
    task->task_info_->set_status(::openmldb::api::TaskStatus::kInited);
    task->task_info_->set_endpoint(endpoint);
    boost::function<bool()> fun =
        boost::bind(&TabletClient::DropTable, it->second->client_, tid, pid, task->task_info_);
    task->fun_ = boost::bind(&NameServerImpl::WrapTaskFun, this, fun, task->task_info_);
    return task;
}

std::shared_ptr<Task> NameServerImpl::CreateCheckBinlogSyncProgressTask(uint64_t op_index,
                                                                        ::openmldb::api::OPType op_type,
                                                                        const std::string& name, const std::string& db,
                                                                        uint32_t pid, const std::string& follower,
                                                                        uint64_t offset_delta) {
    std::shared_ptr<Task> task = std::make_shared<Task>("", std::make_shared<::openmldb::api::TaskInfo>());
    task->task_info_->set_op_id(op_index);
    task->task_info_->set_op_type(op_type);
    task->task_info_->set_task_type(::openmldb::api::TaskType::kCheckBinlogSyncProgress);
    task->task_info_->set_status(::openmldb::api::TaskStatus::kInited);
    task->fun_ = boost::bind(&NameServerImpl::CheckBinlogSyncProgress, this, name, db, pid, follower, offset_delta,
                             task->task_info_);
    return task;
}

std::shared_ptr<Task> NameServerImpl::CreateUpdateTableInfoTask(const std::string& src_endpoint,
                                                                const std::string& name, const std::string& db,
                                                                uint32_t pid, const std::string& des_endpoint,
                                                                uint64_t op_index, ::openmldb::api::OPType op_type) {
    std::shared_ptr<Task> task = std::make_shared<Task>("", std::make_shared<::openmldb::api::TaskInfo>());
    task->task_info_->set_op_id(op_index);
    task->task_info_->set_op_type(op_type);
    task->task_info_->set_task_type(::openmldb::api::TaskType::kUpdateTableInfo);
    task->task_info_->set_status(::openmldb::api::TaskStatus::kInited);
    task->fun_ = boost::bind(&NameServerImpl::UpdateTableInfo, this, src_endpoint, name, db, pid, des_endpoint,
                             task->task_info_);
    return task;
}

void NameServerImpl::CheckBinlogSyncProgress(const std::string& name, const std::string& db, uint32_t pid,
                                             const std::string& follower, uint64_t offset_delta,
                                             std::shared_ptr<::openmldb::api::TaskInfo> task_info) {
    std::lock_guard<std::mutex> lock(mu_);
    if (task_info->status() != ::openmldb::api::TaskStatus::kDoing) {
        PDLOG(WARNING, "task status is[%s], exit task. op_id[%lu], task_type[%s]",
              ::openmldb::api::TaskStatus_Name(task_info->status()).c_str(), task_info->op_id(),
              ::openmldb::api::TaskType_Name(task_info->task_type()).c_str());
        return;
    }
    std::shared_ptr<::openmldb::nameserver::TableInfo> table_info;
    if (!GetTableInfoUnlock(name, db, &table_info)) {
        PDLOG(WARNING, "not found table %s in table_info map. op_id[%lu]", name.c_str(), task_info->op_id());
        task_info->set_status(::openmldb::api::TaskStatus::kFailed);
        return;
    }
    uint64_t leader_offset = 0;
    uint64_t follower_offset = 0;
    for (int idx = 0; idx < table_info->table_partition_size(); idx++) {
        if (table_info->table_partition(idx).pid() != pid) {
            continue;
        }
        if (table_info->table_partition(idx).partition_meta_size() == 1) {
            task_info->set_status(openmldb::api::TaskStatus::kDone);
            LOG(INFO) << "no follower. update task status from [kDoing] to[kDone]. op_id[" << task_info->op_id()
                      << "], task_type[" << openmldb::api::TaskType_Name(task_info->task_type()) << "]";
            return;
        }
        for (int meta_idx = 0; meta_idx < table_info->table_partition(idx).partition_meta_size(); meta_idx++) {
            const PartitionMeta& meta = table_info->table_partition(idx).partition_meta(meta_idx);
            if (!meta.tablet_has_partition()) {
                task_info->set_status(::openmldb::api::TaskStatus::kDone);
                PDLOG(WARNING,
                      "tablet has not partition, update task status "
                      "from[kDoing] to[kDone]. op_id[%lu], task_type[%s]",
                      task_info->op_id(), ::openmldb::api::TaskType_Name(task_info->task_type()).c_str());
                return;
            }
            if (!meta.has_offset()) {
                continue;
            }
            if (meta.is_leader() && meta.is_alive()) {
                leader_offset = meta.offset();
            } else if (meta.endpoint() == follower) {
                follower_offset = meta.offset();
            }
        }
        if (leader_offset <= follower_offset + offset_delta) {
            task_info->set_status(::openmldb::api::TaskStatus::kDone);
            PDLOG(INFO,
                  "update task status from[kDoing] to[kDone]. op_id[%lu], "
                  "task_type[%s], leader_offset[%lu], follower_offset[%lu]",
                  task_info->op_id(), ::openmldb::api::TaskType_Name(task_info->task_type()).c_str(), leader_offset,
                  follower_offset);
            return;
        }
        break;
    }
    PDLOG(INFO,
          "op_id[%lu], task_type[%s],leader_offset[%lu], follower_offset[%lu] "
          "offset_delta[%lu]",
          task_info->op_id(), ::openmldb::api::TaskType_Name(task_info->task_type()).c_str(), leader_offset,
          follower_offset, offset_delta);
    if (running_.load(std::memory_order_acquire)) {
        task_thread_pool_.DelayTask(FLAGS_get_table_status_interval,
                                    boost::bind(&NameServerImpl::CheckBinlogSyncProgress, this, name, db, pid, follower,
                                                offset_delta, task_info));
    }
}

void NameServerImpl::UpdateTableInfo(const std::string& src_endpoint, const std::string& name, const std::string& db,
                                     uint32_t pid, const std::string& des_endpoint,
                                     std::shared_ptr<::openmldb::api::TaskInfo> task_info) {
    std::lock_guard<std::mutex> lock(mu_);
    std::shared_ptr<::openmldb::nameserver::TableInfo> table_info;
    if (!GetTableInfoUnlock(name, db, &table_info)) {
        PDLOG(WARNING, "not found table %s in table_info map. op_id[%lu]", name.c_str(), task_info->op_id());
        task_info->set_status(::openmldb::api::TaskStatus::kFailed);
        return;
    }
    for (int idx = 0; idx < table_info->table_partition_size(); idx++) {
        if (table_info->table_partition(idx).pid() != pid) {
            continue;
        }
        int src_endpoint_index = -1;
        int des_endpoint_index = -1;
        for (int meta_idx = 0; meta_idx < table_info->table_partition(idx).partition_meta_size(); meta_idx++) {
            std::string endpoint = table_info->table_partition(idx).partition_meta(meta_idx).endpoint();
            if (endpoint == src_endpoint) {
                src_endpoint_index = meta_idx;
            } else if (endpoint == des_endpoint) {
                des_endpoint_index = meta_idx;
            }
        }
        if (src_endpoint_index < 0) {
            PDLOG(WARNING, "has not found src_endpoint[%s]. name[%s] pid[%u] op_id[%lu]", src_endpoint.c_str(),
                  name.c_str(), pid, task_info->op_id());
            task_info->set_status(::openmldb::api::TaskStatus::kFailed);
            return;
        }
        ::openmldb::nameserver::TablePartition* table_partition = table_info->mutable_table_partition(idx);
        ::google::protobuf::RepeatedPtrField<::openmldb::nameserver::PartitionMeta>* partition_meta_field =
            table_partition->mutable_partition_meta();
        if (des_endpoint_index < 0) {
            // use src_endpoint's meta when the meta of des_endpoint is not
            // exist
            PDLOG(INFO,
                  "des_endpoint meta is not exist, use src_endpoint's meta."
                  "src_endpoint[%s] name[%s] pid[%u] des_endpoint[%s]",
                  src_endpoint.c_str(), name.c_str(), pid, des_endpoint.c_str());
            ::openmldb::nameserver::PartitionMeta* partition_meta = partition_meta_field->Mutable(src_endpoint_index);
            partition_meta->set_endpoint(des_endpoint);
            partition_meta->set_is_alive(true);
            partition_meta->set_is_leader(false);
        } else {
            ::openmldb::nameserver::PartitionMeta* partition_meta = partition_meta_field->Mutable(des_endpoint_index);
            partition_meta->set_is_alive(true);
            partition_meta->set_is_leader(false);
            PDLOG(INFO, "remove partition[%u] in endpoint[%s]. name[%s]", pid, src_endpoint.c_str(), name.c_str());
            partition_meta_field->DeleteSubrange(src_endpoint_index, 1);
        }
        break;
    }
    if (!UpdateZkTableNode(table_info)) {
        task_info->set_status(::openmldb::api::TaskStatus::kFailed);
        return;
    }
    task_info->set_status(::openmldb::api::TaskStatus::kDone);
    PDLOG(INFO, "update task status from[kDoing] to[kDone]. op_id[%lu], task_type[%s]", task_info->op_id(),
          ::openmldb::api::TaskType_Name(task_info->task_type()).c_str());
}

std::shared_ptr<Task> NameServerImpl::CreateDelTableInfoTask(const std::string& name, const std::string& db,
                                                             uint32_t pid, const std::string& endpoint,
                                                             uint64_t op_index, ::openmldb::api::OPType op_type,
                                                             uint32_t flag) {
    std::shared_ptr<Task> task = std::make_shared<Task>("", std::make_shared<::openmldb::api::TaskInfo>());
    task->task_info_->set_op_id(op_index);
    task->task_info_->set_op_type(op_type);
    task->task_info_->set_task_type(::openmldb::api::TaskType::kDelTableInfo);
    task->task_info_->set_status(::openmldb::api::TaskStatus::kInited);
    task->fun_ = boost::bind(&NameServerImpl::DelTableInfo, this, name, db, endpoint, pid, task->task_info_, flag);
    return task;
}

std::shared_ptr<Task> NameServerImpl::CreateDelTableInfoTask(const std::string& name, const std::string& db,
                                                             uint32_t pid, const std::string& endpoint,
                                                             uint64_t op_index, ::openmldb::api::OPType op_type) {
    std::shared_ptr<Task> task = std::make_shared<Task>("", std::make_shared<::openmldb::api::TaskInfo>());
    task->task_info_->set_op_id(op_index);
    task->task_info_->set_op_type(op_type);
    task->task_info_->set_task_type(::openmldb::api::TaskType::kDelTableInfo);
    task->task_info_->set_status(::openmldb::api::TaskStatus::kInited);
    task->fun_ = boost::bind(&NameServerImpl::DelTableInfo, this, name, db, endpoint, pid, task->task_info_);
    return task;
}

std::shared_ptr<Task> NameServerImpl::CreateUpdatePartitionStatusTask(const std::string& name, const std::string& db,
                                                                      uint32_t pid, const std::string& endpoint,
                                                                      bool is_leader, bool is_alive, uint64_t op_index,
                                                                      ::openmldb::api::OPType op_type) {
    std::shared_ptr<Task> task = std::make_shared<Task>("", std::make_shared<::openmldb::api::TaskInfo>());
    task->task_info_->set_op_id(op_index);
    task->task_info_->set_op_type(op_type);
    task->task_info_->set_task_type(::openmldb::api::TaskType::kUpdatePartitionStatus);
    task->task_info_->set_status(::openmldb::api::TaskStatus::kInited);
    task->fun_ = boost::bind(&NameServerImpl::UpdatePartitionStatus, this, name, db, endpoint, pid, is_leader, is_alive,
                             task->task_info_);
    return task;
}

void NameServerImpl::DelTableInfo(const std::string& name, const std::string& db, const std::string& endpoint,
                                  uint32_t pid, std::shared_ptr<::openmldb::api::TaskInfo> task_info) {
    return DelTableInfo(name, db, endpoint, pid, task_info, 0);
}

void NameServerImpl::DelTableInfo(const std::string& name, const std::string& db, const std::string& endpoint,
                                  uint32_t pid, std::shared_ptr<::openmldb::api::TaskInfo> task_info,
                                  uint32_t for_remote) {
    if (!running_.load(std::memory_order_acquire)) {
        PDLOG(WARNING, "cur nameserver is not leader");
        return;
    }
    std::lock_guard<std::mutex> lock(mu_);
    std::shared_ptr<::openmldb::nameserver::TableInfo> table_info;
    if (!GetTableInfoUnlock(name, db, &table_info)) {
        PDLOG(WARNING, "not found table[%s] in table_info map. op_id[%lu]", name.c_str(), task_info->op_id());
        task_info->set_status(::openmldb::api::TaskStatus::kFailed);
        return;
    }
    std::shared_ptr<::openmldb::nameserver::TableInfo> cur_table_info(table_info->New());
    cur_table_info->CopyFrom(*table_info);
    for (int idx = 0; idx < cur_table_info->table_partition_size(); idx++) {
        if (cur_table_info->table_partition(idx).pid() != pid) {
            continue;
        }
        bool has_found = false;
        if (for_remote == 1) {
            for (int meta_idx = 0; meta_idx < cur_table_info->table_partition(idx).remote_partition_meta_size();
                 meta_idx++) {
                if (cur_table_info->table_partition(idx).remote_partition_meta(meta_idx).endpoint() == endpoint) {
                    ::openmldb::nameserver::TablePartition* table_partition =
                        cur_table_info->mutable_table_partition(idx);
                    ::google::protobuf::RepeatedPtrField<::openmldb::nameserver::PartitionMeta>* partition_meta =
                        table_partition->mutable_remote_partition_meta();
                    PDLOG(INFO, "remove pid[%u] in table[%s]. endpoint is[%s]", pid, name.c_str(), endpoint.c_str());
                    partition_meta->DeleteSubrange(meta_idx, 1);
                    has_found = true;
                    break;
                }
            }
        } else {
            for (int meta_idx = 0; meta_idx < cur_table_info->table_partition(idx).partition_meta_size(); meta_idx++) {
                if (cur_table_info->table_partition(idx).partition_meta(meta_idx).endpoint() == endpoint) {
                    ::openmldb::nameserver::TablePartition* table_partition =
                        cur_table_info->mutable_table_partition(idx);
                    ::google::protobuf::RepeatedPtrField<::openmldb::nameserver::PartitionMeta>* partition_meta =
                        table_partition->mutable_partition_meta();
                    PDLOG(INFO, "remove pid[%u] in table[%s]. endpoint is[%s]", pid, name.c_str(), endpoint.c_str());
                    partition_meta->DeleteSubrange(meta_idx, 1);
                    has_found = true;
                    break;
                }
            }
        }
        if (!has_found) {
            task_info->set_status(::openmldb::api::TaskStatus::kFailed);
            PDLOG(INFO,
                  "not found endpoint[%s] in partition_meta. name[%s] pid[%u] "
                  "op_id[%lu]",
                  endpoint.c_str(), name.c_str(), pid, task_info->op_id());
            return;
        }
        break;
    }
    if (!UpdateZkTableNode(cur_table_info)) {
        task_info->set_status(::openmldb::api::TaskStatus::kFailed);
        return;
    }
    table_info->CopyFrom(*cur_table_info);
    task_info->set_status(::openmldb::api::TaskStatus::kDone);
    PDLOG(INFO, "update task status from[kDoing] to[kDone]. op_id[%lu], task_type[%s]", task_info->op_id(),
          ::openmldb::api::TaskType_Name(task_info->task_type()).c_str());
}

void NameServerImpl::UpdatePartitionStatus(const std::string& name, const std::string& db, const std::string& endpoint,
                                           uint32_t pid, bool is_leader, bool is_alive,
                                           std::shared_ptr<::openmldb::api::TaskInfo> task_info) {
    if (!running_.load(std::memory_order_acquire)) {
        PDLOG(WARNING, "cur nameserver is not leader");
        return;
    }
    std::lock_guard<std::mutex> lock(mu_);
    std::shared_ptr<::openmldb::nameserver::TableInfo> table_info;
    if (!GetTableInfoUnlock(name, db, &table_info)) {
        PDLOG(WARNING, "not found table[%s] in table_info map. op_id[%lu]", name.c_str(), task_info->op_id());
        task_info->set_status(::openmldb::api::TaskStatus::kFailed);
        return;
    }
    for (int idx = 0; idx < table_info->table_partition_size(); idx++) {
        if (table_info->table_partition(idx).pid() != pid) {
            continue;
        }
        for (int meta_idx = 0; meta_idx < table_info->table_partition(idx).partition_meta_size(); meta_idx++) {
            if (table_info->table_partition(idx).partition_meta(meta_idx).endpoint() == endpoint) {
                ::openmldb::nameserver::TablePartition* table_partition = table_info->mutable_table_partition(idx);
                ::openmldb::nameserver::PartitionMeta* partition_meta =
                    table_partition->mutable_partition_meta(meta_idx);
                partition_meta->set_is_leader(is_leader);
                partition_meta->set_is_alive(is_alive);
                if (!UpdateZkTableNode(table_info)) {
                    task_info->set_status(::openmldb::api::TaskStatus::kFailed);
                    return;
                }
                task_info->set_status(::openmldb::api::TaskStatus::kDone);
                PDLOG(INFO,
                      "update task status from[kDoing] to[kDone]. op_id[%lu], "
                      "task_type[%s]",
                      task_info->op_id(), ::openmldb::api::TaskType_Name(task_info->task_type()).c_str());
                return;
            }
        }
        break;
    }
    task_info->set_status(::openmldb::api::TaskStatus::kFailed);
    PDLOG(WARNING, "name[%s] endpoint[%s] pid[%u] is not exist. op_id[%lu]", name.c_str(), endpoint.c_str(), pid,
          task_info->op_id());
}

void NameServerImpl::UpdateTableAliveStatus(RpcController* controller, const UpdateTableAliveRequest* request,
                                            GeneralResponse* response, Closure* done) {
    brpc::ClosureGuard done_guard(done);
    if (!running_.load(std::memory_order_acquire)) {
        response->set_code(::openmldb::base::ReturnCode::kNameserverIsNotLeader);
        response->set_msg("nameserver is not leader");
        PDLOG(WARNING, "cur nameserver is not leader");
        return;
    }
    if (auto_failover_.load(std::memory_order_acquire)) {
        response->set_code(::openmldb::base::ReturnCode::kAutoFailoverIsEnabled);
        response->set_msg("auto_failover is enabled");
        PDLOG(WARNING, "auto_failover is enabled");
        return;
    }
    std::lock_guard<std::mutex> lock(mu_);
    std::string name = request->name();
    std::string endpoint = request->endpoint();
    if (tablets_.find(endpoint) == tablets_.end()) {
        PDLOG(WARNING, "endpoint[%s] is not exist", endpoint.c_str());
        response->set_code(::openmldb::base::ReturnCode::kEndpointIsNotExist);
        response->set_msg("endpoint is not exist");
        return;
    }
    std::shared_ptr<::openmldb::nameserver::TableInfo> table_info;
    if (!GetTableInfoUnlock(request->name(), request->db(), &table_info)) {
        PDLOG(WARNING, "table [%s] is not exist", name.c_str());
        response->set_code(::openmldb::base::ReturnCode::kTableIsNotExist);
        response->set_msg("table is not exist");
        return;
    }
    std::shared_ptr<::openmldb::nameserver::TableInfo> cur_table_info(table_info->New());
    cur_table_info->CopyFrom(*table_info);
    bool has_update = false;
    for (int idx = 0; idx < cur_table_info->table_partition_size(); idx++) {
        if (request->has_pid() && cur_table_info->table_partition(idx).pid() != request->pid()) {
            continue;
        }
        for (int meta_idx = 0; meta_idx < cur_table_info->table_partition(idx).partition_meta_size(); meta_idx++) {
            if (cur_table_info->table_partition(idx).partition_meta(meta_idx).endpoint() == endpoint) {
                ::openmldb::nameserver::TablePartition* table_partition = cur_table_info->mutable_table_partition(idx);
                ::openmldb::nameserver::PartitionMeta* partition_meta =
                    table_partition->mutable_partition_meta(meta_idx);
                partition_meta->set_is_alive(request->is_alive());
                std::string is_alive = request->is_alive() ? "true" : "false";
                PDLOG(INFO, "update status[%s]. name[%s] endpoint[%s] pid[%u]", is_alive.c_str(), name.c_str(),
                      endpoint.c_str(), cur_table_info->table_partition(idx).pid());
                has_update = true;
                break;
            }
        }
    }
    if (has_update) {
        if (UpdateZkTableNode(cur_table_info)) {
            PDLOG(INFO, "update alive status ok. name[%s] endpoint[%s]", name.c_str(), endpoint.c_str());
            table_info->CopyFrom(*cur_table_info);
            response->set_code(::openmldb::base::ReturnCode::kOk);
            response->set_msg("ok");
        } else {
            response->set_msg("set zk failed");
            response->set_code(::openmldb::base::ReturnCode::kSetZkFailed);
        }
    } else {
        response->set_msg("no pid has update");
        response->set_code(::openmldb::base::ReturnCode::kNoPidHasUpdate);
    }
}

int NameServerImpl::UpdateEndpointTableAliveHandle(const std::string& endpoint, TableInfos& table_infos,
                                                   bool is_alive) {  // NOLINT
    for (const auto& kv : table_infos) {
        ::google::protobuf::RepeatedPtrField<TablePartition>* table_parts = kv.second->mutable_table_partition();
        bool has_update = false;
        for (int idx = 0; idx < table_parts->size(); idx++) {
            ::google::protobuf::RepeatedPtrField<PartitionMeta>* partition_meta =
                table_parts->Mutable(idx)->mutable_partition_meta();
            uint32_t alive_cnt = 0;
            for (int meta_idx = 0; meta_idx < partition_meta->size(); meta_idx++) {
                PartitionMeta* cur_partition_meta = partition_meta->Mutable(meta_idx);
                if (cur_partition_meta->is_alive()) {
                    alive_cnt++;
                }
            }
            if (alive_cnt == 1 && !is_alive) {
                LOG(INFO) << "alive_cnt is one, should not set alive to false. name[" << kv.first << "] pid ["
                          << table_parts->Get(idx).pid() << "] endpoint[" << endpoint << "] is_alive[" << is_alive
                          << "]";
                continue;
            }
            for (int meta_idx = 0; meta_idx < partition_meta->size(); meta_idx++) {
                PartitionMeta* cur_partition_meta = partition_meta->Mutable(meta_idx);
                if (cur_partition_meta->endpoint() == endpoint) {
                    cur_partition_meta->set_is_alive(is_alive);
                    has_update = true;
                }
            }
        }
        if (has_update) {
            if (!UpdateZkTableNodeWithoutNotify(kv.second.get())) {
                LOG(WARNING) << "update fail. table[" << kv.first << "] endpoint[" << endpoint << "] is_alive["
                             << is_alive << "]";
                return -1;
            }
            LOG(INFO) << "update success. table[" << kv.first << "] endpoint[" << endpoint << "] is_alive[" << is_alive
                      << "]";
        }
    }
    return 0;
}

int NameServerImpl::UpdateEndpointTableAlive(const std::string& endpoint, bool is_alive) {
    if (!running_.load(std::memory_order_acquire)) {
        PDLOG(WARNING, "cur nameserver is not leader");
        return 0;
    }
    std::lock_guard<std::mutex> lock(mu_);
    int ret = UpdateEndpointTableAliveHandle(endpoint, table_info_, is_alive);
    if (ret != 0) {
        return ret;
    }
    for (auto& kv : db_table_info_) {
        ret = UpdateEndpointTableAliveHandle(endpoint, kv.second, is_alive);
        if (ret != 0) {
            return ret;
        }
    }
    NotifyTableChanged();
    return 0;
}

std::shared_ptr<Task> NameServerImpl::CreateSelectLeaderTask(uint64_t op_index, ::openmldb::api::OPType op_type,
                                                             const std::string& name, const std::string& db,
                                                             uint32_t tid, uint32_t pid,
                                                             std::vector<std::string>& follower_endpoint) {
    std::shared_ptr<Task> task = std::make_shared<Task>("", std::make_shared<::openmldb::api::TaskInfo>());
    task->task_info_->set_op_id(op_index);
    task->task_info_->set_op_type(op_type);
    task->task_info_->set_task_type(::openmldb::api::TaskType::kSelectLeader);
    task->task_info_->set_status(::openmldb::api::TaskStatus::kInited);
    task->fun_ =
        boost::bind(&NameServerImpl::SelectLeader, this, name, db, tid, pid, follower_endpoint, task->task_info_);
    PDLOG(INFO, "create SelectLeader task success. name[%s] tid[%u] pid[%u]", name.c_str(), tid, pid);
    return task;
}

std::shared_ptr<Task> NameServerImpl::CreateChangeLeaderTask(uint64_t op_index, ::openmldb::api::OPType op_type,
                                                             const std::string& name, uint32_t pid) {
    std::shared_ptr<Task> task = std::make_shared<Task>("", std::make_shared<::openmldb::api::TaskInfo>());
    task->task_info_->set_op_id(op_index);
    task->task_info_->set_op_type(op_type);
    task->task_info_->set_task_type(::openmldb::api::TaskType::kChangeLeader);
    task->task_info_->set_status(::openmldb::api::TaskStatus::kInited);
    task->fun_ = boost::bind(&NameServerImpl::ChangeLeader, this, task->task_info_);
    PDLOG(INFO, "create ChangeLeader task success. name[%s] pid[%u]", name.c_str(), pid);
    return task;
}

std::shared_ptr<Task> NameServerImpl::CreateUpdateLeaderInfoTask(uint64_t op_index, ::openmldb::api::OPType op_type,
                                                                 const std::string& name, uint32_t pid) {
    std::shared_ptr<Task> task = std::make_shared<Task>("", std::make_shared<::openmldb::api::TaskInfo>());
    task->task_info_->set_op_id(op_index);
    task->task_info_->set_op_type(op_type);
    task->task_info_->set_task_type(::openmldb::api::TaskType::kUpdateLeaderInfo);
    task->task_info_->set_status(::openmldb::api::TaskStatus::kInited);
    task->fun_ = boost::bind(&NameServerImpl::UpdateLeaderInfo, this, task->task_info_);
    PDLOG(INFO, "create UpdateLeaderInfo task success. name[%s] pid[%u]", name.c_str(), pid);
    return task;
}

std::shared_ptr<OPData> NameServerImpl::FindRunningOP(uint64_t op_id) {
    std::lock_guard<std::mutex> lock(mu_);
    for (const auto& op_list : task_vec_) {
        if (op_list.empty()) {
            continue;
        }
        if (op_list.front()->op_info_.op_id() == op_id) {
            return op_list.front();
        }
    }
    return std::shared_ptr<OPData>();
}

void NameServerImpl::SelectLeader(const std::string& name, const std::string& db, uint32_t tid, uint32_t pid,
                                  std::vector<std::string>& follower_endpoint,
                                  std::shared_ptr<::openmldb::api::TaskInfo> task_info) {
    uint64_t cur_term = 0;
    {
        std::lock_guard<std::mutex> lock(mu_);
        if (auto_failover_.load(std::memory_order_acquire)) {
            std::shared_ptr<::openmldb::nameserver::TableInfo> table_info;
            if (!GetTableInfoUnlock(name, db, &table_info)) {
                task_info->set_status(::openmldb::api::TaskStatus::kFailed);
                PDLOG(WARNING, "not found table[%s] in table_info map. op_id[%lu]", name.c_str(), task_info->op_id());
                return;
            }
            for (int idx = 0; idx < table_info->table_partition_size(); idx++) {
                if (table_info->table_partition(idx).pid() != pid) {
                    continue;
                }
                for (int meta_idx = 0; meta_idx < table_info->table_partition(idx).partition_meta_size(); meta_idx++) {
                    if (table_info->table_partition(idx).partition_meta(meta_idx).is_alive() &&
                        table_info->table_partition(idx).partition_meta(meta_idx).is_leader()) {
                        PDLOG(WARNING,
                              "leader is alive, need not changeleader. table "
                              "name[%s] pid[%u] op_id[%lu]",
                              name.c_str(), pid, task_info->op_id());
                        task_info->set_status(::openmldb::api::TaskStatus::kFailed);
                        return;
                    }
                }
                break;
            }
        }
        if (!zk_client_->SetNodeValue(zk_term_node_, std::to_string(term_ + 2))) {
            PDLOG(WARNING,
                  "update leader id  node failed. table name[%s] pid[%u] "
                  "op_id[%lu]",
                  name.c_str(), pid, task_info->op_id());
            task_info->set_status(::openmldb::api::TaskStatus::kFailed);
            return;
        }
        cur_term = term_ + 1;
        term_ += 2;
    }
    // select the max offset endpoint as leader
    uint64_t max_offset = 0;
    std::vector<std::string> leader_endpoint_vec;
    for (const auto& endpoint : follower_endpoint) {
        std::shared_ptr<TabletInfo> tablet_ptr;
        {
            std::lock_guard<std::mutex> lock(mu_);
            auto it = tablets_.find(endpoint);
            if (it == tablets_.end() || it->second->state_ != ::openmldb::type::EndpointState::kHealthy) {
                PDLOG(WARNING, "endpoint[%s] is offline. table[%s] pid[%u]  op_id[%lu]", endpoint.c_str(), name.c_str(),
                      pid, task_info->op_id());
                task_info->set_status(::openmldb::api::TaskStatus::kFailed);
                return;
            }
            tablet_ptr = it->second;
        }
        uint64_t offset = 0;
        if (!tablet_ptr->client_->FollowOfNoOne(tid, pid, cur_term, offset)) {
            PDLOG(WARNING, "followOfNoOne failed. tid[%u] pid[%u] endpoint[%s] op_id[%lu]", tid, pid, endpoint.c_str(),
                  task_info->op_id());
            task_info->set_status(::openmldb::api::TaskStatus::kFailed);
            return;
        }
        PDLOG(INFO,
              "FollowOfNoOne ok. term[%lu] offset[%lu] name[%s] tid[%u] "
              "pid[%u] endpoint[%s]",
              cur_term, offset, name.c_str(), tid, pid, endpoint.c_str());
        if (offset > max_offset || leader_endpoint_vec.empty()) {
            max_offset = offset;
            leader_endpoint_vec.clear();
            leader_endpoint_vec.push_back(endpoint);
        } else if (offset == max_offset) {
            leader_endpoint_vec.push_back(endpoint);
        }
    }
    std::shared_ptr<OPData> op_data = FindRunningOP(task_info->op_id());
    if (!op_data) {
        PDLOG(WARNING, "cannot find op[%lu] in running op", task_info->op_id());
        task_info->set_status(::openmldb::api::TaskStatus::kFailed);
        return;
    }
    ChangeLeaderData change_leader_data;
    if (!change_leader_data.ParseFromString(op_data->op_info_.data())) {
        PDLOG(WARNING,
              "parse change leader data failed. name[%s] pid[%u] data[%s] "
              "op_id[%lu]",
              name.c_str(), pid, op_data->op_info_.data().c_str(), task_info->op_id());
        task_info->set_status(::openmldb::api::TaskStatus::kFailed);
        return;
    }
    std::string leader_endpoint;
    if (change_leader_data.has_candidate_leader()) {
        std::string candidate_leader = change_leader_data.candidate_leader();
        if (std::find(leader_endpoint_vec.begin(), leader_endpoint_vec.end(), candidate_leader) !=
            leader_endpoint_vec.end()) {
            leader_endpoint = candidate_leader;
        } else {
            PDLOG(WARNING,
                  "select leader failed, candidate_leader[%s] is not in "
                  "leader_endpoint_vec. tid[%u] pid[%u] op_id[%lu]",
                  candidate_leader.c_str(), tid, pid, task_info->op_id());
            task_info->set_status(::openmldb::api::TaskStatus::kFailed);
            return;
        }
    } else {
        leader_endpoint = leader_endpoint_vec[rand_.Next() % leader_endpoint_vec.size()];
    }
    change_leader_data.set_leader(leader_endpoint);
    change_leader_data.set_offset(max_offset);
    change_leader_data.set_term(cur_term + 1);
    std::string value;
    change_leader_data.SerializeToString(&value);
    op_data->op_info_.set_data(value);
    PDLOG(INFO, "new leader is[%s]. name[%s] tid[%u] pid[%u] offset[%lu]", leader_endpoint.c_str(), name.c_str(), tid,
          pid, max_offset);
    task_info->set_status(::openmldb::api::TaskStatus::kDone);
    PDLOG(INFO, "update task status from[kDoing] to[kDone]. op_id[%lu], task_type[%s]", task_info->op_id(),
          ::openmldb::api::TaskType_Name(task_info->task_type()).c_str());
}

void NameServerImpl::ChangeLeader(std::shared_ptr<::openmldb::api::TaskInfo> task_info) {
    std::shared_ptr<OPData> op_data = FindRunningOP(task_info->op_id());
    if (!op_data) {
        PDLOG(WARNING, "cannot find op[%lu] in running op", task_info->op_id());
        task_info->set_status(::openmldb::api::TaskStatus::kFailed);
        return;
    }
    ChangeLeaderData change_leader_data;
    if (!change_leader_data.ParseFromString(op_data->op_info_.data())) {
        PDLOG(WARNING, "parse change leader data failed. op_id[%lu] data[%s]", task_info->op_id(),
              op_data->op_info_.data().c_str());
        task_info->set_status(::openmldb::api::TaskStatus::kFailed);
        return;
    }
    std::string leader_endpoint = change_leader_data.leader();
    std::vector<std::string> follower_endpoint;
    for (int idx = 0; idx < change_leader_data.follower_size(); idx++) {
        follower_endpoint.push_back(change_leader_data.follower(idx));
    }
    std::shared_ptr<TabletInfo> tablet_ptr;
    uint64_t cur_term = change_leader_data.term();
    {
        std::lock_guard<std::mutex> lock(mu_);
        auto iter = tablets_.find(leader_endpoint);
        if (iter == tablets_.end() || iter->second->state_ != ::openmldb::type::EndpointState::kHealthy) {
            PDLOG(WARNING, "endpoint[%s] is offline", leader_endpoint.c_str());
            task_info->set_status(::openmldb::api::TaskStatus::kFailed);
            return;
        }
        follower_endpoint.erase(std::find(follower_endpoint.begin(), follower_endpoint.end(), leader_endpoint));
        tablet_ptr = iter->second;
    }
    std::vector<::openmldb::common::EndpointAndTid> endpoint_tid;
    for (const auto& e : change_leader_data.remote_follower()) {
        endpoint_tid.push_back(e);
    }
    if (!tablet_ptr->client_->ChangeRole(change_leader_data.tid(), change_leader_data.pid(), true, follower_endpoint,
                                         cur_term, &endpoint_tid)) {
        PDLOG(WARNING,
              "change leader failed. name[%s] tid[%u] pid[%u] endpoint[%s] "
              "op_id[%lu]",
              change_leader_data.name().c_str(), change_leader_data.tid(), change_leader_data.pid(),
              leader_endpoint.c_str(), task_info->op_id());
        task_info->set_status(::openmldb::api::TaskStatus::kFailed);
        return;
    }
    PDLOG(INFO, "change leader ok. name[%s] tid[%u] pid[%u] leader[%s] term[%lu]", change_leader_data.name().c_str(),
          change_leader_data.tid(), change_leader_data.pid(), leader_endpoint.c_str(), cur_term);
    task_info->set_status(::openmldb::api::TaskStatus::kDone);
    PDLOG(INFO, "update task status from[kDoing] to[kDone]. op_id[%lu], task_type[%s]", task_info->op_id(),
          ::openmldb::api::TaskType_Name(task_info->task_type()).c_str());
}

void NameServerImpl::UpdateTTL(RpcController* controller, const ::openmldb::nameserver::UpdateTTLRequest* request,
                               ::openmldb::nameserver::UpdateTTLResponse* response, Closure* done) {
    brpc::ClosureGuard done_guard(done);
    if (!running_.load(std::memory_order_acquire) || (mode_.load(std::memory_order_acquire) == kFOLLOWER)) {
        response->set_code(::openmldb::base::ReturnCode::kNameserverIsNotLeader);
        response->set_msg("nameserver is not leader");
        PDLOG(WARNING, "cur nameserver is not leader");
        return;
    }
    std::shared_ptr<::openmldb::nameserver::TableInfo> table;
    if (!GetTableInfo(request->name(), request->db(), &table)) {
        PDLOG(WARNING, "table with name %s does not exist", request->name().c_str());
        response->set_code(::openmldb::base::ReturnCode::kTableAlreadyExists);
        response->set_msg("table is not exist");
        return;
    }
    std::string index_name;
    if (request->has_index_name()) {
        index_name = request->index_name();
    }
    bool all_ok = true;
    for (int32_t i = 0; i < table->table_partition_size(); i++) {
        if (!all_ok) {
            break;
        }
        const TablePartition& table_partition = table->table_partition(i);
        for (int32_t j = 0; j < table_partition.partition_meta_size(); j++) {
            const PartitionMeta& meta = table_partition.partition_meta(j);
            all_ok = all_ok && UpdateTTLOnTablet(meta.endpoint(), table->tid(), table_partition.pid(), index_name,
                                                 request->ttl_desc());
        }
    }
    if (!all_ok) {
        response->set_code(::openmldb::base::ReturnCode::kFailToUpdateTtlFromTablet);
        response->set_msg("fail to update ttl from tablet");
        return;
    }
    TableInfo table_info;
    {
        std::lock_guard<std::mutex> lock(mu_);
        table_info.CopyFrom(*table);
    }
    auto column_keys = table_info.mutable_column_key();
    for (auto& column_key : *column_keys) {
        if (index_name.empty()) {
            column_key.mutable_ttl()->CopyFrom(request->ttl_desc());
        } else if (column_key.index_name() == index_name) {
            column_key.mutable_ttl()->CopyFrom(request->ttl_desc());
            break;
        }
    }
    // update zookeeper
    if (!UpdateZkTableNodeWithoutNotify(&table_info)) {
        response->set_code(::openmldb::base::ReturnCode::kSetZkFailed);
        response->set_msg("set zk failed");
        return;
    }
    {
        std::lock_guard<std::mutex> lock(mu_);
        table->CopyFrom(table_info);
    }
    response->set_code(::openmldb::base::ReturnCode::kOk);
    response->set_msg("ok");
}

void NameServerImpl::UpdateLeaderInfo(std::shared_ptr<::openmldb::api::TaskInfo> task_info) {
    std::shared_ptr<OPData> op_data = FindRunningOP(task_info->op_id());
    if (!op_data) {
        PDLOG(WARNING, "cannot find op[%lu] in running op", task_info->op_id());
        task_info->set_status(::openmldb::api::TaskStatus::kFailed);
        return;
    }
    ChangeLeaderData change_leader_data;
    if (!change_leader_data.ParseFromString(op_data->op_info_.data())) {
        PDLOG(WARNING, "parse change leader data failed. op_id[%lu] data[%s]", task_info->op_id(),
              op_data->op_info_.data().c_str());
        task_info->set_status(::openmldb::api::TaskStatus::kFailed);
        return;
    }
    std::string leader_endpoint = change_leader_data.leader();
    std::string name = change_leader_data.name();
    std::string db = change_leader_data.db();
    uint32_t pid = change_leader_data.pid();

    std::lock_guard<std::mutex> lock(mu_);
    std::shared_ptr<::openmldb::nameserver::TableInfo> table_info;
    if (!GetTableInfoUnlock(name, db, &table_info)) {
        PDLOG(WARNING, "not found table[%s] in table_info map. op_id[%lu]", name.c_str(), task_info->op_id());
        task_info->set_status(::openmldb::api::TaskStatus::kFailed);
        return;
    }
    int old_leader_index = -1;
    int new_leader_index = -1;
    for (int idx = 0; idx < table_info->table_partition_size(); idx++) {
        if (table_info->table_partition(idx).pid() != pid) {
            continue;
        }
        for (int meta_idx = 0; meta_idx < table_info->table_partition(idx).partition_meta_size(); meta_idx++) {
            if (table_info->table_partition(idx).partition_meta(meta_idx).is_leader() &&
                table_info->table_partition(idx).partition_meta(meta_idx).is_alive()) {
                old_leader_index = meta_idx;
            } else if (table_info->table_partition(idx).partition_meta(meta_idx).endpoint() == leader_endpoint) {
                new_leader_index = meta_idx;
            }
        }
        ::openmldb::nameserver::TablePartition* table_partition = table_info->mutable_table_partition(idx);
        if (old_leader_index >= 0) {
            ::openmldb::nameserver::PartitionMeta* old_leader_meta =
                table_partition->mutable_partition_meta(old_leader_index);
            old_leader_meta->set_is_alive(false);
        }
        if (new_leader_index < 0) {
            PDLOG(WARNING, "endpoint[%s] is not exist. name[%s] pid[%u] op_id[%lu]", leader_endpoint.c_str(),
                  name.c_str(), pid, task_info->op_id());
            task_info->set_status(::openmldb::api::TaskStatus::kFailed);
            return;
        }
        ::openmldb::nameserver::PartitionMeta* new_leader_meta =
            table_partition->mutable_partition_meta(new_leader_index);
        new_leader_meta->set_is_leader(true);
        ::openmldb::nameserver::TermPair* term_offset = table_partition->add_term_offset();
        term_offset->set_term(change_leader_data.term());
        term_offset->set_offset(change_leader_data.offset() + 1);
        if (!UpdateZkTableNode(table_info)) {
            task_info->set_status(::openmldb::api::TaskStatus::kFailed);
            return;
        }
        PDLOG(INFO, "change leader success. name[%s] pid[%u] new leader[%s]", name.c_str(), pid,
              leader_endpoint.c_str());
        task_info->set_status(::openmldb::api::TaskStatus::kDone);
        // notify client to update table partition information
        PDLOG(INFO,
              "update task status from[kDoing] to[kDone]. op_id[%lu], "
              "task_type[%s]",
              task_info->op_id(), ::openmldb::api::TaskType_Name(task_info->task_type()).c_str());
        return;
    }
    PDLOG(WARNING, "partition[%u] is not exist. name[%s] op_id[%lu]", pid, name.c_str(), task_info->op_id());
    task_info->set_status(::openmldb::api::TaskStatus::kFailed);
}

void NameServerImpl::NotifyTableChanged() {
    bool ok = zk_client_->Increment(zk_table_changed_notify_node_);
    if (!ok) {
        PDLOG(WARNING, "increment failed. node is %s", zk_table_changed_notify_node_.c_str());
        return;
    }
    PDLOG(INFO, "notify table changed ok");
}

bool NameServerImpl::GetTableInfo(const std::string& table_name, const std::string& db_name,
                                  std::shared_ptr<TableInfo>* table_info) {
    std::lock_guard<std::mutex> lock(mu_);
    return GetTableInfoUnlock(table_name, db_name, table_info);
}

bool NameServerImpl::GetTableInfoUnlock(const std::string& table_name, const std::string& db_name,
                                        std::shared_ptr<TableInfo>* table_info) {
    if (db_name.empty()) {
        auto it = table_info_.find(table_name);
        if (it == table_info_.end()) {
            return false;
        }
        *table_info = it->second;
    } else {
        auto db_it = db_table_info_.find(db_name);
        if (db_it == db_table_info_.end()) {
            return false;
        } else {
            auto it = db_it->second.find(table_name);
            if (it == db_it->second.end()) {
                return false;
            }
            *table_info = it->second;
        }
    }
    return true;
}

std::shared_ptr<TabletInfo> NameServerImpl::GetTabletInfo(const std::string& endpoint) {
    std::lock_guard<std::mutex> lock(mu_);
    return GetTabletInfoWithoutLock(endpoint);
}

std::shared_ptr<TabletInfo> NameServerImpl::GetTabletInfoWithoutLock(const std::string& endpoint) {
    std::shared_ptr<TabletInfo> tablet;
    auto it = tablets_.find(endpoint);
    if (it == tablets_.end()) {
        return tablet;
    }
    tablet = it->second;
    return tablet;
}

std::shared_ptr<TabletInfo> NameServerImpl::GetHealthTabletInfoNoLock(const std::string& endpoint) {
    auto it = tablets_.find(endpoint);
    if (it == tablets_.end() || !it->second->Health()) {
        return std::shared_ptr<TabletInfo>();
    }
    return it->second;
}

bool NameServerImpl::UpdateTTLOnTablet(const std::string& endpoint, int32_t tid, int32_t pid,
                                       const std::string& index_name, const ::openmldb::common::TTLSt& ttl) {
    std::shared_ptr<TabletInfo> tablet = GetTabletInfo(endpoint);
    if (!tablet) {
        PDLOG(WARNING, "tablet with endpoint %s is not found", endpoint.c_str());
        return false;
    }

    if (!tablet->client_) {
        PDLOG(WARNING, "tablet with endpoint %s has not client", endpoint.c_str());
        return false;
    }
    bool ok = tablet->client_->UpdateTTL(tid, pid, ttl.ttl_type(), ttl.abs_ttl(), ttl.lat_ttl(), index_name);
    if (!ok) {
        PDLOG(WARNING,
              "fail to update ttl with tid %d, pid %d, abs_ttl %lu, lat_ttl "
              "%lu, endpoint %s",
              tid, pid, ttl.abs_ttl(), ttl.lat_ttl(), endpoint.c_str());
    } else {
        PDLOG(INFO,
              "update ttl with tid %d pid %d abs_ttl %lu, lat_ttl %lu endpoint "
              "%s ok",
              tid, pid, ttl.abs_ttl(), ttl.lat_ttl(), endpoint.c_str());
    }
    return ok;
}

void NameServerImpl::AddReplicaCluster(RpcController* controller, const ClusterAddress* request,
                                       GeneralResponse* response, Closure* done) {
    brpc::ClosureGuard done_guard(done);
    if (!running_.load(std::memory_order_acquire)) {
        response->set_code(::openmldb::base::ReturnCode::kNameserverIsNotLeader);
        response->set_msg("cur nameserver is not leader");
        PDLOG(WARNING, "cur nameserver is not leader");
        return;
    }
    if (mode_.load(std::memory_order_relaxed) != kLEADER) {
        response->set_code(::openmldb::base::ReturnCode::kCurNameserverIsNotLeaderMdoe);
        response->set_msg("cur nameserver is not leader mode");
        PDLOG(WARNING, "cur nameserver is not leader mode");
        return;
    }
    int code = 0;
    std::string rpc_msg("ok");
    do {
        {
            std::lock_guard<std::mutex> lock(mu_);
            if (nsc_.find(request->alias()) != nsc_.end()) {
                code = 400;
                rpc_msg = "replica cluster alias duplicate";
                break;
            }
        }
        std::shared_ptr<::openmldb::nameserver::ClusterInfo> cluster_info =
            std::make_shared<::openmldb::nameserver::ClusterInfo>(*request);
        if ((code = cluster_info->Init(rpc_msg)) != 0) {
            PDLOG(WARNING, "%s init failed, error: %s", request->alias().c_str(), rpc_msg.c_str());
            break;
        }
        std::vector<::openmldb::nameserver::TableInfo> tables;
        if (!std::atomic_load_explicit(&cluster_info->client_, std::memory_order_relaxed)
                 ->ShowAllTable(tables, rpc_msg)) {
            rpc_msg = "showtable error when add replica cluster";
            code = 455;
            break;
        }
        {
            if (!tables.empty()) {
                decltype(tablets_) tablets;
                {
                    std::lock_guard<std::mutex> lock(mu_);
                    auto it = tablets_.begin();
                    for (; it != tablets_.end(); it++) {
                        if (it->second->state_ != ::openmldb::type::EndpointState::kHealthy) {
                            continue;
                        }
                        tablets.insert(std::make_pair(it->first, it->second));
                    }
                }
                std::map<std::string, std::map<uint32_t, std::map<uint32_t, uint64_t>>> tablet_part_offset;
                for (auto it = tablets.begin(); it != tablets.end(); it++) {
                    std::map<uint32_t, std::map<uint32_t, uint64_t>> value;
                    bool ok = it->second->client_->GetAllSnapshotOffset(value);
                    if (ok) {
                        tablet_part_offset.insert(std::make_pair(it->second->client_->GetEndpoint(), value));
                    }
                }
                std::lock_guard<std::mutex> lock(mu_);
                if (!CompareTableInfo(tables, false)) {
                    PDLOG(WARNING, "compare table info error");
                    rpc_msg = "compare table info error";
                    code = 567;
                    break;
                }
                if (!CompareSnapshotOffset(tables, rpc_msg, code, tablet_part_offset)) {
                    break;
                }
            }
        }
        if (!cluster_info->AddReplicaClusterByNs(request->alias(), zone_info_.zone_name(), zone_info_.zone_term(),
                                                 rpc_msg)) {
            code = 300;
            break;
        }
        std::string cluster_value, value;
        request->SerializeToString(&cluster_value);
        if (zk_client_->GetNodeValue(zk_zone_data_path_ + "/replica/" + request->alias(), value)) {
            if (!zk_client_->SetNodeValue(zk_zone_data_path_ + "/replica/" + request->alias(), cluster_value)) {
                PDLOG(WARNING, "write replica cluster to zk failed, alias: %s", request->alias().c_str());
                code = 304;
                rpc_msg = "set zk failed";
                break;
            }
        } else {
            if (!zk_client_->CreateNode(zk_zone_data_path_ + "/replica/" + request->alias(), cluster_value)) {
                PDLOG(WARNING, "write replica cluster to zk failed, alias: %s", request->alias().c_str());
                code = 450;
                rpc_msg = "create zk failed";
                break;
            }
        }
        cluster_info->state_.store(kClusterHealthy, std::memory_order_relaxed);
        {
            std::lock_guard<std::mutex> lock(mu_);
            nsc_.insert(std::make_pair(request->alias(), cluster_info));
        }
        thread_pool_.AddTask(boost::bind(&NameServerImpl::CheckSyncExistTable, this, request->alias(), tables,
                                         std::atomic_load_explicit(&cluster_info->client_, std::memory_order_relaxed)));
        thread_pool_.AddTask(boost::bind(&NameServerImpl::CheckSyncTable, this, request->alias(), tables,
                                         std::atomic_load_explicit(&cluster_info->client_, std::memory_order_relaxed)));
    } while (0);

    response->set_code(code);
    response->set_msg(rpc_msg);
}

void NameServerImpl::AddReplicaClusterByNs(RpcController* controller,
                                           const ::openmldb::nameserver::ReplicaClusterByNsRequest* request,
                                           ::openmldb::nameserver::AddReplicaClusterByNsResponse* response,
                                           ::google::protobuf::Closure* done) {
    brpc::ClosureGuard done_guard(done);
    uint64_t code = 0;
    std::string rpc_msg = "accept";

    if (!running_.load(std::memory_order_acquire)) {
        response->set_code(::openmldb::base::ReturnCode::kNameserverIsNotLeader);
        response->set_msg("cur nameserver is not leader");
        PDLOG(WARNING, "cur nameserver is not leader");
        return;
    }
    if (mode_.load(std::memory_order_relaxed) == kLEADER) {
        response->set_code(::openmldb::base::ReturnCode::kCurNameserverIsLeaderCluster);
        response->set_msg("cur nameserver is leader cluster");
        PDLOG(WARNING, "cur nameserver is leader cluster");
        return;
    }
    std::lock_guard<std::mutex> lock(mu_);
    DEBUGLOG("request zone name is: %s, term is: %lu %d,", request->zone_info().zone_name().c_str(),
             request->zone_info().zone_term(), zone_info_.mode());
    DEBUGLOG("cur zone name is: %s", zone_info_.zone_name().c_str());
    do {
        if ((mode_.load(std::memory_order_acquire) == kFOLLOWER)) {
            if (request->zone_info().replica_alias() != zone_info_.replica_alias()) {
                code = 402;
                rpc_msg = "not same replica name";
                break;
            }
            if (request->zone_info().zone_name() == zone_info_.zone_name()) {
                if (request->zone_info().zone_term() < zone_info_.zone_term()) {
                    code = 406;
                    rpc_msg = "term le cur term";
                    break;
                }
                if (request->zone_info().zone_term() == zone_info_.zone_term()) {
                    code = 408;
                    rpc_msg = "already join zone";
                    break;
                }
            } else {
                code = 407;
                rpc_msg = "zone name not equal";
                break;
            }
        }
        std::string zone_info;
        request->zone_info().SerializeToString(&zone_info);
        if (zk_client_->IsExistNode(zk_zone_data_path_ + "/follower") > 0) {
            if (!zk_client_->CreateNode(zk_zone_data_path_ + "/follower", zone_info)) {
                PDLOG(WARNING, "write follower to zk failed, alias: %s", request->zone_info().replica_alias().c_str());
                code = 450;
                rpc_msg = "create zk failed";
                break;
            }
        } else {
            if (!zk_client_->SetNodeValue(zk_zone_data_path_ + "/follower", zone_info)) {
                code = 304;
                rpc_msg = "set zk failed";
                PDLOG(WARNING, "set zk failed, save follower value failed");
                break;
            }
        }
        mode_.store(request->zone_info().mode(), std::memory_order_release);
        zone_info_.CopyFrom(request->zone_info());
    } while (0);
    thread_pool_.AddTask(boost::bind(&NameServerImpl::DistributeTabletMode, this));
    response->set_code(code);
    response->set_msg(rpc_msg);
}

void NameServerImpl::ShowCatalog(RpcController* controller, const ShowCatalogRequest* request,
                                 ShowCatalogResponse* response, Closure* done) {
    brpc::ClosureGuard done_guard(done);
    if (!running_.load(std::memory_order_acquire)) {
        response->set_code(::openmldb::base::ReturnCode::kNameserverIsNotLeader);
        response->set_msg("cur nameserver is not leader");
        PDLOG(WARNING, "cur nameserver is not leader");
        return;
    }
    std::map<std::string, std::shared_ptr<TabletInfo>> tablet_map;
    {
        std::lock_guard<std::mutex> lock(mu_);
        for (const auto& kv : tablets_) {
            if (kv.second->state_ == ::openmldb::type::EndpointState::kHealthy) {
                tablet_map.emplace(kv.first, kv.second);
            }
        }
    }
    for (const auto& kv : tablet_map) {
        uint64_t version = 1;
        if (!kv.second->client_->GetCatalog(&version)) {
            response->set_code(::openmldb::base::ReturnCode::kRequestTabletFailed);
            response->set_msg("request tablet failed");
            PDLOG(WARNING, "request tablet failed");
            return;
        }
        auto catalog_info = response->add_catalog();
        catalog_info->set_endpoint(kv.first);
        catalog_info->set_version(version);
    }
    response->set_code(::openmldb::base::ReturnCode::kOk);
    response->set_msg("ok");
}

void NameServerImpl::ShowReplicaCluster(RpcController* controller, const GeneralRequest* request,
                                        ShowReplicaClusterResponse* response, Closure* done) {
    brpc::ClosureGuard done_guard(done);
    if (!running_.load(std::memory_order_acquire)) {
        response->set_code(::openmldb::base::ReturnCode::kNameserverIsNotLeader);
        response->set_msg("cur nameserver is not leader");
        PDLOG(WARNING, "cur nameserver is not leader");
        return;
    }
    if (mode_.load(std::memory_order_relaxed) == kFOLLOWER) {
        response->set_code(::openmldb::base::ReturnCode::kNameserverIsNotLeader);
        response->set_msg("cur nameserver is not leader, is follower cluster");
        PDLOG(WARNING, "cur nameserver is not leader");
        return;
    }
    std::lock_guard<std::mutex> lock(mu_);

    for (auto it = nsc_.begin(); it != nsc_.end(); ++it) {
        auto* status = response->add_replicas();
        auto replica = status->mutable_replica();
        replica->set_alias(it->first);
        replica->set_zk_path(it->second->cluster_add_.zk_path());
        replica->set_zk_endpoints(it->second->cluster_add_.zk_endpoints());
        status->set_state(ClusterStatus_Name(it->second->state_.load(std::memory_order_relaxed)));
        status->set_age(::baidu::common::timer::get_micros() / 1000 - it->second->ctime_);
    }
    response->set_code(::openmldb::base::ReturnCode::kOk);
    response->set_msg("ok");
}

void NameServerImpl::RemoveReplicaCluster(RpcController* controller,
                                          const ::openmldb::nameserver::RemoveReplicaOfRequest* request,
                                          ::openmldb::nameserver::GeneralResponse* response,
                                          ::google::protobuf::Closure* done) {
    brpc::ClosureGuard done_guard(done);
    if (!running_.load(std::memory_order_acquire) || (mode_.load(std::memory_order_relaxed) == kFOLLOWER)) {
        response->set_code(::openmldb::base::ReturnCode::kNameserverIsNotLeader);
        response->set_msg("cur nameserver is not leader");
        PDLOG(WARNING, "cur nameserver is not leader");
        return;
    }
    int code = 0;
    std::string rpc_msg = "ok";
    std::shared_ptr<::openmldb::client::NsClient> c_ptr;
    ClusterStatus state = kClusterHealthy;
    do {
        std::lock_guard<std::mutex> lock(mu_);
        auto it = nsc_.find(request->alias());
        if (it == nsc_.end()) {
            code = 404;
            rpc_msg = "replica name not found";
            PDLOG(WARNING, "replica name [%s] not found when remove replica clsuter", request->alias().c_str());
            break;
        }
        state = it->second->state_.load(std::memory_order_relaxed);
        for (auto db_iter = it->second->last_status.begin(); db_iter != it->second->last_status.end(); db_iter++) {
            for (auto iter = db_iter->second.begin(); iter != db_iter->second.end(); iter++) {
                for (auto part_iter = iter->second.begin(); part_iter != iter->second.end(); part_iter++) {
                    for (auto meta : part_iter->partition_meta()) {
                        if (meta.endpoint().empty()) {
                            break;
                        }
                        DelReplicaRemoteOP(meta.endpoint(), iter->first, db_iter->first, part_iter->pid());
                    }
                }
            }
        }
        if (!zk_client_->DeleteNode(zk_zone_data_path_ + "/replica/" + request->alias())) {
            code = 452;
            rpc_msg = "del zk failed";
            PDLOG(WARNING, "del replica zk node [%s] failed, when remove repcluster", request->alias().c_str());
            break;
        }
        c_ptr = std::atomic_load_explicit(&it->second->client_, std::memory_order_relaxed);
        nsc_.erase(it);
        PDLOG(INFO, "success remove replica cluster [%s]", request->alias().c_str());
    } while (0);
    if ((code == 0) && (state == kClusterHealthy)) {
        if (!c_ptr->RemoveReplicaClusterByNs(request->alias(), zone_info_.zone_name(), zone_info_.zone_term(), code,
                                             rpc_msg)) {
            PDLOG(WARNING, "send remove replica cluster request to replica clsute failed");
        }
    }
    response->set_code(code);
    response->set_msg(rpc_msg);
    return;
}

void NameServerImpl::RemoveReplicaClusterByNs(RpcController* controller,
                                              const ::openmldb::nameserver::ReplicaClusterByNsRequest* request,
                                              ::openmldb::nameserver::GeneralResponse* response,
                                              ::google::protobuf::Closure* done) {
    brpc::ClosureGuard done_guard(done);
    uint64_t code = 0;
    std::string rpc_msg = "ok";

    if (!running_.load(std::memory_order_acquire)) {
        response->set_code(::openmldb::base::ReturnCode::kNameserverIsNotLeader);
        response->set_msg("cur nameserver is not leader");
        PDLOG(WARNING, "cur nameserver is not leader");
        return;
    }
    if (mode_.load(std::memory_order_acquire) != kFOLLOWER) {
        response->set_code(::openmldb::base::ReturnCode::kThisIsNotFollower);
        response->set_msg("this is not follower");
        return;
    }
    do {
        std::lock_guard<std::mutex> lock(mu_);
        if (request->zone_info().replica_alias() != zone_info_.replica_alias()) {
            code = 402;
            rpc_msg = "not same replica name";
            break;
        }
        if (request->zone_info().zone_name() == zone_info_.zone_name()) {
            if (request->zone_info().zone_term() < zone_info_.zone_term()) {
                code = 406;
                rpc_msg = "term le cur term";
                break;
            }
        } else {
            code = 407;
            rpc_msg = "zone name not equal";
            break;
        }
        std::string value;
        ZoneInfo zone_info;
        zone_info.CopyFrom(request->zone_info());
        zone_info.set_mode(kNORMAL);
        zone_info.set_zone_name(endpoint_ + zk_root_path_);
        zone_info.set_replica_alias("");
        zone_info.set_zone_term(1);
        zone_info.SerializeToString(&value);
        if (!zk_client_->SetNodeValue(zk_zone_data_path_ + "/follower", value)) {
            code = 304;
            rpc_msg = "set zk failed";
            PDLOG(WARNING, "set zk failed, save follower value failed");
            break;
        }
        mode_.store(zone_info.mode(), std::memory_order_release);
        zone_info_.CopyFrom(zone_info);
    } while (0);
    thread_pool_.AddTask(boost::bind(&NameServerImpl::DistributeTabletMode, this));
    response->set_code(code);
    response->set_msg(rpc_msg);
    return;
}

void NameServerImpl::CheckClusterInfo() {
    do {
        decltype(nsc_) tmp_nsc;
        {
            std::lock_guard<std::mutex> lock(mu_);
            if (nsc_.size() < 1) {
                break;
            }
            for (auto i : nsc_) {
                if (i.second->state_.load(std::memory_order_relaxed) == kClusterHealthy) {
                    tmp_nsc.insert(std::make_pair(i.first, i.second));
                }
            }
        }
        for (const auto& i : tmp_nsc) {
            i.second->CheckZkClient();
        }
        std::string msg;
        for (auto i : tmp_nsc) {
            std::vector<::openmldb::nameserver::TableInfo> tables;
            if (!std::atomic_load_explicit(&i.second->client_, std::memory_order_relaxed)->ShowAllTable(tables, msg)) {
                PDLOG(WARNING, "check %s showtable has error: %s", i.first.c_str(), msg.c_str());
                continue;
            }
            std::lock_guard<std::mutex> lock(mu_);
            if ((tables.size() > 0) && !CompareTableInfo(tables, true)) {
                // todo :: add cluster statsu, need show in showreplica
                PDLOG(WARNING, "compare %s table info has error", i.first.c_str());
                continue;
            }
            CheckTableInfo(i.second, tables);
        }
    } while (0);

    if (running_.load(std::memory_order_acquire)) {
        task_thread_pool_.DelayTask(FLAGS_get_replica_status_interval,
                                    boost::bind(&NameServerImpl::CheckClusterInfo, this));
    }
}

void NameServerImpl::SwitchMode(::google::protobuf::RpcController* controller,
                                const ::openmldb::nameserver::SwitchModeRequest* request,
                                ::openmldb::nameserver::GeneralResponse* response, ::google::protobuf::Closure* done) {
    brpc::ClosureGuard done_guard(done);
    if (!running_.load(std::memory_order_acquire)) {
        response->set_code(::openmldb::base::ReturnCode::kNameserverIsNotLeader);
        response->set_msg("cur nameserver is not leader");
        PDLOG(WARNING, "cur nameserver is not leader");
        return;
    }
    if (request->sm() >= kFOLLOWER) {
        response->set_code(::openmldb::base::ReturnCode::kUnkownServerMode);
        response->set_msg("unkown server status");
        return;
    }
    if (mode_.load(std::memory_order_acquire) == request->sm()) {
        response->set_code(::openmldb::base::ReturnCode::kOk);
        return;
    }
    if (mode_.load(std::memory_order_acquire) == kLEADER) {
        std::lock_guard<std::mutex> lock(mu_);
        if (nsc_.size() > 0) {
            response->set_code(::openmldb::base::ReturnCode::kZoneNotEmpty);
            response->set_msg("zone not empty");
            return;
        }
    }
    std::lock_guard<std::mutex> lock(mu_);
    decltype(zone_info_) zone_info = zone_info_;
    zone_info.set_mode(request->sm());
    std::string value;
    zone_info.SerializeToString(&value);
    if (zk_client_->IsExistNode(zk_zone_data_path_ + "/follower") > 0) {
        if (!zk_client_->CreateNode(zk_zone_data_path_ + "/follower", value)) {
            PDLOG(WARNING, "write follower to zk failed");
            response->set_code(::openmldb::base::ReturnCode::kCreateZkFailed);
            response->set_msg("create zk failed");
            return;
        }
    } else {
        if (!zk_client_->SetNodeValue(zk_zone_data_path_ + "/follower", value)) {
            PDLOG(WARNING, "set zk failed, save follower value failed");
            response->set_code(::openmldb::base::ReturnCode::kSetZkFailed);
            response->set_msg("set zk failed");
            return;
        }
    }
    PDLOG(INFO, "current cluster mode is [%s]", ServerMode_Name(zone_info_.mode()).c_str());
    zone_info_.set_mode(request->sm());
    if (mode_.load(std::memory_order_acquire) == kFOLLOWER) {
        // notify table leave follower mode, leader table will be writeable.
        mode_.store(request->sm(), std::memory_order_release);
        thread_pool_.AddTask(boost::bind(&NameServerImpl::DistributeTabletMode, this));
    } else {
        mode_.store(request->sm(), std::memory_order_release);
    }
    PDLOG(INFO, "set new cluster mode [%s]", ServerMode_Name(request->sm()).c_str());
    response->set_code(::openmldb::base::ReturnCode::kOk);
    return;
}

void NameServerImpl::SyncTable(RpcController* controller, const SyncTableRequest* request, GeneralResponse* response,
                               Closure* done) {
    brpc::ClosureGuard done_guard(done);
    if (!running_.load(std::memory_order_acquire)) {
        response->set_code(::openmldb::base::ReturnCode::kNameserverIsNotLeader);
        response->set_msg("nameserver is not leader");
        PDLOG(WARNING, "cur nameserver is not leader");
        return;
    }
    if (mode_.load(std::memory_order_relaxed) != kLEADER) {
        response->set_code(::openmldb::base::ReturnCode::kCurNameserverIsNotLeaderMdoe);
        response->set_msg("cur nameserver is not leader mode");
        PDLOG(WARNING, "cur nameserver is not leader mode");
        return;
    }
    int code = 0;
    std::string msg = "ok";
    std::string name = request->name();
    std::string db = request->db();
    std::string cluster_alias = request->cluster_alias();
    std::shared_ptr<::openmldb::nameserver::TableInfo> table_info;
    do {
        std::shared_ptr<::openmldb::client::NsClient> client;
        {
            std::lock_guard<std::mutex> lock(mu_);
            if (!GetTableInfoUnlock(name, db, &table_info)) {
                response->set_code(::openmldb::base::ReturnCode::kTableIsNotExist);
                response->set_msg("table is not exist!");
                PDLOG(WARNING, "table[%s] is not exist!", name.c_str());
                return;
            }
            auto it = nsc_.find(cluster_alias);
            if (it == nsc_.end()) {
                code = 404;
                msg = "replica name not found";
                PDLOG(WARNING, "replica name [%s] not found when synctable [%s]", cluster_alias.c_str(), name.c_str());
                break;
            }
            if (it->second->state_.load(std::memory_order_relaxed) != kClusterHealthy) {
                code = 507;
                msg = "replica cluster not healthy";
                PDLOG(WARNING, "replica cluster [%s] not healthy when syntable [%s]", cluster_alias.c_str(),
                      name.c_str());
                break;
            }
            client = std::atomic_load_explicit(&it->second->client_, std::memory_order_relaxed);
        }
        std::vector<::openmldb::nameserver::TableInfo> tables;
        if (!client->ShowTable(name, db, false, tables, msg)) {
            code = 455;
            msg = "showtable error when synctable";
            PDLOG(WARNING, "replica cluster [%s] showtable error when synctable [%s]", cluster_alias.c_str(),
                  name.c_str());
            break;
        }
        std::vector<std::string> table_name_vec;
        for (auto& rkv : tables) {
            table_name_vec.push_back(rkv.name());
        }
        if (request->has_pid()) {
            if (std::find(table_name_vec.begin(), table_name_vec.end(), table_info->name()) != table_name_vec.end()) {
                PDLOG(INFO, "table [%s] [%u] already exists in replica cluster [%s]", name.c_str(), table_info->tid(),
                      cluster_alias.c_str());
                uint32_t pid = request->pid();
                if (SyncExistTable(cluster_alias, name, db, tables, *table_info, pid, code, msg) < 0) {
                    break;
                }
            } else {
                PDLOG(INFO, "table [%s] does not exist in replica cluster [%s]", name.c_str(), cluster_alias.c_str());
                code = 508;
                msg = "replica cluster has no table, do not need pid";
                PDLOG(WARNING, "replica cluster has no table [%s], do not need pid", name.c_str());
                break;
            }
        } else {
            for (int idx = 0; idx < table_info->table_partition_size(); idx++) {
                const ::openmldb::nameserver::TablePartition& table_partition_local = table_info->table_partition(idx);
                for (int midx = 0; midx < table_partition_local.partition_meta_size(); midx++) {
                    if (table_partition_local.partition_meta(midx).is_leader() &&
                        (!table_partition_local.partition_meta(midx).is_alive())) {
                        code = 509;
                        msg = "local table has a no alive leader partition";
                        PDLOG(WARNING,
                              "local table [%s] pid [%u] has a no alive leader "
                              "partition",
                              table_info->name().c_str(), table_partition_local.pid());
                        response->set_code(code);
                        response->set_msg(msg);
                        return;
                    }
                }
            }
            if (std::find(table_name_vec.begin(), table_name_vec.end(), table_info->name()) != table_name_vec.end()) {
                PDLOG(INFO, "table [%s] [%u] already exists in replica cluster [%s]", name.c_str(), table_info->tid(),
                      cluster_alias.c_str());
                if (SyncExistTable(cluster_alias, name, db, tables, *table_info, INVALID_PID, code, msg) < 0) {
                    break;
                }
            } else {
                PDLOG(INFO, "table [%s] does not exist in replica cluster [%s]", name.c_str(), cluster_alias.c_str());
                ::openmldb::nameserver::TableInfo table_info_r(*table_info);
                // get remote table_info: tid and leader partition info
                std::string error;
                if (!client->CreateRemoteTableInfo(zone_info_, table_info_r, error)) {
                    code = 510;
                    msg = "create remote table info failed";
                    PDLOG(WARNING, "create remote table_info error, wrong msg is [%s]", error.c_str());
                    break;
                }
                std::lock_guard<std::mutex> lock(mu_);
                for (int idx = 0; idx < table_info_r.table_partition_size(); idx++) {
                    const ::openmldb::nameserver::TablePartition& table_partition = table_info_r.table_partition(idx);
                    if (AddReplicaRemoteOP(cluster_alias, table_info_r.name(), table_info_r.db(), table_partition,
                                           table_info_r.tid(), table_partition.pid()) < 0) {
                        code = 511;
                        msg = "create AddReplicaRemoteOP failed";
                        PDLOG(INFO,
                              "create AddReplicaRemoteOP failed. table[%s] "
                              "pid[%u]",
                              name.c_str(), table_partition.pid());
                        response->set_code(code);
                        response->set_msg(msg);
                        return;
                    }
                }
            }
        }
    } while (0);
    response->set_code(code);
    response->set_msg(msg);
}

int NameServerImpl::SyncExistTable(const std::string& alias, const std::string& name, const std::string& db,
                                   const std::vector<::openmldb::nameserver::TableInfo> tables_remote,
                                   const ::openmldb::nameserver::TableInfo& table_info_local, uint32_t pid, int& code,
                                   std::string& msg) {
    std::vector<::openmldb::nameserver::TableInfo> table_vec;
    ::openmldb::nameserver::TableInfo table_info_remote;
    for (const auto& table : tables_remote) {
        if (table.name() == name && table.db() == db) {
            table_vec.push_back(table);
            table_info_remote = table;
            break;
        }
    }
    {
        decltype(tablets_) tablets;
        {
            std::lock_guard<std::mutex> lock(mu_);
            auto it = tablets_.begin();
            for (; it != tablets_.end(); it++) {
                if (it->second->state_ != ::openmldb::type::EndpointState::kHealthy) {
                    continue;
                }
                tablets.insert(std::make_pair(it->first, it->second));
            }
        }
        std::map<std::string, std::map<uint32_t, std::map<uint32_t, uint64_t>>> tablet_part_offset;
        for (auto it = tablets.begin(); it != tablets.end(); it++) {
            std::map<uint32_t, std::map<uint32_t, uint64_t>> value;
            bool ok = it->second->client_->GetAllSnapshotOffset(value);
            if (ok) {
                tablet_part_offset.insert(std::make_pair(it->second->client_->GetEndpoint(), value));
            }
        }
        std::lock_guard<std::mutex> lock(mu_);
        if (!CompareTableInfo(table_vec, false)) {
            PDLOG(WARNING, "compare table info error");
            msg = "compare table info error";
            code = 567;
            return -1;
        }
        if (!CompareSnapshotOffset(table_vec, msg, code, tablet_part_offset)) {
            return -1;
        }
    }
    std::vector<uint32_t> pid_vec;
    if (pid == INVALID_PID) {
        for (int idx = 0; idx < table_info_remote.table_partition_size(); idx++) {
            pid_vec.push_back(table_info_remote.table_partition(idx).pid());
        }
    } else {
        pid_vec.push_back(pid);
    }
    for (const auto& cur_pid : pid_vec) {
        bool has_pid = false;
        for (int idx = 0; idx < table_info_local.table_partition_size(); idx++) {
            const ::openmldb::nameserver::TablePartition& table_partition_local = table_info_local.table_partition(idx);
            if (table_partition_local.pid() == cur_pid) {
                has_pid = true;
                for (int midx = 0; midx < table_partition_local.partition_meta_size(); midx++) {
                    if (table_partition_local.partition_meta(midx).is_leader() &&
                        (!table_partition_local.partition_meta(midx).is_alive())) {
                        code = 509;
                        msg = "local table has a no alive leader partition";
                        PDLOG(WARNING,
                              "table [%s] pid [%u] has a no alive leader "
                              "partition",
                              name.c_str(), table_partition_local.pid());
                        return -1;
                    }
                }
                break;
            }
        }
        if (!has_pid) {
            code = 512;
            msg = "table has no current pid";
            PDLOG(WARNING, "table [%s] has no pid [%u]", name.c_str(), cur_pid);
            return -1;
        }
        // remote table
        for (int idx = 0; idx < table_info_remote.table_partition_size(); idx++) {
            const ::openmldb::nameserver::TablePartition& table_partition = table_info_remote.table_partition(idx);
            if (table_partition.pid() == cur_pid) {
                for (int midx = 0; midx < table_partition.partition_meta_size(); midx++) {
                    if (table_partition.partition_meta(midx).is_leader()) {
                        if (!table_partition.partition_meta(midx).is_alive()) {
                            code = 514;
                            msg = "remote table has a no alive leader partition";
                            PDLOG(WARNING,
                                  "remote table [%s] has a no alive leader "
                                  "partition pid[%u]",
                                  name.c_str(), cur_pid);
                            return -1;
                        }
                    }
                }
                break;
            }
        }
    }
    {
        std::lock_guard<std::mutex> lock(mu_);
        for (const auto& cur_pid : pid_vec) {
            for (int idx = 0; idx < table_info_remote.table_partition_size(); idx++) {
                const ::openmldb::nameserver::TablePartition& table_partition = table_info_remote.table_partition(idx);
                if (table_partition.pid() == cur_pid) {
                    for (int midx = 0; midx < table_partition.partition_meta_size(); midx++) {
                        if (table_partition.partition_meta(midx).is_leader() &&
                            table_partition.partition_meta(midx).is_alive()) {
                            if (AddReplicaSimplyRemoteOP(alias, name, db,
                                                         table_partition.partition_meta(midx).endpoint(),
                                                         table_info_remote.tid(), cur_pid) < 0) {
                                PDLOG(WARNING,
                                      "create AddReplicasSimplyRemoteOP "
                                      "failed. table[%s] pid[%u]",
                                      name.c_str(), cur_pid);
                                code = 513;
                                msg = "create AddReplicasSimplyRemoteOP failed";
                                return -1;
                            }
                        }
                    }
                    break;
                }
            }
        }
    }
    return 0;
}

void NameServerImpl::DistributeTabletMode() {
    if (!running_.load(std::memory_order_acquire)) {
        return;
    }
    decltype(tablets_) tmp_tablets;
    {
        std::lock_guard<std::mutex> lock(mu_);
        for (const auto& tablet : tablets_) {
            if (tablet.second->state_ != ::openmldb::type::EndpointState::kHealthy) {
                continue;
            }
            tmp_tablets.insert(std::make_pair(tablet.first, tablet.second));
        }
    }
    bool mode = mode_.load(std::memory_order_acquire) == kFOLLOWER ? true : false;
    for (const auto& tablet : tmp_tablets) {
        if (!tablet.second->client_->SetMode(mode)) {
            PDLOG(WARNING, "set tablet %s mode failed!", tablet.first.c_str());
        }
    }
}

bool NameServerImpl::CreateTableRemote(const ::openmldb::api::TaskInfo& task_info,
                                       const ::openmldb::nameserver::TableInfo& table_info,
                                       const std::shared_ptr<::openmldb::nameserver::ClusterInfo> cluster_info) {
    return cluster_info->CreateTableRemote(task_info, table_info, zone_info_);
}

bool NameServerImpl::DropTableRemote(const ::openmldb::api::TaskInfo& task_info, const std::string& name,
                                     const std::string& db,
                                     const std::shared_ptr<::openmldb::nameserver::ClusterInfo> cluster_info) {
    {
        std::lock_guard<std::mutex> lock(mu_);
        auto db_iter = cluster_info->last_status.find(db);
        if (db_iter != cluster_info->last_status.end()) {
            auto iter = db_iter->second.find(name);
            if (iter != db_iter->second.end()) {
                db_iter->second.erase(iter);
            }
        }
    }
    return cluster_info->DropTableRemote(task_info, name, db, zone_info_);
}

void NameServerImpl::MakeTablePartitionSnapshot(uint32_t pid, uint64_t end_offset,
                                                std::shared_ptr<::openmldb::nameserver::TableInfo> table_info) {
    for (const auto& part : table_info->table_partition()) {
        if (part.pid() != pid) {
            continue;
        }
        for (const auto& meta : part.partition_meta()) {
            if (!meta.is_alive()) {
                continue;
            }
            std::shared_ptr<TabletClient> client;
            {
                std::lock_guard<std::mutex> lock(mu_);
                auto tablet_iter = tablets_.find(meta.endpoint());
                if (tablet_iter == tablets_.end()) {
                    PDLOG(WARNING, "tablet[%s] not found in tablets", meta.endpoint().c_str());
                    continue;
                }
                client = tablet_iter->second->client_;
            }
            client->MakeSnapshot(table_info->tid(), pid, end_offset, std::shared_ptr<openmldb::api::TaskInfo>());
        }
    }
}

void NameServerImpl::DeleteIndex(RpcController* controller, const DeleteIndexRequest* request,
                                 GeneralResponse* response, Closure* done) {
    brpc::ClosureGuard done_guard(done);
    if (!running_.load(std::memory_order_acquire)) {
        response->set_code(::openmldb::base::ReturnCode::kNameserverIsNotLeader);
        response->set_msg("nameserver is not leader");
        PDLOG(WARNING, "cur nameserver is not leader");
        return;
    }
    std::shared_ptr<::openmldb::nameserver::TableInfo> table_info;
    int32_t index_pos = -1;
    std::map<std::string, std::shared_ptr<::openmldb::client::TabletClient>> tablet_client_map;
    if (!GetTableInfo(request->table_name(), request->db_name(), &table_info)) {
        response->set_code(::openmldb::base::ReturnCode::kTableIsNotExist);
        response->set_msg("table is not exist!");
        PDLOG(WARNING, "table[%s] is not exist!", request->table_name().c_str());
        return;
    }
    {
        std::lock_guard<std::mutex> lock(mu_);
        if (table_info->column_key_size() == 0) {
            response->set_code(::openmldb::base::ReturnCode::kHasNotColumnKey);
            response->set_msg("table has not column key");
            PDLOG(WARNING, "table %s has not column key", request->table_name().c_str());
            return;
        }
        for (int i = 0; i < table_info->column_key_size(); i++) {
            if (table_info->column_key(i).index_name() == request->idx_name()) {
                if (table_info->column_key(i).flag() == 0) {
                    index_pos = i;
                }
                break;
            }
        }
        if (index_pos < 0) {
            response->set_code(::openmldb::base::ReturnCode::kIdxNameNotFound);
            response->set_msg("index doesn't exist!");
            PDLOG(WARNING, "index[%s]  doesn't exist!", request->idx_name().c_str());
            return;
        } else if (index_pos == 0) {
            response->set_code(::openmldb::base::ReturnCode::kDeleteIndexFailed);
            response->set_msg("index is primary key");
            PDLOG(WARNING, "index %s is primary key, cannot delete", request->idx_name().c_str());
            return;
        }
        for (const auto& kv : tablets_) {
            if (kv.second->state_ != ::openmldb::type::EndpointState::kHealthy) {
                response->set_code(::openmldb::base::ReturnCode::kTabletIsNotHealthy);
                response->set_msg("tablet is offline!");
                PDLOG(WARNING, "tablet[%s] is offline!", kv.second->client_->GetEndpoint().c_str());
                return;
            }
            tablet_client_map.insert(std::make_pair(kv.second->client_->GetEndpoint(), kv.second->client_));
        }
    }
    for (int idx = 0; idx < table_info->table_partition_size(); idx++) {
        for (int meta_idx = 0; meta_idx < table_info->table_partition(idx).partition_meta_size(); meta_idx++) {
            std::string endpoint = table_info->table_partition(idx).partition_meta(meta_idx).endpoint();
            if (!table_info->table_partition(idx).partition_meta(meta_idx).is_alive()) {
                response->set_code(::openmldb::base::ReturnCode::kTableHasNoAliveLeaderPartition);
                response->set_msg("partition is not alive!");
                PDLOG(WARNING, "partition[%s][%d] is not alive!", endpoint.c_str(),
                      table_info->table_partition(idx).pid());
                return;
            }
            if (tablet_client_map.find(endpoint) == tablet_client_map.end()) {
                response->set_code(::openmldb::base::ReturnCode::kTabletIsNotHealthy);
                response->set_msg("tablet is not healthy");
                PDLOG(WARNING, "endpoint %s is not healthy", endpoint.c_str());
                return;
            }
        }
    }
    bool delete_failed = false;
    for (int idx = 0; idx < table_info->table_partition_size(); idx++) {
        for (int meta_idx = 0; meta_idx < table_info->table_partition(idx).partition_meta_size(); meta_idx++) {
            std::string endpoint = table_info->table_partition(idx).partition_meta(meta_idx).endpoint();
            std::string msg;
            if (!tablet_client_map[endpoint]->DeleteIndex(table_info->tid(), table_info->table_partition(idx).pid(),
                                                          request->idx_name(), &msg)) {
                PDLOG(WARNING, "delete index failed. name %s pid %u endpoint %s msg %s", request->table_name().c_str(),
                      table_info->table_partition(idx).pid(), endpoint.c_str(), msg.c_str());
                delete_failed = true;
            }
        }
    }
    table_info->mutable_column_key(index_pos)->set_flag(1);
    UpdateZkTableNode(table_info);
    if (delete_failed) {
        response->set_code(::openmldb::base::kDeleteIndexFailed);
        response->set_msg("delete failed");
    } else {
        response->set_code(0);
        response->set_msg("ok");
    }
    PDLOG(INFO, "delete index : table[%s] index[%s]", request->table_name().c_str(), request->idx_name().c_str());
}

bool NameServerImpl::UpdateZkTableNode(const std::shared_ptr<::openmldb::nameserver::TableInfo>& table_info) {
    if (UpdateZkTableNodeWithoutNotify(table_info.get())) {
        NotifyTableChanged();
        return true;
    }
    return false;
}

bool NameServerImpl::UpdateZkTableNodeWithoutNotify(const TableInfo* table_info) {
    std::string table_value;
    table_info->SerializeToString(&table_value);
    std::string temp_path;
    if (table_info->db().empty()) {
        temp_path = zk_table_data_path_ + "/" + table_info->name();
    } else {
        temp_path = zk_db_table_data_path_ + "/" + std::to_string(table_info->tid());
    }
    if (!zk_client_->SetNodeValue(temp_path, table_value)) {
        LOG(WARNING) << "update table node[" << temp_path << "] failed!";
        return false;
    }
    LOG(INFO) << "update table node[" << temp_path << "] success";
    return true;
}

void NameServerImpl::AddIndex(RpcController* controller, const AddIndexRequest* request, GeneralResponse* response,
                              Closure* done) {
    brpc::ClosureGuard done_guard(done);
    if (!running_.load(std::memory_order_acquire)) {
        response->set_code(ReturnCode::kNameserverIsNotLeader);
        response->set_msg("nameserver is not leader");
        LOG(WARNING) << "cur nameserver is not leader";
        return;
    }
    std::shared_ptr<TableInfo> table_info;
    const std::string& name = request->name();
    const std::string& db = request->db();
    const std::string& index_name = request->column_key().index_name();
    std::map<std::string, std::shared_ptr<::openmldb::client::TabletClient>> tablet_client_map;
    if (!GetTableInfo(request->name(), request->db(), &table_info)) {
        response->set_code(ReturnCode::kTableIsNotExist);
        response->set_msg("table is not exist!");
        LOG(WARNING) << "table[" << name << "] is not exist!";
        return;
    }
    if (table_info->column_key_size() == 0) {
        response->set_code(ReturnCode::kHasNotColumnKey);
        response->set_msg("table has no column key");
        LOG(WARNING) << "table " << name << " has no column key";
        return;
    }
    int32_t index_pos = 0;
    for (index_pos = 0; index_pos < table_info->column_key_size(); index_pos++) {
        if (table_info->column_key(index_pos).index_name() == index_name) {
            if (table_info->column_key(index_pos).flag() == 0) {
                response->set_code(ReturnCode::kIndexAlreadyExists);
                response->set_msg("index has already exist!");
                LOG(WARNING) << "index" << index_name << " has already exist! table " << name;
                return;
            }
            break;
        }
    }
    if ((uint32_t)table_info->table_partition_size() > FLAGS_name_server_task_max_concurrency) {
        response->set_code(ReturnCode::kTooManyPartition);
        response->set_msg("partition num is greater than name_server_task_max_concurrency");
        LOG(WARNING) << "parition num[" << table_info->table_partition_size()
                     << "] is greater than name_server_task_max_concurrency[" << FLAGS_name_server_task_max_concurrency
                     << "] table " << name;
        return;
    }
    std::map<std::string, ::openmldb::common::ColumnDesc> col_map;
    std::set<std::string> ts_set;
    for (const auto& column_desc : table_info->column_desc()) {
        col_map.insert(std::make_pair(column_desc.name(), column_desc));
    }
    for (const auto& column_key : table_info->column_key()) {
        if (column_key.has_ts_name() && !column_key.ts_name().empty()) {
            ts_set.insert(column_key.ts_name());
        }
    }
    for (const auto& col : table_info->added_column_desc()) {
        col_map.insert(std::make_pair(col.name(), col));
    }
    if (!request->column_key().ts_name().empty()) {
        auto it = ts_set.find(request->column_key().ts_name());
        if (it == ts_set.end()) {
            response->set_code(ReturnCode::kWrongColumnKey);
            response->set_msg("wrong column key!");
            LOG(WARNING) << " ts " << request->column_key().ts_name() << " not exist, table " << name;
            return;
        }
    }
    if (request->column_key().ts_name().empty() && !ts_set.empty()) {
        response->set_code(ReturnCode::kWrongColumnKey);
        response->set_msg("wrong column key!");
        LOG(WARNING) << "column key " << index_name << " should contain ts_col, table " << name;
        return;
    }
    std::map<std::string, openmldb::common::ColumnDesc> request_cols;
    for (const auto& col : request->cols()) {
        if (col.data_type() == ::openmldb::type::kFloat || col.data_type() == ::openmldb::type::kDouble) {
            response->set_code(ReturnCode::kWrongColumnKey);
            response->set_msg("index col type cannot float or double");
            LOG(WARNING) << col.name() << " type is " << ::openmldb::type::DataType_Name(col.data_type())
                         << " it is not allow be index col";
            return;
        }
        request_cols.insert(std::make_pair(col.name(), col));
    }
    std::set<std::string> need_create_cols;
    std::vector<openmldb::common::ColumnDesc> add_cols;
    for (const auto& col_name : request->column_key().col_name()) {
        auto it = col_map.find(col_name);
        if (it == col_map.end()) {
            auto tit = request_cols.find(col_name);
            if (tit == request_cols.end()) {
                response->set_code(ReturnCode::kWrongColumnKey);
                response->set_msg("wrong column key!");
                LOG(WARNING) << "miss column desc in the request";
                return;
            } else {
                if (need_create_cols.find(col_name) == need_create_cols.end()) {
                    need_create_cols.insert(col_name);
                    add_cols.push_back(tit->second);
                }
            }
        } else if (it->second.data_type() == ::openmldb::type::kFloat ||
                   it->second.data_type() == ::openmldb::type::kDouble) {
            response->set_code(ReturnCode::kWrongColumnKey);
            response->set_msg("wrong column key!");
            LOG(WARNING) << "column_desc " << col_name << " has wrong type or not exist, table " << name;
            return;
        }
    }
    if (!add_cols.empty()) {
        openmldb::common::VersionPair new_pair;
        bool ok = AddFieldToTablet(add_cols, table_info, &new_pair);
        if (!ok) {
            response->set_code(ReturnCode::kFailToUpdateTablemetaForAddingField);
            response->set_msg("fail to update tableMeta for adding field");
            LOG(WARNING) << "update tablemeta fail";
            return;
        }
        std::shared_ptr<TableInfo> table_info_zk(table_info->New());
        table_info_zk->CopyFrom(*table_info);
        for (const auto& col : add_cols) {
            openmldb::common::ColumnDesc* new_col = table_info_zk->add_added_column_desc();
            new_col->CopyFrom(col);
        }
        openmldb::common::VersionPair* add_pair = table_info_zk->add_schema_versions();
        add_pair->CopyFrom(new_pair);
        if (!UpdateZkTableNodeWithoutNotify(table_info_zk.get())) {
            response->set_code(ReturnCode::kSetZkFailed);
            response->set_msg("set zk failed!");
            LOG(WARNING) << "set zk failed! table " << name << " db " << db;
            return;
        }
        std::lock_guard<std::mutex> lock(mu_);
        for (const auto& col : add_cols) {
            openmldb::common::ColumnDesc* new_col = table_info->add_added_column_desc();
            new_col->CopyFrom(col);
        }
        openmldb::common::VersionPair* pair = table_info->add_schema_versions();
        pair->CopyFrom(new_pair);
    }
    std::lock_guard<std::mutex> lock(mu_);
    for (uint32_t pid = 0; pid < (uint32_t)table_info->table_partition_size(); pid++) {
        if (CreateAddIndexOP(name, db, pid, add_cols, request->column_key(), index_pos) < 0) {
            LOG(WARNING) << "create AddIndexOP failed, table " << name << " pid " << pid;
            break;
        }
    }
    response->set_code(ReturnCode::kOk);
    response->set_msg("ok");
    LOG(INFO) << "add index. table[" << name << "] index[" << index_name << "]";
}

bool NameServerImpl::AddIndexToTableInfo(const std::string& name, const std::string& db,
                                         const ::openmldb::common::ColumnKey& column_key, uint32_t index_pos) {
    std::lock_guard<std::mutex> lock(mu_);
    std::shared_ptr<::openmldb::nameserver::TableInfo> table_info;
    if (!GetTableInfoUnlock(name, db, &table_info)) {
        PDLOG(WARNING, "table[%s] is not exist!", name.c_str());
        return false;
    }
    if (index_pos < (uint32_t)table_info->column_key_size()) {
        ::openmldb::common::ColumnKey* cur_column_key = table_info->mutable_column_key(index_pos);
        cur_column_key->CopyFrom(column_key);
    } else {
        ::openmldb::common::ColumnKey* cur_column_key = table_info->add_column_key();
        cur_column_key->CopyFrom(column_key);
    }
    UpdateZkTableNode(table_info);
    PDLOG(INFO, "add index ok. table[%s] index[%s]", name.c_str(), column_key.index_name().c_str());
    return true;
}

int NameServerImpl::CreateAddIndexOP(const std::string& name, const std::string& db, uint32_t pid,
                                     const std::vector<openmldb::common::ColumnDesc>& new_cols,
                                     const ::openmldb::common::ColumnKey& column_key, uint32_t idx) {
    std::shared_ptr<::openmldb::nameserver::TableInfo> table_info;
    if (!GetTableInfoUnlock(name, db, &table_info)) {
        PDLOG(WARNING, "table[%s] is not exist!", name.c_str());
        return -1;
    }
    // zk_op_sync_node only need to create once, so implment that through pid == 0
    if (pid == 0) {
        std::string partition_num_value = std::to_string(table_info->table_partition_size());
        std::string table_sync_node = zk_op_sync_path_ + "/" + std::to_string(table_info->tid());
        if (zk_client_->IsExistNode(table_sync_node) == 0) {
            if (!zk_client_->SetNodeValue(table_sync_node, partition_num_value)) {
                LOG(WARNING) << "set sync value failed. table " << name << "node " << table_sync_node;
                return -1;
            }
        } else if (!zk_client_->CreateNode(table_sync_node, partition_num_value)) {
            LOG(WARNING) << "create sync node failed. table " << name << " node " << table_sync_node;
            return -1;
        }
    }
    std::shared_ptr<OPData> op_data;
    AddIndexMeta add_index_meta;
    add_index_meta.set_name(name);
    add_index_meta.set_pid(pid);
    add_index_meta.set_idx(idx);
    add_index_meta.set_db(db);
    if (!new_cols.empty()) {
        add_index_meta.set_skip_data(true);
    }
    ::openmldb::common::ColumnKey* cur_column_key = add_index_meta.mutable_column_key();
    cur_column_key->CopyFrom(column_key);
    std::string value;
    add_index_meta.SerializeToString(&value);
    if (CreateOPData(kAddIndexOP, value, op_data, name, db, pid) < 0) {
        PDLOG(WARNING, "create AddIndexOP data error. table %s pid %u", name.c_str(), pid);
        return -1;
    }
    if (CreateAddIndexOPTask(op_data) < 0) {
        PDLOG(WARNING, "create AddIndexOP task failed. table[%s] pid[%u]", name.c_str(), pid);
        return -1;
    }
    if (AddOPData(op_data, FLAGS_name_server_task_max_concurrency) < 0) {
        PDLOG(WARNING, "add op data failed. name[%s] pid[%u]", name.c_str(), pid);
        return -1;
    }
    PDLOG(INFO, "create AddIndexOP op ok. op_id[%lu] name[%s] pid[%u]", op_data->op_info_.op_id(), name.c_str(), pid);
    return 0;
}

int NameServerImpl::CreateAddIndexOPTask(std::shared_ptr<OPData> op_data) {
    AddIndexMeta add_index_meta;
    if (!add_index_meta.ParseFromString(op_data->op_info_.data())) {
        PDLOG(WARNING, "parse AddIndexMeta failed. data[%s]", op_data->op_info_.data().c_str());
        return -1;
    }
    std::string name = op_data->op_info_.name();
    std::string db = op_data->op_info_.db();
    uint32_t pid = op_data->op_info_.pid();
    std::shared_ptr<::openmldb::nameserver::TableInfo> table_info;
    if (!GetTableInfoUnlock(name, db, &table_info)) {
        PDLOG(WARNING, "get table info failed! name[%s]", name.c_str());
        return -1;
    }
    uint32_t tid = table_info->tid();
    std::string leader_endpoint;
    std::string follower_endpoint;
    std::map<uint32_t, std::string> pid_endpoint_map;
    std::vector<std::string> endpoints;
    for (const auto& part : table_info->table_partition()) {
        for (const auto& meta : part.partition_meta()) {
            if (!meta.is_alive()) {
                continue;
            }
            const std::string& ep = meta.endpoint();
            if (meta.is_leader()) {
                if (part.pid() == pid) {
                    leader_endpoint = ep;
                } else {
                    pid_endpoint_map.insert(std::make_pair(part.pid(), ep));
                }
            }
            if (part.pid() == pid) {
                if (!meta.is_leader() && follower_endpoint.empty()) {
                    follower_endpoint = ep;
                }
                endpoints.push_back(ep);
            }
        }
    }
    if (leader_endpoint.empty()) {
        LOG(WARNING) << "get leader failed. table[" << name << "] pid[" << pid << "]";
        return -1;
    }
    auto it = tablets_.find(leader_endpoint);
    if (it == tablets_.end() || !it->second->Health()) {
        LOG(WARNING) << "leader[" << leader_endpoint << "] is not online";
        return -1;
    }
    uint64_t op_index = op_data->op_info_.op_id();
    std::shared_ptr<Task> task;
    const openmldb::common::ColumnKey& ck = add_index_meta.column_key();
    const auto ck_idx = add_index_meta.idx();
    if (add_index_meta.skip_data()) {
        task = CreateAddIndexToTabletTask(op_index, kAddIndexOP, tid, pid, endpoints, ck);
        if (!task) {
            LOG(WARNING) << "create add index task failed. tid[" << tid << "] pid[" << pid << "]";
            return -1;
        }
        op_data->task_list_.push_back(task);
        boost::function<bool()> fun = boost::bind(&NameServerImpl::AddIndexToTableInfo, this, name, db, ck, ck_idx);
        task = CreateTableSyncTask(op_index, kAddIndexOP, tid, fun);
        if (!task) {
            LOG(WARNING) << "create add index task failed. tid[" << tid << "] pid[" << pid << "]";
        }
        op_data->task_list_.push_back(task);
        return 0;
    }
    const int part_size = table_info->table_partition_size();
    task = CreateDumpIndexDataTask(op_index, kAddIndexOP, tid, pid, leader_endpoint, part_size, ck, ck_idx);
    if (!task) {
        LOG(WARNING) << "create dump index task failed. tid[" << tid << "] pid[" << pid << "] endpoint["
                     << leader_endpoint << "]";
        return -1;
    }
    op_data->task_list_.push_back(task);
    task = CreateSendIndexDataTask(op_index, kAddIndexOP, tid, pid, leader_endpoint, pid_endpoint_map);
    if (!task) {
        LOG(WARNING) << "create send index data task failed. tid[" << tid << "] pid [" << pid << "] endpoint["
                     << leader_endpoint << "]";
        return -1;
    }
    op_data->task_list_.push_back(task);
    task = CreateAddIndexToTabletTask(op_index, kAddIndexOP, tid, pid, endpoints, ck);
    if (!task) {
        LOG(WARNING) << "create add index tasdk failed. tid[" << tid << "] pid[" << pid << "]";
        return -1;
    }
    op_data->task_list_.push_back(task);
    task = CreateExtractIndexDataTask(op_index, kAddIndexOP, tid, pid, endpoints, part_size, ck, ck_idx);
    if (!task) {
        LOG(WARNING) << "Create extract index data task failed. tid[" << tid << "] pid[" << pid << "]";
        return -1;
    }
    op_data->task_list_.push_back(task);
    task = CreateLoadIndexDataTask(op_index, kAddIndexOP, tid, pid, leader_endpoint, part_size);
    if (!task) {
        LOG(WARNING) << "create load index data task failed. tid[" << tid << "] pid[" << pid << "] endpoint["
                     << leader_endpoint << "]";
        return -1;
    }
    op_data->task_list_.push_back(task);
    task = CreateCheckBinlogSyncProgressTask(op_index, kAddIndexOP, name, db, pid, follower_endpoint,
                                             FLAGS_check_binlog_sync_progress_delta);
    if (!task) {
        LOG(WARNING) << "create CheckBinlogSyncProgressTask failed. name[" << name << "] pid[" << pid << "]";
        return -1;
    }
    op_data->task_list_.push_back(task);
    boost::function<bool()> fun = boost::bind(&NameServerImpl::AddIndexToTableInfo, this, name, db, ck, ck_idx);
    task = CreateTableSyncTask(op_index, kAddIndexOP, tid, fun);
    if (!task) {
        LOG(WARNING) << "creawte table sync task failed. name[" << name << "] pid[" << pid << "]";
        return -1;
    }
    op_data->task_list_.push_back(task);
    return 0;
}

std::shared_ptr<Task> NameServerImpl::CreateTableSyncTask(uint64_t op_index, ::openmldb::api::OPType op_type,
                                                          uint32_t tid, const boost::function<bool()>& fun) {
    std::shared_ptr<Task> task = std::make_shared<Task>("", std::make_shared<::openmldb::api::TaskInfo>());
    task->task_info_->set_op_id(op_index);
    task->task_info_->set_op_type(op_type);
    task->task_info_->set_task_type(::openmldb::api::TaskType::kTableSyncTask);
    task->task_info_->set_status(::openmldb::api::TaskStatus::kInited);
    task->fun_ = boost::bind(&NameServerImpl::RunSyncTaskFun, this, tid, fun, task->task_info_);
    return task;
}

void NameServerImpl::RunSyncTaskFun(uint32_t tid, const boost::function<bool()>& fun,
                                    std::shared_ptr<::openmldb::api::TaskInfo> task_info) {
    std::string value;
    std::string table_sync_node = zk_op_sync_path_ + "/" + std::to_string(tid);
    do {
        uint32_t task_num = 0;
        {
            std::lock_guard<std::mutex> lock(mu_);
            if (!zk_client_->GetNodeValue(table_sync_node, value)) {
                PDLOG(WARNING, "get sync value failed. table %u node %s", tid, table_sync_node.c_str());
                break;
            }
            try {
                task_num = boost::lexical_cast<uint32_t>(value);
            } catch (std::exception const& e) {
                PDLOG(WARNING, "convert to uint falied. table %u value %s", tid, value.c_str());
                break;
            }
            task_num--;
            if (task_num > 0) {
                std::string new_value = std::to_string(task_num);
                if (!zk_client_->SetNodeValue(table_sync_node, new_value)) {
                    PDLOG(WARNING, "set sync value failed. table %u node %s", tid, table_sync_node.c_str());
                    break;
                }
            }
        }
        if (task_num == 0) {
            if (!fun()) {
                PDLOG(WARNING, "execute fun failed. table %u", tid);
                break;
            }
            if (!zk_client_->DeleteNode(table_sync_node)) {
                PDLOG(WARNING, "delete sync value failed. table %u node %s", tid, table_sync_node.c_str());
            }
            PDLOG(INFO, "execute fun success. table %u", tid);
        }
        task_info->set_status(::openmldb::api::TaskStatus::kDone);
        return;
    } while (0);
    task_info->set_status(::openmldb::api::TaskStatus::kFailed);
}

std::shared_ptr<Task> NameServerImpl::CreateDumpIndexDataTask(uint64_t op_index, ::openmldb::api::OPType op_type,
                                                              uint32_t tid, uint32_t pid, const std::string& endpoint,
                                                              uint32_t partition_num,
                                                              const ::openmldb::common::ColumnKey& column_key,
                                                              uint32_t idx) {
    auto it = tablets_.find(endpoint);
    if (it == tablets_.end() || !it->second->Health()) {
        return std::shared_ptr<Task>();
    }
    std::shared_ptr<Task> task = std::make_shared<Task>(endpoint, std::make_shared<::openmldb::api::TaskInfo>());
    task->task_info_->set_op_id(op_index);
    task->task_info_->set_op_type(op_type);
    task->task_info_->set_task_type(::openmldb::api::TaskType::kDumpIndexData);
    task->task_info_->set_status(::openmldb::api::TaskStatus::kInited);
    task->task_info_->set_endpoint(endpoint);
    boost::function<bool()> fun = boost::bind(&TabletClient::DumpIndexData, it->second->client_, tid, pid,
                                              partition_num, column_key, idx, task->task_info_);
    task->fun_ = boost::bind(&NameServerImpl::WrapTaskFun, this, fun, task->task_info_);
    return task;
}

std::shared_ptr<Task> NameServerImpl::CreateSendIndexDataTask(uint64_t op_index, ::openmldb::api::OPType op_type,
                                                              uint32_t tid, uint32_t pid, const std::string& endpoint,
                                                              const std::map<uint32_t, std::string>& pid_endpoint_map) {
    std::shared_ptr<TabletInfo> tablet = GetHealthTabletInfoNoLock(endpoint);
    if (!tablet) {
        return std::shared_ptr<Task>();
    }
    std::shared_ptr<Task> task = std::make_shared<Task>(endpoint, std::make_shared<::openmldb::api::TaskInfo>());
    task->task_info_->set_op_id(op_index);
    task->task_info_->set_op_type(op_type);
    task->task_info_->set_task_type(::openmldb::api::TaskType::kSendIndexData);
    task->task_info_->set_status(::openmldb::api::TaskStatus::kInited);
    task->task_info_->set_endpoint(endpoint);
    boost::function<bool()> fun =
        boost::bind(&TabletClient::SendIndexData, tablet->client_, tid, pid, pid_endpoint_map, task->task_info_);
    task->fun_ = boost::bind(&NameServerImpl::WrapTaskFun, this, fun, task->task_info_);
    return task;
}

std::shared_ptr<Task> NameServerImpl::CreateLoadIndexDataTask(uint64_t op_index, ::openmldb::api::OPType op_type,
                                                              uint32_t tid, uint32_t pid, const std::string& endpoint,
                                                              uint32_t partition_num) {
    std::shared_ptr<TabletInfo> tablet = GetHealthTabletInfoNoLock(endpoint);
    if (!tablet) {
        return std::shared_ptr<Task>();
    }
    std::shared_ptr<Task> task = std::make_shared<Task>(endpoint, std::make_shared<::openmldb::api::TaskInfo>());
    task->task_info_->set_op_id(op_index);
    task->task_info_->set_op_type(op_type);
    task->task_info_->set_task_type(::openmldb::api::TaskType::kLoadIndexData);
    task->task_info_->set_status(::openmldb::api::TaskStatus::kInited);
    task->task_info_->set_endpoint(endpoint);
    boost::function<bool()> fun =
        boost::bind(&TabletClient::LoadIndexData, tablet->client_, tid, pid, partition_num, task->task_info_);
    task->fun_ = boost::bind(&NameServerImpl::WrapTaskFun, this, fun, task->task_info_);
    return task;
}

std::shared_ptr<Task> NameServerImpl::CreateExtractIndexDataTask(uint64_t op_index, ::openmldb::api::OPType op_type,
                                                                 uint32_t tid, uint32_t pid,
                                                                 const std::vector<std::string>& endpoints,
                                                                 uint32_t partition_num,
                                                                 const ::openmldb::common::ColumnKey& column_key,
                                                                 uint32_t idx) {
    std::shared_ptr<Task> task = std::make_shared<Task>("", std::make_shared<::openmldb::api::TaskInfo>());
    for (const auto& endpoint : endpoints) {
        std::shared_ptr<TabletInfo> tablet = GetHealthTabletInfoNoLock(endpoint);
        if (!tablet) {
            return std::shared_ptr<Task>();
        }
        std::shared_ptr<Task> sub_task =
            std::make_shared<Task>(endpoint, std::make_shared<::openmldb::api::TaskInfo>());
        sub_task->task_info_->set_op_id(op_index);
        sub_task->task_info_->set_op_type(op_type);
        sub_task->task_info_->set_task_type(::openmldb::api::TaskType::kExtractIndexData);
        sub_task->task_info_->set_status(::openmldb::api::TaskStatus::kInited);
        sub_task->task_info_->set_endpoint(endpoint);
        boost::function<bool()> fun = boost::bind(&TabletClient::ExtractIndexData, tablet->client_, tid, pid,
                                                  partition_num, column_key, idx, sub_task->task_info_);
        sub_task->fun_ = boost::bind(&NameServerImpl::WrapTaskFun, this, fun, sub_task->task_info_);
        task->sub_task_.push_back(sub_task);
        PDLOG(INFO,
              "add subtask kExtractIndexData. op_id[%lu] tid[%u] pid[%u] "
              "endpoint[%s]",
              op_index, tid, pid, endpoint.c_str());
    }
    task->task_info_->set_op_id(op_index);
    task->task_info_->set_op_type(op_type);
    task->task_info_->set_task_type(::openmldb::api::TaskType::kExtractIndexData);
    task->task_info_->set_status(::openmldb::api::TaskStatus::kInited);
    task->fun_ = boost::bind(&NameServerImpl::RunSubTask, this, task);
    return task;
}

void NameServerImpl::RunSubTask(std::shared_ptr<Task> task) {
    for (const auto& cur_task : task->sub_task_) {
        cur_task->task_info_->set_status(::openmldb::api::TaskStatus::kDoing);
        cur_task->fun_();
    }
}

std::shared_ptr<Task> NameServerImpl::CreateAddIndexToTabletTask(uint64_t op_index, ::openmldb::api::OPType op_type,
                                                                 uint32_t tid, uint32_t pid,
                                                                 const std::vector<std::string>& endpoints,
                                                                 const ::openmldb::common::ColumnKey& column_key) {
    std::shared_ptr<Task> task = std::make_shared<Task>("", std::make_shared<::openmldb::api::TaskInfo>());
    for (const auto& endpoint : endpoints) {
        std::shared_ptr<TabletInfo> tablet = GetHealthTabletInfoNoLock(endpoint);
        if (!tablet) {
            return std::shared_ptr<Task>();
        }
        std::shared_ptr<Task> sub_task =
            std::make_shared<Task>(endpoint, std::make_shared<::openmldb::api::TaskInfo>());
        sub_task->task_info_->set_op_id(op_index);
        sub_task->task_info_->set_op_type(op_type);
        sub_task->task_info_->set_task_type(::openmldb::api::TaskType::kAddIndexToTablet);
        sub_task->task_info_->set_status(::openmldb::api::TaskStatus::kInited);
        boost::function<bool()> fun =
            boost::bind(&TabletClient::AddIndex, tablet->client_, tid, pid, column_key, sub_task->task_info_);
        sub_task->fun_ = boost::bind(&NameServerImpl::WrapTaskFun, this, fun, sub_task->task_info_);
        task->sub_task_.push_back(sub_task);
        PDLOG(INFO,
              "add subtask AddIndexToTablet. op_id[%lu] tid[%u] pid[%u] "
              "endpoint[%s]",
              op_index, tid, pid, endpoint.c_str());
    }
    task->task_info_->set_op_id(op_index);
    task->task_info_->set_op_type(op_type);
    task->task_info_->set_task_type(::openmldb::api::TaskType::kAddIndexToTablet);
    task->task_info_->set_status(::openmldb::api::TaskStatus::kInited);
    task->fun_ = boost::bind(&NameServerImpl::RunSubTask, this, task);
    return task;
}

void NameServerImpl::CreateDatabase(RpcController* controller, const CreateDatabaseRequest* request,
                                    GeneralResponse* response, Closure* done) {
    brpc::ClosureGuard done_guard(done);
    if (!running_.load(std::memory_order_acquire)) {
        response->set_code(::openmldb::base::ReturnCode::kNameserverIsNotLeader);
        response->set_msg("nameserver is not leader");
        PDLOG(WARNING, "cur nameserver is not leader");
        return;
    }
    bool ok = false;
    {
        std::lock_guard<std::mutex> lock(mu_);
        ok = databases_.find(request->db()) == databases_.end();
        if (ok) {
            databases_.insert(request->db());
        }
    }
    if (ok) {
        if (!zk_client_->CreateNode(zk_db_path_ + "/" + request->db(), "")) {
            PDLOG(WARNING, "create db node[%s/%s] failed!", zk_db_path_.c_str(), request->db().c_str());
            response->set_code(::openmldb::base::ReturnCode::kSetZkFailed);
            response->set_msg("set zk failed");
            return;
        }
        response->set_code(::openmldb::base::ReturnCode::kOk);
        response->set_msg("ok");
        return;
    }
    response->set_code(::openmldb::base::ReturnCode::kDatabaseAlreadyExists);
    response->set_msg("database already exists");
}

void NameServerImpl::UseDatabase(RpcController* controller, const UseDatabaseRequest* request,
                                 GeneralResponse* response, Closure* done) {
    brpc::ClosureGuard done_guard(done);
    if (!running_.load(std::memory_order_acquire)) {
        response->set_code(::openmldb::base::ReturnCode::kNameserverIsNotLeader);
        response->set_msg("nameserver is not leader");
        PDLOG(WARNING, "cur nameserver is not leader");
        return;
    }
    {
        std::lock_guard<std::mutex> lock(mu_);
        if (databases_.find(request->db()) != databases_.end()) {
            response->set_code(::openmldb::base::ReturnCode::kOk);
            response->set_msg("ok");
        } else {
            response->set_code(::openmldb::base::ReturnCode::kDatabaseNotFound);
            response->set_msg("database not found");
        }
    }
}

void NameServerImpl::ShowDatabase(RpcController* controller, const GeneralRequest* request,
                                  ShowDatabaseResponse* response, Closure* done) {
    brpc::ClosureGuard done_guard(done);
    if (!running_.load(std::memory_order_acquire)) {
        response->set_code(::openmldb::base::ReturnCode::kNameserverIsNotLeader);
        response->set_msg("nameserver is not leader");
        PDLOG(WARNING, "cur nameserver is not leader");
        return;
    }
    {
        std::lock_guard<std::mutex> lock(mu_);
        for (auto db : databases_) {
            response->add_db(db);
        }
    }
    response->set_code(::openmldb::base::ReturnCode::kOk);
    response->set_msg("ok");
}

void NameServerImpl::DropDatabase(RpcController* controller, const DropDatabaseRequest* request,
                                  GeneralResponse* response, Closure* done) {
    brpc::ClosureGuard done_guard(done);
    if (!running_.load(std::memory_order_acquire)) {
        response->set_code(::openmldb::base::ReturnCode::kNameserverIsNotLeader);
        response->set_msg("nameserver is not leader");
        PDLOG(WARNING, "cur nameserver is not leader");
        return;
    }
    {
        std::lock_guard<std::mutex> lock(mu_);
        if (databases_.find(request->db()) == databases_.end()) {
            response->set_code(::openmldb::base::ReturnCode::kDatabaseNotFound);
            response->set_msg("database not found");
            return;
        }
        auto db_it = db_table_info_.find(request->db());
        if (db_it != db_table_info_.end() && db_it->second.size() != 0) {
            response->set_code(::openmldb::base::ReturnCode::kDatabaseNotEmpty);
            response->set_msg("database not empty");
            return;
        }
        databases_.erase(request->db());
    }
    if (!zk_client_->DeleteNode(zk_db_path_ + "/" + request->db())) {
        PDLOG(WARNING, "drop db node[%s/%s] failed!", zk_db_path_.c_str(), request->db().c_str());
        response->set_code(::openmldb::base::ReturnCode::kSetZkFailed);
        response->set_msg("set zk failed");
        return;
    }
    response->set_code(::openmldb::base::ReturnCode::kOk);
    response->set_msg("ok");
}

void NameServerImpl::SetSdkEndpoint(RpcController* controller, const SetSdkEndpointRequest* request,
                                    GeneralResponse* response, Closure* done) {
    brpc::ClosureGuard done_guard(done);
    if (!running_.load(std::memory_order_acquire)) {
        response->set_code(::openmldb::base::ReturnCode::kNameserverIsNotLeader);
        response->set_msg("nameserver is not leader");
        PDLOG(WARNING, "cur nameserver is not leader");
        return;
    }
    std::string server_name = request->server_name();
    std::string sdk_endpoint = request->sdk_endpoint();
    if (sdk_endpoint != "null") {
        std::string leader_path = FLAGS_zk_root_path + "/leader";
        // check sever name exist
        std::vector<std::string> children;
        if (!zk_client_->GetChildren(leader_path, children) || children.empty()) {
            PDLOG(WARNING, "get zk children failed");
            response->set_code(::openmldb::base::ReturnCode::kGetZkFailed);
            response->set_msg("get zk children failed");
            return;
        }
        std::set<std::string> endpoint_set;
        for (const auto& path : children) {
            std::string endpoint;
            std::string real_path = leader_path + "/" + path;
            if (!zk_client_->GetNodeValue(real_path, endpoint)) {
                PDLOG(WARNING, "get zk value failed");
                response->set_code(::openmldb::base::ReturnCode::kGetZkFailed);
                response->set_msg("get zk value failed");
                return;
            }
            endpoint_set.insert(endpoint);
        }
        bool has_found = true;
        do {
            if (std::find(endpoint_set.begin(), endpoint_set.end(), server_name) != endpoint_set.end()) {
                break;
            }
            std::lock_guard<std::mutex> lock(mu_);
            auto it = tablets_.find(server_name);
            if (it != tablets_.end() && it->second->state_ == ::openmldb::type::EndpointState::kHealthy) {
                break;
            }
            has_found = false;
        } while (0);
        if (!has_found) {
            response->set_code(::openmldb::base::ReturnCode::kServerNameNotFound);
            response->set_msg("server_name is not exist or offline");
            PDLOG(WARNING, "server_name[%s] is not exist or offline", server_name.c_str());
            return;
        }
        // check sdkendpoint duplicate
        std::lock_guard<std::mutex> lock(mu_);
        for (auto it = sdk_endpoint_map_.begin(); it != sdk_endpoint_map_.end(); ++it) {
            if (it->second == sdk_endpoint) {
                response->set_code(::openmldb::base::ReturnCode::kSdkEndpointDuplicate);
                response->set_msg("sdkendpoint duplicate");
                PDLOG(WARNING, "sdkendpoint[%s] duplicate", sdk_endpoint.c_str());
                return;
            }
        }
    }
    decltype(sdk_endpoint_map_) tmp_map;
    {
        std::lock_guard<std::mutex> lock(mu_);
        tmp_map = sdk_endpoint_map_;
    }
    std::string path = FLAGS_zk_root_path + "/map/sdkendpoints/" + server_name;
    if (sdk_endpoint != "null") {
        if (zk_client_->IsExistNode(path) != 0) {
            if (!zk_client_->CreateNode(path, sdk_endpoint)) {
                PDLOG(WARNING, "create zk node %s value %s failed", path.c_str(), sdk_endpoint.c_str());
                response->set_code(::openmldb::base::ReturnCode::kCreateZkFailed);
                response->set_msg("create zk failed");
                return;
            }
        } else {
            if (!zk_client_->SetNodeValue(path, sdk_endpoint)) {
                PDLOG(WARNING, "set zk node %s value %s failed", path.c_str(), sdk_endpoint.c_str());
                response->set_code(::openmldb::base::ReturnCode::kSetZkFailed);
                response->set_msg("set zk failed");
                return;
            }
        }
        auto iter = tmp_map.find(server_name);
        if (iter == tmp_map.end()) {
            tmp_map.insert(std::make_pair(server_name, sdk_endpoint));
        } else {
            iter->second = sdk_endpoint;
        }
    } else {
        if (!zk_client_->DeleteNode(path)) {
            response->set_code(::openmldb::base::ReturnCode::kDelZkFailed);
            response->set_msg("del zk failed");
            PDLOG(WARNING, "del zk node [%s] failed", path.c_str());
            return;
        }
        tmp_map.erase(server_name);
    }
    {
        std::lock_guard<std::mutex> lock(mu_);
        sdk_endpoint_map_.swap(tmp_map);
        NotifyTableChanged();
    }
    PDLOG(INFO, "SetSdkEndpoint success. server_name %s sdk_endpoint %s", server_name.c_str(), sdk_endpoint.c_str());
    response->set_code(::openmldb::base::ReturnCode::kOk);
    response->set_msg("ok");
}

void NameServerImpl::UpdateRealEpMapToTablet() {
    if (!running_.load(std::memory_order_acquire)) {
        return;
    }
    decltype(tablets_) tmp_tablets;
    decltype(real_ep_map_) tmp_map;
    {
        std::lock_guard<std::mutex> lock(mu_);
        if (real_ep_map_.empty()) {
            return;
        }
        for (const auto& tablet : tablets_) {
            if (tablet.second->state_ != ::openmldb::type::EndpointState::kHealthy) {
                continue;
            }
            tmp_tablets.insert(std::make_pair(tablet.first, tablet.second));
        }
        tmp_map = real_ep_map_;
        for (auto& pair : remote_real_ep_map_) {
            auto it = tmp_map.find(pair.first);
            if (it == tmp_map.end()) {
                tmp_map.insert(std::make_pair(pair.first, pair.second));
            } else {
                it->second = pair.second;
            }
        }
    }
    for (const auto& tablet : tmp_tablets) {
        if (!tablet.second->client_->UpdateRealEndpointMap(tmp_map)) {
            PDLOG(WARNING, "UpdateRealEndpointMap for tablet %s failed!", tablet.first.c_str());
        }
    }
}

void NameServerImpl::UpdateRemoteRealEpMap() {
    do {
        if (!running_.load(std::memory_order_acquire)) {
            break;
        }
        if (mode_.load(std::memory_order_relaxed) != kLEADER) {
            break;
        }
        if (!FLAGS_use_name) {
            break;
        }
        decltype(nsc_) tmp_nsc;
        decltype(remote_real_ep_map_) old_map;
        {
            std::lock_guard<std::mutex> lock(mu_);
            if (nsc_.empty()) {
                break;
            }
            for (auto& i : nsc_) {
                if (i.second->state_.load(std::memory_order_relaxed) == kClusterHealthy) {
                    tmp_nsc.insert(std::make_pair(i.first, i.second));
                }
            }
            old_map = remote_real_ep_map_;
        }
        decltype(remote_real_ep_map_) tmp_map;
        for (auto& i : tmp_nsc) {
            auto r_map = std::atomic_load_explicit(&i.second->remote_real_ep_map_, std::memory_order_acquire);
            for (auto& pair : *r_map) {
                auto it = tmp_map.find(pair.first);
                if (it == tmp_map.end()) {
                    tmp_map.insert(std::make_pair(pair.first, pair.second));
                } else {
                    it->second = pair.second;
                }
            }
        }
        {
            std::lock_guard<std::mutex> lock(mu_);
            remote_real_ep_map_.swap(tmp_map);
        }
        if (old_map != tmp_map) {
            thread_pool_.AddTask(boost::bind(&NameServerImpl::UpdateRealEpMapToTablet, this));
        }
    } while (false);
    task_thread_pool_.DelayTask(FLAGS_get_replica_status_interval,
                                boost::bind(&NameServerImpl::UpdateRemoteRealEpMap, this));
}

void NameServerImpl::ShowSdkEndpoint(RpcController* controller, const ShowSdkEndpointRequest* request,
                                     ShowSdkEndpointResponse* response, Closure* done) {
    brpc::ClosureGuard done_guard(done);
    if (!running_.load(std::memory_order_acquire)) {
        response->set_code(::openmldb::base::ReturnCode::kNameserverIsNotLeader);
        response->set_msg("nameserver is not leader");
        PDLOG(WARNING, "cur nameserver is not leader");
        return;
    }
    std::lock_guard<std::mutex> lock(mu_);
    if (sdk_endpoint_map_.empty()) {
        PDLOG(INFO, "sdk_endpoint_map is empty");
        response->set_code(::openmldb::base::ReturnCode::kOk);
        response->set_msg("ok");
        return;
    }
    for (const auto& kv : sdk_endpoint_map_) {
        TabletStatus* status = response->add_tablets();
        status->set_endpoint(kv.first);
        status->set_real_endpoint(kv.second);
    }
    response->set_code(::openmldb::base::ReturnCode::kOk);
    response->set_msg("ok");
}

bool NameServerImpl::UpdateSdkEpMap() {
    sdk_endpoint_map_.clear();
    std::string path = FLAGS_zk_root_path + "/map/sdkendpoints";
    if (zk_client_->IsExistNode(path) != 0) {
        PDLOG(INFO, "/map/sdkendpoints node %s not exist", path.c_str());
        return true;
    } else {
        std::vector<std::string> children;
        if (!zk_client_->GetChildren(path, children) || children.empty()) {
            PDLOG(WARNING, "get zk children failed");
            return false;
        }
        for (const auto& child : children) {
            std::string real_ep;
            if (!zk_client_->GetNodeValue(path + "/" + child, real_ep)) {
                PDLOG(WARNING, "get zk value failed");
                return false;
            }
            sdk_endpoint_map_.insert(std::make_pair(child, real_ep));
        }
    }
    PDLOG(INFO, "update sdk_endpoint_map size[%d]", sdk_endpoint_map_.size());
    return true;
}

bool NameServerImpl::RegisterName() {
    if (FLAGS_use_name) {
        if (!zk_client_->RegisterName()) {
            return false;
        }
    }
    return true;
}

void NameServerImpl::CreateProcedure(RpcController* controller, const CreateProcedureRequest* request,
                                     GeneralResponse* response, Closure* done) {
    brpc::ClosureGuard done_guard(done);
    if (!running_.load(std::memory_order_acquire)) {
        response->set_code(::openmldb::base::ReturnCode::kNameserverIsNotLeader);
        response->set_msg("nameserver is not leader");
        PDLOG(WARNING, "cur nameserver is not leader");
        return;
    }
    std::shared_ptr<::openmldb::nameserver::ProcedureInfo> sp_info =
        std::make_shared<::openmldb::nameserver::ProcedureInfo>();
    sp_info->CopyFrom(request->sp_info());
    const std::string& db_name = sp_info->db_name();
    const std::string& sp_name = sp_info->sp_name();
    const std::string sp_data_path = zk_db_sp_data_path_ + "/" + db_name + "." + sp_name;
    {
        std::lock_guard<std::mutex> lock(mu_);
        if (databases_.find(db_name) == databases_.end()) {
            response->set_code(::openmldb::base::ReturnCode::kDatabaseNotFound);
            response->set_msg("database not found");
            PDLOG(WARNING, "database[%s] not found", db_name);
            return;
        } else {
            const auto& sp_table_map = db_sp_table_map_[db_name];
            auto sp_table_iter = sp_table_map.find(sp_name);
            if (sp_table_iter != sp_table_map.end()) {
                response->set_code(::openmldb::base::ReturnCode::kProcedureAlreadyExists);
                response->set_msg("store procedure already exists");
                PDLOG(WARNING, "store procedure[%s] already exists in db[%s]", sp_name.c_str(), db_name.c_str());
                return;
            }
        }
    }
    do {
        std::string err_msg;
        if (!CreateProcedureOnTablet(*request, err_msg)) {
            response->set_code(::openmldb::base::ReturnCode::kCreateProcedureFailedOnTablet);
            response->set_msg(err_msg);
            break;
        }

        std::string sp_value;
        sp_info->SerializeToString(&sp_value);
        std::string compressed;
        ::snappy::Compress(sp_value.c_str(), sp_value.length(), &compressed);
        if (!zk_client_->CreateNode(sp_data_path, compressed)) {
            PDLOG(WARNING, "create db store procedure node[%s] failed! value[%s] value size[%lu]", sp_data_path.c_str(),
                  sp_value.c_str(), compressed.length());
            response->set_code(::openmldb::base::ReturnCode::kCreateZkFailed);
            response->set_msg("create zk node failed");
            break;
        }
        {
            std::lock_guard<std::mutex> lock(mu_);
            auto& sp_table_map = db_sp_table_map_[db_name];
            auto& table_sp_map = db_table_sp_map_[db_name];
            for (const auto& depend_table : sp_info->tables()) {
                sp_table_map[sp_name].push_back(depend_table);
                table_sp_map[depend_table].push_back(sp_name);
            }
        }
        NotifyTableChanged();
        PDLOG(INFO, "create db store procedure success! db_name [%s] sp_name [%s] sql [%s]", db_name.c_str(),
              sp_name.c_str(), sp_info->sql().c_str());
        response->set_code(::openmldb::base::ReturnCode::kOk);
        response->set_msg("ok");
        return;
    } while (0);
    DropProcedureOnTablet(db_name, sp_name);
}

bool NameServerImpl::CreateProcedureOnTablet(const ::openmldb::api::CreateProcedureRequest& sp_request,
                                             std::string& err_msg) {
    std::vector<std::shared_ptr<TabletClient>> tb_client_vec;
    {
        std::lock_guard<std::mutex> lock(mu_);
        for (auto& kv : tablets_) {
            if (!kv.second->Health()) {
                LOG(WARNING) << "endpoint [" << kv.first << "] is offline";
                continue;
            }
            tb_client_vec.push_back(kv.second->client_);
        }
    }
    DLOG(INFO) << "request timeout in ms: " << sp_request.timeout_ms();
    const auto& sp_info = sp_request.sp_info();
    for (auto tb_client : tb_client_vec) {
        std::string msg;
        if (!tb_client->CreateProcedure(sp_request, msg)) {
            char temp_msg[100];
            snprintf(temp_msg, sizeof(temp_msg),
                     "create procedure on tablet failed."
                     "db_name[%s], sp_name[%s], endpoint[%s]. ",
                     sp_info.db_name().c_str(), sp_info.sp_name().c_str(), tb_client->GetEndpoint().c_str());
            err_msg.append(temp_msg);
            err_msg.append("msg: ");
            err_msg.append(msg);
            LOG(WARNING) << err_msg;
            return false;
        }
        DLOG(INFO) << "create procedure on tablet success. db_name: " << sp_info.db_name() << ", "
                   << "sp_name: " << sp_info.sp_name() << ", "
                   << "sql: " << sp_info.sql() << "endpoint: " << tb_client->GetEndpoint();
    }
    return true;
}

void NameServerImpl::DropProcedureOnTablet(const std::string& db_name, const std::string& sp_name) {
    std::vector<std::shared_ptr<TabletClient>> tb_client_vec;
    {
        std::lock_guard<std::mutex> lock(mu_);
        for (auto& kv : tablets_) {
            if (!kv.second->Health()) {
                PDLOG(WARNING, "endpoint [%s] is offline", kv.first.c_str());
                continue;
            }
            tb_client_vec.push_back(kv.second->client_);
        }
    }
    for (auto tb_client : tb_client_vec) {
        if (!tb_client->DropProcedure(db_name, sp_name)) {
            PDLOG(WARNING, "drop procedure on tablet failed. db_name[%s], sp_name[%s], endpoint[%s]", db_name.c_str(),
                  sp_name.c_str(), tb_client->GetEndpoint().c_str());
            continue;
        }
        PDLOG(INFO, "drop procedure on tablet success. db_name[%s], sp_name[%s], endpoint[%s]", db_name.c_str(),
              sp_name.c_str(), tb_client->GetEndpoint().c_str());
    }
}

void NameServerImpl::DropProcedure(RpcController* controller, const DropProcedureRequest* request,
                                   GeneralResponse* response, Closure* done) {
    brpc::ClosureGuard done_guard(done);
    if (!running_.load(std::memory_order_acquire)) {
        response->set_code(::openmldb::base::ReturnCode::kNameserverIsNotLeader);
        response->set_msg("nameserver is not leader");
        PDLOG(WARNING, "cur nameserver is not leader");
        return;
    }
    const std::string db_name = request->db_name();
    const std::string sp_name = request->sp_name();
    bool wrong = false;
    {
        std::lock_guard<std::mutex> lock(mu_);
        auto db_iter = db_sp_table_map_.find(db_name);
        if (db_iter == db_sp_table_map_.end()) {
            wrong = true;
        } else {
            const auto& sp_table_map = db_iter->second;
            if (sp_table_map.find(sp_name) == sp_table_map.end()) {
                wrong = true;
            }
        }
        if (wrong) {
            PDLOG(WARNING, "storage procedure not found! sp_name [%s]", sp_name.c_str());
            response->set_code(::openmldb::base::ReturnCode::kProcedureNotFound);
            response->set_msg("storage procedure not found!");
            return;
        }
    }
    DropProcedureOnTablet(db_name, sp_name);
    std::string sp_data_path = zk_db_sp_data_path_ + "/" + db_name + "." + sp_name;
    {
        std::lock_guard<std::mutex> lock(mu_);
        if (!zk_client_->DeleteNode(sp_data_path)) {
            PDLOG(WARNING, "delete storage procedure zk node[%s] failed!", sp_data_path.c_str());
            response->set_code(::openmldb::base::ReturnCode::kDelZkFailed);
            response->set_msg("delete storage procedure zk node failed");
            return;
        }
        auto& sp_table_map = db_sp_table_map_[db_name];
        auto& table_vec = sp_table_map[sp_name];
        auto& table_sp_map = db_table_sp_map_[db_name];
        for (const auto& table : table_vec) {
            auto& sp_vec = table_sp_map[table];
            sp_vec.erase(std::remove(sp_vec.begin(), sp_vec.end(), sp_name), sp_vec.end());
            if (sp_vec.empty()) {
                table_sp_map.erase(table);
            }
        }
        sp_table_map.erase(sp_name);
        NotifyTableChanged();
    }
    response->set_code(::openmldb::base::ReturnCode::kOk);
    response->set_msg("ok");
}

bool NameServerImpl::RecoverProcedureInfo() {
    db_table_sp_map_.clear();
    db_sp_table_map_.clear();
    std::vector<std::string> db_sp_vec;
    if (!zk_client_->GetChildren(zk_db_sp_data_path_, db_sp_vec)) {
        if (zk_client_->IsExistNode(zk_db_sp_data_path_) != 0) {
            LOG(WARNING) << "zk_db_sp_data_path node [" << zk_db_sp_data_path_ << "] is not exist";
            return true;
        } else {
            LOG(WARNING) << "get zk_db_sp_data_path [" << zk_db_sp_data_path_ << "] children node failed!";
            return false;
        }
    }
    LOG(INFO) << "need to recover db store procedure num: " << db_sp_vec.size();
    for (const auto& node : db_sp_vec) {
        std::string sp_node = zk_db_sp_data_path_ + "/" + node;
        std::string value;
        if (!zk_client_->GetNodeValue(sp_node, value)) {
            LOG(WARNING) << "get db store procedure info failed! sp node: " << sp_node;
            continue;
        }
        std::string uncompressed;
        ::snappy::Uncompress(value.c_str(), value.length(), &uncompressed);

        std::shared_ptr<::openmldb::nameserver::ProcedureInfo> sp_info =
            std::make_shared<::openmldb::nameserver::ProcedureInfo>();
        if (!sp_info->ParseFromString(uncompressed)) {
            LOG(WARNING) << "parse store procedure info failed! sp node: " << sp_node;
            continue;
        }
        const std::string& db_name = sp_info->db_name();
        const std::string& sp_name = sp_info->sp_name();
        const std::string& sql = sp_info->sql();
        if (databases_.find(db_name) != databases_.end()) {
            auto& sp_table_map = db_sp_table_map_[db_name];
            auto& table_sp_map = db_table_sp_map_[db_name];
            for (const auto& depend_table : sp_info->tables()) {
                sp_table_map[sp_name].push_back(depend_table);
                table_sp_map[depend_table].push_back(sp_name);
            }
            LOG(INFO) << "recover store procedure " << sp_name << " with sql " << sql << " in db " << db_name;
        } else {
            LOG(WARNING) << "db " << db_name << " not exist for sp " << sp_name;
        }
    }
    return true;
}

}  // namespace nameserver
}  // namespace openmldb<|MERGE_RESOLUTION|>--- conflicted
+++ resolved
@@ -3993,7 +3993,7 @@
                 pid_set.insert(table_info->table_partition(idx).pid());
             }
             auto iter = pid_set.rbegin();
-            if (*iter != static_cast<uint32_t>(table_info->table_partition_size()) - 1) {
+            if (*iter != (uint32_t)table_info->table_partition_size() - 1) {
                 response->set_code(::openmldb::base::ReturnCode::kInvalidParameter);
                 response->set_msg("invalid parameter");
                 PDLOG(WARNING, "pid is not start with zero and consecutive");
@@ -4057,9 +4057,6 @@
     }
 }
 
-<<<<<<< HEAD
-bool NameServerImpl::SaveTableInfo(const std::shared_ptr<TableInfo>& table_info) {
-=======
 ::openmldb::base::ResultMsg NameServerImpl::CreateOfflineTable(const std::string& db_name,
         const std::string& table_name, const std::string& partition_key, const Schema& schema) {
     if (nearline_tablet_.client_ && nearline_tablet_.Health()) {
@@ -4076,7 +4073,6 @@
 }
 
 bool NameServerImpl::SaveTableInfo(std::shared_ptr<TableInfo> table_info) {
->>>>>>> fbea1280
     std::string table_value;
     table_info->SerializeToString(&table_value);
     if (table_info->db().empty()) {
