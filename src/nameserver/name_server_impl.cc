--- conflicted
+++ resolved
@@ -675,17 +675,6 @@
     return true;
 }
 
-<<<<<<< HEAD
-bool ClusterInfo::RemoveReplicaClusterByNs(const std::string& alias, const std::string& zone_name,
-    const uint64_t term, int& code, std::string& msg) {
-    return std::atomic_load_explicit(&client_, std::memory_order_relaxed)->RemoveReplicaClusterByNs(alias, zone_name, term, code, msg);
-  }
-
-NameServerImpl::NameServerImpl():mu_(), tablets_(), blob_servers_(),
-                                 table_info_(), zk_client_(NULL), dist_lock_(NULL), thread_pool_(1),
-                                 task_thread_pool_(FLAGS_name_server_task_pool_size), cv_(),
-    rand_(0xdeadbeef), session_term_(0) {
-=======
 bool ClusterInfo::RemoveReplicaClusterByNs(const std::string& alias,
                                            const std::string& zone_name,
                                            const uint64_t term, int& code,
@@ -705,7 +694,6 @@
       cv_(),
       rand_(0xdeadbeef),
       session_term_(0) {
->>>>>>> 0a1c156f
     std::string zk_table_path = FLAGS_zk_root_path + "/table";
     zk_table_index_node_ = zk_table_path + "/table_index";
     zk_table_data_path_ = zk_table_path + "/table_data";
@@ -1290,7 +1278,6 @@
     UpdateTablets(endpoints);
 }
 
-<<<<<<< HEAD
 void NameServerImpl::UpdateBlobServersLocked(const std::vector<std::string>& endpoints) {
     std::lock_guard<std::mutex> lock (mu_);
     UpdateBlobServers(endpoints);
@@ -1341,8 +1328,6 @@
     }
 }
 
-=======
->>>>>>> 0a1c156f
 void NameServerImpl::UpdateTablets(const std::vector<std::string>& endpoints) {
     // check exist and newly add tablets
     std::set<std::string> alive;
@@ -1406,7 +1391,6 @@
         boost::bind(&NameServerImpl::DistributeTabletMode, this));
 }
 
-<<<<<<< HEAD
 void NameServerImpl::OnBlobOnline(const std::string& endpoint) {
     return;
 }
@@ -1447,11 +1431,8 @@
     }
 }
 
-void NameServerImpl::OnTabletOffline(const std::string& endpoint, bool startup_flag) {
-=======
 void NameServerImpl::OnTabletOffline(const std::string& endpoint,
                                      bool startup_flag) {
->>>>>>> 0a1c156f
     if (!running_.load(std::memory_order_acquire)) {
         PDLOG(WARNING, "cur nameserver is not leader");
         return;
@@ -1655,7 +1636,6 @@
     } else {
         UpdateTablets(endpoints);
     }
-<<<<<<< HEAD
     std::string oss_path = FLAGS_zk_root_path + "/ossnodes";
     endpoints.clear();
     bool ok = zk_client_->GetChildren(oss_path, endpoints);
@@ -1675,11 +1655,6 @@
         PDLOG(WARNING, "fail to watch ossnodes");
         return false;
     }
-=======
-    zk_client_->WatchNodes(
-        boost::bind(&NameServerImpl::UpdateTabletsLocked, this, _1));
-    zk_client_->WatchNodes();
->>>>>>> 0a1c156f
     session_term_ = zk_client_->GetSessionTerm();
 
     thread_pool_.DelayTask(FLAGS_zk_keep_alive_check_interval,
@@ -2821,18 +2796,12 @@
     }
     ::rtidb::api::TableMeta table_meta;
     std::string schema;
-<<<<<<< HEAD
     if (table_info->has_table_type()) {
         if (table_info->table_type() == ::rtidb::type::kRelational) {
             table_meta.set_table_type(::rtidb::type::kRelational);
         } else if (table_info->table_type() == rtidb::type::kObjectStore) {
             table_meta.set_table_type(::rtidb::type::kObjectStore);
         }
-=======
-    if (table_info->has_table_type() &&
-        table_info->table_type() == ::rtidb::type::kRelational) {
-        table_meta.set_table_type(::rtidb::type::kRelational);
->>>>>>> 0a1c156f
     } else {
         for (uint32_t i = 0; i < columns.size(); i++) {
             if (columns[i].add_ts_idx) {
@@ -4454,11 +4423,7 @@
             }
         }
     }
-<<<<<<< HEAD
     if (!request->has_zone_info() && table_info->table_type() != ::rtidb::type::kObjectStore) {
-=======
-    if (!request->has_zone_info()) {
->>>>>>> 0a1c156f
         if (FillColumnKey(*table_info) < 0) {
             response->set_code(::rtidb::base::ReturnCode::kInvalidParameter);
             response->set_msg("fill column key failed");
@@ -4704,7 +4669,6 @@
         boost::bind(&NameServerImpl::DropTableOnTablet, this, table_info));
 }
 
-<<<<<<< HEAD
 std::shared_ptr<BlobServerInfo> NameServerImpl::SetBlobTableInfo(::rtidb::nameserver::TableInfo& table_info) {
     table_info.clear_table_partition();
     auto new_part = table_info.add_table_partition();
@@ -4750,17 +4714,12 @@
     return std::shared_ptr<BlobServerInfo>();
 }
 
-//called by function CheckTableInfo and SyncTable
-int NameServerImpl::AddReplicaSimplyRemoteOP(const std::string& alias, const std::string& name,
-                                             const std::string& endpoint, uint32_t remote_tid, uint32_t pid) {
-=======
 // called by function CheckTableInfo and SyncTable
 int NameServerImpl::AddReplicaSimplyRemoteOP(const std::string& alias,
                                              const std::string& name,
                                              const std::string& endpoint,
                                              uint32_t remote_tid,
                                              uint32_t pid) {
->>>>>>> 0a1c156f
     if (!running_.load(std::memory_order_acquire)) {
         PDLOG(WARNING, "cur nameserver is not leader");
         return -1;
