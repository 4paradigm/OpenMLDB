--- conflicted
+++ resolved
@@ -13,12 +13,6 @@
 #include <algorithm>
 #include <set>
 #include <utility>
-<<<<<<< HEAD
-#include <boost/algorithm/string.hpp>
-#include <chrono>  // NOLINT
-=======
-
->>>>>>> f00619be
 #include "base/status.h"
 #include "boost/algorithm/string.hpp"
 #include "timer.h"  // NOLINT
@@ -11365,5 +11359,25 @@
     }
 }
 
+void NameServerImpl::ShowDatabase(RpcController* controller,
+                                 const GeneralRequest* request,
+                                 ShowDatabaseResponse* response, Closure* done) {
+    brpc::ClosureGuard done_guard(done);
+    if (!running_.load(std::memory_order_acquire)) {
+        response->set_code(::rtidb::base::ReturnCode::kNameserverIsNotLeader);
+        response->set_msg("nameserver is not leader");
+        PDLOG(WARNING, "cur nameserver is not leader");
+        return;
+    }
+    {
+        std::lock_guard<std::mutex> lock(mu_);
+        for (auto db : databases_) {
+            response->add_db(db);
+        }
+    }
+    response->set_code(::rtidb::base::ReturnCode::kOk);
+    response->set_msg("ok");
+}
+
 }  // namespace nameserver
 }  // namespace rtidb