--- conflicted
+++ resolved
@@ -5592,7 +5592,7 @@
     CreateDatabaseOrExit(INTERNAL_DB);
     if (db_table_info_[INTERNAL_DB].count(USER_INFO_NAME) == 0) {
         auto temp = FLAGS_system_table_replica_num;
-        FLAGS_system_table_replica_num = temp == 0 ? 1 : temp;
+        FLAGS_system_table_replica_num = tablets_.size();
         CreateSystemTableOrExit(SystemTableType::kUser);
         FLAGS_system_table_replica_num = temp;
         InsertUserRecord("%", "root", "1e3b0c44298fc1c149afbf4c8996fb92427ae41e4649b934ca495991b7852b855");
@@ -10010,15 +10010,11 @@
 
 base::Status NameServerImpl::InitGlobalVarTable() {
     std::map<std::string, std::string> default_value = {
-<<<<<<< HEAD
-        {"execute_mode", "offline"}, {"enable_trace", "false"}, {"sync_job", "false"}, {"job_timeout", "20000"}};
-=======
         {"execute_mode", "online"},
         {"enable_trace", "false"},
         {"sync_job", "false"},
         {"job_timeout", "20000"}
     };
->>>>>>> 8d505c51
     // get table_info
     std::string db = INFORMATION_SCHEMA_DB;
     std::string table = GLOBAL_VARIABLES;
