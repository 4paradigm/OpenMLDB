--- conflicted
+++ resolved
@@ -10003,15 +10003,11 @@
 
 base::Status NameServerImpl::InitGlobalVarTable() {
     std::map<std::string, std::string> default_value = {
-<<<<<<< HEAD
-        {"execute_mode", "offline"}, {"enable_trace", "false"}, {"sync_job", "false"}, {"job_timeout", "20000"}};
-=======
         {"execute_mode", "online"},
         {"enable_trace", "false"},
         {"sync_job", "false"},
         {"job_timeout", "20000"}
     };
->>>>>>> 6b52ee50
     // get table_info
     std::string db = INFORMATION_SCHEMA_DB;
     std::string table = GLOBAL_VARIABLES;
