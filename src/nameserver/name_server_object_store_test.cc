--- conflicted
+++ resolved
@@ -7,11 +7,7 @@
 
 #include <brpc/server.h>
 #include <gflags/gflags.h>
-<<<<<<< HEAD
-#include <logging.h>
-=======
 #include <sched.h>
->>>>>>> 119a27e8
 #include <timer.h>
 #include <unistd.h>
 
