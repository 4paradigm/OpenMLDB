/*
 * Copyright 2021 4Paradigm
 *
 * Licensed under the Apache License, Version 2.0 (the "License");
 * you may not use this file except in compliance with the License.
 * You may obtain a copy of the License at
 *
 *   http://www.apache.org/licenses/LICENSE-2.0
 *
 * Unless required by applicable law or agreed to in writing, software
 * distributed under the License is distributed on an "AS IS" BASIS,
 * WITHOUT WARRANTIES OR CONDITIONS OF ANY KIND, either express or implied.
 * See the License for the specific language governing permissions and
 * limitations under the License.
 */

#ifndef SRC_NAMESERVER_NAME_SERVER_IMPL_H_
#define SRC_NAMESERVER_NAME_SERVER_IMPL_H_

#include <atomic>
#include <condition_variable>  // NOLINT
#include <list>
#include <map>
#include <memory>
#include <mutex>  // NOLINT
#include <set>
#include <string>
#include <unordered_map>
#include <utility>
#include <vector>

#include "base/hash.h"
#include "base/random.h"
#include "client/nearline_tablet_client.h"
#include "client/ns_client.h"
#include "client/tablet_client.h"
#include "codec/schema_codec.h"
#include "nameserver/cluster_info.h"
#include "proto/name_server.pb.h"
#include "proto/tablet.pb.h"
#include "zk/dist_lock.h"
#include "zk/zk_client.h"

DECLARE_uint32(name_server_task_concurrency);
DECLARE_uint32(name_server_task_concurrency_for_replica_cluster);
DECLARE_int32(zk_keep_alive_check_interval);

namespace openmldb {
namespace nameserver {

using ::google::protobuf::Closure;
using ::google::protobuf::RpcController;
using ::openmldb::client::NsClient;
using ::openmldb::client::TabletClient;
using ::openmldb::zk::DistLock;
using ::openmldb::zk::ZkClient;

using Schema = ::google::protobuf::RepeatedPtrField<openmldb::common::ColumnDesc>;

const uint64_t INVALID_PARENT_ID = UINT64_MAX;
const uint32_t INVALID_PID = UINT32_MAX;

struct EndpointInfo {
    ::openmldb::type::EndpointState state_ = ::openmldb::type::EndpointState::kOffline;
    uint64_t ctime_ = 0;
    bool Health() const { return state_ == ::openmldb::type::EndpointState::kHealthy; }
};

// tablet info
struct TabletInfo {
    // tablet state
    ::openmldb::type::EndpointState state_;
    // tablet rpc handle
    std::shared_ptr<TabletClient> client_;
    uint64_t ctime_;

    bool Health() const { return state_ == ::openmldb::type::EndpointState::kHealthy; }
};

struct NearLineTabletInfo : public EndpointInfo {
    std::shared_ptr<::openmldb::client::NearLineTabletClient> client_;
};

// the container of tablet
typedef std::map<std::string, std::shared_ptr<TabletInfo>> Tablets;
typedef std::map<std::string, std::shared_ptr<::openmldb::nameserver::TableInfo>> TableInfos;

typedef boost::function<void()> TaskFun;

struct Task {
    Task(std::string endpoint, std::shared_ptr<::openmldb::api::TaskInfo> task_info)
        : endpoint_(std::move(endpoint)), task_info_(std::move(task_info)) {}
    ~Task() = default;
    std::string endpoint_;
    std::shared_ptr<::openmldb::api::TaskInfo> task_info_;
    std::vector<std::shared_ptr<Task>> sub_task_;
    TaskFun fun_;
};

struct OPData {
    ::openmldb::api::OPInfo op_info_;
    std::list<std::shared_ptr<Task>> task_list_;
};

struct ZkPath {
    std::string root_path_;
    std::string db_path_;
    std::string table_index_node_;
    std::string term_node_;
    std::string table_data_path_;
    std::string db_table_data_path_;
    std::string db_sp_data_path_;
    std::string auto_failover_node_;
    std::string table_changed_notify_node_;
    std::string offline_endpoint_lock_node_;
    std::string zone_data_path_;
    std::string op_index_node_;
    std::string op_data_path_;
    std::string op_sync_path_;
};

class NameServerImplTest;
class NameServerImplRemoteTest;

class NameServerImpl : public NameServer {
    // used for ut
    friend class NameServerImplTest;
    friend class NameServerImplRemoteTest;

 public:
    NameServerImpl();

    ~NameServerImpl() override;

    bool Init(const std::string& real_endpoint);
    bool Init(const std::string& zk_cluster, const std::string& zk_path, const std::string& endpoint,
              const std::string& real_endpoint);

    NameServerImpl(const NameServerImpl&) = delete;

    NameServerImpl& operator=(const NameServerImpl&) = delete;

    inline bool IsClusterMode() const { return startup_mode_ == ::openmldb::type::StartupMode::kCluster; }

    void DeleteOPTask(RpcController* controller, const ::openmldb::api::DeleteTaskRequest* request,
                      ::openmldb::api::GeneralResponse* response, Closure* done);

    void GetTaskStatus(RpcController* controller, const ::openmldb::api::TaskStatusRequest* request,
                       ::openmldb::api::TaskStatusResponse* response, Closure* done);

    void LoadTable(RpcController* controller, const LoadTableRequest* request, GeneralResponse* response,
                   Closure* done);

    void CreateTableInternel(GeneralResponse& response,  // NOLINT
                             std::shared_ptr<::openmldb::nameserver::TableInfo> table_info, uint64_t cur_term,
                             uint32_t tid, std::shared_ptr<::openmldb::api::TaskInfo> task_ptr);

    ::openmldb::base::ResultMsg CreateOfflineTable(const std::string& db_name, const std::string& table_name,
                                                   const std::string& partition_key, const Schema& schema);

    void RefreshTablet(uint32_t tid);

    void CreateTableInfoSimply(RpcController* controller, const CreateTableInfoRequest* request,
                               CreateTableInfoResponse* response, Closure* done);

    void CreateTableInfo(RpcController* controller, const CreateTableInfoRequest* request,
                         CreateTableInfoResponse* response, Closure* done);

    void CreateTable(RpcController* controller, const CreateTableRequest* request, GeneralResponse* response,
                     Closure* done);

    void CreateProcedure(RpcController* controller, const api::CreateProcedureRequest* request,
                         GeneralResponse* response, Closure* done);

    void DropTableInternel(const DropTableRequest& request, GeneralResponse& response,  // NOLINT
                           std::shared_ptr<::openmldb::nameserver::TableInfo> table_info,
                           std::shared_ptr<::openmldb::api::TaskInfo> task_ptr);

    void DropTable(RpcController* controller, const DropTableRequest* request, GeneralResponse* response,
                   Closure* done);

    void AddTableField(RpcController* controller, const AddTableFieldRequest* request, GeneralResponse* response,
                       Closure* done);

    void ShowTablet(RpcController* controller, const ShowTabletRequest* request, ShowTabletResponse* response,
                    Closure* done);
    void ShowSdkEndpoint(RpcController* controller, const ShowSdkEndpointRequest* request,
                         ShowSdkEndpointResponse* response, Closure* done);

    void ShowTable(RpcController* controller, const ShowTableRequest* request, ShowTableResponse* response,
                   Closure* done);

    void ShowProcedure(RpcController* controller, const api::ShowProcedureRequest* request,
                       api::ShowProcedureResponse* response, Closure* done);

    void MakeSnapshotNS(RpcController* controller, const MakeSnapshotNSRequest* request, GeneralResponse* response,
                        Closure* done);

    int AddReplicaSimplyRemoteOP(const std::string& alias, const std::string& name, const std::string& db,
                                 const std::string& endpoint, uint32_t tid, uint32_t pid);

    int AddReplicaRemoteOP(const std::string& alias, const std::string& name, const std::string& db,
                           const ::openmldb::nameserver::TablePartition& table_partition, uint32_t remote_tid,
                           uint32_t pid);

    void AddReplicaNS(RpcController* controller, const AddReplicaNSRequest* request, GeneralResponse* response,
                      Closure* done);

    void AddReplicaNSFromRemote(RpcController* controller, const AddReplicaNSRequest* request,
                                GeneralResponse* response, Closure* done);

    int DelReplicaRemoteOP(const std::string& endpoint, const std::string& name, const std::string& db, uint32_t pid);

    void DelReplicaNS(RpcController* controller, const DelReplicaNSRequest* request, GeneralResponse* response,
                      Closure* done);

    void ShowOPStatus(RpcController* controller, const ShowOPStatusRequest* request, ShowOPStatusResponse* response,
                      Closure* done);

    void ShowCatalog(RpcController* controller, const ShowCatalogRequest* request, ShowCatalogResponse* response,
                     Closure* done);

    void ConfSet(RpcController* controller, const ConfSetRequest* request, GeneralResponse* response, Closure* done);

    void ConfGet(RpcController* controller, const ConfGetRequest* request, ConfGetResponse* response, Closure* done);

    void ChangeLeader(RpcController* controller, const ChangeLeaderRequest* request, GeneralResponse* response,
                      Closure* done);

    void OfflineEndpoint(RpcController* controller, const OfflineEndpointRequest* request, GeneralResponse* response,
                         Closure* done);

    void OfflineEndpointDBInternal(
        const std::string& endpoint, uint32_t concurrency,
        const std::map<std::string, std::shared_ptr<::openmldb::nameserver::TableInfo>>& table_info);

    void UpdateTTL(RpcController* controller, const ::openmldb::nameserver::UpdateTTLRequest* request,
                   ::openmldb::nameserver::UpdateTTLResponse* response, Closure* done);

    void Migrate(RpcController* controller, const MigrateRequest* request, GeneralResponse* response, Closure* done);

    void RecoverEndpoint(RpcController* controller, const RecoverEndpointRequest* request, GeneralResponse* response,
                         Closure* done);

    void RecoverEndpointDBInternal(
        const std::string& endpoint, bool need_restore, uint32_t concurrency,
        const std::map<std::string, std::shared_ptr<::openmldb::nameserver::TableInfo>>& table_info);

    void RecoverTable(RpcController* controller, const RecoverTableRequest* request, GeneralResponse* response,
                      Closure* done);

    void ConnectZK(RpcController* controller, const ConnectZKRequest* request, GeneralResponse* response,
                   Closure* done);

    void DisConnectZK(RpcController* controller, const DisConnectZKRequest* request, GeneralResponse* response,
                      Closure* done);

    void SetTablePartition(RpcController* controller, const SetTablePartitionRequest* request,
                           GeneralResponse* response, Closure* done);

    void GetTablePartition(RpcController* controller, const GetTablePartitionRequest* request,
                           GetTablePartitionResponse* response, Closure* done);

    void UpdateTableAliveStatus(RpcController* controller, const UpdateTableAliveRequest* request,
                                GeneralResponse* response, Closure* done);

    void CancelOP(RpcController* controller, const CancelOPRequest* request, GeneralResponse* response, Closure* done);

    void AddReplicaCluster(RpcController* controller, const ClusterAddress* request, GeneralResponse* response,
                           Closure* done);

    void AddReplicaClusterByNs(RpcController* controller, const ReplicaClusterByNsRequest* request,
                               AddReplicaClusterByNsResponse* response, Closure* done);

    void ShowReplicaCluster(RpcController* controller, const GeneralRequest* request,
                            ShowReplicaClusterResponse* response, Closure* done);

    void RemoveReplicaCluster(RpcController* controller, const RemoveReplicaOfRequest* request,
                              GeneralResponse* response, Closure* done);

    void RemoveReplicaClusterByNs(RpcController* controller, const ReplicaClusterByNsRequest* request,
                                  GeneralResponse* response, Closure* done);

    void SwitchMode(RpcController* controller, const SwitchModeRequest* request, GeneralResponse* response,
                    Closure* done);

    void SyncTable(RpcController* controller, const SyncTableRequest* request, GeneralResponse* response,
                   Closure* done);

    void DeleteIndex(RpcController* controller, const DeleteIndexRequest* request, GeneralResponse* response,
                     Closure* done);

    void AddIndex(RpcController* controller, const AddIndexRequest* request, GeneralResponse* response, Closure* done);

    void UseDatabase(RpcController* controller, const UseDatabaseRequest* request, GeneralResponse* response,
                     Closure* done);

    void CreateDatabase(RpcController* controller, const CreateDatabaseRequest* request, GeneralResponse* response,
                        Closure* done);

    void ShowDatabase(RpcController* controller, const GeneralRequest* request, ShowDatabaseResponse* response,
                      Closure* done);

    void DropDatabase(RpcController* controller, const DropDatabaseRequest* request, GeneralResponse* response,
                      Closure* done);

    void SetSdkEndpoint(RpcController* controller, const SetSdkEndpointRequest* request, GeneralResponse* response,
                        Closure* done);

    int SyncExistTable(const std::string& alias, const std::string& name, const std::string& db,
                       const std::vector<::openmldb::nameserver::TableInfo> tables_remote,
                       const ::openmldb::nameserver::TableInfo& table_info_local, uint32_t pid, int& code,  // NOLINT
                       std::string& msg);                                                                   // NOLINT

    int CreateTableOnTablet(std::shared_ptr<::openmldb::nameserver::TableInfo> table_info, bool is_leader,
                            std::map<uint32_t, std::vector<std::string>>& endpoint_map,  // NOLINT
                            uint64_t term);

    void CheckZkClient();

    int UpdateTaskStatusRemote(bool is_recover_op);

    int UpdateTask(const std::list<std::shared_ptr<OPData>>& op_list, const std::string& endpoint,
                   const std::string& msg, bool is_recover_op,
                   ::openmldb::api::TaskStatusResponse& response);  // NOLINT

    int UpdateTaskStatus(bool is_recover_op);

    int DeleteTaskRemote(const std::vector<uint64_t>& done_task_vec,
                         bool& has_failed);  // NOLINT

    void UpdateTaskMapStatus(uint64_t remote_op_id, uint64_t op_id, const ::openmldb::api::TaskStatus& status);

    int DeleteTask();

    void DeleteTask(const std::vector<uint64_t>& done_task_vec);

    void ProcessTask();

    int UpdateZKTaskStatus();

    void CheckClusterInfo();

    bool CreateTableRemote(const ::openmldb::api::TaskInfo& task_info,
                           const ::openmldb::nameserver::TableInfo& table_info,
                           const std::shared_ptr<::openmldb::nameserver::ClusterInfo> cluster_info);

    bool DropTableRemote(const ::openmldb::api::TaskInfo& task_info, const std::string& name, const std::string& db,
                         const std::shared_ptr<::openmldb::nameserver::ClusterInfo> cluster_info);

    bool RegisterName();

    bool CreateProcedureOnTablet(const api::CreateProcedureRequest& sp_request, std::string& err_msg);  // NOLINT

    void DropProcedure(RpcController* controller, const api::DropProcedureRequest* request, GeneralResponse* response,
                       Closure* done);

 private:
    // Recover all memory status, the steps
    // 1.recover table meta from zookeeper
    // 2.recover table status from all tablets
    bool Recover();

    bool RecoverDb();

    bool RecoverTableInfo();

    void RecoverClusterInfo();

    bool RecoverOPTask();

    bool UpdateSdkEpMap();

    bool RecoverProcedureInfo();

    int SetPartitionInfo(TableInfo& table_info);  // NOLINT

    void AddDataType(std::shared_ptr<TableInfo> table_info);

    static int CheckTableMeta(const TableInfo& table_info);

    int FillColumnKey(TableInfo& table_info);  // NOLINT

    int CreateMakeSnapshotOPTask(std::shared_ptr<OPData> op_data);

    int CreateAddReplicaSimplyRemoteOPTask(std::shared_ptr<OPData> op_data);

    int CreateAddReplicaOPTask(std::shared_ptr<OPData> op_data);

    int CreateAddReplicaRemoteOPTask(std::shared_ptr<OPData> op_data);

    int CreateChangeLeaderOPTask(std::shared_ptr<OPData> op_data);

    int CreateMigrateTask(std::shared_ptr<OPData> op_data);

    int CreateRecoverTableOPTask(std::shared_ptr<OPData> op_data);

    int CreateDelReplicaRemoteOPTask(std::shared_ptr<OPData> op_data);

    int CreateDelReplicaOPTask(std::shared_ptr<OPData> op_data);

    int CreateOfflineReplicaTask(std::shared_ptr<OPData> op_data);

    int CreateReAddReplicaTask(std::shared_ptr<OPData> op_data);

    int CreateReAddReplicaNoSendTask(std::shared_ptr<OPData> op_data);

    int CreateReAddReplicaWithDropTask(std::shared_ptr<OPData> op_data);

    int CreateReAddReplicaSimplifyTask(std::shared_ptr<OPData> op_data);

    int CreateReLoadTableTask(std::shared_ptr<OPData> op_data);

    int CreateUpdatePartitionStatusOPTask(std::shared_ptr<OPData> op_data);

    bool SkipDoneTask(std::shared_ptr<OPData> op_data);

    int CreateTableRemoteTask(std::shared_ptr<OPData> op_data);

    int DropTableRemoteTask(std::shared_ptr<OPData> op_data);

    // Get the lock
    void OnLocked();
    // Lost the lock
    void OnLostLock();

    // Update tablets from zookeeper
    void UpdateTablets(const std::vector<std::string>& endpoints);

    void OnTabletOffline(const std::string& endpoint, bool startup_flag);

    void RecoverOfflineTablet();

    void OnTabletOnline(const std::string& endpoint);

    void OfflineEndpointInternal(const std::string& endpoint, uint32_t concurrency);

    void RecoverEndpointInternal(const std::string& endpoint, bool need_restore, uint32_t concurrency);

    void UpdateTabletsLocked(const std::vector<std::string>& endpoints);

    void DelTableInfo(const std::string& name, const std::string& db, const std::string& endpoint, uint32_t pid,
                      std::shared_ptr<::openmldb::api::TaskInfo> task_info);

    void DelTableInfo(const std::string& name, const std::string& db, const std::string& endpoint, uint32_t pid,
                      std::shared_ptr<::openmldb::api::TaskInfo> task_info, uint32_t flag);

    void UpdatePartitionStatus(const std::string& name, const std::string& db, const std::string& endpoint,
                               uint32_t pid, bool is_leader, bool is_alive,
                               std::shared_ptr<::openmldb::api::TaskInfo> task_info);

    int UpdateEndpointTableAliveHandle(const std::string& endpoint, TableInfos& table_infos, bool is_alive);  // NOLINT

    int UpdateEndpointTableAlive(const std::string& endpoint, bool is_alive);

    std::shared_ptr<Task> CreateMakeSnapshotTask(const std::string& endpoint, uint64_t op_index,
                                                 ::openmldb::api::OPType op_type, uint32_t tid, uint32_t pid,
                                                 uint64_t end_offset);

    std::shared_ptr<Task> CreatePauseSnapshotTask(const std::string& endpoint, uint64_t op_index,
                                                  ::openmldb::api::OPType op_type, uint32_t tid, uint32_t pid);

    std::shared_ptr<Task> CreateRecoverSnapshotTask(const std::string& endpoint, uint64_t op_index,
                                                    ::openmldb::api::OPType op_type, uint32_t tid, uint32_t pid);

    std::shared_ptr<Task> CreateSendSnapshotTask(const std::string& endpoint, uint64_t op_index,
                                                 ::openmldb::api::OPType op_type, uint32_t tid, uint32_t remote_tid,
                                                 uint32_t pid, const std::string& des_endpoint);

    std::shared_ptr<Task> CreateLoadTableTask(const std::string& endpoint, uint64_t op_index,
                                              ::openmldb::api::OPType op_type, const std::string& name, uint32_t tid,
                                              uint32_t pid, uint32_t seg_cnt, bool is_leader);

    std::shared_ptr<Task> CreateLoadTableRemoteTask(const std::string& alias, const std::string& name,
                                                    const std::string& db, const std::string& endpoint, uint32_t pid,
                                                    uint64_t op_index, ::openmldb::api::OPType op_type);

    std::shared_ptr<Task> CreateAddReplicaRemoteTask(const std::string& endpoint, uint64_t op_index,
                                                     ::openmldb::api::OPType op_type, uint32_t tid, uint32_t remote_tid,
                                                     uint32_t pid, const std::string& des_endpoint,
                                                     uint64_t task_id = INVALID_PARENT_ID);

    std::shared_ptr<Task> CreateAddReplicaNSRemoteTask(const std::string& alias, const std::string& name,
                                                       const std::vector<std::string>& endpoint_vec, uint32_t pid,
                                                       uint64_t op_index, ::openmldb::api::OPType op_type);

    std::shared_ptr<Task> CreateAddReplicaTask(const std::string& endpoint, uint64_t op_index,
                                               ::openmldb::api::OPType op_type, uint32_t tid, uint32_t pid,
                                               const std::string& des_endpoint);

    std::shared_ptr<Task> CreateAddTableInfoTask(const std::string& alias, const std::string& endpoint,
                                                 const std::string& name, const std::string& db, uint32_t remote_tid,
                                                 uint32_t pid, uint64_t op_index, ::openmldb::api::OPType op_type);

    std::shared_ptr<Task> CreateAddTableInfoTask(const std::string& name, const std::string& db, uint32_t pid,
                                                 const std::string& endpoint, uint64_t op_index,
                                                 ::openmldb::api::OPType op_type);

    void AddTableInfo(const std::string& alias, const std::string& endpoint, const std::string& name,
                      const std::string& db, uint32_t pid, uint32_t remote_tid,
                      std::shared_ptr<::openmldb::api::TaskInfo> task_info);

    void AddTableInfo(const std::string& name, const std::string& db, const std::string& endpoint, uint32_t pid,
                      std::shared_ptr<::openmldb::api::TaskInfo> task_info);

    std::shared_ptr<Task> CreateDelReplicaTask(const std::string& endpoint, uint64_t op_index,
                                               ::openmldb::api::OPType op_type, uint32_t tid, uint32_t pid,
                                               const std::string& follower_endpoint);

    std::shared_ptr<Task> CreateDelTableInfoTask(const std::string& name, const std::string& db, uint32_t pid,
                                                 const std::string& endpoint, uint64_t op_index,
                                                 ::openmldb::api::OPType op_type);

    std::shared_ptr<Task> CreateDelTableInfoTask(const std::string& name, const std::string& db, uint32_t pid,
                                                 const std::string& endpoint, uint64_t op_index,
                                                 ::openmldb::api::OPType op_type, uint32_t flag);

    std::shared_ptr<Task> CreateUpdateTableInfoTask(const std::string& src_endpoint, const std::string& name,
                                                    const std::string& db, uint32_t pid,
                                                    const std::string& des_endpoint, uint64_t op_index,
                                                    ::openmldb::api::OPType op_type);

    void UpdateTableInfo(const std::string& src_endpoint, const std::string& name, const std::string& db, uint32_t pid,
                         const std::string& des_endpoint, std::shared_ptr<::openmldb::api::TaskInfo> task_info);

    std::shared_ptr<Task> CreateUpdatePartitionStatusTask(const std::string& name, const std::string& db, uint32_t pid,
                                                          const std::string& endpoint, bool is_leader, bool is_alive,
                                                          uint64_t op_index, ::openmldb::api::OPType op_type);

    std::shared_ptr<Task> CreateSelectLeaderTask(uint64_t op_index, ::openmldb::api::OPType op_type,
                                                 const std::string& name, const std::string& db, uint32_t tid,
                                                 uint32_t pid,
                                                 std::vector<std::string>& follower_endpoint);  // NOLINT

    std::shared_ptr<Task> CreateChangeLeaderTask(uint64_t op_index, ::openmldb::api::OPType op_type,
                                                 const std::string& name, uint32_t pid);

    std::shared_ptr<Task> CreateUpdateLeaderInfoTask(uint64_t op_index, ::openmldb::api::OPType op_type,
                                                     const std::string& name, uint32_t pid);

    std::shared_ptr<Task> CreateCheckBinlogSyncProgressTask(uint64_t op_index, ::openmldb::api::OPType op_type,
                                                            const std::string& name, const std::string& db,
                                                            uint32_t pid, const std::string& follower,
                                                            uint64_t offset_delta);

    std::shared_ptr<Task> CreateDropTableTask(const std::string& endpoint, uint64_t op_index,
                                              ::openmldb::api::OPType op_type, uint32_t tid, uint32_t pid);

    std::shared_ptr<Task> CreateRecoverTableTask(uint64_t op_index, ::openmldb::api::OPType op_type,
                                                 const std::string& name, const std::string& db, uint32_t pid,
                                                 const std::string& endpoint, uint64_t offset_delta,
                                                 uint32_t concurrency);

    std::shared_ptr<Task> CreateTableRemoteTask(const ::openmldb::nameserver::TableInfo& table_info,
                                                const std::string& alias, uint64_t op_index,
                                                ::openmldb::api::OPType op_type);

    std::shared_ptr<Task> DropTableRemoteTask(const std::string& name, const std::string& db, const std::string& alias,
                                              uint64_t op_index, ::openmldb::api::OPType op_type);

    std::shared_ptr<Task> CreateDumpIndexDataTask(uint64_t op_index, ::openmldb::api::OPType op_type, uint32_t tid,
                                                  uint32_t pid, const std::string& endpoint, uint32_t partition_num,
                                                  const ::openmldb::common::ColumnKey& column_key, uint32_t idx);

    std::shared_ptr<Task> CreateSendIndexDataTask(uint64_t op_index, ::openmldb::api::OPType op_type, uint32_t tid,
                                                  uint32_t pid, const std::string& endpoint,
                                                  const std::map<uint32_t, std::string>& pid_endpoint_map);

    std::shared_ptr<Task> CreateLoadIndexDataTask(uint64_t op_index, ::openmldb::api::OPType op_type, uint32_t tid,
                                                  uint32_t pid, const std::string& endpoint, uint32_t partition_num);

    std::shared_ptr<Task> CreateExtractIndexDataTask(uint64_t op_index, ::openmldb::api::OPType op_type, uint32_t tid,
                                                     uint32_t pid, const std::vector<std::string>& endpoints,
                                                     uint32_t partition_num,
                                                     const ::openmldb::common::ColumnKey& column_key, uint32_t idx);

    std::shared_ptr<Task> CreateAddIndexToTabletTask(uint64_t op_index, ::openmldb::api::OPType op_type, uint32_t tid,
                                                     uint32_t pid, const std::vector<std::string>& endpoints,
                                                     const ::openmldb::common::ColumnKey& column_key);

    std::shared_ptr<Task> CreateTableSyncTask(uint64_t op_index, ::openmldb::api::OPType op_type, uint32_t tid,
                                              const boost::function<bool()>& fun);

    bool GetTableInfo(const std::string& table_name, const std::string& db_name,
                      std::shared_ptr<TableInfo>* table_info);

    bool GetTableInfoUnlock(const std::string& table_name, const std::string& db_name,
                            std::shared_ptr<TableInfo>* table_info);

    int AddOPTask(const ::openmldb::api::TaskInfo& task_info, ::openmldb::api::TaskType task_type,
                  std::shared_ptr<::openmldb::api::TaskInfo>& task_ptr,  // NOLINT
                  std::vector<uint64_t> rep_cluster_op_id_vec);

    std::shared_ptr<::openmldb::api::TaskInfo> FindTask(uint64_t op_id, ::openmldb::api::TaskType task_type);

    bool SaveTableInfo(std::shared_ptr<TableInfo> table_info);

    int CreateOPData(::openmldb::api::OPType op_type, const std::string& value,
                     std::shared_ptr<OPData>& op_data,  // NOLINT
                     const std::string& name, const std::string& db, uint32_t pid,
                     uint64_t parent_id = INVALID_PARENT_ID, uint64_t remote_op_id = INVALID_PARENT_ID);
    int AddOPData(const std::shared_ptr<OPData>& op_data, uint32_t concurrency = FLAGS_name_server_task_concurrency);
    int CreateDelReplicaOP(const std::string& name, const std::string& db, uint32_t pid, const std::string& endpoint);
    int CreateChangeLeaderOP(const std::string& name, const std::string& db, uint32_t pid,
                             const std::string& candidate_leader, bool need_restore,
                             uint32_t concurrency = FLAGS_name_server_task_concurrency);

    std::shared_ptr<openmldb::nameserver::ClusterInfo> GetHealthCluster(const std::string& alias);

    int CreateRecoverTableOP(const std::string& name, const std::string& db, uint32_t pid, const std::string& endpoint,
                             bool is_leader, uint64_t offset_delta, uint32_t concurrency);
    void SelectLeader(const std::string& name, const std::string& db, uint32_t tid, uint32_t pid,
                      std::vector<std::string>& follower_endpoint,  // NOLINT
                      std::shared_ptr<::openmldb::api::TaskInfo> task_info);
    void ChangeLeader(std::shared_ptr<::openmldb::api::TaskInfo> task_info);
    void UpdateLeaderInfo(std::shared_ptr<::openmldb::api::TaskInfo> task_info);
    int CreateMigrateOP(const std::string& src_endpoint, const std::string& name, const std::string& db, uint32_t pid,
                        const std::string& des_endpoint);
    void RecoverEndpointTable(const std::string& name, const std::string& db, uint32_t pid,
                              std::string& endpoint,  // NOLINT
                              uint64_t offset_delta, uint32_t concurrency,
                              std::shared_ptr<::openmldb::api::TaskInfo> task_info);
    int GetLeader(std::shared_ptr<::openmldb::nameserver::TableInfo> table_info, uint32_t pid,
                  std::string& leader_endpoint);  // NOLINT
    int MatchTermOffset(const std::string& name, const std::string& db, uint32_t pid, bool has_table, uint64_t term,
                        uint64_t offset);
    int CreateReAddReplicaOP(const std::string& name, const std::string& db, uint32_t pid, const std::string& endpoint,
                             uint64_t offset_delta, uint64_t parent_id, uint32_t concurrency);
    int CreateReAddReplicaSimplifyOP(const std::string& name, const std::string& db, uint32_t pid,
                                     const std::string& endpoint, uint64_t offset_delta, uint64_t parent_id,
                                     uint32_t concurrency);
    int CreateReAddReplicaWithDropOP(const std::string& name, const std::string& db, uint32_t pid,
                                     const std::string& endpoint, uint64_t offset_delta, uint64_t parent_id,
                                     uint32_t concurrency);
    int CreateReAddReplicaNoSendOP(const std::string& name, const std::string& db, uint32_t pid,
                                   const std::string& endpoint, uint64_t offset_delta, uint64_t parent_id,
                                   uint32_t concurrency);
    int CreateReLoadTableOP(const std::string& name, const std::string& db, uint32_t pid, const std::string& endpoint,
                            uint64_t parent_id, uint32_t concurrency);
    int CreateReLoadTableOP(const std::string& name, const std::string& db, uint32_t pid, const std::string& endpoint,
                            uint64_t parent_id, uint32_t concurrency, uint64_t remote_op_id,
                            uint64_t& rep_cluter_op_id);  // NOLINT
    int CreateUpdatePartitionStatusOP(const std::string& name, const std::string& db, uint32_t pid,
                                      const std::string& endpoint, bool is_leader, bool is_alive, uint64_t parent_id,
                                      uint32_t concurrency);
    int CreateOfflineReplicaOP(const std::string& name, const std::string& db, uint32_t pid,
                               const std::string& endpoint, uint32_t concurrency = FLAGS_name_server_task_concurrency);
    int CreateTableRemoteOP(const ::openmldb::nameserver::TableInfo& table_info,
                            const ::openmldb::nameserver::TableInfo& remote_table_info, const std::string& alias,
                            uint64_t parent_id = INVALID_PARENT_ID,
                            uint32_t concurrency = FLAGS_name_server_task_concurrency_for_replica_cluster);

    int CreateAddIndexOP(const std::string& name, const std::string& db, uint32_t pid,
                         const std::vector<openmldb::common::ColumnDesc>& new_cols,
                         const ::openmldb::common::ColumnKey& column_key, uint32_t idx);

    int CreateAddIndexOPTask(std::shared_ptr<OPData> op_data);

    int DropTableRemoteOP(const std::string& name, const std::string& db, const std::string& alias,
                          uint64_t parent_id = INVALID_PARENT_ID,
                          uint32_t concurrency = FLAGS_name_server_task_concurrency_for_replica_cluster);
    void NotifyTableChanged();
    void DeleteDoneOP();
    void UpdateTableStatus();
    int DropTableOnTablet(std::shared_ptr<::openmldb::nameserver::TableInfo> table_info);

    void CheckBinlogSyncProgress(const std::string& name, const std::string& db, uint32_t pid,
                                 const std::string& follower, uint64_t offset_delta,
                                 std::shared_ptr<::openmldb::api::TaskInfo> task_info);

    bool AddIndexToTableInfo(const std::string& name, const std::string& db,
                             const ::openmldb::common::ColumnKey& column_key, uint32_t index_pos);

    void WrapTaskFun(const boost::function<bool()>& fun, std::shared_ptr<::openmldb::api::TaskInfo> task_info);

    void RunSyncTaskFun(uint32_t tid, const boost::function<bool()>& fun,
                        std::shared_ptr<::openmldb::api::TaskInfo> task_info);

    void RunSubTask(std::shared_ptr<Task> task);

    // get tablet info
    std::shared_ptr<TabletInfo> GetTabletInfo(const std::string& endpoint);

    std::shared_ptr<TabletInfo> GetTabletInfoWithoutLock(const std::string& endpoint);

    std::shared_ptr<TabletInfo> GetHealthTabletInfoNoLock(const std::string& endpoint);

    std::shared_ptr<OPData> FindRunningOP(uint64_t op_id);

    // update ttl for partition
    bool UpdateTTLOnTablet(const std::string& endpoint, int32_t tid, int32_t pid, const std::string& index_name,
                           const ::openmldb::common::TTLSt& ttl);

    void CheckSyncExistTable(const std::string& alias,
                             const std::vector<::openmldb::nameserver::TableInfo>& tables_remote,
                             const std::shared_ptr<::openmldb::client::NsClient> ns_client);

    void CheckSyncTable(const std::string& alias, const std::vector<::openmldb::nameserver::TableInfo> tables,
                        const std::shared_ptr<::openmldb::client::NsClient> ns_client);

    bool CompareTableInfo(const std::vector<::openmldb::nameserver::TableInfo>& tables, bool period_check);

    void CheckTableInfo(std::shared_ptr<ClusterInfo>& ci,  // NOLINT
                        const std::vector<::openmldb::nameserver::TableInfo>& tables);

    bool CompareSnapshotOffset(
        const std::vector<TableInfo>& tables, std::string& msg,                                       // NOLINT
        int& code,                                                                                    // NOLINT
        std::map<std::string, std::map<uint32_t, std::map<uint32_t, uint64_t>>>& table_part_offset);  // NOLINT

    void DistributeTabletMode();

    void SchedMakeSnapshot();

    void MakeTablePartitionSnapshot(uint32_t pid, uint64_t end_offset,
                                    std::shared_ptr<::openmldb::nameserver::TableInfo> table_info);

    void DropTableFun(const DropTableRequest* request, GeneralResponse* response,
                      std::shared_ptr<::openmldb::nameserver::TableInfo> table_info);

    bool SetTableInfo(std::shared_ptr<::openmldb::nameserver::TableInfo> table_info);

    void UpdateTableStatusFun(
        const std::map<std::string, std::shared_ptr<::openmldb::nameserver::TableInfo>>& table_info_map,
        const std::unordered_map<std::string, ::openmldb::api::TableStatus>& pos_response);

    void UpdateRealEpMapToTablet();

    void UpdateRemoteRealEpMap();

    bool UpdateZkTableNode(const std::shared_ptr<::openmldb::nameserver::TableInfo>& table_info);  // NOLINT

    bool UpdateZkTableNodeWithoutNotify(const TableInfo* table_info);

    void ShowDbTable(const std::map<std::string, std::shared_ptr<TableInfo>>& table_infos,
                     const ShowTableRequest* request, ShowTableResponse* response);

    void TableInfoToVec(const std::map<std::string, std::shared_ptr<::openmldb::nameserver::TableInfo>>& table_infos,
                        const std::vector<uint32_t>& table_tid_vec,
                        std::vector<::openmldb::nameserver::TableInfo>* local_table_info_vec);

    bool AddFieldToTablet(const std::vector<openmldb::common::ColumnDesc>& cols, std::shared_ptr<TableInfo> table_info,
                          openmldb::common::VersionPair* new_pair);

    void DropProcedureOnTablet(const std::string& db_name, const std::string& sp_name);

    bool AllocateTableId(uint32_t* id);

    uint64_t GetTerm() const;

 private:
    std::mutex mu_;
    Tablets tablets_;
    NearLineTabletInfo nearline_tablet_;
    ::openmldb::nameserver::TableInfos table_info_;
    std::map<std::string, ::openmldb::nameserver::TableInfos> db_table_info_;
    std::map<std::string, std::shared_ptr<::openmldb::nameserver::ClusterInfo>> nsc_;
    ZoneInfo zone_info_;
    ZkClient* zk_client_;
    ZkPath zk_path_;
    DistLock* dist_lock_;
    ::baidu::common::ThreadPool thread_pool_;
    ::baidu::common::ThreadPool task_thread_pool_;
    uint32_t table_index_;
    uint64_t term_;
    uint64_t op_index_;
    std::atomic<bool> running_;
    std::list<std::shared_ptr<OPData>> done_op_list_;
    std::vector<std::list<std::shared_ptr<OPData>>> task_vec_;
    std::condition_variable cv_;
    std::atomic<bool> auto_failover_;
    std::atomic<uint32_t> mode_;
    std::map<std::string, uint64_t> offline_endpoint_map_;
    ::openmldb::base::Random rand_;
    uint64_t session_term_;
    std::atomic<uint64_t> task_rpc_version_;
    std::map<uint64_t, std::list<std::shared_ptr<::openmldb::api::TaskInfo>>> task_map_;
    std::set<std::string> databases_;
    std::string endpoint_;
    std::map<std::string, std::string> real_ep_map_;
    std::map<std::string, std::string> remote_real_ep_map_;
    std::map<std::string, std::string> sdk_endpoint_map_;
<<<<<<< HEAD
    // database
    //    -> procedure
    //       -> (db_name, table_name)
    std::unordered_map<std::string, std::unordered_map<std::string, std::vector<std::pair<std::string, std::string>>>>
        db_sp_table_map_;
    // database
    //      -> table
    //          -> (da_name, procedure_name)
    std::unordered_map<std::string, std::unordered_map<std::string, std::vector<std::pair<std::string, std::string>>>>
        db_table_sp_map_;
=======
    std::unordered_map<std::string, std::unordered_map<std::string, std::vector<std::string>>> db_sp_table_map_;
    std::unordered_map<std::string, std::unordered_map<std::string, std::vector<std::string>>> db_table_sp_map_;
    std::unordered_map<std::string, std::unordered_map<std::string, std::shared_ptr<api::ProcedureInfo>>>
        db_sp_info_map_;

>>>>>>> a32fe30b
    ::openmldb::type::StartupMode startup_mode_;
};

}  // namespace nameserver
}  // namespace openmldb
#endif  // SRC_NAMESERVER_NAME_SERVER_IMPL_H_<|MERGE_RESOLUTION|>--- conflicted
+++ resolved
@@ -780,7 +780,6 @@
     std::map<std::string, std::string> real_ep_map_;
     std::map<std::string, std::string> remote_real_ep_map_;
     std::map<std::string, std::string> sdk_endpoint_map_;
-<<<<<<< HEAD
     // database
     //    -> procedure
     //       -> (db_name, table_name)
@@ -791,13 +790,8 @@
     //          -> (da_name, procedure_name)
     std::unordered_map<std::string, std::unordered_map<std::string, std::vector<std::pair<std::string, std::string>>>>
         db_table_sp_map_;
-=======
-    std::unordered_map<std::string, std::unordered_map<std::string, std::vector<std::string>>> db_sp_table_map_;
-    std::unordered_map<std::string, std::unordered_map<std::string, std::vector<std::string>>> db_table_sp_map_;
     std::unordered_map<std::string, std::unordered_map<std::string, std::shared_ptr<api::ProcedureInfo>>>
         db_sp_info_map_;
-
->>>>>>> a32fe30b
     ::openmldb::type::StartupMode startup_mode_;
 };
 
