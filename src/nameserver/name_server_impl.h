--- conflicted
+++ resolved
@@ -643,15 +643,9 @@
         uint64_t op_id, ::rtidb::api::TaskType task_type);
 
     int CreateOPData(::rtidb::api::OPType op_type, const std::string& value,
-<<<<<<< HEAD
-                     std::shared_ptr<OPData>& op_data, // NOLINT
-                     const std::string& name,  // NOLINT
-                     uint32_t pid, uint64_t parent_id = INVALID_PARENT_ID,
-=======
                      std::shared_ptr<OPData>& op_data,  // NOLINT
                      const std::string& name, uint32_t pid,
                      uint64_t parent_id = INVALID_PARENT_ID,
->>>>>>> c4c4b89d
                      uint64_t remote_op_id = INVALID_PARENT_ID);
     int AddOPData(const std::shared_ptr<OPData>& op_data,
                   uint32_t concurrency = FLAGS_name_server_task_concurrency);
@@ -780,13 +774,8 @@
         const std::vector<::rtidb::nameserver::TableInfo>& tables);
 
     bool CompareSnapshotOffset(
-<<<<<<< HEAD
-        const std::vector<TableInfo>& tables, std::string& msg, // NOLINT
-        int& code,  // NOLINT
-=======
         const std::vector<TableInfo>& tables, std::string& msg,  // NOLINT
         int& code,                                               // NOLINT
->>>>>>> c4c4b89d
         std::map<std::string, std::map<uint32_t, std::map<uint32_t, uint64_t>>>&
             table_part_offset);
 
