//
// name_server_impl.h
// Copyright (C) 2017 4paradigm.com
// Author denglong
// Date 2017-09-05

#ifndef SRC_NAMESERVER_NAME_SERVER_IMPL_H_
#define SRC_NAMESERVER_NAME_SERVER_IMPL_H_

#include <brpc/server.h>

#include <atomic>
#include <condition_variable>  // NOLINT
#include <list>
#include <map>
#include <memory>
#include <mutex>  // NOLINT
#include <set>
#include <string>
#include <unordered_map>
#include <vector>

#include "base/hash.h"
#include "base/random.h"
#include "client/bs_client.h"
#include "client/ns_client.h"
#include "client/tablet_client.h"
#include "codec/schema_codec.h"
#include "proto/name_server.pb.h"
#include "proto/tablet.pb.h"
#include "zk/dist_lock.h"
#include "zk/zk_client.h"

DECLARE_uint32(name_server_task_concurrency);
DECLARE_uint32(name_server_task_concurrency_for_replica_cluster);
DECLARE_int32(zk_keep_alive_check_interval);

namespace rtidb {
namespace nameserver {

using ::google::protobuf::Closure;
using ::google::protobuf::RpcController;
using ::rtidb::api::TabletState;
using ::rtidb::client::BsClient;
using ::rtidb::client::NsClient;
using ::rtidb::client::TabletClient;
using ::rtidb::zk::DistLock;
using ::rtidb::zk::ZkClient;

const uint64_t INVALID_PARENT_ID = UINT64_MAX;
const uint32_t INVALID_PID = UINT32_MAX;

// tablet info
struct TabletInfo {
    // tablet state
    TabletState state_;
    // tablet rpc handle
    std::shared_ptr<TabletClient> client_;
    // the date create
    uint64_t ctime_;
};
// oss info
struct BlobServerInfo {
    TabletState state_;
    std::shared_ptr<BsClient> client_;
    uint64_t ctime_;
};

class ClusterInfo {
 public:
    explicit ClusterInfo(const ::rtidb::nameserver::ClusterAddress& cdp);

    void CheckZkClient();

    void UpdateNSClient(const std::vector<std::string>& children);

    int Init(std::string& msg);  // NOLINT

    bool CreateTableRemote(const ::rtidb::api::TaskInfo& task_info,
                           const ::rtidb::nameserver::TableInfo& table_info,
                           const ::rtidb::nameserver::ZoneInfo& zone_info);

    bool DropTableRemote(const ::rtidb::api::TaskInfo& task_info,
                         const std::string& name, const std::string& db,
                         const ::rtidb::nameserver::ZoneInfo& zone_info);

    bool AddReplicaClusterByNs(const std::string& alias,
                               const std::string& zone_name,
                               const uint64_t term,
                               std::string& msg);  // NOLINT

    bool RemoveReplicaClusterByNs(const std::string& alias,
                                  const std::string& zone_name,
                                  const uint64_t term, int& code,  // NOLINT
                                  std::string& msg);               // NOLINT

    bool UpdateRemoteRealEpMap();

    std::shared_ptr<::rtidb::client::NsClient> client_;
    std::map<std::string, std::map<std::string, std::vector<TablePartition>>>
        last_status;
    ::rtidb::nameserver::ClusterAddress cluster_add_;
    uint64_t ctime_;
    std::atomic<ClusterStatus> state_;
    std::map<std::string, std::string> remote_real_ep_map_;

 private:
    std::mutex mu_;
    std::shared_ptr<ZkClient> zk_client_;
    uint64_t session_term_;
    // todo :: add statsus variable show replicas status
};

// the container of tablet
typedef std::map<std::string, std::shared_ptr<TabletInfo>> Tablets;
typedef std::map<std::string, std::shared_ptr<BlobServerInfo>> BlobServers;

typedef boost::function<void()> TaskFun;

struct Task {
    Task(const std::string& endpoint,
         std::shared_ptr<::rtidb::api::TaskInfo> task_info)
        : endpoint_(endpoint), task_info_(task_info) {}
    ~Task() {}
    std::string endpoint_;
    std::shared_ptr<::rtidb::api::TaskInfo> task_info_;
    std::vector<std::shared_ptr<Task>> sub_task_;
    TaskFun fun_;
};

struct OPData {
    ::rtidb::api::OPInfo op_info_;
    std::list<std::shared_ptr<Task>> task_list_;
};

class NameServerImplTest;
class NameServerImplRemoteTest;

class NameServerImpl : public NameServer {
    // used for ut
    friend class NameServerImplTest;
    friend class NameServerImplRemoteTest;

 public:
    NameServerImpl();

    ~NameServerImpl();

<<<<<<< HEAD
    bool Init(const std::string& real_endpoint);
=======
    bool Init(const std::string& zk_cluster, const std::string& zk_path,
              const std::string& endpoint);
    bool Init();
>>>>>>> 21ccbf02

    NameServerImpl(const NameServerImpl&) = delete;

    NameServerImpl& operator=(const NameServerImpl&) = delete;

    void DeleteOPTask(RpcController* controller,
                      const ::rtidb::api::DeleteTaskRequest* request,
                      ::rtidb::api::GeneralResponse* response, Closure* done);

    void GetTaskStatus(RpcController* controller,
                       const ::rtidb::api::TaskStatusRequest* request,
                       ::rtidb::api::TaskStatusResponse* response,
                       Closure* done);

    void LoadTable(RpcController* controller, const LoadTableRequest* request,
                   GeneralResponse* response, Closure* done);

    void CreateTableInternel(
        GeneralResponse& response,  // NOLINT
        std::shared_ptr<::rtidb::nameserver::TableInfo> table_info,
        const std::vector<::rtidb::codec::ColumnDesc>& columns,
        uint64_t cur_term, uint32_t tid,
        std::shared_ptr<::rtidb::api::TaskInfo> task_ptr);

    void CreateTableInfoSimply(RpcController* controller,
                               const CreateTableInfoRequest* request,
                               CreateTableInfoResponse* response,
                               Closure* done);

    void CreateTableInfo(RpcController* controller,
                         const CreateTableInfoRequest* request,
                         CreateTableInfoResponse* response, Closure* done);

    void CreateTable(RpcController* controller,
                     const CreateTableRequest* request,
                     GeneralResponse* response, Closure* done);

    void DropTableInternel(
        const DropTableRequest& request, GeneralResponse& response,  // NOLINT
        std::shared_ptr<::rtidb::nameserver::TableInfo> table_info,
        std::shared_ptr<::rtidb::api::TaskInfo> task_ptr);

    void DropTable(RpcController* controller, const DropTableRequest* request,
                   GeneralResponse* response, Closure* done);

    void AddTableField(RpcController* controller,
                       const AddTableFieldRequest* request,
                       GeneralResponse* response, Closure* done);

    void ShowTablet(RpcController* controller, const ShowTabletRequest* request,
                    ShowTabletResponse* response, Closure* done);
    void ShowBlob(RpcController* controller, const ShowTabletRequest* request,
                    ShowTabletResponse* response, Closure* done);

    void ShowTable(RpcController* controller, const ShowTableRequest* request,
                   ShowTableResponse* response, Closure* done);

    void MakeSnapshotNS(RpcController* controller,
                        const MakeSnapshotNSRequest* request,
                        GeneralResponse* response, Closure* done);

    int AddReplicaSimplyRemoteOP(const std::string& alias,
                                 const std::string& name, const std::string& db,
                                 const std::string& endpoint, uint32_t tid,
                                 uint32_t pid);

    int AddReplicaRemoteOP(
        const std::string& alias, const std::string& name,
        const std::string& db,
        const ::rtidb::nameserver::TablePartition& table_partition,
        uint32_t remote_tid, uint32_t pid);

    void AddReplicaNS(RpcController* controller,
                      const AddReplicaNSRequest* request,
                      GeneralResponse* response, Closure* done);

    void AddReplicaNSFromRemote(RpcController* controller,
                                const AddReplicaNSRequest* request,
                                GeneralResponse* response, Closure* done);

    int DelReplicaRemoteOP(const std::string& endpoint, const std::string& name,
                           const std::string& db, uint32_t pid);

    void DelReplicaNS(RpcController* controller,
                      const DelReplicaNSRequest* request,
                      GeneralResponse* response, Closure* done);

    void ShowOPStatus(RpcController* controller,
                      const ShowOPStatusRequest* request,
                      ShowOPStatusResponse* response, Closure* done);

    void ConfSet(RpcController* controller, const ConfSetRequest* request,
                 GeneralResponse* response, Closure* done);

    void ConfGet(RpcController* controller, const ConfGetRequest* request,
                 ConfGetResponse* response, Closure* done);

    void ChangeLeader(RpcController* controller,
                      const ChangeLeaderRequest* request,
                      GeneralResponse* response, Closure* done);

    void OfflineEndpoint(RpcController* controller,
                         const OfflineEndpointRequest* request,
                         GeneralResponse* response, Closure* done);

    void OfflineEndpointDBInternal(
        const std::string& endpoint, uint32_t concurrency,
        const std::map<std::string,
                       std::shared_ptr<::rtidb::nameserver::TableInfo>>&
            table_info);

    void UpdateTTL(RpcController* controller,
                   const ::rtidb::nameserver::UpdateTTLRequest* request,
                   ::rtidb::nameserver::UpdateTTLResponse* response,
                   Closure* done);

    void Migrate(RpcController* controller, const MigrateRequest* request,
                 GeneralResponse* response, Closure* done);

    void RecoverEndpoint(RpcController* controller,
                         const RecoverEndpointRequest* request,
                         GeneralResponse* response, Closure* done);

    void RecoverEndpointDBInternal(
        const std::string& endpoint, bool need_restore, uint32_t concurrency,
        const std::map<std::string,
                       std::shared_ptr<::rtidb::nameserver::TableInfo>>&
            table_info);

    void RecoverTable(RpcController* controller,
                      const RecoverTableRequest* request,
                      GeneralResponse* response, Closure* done);

    void ConnectZK(RpcController* controller, const ConnectZKRequest* request,
                   GeneralResponse* response, Closure* done);

    void DisConnectZK(RpcController* controller,
                      const DisConnectZKRequest* request,
                      GeneralResponse* response, Closure* done);

    void SetTablePartition(RpcController* controller,
                           const SetTablePartitionRequest* request,
                           GeneralResponse* response, Closure* done);

    void GetTablePartition(RpcController* controller,
                           const GetTablePartitionRequest* request,
                           GetTablePartitionResponse* response, Closure* done);

    void UpdateTableAliveStatus(RpcController* controller,
                                const UpdateTableAliveRequest* request,
                                GeneralResponse* response, Closure* done);

    void CancelOP(RpcController* controller, const CancelOPRequest* request,
                  GeneralResponse* response, Closure* done);

    void AddReplicaCluster(RpcController* controller,
                           const ClusterAddress* request,
                           GeneralResponse* response, Closure* done);

    void AddReplicaClusterByNs(RpcController* controller,
                               const ReplicaClusterByNsRequest* request,
                               AddReplicaClusterByNsResponse* response,
                               Closure* done);

    void ShowReplicaCluster(RpcController* controller,
                            const GeneralRequest* request,
                            ShowReplicaClusterResponse* response,
                            Closure* done);

    void RemoveReplicaCluster(RpcController* controller,
                              const RemoveReplicaOfRequest* request,
                              GeneralResponse* response, Closure* done);

    void RemoveReplicaClusterByNs(RpcController* controller,
                                  const ReplicaClusterByNsRequest* request,
                                  GeneralResponse* response, Closure* done);

    void SwitchMode(RpcController* controller, const SwitchModeRequest* request,
                    GeneralResponse* response, Closure* done);

    void SyncTable(RpcController* controller, const SyncTableRequest* request,
                   GeneralResponse* response, Closure* done);

    void DeleteIndex(RpcController* controller,
                     const DeleteIndexRequest* request,
                     GeneralResponse* response, Closure* done);

    void AddIndex(RpcController* controller, const AddIndexRequest* request,
                  GeneralResponse* response, Closure* done);

    void UseDatabase(RpcController* controller,
                     const UseDatabaseRequest* request,
                     GeneralResponse* response, Closure* done);

    void CreateDatabase(RpcController* controller,
                        const CreateDatabaseRequest* request,
                        GeneralResponse* response, Closure* done);

    void ShowDatabase(RpcController* controller, const GeneralRequest* request,
                      ShowDatabaseResponse* response, Closure* done);

    void DropDatabase(RpcController* controller,
                      const DropDatabaseRequest* request,
                      GeneralResponse* response, Closure* done);

    void SetSdkEndpoint(RpcController* controller,
            const SetSdkEndpointRequest* request,
            GeneralResponse* response, Closure* done);

    int SyncExistTable(
        const std::string& alias, const std::string& name,
        const std::string& db,
        const std::vector<::rtidb::nameserver::TableInfo> tables_remote,
        const ::rtidb::nameserver::TableInfo& table_info_local, uint32_t pid,
        int& code, std::string& msg);  // NOLINT

    int CreateTableOnTablet(
        std::shared_ptr<::rtidb::nameserver::TableInfo> table_info,
        bool is_leader, const std::vector<::rtidb::codec::ColumnDesc>& columns,
        std::map<uint32_t, std::vector<std::string>>& endpoint_map,  // NOLINT
        uint64_t term);

    void CheckZkClient();

    int UpdateTaskStatusRemote(bool is_recover_op);

    int UpdateTask(const std::list<std::shared_ptr<OPData>>& op_list,
                   const std::string& endpoint, const std::string& msg,
                   bool is_recover_op,
                   ::rtidb::api::TaskStatusResponse& response);  // NOLINT

    int UpdateTaskStatus(bool is_recover_op);

    int DeleteTaskRemote(const std::vector<uint64_t>& done_task_vec,
                         bool& has_failed);  // NOLINT

    void UpdateTaskMapStatus(uint64_t remote_op_id, uint64_t op_id,
                             const ::rtidb::api::TaskStatus& status);

    int DeleteTask();

    void DeleteTask(const std::vector<uint64_t>& done_task_vec);

    void ProcessTask();

    int UpdateZKTaskStatus();

    void CheckClusterInfo();

    bool CreateTableRemote(
        const ::rtidb::api::TaskInfo& task_info,
        const ::rtidb::nameserver::TableInfo& table_info,
        const std::shared_ptr<::rtidb::nameserver::ClusterInfo> cluster_info);

    bool DropTableRemote(
        const ::rtidb::api::TaskInfo& task_info, const std::string& name,
        const std::string& db,
        const std::shared_ptr<::rtidb::nameserver::ClusterInfo> cluster_info);

 private:
    // Recover all memory status, the steps
    // 1.recover table meta from zookeeper
    // 2.recover table status from all tablets
    bool Recover();

    bool RecoverDb();

    bool RecoverTableInfo();

    void RecoverClusterInfo();

    bool RecoverOPTask();

    int SetPartitionInfo(TableInfo& table_info);  // NOLINT

    void AddDataType(std::shared_ptr<TableInfo> table_info);

    int CheckTableMeta(const TableInfo& table_info);

    int FillColumnKey(TableInfo& table_info);  // NOLINT

    int CreateMakeSnapshotOPTask(std::shared_ptr<OPData> op_data);

    int CreateAddReplicaSimplyRemoteOPTask(std::shared_ptr<OPData> op_data);

    int CreateAddReplicaOPTask(std::shared_ptr<OPData> op_data);

    int CreateAddReplicaRemoteOPTask(std::shared_ptr<OPData> op_data);

    int CreateChangeLeaderOPTask(std::shared_ptr<OPData> op_data);

    int CreateMigrateTask(std::shared_ptr<OPData> op_data);

    int CreateRecoverTableOPTask(std::shared_ptr<OPData> op_data);

    int CreateDelReplicaRemoteOPTask(std::shared_ptr<OPData> op_data);

    int CreateDelReplicaOPTask(std::shared_ptr<OPData> op_data);

    int CreateOfflineReplicaTask(std::shared_ptr<OPData> op_data);

    int CreateReAddReplicaTask(std::shared_ptr<OPData> op_data);

    int CreateReAddReplicaNoSendTask(std::shared_ptr<OPData> op_data);

    int CreateReAddReplicaWithDropTask(std::shared_ptr<OPData> op_data);

    int CreateReAddReplicaSimplifyTask(std::shared_ptr<OPData> op_data);

    int CreateReLoadTableTask(std::shared_ptr<OPData> op_data);

    int CreateUpdatePartitionStatusOPTask(std::shared_ptr<OPData> op_data);

    bool SkipDoneTask(std::shared_ptr<OPData> op_data);

    int CreateTableRemoteTask(std::shared_ptr<OPData> op_data);

    int DropTableRemoteTask(std::shared_ptr<OPData> op_data);

    // Get the lock
    void OnLocked();
    // Lost the lock
    void OnLostLock();

    // Update tablets from zookeeper
    void UpdateTablets(const std::vector<std::string>& endpoints);

    void UpdateBlobServers(const std::vector<std::string>& endpoints);

    void OnTabletOffline(const std::string& endpoint, bool startup_flag);

    void RecoverOfflineTablet();

    void OnTabletOnline(const std::string& endpoint);

    void OnBlobOffline(const std::string& endpoint, bool startup_flag);

    void OnBlobOnline(const std::string& endpoint);

    void OfflineEndpointInternal(const std::string& endpoint,
                                 uint32_t concurrency);

    void RecoverEndpointInternal(const std::string& endpoint, bool need_restore,
                                 uint32_t concurrency);

    void UpdateTabletsLocked(const std::vector<std::string>& endpoints);

    void DelTableInfo(const std::string& name, const std::string& db,
                      const std::string& endpoint, uint32_t pid,
                      std::shared_ptr<::rtidb::api::TaskInfo> task_info);

    void DelTableInfo(const std::string& name, const std::string& db,
                      const std::string& endpoint, uint32_t pid,
                      std::shared_ptr<::rtidb::api::TaskInfo> task_info,
                      uint32_t flag);

    std::shared_ptr<BlobServerInfo> SetBlobTableInfo(
        std::shared_ptr<TableInfo> table_info);

    void UpdatePartitionStatus(
        const std::string& name, const std::string& db,
        const std::string& endpoint, uint32_t pid, bool is_leader,
        bool is_alive, std::shared_ptr<::rtidb::api::TaskInfo> task_info);

    int UpdateEndpointTableAlive(const std::string& endpoint, bool is_alive);

    std::shared_ptr<Task> CreateMakeSnapshotTask(const std::string& endpoint,
                                                 uint64_t op_index,
                                                 ::rtidb::api::OPType op_type,
                                                 uint32_t tid, uint32_t pid,
                                                 uint64_t end_offset);

    std::shared_ptr<Task> CreatePauseSnapshotTask(const std::string& endpoint,
                                                  uint64_t op_index,
                                                  ::rtidb::api::OPType op_type,
                                                  uint32_t tid, uint32_t pid);

    std::shared_ptr<Task> CreateRecoverSnapshotTask(
        const std::string& endpoint, uint64_t op_index,
        ::rtidb::api::OPType op_type, uint32_t tid, uint32_t pid);

    std::shared_ptr<Task> CreateSendSnapshotTask(
        const std::string& endpoint, uint64_t op_index,
        ::rtidb::api::OPType op_type, uint32_t tid, uint32_t remote_tid,
        uint32_t pid, const std::string& des_endpoint);

    std::shared_ptr<Task> CreateLoadTableTask(
        const std::string& endpoint, uint64_t op_index,
        ::rtidb::api::OPType op_type, const std::string& name, uint32_t tid,
        uint32_t pid, uint64_t ttl, uint32_t seg_cnt, bool is_leader,
        ::rtidb::common::StorageMode storage_mode);

    std::shared_ptr<Task> CreateLoadTableRemoteTask(
        const std::string& alias, const std::string& name,
        const std::string& db, const std::string& endpoint, uint32_t pid,
        uint64_t op_index, ::rtidb::api::OPType op_type);

    std::shared_ptr<Task> CreateAddReplicaRemoteTask(
        const std::string& endpoint, uint64_t op_index,
        ::rtidb::api::OPType op_type, uint32_t tid, uint32_t remote_tid,
        uint32_t pid, const std::string& des_endpoint,
        uint64_t task_id = INVALID_PARENT_ID);

    std::shared_ptr<Task> CreateAddReplicaNSRemoteTask(
        const std::string& alias, const std::string& name,
        const std::vector<std::string>& endpoint_vec, uint32_t pid,
        uint64_t op_index, ::rtidb::api::OPType op_type);

    std::shared_ptr<Task> CreateAddReplicaTask(const std::string& endpoint,
                                               uint64_t op_index,
                                               ::rtidb::api::OPType op_type,
                                               uint32_t tid, uint32_t pid,
                                               const std::string& des_endpoint);

    std::shared_ptr<Task> CreateAddTableInfoTask(
        const std::string& alias, const std::string& endpoint,
        const std::string& name, const std::string& db, uint32_t remote_tid,
        uint32_t pid, uint64_t op_index, ::rtidb::api::OPType op_type);

    std::shared_ptr<Task> CreateAddTableInfoTask(const std::string& name,
                                                 const std::string& db,
                                                 uint32_t pid,
                                                 const std::string& endpoint,
                                                 uint64_t op_index,
                                                 ::rtidb::api::OPType op_type);

    void AddTableInfo(const std::string& alias, const std::string& endpoint,
                      const std::string& name, const std::string& db,
                      uint32_t pid, uint32_t remote_tid,
                      std::shared_ptr<::rtidb::api::TaskInfo> task_info);

    void AddTableInfo(const std::string& name, const std::string& db,
                      const std::string& endpoint, uint32_t pid,
                      std::shared_ptr<::rtidb::api::TaskInfo> task_info);

    std::shared_ptr<Task> CreateDelReplicaTask(
        const std::string& endpoint, uint64_t op_index,
        ::rtidb::api::OPType op_type, uint32_t tid, uint32_t pid,
        const std::string& follower_endpoint);

    std::shared_ptr<Task> CreateDelTableInfoTask(const std::string& name,
                                                 const std::string& db,
                                                 uint32_t pid,
                                                 const std::string& endpoint,
                                                 uint64_t op_index,
                                                 ::rtidb::api::OPType op_type);

    std::shared_ptr<Task> CreateDelTableInfoTask(
        const std::string& name, const std::string& db, uint32_t pid,
        const std::string& endpoint, uint64_t op_index,
        ::rtidb::api::OPType op_type, uint32_t flag);

    std::shared_ptr<Task> CreateUpdateTableInfoTask(
        const std::string& src_endpoint, const std::string& name,
        const std::string& db, uint32_t pid, const std::string& des_endpoint,
        uint64_t op_index, ::rtidb::api::OPType op_type);

    void UpdateTableInfo(const std::string& src_endpoint,
                         const std::string& name, const std::string& db,
                         uint32_t pid, const std::string& des_endpoint,
                         std::shared_ptr<::rtidb::api::TaskInfo> task_info);

    std::shared_ptr<Task> CreateUpdatePartitionStatusTask(
        const std::string& name, const std::string& db, uint32_t pid,
        const std::string& endpoint, bool is_leader, bool is_alive,
        uint64_t op_index, ::rtidb::api::OPType op_type);

    std::shared_ptr<Task> CreateSelectLeaderTask(
        uint64_t op_index, ::rtidb::api::OPType op_type,
        const std::string& name, const std::string& db, uint32_t tid,
        uint32_t pid,
        std::vector<std::string>& follower_endpoint);  // NOLINT

    std::shared_ptr<Task> CreateChangeLeaderTask(uint64_t op_index,
                                                 ::rtidb::api::OPType op_type,
                                                 const std::string& name,
                                                 uint32_t pid);

    std::shared_ptr<Task> CreateUpdateLeaderInfoTask(
        uint64_t op_index, ::rtidb::api::OPType op_type,
        const std::string& name, uint32_t pid);

    std::shared_ptr<Task> CreateCheckBinlogSyncProgressTask(
        uint64_t op_index, ::rtidb::api::OPType op_type,
        const std::string& name, const std::string& db, uint32_t pid,
        const std::string& follower, uint64_t offset_delta);

    std::shared_ptr<Task> CreateDropTableTask(const std::string& endpoint,
                                              uint64_t op_index,
                                              ::rtidb::api::OPType op_type,
                                              uint32_t tid, uint32_t pid);

    std::shared_ptr<Task> CreateRecoverTableTask(
        uint64_t op_index, ::rtidb::api::OPType op_type,
        const std::string& name, const std::string& db, uint32_t pid,
        const std::string& endpoint, uint64_t offset_delta,
        uint32_t concurrency);

    std::shared_ptr<Task> CreateTableRemoteTask(
        const ::rtidb::nameserver::TableInfo& table_info,
        const std::string& alias, uint64_t op_index,
        ::rtidb::api::OPType op_type);

    std::shared_ptr<Task> DropTableRemoteTask(const std::string& name,
                                              const std::string& db,
                                              const std::string& alias,
                                              uint64_t op_index,
                                              ::rtidb::api::OPType op_type);

    std::shared_ptr<Task> CreateDumpIndexDataTask(
        uint64_t op_index, ::rtidb::api::OPType op_type, uint32_t tid,
        uint32_t pid, const std::string& endpoint, uint32_t partition_num,
        const ::rtidb::common::ColumnKey& column_key, uint32_t idx);

    std::shared_ptr<Task> CreateSendIndexDataTask(
        uint64_t op_index, ::rtidb::api::OPType op_type, uint32_t tid,
        uint32_t pid, const std::string& endpoint,
        const std::map<uint32_t, std::string>& pid_endpoint_map);

    std::shared_ptr<Task> CreateLoadIndexDataTask(uint64_t op_index,
                                                  ::rtidb::api::OPType op_type,
                                                  uint32_t tid, uint32_t pid,
                                                  const std::string& endpoint,
                                                  uint32_t partition_num);

    std::shared_ptr<Task> CreateExtractIndexDataTask(
        uint64_t op_index, ::rtidb::api::OPType op_type, uint32_t tid,
        uint32_t pid, const std::vector<std::string>& endpoints,
        uint32_t partition_num, const ::rtidb::common::ColumnKey& column_key,
        uint32_t idx);

    std::shared_ptr<Task> CreateAddIndexToTabletTask(
        uint64_t op_index, ::rtidb::api::OPType op_type, uint32_t tid,
        uint32_t pid, const std::vector<std::string>& endpoints,
        const ::rtidb::common::ColumnKey& column_key);

    std::shared_ptr<Task> CreateTableSyncTask(
        uint64_t op_index, ::rtidb::api::OPType op_type, uint32_t tid,
        const boost::function<bool()>& fun);

    bool GetTableInfo(const std::string& table_name, const std::string& db_name,
                      std::shared_ptr<TableInfo>* table_info);

    bool GetTableInfoUnlock(const std::string& table_name,
                            const std::string& db_name,
                            std::shared_ptr<TableInfo>* table_info);

    int AddOPTask(const ::rtidb::api::TaskInfo& task_info,
                  ::rtidb::api::TaskType task_type,
                  std::shared_ptr<::rtidb::api::TaskInfo>& task_ptr,  // NOLINT
                  std::vector<uint64_t> rep_cluster_op_id_vec);

    std::shared_ptr<::rtidb::api::TaskInfo> FindTask(
        uint64_t op_id, ::rtidb::api::TaskType task_type);

    int CreateBlobTable(std::shared_ptr<TableInfo> table_info);

    bool SaveTableInfo(std::shared_ptr<TableInfo> table_info);

    int CreateOPData(::rtidb::api::OPType op_type, const std::string& value,
                     std::shared_ptr<OPData>& op_data,  // NOLINT
                     const std::string& name, const std::string& db,
                     uint32_t pid, uint64_t parent_id = INVALID_PARENT_ID,
                     uint64_t remote_op_id = INVALID_PARENT_ID);
    int AddOPData(const std::shared_ptr<OPData>& op_data,
                  uint32_t concurrency = FLAGS_name_server_task_concurrency);
    int CreateDelReplicaOP(const std::string& name, const std::string& db,
                           uint32_t pid, const std::string& endpoint);
    int CreateChangeLeaderOP(
        const std::string& name, const std::string& db, uint32_t pid,
        const std::string& candidate_leader, bool need_restore,
        uint32_t concurrency = FLAGS_name_server_task_concurrency);

    std::shared_ptr<rtidb::nameserver::ClusterInfo> GetHealthCluster(
        const std::string& alias);

    int CreateRecoverTableOP(const std::string& name, const std::string& db,
                             uint32_t pid, const std::string& endpoint,
                             bool is_leader, uint64_t offset_delta,
                             uint32_t concurrency);
    void SelectLeader(const std::string& name, const std::string& db,
                      uint32_t tid, uint32_t pid,
                      std::vector<std::string>& follower_endpoint,  // NOLINT
                      std::shared_ptr<::rtidb::api::TaskInfo> task_info);
    void ChangeLeader(std::shared_ptr<::rtidb::api::TaskInfo> task_info);
    void UpdateLeaderInfo(std::shared_ptr<::rtidb::api::TaskInfo> task_info);
    int CreateMigrateOP(const std::string& src_endpoint,
                        const std::string& name, const std::string& db,
                        uint32_t pid, const std::string& des_endpoint);
    void RecoverEndpointTable(
        const std::string& name, const std::string& db, uint32_t pid,
        std::string& endpoint,  // NOLINT
        uint64_t offset_delta, uint32_t concurrency,
        std::shared_ptr<::rtidb::api::TaskInfo> task_info);
    int GetLeader(std::shared_ptr<::rtidb::nameserver::TableInfo> table_info,
                  uint32_t pid, std::string& leader_endpoint);  // NOLINT
    int MatchTermOffset(const std::string& name, const std::string& db,
                        uint32_t pid, bool has_table, uint64_t term,
                        uint64_t offset);
    int CreateReAddReplicaOP(const std::string& name, const std::string& db,
                             uint32_t pid, const std::string& endpoint,
                             uint64_t offset_delta, uint64_t parent_id,
                             uint32_t concurrency);
    int CreateReAddReplicaSimplifyOP(const std::string& name,
                                     const std::string& db, uint32_t pid,
                                     const std::string& endpoint,
                                     uint64_t offset_delta, uint64_t parent_id,
                                     uint32_t concurrency);
    int CreateReAddReplicaWithDropOP(const std::string& name,
                                     const std::string& db, uint32_t pid,
                                     const std::string& endpoint,
                                     uint64_t offset_delta, uint64_t parent_id,
                                     uint32_t concurrency);
    int CreateReAddReplicaNoSendOP(const std::string& name,
                                   const std::string& db, uint32_t pid,
                                   const std::string& endpoint,
                                   uint64_t offset_delta, uint64_t parent_id,
                                   uint32_t concurrency);
    int CreateReLoadTableOP(const std::string& name, const std::string& db,
                            uint32_t pid, const std::string& endpoint,
                            uint64_t parent_id, uint32_t concurrency);
    int CreateReLoadTableOP(const std::string& name, const std::string& db,
                            uint32_t pid, const std::string& endpoint,
                            uint64_t parent_id, uint32_t concurrency,
                            uint64_t remote_op_id,
                            uint64_t& rep_cluter_op_id);  // NOLINT
    int CreateUpdatePartitionStatusOP(const std::string& name,
                                      const std::string& db, uint32_t pid,
                                      const std::string& endpoint,
                                      bool is_leader, bool is_alive,
                                      uint64_t parent_id, uint32_t concurrency);
    int CreateOfflineReplicaOP(
        const std::string& name, const std::string& db, uint32_t pid,
        const std::string& endpoint,
        uint32_t concurrency = FLAGS_name_server_task_concurrency);
    int CreateTableRemoteOP(
        const ::rtidb::nameserver::TableInfo& table_info,
        const ::rtidb::nameserver::TableInfo& remote_table_info,
        const std::string& alias, uint64_t parent_id = INVALID_PARENT_ID,
        uint32_t concurrency =
            FLAGS_name_server_task_concurrency_for_replica_cluster);

    int CreateAddIndexOP(const std::string& name, const std::string& db,
                         uint32_t pid,
                         const ::rtidb::common::ColumnKey& column_key,
                         uint32_t idx);

    int CreateAddIndexOPTask(std::shared_ptr<OPData> op_data);

    int DropTableRemoteOP(
        const std::string& name, const std::string& db,
        const std::string& alias, uint64_t parent_id = INVALID_PARENT_ID,
        uint32_t concurrency =
            FLAGS_name_server_task_concurrency_for_replica_cluster);
    void NotifyTableChanged();
    void DeleteDoneOP();
    void UpdateTableStatus();
    int DropTableOnTablet(
        std::shared_ptr<::rtidb::nameserver::TableInfo> table_info);

    int DropTableOnBlobClient(const std::string& endpoint, uint32_t tid,
                              uint32_t pid);

    int DropTableOnBlob(std::shared_ptr<TableInfo> table_info);

    void CheckBinlogSyncProgress(
        const std::string& name, const std::string& db, uint32_t pid,
        const std::string& follower, uint64_t offset_delta,
        std::shared_ptr<::rtidb::api::TaskInfo> task_info);

    bool AddIndexToTableInfo(const std::string& name, const std::string& db,
                             const ::rtidb::common::ColumnKey& column_key,
                             uint32_t index_pos);

    void WrapTaskFun(const boost::function<bool()>& fun,
                     std::shared_ptr<::rtidb::api::TaskInfo> task_info);

    void RunSyncTaskFun(uint32_t tid, const boost::function<bool()>& fun,
                        std::shared_ptr<::rtidb::api::TaskInfo> task_info);

    void RunSubTask(std::shared_ptr<Task> task);

    // get tablet info
    std::shared_ptr<TabletInfo> GetTabletInfo(const std::string& endpoint);
    std::shared_ptr<OPData> FindRunningOP(uint64_t op_id);

    // update ttl for partition
    bool UpdateTTLOnTablet(const std::string& endpoint, int32_t tid,
                           int32_t pid, const ::rtidb::api::TTLType& type,
                           uint64_t abs_ttl, uint64_t lat_ttl,
                           const std::string& ts_name);

    void CheckSyncExistTable(
        const std::string& alias,
        const std::vector<::rtidb::nameserver::TableInfo>& tables_remote,
        const std::shared_ptr<::rtidb::client::NsClient> ns_client);

    void CheckSyncTable(
        const std::string& alias,
        const std::vector<::rtidb::nameserver::TableInfo> tables,
        const std::shared_ptr<::rtidb::client::NsClient> ns_client);

    bool CompareTableInfo(
        const std::vector<::rtidb::nameserver::TableInfo>& tables,
        bool period_check);

    void CheckTableInfo(
        std::shared_ptr<ClusterInfo>& ci,  // NOLINT
        const std::vector<::rtidb::nameserver::TableInfo>& tables);

    bool CompareSnapshotOffset(
        const std::vector<TableInfo>& tables, std::string& msg,  // NOLINT
        int& code,                                               // NOLINT
        std::map<std::string, std::map<uint32_t, std::map<uint32_t, uint64_t>>>&
            table_part_offset);

    void DistributeTabletMode();

    void SchedMakeSnapshot();

    void MakeTablePartitionSnapshot(
        uint32_t pid, uint64_t end_offset,
        std::shared_ptr<::rtidb::nameserver::TableInfo> table_info);

    void DropTableFun(
        const DropTableRequest* request, GeneralResponse* response,
        std::shared_ptr<::rtidb::nameserver::TableInfo> table_info);

    bool SetTableInfo(
        std::shared_ptr<::rtidb::nameserver::TableInfo> table_info);

    void UpdateTableStatusFun(
        const std::map<std::string,
                       std::shared_ptr<::rtidb::nameserver::TableInfo>>&
            table_info_map,
        const std::unordered_map<std::string, ::rtidb::api::TableStatus>&
            pos_response);

<<<<<<< HEAD
    void UpdateRealEpMapToTablet();

    void UpdateRemoteRealEpMap();
=======
    bool UpdateZkTableNode(
        const std::shared_ptr<::rtidb::nameserver::TableInfo>&
            table_info);  // NOLINT

    bool UpdateZkTableNodeWithoutNotify(
        const std::shared_ptr<::rtidb::nameserver::TableInfo>&
            table_info);  // NOLINT

    void ShowDbTable(
        const std::map<std::string, std::shared_ptr<TableInfo>>& table_infos,
        const ShowTableRequest* request, ShowTableResponse* response);

    void TableInfoToVec(
        const std::map<std::string,
                       std::shared_ptr<::rtidb::nameserver::TableInfo>>&
            table_infos,
        const std::vector<uint32_t>& table_tid_vec,
        std::vector<::rtidb::nameserver::TableInfo>* local_table_info_vec);
>>>>>>> 21ccbf02

 private:
    std::mutex mu_;
    Tablets tablets_;
    BlobServers blob_servers_;
    std::map<std::string, std::shared_ptr<::rtidb::nameserver::TableInfo>>
        table_info_;
    std::map<
        std::string,
        std::map<std::string, std::shared_ptr<::rtidb::nameserver::TableInfo>>>
        db_table_info_;
    std::map<std::string, std::shared_ptr<::rtidb::nameserver::ClusterInfo>>
        nsc_;
    ZoneInfo zone_info_;
    ZkClient* zk_client_;
    DistLock* dist_lock_;
    ::baidu::common::ThreadPool thread_pool_;
    ::baidu::common::ThreadPool task_thread_pool_;
    std::string zk_table_index_node_;
    std::string zk_term_node_;
    std::string zk_table_data_path_;
    std::string zk_db_path_;
    std::string zk_db_table_data_path_;
    std::string zk_auto_failover_node_;
    std::string zk_auto_recover_table_node_;
    std::string zk_table_changed_notify_node_;
    std::string zk_offline_endpoint_lock_node_;
    std::string zk_zone_data_path_;
    uint32_t table_index_;
    uint64_t term_;
    std::string zk_op_index_node_;
    std::string zk_op_data_path_;
    std::string zk_op_sync_path_;
    uint64_t op_index_;
    std::atomic<bool> running_;
    std::list<std::shared_ptr<OPData>> done_op_list_;
    std::vector<std::list<std::shared_ptr<OPData>>> task_vec_;
    std::condition_variable cv_;
    std::atomic<bool> auto_failover_;
    std::atomic<uint32_t> mode_;
    std::map<std::string, uint64_t> offline_endpoint_map_;
    ::rtidb::base::Random rand_;
    uint64_t session_term_;
    std::atomic<uint64_t> task_rpc_version_;
    std::map<uint64_t, std::list<std::shared_ptr<::rtidb::api::TaskInfo>>>
        task_map_;
    std::set<std::string> databases_;
<<<<<<< HEAD
    std::map<std::string, std::string> real_ep_map_;
    std::map<std::string, std::string> remote_real_ep_map_;
=======
    std::string zk_root_path_;
    std::string endpoint_;
>>>>>>> 21ccbf02
};

}  // namespace nameserver
}  // namespace rtidb
#endif  // SRC_NAMESERVER_NAME_SERVER_IMPL_H_<|MERGE_RESOLUTION|>--- conflicted
+++ resolved
@@ -146,13 +146,9 @@
 
     ~NameServerImpl();
 
-<<<<<<< HEAD
     bool Init(const std::string& real_endpoint);
-=======
     bool Init(const std::string& zk_cluster, const std::string& zk_path,
-              const std::string& endpoint);
-    bool Init();
->>>>>>> 21ccbf02
+            const std::string& endpoint, const std::string& real_endpoint);
 
     NameServerImpl(const NameServerImpl&) = delete;
 
@@ -891,11 +887,10 @@
         const std::unordered_map<std::string, ::rtidb::api::TableStatus>&
             pos_response);
 
-<<<<<<< HEAD
     void UpdateRealEpMapToTablet();
 
     void UpdateRemoteRealEpMap();
-=======
+
     bool UpdateZkTableNode(
         const std::shared_ptr<::rtidb::nameserver::TableInfo>&
             table_info);  // NOLINT
@@ -914,7 +909,6 @@
             table_infos,
         const std::vector<uint32_t>& table_tid_vec,
         std::vector<::rtidb::nameserver::TableInfo>* local_table_info_vec);
->>>>>>> 21ccbf02
 
  private:
     std::mutex mu_;
@@ -962,13 +956,10 @@
     std::map<uint64_t, std::list<std::shared_ptr<::rtidb::api::TaskInfo>>>
         task_map_;
     std::set<std::string> databases_;
-<<<<<<< HEAD
     std::map<std::string, std::string> real_ep_map_;
     std::map<std::string, std::string> remote_real_ep_map_;
-=======
     std::string zk_root_path_;
     std::string endpoint_;
->>>>>>> 21ccbf02
 };
 
 }  // namespace nameserver
