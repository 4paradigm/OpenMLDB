--- conflicted
+++ resolved
@@ -905,10 +905,7 @@
         task_map_;
     std::set<std::string> databases_;
     std::string zk_root_path_;
-<<<<<<< HEAD
-=======
     std::string endpoint_;
->>>>>>> 04f7e384
 };
 
 }  // namespace nameserver
