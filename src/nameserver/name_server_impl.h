--- conflicted
+++ resolved
@@ -9,14 +9,14 @@
 
 #include <brpc/server.h>
 #include <atomic>
-#include <condition_variable> // NOLINT
+#include <condition_variable>  // NOLINT
 #include <list>
 #include <map>
+#include <memory>
+#include <mutex>  // NOLINT
+#include <string>
+#include <unordered_map>
 #include <vector>
-#include <memory>
-#include <string>
-#include <mutex> // NOLINT
-#include <unordered_map>
 #include "base/random.h"
 #include "base/schema_codec.h"
 #include "client/ns_client.h"
@@ -61,7 +61,7 @@
 
     void UpdateNSClient(const std::vector<std::string>& children);
 
-    int Init(std::string& msg); // NOLINT
+    int Init(std::string& msg);  // NOLINT
 
     bool CreateTableRemote(const ::rtidb::api::TaskInfo& task_info,
                            const ::rtidb::nameserver::TableInfo& table_info,
@@ -73,12 +73,13 @@
 
     bool AddReplicaClusterByNs(const std::string& alias,
                                const std::string& zone_name,
-                               const uint64_t term, std::string& msg); // NOLINT
+                               const uint64_t term,
+                               std::string& msg);  // NOLINT
 
     bool RemoveReplicaClusterByNs(const std::string& alias,
                                   const std::string& zone_name,
-                                  const uint64_t term, int& code, // NOLINT
-                                  std::string& msg); // NOLINT
+                                  const uint64_t term, int& code,  // NOLINT
+                                  std::string& msg);               // NOLINT
 
     std::shared_ptr<::rtidb::client::NsClient> client_;
     std::map<std::string, std::vector<TablePartition>> last_status;
@@ -145,7 +146,7 @@
                    GeneralResponse* response, Closure* done);
 
     void CreateTableInternel(
-        GeneralResponse& response, // NOLINT
+        GeneralResponse& response,  // NOLINT
         std::shared_ptr<::rtidb::nameserver::TableInfo> table_info,
         const std::vector<::rtidb::base::ColumnDesc>& columns,
         uint64_t cur_term, uint32_t tid,
@@ -165,7 +166,7 @@
                      GeneralResponse* response, Closure* done);
 
     void DropTableInternel(
-        const DropTableRequest& request, GeneralResponse& response, // NOLINT
+        const DropTableRequest& request, GeneralResponse& response,  // NOLINT
         std::shared_ptr<::rtidb::nameserver::TableInfo> table_info,
         std::shared_ptr<::rtidb::api::TaskInfo> task_ptr);
 
@@ -306,12 +307,12 @@
         const std::string& alias, const std::string& name,
         const std::vector<::rtidb::nameserver::TableInfo> tables_remote,
         const ::rtidb::nameserver::TableInfo& table_info_local, uint32_t pid,
-        int& code, std::string& msg); // NOLINT
+        int& code, std::string& msg);  // NOLINT
 
     int CreateTableOnTablet(
         std::shared_ptr<::rtidb::nameserver::TableInfo> table_info,
         bool is_leader, const std::vector<::rtidb::base::ColumnDesc>& columns,
-        std::map<uint32_t, std::vector<std::string>>& endpoint_map, // NOLINT
+        std::map<uint32_t, std::vector<std::string>>& endpoint_map,  // NOLINT
         uint64_t term);
 
     void CheckZkClient();
@@ -321,12 +322,12 @@
     int UpdateTask(const std::list<std::shared_ptr<OPData>>& op_list,
                    const std::string& endpoint, const std::string& msg,
                    bool is_recover_op,
-                   ::rtidb::api::TaskStatusResponse& response); // NOLINT
+                   ::rtidb::api::TaskStatusResponse& response);  // NOLINT
 
     int UpdateTaskStatus(bool is_recover_op);
 
     int DeleteTaskRemote(const std::vector<uint64_t>& done_task_vec,
-                         bool& has_failed); // NOLINT
+                         bool& has_failed);  // NOLINT
 
     void UpdateTaskMapStatus(uint64_t remote_op_id, uint64_t op_id,
                              const ::rtidb::api::TaskStatus& status);
@@ -362,11 +363,11 @@
 
     bool RecoverOPTask();
 
-    int SetPartitionInfo(TableInfo& table_info); // NOLINT
+    int SetPartitionInfo(TableInfo& table_info);  // NOLINT
 
     int CheckTableMeta(const TableInfo& table_info);
 
-    int FillColumnKey(TableInfo& table_info); // NOLINT
+    int FillColumnKey(TableInfo& table_info);  // NOLINT
 
     int CreateMakeSnapshotOPTask(std::shared_ptr<OPData> op_data);
 
@@ -545,7 +546,7 @@
     std::shared_ptr<Task> CreateSelectLeaderTask(
         uint64_t op_index, ::rtidb::api::OPType op_type,
         const std::string& name, uint32_t tid, uint32_t pid,
-        std::vector<std::string>& follower_endpoint); // NOLINT
+        std::vector<std::string>& follower_endpoint);  // NOLINT
 
     std::shared_ptr<Task> CreateChangeLeaderTask(uint64_t op_index,
                                                  ::rtidb::api::OPType op_type,
@@ -608,24 +609,24 @@
         uint32_t pid, const std::vector<std::string>& endpoints,
         const ::rtidb::common::ColumnKey& column_key);
 
-    std::shared_ptr<Task> CreateTableSyncTask(uint64_t op_index,
-            ::rtidb::api::OPType op_type,
-            const std::string& name,
-            const boost::function<bool ()>& fun);
+    std::shared_ptr<Task> CreateTableSyncTask(
+        uint64_t op_index, ::rtidb::api::OPType op_type,
+        const std::string& name, const boost::function<bool()>& fun);
 
     std::shared_ptr<TableInfo> GetTableInfo(const std::string& name);
 
     int AddOPTask(const ::rtidb::api::TaskInfo& task_info,
                   ::rtidb::api::TaskType task_type,
-                  std::shared_ptr<::rtidb::api::TaskInfo>& task_ptr, // NOLINT
+                  std::shared_ptr<::rtidb::api::TaskInfo>& task_ptr,  // NOLINT
                   std::vector<uint64_t> rep_cluster_op_id_vec);
 
     std::shared_ptr<::rtidb::api::TaskInfo> FindTask(
         uint64_t op_id, ::rtidb::api::TaskType task_type);
 
     int CreateOPData(::rtidb::api::OPType op_type, const std::string& value,
-                     std::shared_ptr<OPData>& op_data, const std::string& name, // NOLINT
-                     uint32_t pid, uint64_t parent_id = INVALID_PARENT_ID,
+                     std::shared_ptr<OPData>& op_data,  // NOLINT
+                     const std::string& name, uint32_t pid,
+                     uint64_t parent_id = INVALID_PARENT_ID,
                      uint64_t remote_op_id = INVALID_PARENT_ID);
     int AddOPData(const std::shared_ptr<OPData>& op_data,
                   uint32_t concurrency = FLAGS_name_server_task_concurrency);
@@ -639,7 +640,7 @@
                              const std::string& endpoint, bool is_leader,
                              uint64_t offset_delta, uint32_t concurrency);
     void SelectLeader(const std::string& name, uint32_t tid, uint32_t pid,
-                      std::vector<std::string>& follower_endpoint, // NOLINT
+                      std::vector<std::string>& follower_endpoint,  // NOLINT
                       std::shared_ptr<::rtidb::api::TaskInfo> task_info);
     void ChangeLeader(std::shared_ptr<::rtidb::api::TaskInfo> task_info);
     void UpdateLeaderInfo(std::shared_ptr<::rtidb::api::TaskInfo> task_info);
@@ -647,11 +648,11 @@
                         const std::string& name, uint32_t pid,
                         const std::string& des_endpoint);
     void RecoverEndpointTable(
-        const std::string& name, uint32_t pid, std::string& endpoint, // NOLINT
+        const std::string& name, uint32_t pid, std::string& endpoint,  // NOLINT
         uint64_t offset_delta, uint32_t concurrency,
         std::shared_ptr<::rtidb::api::TaskInfo> task_info);
     int GetLeader(std::shared_ptr<::rtidb::nameserver::TableInfo> table_info,
-                  uint32_t pid, std::string& leader_endpoint); // NOLINT
+                  uint32_t pid, std::string& leader_endpoint);  // NOLINT
     int MatchTermOffset(const std::string& name, uint32_t pid, bool has_table,
                         uint64_t term, uint64_t offset);
     int CreateReAddReplicaOP(const std::string& name, uint32_t pid,
@@ -675,7 +676,7 @@
     int CreateReLoadTableOP(const std::string& name, uint32_t pid,
                             const std::string& endpoint, uint64_t parent_id,
                             uint32_t concurrency, uint64_t remote_op_id,
-                            uint64_t& rep_cluter_op_id); // NOLINT
+                            uint64_t& rep_cluter_op_id);  // NOLINT
     int CreateUpdatePartitionStatusOP(const std::string& name, uint32_t pid,
 
                                       const std::string& endpoint,
@@ -712,19 +713,16 @@
         uint64_t offset_delta,
         std::shared_ptr<::rtidb::api::TaskInfo> task_info);
 
-<<<<<<< HEAD
     bool AddIndexToTableInfo(const std::string& name,
-            const ::rtidb::common::ColumnKey& column_key, uint32_t index_pos);
-
-    void WrapTaskFun(const boost::function<bool ()>& fun, std::shared_ptr<::rtidb::api::TaskInfo> task_info);
-=======
+                             const ::rtidb::common::ColumnKey& column_key,
+                             uint32_t index_pos);
+
     void WrapTaskFun(const boost::function<bool()>& fun,
                      std::shared_ptr<::rtidb::api::TaskInfo> task_info);
->>>>>>> 0a1c156f
-
-    void RunSyncTaskFun(const std::string& name, 
-            const boost::function<bool ()>& fun,
-            std::shared_ptr<::rtidb::api::TaskInfo> task_info);
+
+    void RunSyncTaskFun(const std::string& name,
+                        const boost::function<bool()>& fun,
+                        std::shared_ptr<::rtidb::api::TaskInfo> task_info);
 
     void RunSubTask(std::shared_ptr<Task> task);
 
@@ -753,11 +751,12 @@
         bool period_check);
 
     void CheckTableInfo(
-        std::shared_ptr<ClusterInfo>& ci, // NOLINT
+        std::shared_ptr<ClusterInfo>& ci,  // NOLINT
         const std::vector<::rtidb::nameserver::TableInfo>& tables);
 
     bool CompareSnapshotOffset(
-        const std::vector<TableInfo>& tables, std::string& msg, int& code, // NOLINT
+        const std::vector<TableInfo>& tables, std::string& msg,  // NOLINT
+        int& code,                                               // NOLINT
         std::map<std::string, std::map<uint32_t, std::map<uint32_t, uint64_t>>>&
             table_part_offset);
 
