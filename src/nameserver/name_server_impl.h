--- conflicted
+++ resolved
@@ -7,17 +7,7 @@
 #ifndef SRC_NAMESERVER_NAME_SERVER_IMPL_H_
 #define SRC_NAMESERVER_NAME_SERVER_IMPL_H_
 
-<<<<<<< HEAD
-#include "client/tablet_client.h"
-#include "client/ns_client.h"
-#include "client/bs_client.h"
-#include "proto/name_server.pb.h"
-#include "proto/tablet.pb.h"
-#include "zk/dist_lock.h"
-#include "zk/zk_client.h"
-=======
 #include <brpc/server.h>
->>>>>>> 0a1c156f
 #include <atomic>
 #include <condition_variable> // NOLINT
 #include <list>
@@ -30,6 +20,7 @@
 #include "base/random.h"
 #include "base/schema_codec.h"
 #include "client/ns_client.h"
+#include "client/bs_client.h"
 #include "client/tablet_client.h"
 #include "proto/name_server.pb.h"
 #include "proto/tablet.pb.h"
@@ -47,13 +38,10 @@
 using ::google::protobuf::RpcController;
 using ::rtidb::api::TabletState;
 using ::rtidb::client::NsClient;
-<<<<<<< HEAD
 using ::rtidb::client::BsClient;
-=======
 using ::rtidb::client::TabletClient;
 using ::rtidb::zk::DistLock;
 using ::rtidb::zk::ZkClient;
->>>>>>> 0a1c156f
 
 const uint64_t INVALID_PARENT_ID = UINT64_MAX;
 
@@ -445,16 +433,12 @@
 
     void OnTabletOnline(const std::string& endpoint);
 
-<<<<<<< HEAD
     void OnBlobOffline(const std::string& endpoint, bool startup_flag);
 
     void OnBlobOnline(const std::string& endpoint);
 
-    void OfflineEndpointInternal(const std::string& endpoint, uint32_t concurrency);
-=======
     void OfflineEndpointInternal(const std::string& endpoint,
                                  uint32_t concurrency);
->>>>>>> 0a1c156f
 
     void RecoverEndpointInternal(const std::string& endpoint, bool need_restore,
                                  uint32_t concurrency);
@@ -470,17 +454,12 @@
                       std::shared_ptr<::rtidb::api::TaskInfo> task_info,
                       uint32_t flag);
 
-<<<<<<< HEAD
     std::shared_ptr<BlobServerInfo> SetBlobTableInfo(::rtidb::nameserver::TableInfo& table_info);
 
-   void UpdatePartitionStatus(const std::string& name, const std::string& endpoint, uint32_t pid,
-                    bool is_leader, bool is_alive, std::shared_ptr<::rtidb::api::TaskInfo> task_info);
-=======
     void UpdatePartitionStatus(
         const std::string& name, const std::string& endpoint, uint32_t pid,
         bool is_leader, bool is_alive,
         std::shared_ptr<::rtidb::api::TaskInfo> task_info);
->>>>>>> 0a1c156f
 
     int UpdateEndpointTableAlive(const std::string& endpoint, bool is_alive);
 
@@ -796,16 +775,11 @@
  private:
     std::mutex mu_;
     Tablets tablets_;
-<<<<<<< HEAD
     BlobServers blob_servers_;
-    std::map<std::string, std::shared_ptr<::rtidb::nameserver::TableInfo>> table_info_;
-    std::map<std::string, std::shared_ptr<::rtidb::nameserver::ClusterInfo>> nsc_;
-=======
     std::map<std::string, std::shared_ptr<::rtidb::nameserver::TableInfo>>
         table_info_;
     std::map<std::string, std::shared_ptr<::rtidb::nameserver::ClusterInfo>>
         nsc_;
->>>>>>> 0a1c156f
     ZoneInfo zone_info_;
     ZkClient* zk_client_;
     DistLock* dist_lock_;
