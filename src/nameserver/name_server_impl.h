//
// name_server_impl.h
// Copyright (C) 2017 4paradigm.com
// Author denglong
// Date 2017-09-05

#ifndef RTIDB_NAME_SERVER_H
#define RTIDB_NAME_SERVER_H

#include "client/tablet_client.h"
#include "proto/name_server.pb.h"
#include "proto/tablet.pb.h"
#include "zk/dist_lock.h"
#include "zk/zk_client.h"
#include <atomic>
#include <map>
#include <list>
#include <brpc/server.h>
#include <mutex>
#include <condition_variable>
#include "base/random.h"
#include "base/schema_codec.h"

DECLARE_uint32(name_server_task_concurrency);

namespace rtidb {
namespace nameserver {

using ::google::protobuf::RpcController;
using ::google::protobuf::Closure;
using ::rtidb::zk::ZkClient;
using ::rtidb::zk::DistLock;
using ::rtidb::api::TabletState;
using ::rtidb::client::TabletClient;

const uint64_t INVALID_PARENT_ID = UINT64_MAX;

// tablet info
struct TabletInfo {
    // tablet state
    TabletState state_;
    // tablet rpc handle
    std::shared_ptr<TabletClient> client_; 
    // the date create
    uint64_t ctime_;
};

// the container of tablet
typedef std::map<std::string, std::shared_ptr<TabletInfo>> Tablets;

typedef boost::function<void ()> TaskFun;

struct Task {
    Task(const std::string& endpoint, std::shared_ptr<::rtidb::api::TaskInfo> task_info) : 
            endpoint_(endpoint), task_info_(task_info) {}
    ~Task() {}
    std::string endpoint_;
    std::shared_ptr<::rtidb::api::TaskInfo> task_info_;
    TaskFun fun_;
};

struct OPData {
    ::rtidb::api::OPInfo op_info_;
    std::list<std::shared_ptr<Task>> task_list_;
};

class NameServerImpl : public NameServer {

public:

    NameServerImpl();

    ~NameServerImpl();

    bool Init();

    NameServerImpl(const NameServerImpl&) = delete;

    NameServerImpl& operator= (const NameServerImpl&) = delete; 

    void CreateTable(RpcController* controller,
        const CreateTableRequest* request,
        GeneralResponse* response, 
        Closure* done);

    void DropTable(RpcController* controller,
        const DropTableRequest* request,
        GeneralResponse* response, 
        Closure* done);

    void ShowTablet(RpcController* controller,
            const ShowTabletRequest* request,
            ShowTabletResponse* response,
            Closure* done);

    void ShowTable(RpcController* controller,
            const ShowTableRequest* request,
            ShowTableResponse* response,
            Closure* done);

    void MakeSnapshotNS(RpcController* controller,
            const MakeSnapshotNSRequest* request,
            GeneralResponse* response,
            Closure* done);

    void AddReplicaNS(RpcController* controller,
            const AddReplicaNSRequest* request,
            GeneralResponse* response,
            Closure* done);

    void DelReplicaNS(RpcController* controller,
            const DelReplicaNSRequest* request,
            GeneralResponse* response,
            Closure* done);

    void ShowOPStatus(RpcController* controller,
            const ShowOPStatusRequest* request,
            ShowOPStatusResponse* response,
            Closure* done);

    void ConfSet(RpcController* controller,
            const ConfSetRequest* request,
            GeneralResponse* response,
            Closure* done);

    void ConfGet(RpcController* controller,
            const ConfGetRequest* request,
            ConfGetResponse* response,
            Closure* done);

    void ChangeLeader(RpcController* controller,
            const ChangeLeaderRequest* request,
            GeneralResponse* response,
            Closure* done);

    void OfflineEndpoint(RpcController* controller,
            const OfflineEndpointRequest* request,
            GeneralResponse* response,
            Closure* done);

    void UpdateTTL(RpcController* controller,
            const ::rtidb::nameserver::UpdateTTLRequest* request,
            ::rtidb::nameserver::UpdateTTLResponse* response,
            Closure* done);

    void Migrate(RpcController* controller,
            const MigrateRequest* request,
            GeneralResponse* response,
            Closure* done);

    void RecoverEndpoint(RpcController* controller,
            const RecoverEndpointRequest* request,
            GeneralResponse* response,
            Closure* done);

    void RecoverTable(RpcController* controller,
            const RecoverTableRequest* request,
            GeneralResponse* response,
            Closure* done);

    void ConnectZK(RpcController* controller,
            const ConnectZKRequest* request,
            GeneralResponse* response,
            Closure* done);

    void DisConnectZK(RpcController* controller,
            const DisConnectZKRequest* request,
            GeneralResponse* response,
            Closure* done);

    void SetTablePartition(RpcController* controller,
            const SetTablePartitionRequest* request,
            GeneralResponse* response,
            Closure* done);

    void GetTablePartition(RpcController* controller,
            const GetTablePartitionRequest* request,
            GetTablePartitionResponse* response,
            Closure* done);

    void UpdateTableAliveStatus(RpcController* controller,
            const UpdateTableAliveRequest* request,
            GeneralResponse* response,
            Closure* done);

    int CreateTableOnTablet(std::shared_ptr<::rtidb::nameserver::TableInfo> table_info,
            bool is_leader, const std::vector<::rtidb::base::ColumnDesc>& columns,
            std::map<uint32_t, std::vector<std::string>>& endpoint_map, uint64_t term);

    void CheckZkClient();

    int UpdateTaskStatus();

    int DeleteTask();

    void ProcessTask();

    int UpdateZKTaskStatus();

private:

    // Recover all memory status, the steps
    // 1.recover table meta from zookeeper
    // 2.recover table status from all tablets
    bool Recover();

    bool RecoverTableInfo();

    bool RecoverOPTask();

    int SetPartitionInfo(::rtidb::nameserver::TableInfo& table_info);

    int CreateMakeSnapshotOPTask(std::shared_ptr<OPData> op_data);

    int CreateAddReplicaOPTask(std::shared_ptr<OPData> op_data);

    int CreateChangeLeaderOPTask(std::shared_ptr<OPData> op_data);

    int CreateMigrateTask(std::shared_ptr<OPData> op_data);

    int CreateRecoverTableOPTask(std::shared_ptr<OPData> op_data);

    int CreateDelReplicaOPTask(std::shared_ptr<OPData> op_data);

    int CreateOfflineReplicaTask(std::shared_ptr<OPData> op_data);

    int CreateReAddReplicaTask(std::shared_ptr<OPData> op_data);

    int CreateReAddReplicaNoSendTask(std::shared_ptr<OPData> op_data);

    int CreateReAddReplicaWithDropTask(std::shared_ptr<OPData> op_data);

    int CreateReAddReplicaSimplifyTask(std::shared_ptr<OPData> op_data);

    int CreateUpdateTableAliveOPTask(std::shared_ptr<OPData> op_data);

    int CreateReLoadTableTask(std::shared_ptr<OPData> op_data);

    int CreateUpdatePartitionStatusOPTask(std::shared_ptr<OPData> op_data);

    bool SkipDoneTask(std::shared_ptr<OPData> op_data);

    // Get the lock
    void OnLocked();
    // Lost the lock
    void OnLostLock();

    // Update tablets from zookeeper
    void UpdateTablets(const std::vector<std::string>& endpoints);

    void OnTabletOffline(const std::string& endpoint, bool startup_flag);

    void RecoverOfflineTablet();

    void OnTabletOnline(const std::string& endpoint);

    void RecoverEndpoint(const std::string& endpoint, bool need_restore, uint32_t concurrency);

    void UpdateTabletsLocked(const std::vector<std::string>& endpoints);

    void DelTableInfo(const std::string& name, const std::string& endpoint, uint32_t pid,
                    std::shared_ptr<::rtidb::api::TaskInfo> task_info);

    void UpdatePartitionStatus(const std::string& name, const std::string& endpoint, uint32_t pid,
                    bool is_leader, bool is_alive, std::shared_ptr<::rtidb::api::TaskInfo> task_info);

    void UpdateTableAlive(const std::string& name, const std::string& endpoint, 
                    bool is_alive, std::shared_ptr<::rtidb::api::TaskInfo> task_info);

    std::shared_ptr<Task> CreateMakeSnapshotTask(const std::string& endpoint, 
                    uint64_t op_index, ::rtidb::api::OPType op_type, uint32_t tid, uint32_t pid);

    std::shared_ptr<Task> CreatePauseSnapshotTask(const std::string& endpoint, 
                    uint64_t op_index, ::rtidb::api::OPType op_type, uint32_t tid, uint32_t pid);

    std::shared_ptr<Task> CreateRecoverSnapshotTask(const std::string& endpoint, 
                    uint64_t op_index, ::rtidb::api::OPType op_type, uint32_t tid, uint32_t pid);

	std::shared_ptr<Task> CreateSendSnapshotTask(const std::string& endpoint,
                    uint64_t op_index, ::rtidb::api::OPType op_type, uint32_t tid, uint32_t pid,
                    const std::string& des_endpoint);

    std::shared_ptr<Task> CreateLoadTableTask(const std::string& endpoint, 
                    uint64_t op_index, ::rtidb::api::OPType op_type, const std::string& name,
                    uint32_t tid, uint32_t pid, uint64_t ttl, uint32_t seg_cnt, bool is_leader);

    std::shared_ptr<Task> CreateAddReplicaTask(const std::string& endpoint, 
                    uint64_t op_index, ::rtidb::api::OPType op_type, uint32_t tid, uint32_t pid,
					const std::string& des_endpoint);

    std::shared_ptr<Task> CreateAddTableInfoTask(const std::string& name,  uint32_t pid,
                    const std::string& endpoint, uint64_t op_index, ::rtidb::api::OPType op_type);

    void AddTableInfo(const std::string& name, const std::string& endpoint, uint32_t pid,
                    std::shared_ptr<::rtidb::api::TaskInfo> task_info);

    std::shared_ptr<Task> CreateDelReplicaTask(const std::string& endpoint, 
                    uint64_t op_index, ::rtidb::api::OPType op_type, uint32_t tid, uint32_t pid,
					const std::string& follower_endpoint);

    std::shared_ptr<Task> CreateDelTableInfoTask(const std::string& name, uint32_t pid,
                    const std::string& endpoint, uint64_t op_index, ::rtidb::api::OPType op_type);

    std::shared_ptr<Task> CreateUpdateTableInfoTask(const std::string& src_endpoint, 
                    const std::string& name, uint32_t pid, const std::string& des_endpoint,
                    uint64_t op_index, ::rtidb::api::OPType op_type);

    void UpdateTableInfo(const std::string& src_endpoint, const std::string& name, uint32_t pid,
                    const std::string& des_endpoint, std::shared_ptr<::rtidb::api::TaskInfo> task_info);

    std::shared_ptr<Task> CreateUpdatePartitionStatusTask(const std::string& name, uint32_t pid,
                    const std::string& endpoint, bool is_leader, bool is_alive, 
                    uint64_t op_index, ::rtidb::api::OPType op_type);

    std::shared_ptr<Task> CreateUpdateTableAliveTask(const std::string& name, 
                    const std::string& endpoint, bool is_alive, 
                    uint64_t op_index, ::rtidb::api::OPType op_type);

    std::shared_ptr<Task> CreateSelectLeaderTask(uint64_t op_index, ::rtidb::api::OPType op_type,
                    const std::string& name, uint32_t tid, uint32_t pid,
                    std::vector<std::string>& follower_endpoint);

    std::shared_ptr<Task> CreateChangeLeaderTask(uint64_t op_index, ::rtidb::api::OPType op_type,
                    const std::string& name, uint32_t pid);

    std::shared_ptr<Task> CreateUpdateLeaderInfoTask(uint64_t op_index, ::rtidb::api::OPType op_type,
                    const std::string& name, uint32_t pid);

    std::shared_ptr<Task> CreateCheckBinlogSyncProgressTask(uint64_t op_index, 
                    ::rtidb::api::OPType op_type, const std::string& name, uint32_t pid,
                    const std::string& follower, uint64_t offset_delta);

	std::shared_ptr<Task> CreateDropTableTask(const std::string& endpoint,
                    uint64_t op_index, ::rtidb::api::OPType op_type, uint32_t tid, uint32_t pid);

	std::shared_ptr<Task> CreateRecoverTableTask(uint64_t op_index, ::rtidb::api::OPType op_type, 
                    const std::string& name, uint32_t pid, const std::string& endpoint, 
                    uint64_t offset_delta, uint32_t concurrency);

    std::shared_ptr<TableInfo> GetTableInfo(const std::string& name);

    int CreateOPData(::rtidb::api::OPType op_type, const std::string& value, std::shared_ptr<OPData>& op_data,
                    const std::string& name, uint32_t pid, uint64_t parent_id = INVALID_PARENT_ID);
    int AddOPData(const std::shared_ptr<OPData>& op_data, uint32_t concurrency = FLAGS_name_server_task_concurrency);
    int CreateDelReplicaOP(const std::string& name, uint32_t pid, const std::string& endpoint);
    int CreateChangeLeaderOP(const std::string& name, uint32_t pid, 
<<<<<<< HEAD
                    const std::string& candidate_leader, bool need_restore, 
                    uint32_t concurrency = FLAGS_name_server_task_concurrency);
    int CreateRecoverTableOP(const std::string& name, uint32_t pid, 
                    const std::string& endpoint, bool is_leader, 
                    uint64_t offset_delta, uint32_t concurrency);
=======
                    const std::string& candidate_leader, uint32_t concurrency = FLAGS_name_server_task_concurrency);
    int CreateRecoverTableOP(const std::string& name, uint32_t pid, const std::string& endpoint);
>>>>>>> 95151752
    void SelectLeader(const std::string& name, uint32_t tid, uint32_t pid, 
                    std::vector<std::string>& follower_endpoint, 
                    std::shared_ptr<::rtidb::api::TaskInfo> task_info);
    void ChangeLeader(std::shared_ptr<::rtidb::api::TaskInfo> task_info);                
    void UpdateLeaderInfo(std::shared_ptr<::rtidb::api::TaskInfo> task_info);                
    int CreateMigrateOP(const std::string& src_endpoint, const std::string& name, uint32_t pid,
                    const std::string& des_endpoint);
    void RecoverEndpointTable(const std::string& name, uint32_t pid, std::string& endpoint, 
                    uint64_t offset_delta, uint32_t concurrency,
                    std::shared_ptr<::rtidb::api::TaskInfo> task_info);
    int GetLeader(std::shared_ptr<::rtidb::nameserver::TableInfo> table_info, uint32_t pid, std::string& leader_endpoint);
    int MatchTermOffset(const std::string& name, uint32_t pid, bool has_table, uint64_t term, uint64_t offset);
    int CreateReAddReplicaOP(const std::string& name, uint32_t pid, 
                    const std::string& endpoint, uint64_t offset_delta, uint64_t parent_id, uint32_t concurrency);
    int CreateReAddReplicaSimplifyOP(const std::string& name, uint32_t pid,
                    const std::string& endpoint, uint64_t offset_delta, uint64_t parent_id, uint32_t concurrency);
    int CreateReAddReplicaWithDropOP(const std::string& name, uint32_t pid, 
                    const std::string& endpoint, uint64_t offset_delta, uint64_t parent_id, uint32_t concurrency);
    int CreateReAddReplicaNoSendOP(const std::string& name, uint32_t pid, 
                    const std::string& endpoint, uint64_t offset_delta, uint64_t parent_id, uint32_t concurrency);
    int CreateUpdateTableAliveOP(const std::string& name, const std::string& endpoint, bool is_alive);
<<<<<<< HEAD
    int CreateReLoadTableOP(const std::string& name, uint32_t pid, 
                    const std::string& endpoint, uint64_t parent_id, uint32_t concurrency);
    int CreateUpdatePartitionStatusOP(const std::string& name, uint32_t pid, 
                    const std::string& endpoint, bool is_leader, bool is_alive, uint64_t parent_id, uint32_t concurrency);
=======
    int CreateReLoadTableOP(const std::string& name, uint32_t pid, const std::string& endpoint);
    int CreateUpdatePartitionStatusOP(const std::string& name, uint32_t pid, const std::string& endpoint,
                    bool is_leader, bool is_alive, uint32_t concurrency = FLAGS_name_server_task_concurrency);
>>>>>>> 95151752

    int CreateOfflineReplicaOP(const std::string& name, uint32_t pid, 
                    const std::string& endpoint, uint32_t concurrency = FLAGS_name_server_task_concurrency);

    void NotifyTableChanged();
    void DeleteDoneOP();
    void UpdateTableStatus();
    int DropTableOnTablet(std::shared_ptr<::rtidb::nameserver::TableInfo> table_info);
    void CheckBinlogSyncProgress(const std::string& name, uint32_t pid,
                                 const std::string& follower, uint64_t offset_delta, 
                                 std::shared_ptr<::rtidb::api::TaskInfo> task_info);

    void WrapTaskFun(const boost::function<bool ()>& fun, std::shared_ptr<::rtidb::api::TaskInfo> task_info);

    // get tablet info
    std::shared_ptr<TabletInfo> GetTabletInfo(const std::string& endpoint);
    std::shared_ptr<OPData> FindRunningOP(uint64_t op_id);

    // update ttl for partition
    bool UpdateTTLOnTablet(const std::string& endpoint,
                           int32_t tid, int32_t pid, 
                           const ::rtidb::api::TTLType& type, 
                           uint64_t ttl);

private:
    std::mutex mu_;
    Tablets tablets_;
    std::map<std::string, std::shared_ptr<::rtidb::nameserver::TableInfo>> table_info_;
    ZkClient* zk_client_;
    DistLock* dist_lock_;
    ::baidu::common::ThreadPool thread_pool_;
    ::baidu::common::ThreadPool task_thread_pool_;
    std::string zk_table_index_node_;
    std::string zk_term_node_;
    std::string zk_table_data_path_;
    std::string zk_auto_failover_node_;
    std::string zk_auto_recover_table_node_;
    std::string zk_table_changed_notify_node_;
    std::string zk_offline_endpoint_lock_node_;
    uint32_t table_index_;
    uint64_t term_;
    std::string zk_op_index_node_;
    std::string zk_op_data_path_;
    uint64_t op_index_;
    std::atomic<bool> running_;
    std::list<std::shared_ptr<OPData>> done_op_list_;
    std::vector<std::list<std::shared_ptr<OPData>>> task_vec_;
    std::condition_variable cv_;
    std::atomic<bool> auto_failover_;
    std::atomic<bool> auto_recover_table_;
    std::map<std::string, uint64_t> offline_endpoint_map_;
    ::rtidb::base::Random rand_;
    uint64_t session_term_;
};

}
}
#endif<|MERGE_RESOLUTION|>--- conflicted
+++ resolved
@@ -344,16 +344,11 @@
     int AddOPData(const std::shared_ptr<OPData>& op_data, uint32_t concurrency = FLAGS_name_server_task_concurrency);
     int CreateDelReplicaOP(const std::string& name, uint32_t pid, const std::string& endpoint);
     int CreateChangeLeaderOP(const std::string& name, uint32_t pid, 
-<<<<<<< HEAD
                     const std::string& candidate_leader, bool need_restore, 
                     uint32_t concurrency = FLAGS_name_server_task_concurrency);
     int CreateRecoverTableOP(const std::string& name, uint32_t pid, 
                     const std::string& endpoint, bool is_leader, 
                     uint64_t offset_delta, uint32_t concurrency);
-=======
-                    const std::string& candidate_leader, uint32_t concurrency = FLAGS_name_server_task_concurrency);
-    int CreateRecoverTableOP(const std::string& name, uint32_t pid, const std::string& endpoint);
->>>>>>> 95151752
     void SelectLeader(const std::string& name, uint32_t tid, uint32_t pid, 
                     std::vector<std::string>& follower_endpoint, 
                     std::shared_ptr<::rtidb::api::TaskInfo> task_info);
@@ -375,17 +370,10 @@
     int CreateReAddReplicaNoSendOP(const std::string& name, uint32_t pid, 
                     const std::string& endpoint, uint64_t offset_delta, uint64_t parent_id, uint32_t concurrency);
     int CreateUpdateTableAliveOP(const std::string& name, const std::string& endpoint, bool is_alive);
-<<<<<<< HEAD
     int CreateReLoadTableOP(const std::string& name, uint32_t pid, 
                     const std::string& endpoint, uint64_t parent_id, uint32_t concurrency);
     int CreateUpdatePartitionStatusOP(const std::string& name, uint32_t pid, 
                     const std::string& endpoint, bool is_leader, bool is_alive, uint64_t parent_id, uint32_t concurrency);
-=======
-    int CreateReLoadTableOP(const std::string& name, uint32_t pid, const std::string& endpoint);
-    int CreateUpdatePartitionStatusOP(const std::string& name, uint32_t pid, const std::string& endpoint,
-                    bool is_leader, bool is_alive, uint32_t concurrency = FLAGS_name_server_task_concurrency);
->>>>>>> 95151752
-
     int CreateOfflineReplicaOP(const std::string& name, uint32_t pid, 
                     const std::string& endpoint, uint32_t concurrency = FLAGS_name_server_task_concurrency);
 
