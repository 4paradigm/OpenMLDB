//
// name_server_impl.h
// Copyright (C) 2017 4paradigm.com
// Author denglong
// Date 2017-09-05

#ifndef SRC_NAMESERVER_NAME_SERVER_IMPL_H_
#define SRC_NAMESERVER_NAME_SERVER_IMPL_H_

#include <snappy.h>
#include <brpc/server.h>

#include <atomic>
#include <condition_variable>  // NOLINT
#include <list>
#include <map>
#include <memory>
#include <mutex>  // NOLINT
#include <set>
#include <string>
#include <unordered_map>
#include <vector>

#include "base/hash.h"
#include "base/random.h"
#include "client/bs_client.h"
#include "client/ns_client.h"
#include "client/tablet_client.h"
#include "codec/schema_codec.h"
#include "proto/name_server.pb.h"
#include "proto/tablet.pb.h"
#include "zk/dist_lock.h"
#include "zk/zk_client.h"

DECLARE_uint32(name_server_task_concurrency);
DECLARE_uint32(name_server_task_concurrency_for_replica_cluster);
DECLARE_int32(zk_keep_alive_check_interval);

namespace rtidb {
namespace nameserver {

using ::google::protobuf::Closure;
using ::google::protobuf::RpcController;
using ::rtidb::api::TabletState;
using ::rtidb::client::BsClient;
using ::rtidb::client::NsClient;
using ::rtidb::client::TabletClient;
using ::rtidb::zk::DistLock;
using ::rtidb::zk::ZkClient;
using ::rtidb::api::ProcedureInfo;
using ::rtidb::api::CreateProcedureRequest;
using ::rtidb::api::DropProcedureRequest;

const uint64_t INVALID_PARENT_ID = UINT64_MAX;
const uint32_t INVALID_PID = UINT32_MAX;

// tablet info
struct TabletInfo {
    // tablet state
    TabletState state_;
    // tablet rpc handle
    std::shared_ptr<TabletClient> client_;
    // the date create
    uint64_t ctime_;

    bool Health() {
        return state_ == ::rtidb::api::TabletState::kTabletHealthy;
    }
};
// oss info
struct BlobServerInfo {
    TabletState state_;
    std::shared_ptr<BsClient> client_;
    uint64_t ctime_;
};

class ClusterInfo {
 public:
    explicit ClusterInfo(const ::rtidb::nameserver::ClusterAddress& cdp);

    void CheckZkClient();

    void UpdateNSClient(const std::vector<std::string>& children);

    int Init(std::string& msg);  // NOLINT

    bool CreateTableRemote(const ::rtidb::api::TaskInfo& task_info,
                           const ::rtidb::nameserver::TableInfo& table_info,
                           const ::rtidb::nameserver::ZoneInfo& zone_info);

    bool DropTableRemote(const ::rtidb::api::TaskInfo& task_info,
                         const std::string& name, const std::string& db,
                         const ::rtidb::nameserver::ZoneInfo& zone_info);

    bool AddReplicaClusterByNs(const std::string& alias,
                               const std::string& zone_name,
                               const uint64_t term,
                               std::string& msg);  // NOLINT

    bool RemoveReplicaClusterByNs(const std::string& alias,
                                  const std::string& zone_name,
                                  const uint64_t term, int& code,  // NOLINT
                                  std::string& msg);               // NOLINT

    bool UpdateRemoteRealEpMap();

    std::shared_ptr<::rtidb::client::NsClient> client_;
    std::map<std::string, std::map<std::string, std::vector<TablePartition>>>
        last_status;
    ::rtidb::nameserver::ClusterAddress cluster_add_;
    uint64_t ctime_;
    std::atomic<ClusterStatus> state_;
    std::shared_ptr<std::map<std::string, std::string>> remote_real_ep_map_;

 private:
    std::shared_ptr<ZkClient> zk_client_;
    uint64_t session_term_;
    // todo :: add statsus variable show replicas status
};

// the container of tablet
typedef std::map<std::string, std::shared_ptr<TabletInfo>> Tablets;
typedef std::map<std::string, std::shared_ptr<BlobServerInfo>> BlobServers;
typedef std::map<std::string, std::shared_ptr<::rtidb::nameserver::TableInfo>> TableInfos;

typedef boost::function<void()> TaskFun;

struct Task {
    Task(const std::string& endpoint,
         std::shared_ptr<::rtidb::api::TaskInfo> task_info)
        : endpoint_(endpoint), task_info_(task_info) {}
    ~Task() {}
    std::string endpoint_;
    std::shared_ptr<::rtidb::api::TaskInfo> task_info_;
    std::vector<std::shared_ptr<Task>> sub_task_;
    TaskFun fun_;
};

struct OPData {
    ::rtidb::api::OPInfo op_info_;
    std::list<std::shared_ptr<Task>> task_list_;
};

class NameServerImplTest;
class NameServerImplRemoteTest;

class NameServerImpl : public NameServer {
    // used for ut
    friend class NameServerImplTest;
    friend class NameServerImplRemoteTest;

 public:
    NameServerImpl();

    ~NameServerImpl();

    bool Init(const std::string& real_endpoint);
    bool Init(const std::string& zk_cluster, const std::string& zk_path,
            const std::string& endpoint, const std::string& real_endpoint);

    NameServerImpl(const NameServerImpl&) = delete;

    NameServerImpl& operator=(const NameServerImpl&) = delete;

    void DeleteOPTask(RpcController* controller,
                      const ::rtidb::api::DeleteTaskRequest* request,
                      ::rtidb::api::GeneralResponse* response, Closure* done);

    void GetTaskStatus(RpcController* controller,
                       const ::rtidb::api::TaskStatusRequest* request,
                       ::rtidb::api::TaskStatusResponse* response,
                       Closure* done);

    void LoadTable(RpcController* controller, const LoadTableRequest* request,
                   GeneralResponse* response, Closure* done);

    void CreateTableInternel(
        GeneralResponse& response,  // NOLINT
        std::shared_ptr<::rtidb::nameserver::TableInfo> table_info,
        const std::vector<::rtidb::codec::ColumnDesc>& columns,
        uint64_t cur_term, uint32_t tid,
        std::shared_ptr<::rtidb::api::TaskInfo> task_ptr);

    void CreateTableInfoSimply(RpcController* controller,
                               const CreateTableInfoRequest* request,
                               CreateTableInfoResponse* response,
                               Closure* done);

    void CreateTableInfo(RpcController* controller,
            const CreateTableInfoRequest* request,
            CreateTableInfoResponse* response, Closure* done);

    void CreateTable(RpcController* controller,
                     const CreateTableRequest* request,
                     GeneralResponse* response, Closure* done);

    void CreateProcedure(RpcController* controller,
                         const CreateProcedureRequest* request,
                         GeneralResponse* response, Closure* done);

    void DropTableInternel(
        const DropTableRequest& request, GeneralResponse& response,  // NOLINT
        std::shared_ptr<::rtidb::nameserver::TableInfo> table_info,
        std::shared_ptr<::rtidb::api::TaskInfo> task_ptr);

    void DropTable(RpcController* controller, const DropTableRequest* request,
                   GeneralResponse* response, Closure* done);

    void AddTableField(RpcController* controller,
                       const AddTableFieldRequest* request,
                       GeneralResponse* response, Closure* done);

    void ShowTablet(RpcController* controller, const ShowTabletRequest* request,
                    ShowTabletResponse* response, Closure* done);
    void ShowBlobServer(RpcController* controller,
            const ShowBlobServerRequest* request,
                    ShowBlobServerResponse* response, Closure* done);
    void ShowSdkEndpoint(RpcController* controller,
            const ShowSdkEndpointRequest* request,
            ShowSdkEndpointResponse* response, Closure* done);

    void ShowTable(RpcController* controller, const ShowTableRequest* request,
                   ShowTableResponse* response, Closure* done);

    void MakeSnapshotNS(RpcController* controller,
                        const MakeSnapshotNSRequest* request,
                        GeneralResponse* response, Closure* done);

    int AddReplicaSimplyRemoteOP(const std::string& alias,
                                 const std::string& name, const std::string& db,
                                 const std::string& endpoint, uint32_t tid,
                                 uint32_t pid);

    int AddReplicaRemoteOP(
        const std::string& alias, const std::string& name,
        const std::string& db,
        const ::rtidb::nameserver::TablePartition& table_partition,
        uint32_t remote_tid, uint32_t pid);

    void AddReplicaNS(RpcController* controller,
                      const AddReplicaNSRequest* request,
                      GeneralResponse* response, Closure* done);

    void AddReplicaNSFromRemote(RpcController* controller,
                                const AddReplicaNSRequest* request,
                                GeneralResponse* response, Closure* done);

    int DelReplicaRemoteOP(const std::string& endpoint, const std::string& name,
                           const std::string& db, uint32_t pid);

    void DelReplicaNS(RpcController* controller,
                      const DelReplicaNSRequest* request,
                      GeneralResponse* response, Closure* done);

    void ShowOPStatus(RpcController* controller,
                      const ShowOPStatusRequest* request,
                      ShowOPStatusResponse* response, Closure* done);

    void ShowCatalog(RpcController* controller,
                      const ShowCatalogRequest* request,
                      ShowCatalogResponse* response, Closure* done);

    void ConfSet(RpcController* controller, const ConfSetRequest* request,
                 GeneralResponse* response, Closure* done);

    void ConfGet(RpcController* controller, const ConfGetRequest* request,
                 ConfGetResponse* response, Closure* done);

    void ChangeLeader(RpcController* controller,
                      const ChangeLeaderRequest* request,
                      GeneralResponse* response, Closure* done);

    void OfflineEndpoint(RpcController* controller,
                         const OfflineEndpointRequest* request,
                         GeneralResponse* response, Closure* done);

    void OfflineEndpointDBInternal(
        const std::string& endpoint, uint32_t concurrency,
        const std::map<std::string,
                       std::shared_ptr<::rtidb::nameserver::TableInfo>>&
            table_info);

    void UpdateTTL(RpcController* controller,
                   const ::rtidb::nameserver::UpdateTTLRequest* request,
                   ::rtidb::nameserver::UpdateTTLResponse* response,
                   Closure* done);

    void Migrate(RpcController* controller, const MigrateRequest* request,
                 GeneralResponse* response, Closure* done);

    void RecoverEndpoint(RpcController* controller,
                         const RecoverEndpointRequest* request,
                         GeneralResponse* response, Closure* done);

    void RecoverEndpointDBInternal(
        const std::string& endpoint, bool need_restore, uint32_t concurrency,
        const std::map<std::string,
                       std::shared_ptr<::rtidb::nameserver::TableInfo>>&
            table_info);

    void RecoverTable(RpcController* controller,
                      const RecoverTableRequest* request,
                      GeneralResponse* response, Closure* done);

    void ConnectZK(RpcController* controller, const ConnectZKRequest* request,
                   GeneralResponse* response, Closure* done);

    void DisConnectZK(RpcController* controller,
                      const DisConnectZKRequest* request,
                      GeneralResponse* response, Closure* done);

    void SetTablePartition(RpcController* controller,
                           const SetTablePartitionRequest* request,
                           GeneralResponse* response, Closure* done);

    void GetTablePartition(RpcController* controller,
                           const GetTablePartitionRequest* request,
                           GetTablePartitionResponse* response, Closure* done);

    void UpdateTableAliveStatus(RpcController* controller,
                                const UpdateTableAliveRequest* request,
                                GeneralResponse* response, Closure* done);

    void CancelOP(RpcController* controller, const CancelOPRequest* request,
                  GeneralResponse* response, Closure* done);

    void AddReplicaCluster(RpcController* controller,
                           const ClusterAddress* request,
                           GeneralResponse* response, Closure* done);

    void AddReplicaClusterByNs(RpcController* controller,
                               const ReplicaClusterByNsRequest* request,
                               AddReplicaClusterByNsResponse* response,
                               Closure* done);

    void ShowReplicaCluster(RpcController* controller,
                            const GeneralRequest* request,
                            ShowReplicaClusterResponse* response,
                            Closure* done);

    void RemoveReplicaCluster(RpcController* controller,
                              const RemoveReplicaOfRequest* request,
                              GeneralResponse* response, Closure* done);

    void RemoveReplicaClusterByNs(RpcController* controller,
                                  const ReplicaClusterByNsRequest* request,
                                  GeneralResponse* response, Closure* done);

    void SwitchMode(RpcController* controller, const SwitchModeRequest* request,
                    GeneralResponse* response, Closure* done);

    void SyncTable(RpcController* controller, const SyncTableRequest* request,
                   GeneralResponse* response, Closure* done);

    void DeleteIndex(RpcController* controller,
                     const DeleteIndexRequest* request,
                     GeneralResponse* response, Closure* done);

    void AddIndex(RpcController* controller, const AddIndexRequest* request,
                  GeneralResponse* response, Closure* done);

    void UseDatabase(RpcController* controller,
                     const UseDatabaseRequest* request,
                     GeneralResponse* response, Closure* done);

    void CreateDatabase(RpcController* controller,
                        const CreateDatabaseRequest* request,
                        GeneralResponse* response, Closure* done);

    void ShowDatabase(RpcController* controller, const GeneralRequest* request,
                      ShowDatabaseResponse* response, Closure* done);

    void DropDatabase(RpcController* controller,
                      const DropDatabaseRequest* request,
                      GeneralResponse* response, Closure* done);

    void SetSdkEndpoint(RpcController* controller,
            const SetSdkEndpointRequest* request,
            GeneralResponse* response, Closure* done);

    int SyncExistTable(
        const std::string& alias, const std::string& name,
        const std::string& db,
        const std::vector<::rtidb::nameserver::TableInfo> tables_remote,
        const ::rtidb::nameserver::TableInfo& table_info_local, uint32_t pid,
        int& code, std::string& msg);  // NOLINT

    int CreateTableOnTablet(
        std::shared_ptr<::rtidb::nameserver::TableInfo> table_info,
        bool is_leader, const std::vector<::rtidb::codec::ColumnDesc>& columns,
        std::map<uint32_t, std::vector<std::string>>& endpoint_map,  // NOLINT
        uint64_t term);

    void CheckZkClient();

    int UpdateTaskStatusRemote(bool is_recover_op);

    int UpdateTask(const std::list<std::shared_ptr<OPData>>& op_list,
                   const std::string& endpoint, const std::string& msg,
                   bool is_recover_op,
                   ::rtidb::api::TaskStatusResponse& response);  // NOLINT

    int UpdateTaskStatus(bool is_recover_op);

    int DeleteTaskRemote(const std::vector<uint64_t>& done_task_vec,
                         bool& has_failed);  // NOLINT

    void UpdateTaskMapStatus(uint64_t remote_op_id, uint64_t op_id,
                             const ::rtidb::api::TaskStatus& status);

    int DeleteTask();

    void DeleteTask(const std::vector<uint64_t>& done_task_vec);

    void ProcessTask();

    int UpdateZKTaskStatus();

    void CheckClusterInfo();

    bool CreateTableRemote(
        const ::rtidb::api::TaskInfo& task_info,
        const ::rtidb::nameserver::TableInfo& table_info,
        const std::shared_ptr<::rtidb::nameserver::ClusterInfo> cluster_info);

    bool DropTableRemote(
        const ::rtidb::api::TaskInfo& task_info, const std::string& name,
        const std::string& db,
        const std::shared_ptr<::rtidb::nameserver::ClusterInfo> cluster_info);

    bool RegisterName();

    bool CreateProcedureOnTablet(const ::rtidb::api::CreateProcedureRequest& sp_request, std::string& err_msg); // NOLINT

    void DropProcedure(RpcController* controller, const DropProcedureRequest* request,
            GeneralResponse* response, Closure* done);

 private:
    // Recover all memory status, the steps
    // 1.recover table meta from zookeeper
    // 2.recover table status from all tablets
    bool Recover();

    bool RecoverDb();

    bool RecoverTableInfo();

    void RecoverClusterInfo();

    bool RecoverOPTask();

    bool UpdateSdkEpMap();

    bool RecoverProcedureInfo();

    int SetPartitionInfo(TableInfo& table_info);  // NOLINT

    void AddDataType(std::shared_ptr<TableInfo> table_info);

    int CheckTableMeta(const TableInfo& table_info);

    int FillColumnKey(TableInfo& table_info);  // NOLINT

    int CreateMakeSnapshotOPTask(std::shared_ptr<OPData> op_data);

    int CreateAddReplicaSimplyRemoteOPTask(std::shared_ptr<OPData> op_data);

    int CreateAddReplicaOPTask(std::shared_ptr<OPData> op_data);

    int CreateAddReplicaRemoteOPTask(std::shared_ptr<OPData> op_data);

    int CreateChangeLeaderOPTask(std::shared_ptr<OPData> op_data);

    int CreateMigrateTask(std::shared_ptr<OPData> op_data);

    int CreateRecoverTableOPTask(std::shared_ptr<OPData> op_data);

    int CreateDelReplicaRemoteOPTask(std::shared_ptr<OPData> op_data);

    int CreateDelReplicaOPTask(std::shared_ptr<OPData> op_data);

    int CreateOfflineReplicaTask(std::shared_ptr<OPData> op_data);

    int CreateReAddReplicaTask(std::shared_ptr<OPData> op_data);

    int CreateReAddReplicaNoSendTask(std::shared_ptr<OPData> op_data);

    int CreateReAddReplicaWithDropTask(std::shared_ptr<OPData> op_data);

    int CreateReAddReplicaSimplifyTask(std::shared_ptr<OPData> op_data);

    int CreateReLoadTableTask(std::shared_ptr<OPData> op_data);

    int CreateUpdatePartitionStatusOPTask(std::shared_ptr<OPData> op_data);

    bool SkipDoneTask(std::shared_ptr<OPData> op_data);

    int CreateTableRemoteTask(std::shared_ptr<OPData> op_data);

    int DropTableRemoteTask(std::shared_ptr<OPData> op_data);

    // Get the lock
    void OnLocked();
    // Lost the lock
    void OnLostLock();

    // Update tablets from zookeeper
    void UpdateTablets(const std::vector<std::string>& endpoints);

    void UpdateBlobServers(const std::vector<std::string>& endpoints);

    void OnTabletOffline(const std::string& endpoint, bool startup_flag);

    void RecoverOfflineTablet();

    void OnTabletOnline(const std::string& endpoint);

    void OnBlobOffline(const std::string& endpoint, bool startup_flag);

    void OnBlobOnline(const std::string& endpoint);

    void OfflineEndpointInternal(const std::string& endpoint,
                                 uint32_t concurrency);

    void RecoverEndpointInternal(const std::string& endpoint, bool need_restore,
                                 uint32_t concurrency);

    void UpdateTabletsLocked(const std::vector<std::string>& endpoints);

    void DelTableInfo(const std::string& name, const std::string& db,
                      const std::string& endpoint, uint32_t pid,
                      std::shared_ptr<::rtidb::api::TaskInfo> task_info);

    void DelTableInfo(const std::string& name, const std::string& db,
                      const std::string& endpoint, uint32_t pid,
                      std::shared_ptr<::rtidb::api::TaskInfo> task_info,
                      uint32_t flag);

    std::shared_ptr<BlobServerInfo> SetBlobTableInfo(
        std::shared_ptr<TableInfo> table_info);

    void UpdatePartitionStatus(
        const std::string& name, const std::string& db,
        const std::string& endpoint, uint32_t pid, bool is_leader,
        bool is_alive, std::shared_ptr<::rtidb::api::TaskInfo> task_info);

    int UpdateEndpointTableAliveHandle(const std::string& endpoint, TableInfos& table_infos, bool is_alive); //NOLINT

    int UpdateEndpointTableAlive(const std::string& endpoint, bool is_alive);

    std::shared_ptr<Task> CreateMakeSnapshotTask(const std::string& endpoint,
                                                 uint64_t op_index,
                                                 ::rtidb::api::OPType op_type,
                                                 uint32_t tid, uint32_t pid,
                                                 uint64_t end_offset);

    std::shared_ptr<Task> CreatePauseSnapshotTask(const std::string& endpoint,
                                                  uint64_t op_index,
                                                  ::rtidb::api::OPType op_type,
                                                  uint32_t tid, uint32_t pid);

    std::shared_ptr<Task> CreateRecoverSnapshotTask(
        const std::string& endpoint, uint64_t op_index,
        ::rtidb::api::OPType op_type, uint32_t tid, uint32_t pid);

    std::shared_ptr<Task> CreateSendSnapshotTask(
        const std::string& endpoint, uint64_t op_index,
        ::rtidb::api::OPType op_type, uint32_t tid, uint32_t remote_tid,
        uint32_t pid, const std::string& des_endpoint);

    std::shared_ptr<Task> CreateLoadTableTask(
        const std::string& endpoint, uint64_t op_index,
        ::rtidb::api::OPType op_type, const std::string& name, uint32_t tid,
        uint32_t pid, uint64_t ttl, uint32_t seg_cnt, bool is_leader,
        ::rtidb::common::StorageMode storage_mode);

    std::shared_ptr<Task> CreateLoadTableRemoteTask(
        const std::string& alias, const std::string& name,
        const std::string& db, const std::string& endpoint, uint32_t pid,
        uint64_t op_index, ::rtidb::api::OPType op_type);

    std::shared_ptr<Task> CreateAddReplicaRemoteTask(
        const std::string& endpoint, uint64_t op_index,
        ::rtidb::api::OPType op_type, uint32_t tid, uint32_t remote_tid,
        uint32_t pid, const std::string& des_endpoint,
        uint64_t task_id = INVALID_PARENT_ID);

    std::shared_ptr<Task> CreateAddReplicaNSRemoteTask(
        const std::string& alias, const std::string& name,
        const std::vector<std::string>& endpoint_vec, uint32_t pid,
        uint64_t op_index, ::rtidb::api::OPType op_type);

    std::shared_ptr<Task> CreateAddReplicaTask(const std::string& endpoint,
                                               uint64_t op_index,
                                               ::rtidb::api::OPType op_type,
                                               uint32_t tid, uint32_t pid,
                                               const std::string& des_endpoint);

    std::shared_ptr<Task> CreateAddTableInfoTask(
        const std::string& alias, const std::string& endpoint,
        const std::string& name, const std::string& db, uint32_t remote_tid,
        uint32_t pid, uint64_t op_index, ::rtidb::api::OPType op_type);

    std::shared_ptr<Task> CreateAddTableInfoTask(const std::string& name,
                                                 const std::string& db,
                                                 uint32_t pid,
                                                 const std::string& endpoint,
                                                 uint64_t op_index,
                                                 ::rtidb::api::OPType op_type);

    void AddTableInfo(const std::string& alias, const std::string& endpoint,
                      const std::string& name, const std::string& db,
                      uint32_t pid, uint32_t remote_tid,
                      std::shared_ptr<::rtidb::api::TaskInfo> task_info);

    void AddTableInfo(const std::string& name, const std::string& db,
                      const std::string& endpoint, uint32_t pid,
                      std::shared_ptr<::rtidb::api::TaskInfo> task_info);

    std::shared_ptr<Task> CreateDelReplicaTask(
        const std::string& endpoint, uint64_t op_index,
        ::rtidb::api::OPType op_type, uint32_t tid, uint32_t pid,
        const std::string& follower_endpoint);

    std::shared_ptr<Task> CreateDelTableInfoTask(const std::string& name,
                                                 const std::string& db,
                                                 uint32_t pid,
                                                 const std::string& endpoint,
                                                 uint64_t op_index,
                                                 ::rtidb::api::OPType op_type);

    std::shared_ptr<Task> CreateDelTableInfoTask(
        const std::string& name, const std::string& db, uint32_t pid,
        const std::string& endpoint, uint64_t op_index,
        ::rtidb::api::OPType op_type, uint32_t flag);

    std::shared_ptr<Task> CreateUpdateTableInfoTask(
        const std::string& src_endpoint, const std::string& name,
        const std::string& db, uint32_t pid, const std::string& des_endpoint,
        uint64_t op_index, ::rtidb::api::OPType op_type);

    void UpdateTableInfo(const std::string& src_endpoint,
                         const std::string& name, const std::string& db,
                         uint32_t pid, const std::string& des_endpoint,
                         std::shared_ptr<::rtidb::api::TaskInfo> task_info);

    std::shared_ptr<Task> CreateUpdatePartitionStatusTask(
        const std::string& name, const std::string& db, uint32_t pid,
        const std::string& endpoint, bool is_leader, bool is_alive,
        uint64_t op_index, ::rtidb::api::OPType op_type);

    std::shared_ptr<Task> CreateSelectLeaderTask(
        uint64_t op_index, ::rtidb::api::OPType op_type,
        const std::string& name, const std::string& db, uint32_t tid,
        uint32_t pid,
        std::vector<std::string>& follower_endpoint);  // NOLINT

    std::shared_ptr<Task> CreateChangeLeaderTask(uint64_t op_index,
                                                 ::rtidb::api::OPType op_type,
                                                 const std::string& name,
                                                 uint32_t pid);

    std::shared_ptr<Task> CreateUpdateLeaderInfoTask(
        uint64_t op_index, ::rtidb::api::OPType op_type,
        const std::string& name, uint32_t pid);

    std::shared_ptr<Task> CreateCheckBinlogSyncProgressTask(
        uint64_t op_index, ::rtidb::api::OPType op_type,
        const std::string& name, const std::string& db, uint32_t pid,
        const std::string& follower, uint64_t offset_delta);

    std::shared_ptr<Task> CreateDropTableTask(const std::string& endpoint,
                                              uint64_t op_index,
                                              ::rtidb::api::OPType op_type,
                                              uint32_t tid, uint32_t pid);

    std::shared_ptr<Task> CreateRecoverTableTask(
        uint64_t op_index, ::rtidb::api::OPType op_type,
        const std::string& name, const std::string& db, uint32_t pid,
        const std::string& endpoint, uint64_t offset_delta,
        uint32_t concurrency);

    std::shared_ptr<Task> CreateTableRemoteTask(
        const ::rtidb::nameserver::TableInfo& table_info,
        const std::string& alias, uint64_t op_index,
        ::rtidb::api::OPType op_type);

    std::shared_ptr<Task> DropTableRemoteTask(const std::string& name,
                                              const std::string& db,
                                              const std::string& alias,
                                              uint64_t op_index,
                                              ::rtidb::api::OPType op_type);

    std::shared_ptr<Task> CreateDumpIndexDataTask(
        uint64_t op_index, ::rtidb::api::OPType op_type, uint32_t tid,
        uint32_t pid, const std::string& endpoint, uint32_t partition_num,
        const ::rtidb::common::ColumnKey& column_key, uint32_t idx);

    std::shared_ptr<Task> CreateSendIndexDataTask(
        uint64_t op_index, ::rtidb::api::OPType op_type, uint32_t tid,
        uint32_t pid, const std::string& endpoint,
        const std::map<uint32_t, std::string>& pid_endpoint_map);

    std::shared_ptr<Task> CreateLoadIndexDataTask(uint64_t op_index,
                                                  ::rtidb::api::OPType op_type,
                                                  uint32_t tid, uint32_t pid,
                                                  const std::string& endpoint,
                                                  uint32_t partition_num);

    std::shared_ptr<Task> CreateExtractIndexDataTask(
        uint64_t op_index, ::rtidb::api::OPType op_type, uint32_t tid,
        uint32_t pid, const std::vector<std::string>& endpoints,
        uint32_t partition_num, const ::rtidb::common::ColumnKey& column_key,
        uint32_t idx);

    std::shared_ptr<Task> CreateAddIndexToTabletTask(
        uint64_t op_index, ::rtidb::api::OPType op_type, uint32_t tid,
        uint32_t pid, const std::vector<std::string>& endpoints,
        const ::rtidb::common::ColumnKey& column_key);

    std::shared_ptr<Task> CreateTableSyncTask(
        uint64_t op_index, ::rtidb::api::OPType op_type, uint32_t tid,
        const boost::function<bool()>& fun);

    bool GetTableInfo(const std::string& table_name, const std::string& db_name,
                      std::shared_ptr<TableInfo>* table_info);

    bool GetTableInfoUnlock(const std::string& table_name,
                            const std::string& db_name,
                            std::shared_ptr<TableInfo>* table_info);

    int AddOPTask(const ::rtidb::api::TaskInfo& task_info,
                  ::rtidb::api::TaskType task_type,
                  std::shared_ptr<::rtidb::api::TaskInfo>& task_ptr,  // NOLINT
                  std::vector<uint64_t> rep_cluster_op_id_vec);

    std::shared_ptr<::rtidb::api::TaskInfo> FindTask(
        uint64_t op_id, ::rtidb::api::TaskType task_type);

    int CreateBlobTable(std::shared_ptr<TableInfo> table_info);

    bool SaveTableInfo(std::shared_ptr<TableInfo> table_info);

    int CreateOPData(::rtidb::api::OPType op_type, const std::string& value,
                     std::shared_ptr<OPData>& op_data,  // NOLINT
                     const std::string& name, const std::string& db,
                     uint32_t pid, uint64_t parent_id = INVALID_PARENT_ID,
                     uint64_t remote_op_id = INVALID_PARENT_ID);
    int AddOPData(const std::shared_ptr<OPData>& op_data,
                  uint32_t concurrency = FLAGS_name_server_task_concurrency);
    int CreateDelReplicaOP(const std::string& name, const std::string& db,
                           uint32_t pid, const std::string& endpoint);
    int CreateChangeLeaderOP(
        const std::string& name, const std::string& db, uint32_t pid,
        const std::string& candidate_leader, bool need_restore,
        uint32_t concurrency = FLAGS_name_server_task_concurrency);

    std::shared_ptr<rtidb::nameserver::ClusterInfo> GetHealthCluster(
        const std::string& alias);

    int CreateRecoverTableOP(const std::string& name, const std::string& db,
                             uint32_t pid, const std::string& endpoint,
                             bool is_leader, uint64_t offset_delta,
                             uint32_t concurrency);
    void SelectLeader(const std::string& name, const std::string& db,
                      uint32_t tid, uint32_t pid,
                      std::vector<std::string>& follower_endpoint,  // NOLINT
                      std::shared_ptr<::rtidb::api::TaskInfo> task_info);
    void ChangeLeader(std::shared_ptr<::rtidb::api::TaskInfo> task_info);
    void UpdateLeaderInfo(std::shared_ptr<::rtidb::api::TaskInfo> task_info);
    int CreateMigrateOP(const std::string& src_endpoint,
                        const std::string& name, const std::string& db,
                        uint32_t pid, const std::string& des_endpoint);
    void RecoverEndpointTable(
        const std::string& name, const std::string& db, uint32_t pid,
        std::string& endpoint,  // NOLINT
        uint64_t offset_delta, uint32_t concurrency,
        std::shared_ptr<::rtidb::api::TaskInfo> task_info);
    int GetLeader(std::shared_ptr<::rtidb::nameserver::TableInfo> table_info,
                  uint32_t pid, std::string& leader_endpoint);  // NOLINT
    int MatchTermOffset(const std::string& name, const std::string& db,
                        uint32_t pid, bool has_table, uint64_t term,
                        uint64_t offset);
    int CreateReAddReplicaOP(const std::string& name, const std::string& db,
                             uint32_t pid, const std::string& endpoint,
                             uint64_t offset_delta, uint64_t parent_id,
                             uint32_t concurrency);
    int CreateReAddReplicaSimplifyOP(const std::string& name,
                                     const std::string& db, uint32_t pid,
                                     const std::string& endpoint,
                                     uint64_t offset_delta, uint64_t parent_id,
                                     uint32_t concurrency);
    int CreateReAddReplicaWithDropOP(const std::string& name,
                                     const std::string& db, uint32_t pid,
                                     const std::string& endpoint,
                                     uint64_t offset_delta, uint64_t parent_id,
                                     uint32_t concurrency);
    int CreateReAddReplicaNoSendOP(const std::string& name,
                                   const std::string& db, uint32_t pid,
                                   const std::string& endpoint,
                                   uint64_t offset_delta, uint64_t parent_id,
                                   uint32_t concurrency);
    int CreateReLoadTableOP(const std::string& name, const std::string& db,
                            uint32_t pid, const std::string& endpoint,
                            uint64_t parent_id, uint32_t concurrency);
    int CreateReLoadTableOP(const std::string& name, const std::string& db,
                            uint32_t pid, const std::string& endpoint,
                            uint64_t parent_id, uint32_t concurrency,
                            uint64_t remote_op_id,
                            uint64_t& rep_cluter_op_id);  // NOLINT
    int CreateUpdatePartitionStatusOP(const std::string& name,
                                      const std::string& db, uint32_t pid,
                                      const std::string& endpoint,
                                      bool is_leader, bool is_alive,
                                      uint64_t parent_id, uint32_t concurrency);
    int CreateOfflineReplicaOP(
        const std::string& name, const std::string& db, uint32_t pid,
        const std::string& endpoint,
        uint32_t concurrency = FLAGS_name_server_task_concurrency);
    int CreateTableRemoteOP(
        const ::rtidb::nameserver::TableInfo& table_info,
        const ::rtidb::nameserver::TableInfo& remote_table_info,
        const std::string& alias, uint64_t parent_id = INVALID_PARENT_ID,
        uint32_t concurrency =
            FLAGS_name_server_task_concurrency_for_replica_cluster);

    int CreateAddIndexOP(const std::string& name, const std::string& db,
                         uint32_t pid, const std::vector<rtidb::common::ColumnDesc>& new_cols,
                         const ::rtidb::common::ColumnKey& column_key, uint32_t idx);

    int CreateAddIndexOPTask(std::shared_ptr<OPData> op_data);

    int DropTableRemoteOP(
        const std::string& name, const std::string& db,
        const std::string& alias, uint64_t parent_id = INVALID_PARENT_ID,
        uint32_t concurrency =
            FLAGS_name_server_task_concurrency_for_replica_cluster);
    void NotifyTableChanged();
    void DeleteDoneOP();
    void UpdateTableStatus();
    int DropTableOnTablet(
        std::shared_ptr<::rtidb::nameserver::TableInfo> table_info);

    int DropTableOnBlobClient(const std::string& endpoint, uint32_t tid,
                              uint32_t pid);

    int DropTableOnBlob(std::shared_ptr<TableInfo> table_info);

    void CheckBinlogSyncProgress(
        const std::string& name, const std::string& db, uint32_t pid,
        const std::string& follower, uint64_t offset_delta,
        std::shared_ptr<::rtidb::api::TaskInfo> task_info);

    bool AddIndexToTableInfo(const std::string& name, const std::string& db,
                             const ::rtidb::common::ColumnKey& column_key,
                             uint32_t index_pos);

    void WrapTaskFun(const boost::function<bool()>& fun,
                     std::shared_ptr<::rtidb::api::TaskInfo> task_info);

    void RunSyncTaskFun(uint32_t tid, const boost::function<bool()>& fun,
                        std::shared_ptr<::rtidb::api::TaskInfo> task_info);

    void RunSubTask(std::shared_ptr<Task> task);

    // get tablet info
    std::shared_ptr<TabletInfo> GetTabletInfo(const std::string& endpoint);

    std::shared_ptr<TabletInfo> GetTabletInfoWithoutLock(const std::string& endpoint);

    std::shared_ptr<TabletInfo> GetHealthTabletInfoNoLock(const std::string& endpoint);

    std::shared_ptr<OPData> FindRunningOP(uint64_t op_id);

    // update ttl for partition
    bool UpdateTTLOnTablet(const std::string& endpoint, int32_t tid,
                           int32_t pid, const ::rtidb::api::TTLType& type,
                           uint64_t abs_ttl, uint64_t lat_ttl,
                           const std::string& ts_name);

    void CheckSyncExistTable(
        const std::string& alias,
        const std::vector<::rtidb::nameserver::TableInfo>& tables_remote,
        const std::shared_ptr<::rtidb::client::NsClient> ns_client);

    void CheckSyncTable(
        const std::string& alias,
        const std::vector<::rtidb::nameserver::TableInfo> tables,
        const std::shared_ptr<::rtidb::client::NsClient> ns_client);

    bool CompareTableInfo(
        const std::vector<::rtidb::nameserver::TableInfo>& tables,
        bool period_check);

    void CheckTableInfo(
        std::shared_ptr<ClusterInfo>& ci,  // NOLINT
        const std::vector<::rtidb::nameserver::TableInfo>& tables);

    bool CompareSnapshotOffset(
        const std::vector<TableInfo>& tables, std::string& msg,  // NOLINT
        int& code,                                               // NOLINT
        std::map<std::string, std::map<uint32_t, std::map<uint32_t, uint64_t>>>&
            table_part_offset);

    void DistributeTabletMode();

    void SchedMakeSnapshot();

    void MakeTablePartitionSnapshot(
        uint32_t pid, uint64_t end_offset,
        std::shared_ptr<::rtidb::nameserver::TableInfo> table_info);

    void DropTableFun(
        const DropTableRequest* request, GeneralResponse* response,
        std::shared_ptr<::rtidb::nameserver::TableInfo> table_info);

    bool SetTableInfo(
        std::shared_ptr<::rtidb::nameserver::TableInfo> table_info);

    void UpdateTableStatusFun(
        const std::map<std::string,
                       std::shared_ptr<::rtidb::nameserver::TableInfo>>&
            table_info_map,
        const std::unordered_map<std::string, ::rtidb::api::TableStatus>&
            pos_response);

    void UpdateRealEpMapToTablet();

    void UpdateRemoteRealEpMap();

    bool UpdateZkTableNode(
        const std::shared_ptr<::rtidb::nameserver::TableInfo>&
            table_info);  // NOLINT

    bool UpdateZkTableNodeWithoutNotify(const TableInfo* table_info);

    void ShowDbTable(
        const std::map<std::string, std::shared_ptr<TableInfo>>& table_infos,
        const ShowTableRequest* request, ShowTableResponse* response);

    void TableInfoToVec(
        const std::map<std::string,
                       std::shared_ptr<::rtidb::nameserver::TableInfo>>&
            table_infos,
        const std::vector<uint32_t>& table_tid_vec,
        std::vector<::rtidb::nameserver::TableInfo>* local_table_info_vec);

    bool AddFieldToTablet(const std::vector<rtidb::common::ColumnDesc>& cols,
                          std::shared_ptr<TableInfo> table_info,
                          rtidb::common::VersionPair* new_pair);

    void DropProcedureOnTablet(const std::string& db_name, const std::string& sp_name);


 private:
    std::mutex mu_;
    Tablets tablets_;
    BlobServers blob_servers_;
<<<<<<< HEAD
    ::rtidb::nameserver::TableInfos table_info_;
    std::map< std::string, ::rtidb::nameserver::TableInfos> db_table_info_;
    std::map< std::string, std::map<std::string, std::shared_ptr<::rtidb::nameserver::ProcedureInfo>>> db_sp_info_;
=======
    std::map<std::string, std::shared_ptr<::rtidb::nameserver::TableInfo>> table_info_;
    std::map< std::string, std::map<std::string, std::shared_ptr<::rtidb::nameserver::TableInfo>>> db_table_info_;
>>>>>>> 8425d288
    std::map<std::string, std::shared_ptr<::rtidb::nameserver::ClusterInfo>> nsc_;
    ZoneInfo zone_info_;
    ZkClient* zk_client_;
    DistLock* dist_lock_;
    ::baidu::common::ThreadPool thread_pool_;
    ::baidu::common::ThreadPool task_thread_pool_;
    std::string zk_table_index_node_;
    std::string zk_term_node_;
    std::string zk_table_data_path_;
    std::string zk_db_path_;
    std::string zk_db_table_data_path_;
    std::string zk_db_sp_data_path_;
    std::string zk_auto_failover_node_;
    std::string zk_auto_recover_table_node_;
    std::string zk_table_changed_notify_node_;
    std::string zk_offline_endpoint_lock_node_;
    std::string zk_zone_data_path_;
    uint32_t table_index_;
    uint64_t term_;
    std::string zk_op_index_node_;
    std::string zk_op_data_path_;
    std::string zk_op_sync_path_;
    uint64_t op_index_;
    std::atomic<bool> running_;
    std::list<std::shared_ptr<OPData>> done_op_list_;
    std::vector<std::list<std::shared_ptr<OPData>>> task_vec_;
    std::condition_variable cv_;
    std::atomic<bool> auto_failover_;
    std::atomic<uint32_t> mode_;
    std::map<std::string, uint64_t> offline_endpoint_map_;
    ::rtidb::base::Random rand_;
    uint64_t session_term_;
    std::atomic<uint64_t> task_rpc_version_;
    std::map<uint64_t, std::list<std::shared_ptr<::rtidb::api::TaskInfo>>> task_map_;
    std::set<std::string> databases_;
    std::string zk_root_path_;
    std::string endpoint_;
    std::map<std::string, std::string> real_ep_map_;
    std::map<std::string, std::string> remote_real_ep_map_;
    std::map<std::string, std::string> sdk_endpoint_map_;
    std::unordered_map<std::string,
        std::unordered_map<std::string, std::vector<std::string>>> db_sp_table_map_;
    std::unordered_map<std::string,
        std::unordered_map<std::string, std::vector<std::string>>> db_table_sp_map_;
};

}  // namespace nameserver
}  // namespace rtidb
#endif  // SRC_NAMESERVER_NAME_SERVER_IMPL_H_<|MERGE_RESOLUTION|>--- conflicted
+++ resolved
@@ -956,14 +956,8 @@
     std::mutex mu_;
     Tablets tablets_;
     BlobServers blob_servers_;
-<<<<<<< HEAD
     ::rtidb::nameserver::TableInfos table_info_;
-    std::map< std::string, ::rtidb::nameserver::TableInfos> db_table_info_;
-    std::map< std::string, std::map<std::string, std::shared_ptr<::rtidb::nameserver::ProcedureInfo>>> db_sp_info_;
-=======
-    std::map<std::string, std::shared_ptr<::rtidb::nameserver::TableInfo>> table_info_;
-    std::map< std::string, std::map<std::string, std::shared_ptr<::rtidb::nameserver::TableInfo>>> db_table_info_;
->>>>>>> 8425d288
+    std::map<std::string, ::rtidb::nameserver::TableInfos> db_table_info_;
     std::map<std::string, std::shared_ptr<::rtidb::nameserver::ClusterInfo>> nsc_;
     ZoneInfo zone_info_;
     ZkClient* zk_client_;
@@ -1004,10 +998,8 @@
     std::map<std::string, std::string> real_ep_map_;
     std::map<std::string, std::string> remote_real_ep_map_;
     std::map<std::string, std::string> sdk_endpoint_map_;
-    std::unordered_map<std::string,
-        std::unordered_map<std::string, std::vector<std::string>>> db_sp_table_map_;
-    std::unordered_map<std::string,
-        std::unordered_map<std::string, std::vector<std::string>>> db_table_sp_map_;
+    std::unordered_map<std::string, std::unordered_map<std::string, std::vector<std::string>>> db_sp_table_map_;
+    std::unordered_map<std::string, std::unordered_map<std::string, std::vector<std::string>>> db_table_sp_map_;
 };
 
 }  // namespace nameserver
