--- conflicted
+++ resolved
@@ -7,18 +7,14 @@
 #ifndef RTIDB_NAME_SERVER_H
 #define RTIDB_NAME_SERVER_H
 
-#include "proto/name_server.pb.h"
-#include <sofa/pbrpc/pbrpc.h>
 #include "client/tablet_client.h"
 #include "mutex.h"
-<<<<<<< HEAD
+#include "proto/name_server.pb.h"
+#include "zk/dist_lock.h"
 #include "zk/zk_client.h"
-#include "zk/dist_lock.h"
-=======
+#include <atomic>
 #include <map>
-#include <atomic>
-#include "zk/zk_client.h"
->>>>>>> ae6c512a
+#include <sofa/pbrpc/pbrpc.h>
 
 namespace rtidb {
 namespace nameserver {
@@ -26,10 +22,7 @@
 using ::google::protobuf::RpcController;
 using ::google::protobuf::Closure;
 using ::rtidb::zk::ZkClient;
-<<<<<<< HEAD
 using ::rtidb::zk::DistLock;
-=======
->>>>>>> ae6c512a
 
 class NameServerImpl : public NameServer {
 
@@ -38,14 +31,11 @@
     NameServerImpl();
 
     ~NameServerImpl();
-<<<<<<< HEAD
 
-    int Init();
+    bool Init();
 
-=======
-    bool Init();
     void SetOnline();
->>>>>>> ae6c512a
+
     NameServerImpl(const NameServerImpl&) = delete;
 
     NameServerImpl& operator= (const NameServerImpl&) = delete; 
@@ -57,37 +47,30 @@
         const CreateTableRequest* request,
         GeneralResponse* response, 
         Closure* done);
-<<<<<<< HEAD
 
-    std::string GetMaster();
-=======
     int CreateTable(const ::rtidb::nameserver::TableMeta& table_meta, uint32_t tid,
                 bool is_leader, std::map<uint32_t, std::vector<std::string> >& endpoint_vec);
+
     void CheckZkClient();
->>>>>>> ae6c512a
 
 private:
+
     // Get the lock
     void OnLocked();
     // Lost the lock
     void OnLostLock();
+
 private:
     ::baidu::common::Mutex mu_;
-<<<<<<< HEAD
-    std::vector<std::pair<std::string, std::shared_ptr<::rtidb::client::TabletClient> > > tablet_client_;
-    ZkClient* zk_client_;
-    DistLock* dist_lock_;
-=======
     std::map<std::string, std::shared_ptr<::rtidb::client::TabletClient> > tablet_client_;
     std::map<std::string, ::rtidb::nameserver::TableMeta> table_info_;
     ZkClient* zk_client_;
+    DistLock* dist_lock_;
     ::baidu::common::ThreadPool thread_pool_;
     std::string zk_table_path_;
     std::string zk_data_path_;
     std::string zk_table_index_node_;
     std::atomic<bool> running_;
-
->>>>>>> ae6c512a
 };
 
 }
