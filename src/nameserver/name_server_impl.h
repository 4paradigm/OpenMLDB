--- conflicted
+++ resolved
@@ -686,10 +686,7 @@
     bool IsExistDataBase(const std::string& db);
 
     bool IsExistActiveOp(const std::string& db, const std::string& name, api::OPType op_type);
-<<<<<<< HEAD
-=======
     bool IsExistActiveOp(const std::string& db, const std::string& name);
->>>>>>> 72f752bd
 
  private:
     std::mutex mu_;
