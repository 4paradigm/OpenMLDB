--- conflicted
+++ resolved
@@ -109,14 +109,12 @@
     // Lost the lock
     void OnLostLock();
 
-<<<<<<< HEAD
     // get all tablet client
     int GetTabletClient(std::vector<std::shared_ptr<::rtidb::client::TabletClient> >& client_vec);
-=======
+
     // Update tablets from zookeeper
     void UpdateTablets(const std::vector<std::string>& endpoints);
     void UpdateTabletsLocked(const std::vector<std::string>& endpoints);
->>>>>>> 74e7ce28
 
 private:
     ::baidu::common::Mutex mu_;
