--- conflicted
+++ resolved
@@ -420,16 +420,12 @@
                     uint32_t tid, uint32_t pid, uint64_t ttl, uint32_t seg_cnt, bool is_leader,
                     ::rtidb::common::StorageMode storage_mode);
 
-<<<<<<< HEAD
-    std::shared_ptr<Task> CreateAddReplicaTask(const std::string& endpoint,
-=======
-std::shared_ptr<Task> CreateAddRemoteReplicaTask(const std::string& endpoint, 
+    std::shared_ptr<Task> CreateAddRemoteReplicaTask(const std::string& endpoint, 
                     uint64_t op_index, ::rtidb::api::OPType op_type, uint32_t tid, uint32_t remote_tid, uint32_t pid,
                     const std::string& des_endpoint);
 
 
     std::shared_ptr<Task> CreateAddReplicaTask(const std::string& endpoint, 
->>>>>>> 8fbb37cc
                     uint64_t op_index, ::rtidb::api::OPType op_type, uint32_t tid, uint32_t pid,
                     const std::string& des_endpoint);
 
@@ -451,14 +447,10 @@
     std::shared_ptr<Task> CreateDelTableInfoTask(const std::string& name, uint32_t pid,
                     const std::string& endpoint, uint64_t op_index, ::rtidb::api::OPType op_type);
 
-<<<<<<< HEAD
-    std::shared_ptr<Task> CreateUpdateTableInfoTask(const std::string& src_endpoint,
-=======
     std::shared_ptr<Task> CreateDelTableInfoTask(const std::string& name, uint32_t pid,
             const std::string& endpoint, uint64_t op_index, ::rtidb::api::OPType op_type, uint32_t flag);
 
     std::shared_ptr<Task> CreateUpdateTableInfoTask(const std::string& src_endpoint, 
->>>>>>> 8fbb37cc
                     const std::string& name, uint32_t pid, const std::string& des_endpoint,
                     uint64_t op_index, ::rtidb::api::OPType op_type);
 
