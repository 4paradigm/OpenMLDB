--- conflicted
+++ resolved
@@ -101,13 +101,8 @@
     if (common_column_indices_.empty()) {
         state->SetAllNonCommon(data_op);
         return Status::OK();
-<<<<<<< HEAD
-    } else if (static_cast<int>(common_column_indices_.size()) ==
-               request_schema->size()) {
-=======
     } else if (common_column_indices_.size() ==
                static_cast<size_t>(request_schema->size())) {
->>>>>>> ca0c215f
         state->SetAllCommon(data_op);
         return Status::OK();
     }
