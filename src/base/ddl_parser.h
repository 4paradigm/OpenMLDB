/*
 * Copyright 2021 4Paradigm
 *
 * Licensed under the Apache License, Version 2.0 (the "License");
 * you may not use this file except in compliance with the License.
 * You may obtain a copy of the License at
 *
 *   http://www.apache.org/licenses/LICENSE-2.0
 *
 * Unless required by applicable law or agreed to in writing, software
 * distributed under the License is distributed on an "AS IS" BASIS,
 * WITHOUT WARRANTIES OR CONDITIONS OF ANY KIND, either express or implied.
 * See the License for the specific language governing permissions and
 * limitations under the License.
 */
#ifndef SRC_BASE_DDL_PARSER_H_
#define SRC_BASE_DDL_PARSER_H_

#include <map>
#include <memory>
#include <string>
#include <unordered_map>
#include <vector>

#include "node/plan_node.h"
#include "proto/common.pb.h"
#include "proto/fe_type.pb.h"
#include "sdk/base.h"
#include "vm/simple_catalog.h"

namespace hybridse::vm {
class RunSession;
class PhysicalOpNode;
}  // namespace hybridse::vm

namespace openmldb::base {

// convert ms to minutes, ceil
int64_t AbsTTLConvert(int64_t time_ms, bool zero_eq_unbounded);
int64_t LatTTLConvert(int64_t time_ms, bool zero_eq_unbounded);

using IndexMap = std::map<std::string, std::vector<::openmldb::common::ColumnKey>>;
using MultiDBIndexMap = std::map<std::string, IndexMap>;

using TableDescMap = std::map<std::string, std::vector<openmldb::common::ColumnDesc>>;
using MultiDBTableDescMap = std::map<std::string, TableDescMap>;

struct LongWindowInfo {
    std::string window_name_;
    std::string aggr_func_;
    std::string aggr_col_;
    std::string partition_col_;
    std::string order_col_;
    std::string bucket_size_;
    std::string filter_col_;
    LongWindowInfo(std::string window_name, std::string aggr_func, std::string aggr_col, std::string partition_col,
                   std::string order_col, std::string bucket_size)
        : window_name_(window_name),
          aggr_func_(aggr_func),
          aggr_col_(aggr_col),
          partition_col_(partition_col),
          order_col_(order_col),
          bucket_size_(bucket_size) {}
};
using LongWindowInfos = std::vector<LongWindowInfo>;

class DDLParser {
 public:
<<<<<<< HEAD
    /** core funcs(with arg catalog) **/

    // simpler for test, single db
=======
    /** core funcs(with arg ::hybridse::type::Database) **/
    // returns the index map which has no dup index(same key, same ts, different ttl)
>>>>>>> 23410e98
    static IndexMap ExtractIndexes(const std::string& sql, const ::hybridse::type::Database& db);
    static std::string Explain(const std::string& sql, const ::hybridse::type::Database& db);
    // remove later, catalog is core arg
    static std::shared_ptr<hybridse::sdk::Schema> GetOutputSchema(const std::string& sql,
                                                                  const hybridse::type::Database& db);
    // returns
    // 1. empty list: means valid
    // 2. otherwise a list(len 2):[0] the error msg; [1] the trace
    static std::vector<std::string> ValidateSQLInBatch(const std::string& sql, const hybridse::type::Database& db);
    static std::vector<std::string> ValidateSQLInRequest(const std::string& sql, const hybridse::type::Database& db);

    /** interfaces, the arg schema's type can be varied **/
    // single db, do not use <db>.<table> in sql
    static IndexMap ExtractIndexes(
        const std::string& sql,
        const std::map<std::string, ::google::protobuf::RepeatedPtrField<::openmldb::common::ColumnDesc>>& schemas);

    static IndexMap ExtractIndexes(const std::string& sql, const TableDescMap& schemas);
    // request mode, multi db, you can use <db>.<table> in sql, if has <table>, use the current used db.
    static MultiDBIndexMap ExtractIndexes(const std::string& sql, const std::string& used_db,
                                          const MultiDBTableDescMap& schemas);

    // request mode, multi db
    static std::shared_ptr<hybridse::sdk::Schema> GetOutputSchema(const std::string& sql, const std::string& db,
                                                                  // <db, <table, columns>>
                                                                  const MultiDBTableDescMap& schemas);

    static hybridse::sdk::Status ExtractLongWindowInfos(const std::string& sql,
                                                        const std::unordered_map<std::string, std::string>& window_map,
                                                        LongWindowInfos* infos);

    static std::vector<std::string> ValidateSQLInBatch(const std::string& sql, const std::string& db,
                                                       const MultiDBTableDescMap& schemas);

    static std::vector<std::string> ValidateSQLInRequest(const std::string& sql, const std::string& db,
                                                         const MultiDBTableDescMap& schemas);

 private:
    // tables are in one db, and db name will be rewritten for simplicity
    static IndexMap ExtractIndexes(const std::string& sql, const hybridse::type::Database& db,
                                   hybridse::vm::RunSession* session);

    // DLR
    static MultiDBIndexMap ParseIndexes(hybridse::vm::PhysicalOpNode* node);

    // real get plan func, multi db should use catalog, don't forget init catalog with enable_index=true
    static bool GetPlan(const std::string& sql, const std::string& db,
                        const std::shared_ptr<hybridse::vm::SimpleCatalog>& catalog, hybridse::vm::RunSession* session,
                        hybridse::base::Status* status);
    /** multi APIs, single db, ... **/
    static bool GetPlan(const std::string& sql, const std::string& db,
                        const std::shared_ptr<hybridse::vm::SimpleCatalog>& catalog, hybridse::vm::RunSession* session);
    static bool GetPlan(const std::string& sql, const hybridse::type::Database& db, hybridse::vm::RunSession* session);
    // If you want the status, use this
    static bool GetPlan(const std::string& sql, const hybridse::type::Database& db, hybridse::vm::RunSession* session,
                        hybridse::base::Status* status);

    template <typename T>
    static void AddTables(const T& table_defs, hybridse::type::Database* db);

    static std::shared_ptr<hybridse::vm::SimpleCatalog> buildCatalog(const MultiDBTableDescMap& schemas);

    // traverse plan tree to extract all long window infos
    static bool TraverseNode(hybridse::node::PlanNode* node,
                             const std::unordered_map<std::string, std::string>& window_map,
                             LongWindowInfos* long_window_infos);

    static bool ExtractInfosFromProjectPlan(hybridse::node::ProjectPlanNode* project_plan_node,
                                            const std::unordered_map<std::string, std::string>& window_map,
                                            LongWindowInfos* long_window_infos);
};

// return true if updated, else false and the result is the same as old_index
// 16 cases: 4(same type merge) + 12(A(4,2), we can get `updated` flag by old==result, and old & new are swapable, but
// in code, we can only check old & new one by one, so not C(4,2))
bool TTLMerge(const common::TTLSt& old_ttl, const common::TTLSt& new_ttl, common::TTLSt* result);

}  // namespace openmldb::base

#endif  // SRC_BASE_DDL_PARSER_H_<|MERGE_RESOLUTION|>--- conflicted
+++ resolved
@@ -66,14 +66,8 @@
 
 class DDLParser {
  public:
-<<<<<<< HEAD
-    /** core funcs(with arg catalog) **/
-
-    // simpler for test, single db
-=======
-    /** core funcs(with arg ::hybridse::type::Database) **/
-    // returns the index map which has no dup index(same key, same ts, different ttl)
->>>>>>> 23410e98
+    /** core funcs(with arg catalog), returns the index map which has no dup index(same key, same ts, different ttl) **/
+    // simpler for test, single db  
     static IndexMap ExtractIndexes(const std::string& sql, const ::hybridse::type::Database& db);
     static std::string Explain(const std::string& sql, const ::hybridse::type::Database& db);
     // remove later, catalog is core arg
