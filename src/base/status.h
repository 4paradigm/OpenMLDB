/*
 * Copyright 2021 4Paradigm
 *
 * Licensed under the Apache License, Version 2.0 (the "License");
 * you may not use this file except in compliance with the License.
 * You may obtain a copy of the License at
 *
 *   http://www.apache.org/licenses/LICENSE-2.0
 *
 * Unless required by applicable law or agreed to in writing, software
 * distributed under the License is distributed on an "AS IS" BASIS,
 * WITHOUT WARRANTIES OR CONDITIONS OF ANY KIND, either express or implied.
 * See the License for the specific language governing permissions and
 * limitations under the License.
 */

#ifndef SRC_BASE_STATUS_H_
#define SRC_BASE_STATUS_H_

#include <string>

#include "base/slice.h"

namespace openmldb {
namespace base {

enum ReturnCode {
<<<<<<< HEAD
    kError = -1,
=======
    // TODO(zekai): Add some notes, it is hard to use these error codes
>>>>>>> 9e7c9992
    kOk = 0,
    kTableIsNotExist = 100,
    kTableAlreadyExists = 101,
    kTableIsLeader = 102,
    kTableIsFollower = 103,
    kTableIsLoading = 104,
    kTableStatusIsNotKnormal = 105,
    kTableStatusIsKmakingsnapshot = 106,
    kTableStatusIsNotKsnapshotpaused = 107,
    kIdxNameNotFound = 108,
    kKeyNotFound = 109,
    kReplicatorIsNotExist = 110,
    kSnapshotIsNotExist = 111,
    kTtlTypeMismatch = 112,
    kTsMustBeGreaterThanZero = 114,
    kInvalidDimensionParameter = 115,
    kPutFailed = 116,
    kStLessThanEt = 117,
    kReacheTheScanMaxBytesSize = 118,
    kReplicaEndpointAlreadyExists = 119,
    kFailToAddReplicaEndpoint = 120,
    kReplicatorRoleIsNotLeader = 121,
    kFailToAppendEntriesToReplicator = 122,
    kFileReceiverInitFailed = 123,
    kCannotFindReceiver = 124,
    kBlockIdMismatch = 125,
    kReceiveDataError = 126,
    kWriteDataFailed = 127,
    kSnapshotIsSending = 128,
    kTableMetaIsIllegal = 129,
    kTableDbPathIsNotExist = 130,
    kCreateTableFailed = 131,
    kTtlIsGreaterThanConfValue = 132,
    kCannotUpdateTtlBetweenZeroAndNonzero = 133,
    kNoFollower = 134,
    kInvalidConcurrency = 135,
    kDeleteFailed = 136,
    kTsNameNotFound = 137,
    kFailToGetDbRootPath = 138,
    kFailToGetRecycleRootPath = 139,
    kUpdateFailed = 140,
    kIndexAlreadyExists = 141,
    kDeleteIndexFailed = 142,
    kAddIndexFailed = 143,
    kTableTypeMismatch = 145,
    kDumpIndexDataFailed = 146,
    kSnapshotRecycled = 147,
    kQueryFailed = 148,
    kPutBadFormat = 149,
    kUnkownTableType = 150,
    kColNameNotFound = 151,
    kEncodeError = 152,
    kAddTypeToColumnDescFailed = 153,
    kUseNameIsFalse = 154,
    kServerNameNotFound = 155,
    kSdkEndpointDuplicate = 156,
    kProcedureAlreadyExists = 157,
    kProcedureNotFound = 158,
    kNameserverIsNotLeader = 300,
    kAutoFailoverIsEnabled = 301,
    kEndpointIsNotExist = 302,
    kTabletIsNotHealthy = 303,
    kSetZkFailed = 304,
    kCreateOpFailed = 305,
    kAddOpDataFailed = 306,
    kInvalidParameter = 307,
    kPidIsNotExist = 308,
    kLeaderIsAlive = 309,
    kNoAliveFollower = 310,
    kPartitionIsAlive = 311,
    kOpStatusIsNotKdoingOrKinited = 312,
    kDropTableError = 313,
    kSetPartitionInfoFailed = 314,
    kConvertColumnDescFailed = 315,
    kCreateTableFailedOnTablet = 316,
    kPidAlreadyExists = 317,
    kSrcEndpointIsNotExistOrNotHealthy = 318,
    kDesEndpointIsNotExistOrNotHealthy = 319,
    kMigrateFailed = 320,
    kNoPidHasUpdate = 321,
    kFailToUpdateTtlFromTablet = 322,
    kFieldNameRepeatedInTableInfo = 323,
    kTheCountOfAddingFieldIsMoreThan63 = 324,
    kFailToUpdateTablemetaForAddingField = 325,
    kConnectZkFailed = 326,
    kRequestTabletFailed = 327,
    kExplainFailed = 328,
    kConvertSchemaFailed = 329,
    kGetSchemaFailed = 330,
    kCheckParameterFailed = 331,
    kCreateProcedureFailedOnTablet = 332,
    kReplicaClusterAliasDuplicate = 400,
    kConnectRelicaClusterZkFailed = 401,
    kNotSameReplicaName = 402,
    kConnectNsFailed = 403,
    kReplicaNameNotFound = 404,
    kThisIsNotFollower = 405,
    kTermLeCurTerm = 406,
    kZoneNameNotEqual = 407,
    kAlreadyJoinZone = 408,
    kUnkownServerMode = 409,
    kZoneNotEmpty = 410,
    kCreateZkFailed = 450,
    kGetZkFailed = 451,
    kDelZkFailed = 452,
    kIsFollowerCluster = 453,
    kCurNameserverIsNotLeaderMdoe = 454,
    kShowtableErrorWhenAddReplicaCluster = 455,
    kNoZoneInfo = 501,
    kZoneInfoMismathch = 502,
    kCreateTableForReplicaClusterFailed = 503,
    kAddTaskInReplicaClusterNsFailed = 504,
    kCreateDroptableremoteopForReplicaClusterFailed = 505,
    kNameserverIsNotReplicaCluster = 506,
    kReplicaClusterNotHealthy = 507,
    kReplicaClusterHasNoTableDoNotNeedPid = 508,
    kTableHasNoAliveLeaderPartition = 509,
    kCreateRemoteTableInfoFailed = 510,
    kCreateAddreplicaremoteopFailed = 511,
    kTableHasNoPidXxx = 512,
    kCreateAddreplicassimplyremoteopFailed = 513,
    kRemoteTableHasANoAliveLeaderPartition = 514,
    kRequestHasNoZoneInfoOrTaskInfo = 515,
    kCurNameserverIsLeaderCluster = 516,
    kHasNotColumnKey = 517,
    kTooManyPartition = 518,
    kWrongColumnKey = 519,
    kOperatorNotSupport = 701,
    kDatabaseAlreadyExists = 801,
    kDatabaseNotFound = 802,
    kDatabaseNotEmpty = 803,

    // sql_cmd
    kSQLCmdRunError = 901,

    kSQLCompileError = 1000,
    kSQLRunError = 1001
};

struct Status {
    Status(int code_i, std::string msg_i) : code(code_i), msg(msg_i) {}
    Status() : code(ReturnCode::kOk), msg("ok") {}
    inline bool OK() const { return code == ReturnCode::kOk; }
    inline const std::string& GetMsg() const { return msg; }
    inline int GetCode() const { return code; }
    int code;
    std::string msg;
};
}  // namespace base
}  // namespace openmldb

#endif  // SRC_BASE_STATUS_H_<|MERGE_RESOLUTION|>--- conflicted
+++ resolved
@@ -25,11 +25,8 @@
 namespace base {
 
 enum ReturnCode {
-<<<<<<< HEAD
     kError = -1,
-=======
     // TODO(zekai): Add some notes, it is hard to use these error codes
->>>>>>> 9e7c9992
     kOk = 0,
     kTableIsNotExist = 100,
     kTableAlreadyExists = 101,
