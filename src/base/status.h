--- conflicted
+++ resolved
@@ -96,10 +96,7 @@
     kInvalidArgs = 161,
     kCheckIndexFailed = 162,
     kCatalogUpdateFailed = 163,
-<<<<<<< HEAD
-=======
     kExceedPutMemoryLimit = 164,
->>>>>>> d12babd9
     kNameserverIsNotLeader = 300,
     kAutoFailoverIsEnabled = 301,
     kEndpointIsNotExist = 302,
