--- conflicted
+++ resolved
@@ -169,11 +169,8 @@
     kTsNameNotFound = 137,
     kFailToGetDbRootPath = 138,
     kFailToGetRecycleRootPath = 139,
-<<<<<<< HEAD
-    kFailToCreateFile = 140,
-=======
     kUpdateFailed = 140,
->>>>>>> 326184ac
+    kFailToCreateFile = 141,
     kNameserverIsNotLeader = 300,
     kAutoFailoverIsEnabled = 301,
     kEndpointIsNotExist = 302,
