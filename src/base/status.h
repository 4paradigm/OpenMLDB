--- conflicted
+++ resolved
@@ -174,12 +174,9 @@
     kDeleteIndexFailed = 142,
     kAddIndexFailed = 143,
     kFailToCreateFile = 144,
-<<<<<<< HEAD
-    kSnapshotRecycled = 145,
-=======
     kTableTypeMismatch = 145,
     kDumpIndexDataFailed = 146,
->>>>>>> 219b6eab
+    kSnapshotRecycled = 147,
     kNameserverIsNotLeader = 300,
     kAutoFailoverIsEnabled = 301,
     kEndpointIsNotExist = 302,
