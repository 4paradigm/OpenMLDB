--- conflicted
+++ resolved
@@ -176,11 +176,8 @@
     kTableTypeMismatch = 145,
     kDumpIndexDataFailed = 146,
     kSnapshotRecycled = 147,
-<<<<<<< HEAD
-    kPutBadFormat = 148,
-=======
     kQueryFailed = 148,
->>>>>>> 563eca0c
+    kPutBadFormat = 149,
     kNameserverIsNotLeader = 300,
     kAutoFailoverIsEnabled = 301,
     kEndpointIsNotExist = 302,
