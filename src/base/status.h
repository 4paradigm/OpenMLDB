//
// status.h
// Copyright (C) 2017 4paradigm.com
// Author vagrant
// Date 2017-06-16
//

#ifndef RTIDB_BASE_STATUS_H
#define RTIDB_BASE_STATUS_H

#include "base/slice.h"

namespace rtidb {
namespace base {

struct ResultMsg {
    int code;
    std::string msg;
};

class Status {
public:
    // Create a success status.
    Status() : state_(NULL) { }
    ~Status() { delete[] state_; }

    // Copy the specified status.
    Status(const Status& s);
    void operator=(const Status& s);

    // Return a success status.
    static Status OK() { return Status(); }

    // Return error status of an appropriate type.
    static Status NotFound(const Slice& msg, const Slice& msg2 = Slice()) {
        return Status(kNotFound, msg, msg2);
    }
    static Status Corruption(const Slice& msg, const Slice& msg2 = Slice()) {
        return Status(kCorruption, msg, msg2);
    }
    static Status NotSupported(const Slice& msg, const Slice& msg2 = Slice()) {
        return Status(kNotSupported, msg, msg2);
    }
    static Status InvalidArgument(const Slice& msg, const Slice& msg2 = Slice()) {
        return Status(kInvalidArgument, msg, msg2);
    }
    static Status IOError(const Slice& msg, const Slice& msg2 = Slice()) {
        return Status(kIOError, msg, msg2);
    }

    static Status InvalidRecord(const Slice& msg, const Slice& msg2 = Slice()) {
        return Status(kInvalidRecord, msg, msg2);
    }

    static Status WaitRecord() {
        return Status(kWaitRecord, "", "");
    }

    static Status Eof() {
        return Status(kEof, "", ""); 
    }

    // Returns true iff the status indicates success.
    bool ok() const { return (state_ == NULL); }

    // Returns true iff the status indicates a NotFound error.
    bool IsNotFound() const { return code() == kNotFound; }

    // Returns true iff the status indicates a Corruption error.
    bool IsCorruption() const { return code() == kCorruption; }

    // Returns true iff the status indicates an IOError.
    bool IsIOError() const { return code() == kIOError; }

    // Returns true iff the status indicates a NotSupportedError.
    bool IsNotSupportedError() const { return code() == kNotSupported; }

    // Returns true iff the status indicates an InvalidArgument.
    bool IsInvalidArgument() const { return code() == kInvalidArgument; }

    bool IsInvalidRecord() const { return code() == kInvalidRecord; }

    bool IsWaitRecord() const { return code() == kWaitRecord; }
    bool IsEof() const { return code() == kEof; }


    // Return a string representation of this status suitable for printing.
    // Returns the string "OK" for success.
    std::string ToString() const;

private:
    // OK status has a NULL state_.  Otherwise, state_ is a new[] array
    // of the following form:
    //    state_[0..3] == length of message
    //    state_[4]    == code
    //    state_[5..]  == message
    const char* state_;

    enum Code {
        kOk = 0,
        kNotFound = 1,
        kCorruption = 2,
        kNotSupported = 3,
        kInvalidArgument = 4,
        kIOError = 5,
        kWaitRecord = 6,
        kEof = 7,
        kInvalidRecord = 8
    };

    Code code() const {
        return (state_ == NULL) ? kOk : static_cast<Code>(state_[4]);
    }

    Status(Code code, const Slice& msg, const Slice& msg2);
    static const char* CopyState(const char* s);
};

inline Status::Status(const Status& s) {
    state_ = (s.state_ == NULL) ? NULL : CopyState(s.state_);
}
inline void Status::operator=(const Status& s) {
    // The following condition catches both aliasing (when this == &s),
    // and the common case where both s and *this are ok.
    if (state_ != s.state_) {
      delete[] state_;
      state_ = (s.state_ == NULL) ? NULL : CopyState(s.state_);
    }
}

enum ReturnCode {
    kOk = 0,
    kTableIsNotExist = 100,
    kTableAlreadyExists = 101,
    kTableIsLeader = 102,
    kTableIsFollower = 103,
    kTableIsLoading = 104,
    kTableStatusIsNotKnormal = 105,
    kTableStatusIsKmakingsnapshot = 106,
    kTableStatusIsNotKsnapshotpaused = 107,
    kIdxNameNotFound = 108,
    kKeyNotFound = 109,
    kReplicatorIsNotExist = 110,
    kSnapshotIsNotExist = 111,
    kTtlTypeMismatch = 112,
    kTsMustBeGreaterThanZero = 114,
    kInvalidDimensionParameter = 115,
    kPutFailed = 116,
    kStLessThanEt = 117,
    kReacheTheScanMaxBytesSize = 118,
    kReplicaEndpointAlreadyExists = 119,
    kFailToAddReplicaEndpoint = 120,
    kReplicatorRoleIsNotLeader = 121,
    kFailToAppendEntriesToReplicator = 122,
    kFileReceiverInitFailed = 123,
    kCannotFindReceiver = 124,
    kBlock_idMismatch = 125,
    kReceiveDataError = 126,
    kWriteDataFailed = 127,
    kSnapshotIsSending = 128,
    kTableMetaIsIllegal = 129,
    kTableDbPathIsNotExist = 130,
    kCreateTableFailed = 131,
    kTtlIsGreaterThanConfValue = 132,
    kCannotUpdateTtlBetweenZeroAndNonzero = 133,
    kNoFollower = 134,
    kInvalidConcurrency = 135,
    kDeleteFailed = 136,
    kTsNameNotFound = 137,
    kFailToGetDbRootPath = 138,
    kFailToGetRecycleRootPath = 139,
<<<<<<< HEAD
    kIndexAlreadyExists = 140,
=======
    kUpdateFailed = 140,
>>>>>>> 36b82491
    kNameserverIsNotLeader = 300,
    kAuto_failoverIsEnabled = 301,
    kEndpointIsNotExist = 302,
    kTabletIsNotHealthy = 303,
    kSetZkFailed = 304,
    kCreateOpFailed = 305,
    kAddOpDataFailed = 306,
    kInvalidParameter = 307,
    kPidIsNotExist = 308,
    kLeaderIsAlive = 309,
    kNoAliveFollower = 310,
    kPartitionIsAlive = 311,
    kOpStatusIsNotKdoingOrKinited = 312,
    kDropTableError = 313,
    kSetPartitionInfoFailed = 314,
    kConvertColumnDescFailed = 315,
    kCreateTableFailedOnTablet = 316,
    kPidAlreadyExists = 317,
    kSrc_endpointIsNotExistOrNotHealthy = 318,
    kDes_endpointIsNotExistOrNotHealthy = 319,
    kMigrateFailed = 320,
    kNoPidHasUpdate = 321,
    kFailToUpdateTtlFromTablet = 322,
    kFieldNameRepeatedInTable_info = 323,
    kTheCountOfAddingFieldIsMoreThan63 = 324,
    kFailToUpdateTablemetaForAddingField = 325,
    kConnectZkFailed = 326,
    kRequestTabletFailed = 327,
    kReplicaClusterAliasDuplicate = 400,
    kConnectRelicaClusterZkFailed = 401,
    kNotSameReplicaName = 402,
    kConnectNsFailed = 403,
    kReplicaNameNotFound = 404,
    kThisIsNotFollower = 405,
    kTermLeCurTerm = 406,
    kZoneNameNotEqual = 407,
    kAlreadyJoinZone = 408,
    kUnkownServerMode = 409,
    kZoneNotEmpty = 410,
    kCreateZkFailed = 450,
    kGetZkFailed = 451,
    kDelZkFailed = 452,
    kIsFollowerCluster = 453,
    kCurNameserverIsNotLeaderMdoe = 454,
    kShowtableErrorWhenAddReplicaCluster = 455,
    kNameserverIsFollowerAndRequestHasNoZoneInfo = 501,
    kZone_infoMismathch = 502,
    kCreateCreatetableremoteopForReplicaClusterFailed = 503,
    kAddTaskInReplicaClusterNsFailed = 504,
    kCreateDroptableremoteopForReplicaClusterFailed = 505,
    kNameserverIsNotReplicaCluster = 506,
    kReplicaClusterNotHealthy = 507,
    kReplicaClusterHasNoTableDoNotNeedPid = 508,
    kTableHasNoAliveLeaderPartition = 509,
    kCreateRemoteTableInfoFailed = 510,
    kCreateAddreplicaremoteopFailed = 511,
    kTableHasNoPidXxx = 512,
    kCreateAddreplicassimplyremoteopFailed = 513,
    kRemoteTableHasANoAliveLeaderPartition = 514,
    kRequestHasNoZone_infoOrTask_info = 515,
    kCurNameserverIsLeaderCluster = 516,
    kIndexDeleteFailed = 601,
    kOperatorNotSupport = 701,
};

} // end of base 
} // end of rtidb

#endif /* !RTIDB_BASE_STATUS */<|MERGE_RESOLUTION|>--- conflicted
+++ resolved
@@ -169,11 +169,8 @@
     kTsNameNotFound = 137,
     kFailToGetDbRootPath = 138,
     kFailToGetRecycleRootPath = 139,
-<<<<<<< HEAD
-    kIndexAlreadyExists = 140,
-=======
     kUpdateFailed = 140,
->>>>>>> 36b82491
+    kIndexAlreadyExists = 141,
     kNameserverIsNotLeader = 300,
     kAuto_failoverIsEnabled = 301,
     kEndpointIsNotExist = 302,
