//
// status.h
// Copyright (C) 2017 4paradigm.com
// Author vagrant
// Date 2017-06-16
//

#ifndef RTIDB_BASE_STATUS_H
#define RTIDB_BASE_STATUS_H

#include "base/slice.h"

namespace rtidb {
namespace base {

struct ResultMsg {
    int code;
    std::string msg;
};

class Status {
public:
    // Create a success status.
    Status() : state_(NULL) { }
    ~Status() { delete[] state_; }

    // Copy the specified status.
    Status(const Status& s);
    void operator=(const Status& s);

    // Return a success status.
    static Status OK() { return Status(); }

    // Return error status of an appropriate type.
    static Status NotFound(const Slice& msg, const Slice& msg2 = Slice()) {
        return Status(kNotFound, msg, msg2);
    }
    static Status Corruption(const Slice& msg, const Slice& msg2 = Slice()) {
        return Status(kCorruption, msg, msg2);
    }
    static Status NotSupported(const Slice& msg, const Slice& msg2 = Slice()) {
        return Status(kNotSupported, msg, msg2);
    }
    static Status InvalidArgument(const Slice& msg, const Slice& msg2 = Slice()) {
        return Status(kInvalidArgument, msg, msg2);
    }
    static Status IOError(const Slice& msg, const Slice& msg2 = Slice()) {
        return Status(kIOError, msg, msg2);
    }

    static Status InvalidRecord(const Slice& msg, const Slice& msg2 = Slice()) {
        return Status(kInvalidRecord, msg, msg2);
    }

    static Status WaitRecord() {
        return Status(kWaitRecord, "", "");
    }

    static Status Eof() {
        return Status(kEof, "", ""); 
    }

    // Returns true iff the status indicates success.
    bool ok() const { return (state_ == NULL); }

    // Returns true iff the status indicates a NotFound error.
    bool IsNotFound() const { return code() == kNotFound; }

    // Returns true iff the status indicates a Corruption error.
    bool IsCorruption() const { return code() == kCorruption; }

    // Returns true iff the status indicates an IOError.
    bool IsIOError() const { return code() == kIOError; }

    // Returns true iff the status indicates a NotSupportedError.
    bool IsNotSupportedError() const { return code() == kNotSupported; }

    // Returns true iff the status indicates an InvalidArgument.
    bool IsInvalidArgument() const { return code() == kInvalidArgument; }

    bool IsInvalidRecord() const { return code() == kInvalidRecord; }

    bool IsWaitRecord() const { return code() == kWaitRecord; }
    bool IsEof() const { return code() == kEof; }


    // Return a string representation of this status suitable for printing.
    // Returns the string "OK" for success.
    std::string ToString() const;

private:
    // OK status has a NULL state_.  Otherwise, state_ is a new[] array
    // of the following form:
    //    state_[0..3] == length of message
    //    state_[4]    == code
    //    state_[5..]  == message
    const char* state_;

    enum Code {
        kOk = 0,
        kNotFound = 1,
        kCorruption = 2,
        kNotSupported = 3,
        kInvalidArgument = 4,
        kIOError = 5,
        kWaitRecord = 6,
        kEof = 7,
        kInvalidRecord = 8
    };

    Code code() const {
        return (state_ == NULL) ? kOk : static_cast<Code>(state_[4]);
    }

    Status(Code code, const Slice& msg, const Slice& msg2);
    static const char* CopyState(const char* s);
};

inline Status::Status(const Status& s) {
    state_ = (s.state_ == NULL) ? NULL : CopyState(s.state_);
}
inline void Status::operator=(const Status& s) {
    // The following condition catches both aliasing (when this == &s),
    // and the common case where both s and *this are ok.
    if (state_ != s.state_) {
      delete[] state_;
      state_ = (s.state_ == NULL) ? NULL : CopyState(s.state_);
    }
}

enum ReturnCode {
    kOk = 0,
    kTableIsNotExist = 100,
    kTableAlreadyExists = 101,
    kTableIsLeader = 102,
    kTableIsFollower = 103,
    kTableIsLoading = 104,
    kTableStatusIsNotKnormal = 105,
    kTableStatusIsKmakingsnapshot = 106,
    kTableStatusIsNotKsnapshotpaused = 107,
    kIdxNameNotFound = 108,
    kKeyNotFound = 109,
    kReplicatorIsNotExist = 110,
    kSnapshotIsNotExist = 111,
    kTtlTypeMismatch = 112,
    kTsMustBeGreaterThanZero = 114,
    kInvalidDimensionParameter = 115,
    kPutFailed = 116,
    kStLessThanEt = 117,
    kReacheTheScanMaxBytesSize = 118,
    kReplicaEndpointAlreadyExists = 119,
    kFailToAddReplicaEndpoint = 120,
    kReplicatorRoleIsNotLeader = 121,
    kFailToAppendEntriesToReplicator = 122,
    kFileReceiverInitFailed = 123,
    kCannotFindReceiver = 124,
    kBlockIdMismatch = 125,
    kReceiveDataError = 126,
    kWriteDataFailed = 127,
    kSnapshotIsSending = 128,
    kTableMetaIsIllegal = 129,
    kTableDbPathIsNotExist = 130,
    kCreateTableFailed = 131,
    kTtlIsGreaterThanConfValue = 132,
    kCannotUpdateTtlBetweenZeroAndNonzero = 133,
    kNoFollower = 134,
    kInvalidConcurrency = 135,
    kDeleteFailed = 136,
    kTsNameNotFound = 137,
    kFailToGetDbRootPath = 138,
    kFailToGetRecycleRootPath = 139,
    kUpdateFailed = 140,
    kIndexAlreadyExists = 141,
    kDeleteIndexFailed = 142,
    kAddIndexFailed = 143,
    kTableTypeMismatch = 145,
    kDumpIndexDataFailed = 146,
    kSnapshotRecycled = 147,
<<<<<<< HEAD
    kPutBadFormat = 148,
=======
    kQueryFailed = 148,
    kPutBadFormat = 149,
>>>>>>> 3a3236e9
    kNameserverIsNotLeader = 300,
    kAutoFailoverIsEnabled = 301,
    kEndpointIsNotExist = 302,
    kTabletIsNotHealthy = 303,
    kSetZkFailed = 304,
    kCreateOpFailed = 305,
    kAddOpDataFailed = 306,
    kInvalidParameter = 307,
    kPidIsNotExist = 308,
    kLeaderIsAlive = 309,
    kNoAliveFollower = 310,
    kPartitionIsAlive = 311,
    kOpStatusIsNotKdoingOrKinited = 312,
    kDropTableError = 313,
    kSetPartitionInfoFailed = 314,
    kConvertColumnDescFailed = 315,
    kCreateTableFailedOnTablet = 316,
    kPidAlreadyExists = 317,
    kSrcEndpointIsNotExistOrNotHealthy = 318,
    kDesEndpointIsNotExistOrNotHealthy = 319,
    kMigrateFailed = 320,
    kNoPidHasUpdate = 321,
    kFailToUpdateTtlFromTablet = 322,
    kFieldNameRepeatedInTableInfo = 323,
    kTheCountOfAddingFieldIsMoreThan63 = 324,
    kFailToUpdateTablemetaForAddingField = 325,
    kConnectZkFailed = 326,
    kRequestTabletFailed = 327,
    kReplicaClusterAliasDuplicate = 400,
    kConnectRelicaClusterZkFailed = 401,
    kNotSameReplicaName = 402,
    kConnectNsFailed = 403,
    kReplicaNameNotFound = 404,
    kThisIsNotFollower = 405,
    kTermLeCurTerm = 406,
    kZoneNameNotEqual = 407,
    kAlreadyJoinZone = 408,
    kUnkownServerMode = 409,
    kZoneNotEmpty = 410,
    kCreateZkFailed = 450,
    kGetZkFailed = 451,
    kDelZkFailed = 452,
    kIsFollowerCluster = 453,
    kCurNameserverIsNotLeaderMdoe = 454,
    kShowtableErrorWhenAddReplicaCluster = 455,
    kNameserverIsFollowerAndRequestHasNoZoneInfo = 501,
    kZoneInfoMismathch = 502,
    kCreateCreatetableremoteopForReplicaClusterFailed = 503,
    kAddTaskInReplicaClusterNsFailed = 504,
    kCreateDroptableremoteopForReplicaClusterFailed = 505,
    kNameserverIsNotReplicaCluster = 506,
    kReplicaClusterNotHealthy = 507,
    kReplicaClusterHasNoTableDoNotNeedPid = 508,
    kTableHasNoAliveLeaderPartition = 509,
    kCreateRemoteTableInfoFailed = 510,
    kCreateAddreplicaremoteopFailed = 511,
    kTableHasNoPidXxx = 512,
    kCreateAddreplicassimplyremoteopFailed = 513,
    kRemoteTableHasANoAliveLeaderPartition = 514,
    kRequestHasNoZoneInfoOrTaskInfo = 515,
    kCurNameserverIsLeaderCluster = 516,
    kHasNotColumnKey = 517,
    kTooManyPartition = 518,
    kWrongColumnKey = 519,
    kOperatorNotSupport = 701,
};

} // end of base 
} // end of rtidb

#endif /* !RTIDB_BASE_STATUS */<|MERGE_RESOLUTION|>--- conflicted
+++ resolved
@@ -176,12 +176,8 @@
     kTableTypeMismatch = 145,
     kDumpIndexDataFailed = 146,
     kSnapshotRecycled = 147,
-<<<<<<< HEAD
-    kPutBadFormat = 148,
-=======
     kQueryFailed = 148,
     kPutBadFormat = 149,
->>>>>>> 3a3236e9
     kNameserverIsNotLeader = 300,
     kAutoFailoverIsEnabled = 301,
     kEndpointIsNotExist = 302,
