--- conflicted
+++ resolved
@@ -174,11 +174,8 @@
     kDumpIndexDataFailed = 146,
     kSnapshotRecycled = 147,
     kQueryFailed = 148,
-<<<<<<< HEAD
-    kUnkownTableType = 149,
-=======
     kPutBadFormat = 149,
->>>>>>> c4c4b89d
+    kUnkownTableType = 150,
     kNameserverIsNotLeader = 300,
     kAutoFailoverIsEnabled = 301,
     kEndpointIsNotExist = 302,
