--- conflicted
+++ resolved
@@ -28,7 +28,6 @@
 const std::string NONETOKEN = "None#*@!"; // NOLINT
 const std::string DEFAULT_LONG = "1"; // NOLINT
 
-<<<<<<< HEAD
 static const std::unordered_map<std::string, ::rtidb::type::DataType>  DATA_TYPE_MAP = {
     {"bool", ::rtidb::type::kBool}, 
     {"smallint", ::rtidb::type::kSmallInt},
@@ -45,20 +44,7 @@
     {"timestamp", ::rtidb::type::kTimestamp},
     {"blob", ::rtidb::type::kBlob}
 };
-=======
-static const std::unordered_map<std::string, ::rtidb::type::DataType>
-    DATA_TYPE_MAP = {{"bool", ::rtidb::type::kBool},
-                     {"smallint", ::rtidb::type::kSmallInt},
-                     {"int", ::rtidb::type::kInt},
-                     {"bigint", ::rtidb::type::kBigInt},
-                     {"float", ::rtidb::type::kFloat},
-                     {"double", ::rtidb::type::kDouble},
-                     {"varchar", ::rtidb::type::kVarchar},
-                     {"string", rtidb::type::DataType::kString},
-                     {"date", ::rtidb::type::kDate},
-                     {"timestamp", ::rtidb::type::kTimestamp},
-                     {"blob", ::rtidb::type::kBlob}};
->>>>>>> 0a1c156f
+
 
 static const std::unordered_map<std::string, ::rtidb::type::IndexType>
     INDEX_TYPE_MAP = {{"unique", ::rtidb::type::kUnique},
