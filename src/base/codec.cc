/*
 * codec.cc
 * Copyright (C) 4paradigm.com 2019 wangtaize <wangtaize@4paradigm.com>
 *
 * Licensed under the Apache License, Version 2.0 (the "License");
 * you may not use this file except in compliance with the License.
 * You may obtain a copy of the License at
 *
 *    http://www.apache.org/licenses/LICENSE-2.0
 *
 * Unless required by applicable law or agreed to in writing, software
 * distributed under the License is distributed on an "AS IS" BASIS,
 * WITHOUT WARRANTIES OR CONDITIONS OF ANY KIND, either express or implied.
 * See the License for the specific language governing permissions and
 * limitations under the License.
 */

#include "base/codec.h"
#include <unordered_map>
#include "logging.h"  // NOLINT

using ::baidu::common::DEBUG;
using ::baidu::common::INFO;
using ::baidu::common::WARNING;

namespace rtidb {
namespace base {

#define BitMapSize(size) (((size) >> 3) + !!((size)&0x07))

static const std::unordered_map<::rtidb::type::DataType, uint8_t>
    TYPE_SIZE_MAP = {{::rtidb::type::kBool, sizeof(bool)},
                     {::rtidb::type::kSmallInt, sizeof(int16_t)},
                     {::rtidb::type::kInt, sizeof(int32_t)},
                     {::rtidb::type::kFloat, sizeof(float)},
                     {::rtidb::type::kBigInt, sizeof(int64_t)},
                     {::rtidb::type::kTimestamp, sizeof(int64_t)},
                     {::rtidb::type::kDate, sizeof(int32_t)},
                     {::rtidb::type::kDouble, sizeof(double)}};

static inline uint8_t GetAddrLength(uint32_t size) {
    if (size <= UINT8_MAX) {
        return 1;
    } else if (size <= UINT16_MAX) {
        return 2;
    } else if (size <= UINT24_MAX) {
        return 3;
    } else {
        return 4;
    }
}

RowBuilder::RowBuilder(const Schema& schema)
    : schema_(schema),
      buf_(NULL),
      cnt_(0),
      size_(0),
      str_field_cnt_(0),
      str_addr_length_(0),
      str_field_start_offset_(0),
      str_offset_(0) {
    str_field_start_offset_ = HEADER_LENGTH + BitMapSize(schema.size());
    for (int idx = 0; idx < schema.size(); idx++) {
        const ::rtidb::common::ColumnDesc& column = schema.Get(idx);
        rtidb::type::DataType cur_type = column.data_type();
        if (cur_type == ::rtidb::type::kVarchar ||
            cur_type == ::rtidb::type::kString) {
            offset_vec_.push_back(str_field_cnt_);
            str_field_cnt_++;
        } else {
            auto iter = TYPE_SIZE_MAP.find(cur_type);
            if (iter == TYPE_SIZE_MAP.end()) {
                PDLOG(WARNING, "type is not supported");
            } else {
                offset_vec_.push_back(str_field_start_offset_);
                str_field_start_offset_ += iter->second;
            }
        }
    }
}

bool RowBuilder::SetBuffer(int8_t* buf, uint32_t size) {
    if (buf == NULL || size == 0 ||
        size < str_field_start_offset_ + str_field_cnt_) {
        return false;
    }
    buf_ = buf;
    size_ = size;
    *(buf_) = 1;      // FVersion
    *(buf_ + 1) = 1;  // SVersion
    *(reinterpret_cast<uint32_t*>(buf_ + VERSION_LENGTH)) = size;
    uint32_t bitmap_size = BitMapSize(schema_.size());
    memset(buf_ + HEADER_LENGTH, 0, bitmap_size);
    cnt_ = 0;
    str_addr_length_ = GetAddrLength(size);
    str_offset_ = str_field_start_offset_ + str_addr_length_ * str_field_cnt_;
    return true;
}

uint32_t RowBuilder::CalTotalLength(uint32_t string_length) {
    if (schema_.size() == 0) {
        return 0;
    }
    uint32_t total_length = str_field_start_offset_;
    total_length += string_length;
    if (total_length + str_field_cnt_ <= UINT8_MAX) {
        return total_length + str_field_cnt_;
    } else if (total_length + str_field_cnt_ * 2 <= UINT16_MAX) {
        return total_length + str_field_cnt_ * 2;
    } else if (total_length + str_field_cnt_ * 3 <= UINT24_MAX) {
        return total_length + str_field_cnt_ * 3;
    } else if (total_length + str_field_cnt_ * 4 <= UINT32_MAX) {
        return total_length + str_field_cnt_ * 4;
    }
    return 0;
}

bool RowBuilder::Check(::rtidb::type::DataType type) {
    if ((int32_t)cnt_ >= schema_.size()) {
        return false;
    }
    const ::rtidb::common::ColumnDesc& column = schema_.Get(cnt_);
    if (column.data_type() != type) {
        return false;
    }
    if (column.data_type() != ::rtidb::type::kVarchar &&
        column.data_type() != ::rtidb::type::kString) {
        auto iter = TYPE_SIZE_MAP.find(column.data_type());
        if (iter == TYPE_SIZE_MAP.end()) {
            return false;
        }
    }
    return true;
}

<<<<<<< HEAD
bool RowBuilder::Check(uint32_t index, ::rtidb::type::DataType type) {
    if ((int32_t)index >= schema_.size()) {
        return false;
    }
    const ::rtidb::common::ColumnDesc& column = schema_.Get(index);
    if (column.data_type() != type) {
        return false;
    }
    if (column.data_type() != ::rtidb::type::kVarchar &&
        column.data_type() != ::rtidb::type::kString) {
        auto iter = TYPE_SIZE_MAP.find(column.data_type());
        if (iter == TYPE_SIZE_MAP.end()) {
            return false;
        }
    }
=======
bool RowBuilder::AppendDate(uint32_t date) {
    if (!Check(::rtidb::type::kDate)) return false;
    int8_t* ptr = buf_ + offset_vec_[cnt_];
    *(reinterpret_cast<uint32_t*>(ptr)) = date;
    cnt_++;
    return true;
}

bool RowBuilder::AppendDate(uint32_t year, uint32_t month, uint32_t day) {
    if (!Check(::rtidb::type::kDate)) return false;
    int8_t* ptr = buf_ + offset_vec_[cnt_];
    uint32_t data = (year - 1900) << 16;
    data = data | ((month - 1) << 8);
    data = data | day;
    *(reinterpret_cast<uint32_t*>(ptr)) = data;
    cnt_++;
>>>>>>> cdc0471c
    return true;
}

bool RowBuilder::AppendNULL() {
    int8_t* ptr = buf_ + HEADER_LENGTH + (cnt_ >> 3);
    *(reinterpret_cast<uint8_t*>(ptr)) |= 1 << (cnt_ & 0x07);
    const ::rtidb::common::ColumnDesc& column = schema_.Get(cnt_);
    if (column.data_type() == ::rtidb::type::kVarchar ||
        column.data_type() == rtidb::type::kString) {
        ptr = buf_ + str_field_start_offset_ +
              str_addr_length_ * offset_vec_[cnt_];
        if (str_addr_length_ == 1) {
            *(reinterpret_cast<uint8_t*>(ptr)) = (uint8_t)str_offset_;
        } else if (str_addr_length_ == 2) {
            *(reinterpret_cast<uint16_t*>(ptr)) = (uint16_t)str_offset_;
        } else if (str_addr_length_ == 3) {
            *(reinterpret_cast<uint8_t*>(ptr)) = str_offset_ >> 16;
            *(reinterpret_cast<uint8_t*>(ptr + 1)) =
                (str_offset_ & 0xFF00) >> 8;
            *(reinterpret_cast<uint8_t*>(ptr + 2)) = str_offset_ & 0x00FF;
        } else {
            *(reinterpret_cast<uint32_t*>(ptr)) = str_offset_;
        }
    }
    cnt_++;
    return true;
}

bool RowBuilder::SetNULL(uint32_t index) {
    int8_t* ptr = buf_ + HEADER_LENGTH + (index >> 3);
    *(reinterpret_cast<uint8_t*>(ptr)) |= 1 << (index & 0x07);
    const ::rtidb::common::ColumnDesc& column = schema_.Get(index);
    if (column.data_type() == ::rtidb::type::kVarchar ||
        column.data_type() == rtidb::type::kString) {
        ptr = buf_ + str_field_start_offset_ +
              str_addr_length_ * offset_vec_[index];
        if (str_addr_length_ == 1) {
            *(reinterpret_cast<uint8_t*>(ptr)) = (uint8_t)str_offset_;
        } else if (str_addr_length_ == 2) {
            *(reinterpret_cast<uint16_t*>(ptr)) = (uint16_t)str_offset_;
        } else if (str_addr_length_ == 3) {
            *(reinterpret_cast<uint8_t*>(ptr)) = str_offset_ >> 16;
            *(reinterpret_cast<uint8_t*>(ptr + 1)) =
                (str_offset_ & 0xFF00) >> 8;
            *(reinterpret_cast<uint8_t*>(ptr + 2)) = str_offset_ & 0x00FF;
        } else {
            *(reinterpret_cast<uint32_t*>(ptr)) = str_offset_;
        }
    }
    return true;
}

bool RowBuilder::AppendBool(bool val) {
    if (!Check(::rtidb::type::kBool)) return false;
    int8_t* ptr = buf_ + offset_vec_[cnt_];
    *(reinterpret_cast<uint8_t*>(ptr)) = val ? 1 : 0;
    cnt_++;
    return true;
}

bool RowBuilder::SetBool(uint32_t index, bool val) {
    if (!Check(index, ::rtidb::type::kBool)) return false;
    int8_t* ptr = buf_ + offset_vec_[index];
    *(reinterpret_cast<uint8_t*>(ptr)) = val ? 1 : 0;
    return true;
}

bool RowBuilder::AppendInt32(int32_t val) {
    if (!Check(::rtidb::type::kInt)) return false;
    int8_t* ptr = buf_ + offset_vec_[cnt_];
    *(reinterpret_cast<int32_t*>(ptr)) = val;
    cnt_++;
    return true;
}

bool RowBuilder::SetInt32(uint32_t index, int32_t val) {
    if (!Check(index, ::rtidb::type::kInt)) return false;
    int8_t* ptr = buf_ + offset_vec_[index];
    *(reinterpret_cast<int32_t*>(ptr)) = val;
    return true;
}

bool RowBuilder::AppendInt16(int16_t val) {
    if (!Check(::rtidb::type::kSmallInt)) return false;
    int8_t* ptr = buf_ + offset_vec_[cnt_];
    *(reinterpret_cast<int16_t*>(ptr)) = val;
    cnt_++;
    return true;
}

bool RowBuilder::SetInt16(uint32_t index, int16_t val) {
    if (!Check(index, ::rtidb::type::kSmallInt)) return false;
    int8_t* ptr = buf_ + offset_vec_[index];
    *(reinterpret_cast<int16_t*>(ptr)) = val;
    return true;
}

bool RowBuilder::AppendTimestamp(int64_t val) {
    if (!Check(::rtidb::type::kTimestamp)) return false;
    int8_t* ptr = buf_ + offset_vec_[cnt_];
    *(reinterpret_cast<int64_t*>(ptr)) = val;
    cnt_++;
    return true;
}

bool RowBuilder::SetTimestamp(uint32_t index, int64_t val) {
    if (!Check(index, ::rtidb::type::kTimestamp)) return false;
    int8_t* ptr = buf_ + offset_vec_[index];
    *(reinterpret_cast<int64_t*>(ptr)) = val;
    return true;
}

bool RowBuilder::AppendInt64(int64_t val) {
    if (!Check(::rtidb::type::kBigInt)) return false;
    int8_t* ptr = buf_ + offset_vec_[cnt_];
    *(reinterpret_cast<int64_t*>(ptr)) = val;
    cnt_++;
    return true;
}

bool RowBuilder::SetInt64(uint32_t index, int64_t val) {
    if (!Check(index, ::rtidb::type::kBigInt)) return false;
    int8_t* ptr = buf_ + offset_vec_[index];
    *(reinterpret_cast<int64_t*>(ptr)) = val;
    return true;
}

bool RowBuilder::AppendFloat(float val) {
    if (!Check(::rtidb::type::kFloat)) return false;
    int8_t* ptr = buf_ + offset_vec_[cnt_];
    *(reinterpret_cast<float*>(ptr)) = val;
    cnt_++;
    return true;
}

bool RowBuilder::SetFloat(uint32_t index, float val) {
    if (!Check(index, ::rtidb::type::kFloat)) return false;
    int8_t* ptr = buf_ + offset_vec_[index];
    *(reinterpret_cast<float*>(ptr)) = val;
    return true;
}

bool RowBuilder::AppendDouble(double val) {
    if (!Check(::rtidb::type::kDouble)) return false;
    int8_t* ptr = buf_ + offset_vec_[cnt_];
    *(reinterpret_cast<double*>(ptr)) = val;
    cnt_++;
    return true;
}

bool RowBuilder::SetDouble(uint32_t index, double val) {
    if (!Check(index, ::rtidb::type::kDouble)) return false;
    int8_t* ptr = buf_ + offset_vec_[index];
    *(reinterpret_cast<double*>(ptr)) = val;
    return true;
}

bool RowBuilder::AppendString(const char* val, uint32_t length) {
    if (val == NULL ||
        (!Check(::rtidb::type::kVarchar) && !Check(rtidb::type::kString)))
        return false;
    if (str_offset_ + length > size_) return false;
    int8_t* ptr =
        buf_ + str_field_start_offset_ + str_addr_length_ * offset_vec_[cnt_];
    if (str_addr_length_ == 1) {
        *(reinterpret_cast<uint8_t*>(ptr)) = (uint8_t)str_offset_;
    } else if (str_addr_length_ == 2) {
        *(reinterpret_cast<uint16_t*>(ptr)) = (uint16_t)str_offset_;
    } else if (str_addr_length_ == 3) {
        *(reinterpret_cast<uint8_t*>(ptr)) = str_offset_ >> 16;
        *(reinterpret_cast<uint8_t*>(ptr + 1)) = (str_offset_ & 0xFF00) >> 8;
        *(reinterpret_cast<uint8_t*>(ptr + 2)) = str_offset_ & 0x00FF;
    } else {
        *(reinterpret_cast<uint32_t*>(ptr)) = str_offset_;
    }
    if (length != 0) {
        memcpy(reinterpret_cast<char*>(buf_ + str_offset_), val, length);
    }
    str_offset_ += length;
    cnt_++;
    return true;
}

bool RowBuilder::SetString(uint32_t index, const char* val, uint32_t length) {
    if (val == NULL ||
        (!Check(::rtidb::type::kVarchar) && !Check(rtidb::type::kString)))
        return false;
    if (str_offset_ + length > size_) return false;
    int8_t* ptr =
        buf_ + str_field_start_offset_ + str_addr_length_ * offset_vec_[index];
    if (str_addr_length_ == 1) {
        *(reinterpret_cast<uint8_t*>(ptr)) = (uint8_t)str_offset_;
    } else if (str_addr_length_ == 2) {
        *(reinterpret_cast<uint16_t*>(ptr)) = (uint16_t)str_offset_;
    } else if (str_addr_length_ == 3) {
        *(reinterpret_cast<uint8_t*>(ptr)) = str_offset_ >> 16;
        *(reinterpret_cast<uint8_t*>(ptr + 1)) = (str_offset_ & 0xFF00) >> 8;
        *(reinterpret_cast<uint8_t*>(ptr + 2)) = str_offset_ & 0x00FF;
    } else {
        *(reinterpret_cast<uint32_t*>(ptr)) = str_offset_;
    }
    if (length != 0) {
        memcpy(reinterpret_cast<char*>(buf_ + str_offset_), val, length);
    }
    str_offset_ += length;
    return true;
}

RowView::RowView(const Schema& schema)
    : str_addr_length_(0),
      is_valid_(true),
      string_field_cnt_(0),
      str_field_start_offset_(0),
      size_(0),
      row_(NULL),
      schema_(schema),
      offset_vec_() {
    Init();
}

RowView::RowView(const Schema& schema, const int8_t* row, uint32_t size)
    : str_addr_length_(0),
      is_valid_(true),
      string_field_cnt_(0),
      str_field_start_offset_(0),
      size_(size),
      row_(row),
      schema_(schema),
      offset_vec_() {
    if (schema_.size() == 0) {
        is_valid_ = false;
        return;
    }
    if (Init()) {
        Reset(row, size);
    }
}

bool RowView::Init() {
    uint32_t offset = HEADER_LENGTH + BitMapSize(schema_.size());
    for (int idx = 0; idx < schema_.size(); idx++) {
        const ::rtidb::common::ColumnDesc& column = schema_.Get(idx);
        rtidb::type::DataType cur_type = column.data_type();
        if (cur_type == ::rtidb::type::kVarchar ||
            cur_type == ::rtidb::type::kString) {
            offset_vec_.push_back(string_field_cnt_);
            string_field_cnt_++;
        } else {
            auto iter = TYPE_SIZE_MAP.find(cur_type);
            if (iter == TYPE_SIZE_MAP.end()) {
                is_valid_ = false;
                return false;
            } else {
                offset_vec_.push_back(offset);
                offset += iter->second;
            }
        }
    }
    str_field_start_offset_ = offset;
    return true;
}

bool RowView::Reset(const int8_t* row, uint32_t size) {
    if (schema_.size() == 0 || row == NULL || size <= HEADER_LENGTH ||
        *(reinterpret_cast<const uint32_t*>(row + VERSION_LENGTH)) != size) {
        is_valid_ = false;
        return false;
    }
    row_ = row;
    size_ = size;
    str_addr_length_ = GetAddrLength(size_);
    return true;
}

bool RowView::Reset(const int8_t* row) {
    if (schema_.size() == 0 || row == NULL) {
        is_valid_ = false;
        return false;
    }
    row_ = row;
    size_ = *(reinterpret_cast<const uint32_t*>(row + VERSION_LENGTH));
    if (size_ <= HEADER_LENGTH) {
        is_valid_ = false;
        return false;
    }
    str_addr_length_ = GetAddrLength(size_);
    return true;
}

bool RowView::CheckValid(uint32_t idx, ::rtidb::type::DataType type) {
    if (row_ == NULL || !is_valid_) {
        return false;
    }
    if ((int32_t)idx >= schema_.size()) {
        return false;
    }
    const ::rtidb::common::ColumnDesc& column = schema_.Get(idx);
    if (column.data_type() != type) {
        return false;
    }
    return true;
}

int32_t RowView::GetBool(uint32_t idx, bool* val) {
    if (val == NULL) {
        return -1;
    }
    if (!CheckValid(idx, ::rtidb::type::kBool)) {
        return -1;
    }
    if (IsNULL(row_, idx)) {
        return 1;
    }
    uint32_t offset = offset_vec_.at(idx);
    int8_t v = v1::GetBoolField(row_, offset);
    if (v == 1) {
        *val = true;
    } else {
        *val = false;
    }
    return 0;
}

int32_t RowView::GetDate(uint32_t idx, uint32_t* year, uint32_t* month,
                         uint32_t* day) {
    if (year == NULL || month == NULL || day == NULL) {
        return -1;
    }
    if (!CheckValid(idx, ::rtidb::type::kDate)) {
        return -1;
    }
    if (IsNULL(row_, idx)) {
        return 1;
    }
    uint32_t offset = offset_vec_.at(idx);
    uint32_t date = static_cast<uint32_t>(v1::GetInt32Field(row_, offset));
    *day = date & 0x0000000FF;
    date = date >> 8;
    *month = 1 + (date & 0x0000FF);
    *year = 1900 + (date >> 8);
    return 0;
}

int32_t RowView::GetDate(uint32_t idx, uint32_t* val) {
    if (val == NULL) {
        return -1;
    }
    if (!CheckValid(idx, ::rtidb::type::kDate)) {
        return -1;
    }
    if (IsNULL(row_, idx)) {
        return 1;
    }
    uint32_t offset = offset_vec_.at(idx);
    *val = static_cast<uint32_t>(v1::GetInt32Field(row_, offset));
    return 0;
}

int32_t RowView::GetInt32(uint32_t idx, int32_t* val) {
    if (val == NULL) {
        return -1;
    }
    if (!CheckValid(idx, ::rtidb::type::kInt)) {
        return -1;
    }
    if (IsNULL(row_, idx)) {
        return 1;
    }
    uint32_t offset = offset_vec_.at(idx);
    *val = v1::GetInt32Field(row_, offset);
    return 0;
}

int32_t RowView::GetTimestamp(uint32_t idx, int64_t* val) {
    if (val == NULL) {
        return -1;
    }
    if (!CheckValid(idx, ::rtidb::type::kTimestamp)) {
        return -1;
    }
    if (IsNULL(row_, idx)) {
        return 1;
    }
    uint32_t offset = offset_vec_.at(idx);
    *val = v1::GetInt64Field(row_, offset);
    return 0;
}

int32_t RowView::GetInt64(uint32_t idx, int64_t* val) {
    if (val == NULL) {
        return -1;
    }
    if (!CheckValid(idx, ::rtidb::type::kBigInt)) {
        return -1;
    }
    if (IsNULL(row_, idx)) {
        return 1;
    }
    uint32_t offset = offset_vec_.at(idx);
    *val = v1::GetInt64Field(row_, offset);
    return 0;
}

int32_t RowView::GetInt16(uint32_t idx, int16_t* val) {
    if (val == NULL) {
        return -1;
    }
    if (!CheckValid(idx, ::rtidb::type::kSmallInt)) {
        return -1;
    }
    if (IsNULL(row_, idx)) {
        return 1;
    }
    uint32_t offset = offset_vec_.at(idx);
    *val = v1::GetInt16Field(row_, offset);
    return 0;
}

int32_t RowView::GetFloat(uint32_t idx, float* val) {
    if (val == NULL) {
        return -1;
    }
    if (!CheckValid(idx, ::rtidb::type::kFloat)) {
        return -1;
    }
    if (IsNULL(row_, idx)) {
        return 1;
    }
    uint32_t offset = offset_vec_.at(idx);
    *val = v1::GetFloatField(row_, offset);
    return 0;
}

int32_t RowView::GetDouble(uint32_t idx, double* val) {
    if (val == NULL) {
        return -1;
    }
    if (!CheckValid(idx, ::rtidb::type::kDouble)) {
        return -1;
    }
    if (IsNULL(row_, idx)) {
        return 1;
    }
    uint32_t offset = offset_vec_.at(idx);
    *val = v1::GetDoubleField(row_, offset);
    return 0;
}

int32_t RowView::GetInteger(const int8_t* row, uint32_t idx,
                            ::rtidb::type::DataType type, int64_t* val) {
    int32_t ret = 0;
    switch (type) {
        case ::rtidb::type::kSmallInt: {
            int16_t tmp_val = 0;
            ret = GetValue(row, idx, type, &tmp_val);
            if (ret == 0) *val = tmp_val;
            break;
        }
        case ::rtidb::type::kInt: {
            int32_t tmp_val = 0;
            GetValue(row, idx, type, &tmp_val);
            if (ret == 0) *val = tmp_val;
            break;
        }
        case ::rtidb::type::kTimestamp:
        case ::rtidb::type::kBigInt: {
            int64_t tmp_val = 0;
            GetValue(row, idx, type, &tmp_val);
            if (ret == 0) *val = tmp_val;
            break;
        }
        default:
            return -1;
    }
    return ret;
}

int32_t RowView::GetValue(const int8_t* row, uint32_t idx,
                          ::rtidb::type::DataType type, void* val) {
    if (schema_.size() == 0 || row == NULL) {
        return -1;
    }
    if ((int32_t)idx >= schema_.size()) {
        return -1;
    }
    const ::rtidb::common::ColumnDesc& column = schema_.Get(idx);
    if (column.data_type() != type) {
        return -1;
    }
    if (GetSize(row) <= HEADER_LENGTH) {
        return -1;
    }
    if (IsNULL(row, idx)) {
        return 1;
    }
    uint32_t offset = offset_vec_.at(idx);
    switch (type) {
        case ::rtidb::type::kBool: {
            int8_t v = v1::GetBoolField(row, offset);
            if (v == 1) {
                *(reinterpret_cast<bool*>(val)) = true;
            } else {
                *(reinterpret_cast<bool*>(val)) = false;
            }
            break;
        }
        case ::rtidb::type::kSmallInt:
            *(reinterpret_cast<int16_t*>(val)) = v1::GetInt16Field(row, offset);
            break;
        case ::rtidb::type::kInt:
            *(reinterpret_cast<int32_t*>(val)) = v1::GetInt32Field(row, offset);
            break;
        case ::rtidb::type::kTimestamp:
        case ::rtidb::type::kBigInt:
            *(reinterpret_cast<int64_t*>(val)) = v1::GetInt64Field(row, offset);
            break;
        case ::rtidb::type::kFloat:
            *(reinterpret_cast<float*>(val)) = v1::GetFloatField(row, offset);
            break;
        case ::rtidb::type::kDouble:
            *(reinterpret_cast<double*>(val)) = v1::GetDoubleField(row, offset);
            break;
        default:
            return -1;
    }
    return 0;
}

int32_t RowView::GetValue(const int8_t* row, uint32_t idx, char** val,
                          uint32_t* length) {
    if (schema_.size() == 0 || row == NULL || length == NULL) {
        return -1;
    }
    if ((int32_t)idx >= schema_.size()) {
        return -1;
    }
    const ::rtidb::common::ColumnDesc& column = schema_.Get(idx);
    if (column.data_type() != ::rtidb::type::kVarchar &&
        column.data_type() != ::rtidb::type::kString) {
        return -1;
    }
    uint32_t size = GetSize(row);
    if (size <= HEADER_LENGTH) {
        return -1;
    }
    if (IsNULL(row, idx)) {
        return 1;
    }
    uint32_t field_offset = offset_vec_.at(idx);
    uint32_t next_str_field_offset = 0;
    if (offset_vec_.at(idx) < string_field_cnt_ - 1) {
        next_str_field_offset = field_offset + 1;
    }
    return v1::GetStrField(row, field_offset, next_str_field_offset,
                           str_field_start_offset_, GetAddrLength(size),
                           reinterpret_cast<int8_t**>(val), length);
}

int32_t RowView::GetString(uint32_t idx, char** val, uint32_t* length) {
    if (val == NULL || length == NULL) {
        return -1;
    }

    if (!CheckValid(idx, ::rtidb::type::kVarchar) &&
        !CheckValid(idx, ::rtidb::type::kString)) {
        return -1;
    }
    if (IsNULL(row_, idx)) {
        return 1;
    }
    uint32_t field_offset = offset_vec_.at(idx);
    uint32_t next_str_field_offset = 0;
    if (offset_vec_.at(idx) < string_field_cnt_ - 1) {
        next_str_field_offset = field_offset + 1;
    }
    return v1::GetStrField(row_, field_offset, next_str_field_offset,
                           str_field_start_offset_, str_addr_length_,
                           reinterpret_cast<int8_t**>(val), length);
}

namespace v1 {
int32_t GetStrField(const int8_t* row, uint32_t field_offset,
                    uint32_t next_str_field_offset, uint32_t str_start_offset,
                    uint32_t addr_space, int8_t** data, uint32_t* size) {
    if (row == NULL || data == NULL || size == NULL) return -1;
    const int8_t* row_with_offset = row + str_start_offset;
    uint32_t str_offset = 0;
    uint32_t next_str_offset = 0;
    switch (addr_space) {
        case 1: {
            str_offset =
                (uint8_t)(*(row_with_offset + field_offset * addr_space));
            if (next_str_field_offset > 0) {
                next_str_offset = (uint8_t)(
                    *(row_with_offset + next_str_field_offset * addr_space));
            }
            break;
        }
        case 2: {
            str_offset = *(reinterpret_cast<const uint16_t*>(
                row_with_offset + field_offset * addr_space));
            if (next_str_field_offset > 0) {
                next_str_offset = *(reinterpret_cast<const uint16_t*>(
                    row_with_offset + next_str_field_offset * addr_space));
            }
            break;
        }
        case 3: {
            const int8_t* cur_row_with_offset =
                row_with_offset + field_offset * addr_space;
            str_offset = (uint8_t)(*cur_row_with_offset);
            str_offset =
                (str_offset << 8) + (uint8_t)(*(cur_row_with_offset + 1));
            str_offset =
                (str_offset << 8) + (uint8_t)(*(cur_row_with_offset + 2));
            if (next_str_field_offset > 0) {
                const int8_t* next_row_with_offset =
                    row_with_offset + next_str_field_offset * addr_space;
                next_str_offset = (uint8_t)(*(next_row_with_offset));
                next_str_offset = (next_str_offset << 8) +
                                  (uint8_t)(*(next_row_with_offset + 1));
                next_str_offset = (next_str_offset << 8) +
                                  (uint8_t)(*(next_row_with_offset + 2));
            }
            break;
        }
        case 4: {
            str_offset = *(reinterpret_cast<const uint32_t*>(
                row_with_offset + field_offset * addr_space));
            if (next_str_field_offset > 0) {
                next_str_offset = *(reinterpret_cast<const uint32_t*>(
                    row_with_offset + next_str_field_offset * addr_space));
            }
            break;
        }
        default: {
            return -2;
        }
    }
    const int8_t* ptr = row + str_offset;
    *data = (int8_t*)(ptr);  // NOLINT
    if (next_str_field_offset <= 0) {
        uint32_t total_length =
            *(reinterpret_cast<const uint32_t*>(row + VERSION_LENGTH));
        *size = total_length - str_offset;
    } else {
        *size = next_str_offset - str_offset;
    }
    return 0;
}

}  // namespace v1

RowProject::RowProject(const Schema& schema, const ProjectList& plist)
    : schema_(schema),
      plist_(plist),
      output_schema_(),
      row_builder_(NULL),
      row_view_(NULL) {}

RowProject::~RowProject() {
    delete row_builder_;
    delete row_view_;
}

bool RowProject::Init() {
    if (plist_.size() <= 0) return false;
    for (int32_t i = 0; i < plist_.size(); i++) {
        uint32_t idx = plist_.Get(i);
        if (idx >= (uint32_t)schema_.size()) {
            PDLOG(WARNING, "index %u out of schema size %d", idx,
                  schema_.size());
            return false;
        }
        const ::rtidb::common::ColumnDesc& column = schema_.Get(idx);
        output_schema_.Add()->CopyFrom(column);
    }
    row_builder_ = new RowBuilder(output_schema_);
    row_view_ = new RowView(schema_);
    return true;
}

bool RowProject::Project(const int8_t* row_ptr, uint32_t size,
                         int8_t** output_ptr, uint32_t* out_size) {
    if (row_ptr == NULL || output_ptr == NULL || out_size == NULL) return false;
    bool ok = row_view_->Reset(row_ptr, size);
    if (!ok) return false;
    uint32_t str_size = 0;
    for (int32_t i = 0; i < plist_.size(); i++) {
        uint32_t idx = plist_.Get(i);
        const ::rtidb::common::ColumnDesc& column = schema_.Get(idx);
        if (column.data_type() == ::rtidb::type::kVarchar
                || column.data_type() == ::rtidb::type::kString) {
            if (row_view_->IsNULL(idx)) continue;
            uint32_t length = 0;
            char* content = nullptr;
            int32_t ret = row_view_->GetString(idx, &content, &length);
            if (ret != 0) {
                return false;
            }
            str_size += length;
        }
    }
    uint32_t total_size = row_builder_->CalTotalLength(str_size);
    char* ptr = new char[total_size];
    row_builder_->SetBuffer(reinterpret_cast<int8_t*>(ptr), total_size);
    for (int32_t i = 0; i < plist_.size(); i++) {
        uint32_t idx = plist_.Get(i);
        const ::rtidb::common::ColumnDesc& column = schema_.Get(idx);
        int32_t ret = 0;
        if (row_view_->IsNULL(idx)) {
            row_builder_->AppendNULL();
            continue;
        }
        switch (column.data_type()) {
            case ::rtidb::type::kBool: {
                bool val = false;
                ret = row_view_->GetBool(idx, &val);
                if (ret == 0) row_builder_->AppendBool(val);
                break;
            }
            case ::rtidb::type::kSmallInt: {
                int16_t val = 0;
                ret = row_view_->GetInt16(idx, &val);
                if (ret == 0) row_builder_->AppendInt16(val);
                break;
            }
            case ::rtidb::type::kInt: {
                int32_t val = 0;
                ret = row_view_->GetInt32(idx, &val);
                if (ret == 0) row_builder_->AppendInt32(val);
                break;
            }
            case ::rtidb::type::kDate: {
                uint32_t val = 0;
                ret = row_view_->GetDate(idx, &val);
                if (ret == 0) row_builder_->AppendDate(val);
                break;
            }
            case ::rtidb::type::kTimestamp:
            case ::rtidb::type::kBigInt: {
                int64_t val = 0;
                ret = row_view_->GetInt64(idx, &val);
                if (ret == 0) row_builder_->AppendInt64(val);
                break;
            }
            case ::rtidb::type::kFloat: {
                float val = 0;
                ret = row_view_->GetFloat(idx, &val);
                if (ret == 0) row_builder_->AppendFloat(val);
                break;
            }
            case ::rtidb::type::kDouble: {
                double val = 0;
                ret = row_view_->GetDouble(idx, &val);
                if (ret == 0) row_builder_->AppendDouble(val);
                break;
            }
            case ::rtidb::type::kString:
            case ::rtidb::type::kVarchar: {
                char* val = NULL;
                uint32_t size = 0;
                ret = row_view_->GetString(idx, &val, &size);
                if (ret == 0) row_builder_->AppendString(val, size);
                break;
            }
            default: {
                PDLOG(WARNING, "not supported type");
            }
        }
        if (ret != 0) {
            delete[] ptr;
            PDLOG(WARNING, "fail to project column %s with idx %u",
                  column.name().c_str(), idx);
            return false;
        }
    }
    *output_ptr = reinterpret_cast<int8_t*>(ptr);
    *out_size = total_size;
    return true;
}

}  // namespace base
}  // namespace rtidb<|MERGE_RESOLUTION|>--- conflicted
+++ resolved
@@ -133,7 +133,6 @@
     return true;
 }
 
-<<<<<<< HEAD
 bool RowBuilder::Check(uint32_t index, ::rtidb::type::DataType type) {
     if ((int32_t)index >= schema_.size()) {
         return false;
@@ -149,7 +148,9 @@
             return false;
         }
     }
-=======
+    return true;
+}
+
 bool RowBuilder::AppendDate(uint32_t date) {
     if (!Check(::rtidb::type::kDate)) return false;
     int8_t* ptr = buf_ + offset_vec_[cnt_];
@@ -166,7 +167,6 @@
     data = data | day;
     *(reinterpret_cast<uint32_t*>(ptr)) = data;
     cnt_++;
->>>>>>> cdc0471c
     return true;
 }
 
