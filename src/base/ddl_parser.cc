--- conflicted
+++ resolved
@@ -71,12 +71,9 @@
     // db, table, keys and ts -> db$table:key1,key2,...;ts
     static std::string Encode(const std::string& db, const std::string& table, const hybridse::node::ExprListNode* keys,
                               const hybridse::node::OrderByNode* ts, const SchemasContext* ctx);
-<<<<<<< HEAD
-=======
-
-    // return table, index_str(key1,key2,...;ts), column_key
->>>>>>> 23410e98
-    static std::tuple<std::string, std::string, common::ColumnKey> Decode(const std::string& index_str);
+
+    // return db, table, index_str(key1,key2,...;ts), column_key
+    static std::tuple<std::string, std::string, std::string, common::ColumnKey> Decode(const std::string& index_str);
 
     static std::string GetTsCol(const std::string& index_str) {
         std::size_t ts_mark_pos = index_str.find(TS_MARK);
@@ -98,11 +95,8 @@
     }
 
  private:
-<<<<<<< HEAD
+    static constexpr char UNIQ_MARK = '|';
     static constexpr char TABLE_MARK = '$';
-=======
-    static constexpr char UNIQ_MARK = '|';
->>>>>>> 23410e98
     static constexpr char KEY_MARK = ':';
     static constexpr char KEY_SEP = ',';
     static constexpr char TS_MARK = ';';
@@ -644,32 +638,22 @@
     return true;
 }
 
-<<<<<<< HEAD
 MultiDBIndexMap IndexMapBuilder::ToMap() {
-    MultiDBIndexMap result;
-=======
-IndexMap IndexMapBuilder::ToMap() {
     // index_map_ may have duplicated index, we need to merge them here(don't merge in CreateIndex for debug)
-    std::map<std::string, std::map<std::string, common::ColumnKey>> tmp_map;
->>>>>>> 23410e98
+    // <db, <table, <index_str, ColumnKey>>>
+    std::map<std::string, std::map<std::string, std::map<std::string, common::ColumnKey>>> tmp_map;
     for (auto& pair : index_map_) {
         if (!pair.second->has_ttl_type()) {
             pair.second->set_ttl_type(::openmldb::type::TTLType::kLatestTime);
             pair.second->set_lat_ttl(1);
         }
         auto dec = Decode(pair.first);
-<<<<<<< HEAD
         auto& db = std::get<0>(dec);
         auto& table = std::get<1>(dec);
-        auto column_key = std::get<2>(dec);
-        // message owns the TTLSt
-        column_key.set_allocated_ttl(pair.second);
-        result[db].emplace_back(table, dec.second);
-=======
-        auto& table = std::get<0>(dec);
-        auto& idx_str = std::get<1>(dec);
-        auto column_key = std::get<2>(dec);
-        auto& idx_map_of_table = tmp_map[table];
+        auto& idx_str = std::get<2>(dec);
+        auto column_key = std::get<3>(dec);
+
+        auto& idx_map_of_table = tmp_map[db][table];
         auto iter = idx_map_of_table.find(idx_str);
         if (iter != idx_map_of_table.end()) {
             // dup index, ttl merge
@@ -679,10 +663,9 @@
             column_key.set_allocated_ttl(pair.second);
             idx_map_of_table.emplace(idx_str, column_key);
         }
->>>>>>> 23410e98
-    }
-
-    IndexMap result;
+    }
+
+    MultiDBIndexMap result;
     for (auto& pair : tmp_map) {
         auto& table = pair.first;
         auto& idx_map_of_table = pair.second;
@@ -707,14 +690,10 @@
     }
 
     std::stringstream ss;
-<<<<<<< HEAD
-    ss << db << TABLE_MARK << table << KEY_MARK;
-=======
     static int index_id = 0;
     // we add a unique mark to avoid conflict with index name, leave the indexes with same name(ttl may be different)
     // you should do merge later
-    ss << index_id++ << "|" << table << ":";
->>>>>>> 23410e98
+    ss << index_id++ << UNIQ_MARK << db << TABLE_MARK << table << KEY_MARK;
     auto iter = cols.begin();
     ss << (*iter);
     iter++;
@@ -758,19 +737,12 @@
 }
 
 // ColumnKey in result doesn't set ttl
-std::tuple<std::string, std::string, common::ColumnKey> IndexMapBuilder::Decode(const std::string& index_str) {
+std::tuple<std::string, std::string, std::string, common::ColumnKey> IndexMapBuilder::Decode(const std::string& index_str) {
     if (index_str.empty()) {
         return {};
     }
-<<<<<<< HEAD
-    auto table_sep = index_str.find(TABLE_MARK);
-    auto db_name = index_str.substr(0, table_sep);
-    auto key_sep = index_str.find(KEY_MARK);
-    auto table_name = index_str.substr(table_sep + 1, key_sep);
-=======
 
     auto table_name = GetTable(index_str);
->>>>>>> 23410e98
 
     common::ColumnKey column_key;
     auto key_sep = index_str.find(KEY_MARK);
@@ -788,11 +760,7 @@
     if (!ts_col.empty()) {
         column_key.set_ts_name(ts_col);
     }
-<<<<<<< HEAD
-    return std::make_tuple(db_name, table_name, column_key);
-=======
-    return std::make_tuple(table_name, index_str.substr(key_sep + 1), column_key);
->>>>>>> 23410e98
+    return std::make_tuple(db_name, table_name, index_str.substr(key_sep + 1), column_key);
 }
 
 bool GroupAndSortOptimizedParser::KeysOptimizedParse(const SchemasContext* root_schemas_ctx, PhysicalOpNode* in,
