--- conflicted
+++ resolved
@@ -86,14 +86,7 @@
         ttl_st_ptr->set_abs_ttl(std::max(MIN_TIME, -1 * frame->GetHistoryRangeStart()));
         ttl_st_ptr->set_ttl_type(type::TTLType::kAbsoluteTime);
     }
-<<<<<<< HEAD
-
-    index_map_[latest_record_] = ttl_st;
-    DLOG(INFO) << latest_record_ << " update ttl " << index_map_[latest_record_].DebugString();
-=======
-    LOG(INFO) << latest_record_ << " update ttl " << index_map_[latest_record_]->DebugString();
->>>>>>> a32fe30b
-
+    DLOG(INFO) << latest_record_ << " update ttl " << index_map_[latest_record_]->DebugString();
     // to avoid double update
     latest_record_.clear();
     return true;
