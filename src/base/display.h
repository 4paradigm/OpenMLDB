//
// display.h
// Copyright (C) 2019 4paradigm.com
// Author denglong
// Date 2019-05-10
//
#pragma once

#include <gflags/gflags.h>
#include <snappy.h>
#include <tprinter.h>

#include <map>
#include <string>
#include <unordered_map>
#include <utility>
#include <vector>

#include "base/kv_iterator.h"
#include "codec/flat_array.h"
#include "codec/row_codec.h"
#include "codec/schema_codec.h"
#include "proto/client.pb.h"
#include "proto/name_server.pb.h"
#include "proto/tablet.pb.h"
#include "proto/type.pb.h"
#include "storage/segment.h"

DECLARE_uint32(max_col_display_length);

namespace rtidb {
namespace base {

using Schema =
    ::google::protobuf::RepeatedPtrField<::rtidb::common::ColumnDesc>;

static std::string DataTypeToStr(::rtidb::type::DataType data_type) {
    auto iter = ::rtidb::codec::DATA_TYPE_STR_MAP.find(data_type);
    if (iter == ::rtidb::codec::DATA_TYPE_STR_MAP.end()) {
        return "-";
    } else {
        return iter->second;
    }
}

__attribute__((unused)) static void PrintSchema(
    const google::protobuf::RepeatedPtrField<::rtidb::common::ColumnDesc>&
        column_desc_field,
    ::rtidb::type::TableType table_type) {
    std::vector<std::string> row;
    row.push_back("#");
    row.push_back("name");
    row.push_back("type");
    ::baidu::common::TPrinter tp(row.size());
    tp.AddRow(row);
    uint32_t idx = 0;
    for (const auto& column_desc : column_desc_field) {
        row.clear();
        row.push_back(std::to_string(idx));
        row.push_back(column_desc.name());
        if (table_type == ::rtidb::type::kTimeSeries) {
            row.push_back(column_desc.type());
        } else {
            row.push_back(DataTypeToStr(column_desc.data_type()));
        }
        tp.AddRow(row);
        idx++;
    }
    tp.Print(true);
}

__attribute__((unused)) static void PrintSchema(
    const google::protobuf::RepeatedPtrField<::rtidb::common::ColumnDesc>&
        column_desc_field) {
    return PrintSchema(column_desc_field, ::rtidb::type::kTimeSeries);
}

__attribute__((unused)) static void PrintSchema(
    const ::rtidb::nameserver::TableInfo& table_info) {
    std::vector<std::string> row;
    row.push_back("#");
    row.push_back("name");
    row.push_back("type");
    if (table_info.column_desc_v1_size() == 0) {
        row.push_back("index");
    }
    ::baidu::common::TPrinter tp(row.size());
    tp.AddRow(row);
    uint32_t idx = 0;
    if (table_info.column_desc_v1_size() > 0) {
        for (const auto& column_desc : table_info.column_desc_v1()) {
            row.clear();
            row.push_back(std::to_string(idx));
            row.push_back(column_desc.name());
            if (!table_info.has_table_type() ||
                table_info.table_type() == ::rtidb::type::kTimeSeries) {
                row.push_back(column_desc.type());
            } else {
                row.push_back(DataTypeToStr(column_desc.data_type()));
            }
            tp.AddRow(row);
            idx++;
        }
    } else {
        for (const auto& column_desc : table_info.column_desc()) {
            row.clear();
            row.push_back(std::to_string(idx));
            row.push_back(column_desc.name());
            row.push_back(column_desc.type());
            column_desc.add_ts_idx() ? row.push_back("yes")
                                     : row.push_back("no");
            tp.AddRow(row);
            idx++;
        }
    }
    for (const auto& column_desc : table_info.added_column_desc()) {
        row.clear();
        row.push_back(std::to_string(idx));
        row.push_back(column_desc.name());
        row.push_back(column_desc.type());
        if (table_info.column_desc_v1_size() == 0) {
            row.push_back("no");
        }
        tp.AddRow(row);
        idx++;
    }
    tp.Print(true);
}

__attribute__((unused)) static void PrintSchema(
    const google::protobuf::RepeatedPtrField<::rtidb::nameserver::ColumnDesc>&
        column_desc_field) {
    std::vector<std::string> row;
    row.push_back("#");
    row.push_back("name");
    row.push_back("type");
    row.push_back("index");
    ::baidu::common::TPrinter tp(row.size());
    tp.AddRow(row);
    uint32_t idx = 0;
    for (const auto& column_desc : column_desc_field) {
        row.clear();
        row.push_back(std::to_string(idx));
        row.push_back(column_desc.name());
        row.push_back(column_desc.type());
        column_desc.add_ts_idx() ? row.push_back("yes") : row.push_back("no");
        tp.AddRow(row);
        idx++;
    }
    tp.Print(true);
}

__attribute__((unused)) static void PrintSchema(const std::string& schema,
                                                bool has_column_key) {
    std::vector<::rtidb::codec::ColumnDesc> raw;
    ::rtidb::codec::SchemaCodec codec;
    codec.Decode(schema, raw);
    std::vector<std::string> header;
    header.push_back("#");
    header.push_back("name");
    header.push_back("type");
    if (!has_column_key) {
        header.push_back("index");
    }
    ::baidu::common::TPrinter tp(header.size());
    tp.AddRow(header);
    for (uint32_t i = 0; i < raw.size(); i++) {
        std::vector<std::string> row;
        row.push_back(boost::lexical_cast<std::string>(i));
        row.push_back(raw[i].name);
        switch (raw[i].type) {
            case ::rtidb::codec::ColType::kInt32:
                row.push_back("int32");
                break;
            case ::rtidb::codec::ColType::kInt64:
                row.push_back("int64");
                break;
            case ::rtidb::codec::ColType::kUInt32:
                row.push_back("uint32");
                break;
            case ::rtidb::codec::ColType::kUInt64:
                row.push_back("uint64");
                break;
            case ::rtidb::codec::ColType::kDouble:
                row.push_back("double");
                break;
            case ::rtidb::codec::ColType::kFloat:
                row.push_back("float");
                break;
            case ::rtidb::codec::ColType::kString:
                row.push_back("string");
                break;
            case ::rtidb::codec::ColType::kTimestamp:
                row.push_back("timestamp");
                break;
            case ::rtidb::codec::ColType::kDate:
                row.push_back("date");
                break;
            case ::rtidb::codec::ColType::kInt16:
                row.push_back("int16");
                break;
            case ::rtidb::codec::ColType::kUInt16:
                row.push_back("uint16");
                break;
            case ::rtidb::codec::ColType::kBool:
                row.push_back("bool");
                break;
            default:
                break;
        }
        if (!has_column_key) {
            if (raw[i].add_ts_idx) {
                row.push_back("yes");
            } else {
                row.push_back("no");
            }
        }
        tp.AddRow(row);
    }
    tp.Print(true);
}

__attribute__((unused)) static void PrintSchema(const std::string& schema) {
    return PrintSchema(schema, false);
}

__attribute__((unused)) static void PrintColumnKey(
    const ::rtidb::api::TTLType& ttl_type,
    const ::rtidb::storage::TTLDesc& ttl_desc,
    const google::protobuf::RepeatedPtrField<::rtidb::common::ColumnDesc>&
        column_desc_field,
    const google::protobuf::RepeatedPtrField<::rtidb::common::ColumnKey>&
        column_key_field) {
    std::vector<std::string> row;
    row.push_back("#");
    row.push_back("index_name");
    row.push_back("col_name");
    row.push_back("ts_col");
    row.push_back("ttl");
    ::baidu::common::TPrinter tp(row.size());
    tp.AddRow(row);
    std::map<std::string, ::rtidb::storage::TTLDesc> ttl_map;
    for (const auto& column_desc : column_desc_field) {
        if (column_desc.is_ts_col()) {
            if (column_desc.has_abs_ttl() || column_desc.has_lat_ttl()) {
                ttl_map.insert(std::make_pair(
                    column_desc.name(),
                    ::rtidb::storage::TTLDesc(column_desc.abs_ttl(),
                                              column_desc.lat_ttl())));
            } else if (column_desc.has_ttl()) {
                if (ttl_type == ::rtidb::api::kAbsoluteTime) {
                    ttl_map.insert(std::make_pair(
                        column_desc.name(),
                        ::rtidb::storage::TTLDesc(column_desc.ttl(), 0)));
                } else {
                    ttl_map.insert(std::make_pair(
                        column_desc.name(),
                        ::rtidb::storage::TTLDesc(0, column_desc.ttl())));
                }
            } else {
                ttl_map.insert(std::make_pair(column_desc.name(), ttl_desc));
            }
        }
    }
    uint32_t idx = 0;
    if (column_key_field.size() > 0) {
        for (const auto& column_key : column_key_field) {
            if (column_key.flag() == 1) {
                continue;
            }
            row.clear();
            row.push_back(std::to_string(idx));
            row.push_back(column_key.index_name());
            std::string key;
            for (const auto& name : column_key.col_name()) {
                if (key.empty()) {
                    key = name;
                } else {
                    key += "|" + name;
                }
            }
            if (key.empty()) {
                key = column_key.index_name();
            }
            row.push_back(key);
            if (column_key.ts_name_size() > 0) {
                for (const auto& ts_name : column_key.ts_name()) {
                    std::vector<std::string> row_copy = row;
                    row_copy[0] = std::to_string(idx);
                    row_copy.push_back(ts_name);
                    if (ttl_map.find(ts_name) != ttl_map.end()) {
                        row_copy.push_back(ttl_map[ts_name].ToString(ttl_type));
                    } else {
                        row_copy.push_back(ttl_desc.ToString(ttl_type));
                    }
                    tp.AddRow(row_copy);
                    idx++;
                }
            } else {
                row.push_back("-");
                row.push_back(ttl_desc.ToString(ttl_type));
                tp.AddRow(row);
                idx++;
            }
        }
    } else {
        for (const auto& column_desc : column_desc_field) {
            if (column_desc.add_ts_idx()) {
                row.clear();
                row.push_back(std::to_string(idx));
                row.push_back(column_desc.name());
                row.push_back(column_desc.name());
                if (ttl_map.empty()) {
                    row.push_back("-");
                    row.push_back(ttl_desc.ToString(ttl_type));
                } else {
                    auto iter = ttl_map.begin();
                    row.push_back(iter->first);
                    row.push_back(iter->second.ToString(ttl_type));
                }
                tp.AddRow(row);
                idx++;
            }
        }
    }
    tp.Print(true);
}

<<<<<<< HEAD
static void FillTableRow(const ::rtidb::codec::Schema& schema,
                         const char* row_ptr, uint32_t row_size,
                         std::vector<std::string>& row) {  // NOLINT
    ::rtidb::codec::RowView rv(schema);
    rv.Reset(reinterpret_cast<const int8_t*>(row_ptr), row_size);
    for (int32_t i = 0; i < schema.size(); i++) {
        uint32_t index = (uint32_t)i;
        const ::rtidb::common::ColumnDesc& column = schema.Get(i);
        if (rv.IsNULL(index)) {
            row.push_back("null");
            continue;
        }
        switch (column.data_type()) {
            case ::rtidb::type::kBool: {
                bool val = false;
                rv.GetBool(index, &val);
                if (val) {
                    row.push_back("true");
                } else {
                    row.push_back("false");
                }
                break;
            }
            case ::rtidb::type::kSmallInt: {
                int16_t val = 0;
                rv.GetInt16(index, &val);
                row.push_back(boost::lexical_cast<std::string>(val));
                break;
            }
            case ::rtidb::type::kInt: {
                int32_t val = 0;
                rv.GetInt32(index, &val);
                row.push_back(boost::lexical_cast<std::string>(val));
                break;
            }
            case ::rtidb::type::kBigInt: {
                int64_t val = 0;
                rv.GetInt64(index, &val);
                row.push_back(boost::lexical_cast<std::string>(val));
                break;
            }
            case ::rtidb::type::kFloat: {
                float val = 0;
                rv.GetFloat(index, &val);
                row.push_back(boost::lexical_cast<std::string>(val));
                break;
            }
            case ::rtidb::type::kDouble: {
                double val = 0;
                rv.GetDouble(index, &val);
                row.push_back(boost::lexical_cast<std::string>(val));
                break;
            }
            case ::rtidb::type::kVarchar:
            case ::rtidb::type::kString: {
                char* val = NULL;
                uint32_t size = 0;
                rv.GetString(index, &val, &size);
                std::string sval(val, size);
                row.push_back(sval);
                break;
            }
            case ::rtidb::type::kTimestamp: {
                int64_t time = 0;
                rv.GetTimestamp(index, &time);
                row.push_back(boost::lexical_cast<std::string>(time));
                break;
            }
            case ::rtidb::type::kDate: {
                uint32_t year = 0;
                uint32_t month = 0;
                uint32_t day = 0;
                rv.GetDate(index, &year, &month, &day);
                std::stringstream ss;
                ss << year << "-" << month << "-" << day;
                row.push_back(ss.str());
                break;
            }
            default: {
                row.push_back("-");
            }
        }
    }
}

static void FillTableRow(const std::vector<::rtidb::codec::ColumnDesc>& schema,
                         const char* row, const uint32_t row_size,
                         std::vector<std::string>& vrow) {  // NOLINT
    rtidb::codec::FlatArrayIterator fit(row, row_size, schema.size());
    while (fit.Valid()) {
        std::string col;
        if (fit.GetType() == ::rtidb::codec::ColType::kString) {
            fit.GetString(&col);
        } else if (fit.GetType() == ::rtidb::codec::ColType::kUInt16) {
            uint16_t uint16_col = 0;
            fit.GetUInt16(&uint16_col);
            col = boost::lexical_cast<std::string>(uint16_col);
        } else if (fit.GetType() == ::rtidb::codec::ColType::kInt16) {
            int16_t int16_col = 0;
            fit.GetInt16(&int16_col);
            col = boost::lexical_cast<std::string>(int16_col);
        } else if (fit.GetType() == ::rtidb::codec::ColType::kInt32) {
            int32_t int32_col = 0;
            fit.GetInt32(&int32_col);
            col = boost::lexical_cast<std::string>(int32_col);
        } else if (fit.GetType() == ::rtidb::codec::ColType::kInt64) {
            int64_t int64_col = 0;
            fit.GetInt64(&int64_col);
            col = boost::lexical_cast<std::string>(int64_col);
        } else if (fit.GetType() == ::rtidb::codec::ColType::kUInt32) {
            uint32_t uint32_col = 0;
            fit.GetUInt32(&uint32_col);
            col = boost::lexical_cast<std::string>(uint32_col);
        } else if (fit.GetType() == ::rtidb::codec::ColType::kUInt64) {
            uint64_t uint64_col = 0;
            fit.GetUInt64(&uint64_col);
            col = boost::lexical_cast<std::string>(uint64_col);
        } else if (fit.GetType() == ::rtidb::codec::ColType::kDouble) {
            double double_col = 0.0;
            fit.GetDouble(&double_col);
            col = boost::lexical_cast<std::string>(double_col);
        } else if (fit.GetType() == ::rtidb::codec::ColType::kFloat) {
            float float_col = 0.0f;
            fit.GetFloat(&float_col);
            col = boost::lexical_cast<std::string>(float_col);
        } else if (fit.GetType() == ::rtidb::codec::ColType::kTimestamp) {
            uint64_t ts = 0;
            fit.GetTimestamp(&ts);
            col = boost::lexical_cast<std::string>(ts);
        } else if (fit.GetType() == ::rtidb::codec::ColType::kDate) {
            uint64_t dt = 0;
            fit.GetDate(&dt);
            time_t rawtime = (time_t)dt / 1000;
            tm* timeinfo = localtime(&rawtime);  // NOLINT
            char buf[20];
            strftime(buf, 20, "%Y-%m-%d", timeinfo);
            col.assign(buf);
        } else if (fit.GetType() == ::rtidb::codec::ColType::kBool) {
            bool value = false;
            fit.GetBool(&value);
            if (value) {
                col = "true";
            } else {
                col = "false";
            }
        }
        fit.Next();
        vrow.push_back(col);
    }
}

static void FillTableRow(
    uint32_t full_schema_size,
    const std::vector<::rtidb::codec::ColumnDesc>& base_schema, const char* row,
    const uint32_t row_size, std::vector<std::string>& vrow) {  // NOLINT
    rtidb::codec::FlatArrayIterator fit(row, row_size, base_schema.size());
    while (full_schema_size > 0) {
        std::string col;
        if (!fit.Valid()) {
            full_schema_size--;
            vrow.push_back("");
            continue;
        } else if (fit.GetType() == ::rtidb::codec::ColType::kString) {
            fit.GetString(&col);
        } else if (fit.GetType() == ::rtidb::codec::ColType::kUInt16) {
            uint16_t uint16_col = 0;
            fit.GetUInt16(&uint16_col);
            col = boost::lexical_cast<std::string>(uint16_col);
        } else if (fit.GetType() == ::rtidb::codec::ColType::kInt16) {
            int16_t int16_col = 0;
            fit.GetInt16(&int16_col);
            col = boost::lexical_cast<std::string>(int16_col);
        } else if (fit.GetType() == ::rtidb::codec::ColType::kInt32) {
            int32_t int32_col = 0;
            fit.GetInt32(&int32_col);
            col = boost::lexical_cast<std::string>(int32_col);
        } else if (fit.GetType() == ::rtidb::codec::ColType::kInt64) {
            int64_t int64_col = 0;
            fit.GetInt64(&int64_col);
            col = boost::lexical_cast<std::string>(int64_col);
        } else if (fit.GetType() == ::rtidb::codec::ColType::kUInt32) {
            uint32_t uint32_col = 0;
            fit.GetUInt32(&uint32_col);
            col = boost::lexical_cast<std::string>(uint32_col);
        } else if (fit.GetType() == ::rtidb::codec::ColType::kUInt64) {
            uint64_t uint64_col = 0;
            fit.GetUInt64(&uint64_col);
            col = boost::lexical_cast<std::string>(uint64_col);
        } else if (fit.GetType() == ::rtidb::codec::ColType::kDouble) {
            double double_col = 0.0;
            fit.GetDouble(&double_col);
            col = boost::lexical_cast<std::string>(double_col);
        } else if (fit.GetType() == ::rtidb::codec::ColType::kFloat) {
            float float_col = 0.0f;
            fit.GetFloat(&float_col);
            col = boost::lexical_cast<std::string>(float_col);
        } else if (fit.GetType() == ::rtidb::codec::ColType::kTimestamp) {
            uint64_t ts = 0;
            fit.GetTimestamp(&ts);
            col = boost::lexical_cast<std::string>(ts);
        } else if (fit.GetType() == ::rtidb::codec::ColType::kDate) {
            uint64_t dt = 0;
            fit.GetDate(&dt);
            time_t rawtime = (time_t)dt / 1000;
            tm* timeinfo = localtime(&rawtime);  // NOLINT
            char buf[20];
            strftime(buf, 20, "%Y-%m-%d", timeinfo);
            col.assign(buf);
        } else if (fit.GetType() == ::rtidb::codec::ColType::kBool) {
            bool value = false;
            fit.GetBool(&value);
            if (value) {
                col = "true";
            } else {
                col = "false";
            }
        }
        full_schema_size--;
        fit.Next();
        vrow.push_back(col);
    }
}

static bool FillTableRows(const std::string& data,
        uint32_t count,
        const Schema& schema,
        std::vector<std::vector<std::string>>* row_vec) {
    rtidb::codec::RowView rv(schema);
    uint32_t offset = 0;
    for (uint32_t i = 0; i < count; i++) {
        std::vector<std::string> row;
        const char* ch = data.c_str();
        ch += offset;
        uint32_t value_size = 0;
        memcpy(static_cast<void*>(&value_size), ch, 4);
        ch += 4;
        bool ok = rv.Reset(reinterpret_cast<int8_t*>(const_cast<char*>(ch)),
                value_size);
        if (!ok) {
            std::cerr << "reset decode data error" << std::endl;
            return false;
        }
        offset += 4 + value_size;
        rtidb::codec::RowSchemaCodec::Decode(schema, rv, row);
        for (uint64_t i = 0; i < row.size(); i++) {
            if (row[i] == rtidb::codec::NONETOKEN) {
                row[i] = "null";
            }
        }
        row_vec->push_back(std::move(row));
    }
    return true;
}


=======
>>>>>>> f00619be
__attribute__((unused)) static void ShowTableRows(
    const ::rtidb::codec::Schema& schema, ::rtidb::base::KvIterator* it,
    const ::rtidb::nameserver::CompressType ctype) {
    std::vector<std::string> row;
    row.push_back("#");
    for (int32_t i = 0; i < schema.size(); i++) {
        row.push_back(schema.Get(i).name());
    }
    ::baidu::common::TPrinter tp(row.size(), FLAGS_max_col_display_length);
    tp.AddRow(row);
    uint32_t index = 1;
    while (it->Valid()) {
        std::vector<std::string> vrow;
        vrow.push_back(boost::lexical_cast<std::string>(index));
        std::string value;
        if (ctype == ::rtidb::nameserver::kSnappy) {
            ::snappy::Uncompress(it->GetValue().data(), it->GetValue().size(),
                                 &value);
        } else {
            value.assign(it->GetValue().data(), it->GetValue().size());
        }
        ::rtidb::codec::RowCodec::DecodeRow(schema, ::rtidb::base::Slice(value),
                                            vrow);
        tp.AddRow(vrow);
        index++;
        it->Next();
    }
    tp.Print(true);
}

__attribute__((unused)) static void ShowTableRows(
    const std::vector<::rtidb::codec::ColumnDesc>& base_columns,
    const std::vector<::rtidb::codec::ColumnDesc>& raw,
    ::rtidb::base::KvIterator* it,
    const ::rtidb::nameserver::CompressType compress_type) {
    bool has_ts_col = ::rtidb::codec::SchemaCodec::HasTSCol(raw);
    std::vector<std::string> row;
    row.push_back("#");
    if (!has_ts_col) {
        row.push_back("ts");
    }
    for (uint32_t i = 0; i < raw.size(); i++) {
        row.push_back(raw[i].name);
    }
    ::baidu::common::TPrinter tp(row.size(), FLAGS_max_col_display_length);
    tp.AddRow(row);
    uint32_t index = 1;
    while (it->Valid()) {
        std::vector<std::string> vrow;
        vrow.push_back(boost::lexical_cast<std::string>(index));
        if (!has_ts_col) {
            vrow.push_back(boost::lexical_cast<std::string>(it->GetKey()));
        }
        const char* str = NULL;
        uint32_t str_size = 0;
        if (compress_type == ::rtidb::nameserver::kSnappy) {
            std::string uncompressed;
            ::snappy::Uncompress(it->GetValue().data(), it->GetValue().size(),
                                 &uncompressed);
            str = uncompressed.c_str();
            str_size = uncompressed.size();
        } else {
            str = it->GetValue().data();
            str_size = it->GetValue().size();
        }
        if (base_columns.size() == 0) {
            ::rtidb::codec::FillTableRow(raw, str, str_size, vrow);
        } else {
            ::rtidb::codec::FillTableRow(raw.size(), base_columns, str,
                                         str_size, vrow);
        }
        tp.AddRow(vrow);
        index++;
        it->Next();
    }
    tp.Print(true);
}

__attribute__((unused)) static void ShowTableRows(
    const std::vector<::rtidb::codec::ColumnDesc>& raw,
    ::rtidb::base::KvIterator* it,
    const ::rtidb::nameserver::CompressType compress_type) {
    std::vector<::rtidb::codec::ColumnDesc> base_columns;
    ShowTableRows(base_columns, raw, it, compress_type);
}

__attribute__((unused)) static void ShowTableRows(
    const std::string& key, ::rtidb::base::KvIterator* it,
    const ::rtidb::nameserver::CompressType compress_type) {
    ::baidu::common::TPrinter tp(4, FLAGS_max_col_display_length);
    std::vector<std::string> row;
    row.push_back("#");
    row.push_back("key");
    row.push_back("ts");
    row.push_back("data");
    tp.AddRow(row);
    uint32_t index = 1;
    while (it->Valid()) {
        std::string value = it->GetValue().ToString();
        if (compress_type == ::rtidb::nameserver::kSnappy) {
            std::string uncompressed;
            ::snappy::Uncompress(value.c_str(), value.length(), &uncompressed);
            value = uncompressed;
        }
        row.clear();
        row.push_back(std::to_string(index));
        row.push_back(key);
        row.push_back(std::to_string(it->GetKey()));
        row.push_back(value);
        tp.AddRow(row);
        index++;
        it->Next();
    }
    tp.Print(true);
}

__attribute__((unused)) static void PrintTableInfo(
    const std::vector<::rtidb::nameserver::TableInfo>& tables) {
    std::vector<std::string> row;
    row.push_back("name");
    row.push_back("tid");
    row.push_back("pid");
    row.push_back("endpoint");
    row.push_back("role");
    row.push_back("ttl");
    row.push_back("is_alive");
    row.push_back("compress_type");
    row.push_back("offset");
    row.push_back("record_cnt");
    row.push_back("memused");
    row.push_back("diskused");
    ::baidu::common::TPrinter tp(row.size());
    tp.AddRow(row);
    int32_t row_width = row.size();
    for (const auto& value : tables) {
        if (value.table_partition_size() == 0) {
            row.clear();
            row.push_back(value.name());
            row.push_back(std::to_string(value.tid()));
            for (int i = row.size(); i < row_width; i++) {
                row.push_back("-");
            }
            tp.AddRow(row);
            continue;
        }
        for (int idx = 0; idx < value.table_partition_size(); idx++) {
            if (value.table_partition(idx).partition_meta_size() == 0) {
                row.clear();
                row.push_back(value.name());
                row.push_back(std::to_string(value.tid()));
                row.push_back(std::to_string(value.table_partition(idx).pid()));
                for (int i = row.size(); i < row_width; i++) {
                    row.push_back("-");
                }
                tp.AddRow(row);
                continue;
            }
            for (int meta_idx = 0;
                 meta_idx < value.table_partition(idx).partition_meta_size();
                 meta_idx++) {
                row.clear();
                row.push_back(value.name());
                row.push_back(std::to_string(value.tid()));
                row.push_back(std::to_string(value.table_partition(idx).pid()));
                row.push_back(value.table_partition(idx)
                                  .partition_meta(meta_idx)
                                  .endpoint());
                if (value.table_partition(idx)
                        .partition_meta(meta_idx)
                        .is_leader()) {
                    row.push_back("leader");
                } else {
                    row.push_back("follower");
                }
                if (value.has_ttl_desc()) {
                    if (value.ttl_desc().ttl_type() ==
                        ::rtidb::api::TTLType::kLatestTime) {
                        row.push_back(
                            std::to_string(value.ttl_desc().lat_ttl()));
                    } else if (value.ttl_desc().ttl_type() ==
                               ::rtidb::api::TTLType::kAbsAndLat) {
                        row.push_back(
                            std::to_string(value.ttl_desc().abs_ttl()) +
                            "min&&" +
                            std::to_string(value.ttl_desc().lat_ttl()));
                    } else if (value.ttl_desc().ttl_type() ==
                               ::rtidb::api::TTLType::kAbsOrLat) {
                        row.push_back(
                            std::to_string(value.ttl_desc().abs_ttl()) +
                            "min||" +
                            std::to_string(value.ttl_desc().lat_ttl()));
                    } else {
                        row.push_back(
                            std::to_string(value.ttl_desc().abs_ttl()) + "min");
                    }
                } else {
                    if (value.ttl_type() == "kLatestTime") {
                        row.push_back(std::to_string(value.ttl()));
                    } else {
                        row.push_back(std::to_string(value.ttl()) + "min");
                    }
                }
                if (value.table_partition(idx)
                        .partition_meta(meta_idx)
                        .is_alive()) {
                    row.push_back("yes");
                } else {
                    row.push_back("no");
                }
                if (value.has_compress_type()) {
                    row.push_back(::rtidb::nameserver::CompressType_Name(
                        value.compress_type()));
                } else {
                    row.push_back("kNoCompress");
                }
                if (value.table_partition(idx)
                        .partition_meta(meta_idx)
                        .has_offset()) {
                    row.push_back(std::to_string(value.table_partition(idx)
                                                     .partition_meta(meta_idx)
                                                     .offset()));
                } else {
                    row.push_back("-");
                }
                if (value.table_partition(idx)
                        .partition_meta(meta_idx)
                        .has_record_cnt()) {
                    row.push_back(std::to_string(value.table_partition(idx)
                                                     .partition_meta(meta_idx)
                                                     .record_cnt()));
                } else {
                    row.push_back("-");
                }
                if (value.table_partition(idx)
                        .partition_meta(meta_idx)
                        .has_record_byte_size() &&
                    (!value.has_storage_mode() ||
                     value.storage_mode() ==
                         ::rtidb::common::StorageMode::kMemory)) {
                    row.push_back(::rtidb::base::HumanReadableString(
                        value.table_partition(idx)
                            .partition_meta(meta_idx)
                            .record_byte_size()));
                } else {
                    row.push_back("-");
                }
                row.push_back(::rtidb::base::HumanReadableString(
                    value.table_partition(idx)
                        .partition_meta(meta_idx)
                        .diskused()));
                tp.AddRow(row);
            }
        }
    }
    tp.Print(true);
}

__attribute__((unused)) static void PrintTableStatus(
    const std::vector<::rtidb::api::TableStatus>& status_vec) {
    std::vector<std::string> row;
    row.push_back("tid");
    row.push_back("pid");
    row.push_back("offset");
    row.push_back("mode");
    row.push_back("state");
    row.push_back("enable_expire");
    row.push_back("ttl");
    row.push_back("ttl_offset");
    row.push_back("memused");
    row.push_back("compress_type");
    row.push_back("skiplist_height");
    row.push_back("storage_mode");
    ::baidu::common::TPrinter tp(row.size());
    tp.AddRow(row);

    for (const auto& table_status : status_vec) {
        std::vector<std::string> row;
        row.push_back(std::to_string(table_status.tid()));
        row.push_back(std::to_string(table_status.pid()));
        row.push_back(std::to_string(table_status.offset()));
        row.push_back(::rtidb::api::TableMode_Name(table_status.mode()));
        row.push_back(::rtidb::api::TableState_Name(table_status.state()));
        if (table_status.is_expire()) {
            row.push_back("true");
        } else {
            row.push_back("false");
        }
        if (table_status.has_ttl_desc()) {
            if (table_status.ttl_desc().ttl_type() ==
                ::rtidb::api::TTLType::kLatestTime) {
                row.push_back(
                    std::to_string(table_status.ttl_desc().lat_ttl()));
            } else if (table_status.ttl_desc().ttl_type() ==
                       ::rtidb::api::TTLType::kAbsAndLat) {
                row.push_back(
                    std::to_string(table_status.ttl_desc().abs_ttl()) +
                    "min&&" +
                    std::to_string(table_status.ttl_desc().lat_ttl()));
            } else if (table_status.ttl_desc().ttl_type() ==
                       ::rtidb::api::TTLType::kAbsOrLat) {
                row.push_back(
                    std::to_string(table_status.ttl_desc().abs_ttl()) +
                    "min||" +
                    std::to_string(table_status.ttl_desc().lat_ttl()));
            } else {
                row.push_back(
                    std::to_string(table_status.ttl_desc().abs_ttl()) + "min");
            }
        } else {
            if (table_status.ttl_type() == ::rtidb::api::TTLType::kLatestTime) {
                row.push_back(std::to_string(table_status.ttl()));
            } else {
                row.push_back(std::to_string(table_status.ttl()) + "min");
            }
        }
        row.push_back(std::to_string(table_status.time_offset()) + "s");
        if (!table_status.has_storage_mode() ||
            table_status.storage_mode() ==
                ::rtidb::common::StorageMode::kMemory) {
            row.push_back(::rtidb::base::HumanReadableString(
                table_status.record_byte_size() +
                table_status.record_idx_byte_size()));
        } else {
            row.push_back("-");
        }
        row.push_back(
            ::rtidb::api::CompressType_Name(table_status.compress_type()));
        if (!table_status.has_storage_mode() ||
            table_status.storage_mode() ==
                ::rtidb::common::StorageMode::kMemory) {
            row.push_back(std::to_string(table_status.skiplist_height()));
            row.push_back("kMemory");
        } else {
            row.push_back("-");
            row.push_back(
                ::rtidb::common::StorageMode_Name(table_status.storage_mode()));
        }
        tp.AddRow(row);
    }
    tp.Print(true);
}

__attribute__((unused)) static void PrintTableInformation(
    std::vector<::rtidb::nameserver::TableInfo>& tables) {  // NOLINT
    if (tables.size() < 1) {
        return;
    }
    ::rtidb::nameserver::TableInfo table = tables[0];
    std::vector<std::string> row;
    row.push_back("attribute");
    row.push_back("value");
    ::baidu::common::TPrinter tp(row.size());
    tp.AddRow(row);
    uint64_t abs_ttl = table.ttl();
    uint64_t lat_ttl = 0;
    ::rtidb::api::TTLType ttl_type = ::rtidb::api::kAbsoluteTime;
    if (table.has_ttl_desc()) {
        ttl_type = table.ttl_desc().ttl_type();
        abs_ttl = table.ttl_desc().abs_ttl();
        lat_ttl = table.ttl_desc().lat_ttl();
    } else if (table.ttl_type() == "kLatestTime") {
        ttl_type = ::rtidb::api::kLatestTime;
        abs_ttl = 0;
        lat_ttl = table.ttl();
    }
    ::rtidb::storage::TTLDesc ttl_desc(abs_ttl, lat_ttl);
    std::string name = table.name();
    std::string replica_num = std::to_string(table.replica_num());
    std::string partition_num = std::to_string(table.partition_num());
    std::string compress_type =
        ::rtidb::nameserver::CompressType_Name(table.compress_type());
    std::string storage_mode = "kMemory";
    if (table.has_storage_mode()) {
        storage_mode = ::rtidb::common::StorageMode_Name(table.storage_mode());
    }
    uint64_t record_cnt = 0;
    uint64_t memused = 0;
    uint64_t diskused = 0;
    for (int idx = 0; idx < table.table_partition_size(); idx++) {
        record_cnt += table.table_partition(idx).record_cnt();
        memused += table.table_partition(idx).record_byte_size();
        diskused += table.table_partition(idx).diskused();
    }
    row.clear();
    row.push_back("name");
    row.push_back(name);
    tp.AddRow(row);
    row.clear();
    row.push_back("replica_num");
    row.push_back(replica_num);
    tp.AddRow(row);
    row.clear();
    row.push_back("partition_num");
    row.push_back(partition_num);
    tp.AddRow(row);
    row.clear();
    row.push_back("ttl");
    row.push_back(ttl_desc.ToString(ttl_type));
    tp.AddRow(row);
    row.clear();
    row.push_back("ttl_type");
    row.push_back(::rtidb::api::TTLType_Name(ttl_type));
    tp.AddRow(row);
    row.clear();
    row.push_back("compress_type");
    row.push_back(compress_type);
    tp.AddRow(row);
    row.clear();
    row.push_back("storage_mode");
    row.push_back(storage_mode);
    tp.AddRow(row);
    row.clear();
    row.push_back("record_cnt");
    row.push_back(std::to_string(record_cnt));
    tp.AddRow(row);
    row.clear();
    row.push_back("memused");
    row.push_back(::rtidb::base::HumanReadableString(memused));
    tp.AddRow(row);
    row.clear();
    row.push_back("diskused");
    row.push_back(::rtidb::base::HumanReadableString(diskused));
    tp.AddRow(row);
    row.clear();
    row.push_back("format_version");
    row.push_back(std::to_string(table.format_version()));
    tp.AddRow(row);
    tp.Print(true);
}

}  // namespace base
}  // namespace rtidb<|MERGE_RESOLUTION|>--- conflicted
+++ resolved
@@ -326,264 +326,6 @@
     tp.Print(true);
 }
 
-<<<<<<< HEAD
-static void FillTableRow(const ::rtidb::codec::Schema& schema,
-                         const char* row_ptr, uint32_t row_size,
-                         std::vector<std::string>& row) {  // NOLINT
-    ::rtidb::codec::RowView rv(schema);
-    rv.Reset(reinterpret_cast<const int8_t*>(row_ptr), row_size);
-    for (int32_t i = 0; i < schema.size(); i++) {
-        uint32_t index = (uint32_t)i;
-        const ::rtidb::common::ColumnDesc& column = schema.Get(i);
-        if (rv.IsNULL(index)) {
-            row.push_back("null");
-            continue;
-        }
-        switch (column.data_type()) {
-            case ::rtidb::type::kBool: {
-                bool val = false;
-                rv.GetBool(index, &val);
-                if (val) {
-                    row.push_back("true");
-                } else {
-                    row.push_back("false");
-                }
-                break;
-            }
-            case ::rtidb::type::kSmallInt: {
-                int16_t val = 0;
-                rv.GetInt16(index, &val);
-                row.push_back(boost::lexical_cast<std::string>(val));
-                break;
-            }
-            case ::rtidb::type::kInt: {
-                int32_t val = 0;
-                rv.GetInt32(index, &val);
-                row.push_back(boost::lexical_cast<std::string>(val));
-                break;
-            }
-            case ::rtidb::type::kBigInt: {
-                int64_t val = 0;
-                rv.GetInt64(index, &val);
-                row.push_back(boost::lexical_cast<std::string>(val));
-                break;
-            }
-            case ::rtidb::type::kFloat: {
-                float val = 0;
-                rv.GetFloat(index, &val);
-                row.push_back(boost::lexical_cast<std::string>(val));
-                break;
-            }
-            case ::rtidb::type::kDouble: {
-                double val = 0;
-                rv.GetDouble(index, &val);
-                row.push_back(boost::lexical_cast<std::string>(val));
-                break;
-            }
-            case ::rtidb::type::kVarchar:
-            case ::rtidb::type::kString: {
-                char* val = NULL;
-                uint32_t size = 0;
-                rv.GetString(index, &val, &size);
-                std::string sval(val, size);
-                row.push_back(sval);
-                break;
-            }
-            case ::rtidb::type::kTimestamp: {
-                int64_t time = 0;
-                rv.GetTimestamp(index, &time);
-                row.push_back(boost::lexical_cast<std::string>(time));
-                break;
-            }
-            case ::rtidb::type::kDate: {
-                uint32_t year = 0;
-                uint32_t month = 0;
-                uint32_t day = 0;
-                rv.GetDate(index, &year, &month, &day);
-                std::stringstream ss;
-                ss << year << "-" << month << "-" << day;
-                row.push_back(ss.str());
-                break;
-            }
-            default: {
-                row.push_back("-");
-            }
-        }
-    }
-}
-
-static void FillTableRow(const std::vector<::rtidb::codec::ColumnDesc>& schema,
-                         const char* row, const uint32_t row_size,
-                         std::vector<std::string>& vrow) {  // NOLINT
-    rtidb::codec::FlatArrayIterator fit(row, row_size, schema.size());
-    while (fit.Valid()) {
-        std::string col;
-        if (fit.GetType() == ::rtidb::codec::ColType::kString) {
-            fit.GetString(&col);
-        } else if (fit.GetType() == ::rtidb::codec::ColType::kUInt16) {
-            uint16_t uint16_col = 0;
-            fit.GetUInt16(&uint16_col);
-            col = boost::lexical_cast<std::string>(uint16_col);
-        } else if (fit.GetType() == ::rtidb::codec::ColType::kInt16) {
-            int16_t int16_col = 0;
-            fit.GetInt16(&int16_col);
-            col = boost::lexical_cast<std::string>(int16_col);
-        } else if (fit.GetType() == ::rtidb::codec::ColType::kInt32) {
-            int32_t int32_col = 0;
-            fit.GetInt32(&int32_col);
-            col = boost::lexical_cast<std::string>(int32_col);
-        } else if (fit.GetType() == ::rtidb::codec::ColType::kInt64) {
-            int64_t int64_col = 0;
-            fit.GetInt64(&int64_col);
-            col = boost::lexical_cast<std::string>(int64_col);
-        } else if (fit.GetType() == ::rtidb::codec::ColType::kUInt32) {
-            uint32_t uint32_col = 0;
-            fit.GetUInt32(&uint32_col);
-            col = boost::lexical_cast<std::string>(uint32_col);
-        } else if (fit.GetType() == ::rtidb::codec::ColType::kUInt64) {
-            uint64_t uint64_col = 0;
-            fit.GetUInt64(&uint64_col);
-            col = boost::lexical_cast<std::string>(uint64_col);
-        } else if (fit.GetType() == ::rtidb::codec::ColType::kDouble) {
-            double double_col = 0.0;
-            fit.GetDouble(&double_col);
-            col = boost::lexical_cast<std::string>(double_col);
-        } else if (fit.GetType() == ::rtidb::codec::ColType::kFloat) {
-            float float_col = 0.0f;
-            fit.GetFloat(&float_col);
-            col = boost::lexical_cast<std::string>(float_col);
-        } else if (fit.GetType() == ::rtidb::codec::ColType::kTimestamp) {
-            uint64_t ts = 0;
-            fit.GetTimestamp(&ts);
-            col = boost::lexical_cast<std::string>(ts);
-        } else if (fit.GetType() == ::rtidb::codec::ColType::kDate) {
-            uint64_t dt = 0;
-            fit.GetDate(&dt);
-            time_t rawtime = (time_t)dt / 1000;
-            tm* timeinfo = localtime(&rawtime);  // NOLINT
-            char buf[20];
-            strftime(buf, 20, "%Y-%m-%d", timeinfo);
-            col.assign(buf);
-        } else if (fit.GetType() == ::rtidb::codec::ColType::kBool) {
-            bool value = false;
-            fit.GetBool(&value);
-            if (value) {
-                col = "true";
-            } else {
-                col = "false";
-            }
-        }
-        fit.Next();
-        vrow.push_back(col);
-    }
-}
-
-static void FillTableRow(
-    uint32_t full_schema_size,
-    const std::vector<::rtidb::codec::ColumnDesc>& base_schema, const char* row,
-    const uint32_t row_size, std::vector<std::string>& vrow) {  // NOLINT
-    rtidb::codec::FlatArrayIterator fit(row, row_size, base_schema.size());
-    while (full_schema_size > 0) {
-        std::string col;
-        if (!fit.Valid()) {
-            full_schema_size--;
-            vrow.push_back("");
-            continue;
-        } else if (fit.GetType() == ::rtidb::codec::ColType::kString) {
-            fit.GetString(&col);
-        } else if (fit.GetType() == ::rtidb::codec::ColType::kUInt16) {
-            uint16_t uint16_col = 0;
-            fit.GetUInt16(&uint16_col);
-            col = boost::lexical_cast<std::string>(uint16_col);
-        } else if (fit.GetType() == ::rtidb::codec::ColType::kInt16) {
-            int16_t int16_col = 0;
-            fit.GetInt16(&int16_col);
-            col = boost::lexical_cast<std::string>(int16_col);
-        } else if (fit.GetType() == ::rtidb::codec::ColType::kInt32) {
-            int32_t int32_col = 0;
-            fit.GetInt32(&int32_col);
-            col = boost::lexical_cast<std::string>(int32_col);
-        } else if (fit.GetType() == ::rtidb::codec::ColType::kInt64) {
-            int64_t int64_col = 0;
-            fit.GetInt64(&int64_col);
-            col = boost::lexical_cast<std::string>(int64_col);
-        } else if (fit.GetType() == ::rtidb::codec::ColType::kUInt32) {
-            uint32_t uint32_col = 0;
-            fit.GetUInt32(&uint32_col);
-            col = boost::lexical_cast<std::string>(uint32_col);
-        } else if (fit.GetType() == ::rtidb::codec::ColType::kUInt64) {
-            uint64_t uint64_col = 0;
-            fit.GetUInt64(&uint64_col);
-            col = boost::lexical_cast<std::string>(uint64_col);
-        } else if (fit.GetType() == ::rtidb::codec::ColType::kDouble) {
-            double double_col = 0.0;
-            fit.GetDouble(&double_col);
-            col = boost::lexical_cast<std::string>(double_col);
-        } else if (fit.GetType() == ::rtidb::codec::ColType::kFloat) {
-            float float_col = 0.0f;
-            fit.GetFloat(&float_col);
-            col = boost::lexical_cast<std::string>(float_col);
-        } else if (fit.GetType() == ::rtidb::codec::ColType::kTimestamp) {
-            uint64_t ts = 0;
-            fit.GetTimestamp(&ts);
-            col = boost::lexical_cast<std::string>(ts);
-        } else if (fit.GetType() == ::rtidb::codec::ColType::kDate) {
-            uint64_t dt = 0;
-            fit.GetDate(&dt);
-            time_t rawtime = (time_t)dt / 1000;
-            tm* timeinfo = localtime(&rawtime);  // NOLINT
-            char buf[20];
-            strftime(buf, 20, "%Y-%m-%d", timeinfo);
-            col.assign(buf);
-        } else if (fit.GetType() == ::rtidb::codec::ColType::kBool) {
-            bool value = false;
-            fit.GetBool(&value);
-            if (value) {
-                col = "true";
-            } else {
-                col = "false";
-            }
-        }
-        full_schema_size--;
-        fit.Next();
-        vrow.push_back(col);
-    }
-}
-
-static bool FillTableRows(const std::string& data,
-        uint32_t count,
-        const Schema& schema,
-        std::vector<std::vector<std::string>>* row_vec) {
-    rtidb::codec::RowView rv(schema);
-    uint32_t offset = 0;
-    for (uint32_t i = 0; i < count; i++) {
-        std::vector<std::string> row;
-        const char* ch = data.c_str();
-        ch += offset;
-        uint32_t value_size = 0;
-        memcpy(static_cast<void*>(&value_size), ch, 4);
-        ch += 4;
-        bool ok = rv.Reset(reinterpret_cast<int8_t*>(const_cast<char*>(ch)),
-                value_size);
-        if (!ok) {
-            std::cerr << "reset decode data error" << std::endl;
-            return false;
-        }
-        offset += 4 + value_size;
-        rtidb::codec::RowSchemaCodec::Decode(schema, rv, row);
-        for (uint64_t i = 0; i < row.size(); i++) {
-            if (row[i] == rtidb::codec::NONETOKEN) {
-                row[i] = "null";
-            }
-        }
-        row_vec->push_back(std::move(row));
-    }
-    return true;
-}
-
-
-=======
->>>>>>> f00619be
 __attribute__((unused)) static void ShowTableRows(
     const ::rtidb::codec::Schema& schema, ::rtidb::base::KvIterator* it,
     const ::rtidb::nameserver::CompressType ctype) {
