--- conflicted
+++ resolved
@@ -550,7 +550,6 @@
     }
 }
 
-<<<<<<< HEAD
 __attribute__((unused))
 static void ShowTableRows(const Schema& schema,
         ::rtidb::base::KvIterator* it,
@@ -585,12 +584,6 @@
         const std::vector<ColumnDesc>& raw,
         ::rtidb::base::KvIterator* it,
         const ::rtidb::nameserver::CompressType compress_type) {
-=======
-__attribute__((unused)) static void ShowTableRows(
-    const std::vector<ColumnDesc>& base_columns,
-    const std::vector<ColumnDesc>& raw, ::rtidb::base::KvIterator* it,
-    const ::rtidb::nameserver::CompressType compress_type) {
->>>>>>> 0a1c156f
     bool has_ts_col = SchemaCodec::HasTSCol(raw);
     std::vector<std::string> row;
     row.push_back("#");
