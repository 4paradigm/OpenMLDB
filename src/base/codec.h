//
// codec.h
// Copyright (C) 2017 4paradigm.com
// Author wangtaize
// Date 2017-03-31
//

#ifndef SRC_BASE_CODEC_H_
#define SRC_BASE_CODEC_H_

#include <stdio.h>
#include <stdlib.h>
#include <string>
#include <map>
#include <vector>
#include <utility>
#include "base/endianconv.h"
#include "logging.h" // NOLINT
#include "base/strings.h"
#include "storage/segment.h"

using ::rtidb::storage::DataBlock;

using ::baidu::common::DEBUG;
using ::baidu::common::WARNING;

namespace rtidb {
namespace base {

static inline void Encode(uint64_t time, const char* data, const size_t size,
                          char* buffer, uint32_t offset) {
    buffer += offset;
    uint32_t total_size = 8 + size;
    memcpy(buffer, static_cast<const void*>(&total_size), 4);
    memrev32ifbe(buffer);
    buffer += 4;
    memcpy(buffer, static_cast<const void*>(&time), 8);
    memrev64ifbe(buffer);
    buffer += 8;
    memcpy(buffer, static_cast<const void*>(data), size);
}

static inline void Encode(uint64_t time, const DataBlock* data, char* buffer,
                          uint32_t offset) {
    return Encode(time, data->data, data->size, buffer, offset);
}

static inline void Encode(const char* data, const size_t size, char* buffer,
                          uint32_t offset) {
    buffer += offset;
    memcpy(buffer, static_cast<const void*>(&size), 4);
    memrev32ifbe(buffer);
    buffer += 4;
    memcpy(buffer, static_cast<const void*>(data), size);
}

static inline void Encode(const DataBlock* data, char* buffer,
                          uint32_t offset) {
    return Encode(data->data, data->size, buffer, offset);
}

static inline int32_t EncodeRows(const std::vector<::rtidb::base::Slice>& rows,
                                 uint32_t total_block_size, std::string* body) {
    if (body == NULL) {
        PDLOG(WARNING, "invalid output body");
        return -1;
    }

    uint32_t total_size = rows.size() * 4 + total_block_size;
    if (rows.size() > 0) {
        body->resize(total_size);
    }
    uint32_t offset = 0;
    char* rbuffer = reinterpret_cast<char*>(&((*body)[0]));
    for (auto lit = rows.begin(); lit != rows.end(); ++lit) {
        ::rtidb::base::Encode(lit->data(), lit->size(), rbuffer, offset);
        offset += (4 + lit->size());
    }
    return total_size;
}

<<<<<<< HEAD
static inline int32_t EncodeRows(const std::vector<std::pair<uint64_t, std::unique_ptr<::rtidb::base::Slice> >>& rows,
                                 uint32_t total_block_size, std::string* pairs) {

=======
static inline int32_t EncodeRows(
    const std::vector<std::pair<uint64_t, ::rtidb::base::Slice>>& rows,
    uint32_t total_block_size, std::string* pairs) {
>>>>>>> 0a1c156f
    if (pairs == NULL) {
        PDLOG(WARNING, "invalid output pairs");
        return -1;
    }

    uint32_t total_size = rows.size() * (8 + 4) + total_block_size;
    if (rows.size() > 0) {
        pairs->resize(total_size);
    }

    char* rbuffer = reinterpret_cast<char*>(&((*pairs)[0]));
    uint32_t offset = 0;
    for (auto lit = rows.begin(); lit != rows.end(); ++lit) {
<<<<<<< HEAD
        ::rtidb::base::Encode(lit->first, lit->second->data(), lit->second->size(), rbuffer, offset);
        offset += (4 + 8 + lit->second->size());
=======
        const std::pair<uint64_t, ::rtidb::base::Slice>& pair = *lit;
        ::rtidb::base::Encode(pair.first, pair.second.data(),
                              pair.second.size(), rbuffer, offset);
        offset += (4 + 8 + pair.second.size());
>>>>>>> 0a1c156f
    }
    return total_size;
}

// encode pk, ts and value
static inline void EncodeFull(const std::string& pk, uint64_t time,
                              const char* data, const size_t size, char* buffer,
                              uint32_t offset) {
    buffer += offset;
    uint32_t pk_size = pk.length();
    uint32_t total_size = 8 + pk_size + size;
    PDLOG(DEBUG, "encode total size %u pk size %u", total_size, pk_size);
    memcpy(buffer, static_cast<const void*>(&total_size), 4);
    memrev32ifbe(buffer);
    buffer += 4;
    memcpy(buffer, static_cast<const void*>(&pk_size), 4);
    memrev32ifbe(buffer);
    buffer += 4;
    memcpy(buffer, static_cast<const void*>(&time), 8);
    memrev64ifbe(buffer);
    buffer += 8;
    memcpy(buffer, static_cast<const void*>(pk.c_str()), pk_size);
    buffer += pk_size;
    memcpy(buffer, static_cast<const void*>(data), size);
}

static inline void EncodeFull(const std::string& pk, uint64_t time,
                              const DataBlock* data, char* buffer,
                              uint32_t offset) {
    return EncodeFull(pk, time, data->data, data->size, buffer, offset);
}

static inline void Decode(
    const std::string* str,
    std::vector<std::pair<uint64_t, std::string*>>& pairs) { // NOLINT
    const char* buffer = str->c_str();
    uint32_t total_size = str->length();
    PDLOG(DEBUG, "total size %d %s", total_size, DebugString(*str).c_str());
    while (total_size > 0) {
        uint32_t size = 0;
        memcpy(static_cast<void*>(&size), buffer, 4);
        memrev32ifbe(static_cast<void*>(&size));
        PDLOG(DEBUG, "decode size %d", size);
        buffer += 4;
        uint64_t time = 0;
        memcpy(static_cast<void*>(&time), buffer, 8);
        memrev64ifbe(static_cast<void*>(&time));
        buffer += 8;
        assert(size >= 8);
        std::string* data = new std::string(size - 8, '0');
        memcpy(reinterpret_cast<char*>(&((*data)[0])), buffer, size - 8);
        buffer += (size - 8);
        pairs.push_back(std::make_pair(time, data));
        total_size -= (size + 4);
    }
}

static inline void DecodeFull(
    const std::string* str,
    std::map<std::string, std::vector<std::pair<uint64_t, std::string*>>>&
        value_map) {
    const char* buffer = str->c_str();
    uint32_t total_size = str->length();
    PDLOG(DEBUG, "total size %u %s", total_size, DebugString(*str).c_str());
    while (total_size > 0) {
        uint32_t size = 0;
        memcpy(static_cast<void*>(&size), buffer, 4);
        memrev32ifbe(static_cast<void*>(&size));
        PDLOG(DEBUG, "decode size %u", size);
        buffer += 4;
        uint32_t pk_size = 0;
        memcpy(static_cast<void*>(&pk_size), buffer, 4);
        buffer += 4;
        memrev32ifbe(static_cast<void*>(&pk_size));
        PDLOG(DEBUG, "decode size %u", pk_size);
        assert(size > pk_size + 8);
        uint64_t time = 0;
        memcpy(static_cast<void*>(&time), buffer, 8);
        memrev64ifbe(static_cast<void*>(&time));
        buffer += 8;
        std::string pk(buffer, pk_size);
        buffer += pk_size;
        uint32_t value_size = size - 8 - pk_size;
        std::string* data = new std::string(value_size, '0');
        memcpy(reinterpret_cast<char*>(&((*data)[0])), buffer, value_size);
        buffer += value_size;
        if (value_map.find(pk) == value_map.end()) {
            value_map.insert(std::make_pair(
                pk, std::vector<std::pair<uint64_t, std::string*>>()));
        }
        value_map[pk].push_back(std::make_pair(time, data));
        total_size -= (size + 8);
    }
}

<<<<<<< HEAD
using Schema = ::google::protobuf::RepeatedPtrField<::rtidb::common::ColumnDesc>;
using ProjectList = ::google::protobuf::RepeatedField<uint32_t>;
=======
using Schema =
    ::google::protobuf::RepeatedPtrField<::rtidb::common::ColumnDesc>;
>>>>>>> 0a1c156f
static constexpr uint8_t VERSION_LENGTH = 2;
static constexpr uint8_t SIZE_LENGTH = 4;
static constexpr uint8_t HEADER_LENGTH = VERSION_LENGTH + SIZE_LENGTH;
static constexpr uint32_t UINT24_MAX = (1 << 24) - 1;


struct RowContext;
class RowBuilder;
class RowView;
class RowProject;


//TODO(wangtaize) share the row codec context
struct RowContext {};

class RowProject {
 public:
    RowProject(const Schema& schema, const ProjectList& plist);

    ~RowProject();

    bool Init();

    bool Project(const int8_t* row_ptr, uint32_t row_size, int8_t** out_ptr, uint32_t* out_size);

 private:
    const Schema& schema_;
    const ProjectList& plist_;
    Schema output_schema_;
    // TODO(wangtaize) share the init overhead
    RowBuilder* row_builder_;
    RowView* row_view_;
};

class RowBuilder {
 public:
    explicit RowBuilder(const Schema& schema);
    ~RowBuilder() = default;

    uint32_t CalTotalLength(uint32_t string_length);
    bool SetBuffer(int8_t* buf, uint32_t size);
    bool AppendBool(bool val);
    bool AppendInt32(int32_t val);
    bool AppendInt16(int16_t val);
    bool AppendInt64(int64_t val);
    bool AppendTimestamp(int64_t val);
    bool AppendFloat(float val);
    bool AppendDouble(double val);
    bool AppendString(const char* val, uint32_t length);
    bool AppendNULL();
    bool AppendDate(uint32_t year, uint32_t month, uint32_t day);
    // append the date that encoded
    bool AppendDate(uint32_t date);

 private:
    bool Check(::rtidb::type::DataType type);

 private:
    const Schema& schema_;
    int8_t* buf_;
    uint32_t cnt_;
    uint32_t size_;
    uint32_t str_field_cnt_;
    uint32_t str_addr_length_;
    uint32_t str_field_start_offset_;
    uint32_t str_offset_;
    std::vector<uint32_t> offset_vec_;
};

class RowView {
 public:
    RowView(const Schema& schema, const int8_t* row, uint32_t size);
    explicit RowView(const Schema& schema);
    ~RowView() = default;
    bool Reset(const int8_t* row, uint32_t size);
    bool Reset(const int8_t* row);

    int32_t GetBool(uint32_t idx, bool* val);
    int32_t GetInt32(uint32_t idx, int32_t* val);
    int32_t GetInt64(uint32_t idx, int64_t* val);
    int32_t GetTimestamp(uint32_t idx, int64_t* val);
    int32_t GetInt16(uint32_t idx, int16_t* val);
    int32_t GetFloat(uint32_t idx, float* val);
    int32_t GetDouble(uint32_t idx, double* val);
    int32_t GetString(uint32_t idx, char** val, uint32_t* length);
    int32_t GetDate(uint32_t idx, uint32_t* year, uint32_t* month, uint32_t* day);
    int32_t GetDate(uint32_t idx, uint32_t* date);
    bool IsNULL(uint32_t idx) { return IsNULL(row_, idx); }
    inline uint32_t GetSize() { return size_; }

    static inline uint32_t GetSize(const int8_t* row) {
        return *(reinterpret_cast<const uint32_t*>(row + VERSION_LENGTH));
    }

    int32_t GetValue(const int8_t* row, uint32_t idx,
                     ::rtidb::type::DataType type, void* val);

    int32_t GetInteger(const int8_t* row, uint32_t idx,
                       ::rtidb::type::DataType type, int64_t* val);

    int32_t GetValue(const int8_t* row, uint32_t idx, char** val,
                     uint32_t* length);

 private:
    bool Init();
    bool CheckValid(uint32_t idx, ::rtidb::type::DataType type);

    inline bool IsNULL(const int8_t* row, uint32_t idx) {
        const int8_t* ptr = row + HEADER_LENGTH + (idx >> 3);
        return *(reinterpret_cast<const uint8_t*>(ptr)) & (1 << (idx & 0x07));
    }

 private:
    uint8_t str_addr_length_;
    bool is_valid_;
    uint32_t string_field_cnt_;
    uint32_t str_field_start_offset_;
    uint32_t size_;
    const int8_t* row_;
    const Schema& schema_;
    std::vector<uint32_t> offset_vec_;
};

namespace v1 {

static constexpr uint8_t VERSION_LENGTH = 2;
static constexpr uint8_t SIZE_LENGTH = 4;
// calc the total row size with primary_size, str field count and str_size
inline uint32_t CalcTotalLength(uint32_t primary_size, uint32_t str_field_cnt,
                                uint32_t str_size, uint32_t* str_addr_space) {
    uint32_t total_size = primary_size + str_size;
    if (total_size + str_field_cnt <= UINT8_MAX) {
        *str_addr_space = 1;
        return total_size + str_field_cnt;
    } else if (total_size + str_field_cnt * 2 <= UINT16_MAX) {
        *str_addr_space = 2;
        return total_size + str_field_cnt * 2;
    } else if (total_size + str_field_cnt * 3 <= 1 << 24) {
        *str_addr_space = 3;
        return total_size + str_field_cnt * 3;
    } else {
        *str_addr_space = 4;
        return total_size + str_field_cnt * 4;
    }
}
inline int32_t AppendInt16(int8_t* buf_ptr, uint32_t buf_size, int16_t val,
                           uint32_t field_offset) {
    if (field_offset + 2 > buf_size) {
        return -1;
    }
    *(reinterpret_cast<int16_t*>(buf_ptr + field_offset)) = val;
    return 4;
}

inline int32_t AppendFloat(int8_t* buf_ptr, uint32_t buf_size, float val,
                           uint32_t field_offset) {
    if (field_offset + 4 > buf_size) {
        return -1;
    }
    *(reinterpret_cast<float*>(buf_ptr + field_offset)) = val;
    return 4;
}

inline int32_t AppendInt32(int8_t* buf_ptr, uint32_t buf_size, int32_t val,
                           uint32_t field_offset) {
    if (field_offset + 4 > buf_size) {
        return -1;
    }
    *(reinterpret_cast<int32_t*>(buf_ptr + field_offset)) = val;
    return 4;
}

inline int32_t AppendInt64(int8_t* buf_ptr, uint32_t buf_size, int64_t val,
                           uint32_t field_offset) {
    if (field_offset + 8 > buf_size) {
        return -1;
    }
    *(reinterpret_cast<int64_t*>(buf_ptr + field_offset)) = val;
    return 8;
}

inline int32_t AppendDouble(int8_t* buf_ptr, uint32_t buf_size, double val,
                            uint32_t field_offset) {
    if (field_offset + 8 > buf_size) {
        return -1;
    }

    *(reinterpret_cast<double*>(buf_ptr + field_offset)) = val;
    return 8;
}

int32_t AppendString(int8_t* buf_ptr, uint32_t buf_size, int8_t* val,
                     uint32_t size, uint32_t str_start_offset,
                     uint32_t str_field_offset, uint32_t str_addr_space,
                     uint32_t str_body_offset);

inline int8_t GetAddrSpace(uint32_t size) {
    if (size <= UINT8_MAX) {
        return 1;
    } else if (size <= UINT16_MAX) {
        return 2;
    } else if (size <= 1 << 24) {
        return 3;
    } else {
        return 4;
    }
}

inline int8_t GetBoolField(const int8_t* row, uint32_t offset) {
    int8_t value = *(row + offset);
    return value;
}

inline int16_t GetInt16Field(const int8_t* row, uint32_t offset) {
    return *(reinterpret_cast<const int16_t*>(row + offset));
}

inline int32_t GetInt32Field(const int8_t* row, uint32_t offset) {
    return *(reinterpret_cast<const int32_t*>(row + offset));
}

inline int64_t GetInt64Field(const int8_t* row, uint32_t offset) {
    return *(reinterpret_cast<const int64_t*>(row + offset));
}

inline float GetFloatField(const int8_t* row, uint32_t offset) {
    return *(reinterpret_cast<const float*>(row + offset));
}

inline double GetDoubleField(const int8_t* row, uint32_t offset) {
    return *(reinterpret_cast<const double*>(row + offset));
}

// native get string field method
int32_t GetStrField(const int8_t* row, uint32_t str_field_offset,
                    uint32_t next_str_field_offset, uint32_t str_start_offset,
                    uint32_t addr_space, int8_t** data, uint32_t* size);
int32_t GetCol(int8_t* input, int32_t offset, int32_t type_id, int8_t* data);
int32_t GetStrCol(int8_t* input, int32_t str_field_offset,
                  int32_t next_str_field_offset, int32_t str_start_offset,
                  int32_t type_id, int8_t* data);
}  // namespace v1

}  // namespace base
}  // namespace rtidb

#endif  // SRC_BASE_CODEC_H_<|MERGE_RESOLUTION|>--- conflicted
+++ resolved
@@ -79,15 +79,9 @@
     return total_size;
 }
 
-<<<<<<< HEAD
-static inline int32_t EncodeRows(const std::vector<std::pair<uint64_t, std::unique_ptr<::rtidb::base::Slice> >>& rows,
+static inline int32_t EncodeRows(
+        const std::vector<std::pair<uint64_t, std::unique_ptr<::rtidb::base::Slice> >>& rows,
                                  uint32_t total_block_size, std::string* pairs) {
-
-=======
-static inline int32_t EncodeRows(
-    const std::vector<std::pair<uint64_t, ::rtidb::base::Slice>>& rows,
-    uint32_t total_block_size, std::string* pairs) {
->>>>>>> 0a1c156f
     if (pairs == NULL) {
         PDLOG(WARNING, "invalid output pairs");
         return -1;
@@ -101,15 +95,9 @@
     char* rbuffer = reinterpret_cast<char*>(&((*pairs)[0]));
     uint32_t offset = 0;
     for (auto lit = rows.begin(); lit != rows.end(); ++lit) {
-<<<<<<< HEAD
-        ::rtidb::base::Encode(lit->first, lit->second->data(), lit->second->size(), rbuffer, offset);
+        ::rtidb::base::Encode(lit->first, lit->second->data(), 
+                lit->second->size(), rbuffer, offset);
         offset += (4 + 8 + lit->second->size());
-=======
-        const std::pair<uint64_t, ::rtidb::base::Slice>& pair = *lit;
-        ::rtidb::base::Encode(pair.first, pair.second.data(),
-                              pair.second.size(), rbuffer, offset);
-        offset += (4 + 8 + pair.second.size());
->>>>>>> 0a1c156f
     }
     return total_size;
 }
@@ -205,13 +193,9 @@
     }
 }
 
-<<<<<<< HEAD
-using Schema = ::google::protobuf::RepeatedPtrField<::rtidb::common::ColumnDesc>;
 using ProjectList = ::google::protobuf::RepeatedField<uint32_t>;
-=======
 using Schema =
     ::google::protobuf::RepeatedPtrField<::rtidb::common::ColumnDesc>;
->>>>>>> 0a1c156f
 static constexpr uint8_t VERSION_LENGTH = 2;
 static constexpr uint8_t SIZE_LENGTH = 4;
 static constexpr uint8_t HEADER_LENGTH = VERSION_LENGTH + SIZE_LENGTH;
