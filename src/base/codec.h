--- conflicted
+++ resolved
@@ -40,13 +40,10 @@
     memcpy(buffer, static_cast<const void*>(data), size);
 }
 
-<<<<<<< HEAD
 static inline void Encode(uint64_t time, const DataBlock* data, char* buffer, uint32_t offset) {
     return Encode(time, data->data, data->size, buffer, offset);
 }
 
-static inline void EncodeFull(const std::string& pk, uint64_t time, const char* data, const size_t size, char* buffer, uint32_t offset) {
-=======
 static inline void Encode(const DataBlock* data, char* buffer, uint32_t offset) {
     buffer += offset;
     memcpy(buffer, static_cast<const void*>(&data->size), 4);
@@ -101,11 +98,8 @@
     return total_size;
 }
 
-
-
 // encode pk, ts and value
-static inline void EncodeFull(const std::string& pk, uint64_t time, const DataBlock* data, char* buffer, uint32_t offset) {
->>>>>>> 0abd5bde
+static inline void EncodeFull(const std::string& pk, uint64_t time, const char* data, const size_t size, char* buffer, uint32_t offset) {
     buffer += offset;
     uint32_t pk_size = pk.length();
     uint32_t total_size = 8 + pk_size + size;
@@ -124,7 +118,6 @@
     memcpy(buffer, static_cast<const void*>(data), size);
 }
 
-// encode pk, ts and value
 static inline void EncodeFull(const std::string& pk, uint64_t time, const DataBlock* data, char* buffer, uint32_t offset) {
     return EncodeFull(pk, time, data->data, data->size, buffer, offset);
 }
@@ -189,4 +182,4 @@
 }
 }
 
-#endif /* !CODEC_H */+#endif /* !CODEC_H */
