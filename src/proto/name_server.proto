import "common.proto";
import "tablet.proto";
import "type.proto";
package rtidb.nameserver;

option cc_generic_services = true;
option java_package = "com._4paradigm.rtidb.ns";
option java_outer_classname = "NS";

enum CompressType {
    kNoCompress = 0;
    kSnappy = 1;
}

enum ServerMode {
    kNORMAL = 0;
    kLEADER = 1;
    kFOLLOWER = 2;
}

enum ClusterStatus {
    kClusterHealthy = 0;
    kClusterOffline = 1;
    kClusterRemove = 2;
}

message ColumnDesc {
    required string name = 1;
    required string type = 2;
    required bool add_ts_idx = 3;
}

message PartitionMeta {
    required string endpoint = 1;
    required bool is_leader = 2;
    optional bool is_alive = 3 [default = true];
    optional uint64 offset = 4;
    optional uint64 record_cnt = 5;
    optional uint64 record_byte_size = 6;
    optional bool tablet_has_partition = 7 [default = true];
    optional uint64 diskused = 8 [default = 0];
    optional uint32 remote_tid = 9 [default = 4294967295]; // 4294967295 is UINT32 max value
    optional string alias = 10;
}

message TermPair {
    required uint64 term = 1;
    required uint64 offset = 2;
}

message TablePartition {
    required uint32 pid = 1;
    repeated PartitionMeta partition_meta = 2;
    repeated TermPair term_offset = 3;
    optional uint64 record_cnt = 4;
    optional uint64 record_byte_size = 5;
    optional uint64 diskused = 6 [default = 0];
    repeated PartitionMeta remote_partition_meta = 7;
}

message UpdateTTLRequest {
    optional string name = 1;
    optional string ttl_type = 2 [default = "kAbsoluteTime", deprecated = true];
    optional uint64 value = 3 [default = 0, deprecated = true];
    optional string ts_name = 4;
    optional rtidb.api.TTLDesc ttl_desc = 5;
    optional string db = 6 [default = ""];
}

message UpdateTTLResponse {
    optional int32 code = 1;
    optional string msg = 2;
}

message BlobPartitionMeta {
    optional string endpoint = 1;
    optional bool is_leader = 2 [default = false];
    optional bool is_alive = 3 [default = true];
}

message BlobPartition{
    repeated BlobPartitionMeta partition_meta = 1;
}

message BlobInfo {
    optional uint32 replica_num = 1 [default = 1];
    repeated BlobPartition blob_partition = 2;
    optional uint32 height = 3 [default = 1];
}

message TableInfo {
    optional string name = 1;
    optional uint64 ttl = 2 [default = 0, deprecated = true];
    optional uint32 seg_cnt = 3 [default = 8];
    repeated TablePartition table_partition = 4;
    optional uint32 tid = 5;
    repeated ColumnDesc column_desc = 6 [deprecated = true];
    optional string ttl_type = 7 [default = "kAbsoluteTime", deprecated = true];
    optional uint32 partition_num = 8;
    optional uint32 replica_num = 9; // contain the leader
    optional CompressType compress_type = 10 [default = kNoCompress];
    optional uint32 key_entry_max_height = 11;
    repeated rtidb.common.ColumnDesc column_desc_v1 = 12;
    repeated rtidb.common.ColumnKey column_key = 13;
    optional rtidb.common.StorageMode storage_mode = 14 [default = kMemory];
    repeated rtidb.common.ColumnDesc added_column_desc = 15;
    optional rtidb.api.TTLDesc ttl_desc = 16;
    optional rtidb.type.TableType table_type = 17 [default = kTimeSeries];
    optional uint32 format_version = 18 [default = 0];
    optional BlobInfo blob_info = 19;
    optional string db = 20 [default = ""];
    repeated string partition_key = 21;
    repeated common.VersionPair schema_versions = 22;
}

message CreateTableRequest {
    required TableInfo table_info = 1;
    optional ZoneInfo zone_info = 2;
    optional rtidb.api.TaskInfo task_info = 3;
}

message DropTableRequest {
    required string name = 1;
    optional ZoneInfo zone_info = 2;
    optional rtidb.api.TaskInfo task_info = 3;
    optional string db = 4 [default = ""];
}

message LoadTableRequest {
    optional string name = 1;
    optional string endpoint = 2;
    optional uint32 pid = 3;
    optional ZoneInfo zone_info = 4;
    optional rtidb.api.TaskInfo task_info = 5;
    optional string db = 6 [default = ""];
}

message CreateTableInfoRequest {
    optional TableInfo table_info = 1;
    optional ZoneInfo zone_info = 2;
}

message ShowTableRequest {
    optional string name = 1;
    optional string db = 2 [default = ""];
    optional bool show_all = 3 [default = false];
}

message ShowTableResponse {
    repeated TableInfo table_info = 1;
    required int32 code = 2;
    optional string msg = 3;
}

message MakeSnapshotNSRequest {
    required string name = 1;
    required uint32 pid = 2;
    optional uint64 offset = 3;
    optional string db = 4 [default=""];
}

message AddReplicaData {
    required string name = 1;
    required uint32 pid = 2;
    optional string endpoint = 3;
    optional uint32 remote_tid = 4; //for remote
    optional string alias = 5; //for remote 
    optional TablePartition table_partition = 6; //for remote
    optional string db = 7 [default = ""];
}

message AddReplicaNSRequest {
    required string name = 1;
    required uint32 pid = 2;
    required string endpoint = 3;
    repeated uint32 pid_group = 4;
    repeated string endpoint_group = 5; //for remote
    optional ZoneInfo zone_info = 6; //for remote
    optional rtidb.api.TaskInfo task_info = 7; //for remote
    optional string db = 8 [default = ""];
}

message Pair {
    required string key = 1;
    required string value = 2;
}

message ConfSetRequest {
    required Pair conf = 1;
}

message ConfGetRequest {}

message ConfGetResponse {
    required int32 code = 1;
    optional string msg = 2;
    repeated Pair conf = 3;
}

message ChangeLeaderRequest {
    required string name = 1;
    required uint32 pid = 2;
    optional string candidate_leader = 3;
    optional string db = 4 [default = ""];
}

message OfflineEndpointRequest {
    required string endpoint = 1;
    optional uint32 concurrency = 2;
}

message RecoverEndpointRequest {
    required string endpoint = 1;
    optional bool need_restore = 2;
    optional uint32 concurrency = 3;
}

message GeneralResponse {
    required int32 code = 1;
    optional string msg = 2;
}

message CreateTableInfoResponse {
    optional TableInfo table_info = 1;
    required int32 code = 2;
    optional string msg = 3;
}

message ShowTabletRequest {}

message AddTableFieldRequest {
    optional string name = 1;
    optional rtidb.common.ColumnDesc column_desc = 2;
    optional string db = 3 [default = ""];
}

message TabletStatus {
    optional string endpoint = 1;
    optional string state = 2;
    optional uint64 age = 3;
    optional string real_endpoint = 4;
}

message ShowTabletResponse {
    repeated TabletStatus tablets = 1;
    optional int32 code = 2;
    optional string msg = 3;
}

message RecoverTableRequest {
    required string name = 1;
    required uint32 pid = 2;
    required string endpoint = 3;
    optional string db = 4 [default = ""];
}

message DelReplicaNSRequest {
    required string name = 1;
    required uint32 pid = 2;
    required string endpoint = 3;
    repeated uint32 pid_group = 4;
    optional string db = 5 [default = ""];
}

message MigrateRequest {
    required string src_endpoint = 1;
    required string name = 2;
    repeated uint32 pid = 3;
    required string des_endpoint = 4;
    optional string db = 5 [default = ""];
}

message MigrateInfo {
    optional string src_endpoint = 1;
    optional string des_endpoint = 2;
}

message EndpointStatusData {
    optional string endpoint = 1;
    optional bool is_leader = 2;
    optional bool is_alive = 3;
}

message RecoverTableData {
    optional string endpoint = 1;
    optional uint64 offset_delta = 2;
    optional bool is_leader = 3;
    optional uint32 concurrency = 4;
}

message CreateTableData {
    optional string alias = 1;
    optional TableInfo table_info = 2;
    optional TableInfo remote_table_info = 3;
}

message ChangeLeaderData {
    optional string name = 1;
    optional uint32 tid = 2;
    optional uint32 pid = 3;
    optional uint64 term = 4;
    optional uint64 offset = 5;
    optional string leader = 6;
    repeated string follower = 7;
    optional string candidate_leader = 8;
    repeated rtidb.common.EndpointAndTid remote_follower = 9;
    optional string db = 10 [default = ""];
}

message OPStatus {
    required uint64 op_id = 1;
    required string op_type = 2;
    required string status = 3;
    required uint64 start_time = 4;
    required uint64 end_time = 5;
    required string task_type = 6;
    optional string name = 7;
    optional uint32 pid = 8;
    optional int32 for_replica_cluster = 9 [default = 0];
    optional string db = 10 [default = ""];
}

message GetTablePartitionRequest {
    optional string name = 1;
    optional uint32 pid = 2;
    optional string db = 3 [default = ""];
}

message GetTablePartitionResponse {
    optional int32 code = 1;
    optional string msg = 2;
    optional TablePartition table_partition = 3;
}

message SetTablePartitionRequest {
    optional string name = 1;
    optional TablePartition table_partition = 2;
    optional string db = 3 [default = ""];
}

message UpdateTableAliveRequest {
    optional string name = 1;
    optional string endpoint = 2;
    optional uint32 pid = 3;
    optional bool is_alive = 4;
    optional string db = 5 [default = ""];
}

message ShowOPStatusRequest{
    optional string name = 1;
    optional uint32 pid = 2;
    optional string db = 3;
}

message ConnectZKRequest {}
message DisConnectZKRequest {}

message ShowOPStatusResponse {
    optional int32 code = 1;
    optional string msg = 2;
    repeated OPStatus op_status = 3;
}

message CancelOPRequest {
    optional uint64 op_id = 1;
}

message ClusterAddress {
    optional string zk_endpoints = 1;
    optional string zk_path = 2;
    optional string alias = 3;
}

message GeneralRequest {}

message ClusterAddAge {
    optional ClusterAddress replica = 1;
    optional uint64 age = 2;
    optional string state = 3;
}
message ShowReplicaClusterResponse {
    repeated ClusterAddAge replicas = 1;
    optional int32 code = 2;
    optional string msg = 3;
}

message RemoveReplicaOfRequest {
    optional string alias = 1;
}

message ReplicaClusterByNsRequest {
    optional ZoneInfo zone_info = 1;
}

message ZoneInfo {
    optional string zone_name = 1;
    optional string replica_alias = 2;
    optional uint64 zone_term = 3;
    optional ServerMode mode = 4;
}

message AddReplicaClusterByNsResponse {
    repeated TabletStatus tablets = 1;
    repeated TableInfo table_info = 2;
    required int32 code = 3;
    optional string msg = 4;
}

message SwitchModeRequest {
    optional ServerMode sm = 1;
}

message SyncTableRequest {
    optional string name = 1;
    optional string cluster_alias = 2;
    optional uint32 pid = 3;
    optional string db = 4 [default = ""];
}

message SetSdkEndpointRequest {
    optional string server_name = 1;
    optional string sdk_endpoint = 2;
}

message AddIndexMeta {
    optional string name = 1;
    optional uint32 pid = 2;
    optional rtidb.common.ColumnKey column_key = 3;
    optional uint32 idx = 4;
    optional string db = 5 [default = ""];
    optional bool skip_data = 6 [default = false];
}

message AddIndexRequest {
    optional string name = 1;
    optional rtidb.common.ColumnKey column_key = 2;
    optional string db = 3 [default = ""];
    repeated rtidb.common.ColumnDesc cols = 4;
}

message DeleteIndexRequest {
    optional string table_name = 1;
    optional string idx_name = 2;
    optional string db_name = 3  [default = ""];
}

message CreateDatabaseRequest {
    optional string db = 1;
}

message UseDatabaseRequest {
    optional string db = 1;
}

message ShowDatabaseResponse {
    optional int32 code = 1;
    optional string msg = 2;
    repeated string db = 3;
}

message DropDatabaseRequest {
    optional string db = 1;
}

message ShowBlobServerRequest {}

message ShowBlobServerResponse {
    repeated TabletStatus tablets = 1;
    optional int32 code = 2;
    optional string msg = 3;
}

message ShowSdkEndpointRequest {}

message ShowSdkEndpointResponse {
    repeated TabletStatus tablets = 1;
    optional int32 code = 2;
    optional string msg = 3;
}

<<<<<<< HEAD
message ShowCatalogRequest {}

message ShowCatalogResponse {
    repeated rtidb.common.CatalogInfo catalog = 1;
    optional int32 code = 2;
    optional string msg = 3;
=======
message ProcedureInfo {
    optional string db_name = 1;
    optional string sp_name = 2;
    optional string sql = 3;
    repeated rtidb.common.ColumnDesc input_schema = 4;
    repeated rtidb.common.ColumnDesc output_schema = 5;
}

message CreateProcedureRequest {
    optional ProcedureInfo sp_info = 1;
}

message ShowProcedureRequest {
    optional string db_name = 1;
    optional string sp_name = 2;
}

message ShowProcedureResponse {
    optional int32 code = 1;
    optional string msg = 2;
    repeated ProcedureInfo sp_info = 3;
}

message DropProcedureRequest {
    optional string db_name = 1;
    optional string sp_name = 2;
>>>>>>> feb542b4
}

service NameServer {
    rpc CreateTable(CreateTableRequest) returns (GeneralResponse);
    rpc DropTable(DropTableRequest) returns (GeneralResponse);
    rpc ShowTablet(ShowTabletRequest) returns (ShowTabletResponse);
    rpc ShowTable(ShowTableRequest) returns (ShowTableResponse);
    rpc MakeSnapshotNS(MakeSnapshotNSRequest) returns (GeneralResponse);
    rpc AddReplicaNS(AddReplicaNSRequest) returns (GeneralResponse);
    rpc DelReplicaNS(DelReplicaNSRequest) returns (GeneralResponse);
    rpc ShowOPStatus(ShowOPStatusRequest) returns (ShowOPStatusResponse);
    rpc CancelOP(CancelOPRequest) returns (GeneralResponse);
    rpc ConfSet(ConfSetRequest) returns (GeneralResponse);
    rpc ConfGet(ConfGetRequest) returns (ConfGetResponse);
    rpc ChangeLeader(ChangeLeaderRequest) returns (GeneralResponse);
    rpc OfflineEndpoint(OfflineEndpointRequest) returns (GeneralResponse);
    rpc Migrate(MigrateRequest) returns (GeneralResponse);
    rpc RecoverTable(RecoverTableRequest) returns (GeneralResponse);
    rpc RecoverEndpoint(RecoverEndpointRequest) returns (GeneralResponse);
    rpc ConnectZK(ConnectZKRequest) returns (GeneralResponse);
    rpc DisConnectZK(DisConnectZKRequest) returns (GeneralResponse);
    rpc SetTablePartition(SetTablePartitionRequest) returns (GeneralResponse);
    rpc GetTablePartition(GetTablePartitionRequest) returns (GetTablePartitionResponse);
    rpc UpdateTTL(UpdateTTLRequest) returns (UpdateTTLResponse);
    rpc UpdateTableAliveStatus(UpdateTableAliveRequest) returns (GeneralResponse);
    rpc AddTableField(AddTableFieldRequest) returns (GeneralResponse);
    rpc AddReplicaCluster(ClusterAddress) returns (GeneralResponse);
    rpc ShowReplicaCluster(GeneralRequest) returns (ShowReplicaClusterResponse);
    rpc RemoveReplicaCluster(RemoveReplicaOfRequest) returns (GeneralResponse);
    rpc AddReplicaClusterByNs(ReplicaClusterByNsRequest) returns (AddReplicaClusterByNsResponse);
    rpc RemoveReplicaClusterByNs(ReplicaClusterByNsRequest) returns (GeneralResponse);
    rpc SwitchMode(SwitchModeRequest) returns (GeneralResponse);
    rpc GetTaskStatus(rtidb.api.TaskStatusRequest) returns (rtidb.api.TaskStatusResponse);
    rpc DeleteOPTask(rtidb.api.DeleteTaskRequest) returns (rtidb.api.GeneralResponse);
    rpc CreateTableInfo(CreateTableInfoRequest) returns (CreateTableInfoResponse);
    rpc CreateTableInfoSimply(CreateTableInfoRequest) returns (CreateTableInfoResponse);
    rpc LoadTable(LoadTableRequest) returns (GeneralResponse);
    rpc AddReplicaNSFromRemote(AddReplicaNSRequest) returns (GeneralResponse);
    rpc SyncTable(SyncTableRequest) returns (GeneralResponse);
    rpc AddIndex(AddIndexRequest) returns (GeneralResponse);
    rpc DeleteIndex(DeleteIndexRequest) returns (GeneralResponse);
    rpc CreateDatabase(CreateDatabaseRequest) returns (GeneralResponse);
    rpc UseDatabase(UseDatabaseRequest) returns (GeneralResponse);
    rpc ShowDatabase(GeneralRequest) returns (ShowDatabaseResponse);
    rpc DropDatabase(DropDatabaseRequest) returns (GeneralResponse);
    rpc SetSdkEndpoint(SetSdkEndpointRequest) returns (GeneralResponse);
    rpc ShowBlobServer(ShowBlobServerRequest) returns (ShowBlobServerResponse);
    rpc ShowSdkEndpoint(ShowSdkEndpointRequest) returns (ShowSdkEndpointResponse);
<<<<<<< HEAD
    rpc ShowCatalog(ShowCatalogRequest) returns (ShowCatalogResponse);
=======
    rpc CreateProcedure(CreateProcedureRequest) returns (GeneralResponse);
    rpc ShowProcedure(ShowProcedureRequest) returns (ShowProcedureResponse);
    rpc DropProcedure(DropProcedureRequest) returns (GeneralResponse);
>>>>>>> feb542b4
}<|MERGE_RESOLUTION|>--- conflicted
+++ resolved
@@ -478,14 +478,14 @@
     optional string msg = 3;
 }
 
-<<<<<<< HEAD
 message ShowCatalogRequest {}
 
 message ShowCatalogResponse {
     repeated rtidb.common.CatalogInfo catalog = 1;
     optional int32 code = 2;
     optional string msg = 3;
-=======
+}
+
 message ProcedureInfo {
     optional string db_name = 1;
     optional string sp_name = 2;
@@ -512,7 +512,6 @@
 message DropProcedureRequest {
     optional string db_name = 1;
     optional string sp_name = 2;
->>>>>>> feb542b4
 }
 
 service NameServer {
@@ -561,11 +560,8 @@
     rpc SetSdkEndpoint(SetSdkEndpointRequest) returns (GeneralResponse);
     rpc ShowBlobServer(ShowBlobServerRequest) returns (ShowBlobServerResponse);
     rpc ShowSdkEndpoint(ShowSdkEndpointRequest) returns (ShowSdkEndpointResponse);
-<<<<<<< HEAD
     rpc ShowCatalog(ShowCatalogRequest) returns (ShowCatalogResponse);
-=======
     rpc CreateProcedure(CreateProcedureRequest) returns (GeneralResponse);
     rpc ShowProcedure(ShowProcedureRequest) returns (ShowProcedureResponse);
     rpc DropProcedure(DropProcedureRequest) returns (GeneralResponse);
->>>>>>> feb542b4
 }