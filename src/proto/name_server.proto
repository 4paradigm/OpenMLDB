import "common.proto";
import "tablet.proto";
import "type.proto";
import "sql_procedure.proto";
package rtidb.nameserver;

option cc_generic_services = true;
option java_package = "com._4paradigm.rtidb.ns";
option java_outer_classname = "NS";

enum CompressType {
    kNoCompress = 0;
    kSnappy = 1;
}

enum ServerMode {
    kNORMAL = 0;
    kLEADER = 1;
    kFOLLOWER = 2;
}

enum ClusterStatus {
    kClusterHealthy = 0;
    kClusterOffline = 1;
    kClusterRemove = 2;
}

message ColumnDesc {
    required string name = 1;
    required string type = 2;
    required bool add_ts_idx = 3;
}

message PartitionMeta {
    required string endpoint = 1;
    required bool is_leader = 2;
    optional bool is_alive = 3 [default = true];
    optional uint64 offset = 4;
    optional uint64 record_cnt = 5;
    optional uint64 record_byte_size = 6;
    optional bool tablet_has_partition = 7 [default = true];
    optional uint64 diskused = 8 [default = 0];
    optional uint32 remote_tid = 9 [default = 4294967295]; // 4294967295 is UINT32 max value
    optional string alias = 10;
}

message TermPair {
    required uint64 term = 1;
    required uint64 offset = 2;
}

message TablePartition {
    required uint32 pid = 1;
    repeated PartitionMeta partition_meta = 2;
    repeated TermPair term_offset = 3;
    optional uint64 record_cnt = 4;
    optional uint64 record_byte_size = 5;
    optional uint64 diskused = 6 [default = 0];
    repeated PartitionMeta remote_partition_meta = 7;
}

message UpdateTTLRequest {
    optional string name = 1;
    optional string ttl_type = 2 [default = "kAbsoluteTime", deprecated = true];
    optional uint64 value = 3 [default = 0, deprecated = true];
    optional string ts_name = 4;
    optional rtidb.api.TTLDesc ttl_desc = 5;
    optional string db = 6 [default = ""];
}

message UpdateTTLResponse {
    optional int32 code = 1;
    optional string msg = 2;
}

message BlobPartitionMeta {
    optional string endpoint = 1;
    optional bool is_leader = 2 [default = false];
    optional bool is_alive = 3 [default = true];
}

message BlobPartition{
    repeated BlobPartitionMeta partition_meta = 1;
}

message BlobInfo {
    optional uint32 replica_num = 1 [default = 1];
    repeated BlobPartition blob_partition = 2;
    optional uint32 height = 3 [default = 1];
}

message TableInfo {
    optional string name = 1;
    optional uint64 ttl = 2 [default = 0, deprecated = true];
    optional uint32 seg_cnt = 3 [default = 8];
    repeated TablePartition table_partition = 4;
    optional uint32 tid = 5;
    repeated ColumnDesc column_desc = 6 [deprecated = true];
    optional string ttl_type = 7 [default = "kAbsoluteTime", deprecated = true];
    optional uint32 partition_num = 8;
    optional uint32 replica_num = 9; // contain the leader
    optional CompressType compress_type = 10 [default = kNoCompress];
    optional uint32 key_entry_max_height = 11;
    repeated rtidb.common.ColumnDesc column_desc_v1 = 12;
    repeated rtidb.common.ColumnKey column_key = 13;
    optional rtidb.common.StorageMode storage_mode = 14 [default = kMemory];
    repeated rtidb.common.ColumnDesc added_column_desc = 15;
    optional rtidb.api.TTLDesc ttl_desc = 16;
    optional rtidb.type.TableType table_type = 17 [default = kTimeSeries];
    optional uint32 format_version = 18 [default = 0];
    optional BlobInfo blob_info = 19;
    optional string db = 20 [default = ""];
    repeated string partition_key = 21;
    repeated common.VersionPair schema_versions = 22;
}

message CreateTableRequest {
    required TableInfo table_info = 1;
    optional ZoneInfo zone_info = 2;
    optional rtidb.api.TaskInfo task_info = 3;
}

message DropTableRequest {
    required string name = 1;
    optional ZoneInfo zone_info = 2;
    optional rtidb.api.TaskInfo task_info = 3;
    optional string db = 4 [default = ""];
}

message LoadTableRequest {
    optional string name = 1;
    optional string endpoint = 2;
    optional uint32 pid = 3;
    optional ZoneInfo zone_info = 4;
    optional rtidb.api.TaskInfo task_info = 5;
    optional string db = 6 [default = ""];
}

message CreateTableInfoRequest {
    optional TableInfo table_info = 1;
    optional ZoneInfo zone_info = 2;
}

message ShowTableRequest {
    optional string name = 1;
    optional string db = 2 [default = ""];
    optional bool show_all = 3 [default = false];
}

message ShowTableResponse {
    repeated TableInfo table_info = 1;
    required int32 code = 2;
    optional string msg = 3;
}

message MakeSnapshotNSRequest {
    required string name = 1;
    required uint32 pid = 2;
    optional uint64 offset = 3;
    optional string db = 4 [default=""];
}

message AddReplicaData {
    required string name = 1;
    required uint32 pid = 2;
    optional string endpoint = 3;
    optional uint32 remote_tid = 4; //for remote
    optional string alias = 5; //for remote 
    optional TablePartition table_partition = 6; //for remote
    optional string db = 7 [default = ""];
}

message AddReplicaNSRequest {
    required string name = 1;
    required uint32 pid = 2;
    required string endpoint = 3;
    repeated uint32 pid_group = 4;
    repeated string endpoint_group = 5; //for remote
    optional ZoneInfo zone_info = 6; //for remote
    optional rtidb.api.TaskInfo task_info = 7; //for remote
    optional string db = 8 [default = ""];
}

message Pair {
    required string key = 1;
    required string value = 2;
}

message ConfSetRequest {
    required Pair conf = 1;
}

message ConfGetRequest {}

message ConfGetResponse {
    required int32 code = 1;
    optional string msg = 2;
    repeated Pair conf = 3;
}

message ChangeLeaderRequest {
    required string name = 1;
    required uint32 pid = 2;
    optional string candidate_leader = 3;
    optional string db = 4 [default = ""];
}

message OfflineEndpointRequest {
    required string endpoint = 1;
    optional uint32 concurrency = 2;
}

message RecoverEndpointRequest {
    required string endpoint = 1;
    optional bool need_restore = 2;
    optional uint32 concurrency = 3;
}

message GeneralResponse {
    required int32 code = 1;
    optional string msg = 2;
}

message CreateTableInfoResponse {
    optional TableInfo table_info = 1;
    required int32 code = 2;
    optional string msg = 3;
}

message ShowTabletRequest {}

message AddTableFieldRequest {
    optional string name = 1;
    optional rtidb.common.ColumnDesc column_desc = 2;
    optional string db = 3 [default = ""];
}

message TabletStatus {
    optional string endpoint = 1;
    optional string state = 2;
    optional uint64 age = 3;
    optional string real_endpoint = 4;
}

message ShowTabletResponse {
    repeated TabletStatus tablets = 1;
    optional int32 code = 2;
    optional string msg = 3;
}

message RecoverTableRequest {
    required string name = 1;
    required uint32 pid = 2;
    required string endpoint = 3;
    optional string db = 4 [default = ""];
}

message DelReplicaNSRequest {
    required string name = 1;
    required uint32 pid = 2;
    required string endpoint = 3;
    repeated uint32 pid_group = 4;
    optional string db = 5 [default = ""];
}

message MigrateRequest {
    required string src_endpoint = 1;
    required string name = 2;
    repeated uint32 pid = 3;
    required string des_endpoint = 4;
    optional string db = 5 [default = ""];
}

message MigrateInfo {
    optional string src_endpoint = 1;
    optional string des_endpoint = 2;
}

message EndpointStatusData {
    optional string endpoint = 1;
    optional bool is_leader = 2;
    optional bool is_alive = 3;
}

message RecoverTableData {
    optional string endpoint = 1;
    optional uint64 offset_delta = 2;
    optional bool is_leader = 3;
    optional uint32 concurrency = 4;
}

message CreateTableData {
    optional string alias = 1;
    optional TableInfo table_info = 2;
    optional TableInfo remote_table_info = 3;
}

message ChangeLeaderData {
    optional string name = 1;
    optional uint32 tid = 2;
    optional uint32 pid = 3;
    optional uint64 term = 4;
    optional uint64 offset = 5;
    optional string leader = 6;
    repeated string follower = 7;
    optional string candidate_leader = 8;
    repeated rtidb.common.EndpointAndTid remote_follower = 9;
    optional string db = 10 [default = ""];
}

message OPStatus {
    required uint64 op_id = 1;
    required string op_type = 2;
    required string status = 3;
    required uint64 start_time = 4;
    required uint64 end_time = 5;
    required string task_type = 6;
    optional string name = 7;
    optional uint32 pid = 8;
    optional int32 for_replica_cluster = 9 [default = 0];
    optional string db = 10 [default = ""];
}

message GetTablePartitionRequest {
    optional string name = 1;
    optional uint32 pid = 2;
    optional string db = 3 [default = ""];
}

message GetTablePartitionResponse {
    optional int32 code = 1;
    optional string msg = 2;
    optional TablePartition table_partition = 3;
}

message SetTablePartitionRequest {
    optional string name = 1;
    optional TablePartition table_partition = 2;
    optional string db = 3 [default = ""];
}

message UpdateTableAliveRequest {
    optional string name = 1;
    optional string endpoint = 2;
    optional uint32 pid = 3;
    optional bool is_alive = 4;
    optional string db = 5 [default = ""];
}

message ShowOPStatusRequest{
    optional string name = 1;
    optional uint32 pid = 2;
    optional string db = 3;
}

message ConnectZKRequest {}
message DisConnectZKRequest {}

message ShowOPStatusResponse {
    optional int32 code = 1;
    optional string msg = 2;
    repeated OPStatus op_status = 3;
}

message CancelOPRequest {
    optional uint64 op_id = 1;
}

message ClusterAddress {
    optional string zk_endpoints = 1;
    optional string zk_path = 2;
    optional string alias = 3;
}

message GeneralRequest {}

message ClusterAddAge {
    optional ClusterAddress replica = 1;
    optional uint64 age = 2;
    optional string state = 3;
}
message ShowReplicaClusterResponse {
    repeated ClusterAddAge replicas = 1;
    optional int32 code = 2;
    optional string msg = 3;
}

message RemoveReplicaOfRequest {
    optional string alias = 1;
}

message ReplicaClusterByNsRequest {
    optional ZoneInfo zone_info = 1;
}

message ZoneInfo {
    optional string zone_name = 1;
    optional string replica_alias = 2;
    optional uint64 zone_term = 3;
    optional ServerMode mode = 4;
}

message AddReplicaClusterByNsResponse {
    repeated TabletStatus tablets = 1;
    repeated TableInfo table_info = 2;
    required int32 code = 3;
    optional string msg = 4;
}

message SwitchModeRequest {
    optional ServerMode sm = 1;
}

message SyncTableRequest {
    optional string name = 1;
    optional string cluster_alias = 2;
    optional uint32 pid = 3;
    optional string db = 4 [default = ""];
}

message SetSdkEndpointRequest {
    optional string server_name = 1;
    optional string sdk_endpoint = 2;
}

message AddIndexMeta {
    optional string name = 1;
    optional uint32 pid = 2;
    optional rtidb.common.ColumnKey column_key = 3;
    optional uint32 idx = 4;
    optional string db = 5 [default = ""];
    optional bool skip_data = 6 [default = false];
}

message AddIndexRequest {
    optional string name = 1;
    optional rtidb.common.ColumnKey column_key = 2;
    optional string db = 3 [default = ""];
    repeated rtidb.common.ColumnDesc cols = 4;
}

message DeleteIndexRequest {
    optional string table_name = 1;
    optional string idx_name = 2;
    optional string db_name = 3  [default = ""];
}

message CreateDatabaseRequest {
    optional string db = 1;
}

message UseDatabaseRequest {
    optional string db = 1;
}

message ShowDatabaseResponse {
    optional int32 code = 1;
    optional string msg = 2;
    repeated string db = 3;
}

message DropDatabaseRequest {
    optional string db = 1;
}

message ShowBlobServerRequest {}

message ShowBlobServerResponse {
    repeated TabletStatus tablets = 1;
    optional int32 code = 2;
    optional string msg = 3;
}

message ShowSdkEndpointRequest {}

message ShowSdkEndpointResponse {
    repeated TabletStatus tablets = 1;
    optional int32 code = 2;
    optional string msg = 3;
}

<<<<<<< HEAD
=======
message ShowCatalogRequest {}

message ShowCatalogResponse {
    repeated rtidb.common.CatalogInfo catalog = 1;
    optional int32 code = 2;
    optional string msg = 3;
}

message ProcedureInfo {
    optional string db_name = 1;
    optional string sp_name = 2;
    optional string sql = 3;
    repeated rtidb.common.ColumnDesc input_schema = 4;
    repeated rtidb.common.ColumnDesc output_schema = 5;
}

message CreateProcedureRequest {
    optional ProcedureInfo sp_info = 1;
}

message ShowProcedureRequest {
    optional string db_name = 1;
    optional string sp_name = 2;
}

message ShowProcedureResponse {
    optional int32 code = 1;
    optional string msg = 2;
    repeated ProcedureInfo sp_info = 3;
}

message DropProcedureRequest {
    optional string db_name = 1;
    optional string sp_name = 2;
}

>>>>>>> 9525a9b3
service NameServer {
    rpc CreateTable(CreateTableRequest) returns (GeneralResponse);
    rpc DropTable(DropTableRequest) returns (GeneralResponse);
    rpc ShowTablet(ShowTabletRequest) returns (ShowTabletResponse);
    rpc ShowTable(ShowTableRequest) returns (ShowTableResponse);
    rpc MakeSnapshotNS(MakeSnapshotNSRequest) returns (GeneralResponse);
    rpc AddReplicaNS(AddReplicaNSRequest) returns (GeneralResponse);
    rpc DelReplicaNS(DelReplicaNSRequest) returns (GeneralResponse);
    rpc ShowOPStatus(ShowOPStatusRequest) returns (ShowOPStatusResponse);
    rpc CancelOP(CancelOPRequest) returns (GeneralResponse);
    rpc ConfSet(ConfSetRequest) returns (GeneralResponse);
    rpc ConfGet(ConfGetRequest) returns (ConfGetResponse);
    rpc ChangeLeader(ChangeLeaderRequest) returns (GeneralResponse);
    rpc OfflineEndpoint(OfflineEndpointRequest) returns (GeneralResponse);
    rpc Migrate(MigrateRequest) returns (GeneralResponse);
    rpc RecoverTable(RecoverTableRequest) returns (GeneralResponse);
    rpc RecoverEndpoint(RecoverEndpointRequest) returns (GeneralResponse);
    rpc ConnectZK(ConnectZKRequest) returns (GeneralResponse);
    rpc DisConnectZK(DisConnectZKRequest) returns (GeneralResponse);
    rpc SetTablePartition(SetTablePartitionRequest) returns (GeneralResponse);
    rpc GetTablePartition(GetTablePartitionRequest) returns (GetTablePartitionResponse);
    rpc UpdateTTL(UpdateTTLRequest) returns (UpdateTTLResponse);
    rpc UpdateTableAliveStatus(UpdateTableAliveRequest) returns (GeneralResponse);
    rpc AddTableField(AddTableFieldRequest) returns (GeneralResponse);
    rpc AddReplicaCluster(ClusterAddress) returns (GeneralResponse);
    rpc ShowReplicaCluster(GeneralRequest) returns (ShowReplicaClusterResponse);
    rpc RemoveReplicaCluster(RemoveReplicaOfRequest) returns (GeneralResponse);
    rpc AddReplicaClusterByNs(ReplicaClusterByNsRequest) returns (AddReplicaClusterByNsResponse);
    rpc RemoveReplicaClusterByNs(ReplicaClusterByNsRequest) returns (GeneralResponse);
    rpc SwitchMode(SwitchModeRequest) returns (GeneralResponse);
    rpc GetTaskStatus(rtidb.api.TaskStatusRequest) returns (rtidb.api.TaskStatusResponse);
    rpc DeleteOPTask(rtidb.api.DeleteTaskRequest) returns (rtidb.api.GeneralResponse);
    rpc CreateTableInfo(CreateTableInfoRequest) returns (CreateTableInfoResponse);
    rpc CreateTableInfoSimply(CreateTableInfoRequest) returns (CreateTableInfoResponse);
    rpc LoadTable(LoadTableRequest) returns (GeneralResponse);
    rpc AddReplicaNSFromRemote(AddReplicaNSRequest) returns (GeneralResponse);
    rpc SyncTable(SyncTableRequest) returns (GeneralResponse);
    rpc AddIndex(AddIndexRequest) returns (GeneralResponse);
    rpc DeleteIndex(DeleteIndexRequest) returns (GeneralResponse);
    rpc CreateDatabase(CreateDatabaseRequest) returns (GeneralResponse);
    rpc UseDatabase(UseDatabaseRequest) returns (GeneralResponse);
    rpc ShowDatabase(GeneralRequest) returns (ShowDatabaseResponse);
    rpc DropDatabase(DropDatabaseRequest) returns (GeneralResponse);
    rpc SetSdkEndpoint(SetSdkEndpointRequest) returns (GeneralResponse);
    rpc ShowBlobServer(ShowBlobServerRequest) returns (ShowBlobServerResponse);
    rpc ShowSdkEndpoint(ShowSdkEndpointRequest) returns (ShowSdkEndpointResponse);
<<<<<<< HEAD

    // sql procedure interfaces
    rpc CreateProcedure(rtidb.api.CreateProcedureRequest) returns (GeneralResponse);
    rpc ShowProcedure(rtidb.api.ShowProcedureRequest) returns (rtidb.api.ShowProcedureResponse);
    rpc DropProcedure(rtidb.api.DropProcedureRequest) returns (GeneralResponse);
=======
    rpc ShowCatalog(ShowCatalogRequest) returns (ShowCatalogResponse);
    rpc CreateProcedure(CreateProcedureRequest) returns (GeneralResponse);
    rpc ShowProcedure(ShowProcedureRequest) returns (ShowProcedureResponse);
    rpc DropProcedure(DropProcedureRequest) returns (GeneralResponse);
>>>>>>> 9525a9b3
}<|MERGE_RESOLUTION|>--- conflicted
+++ resolved
@@ -479,8 +479,6 @@
     optional string msg = 3;
 }
 
-<<<<<<< HEAD
-=======
 message ShowCatalogRequest {}
 
 message ShowCatalogResponse {
@@ -489,35 +487,6 @@
     optional string msg = 3;
 }
 
-message ProcedureInfo {
-    optional string db_name = 1;
-    optional string sp_name = 2;
-    optional string sql = 3;
-    repeated rtidb.common.ColumnDesc input_schema = 4;
-    repeated rtidb.common.ColumnDesc output_schema = 5;
-}
-
-message CreateProcedureRequest {
-    optional ProcedureInfo sp_info = 1;
-}
-
-message ShowProcedureRequest {
-    optional string db_name = 1;
-    optional string sp_name = 2;
-}
-
-message ShowProcedureResponse {
-    optional int32 code = 1;
-    optional string msg = 2;
-    repeated ProcedureInfo sp_info = 3;
-}
-
-message DropProcedureRequest {
-    optional string db_name = 1;
-    optional string sp_name = 2;
-}
-
->>>>>>> 9525a9b3
 service NameServer {
     rpc CreateTable(CreateTableRequest) returns (GeneralResponse);
     rpc DropTable(DropTableRequest) returns (GeneralResponse);
@@ -564,16 +533,10 @@
     rpc SetSdkEndpoint(SetSdkEndpointRequest) returns (GeneralResponse);
     rpc ShowBlobServer(ShowBlobServerRequest) returns (ShowBlobServerResponse);
     rpc ShowSdkEndpoint(ShowSdkEndpointRequest) returns (ShowSdkEndpointResponse);
-<<<<<<< HEAD
+    rpc ShowCatalog(ShowCatalogRequest) returns (ShowCatalogResponse);
 
     // sql procedure interfaces
     rpc CreateProcedure(rtidb.api.CreateProcedureRequest) returns (GeneralResponse);
     rpc ShowProcedure(rtidb.api.ShowProcedureRequest) returns (rtidb.api.ShowProcedureResponse);
     rpc DropProcedure(rtidb.api.DropProcedureRequest) returns (GeneralResponse);
-=======
-    rpc ShowCatalog(ShowCatalogRequest) returns (ShowCatalogResponse);
-    rpc CreateProcedure(CreateProcedureRequest) returns (GeneralResponse);
-    rpc ShowProcedure(ShowProcedureRequest) returns (ShowProcedureResponse);
-    rpc DropProcedure(DropProcedureRequest) returns (GeneralResponse);
->>>>>>> 9525a9b3
 }