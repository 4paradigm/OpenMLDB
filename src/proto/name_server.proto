--- conflicted
+++ resolved
@@ -375,15 +375,14 @@
     optional uint32 pid = 3;
 }
 
-<<<<<<< HEAD
 message AddIndexRequest {
     optional string name = 1;
     optional string idx_name = 4;
-=======
+}    
+
 message DeleteIndexRequest {
     optional string table_name = 1;
     optional string idx_name = 2;
->>>>>>> 09cdb981
 }
 
 service NameServer {
@@ -423,9 +422,6 @@
     rpc LoadTable(LoadTableRequest) returns (GeneralResponse);
     rpc AddReplicaNSFromRemote(AddReplicaNSRequest) returns (GeneralResponse);
     rpc SyncTable(SyncTableRequest) returns (GeneralResponse);
-<<<<<<< HEAD
     rpc AddIndex(AddIndexRequest) returns (GeneralResponse);
-=======
     rpc DeleteIndex(DeleteIndexRequest) returns (GeneralResponse);
->>>>>>> 09cdb981
 }