import "common.proto";
import "tablet.proto";
package rtidb.nameserver;

option cc_generic_services = true;
option java_package = "com._4paradigm.rtidb.ns";
option java_outer_classname = "NS";

enum CompressType {
    kNoCompress = 0;
    kSnappy = 1;
}

enum ServerMode {
    kNORMAL = 0;
    kLEADER = 1;
    kFOLLOWER = 2;
}

enum ClusterStatus {
    kClusterHealthy = 0;
    kClusterOffline = 1;
    kClusterRemove = 2;
}

message ColumnDesc {
    required string name = 1;
    required string type = 2;
    required bool add_ts_idx = 3;
}

message PartitionMeta {
    required string endpoint = 1;
    required bool is_leader = 2;
    optional bool is_alive = 3 [default = true];
    optional uint64 offset = 4;
    optional uint64 record_cnt = 5;
    optional uint64 record_byte_size = 6;
    optional bool tablet_has_partition = 7 [default = true];
<<<<<<< HEAD
    optional uint32 remote_tid = 8;
=======
    optional uint32 remote_tid = 8 [default = 4294967295]; // 4294967295 is UINT32 max value
>>>>>>> 109a5278
}

message TermPair {
    required uint64 term = 1;
    required uint64 offset = 2;
}

message TablePartition {
    required uint32 pid = 1;
    repeated PartitionMeta partition_meta = 2;
    repeated TermPair term_offset = 3;
    optional uint64 record_cnt = 4;
    optional uint64 record_byte_size = 5;
    repeated PartitionMeta remote_partition_meta = 6;
}

message UpdateTTLRequest {
    optional string name = 1;
    optional string ttl_type = 2;
    optional uint64 value = 3;
    optional string ts_name = 4;
}

message UpdateTTLResponse {
    optional int32 code = 1;
    optional string msg = 2;
}

message TableInfo {
    optional string name = 1;
    optional uint64 ttl = 2 [default = 0];
    optional uint32 seg_cnt = 3 [default = 8];
    repeated TablePartition table_partition = 4;
    optional uint32 tid = 5;
    repeated ColumnDesc column_desc = 6 [deprecated = true];
    optional string ttl_type = 7 [default = "kAbsoluteTime"];
    optional uint32 partition_num = 8;
    optional uint32 replica_num = 9; // contain the leader
    optional CompressType compress_type = 10 [default = kNoCompress];
    optional uint32 key_entry_max_height = 11;
    repeated rtidb.common.ColumnDesc column_desc_v1 = 12;
    repeated rtidb.common.ColumnKey column_key = 13;
    optional rtidb.common.StorageMode storage_mode = 14 [default = kMemory];
    repeated rtidb.common.ColumnDesc added_column_desc = 15;
}

message CreateTableRequest {
    required TableInfo table_info = 1;
    optional ReplicaClusterByNsRequest zone_info = 2;
    optional rtidb.api.TaskInfo task_info = 3;
}

message DropTableRequest {
    required string name = 1;
    optional ReplicaClusterByNsRequest zone_info = 2;
    optional rtidb.api.TaskInfo task_info = 3;
}

message LoadTableRequest {
    optional string name = 1;
    optional string endpoint = 2;
    optional uint32 pid = 3;
    optional ReplicaClusterByNsRequest zone_info = 4;
    optional rtidb.api.TaskInfo task_info = 5;
}

message CreateTableInfoRequest {
    optional TableInfo table_info = 1;
    optional ReplicaClusterByNsRequest zone_info = 22;
}

message ShowTableRequest {
    optional string name = 1;
}

message ShowTableResponse {
    repeated TableInfo table_info = 1;
	required int32 code = 2;
	optional string msg = 3;
}

message MakeSnapshotNSRequest {
	required string name = 1;
    required uint32 pid = 2;
}

message AddReplicaData {
	required string name = 1;
    required uint32 pid = 2;
    required string endpoint = 3;
}

message AddReplicaNSRequest {
	required string name = 1;
    required uint32 pid = 2;
    required string endpoint = 3;
    repeated uint32 pid_group = 4;
<<<<<<< HEAD
    optional string alias = 5; //for remote 
    optional uint32 remote_tid = 6; //for remote
    repeated string endpoint_group = 7; //for remote
    optional TablePartition table_partition = 8; //for remote
    optional ReplicaClusterByNsRequest zone_info = 9; //for remote
    optional rtidb.api.TaskInfo task_info = 10; //for remote
=======
    optional PartitionMeta partition_meta = 5; //for remote
    optional uint32 remote_tid = 6; //for remote
>>>>>>> 109a5278
}

message Pair {
	required string key = 1;
    required string value = 2;
}

message ConfSetRequest {
	required Pair conf = 1;
}

message ConfGetRequest {}

message ConfGetResponse {
	required int32 code = 1;
	optional string msg = 2;
    repeated Pair conf = 3;
}

message ChangeLeaderRequest {
	required string name = 1;
    required uint32 pid = 2;
    optional string candidate_leader = 3;
}

message OfflineEndpointRequest {
    required string endpoint = 1;
    optional uint32 concurrency = 2;
}

message RecoverEndpointRequest {
    required string endpoint = 1;
    optional bool need_restore = 2;
    optional uint32 concurrency = 3;
}

message GeneralResponse {
    required int32 code = 1;
    optional string msg = 2;
}

message CreateTableInfoResponse {
    optional TableInfo table_info = 1;
    required int32 code = 2;
    optional string msg = 3;
}

message ShowTabletRequest {}

message AddTableFieldRequest {
    optional string name = 1;
    optional rtidb.common.ColumnDesc column_desc = 2;
}

message TabletStatus {
    optional string endpoint = 1;
    optional string state = 2;
    optional uint64 age = 3;
}

message ShowTabletResponse {
    repeated TabletStatus tablets = 1;
    optional int32 code = 2;
    optional string msg = 3;
}

message RecoverTableRequest {
    required string name = 1;
    required uint32 pid = 2;
    required string endpoint = 3;
}

message DelReplicaNSRequest {
    required string name = 1;
    required uint32 pid = 2;
    required string endpoint = 3;
    repeated uint32 pid_group = 4;
}

message MigrateRequest {
    required string src_endpoint = 1;
    required string name = 2;
    repeated uint32 pid = 3;
    required string des_endpoint = 4;
}

message MigrateInfo {
    optional string src_endpoint = 1;
    optional string des_endpoint = 2;
}

message EndpointStatusData {
    optional string endpoint = 1;
    optional bool is_leader = 2;
    optional bool is_alive = 3;
}

message RecoverTableData {
    optional string endpoint = 1;
    optional uint64 offset_delta = 2;
    optional bool is_leader = 3;
    optional uint32 concurrency = 4;
}

message CreateTableData {
    optional string alias = 1;
    optional TableInfo table_info = 2;
    optional TableInfo remote_table_info = 3;
}

message ChangeLeaderData {
    optional string name = 1;
    optional uint32 tid = 2;
    optional uint32 pid = 3;
    optional uint64 term = 4;
    optional uint64 offset = 5;
    optional string leader = 6;
    repeated string follower = 7;
    optional string candidate_leader = 8;
<<<<<<< HEAD
    repeated string remote_follower = 9;
=======
    repeated rtidb.common.EndpointAndTid remote_follower = 9;
>>>>>>> 109a5278
}

message OPStatus {
    required uint64 op_id = 1;
    required string op_type = 2;
    required string status = 3;
    required uint64 start_time = 4;
    required uint64 end_time = 5;
    required string task_type = 6;
    optional string name = 7;
    optional uint32 pid = 8;
    optional int32 for_replica_cluster = 9 [default = 0];   
}

message GetTablePartitionRequest {
    optional string name = 1;
    optional uint32 pid = 2;
}

message GetTablePartitionResponse {
    optional int32 code = 1;
    optional string msg = 2;
    optional TablePartition table_partition = 3;
}

message SetTablePartitionRequest {
    optional string name = 1;
    optional TablePartition table_partition = 2;
}

message UpdateTableAliveRequest {
    optional string name = 1;
    optional string endpoint = 2;
    optional uint32 pid = 3;
    optional bool is_alive = 4;
}

message ShowOPStatusRequest{
    optional string name = 1;
    optional uint32 pid = 2;
}

message ConnectZKRequest {}
message DisConnectZKRequest {}

message ShowOPStatusResponse {
    optional int32 code = 1;
    optional string msg = 2;
    repeated OPStatus op_status = 3;
}

message CancelOPRequest {
    optional uint64 op_id = 1;
}

message ClusterAddress {
    optional string zk_endpoints = 1;
    optional string zk_path = 2;
    optional string alias = 3;
}

message GeneralRequest {}

message ClusterAddAge {
    optional ClusterAddress replica = 1;
    optional uint64 age = 2;
    optional string state = 3;
}
message ShowReplicaClusterResponse {
    repeated ClusterAddAge replicas = 1;
    optional int32 code = 2;
    optional string msg = 3;
}

message RemoveReplicaOfRequest {
    optional string alias = 1;
}

message ReplicaClusterByNsRequest {
    optional string zone_name = 1;
    optional string replica_alias = 2;
    optional uint64 zone_term = 3;
    optional ServerMode mode = 4;
}

message AddReplicaClusterByNsResponse {
    repeated TabletStatus tablets = 1;
    repeated TableInfo table_info = 2;
    required int32 code = 3;
    optional string msg = 4;
}

message SwitchModeRequest {
    optional ServerMode sm = 1;
}

service NameServer {
    rpc CreateTable(CreateTableRequest) returns (GeneralResponse);
    rpc DropTable(DropTableRequest) returns (GeneralResponse);
    rpc ShowTablet(ShowTabletRequest) returns (ShowTabletResponse);
    rpc ShowTable(ShowTableRequest) returns (ShowTableResponse);
    rpc MakeSnapshotNS(MakeSnapshotNSRequest) returns (GeneralResponse);
    rpc AddReplicaNS(AddReplicaNSRequest) returns (GeneralResponse);
    rpc DelReplicaNS(DelReplicaNSRequest) returns (GeneralResponse);
    rpc ShowOPStatus(ShowOPStatusRequest) returns (ShowOPStatusResponse);
    rpc CancelOP(CancelOPRequest) returns (GeneralResponse);
    rpc ConfSet(ConfSetRequest) returns (GeneralResponse);
    rpc ConfGet(ConfGetRequest) returns (ConfGetResponse);
    rpc ChangeLeader(ChangeLeaderRequest) returns (GeneralResponse);
    rpc OfflineEndpoint(OfflineEndpointRequest) returns (GeneralResponse);
    rpc Migrate(MigrateRequest) returns (GeneralResponse);
    rpc RecoverTable(RecoverTableRequest) returns (GeneralResponse);
    rpc RecoverEndpoint(RecoverEndpointRequest) returns (GeneralResponse);
    rpc ConnectZK(ConnectZKRequest) returns (GeneralResponse);
    rpc DisConnectZK(DisConnectZKRequest) returns (GeneralResponse);
    rpc SetTablePartition(SetTablePartitionRequest) returns (GeneralResponse);
    rpc GetTablePartition(GetTablePartitionRequest) returns (GetTablePartitionResponse);
    rpc UpdateTTL(UpdateTTLRequest) returns (UpdateTTLResponse);
    rpc UpdateTableAliveStatus(UpdateTableAliveRequest) returns (GeneralResponse);
    rpc AddTableField(AddTableFieldRequest) returns (GeneralResponse);
    rpc AddReplicaCluster(ClusterAddress) returns (GeneralResponse);
    rpc ShowReplicaCluster(GeneralRequest) returns (ShowReplicaClusterResponse);
    rpc RemoveReplicaCluster(RemoveReplicaOfRequest) returns (GeneralResponse);
    rpc AddReplicaClusterByNs(ReplicaClusterByNsRequest) returns (AddReplicaClusterByNsResponse);
    rpc RemoveReplicaClusterByNs(ReplicaClusterByNsRequest) returns (GeneralResponse);
    rpc SwitchMode(SwitchModeRequest) returns (GeneralResponse);
    rpc GetTaskStatus(rtidb.api.TaskStatusRequest) returns (rtidb.api.TaskStatusResponse);
    rpc DeleteOPTask(rtidb.api.DeleteTaskRequest) returns (rtidb.api.GeneralResponse);
    rpc CreateTableInfo(CreateTableInfoRequest) returns (CreateTableInfoResponse);
    rpc CreateTableInfoSimply(CreateTableInfoRequest) returns (CreateTableInfoResponse);
    rpc LoadTable(LoadTableRequest) returns (GeneralResponse);
    rpc AddReplicaNSFromRemote(AddReplicaNSRequest) returns (GeneralResponse);
}<|MERGE_RESOLUTION|>--- conflicted
+++ resolved
@@ -37,11 +37,7 @@
     optional uint64 record_cnt = 5;
     optional uint64 record_byte_size = 6;
     optional bool tablet_has_partition = 7 [default = true];
-<<<<<<< HEAD
-    optional uint32 remote_tid = 8;
-=======
     optional uint32 remote_tid = 8 [default = 4294967295]; // 4294967295 is UINT32 max value
->>>>>>> 109a5278
 }
 
 message TermPair {
@@ -139,17 +135,12 @@
     required uint32 pid = 2;
     required string endpoint = 3;
     repeated uint32 pid_group = 4;
-<<<<<<< HEAD
     optional string alias = 5; //for remote 
     optional uint32 remote_tid = 6; //for remote
     repeated string endpoint_group = 7; //for remote
     optional TablePartition table_partition = 8; //for remote
     optional ReplicaClusterByNsRequest zone_info = 9; //for remote
     optional rtidb.api.TaskInfo task_info = 10; //for remote
-=======
-    optional PartitionMeta partition_meta = 5; //for remote
-    optional uint32 remote_tid = 6; //for remote
->>>>>>> 109a5278
 }
 
 message Pair {
@@ -269,11 +260,7 @@
     optional string leader = 6;
     repeated string follower = 7;
     optional string candidate_leader = 8;
-<<<<<<< HEAD
-    repeated string remote_follower = 9;
-=======
     repeated rtidb.common.EndpointAndTid remote_follower = 9;
->>>>>>> 109a5278
 }
 
 message OPStatus {
