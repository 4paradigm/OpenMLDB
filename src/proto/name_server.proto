--- conflicted
+++ resolved
@@ -321,13 +321,10 @@
     optional string msg = 4;
 }
 
-<<<<<<< HEAD
 message SwitchModeRequest {
     optional ServerMode sm = 1;
 }
 
-=======
->>>>>>> 8fbb37cc
 service NameServer {
     rpc CreateTable(CreateTableRequest) returns (GeneralResponse);
     rpc DropTable(DropTableRequest) returns (GeneralResponse);
@@ -357,11 +354,7 @@
     rpc RemoveReplicaCluster(RemoveReplicaOfRequest) returns (GeneralResponse);
     rpc AddReplicaClusterByNs(ReplicaClusterByNsRequest) returns (AddReplicaClusterByNsResponse);
     rpc RemoveReplicaClusterByNs(ReplicaClusterByNsRequest) returns (GeneralResponse);
-<<<<<<< HEAD
     rpc SwitchMode(SwitchModeRequest) returns (GeneralResponse);
-=======
-    
     rpc GetTaskStatus(rtidb.api.TaskStatusRequest) returns (rtidb.api.TaskStatusResponse);
     rpc DeleteOPTask(rtidb.api.DeleteTaskRequest) returns (rtidb.api.GeneralResponse);
->>>>>>> 8fbb37cc
 }