package rtidb.nameserver;

option cc_generic_services = true;
option java_generic_services = true;
option java_package = "com._4paradigm.rtidb";
option java_outer_classname = "NameServer";

message ColumnDesc {
    required string name = 1;
    required string type = 2;
    required bool add_ts_idx = 3;
}

message PartitionMeta {
    required string endpoint = 1;
    required bool is_leader = 2;
    optional bool is_alive = 3 [default = true];
}

message TermPair {
    required uint64 term = 1;
    required uint64 offset = 2;
}

message TablePartition {
    required uint32 pid = 1;
    repeated PartitionMeta partition_meta = 2;
    repeated TermPair term_offset = 3;
}

message TableInfo {
	required string name = 1;
	optional uint64 ttl = 2 [default = 0];
	optional uint32 seg_cnt = 3 [default = 8];
    repeated TablePartition table_partition = 4;
	optional uint32 tid = 5;
    repeated ColumnDesc column_desc = 6;
    optional string ttl_type = 7 [default = "kAbsoluteTime"];
}

message CreateTableRequest {
    required TableInfo table_info = 1;
}

message DropTableRequest {
    required string name = 1;
}

message ShowTableRequest {
    optional string name = 1;
}

message ShowTableResponse {
    repeated TableInfo table_info = 1;
	required int32 code = 2;
	optional string msg = 3;
}

message MakeSnapshotNSRequest {
	required string name = 1;
    required uint32 pid = 2;
}

message AddReplicaData {
	required string name = 1;
    required uint32 pid = 2;
    required string endpoint = 3;
}

message AddReplicaNSRequest {
	required string name = 1;
    required uint32 pid = 2;
    required string endpoint = 3;
}

message Pair {
	required string key = 1;
    required string value = 2;
}

message ConfSetRequest {
	required Pair conf = 1;
}

message ConfGetRequest {}

message ConfGetResponse {
	required int32 code = 1;
	optional string msg = 2;
    repeated Pair conf = 3;
}

message ChangeLeaderRequest {
	required string name = 1;
    required uint32 pid = 2;
}

message OfflineEndpointRequest {
	required string endpoint = 1;
}

message RecoverEndpointRequest {
	required string endpoint = 1;
}

message GeneralResponse {
	required int32 code = 1;
	optional string msg = 2;
}

message ShowTabletRequest {}

message TabletStatus {
    optional string endpoint = 1;
    optional string state = 2;
    optional uint64 age = 3;
}

message ShowTabletResponse {
    repeated TabletStatus tablets = 1;
    optional int32 code = 2;
    optional string msg = 3;
}

message DelReplicaData {
    required string name = 1;
    required uint32 pid = 2;
    required string endpoint = 3;
}

message DelReplicaNSRequest {
    required DelReplicaData data = 1;
}

message OPStatus {
    required uint64 op_id = 1;
    required string op_type = 2;
    required string status = 3;
    required uint64 start_time = 4;
    required uint64 end_time = 5;
    required string task_type = 6;
}

message ShowOPStatusRequest{}

message ConnectZKRequest {}
message DisConnectZKRequest {}

message ShowOPStatusResponse {
    optional int32 code = 1;
    optional string msg = 2;
    repeated OPStatus op_status = 3;
}

service NameServer {
	rpc CreateTable(CreateTableRequest) returns (GeneralResponse);
	rpc DropTable(DropTableRequest) returns (GeneralResponse);
    rpc ShowTablet(ShowTabletRequest) returns (ShowTabletResponse);
    rpc ShowTable(ShowTableRequest) returns (ShowTableResponse);
    rpc MakeSnapshotNS(MakeSnapshotNSRequest) returns (GeneralResponse);
    rpc AddReplicaNS(AddReplicaNSRequest) returns (GeneralResponse);
    rpc DelReplicaNS(DelReplicaNSRequest) returns (GeneralResponse);
    rpc ShowOPStatus(ShowOPStatusRequest) returns (ShowOPStatusResponse);
    rpc ConfSet(ConfSetRequest) returns (GeneralResponse);
    rpc ConfGet(ConfGetRequest) returns (ConfGetResponse);
    rpc ChangeLeader(ChangeLeaderRequest) returns (GeneralResponse);
    rpc OfflineEndpoint(OfflineEndpointRequest) returns (GeneralResponse);
<<<<<<< HEAD
    rpc RecoverEndpoint(RecoverEndpointRequest) returns (GeneralResponse);
=======
    rpc ConnectZK(ConnectZKRequest) returns (GeneralResponse);
    rpc DisConnectZK(DisConnectZKRequest) returns (GeneralResponse);
>>>>>>> 63d6e2dd
}<|MERGE_RESOLUTION|>--- conflicted
+++ resolved
@@ -165,10 +165,7 @@
     rpc ConfGet(ConfGetRequest) returns (ConfGetResponse);
     rpc ChangeLeader(ChangeLeaderRequest) returns (GeneralResponse);
     rpc OfflineEndpoint(OfflineEndpointRequest) returns (GeneralResponse);
-<<<<<<< HEAD
     rpc RecoverEndpoint(RecoverEndpointRequest) returns (GeneralResponse);
-=======
     rpc ConnectZK(ConnectZKRequest) returns (GeneralResponse);
     rpc DisConnectZK(DisConnectZKRequest) returns (GeneralResponse);
->>>>>>> 63d6e2dd
 }