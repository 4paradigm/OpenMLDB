--- conflicted
+++ resolved
@@ -37,12 +37,8 @@
     optional uint64 record_cnt = 5;
     optional uint64 record_byte_size = 6;
     optional bool tablet_has_partition = 7 [default = true];
-<<<<<<< HEAD
     optional uint64 diskused = 8 [default = 0];
-
-=======
-    optional uint32 remote_tid = 8 [default = 4294967295]; // 4294967295 is UINT32 max value
->>>>>>> d5675a1a
+    optional uint32 remote_tid = 9 [default = 4294967295]; // 4294967295 is UINT32 max value
 }
 
 message TermPair {
@@ -56,11 +52,8 @@
     repeated TermPair term_offset = 3;
     optional uint64 record_cnt = 4;
     optional uint64 record_byte_size = 5;
-<<<<<<< HEAD
     optional uint64 diskused = 6 [default = 0];
-=======
-    repeated PartitionMeta remote_partition_meta = 6;
->>>>>>> d5675a1a
+    repeated PartitionMeta remote_partition_meta = 7;
 }
 
 message UpdateTTLRequest {
@@ -92,16 +85,13 @@
     repeated rtidb.common.ColumnKey column_key = 13;
     optional rtidb.common.StorageMode storage_mode = 14 [default = kMemory];
     repeated rtidb.common.ColumnDesc added_column_desc = 15;
-<<<<<<< HEAD
     optional rtidb.api.TTLDesc ttl_desc = 16;
-=======
-    repeated AliasPair alias_pair = 16; //for replica cluster
+    repeated AliasPair alias_pair = 17; //for replica cluster
 }
 
 message AliasPair {
     optional string alias = 1; 
     optional int32 ready_num = 2 [default = 0]; //0 ok, -1 failed
->>>>>>> d5675a1a
 }
 
 message CreateTableRequest {
