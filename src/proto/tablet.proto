--- conflicted
+++ resolved
@@ -49,16 +49,11 @@
     kRecoverSnapshot = 3;
     kSendSnapshot = 4;
     kLoadTable = 5;
-<<<<<<< HEAD
     kAddReplica = 6;
-    kDelReplica = 7;
-    kDelTableInfo = 8;
-    kChangeLeader = 9;
-=======
-    kChangeFollower = 6;
-    kAddReplica = 7;
-    kAddTableInfo = 8;
->>>>>>> fe5faa80
+    kAddTableInfo = 7;
+    kDelReplica = 8;
+    kDelTableInfo = 9;
+    kChangeLeader = 10;
 }
 
 enum TaskStatus {
