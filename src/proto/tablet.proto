import "common.proto";
import "type.proto";
import "sql_procedure.proto";
package rtidb.api;

option cc_generic_services = true;
option java_generic_services = true;
option java_package = "com._4paradigm.rtidb.tablet";
option java_outer_classname = "Tablet";

enum TableMode {
    kTableLeader = 1;
    kTableFollower = 2;
}

enum CompressType {
    kNoCompress = 0;
    kSnappy = 1;
}

enum TableState {
    kTableUndefined = 0;
    kTableNormal = 1;
    kTableLoading = 2;
    kMakingSnapshot = 3;
    kSnapshotPaused  = 4;
}

enum TabletState {
    kTabletOffline = 1;
    kTabletHealthy = 10;
}

enum TTLType {
    kAbsoluteTime = 1;
    kRelativeTime = 2;
    // keep the latest record
    kLatestTime = 3;
    kAbsAndLat = 4;
    kAbsOrLat = 5;
}

message TTLDesc {
    optional TTLType ttl_type = 1 [default = kAbsoluteTime];
    optional uint64 abs_ttl = 2 [default=0];
    optional uint64 lat_ttl = 3 [default=0];
}

enum GetType {
    kSubKeyEq = 1;
    kSubKeyLt = 2;
    kSubKeyLe = 3;
    kSubKeyGt = 4;
    kSubKeyGe = 5;
}

enum OPType {
    kMakeSnapshotOP = 1;
    kAddReplicaOP = 2;
    kDelReplicaOP = 3;
    kChangeLeaderOP = 4;
    kOfflineReplicaOP = 5;
    kReAddReplicaOP = 6; 
    kReAddReplicaNoSendOP = 7;     // need not send snapshot
    kReAddReplicaWithDropOP = 8;   // should droptable before loadtable
    kReAddReplicaSimplifyOP = 9;   // table is exist, need run addreplica task only
    kUpdateTableAliveOP = 10;      // deleted
    kMigrateOP = 11;
    kReLoadTableOP = 12;
    kUpdatePartitionStatusOP = 13;
    kRecoverTableOP = 14;
    kCreateTableRemoteOP = 15; 
    kDropTableRemoteOP = 16; 
    kAddReplicaSimplyRemoteOP = 17; 
    kDelReplicaRemoteOP = 18; 
    kAddReplicaRemoteOP = 19; 
    kAddIndexOP = 20; 
}

enum TaskType {
    kMakeSnapshot = 1;
    kPauseSnapshot = 2;
    kRecoverSnapshot = 3;
    kSendSnapshot = 4;
    kLoadTable = 5;
    kAddReplica = 6;
    kAddTableInfo = 7;
    kDelReplica = 8;
    kDelTableInfo = 9;
    kChangeLeader = 10;
    kUpdatePartitionStatus = 11;
    kDropTable = 12;
    kUpdateTableAlive = 13;
    kUpdateTableInfo = 14;
    kSelectLeader = 15;
    kUpdateLeaderInfo = 16;
    kRecoverTable = 17;
    kCheckBinlogSyncProgress = 18;
    kCreateTableRemote = 19; 
    kDropTableRemote = 20; 
    kAddReplicaNSRemote = 21; 
    kDumpIndexData = 22;
    kSendIndexData = 23;
    kLoadIndexData = 24;
    kExtractIndexData = 25;
    kAddIndexToTablet = 26;
    kTableSyncTask = 27;
}

enum TaskStatus {
    kInited = 1;
    kDoing = 2;
    kDone = 3;
    kFailed = 4;
    kCanceled = 5;
}

enum MethodType {
    kPut = 1;
    kDelete = 2;
}

message TaskInfo {
    required uint64 op_id = 1;
    required OPType op_type = 2;
    required TaskType task_type = 3;
    required TaskStatus status = 4;
    optional string endpoint = 5;
    optional bool is_rpc_send = 6 [default=false];
    repeated uint64 rep_cluster_op_id = 7; //for multi cluster
    optional uint64 task_id = 8 [default=0];// for multi cluster 
}

message OPInfo {
    required uint64 op_id = 1;
    required OPType op_type = 2;
    required uint32 task_index = 3;
    required string data = 4;
    optional TaskStatus task_status = 5;
    optional uint64 start_time = 6 [default = 0];
    optional uint64 end_time = 7 [default = 0];
    optional string name = 8;
    optional uint32 pid = 9;
    optional uint64 parent_id = 10;
    optional uint32 vec_idx = 11;   // the index in task_vec
    optional uint64 remote_op_id = 12;//for multi cluster
    optional int32 for_replica_cluster = 13 [default = 0];//for multi cluster, default 0. if 1, for multi cluster
    optional string db = 14;
}

message PartSnapshotOffset {
    optional uint32 pid = 2;
    optional uint64 offset = 3;
}
message TableSnapshotOffsetResponse {
    message Table {
        optional uint32 tid = 1;
        repeated PartSnapshotOffset parts = 2;
    }
    optional int32 code = 1;
    optional string msg = 2;
    repeated Table tables = 3;
}

message Manifest {
    optional uint64 offset = 1;
    optional string name = 2;
    optional uint64 count = 3;
    optional uint64 term = 4;
}

message Dimension {
    optional string key = 1;
    optional uint32 idx = 2;
}

message TSDimension {
    optional uint64 ts = 1;
    optional uint32 idx = 2;
}

message PutRequest {
    // the prefix key
    // abandoned
    optional string pk = 1;
    // the subfix key
    optional int64 time = 2;
    optional bytes value = 3;
    optional uint32 tid = 4;
    optional uint32 pid = 5;
    repeated Dimension dimensions = 6;
    repeated TSDimension ts_dimensions = 7;
    optional uint32 format_version = 8 [default = 0];
    optional WriteOption wo = 9;
}

message PutResponse {
    optional int32 code = 1;
    optional string msg = 2;
    optional int64 auto_gen_pk = 3;
    repeated int64 blob_keys = 4;
}

message DeleteRequest {
    optional uint32 tid = 1;
    optional uint32 pid = 2;
    optional string key = 3;
    optional string idx_name = 4;
    repeated Columns condition_columns = 5;
    optional bool receive_blobs = 6 [default = false];
}

message ExecuteGcRequest {
    optional uint32 tid = 1;
    optional uint32 pid = 2;
}

message GeneralRequest {
    required int32 tid = 1;
    required int32 pid = 2;
    optional TaskInfo task_info = 3;
    optional rtidb.common.StorageMode storage_mode = 4 [default = kMemory];
    optional uint64 offset = 5;
}

message TaskStatusRequest {
}

message TaskStatusResponse {
    optional int32 code = 1;
    optional string msg = 2;
    repeated TaskInfo task = 3;
}

message DeleteTaskRequest {
    repeated uint64 op_id = 1;
}

message GeneralResponse {
    optional int32 code = 1;
    optional string msg = 2;
    repeated int64 additional_ids = 3;
    optional uint32 count = 4;
}

message ScanRequest {
    // the prefix key
    optional string pk = 1;
    // the start subfix key
    optional uint64 st = 2;
    // the end subfix key
    optional uint64 et = 3;
    optional uint32 limit = 4;
    optional RpcMetric metric = 5 [deprecated = true];
    optional uint32 tid = 6;
    optional uint32 pid = 7;
    optional bool enable_remove_duplicated_record = 8 [default=false];
    optional string idx_name = 9;
    optional string ts_name = 10;
    optional GetType st_type = 11 [default = kSubKeyLe];
    optional GetType et_type = 12 [default = kSubKeyGt];
    optional bool enable_remove_ts = 13 [default = false];
    optional uint32 atleast = 14 [default = 0];
    repeated uint32 projection = 15;
    repeated uint32 pid_group = 16;
}

message RpcMetric {
    // the time start send rpc request
    optional int64 sqtime = 1;
    // the time server receive rpc request
    optional int64 rqtime = 2;
    // the time server start to caculate
    optional int64 sctime = 3;
    // the time server start send response
    optional int64 sptime = 4;
    // the time client receive response
    optional int64 rptime = 5;
    // the time server start first iterator
    optional int64 sitime = 6;
    // the time server start encode
    optional int64 setime = 7;
}

message TraverseRequest {
    optional uint32 tid = 1;
    optional uint32 pid = 2;
    optional string idx_name = 3;
    optional uint32 limit = 4 [default=100];
    optional string pk = 5;
    optional uint64 ts = 6;
    optional bool enable_remove_duplicated_record = 7 [default=false];
    optional string ts_name = 8;
    optional uint64 snapshot_id = 9;
    optional ReadOption read_option = 10;
}

message TraverseResponse {
    optional bytes pairs = 1;
    optional string msg = 2;
    optional int32 code = 3;
    optional uint32 count = 4;
    optional string pk = 5;
    optional uint64 ts = 6;
    optional bool is_finish = 7;
    optional uint64 snapshot_id = 8;
}

message ScanResponse {
    optional bytes pairs = 1;
    optional string msg = 2;
    optional int32 code = 3;
    optional uint32 count = 4;
    optional RpcMetric metric = 6 [deprecated = true];
}

message ReplicaRequest {
    optional uint32 tid = 1;
    optional uint32 pid = 2;
    optional string endpoint = 3;
    optional TaskInfo task_info = 4;
    optional uint32 remote_tid = 5; //for remote
}

message AddReplicaResponse {
    optional int32 code = 1;
    optional string msg = 2;
}

message TableMeta {
    optional int32 tid = 1;
    optional string name = 2;
    optional int32 pid = 3;
    // time to live for every row
    optional uint64 ttl = 4 [default = 0, deprecated = true];
    optional int32 seg_cnt = 5;
    optional TTLType ttl_type = 6 [default = kAbsoluteTime, deprecated = true];
    // the slave endpoints
    repeated string replicas = 7;
    optional TableMode mode = 8;
    optional bool wal = 9; // unused
    // term for change role
    optional uint64 term = 10 [default = 0];
    optional bytes schema = 11 [deprecated = true];
    repeated string dimensions = 12 [deprecated = true];
    optional CompressType compress_type = 13;
    optional uint32 key_entry_max_height = 14;
    repeated rtidb.common.ColumnDesc column_desc = 15;
    repeated rtidb.common.ColumnKey column_key = 16;
    optional rtidb.common.StorageMode storage_mode = 17 [default = kMemory];
    repeated rtidb.common.ColumnDesc added_column_desc = 18;
    optional TTLDesc ttl_desc = 19;
    optional rtidb.type.TableType table_type = 20;
    // format_version 0 , the legacy format 1 ,the new one
    optional uint32 format_version = 21 [default = 0];
    optional string db = 22 [default = ""];
    repeated common.VersionPair schema_versions = 23;
    repeated common.TablePartition table_partition = 24;
}

message CreateTableRequest {
    optional TableMeta table_meta = 1;
}
message UpdateTableMetaForAddFieldRequest {
    optional uint32 tid = 1;
    optional rtidb.common.ColumnDesc column_desc = 2;
    optional string schema = 3;
    repeated rtidb.common.ColumnDesc column_descs = 4;
    optional rtidb.common.VersionPair version_pair = 5;
}

message CreateTableResponse {
    optional int32 code = 1;
    optional string msg = 2;
}

message LoadTableRequest {
    optional TableMeta table_meta = 1;
    optional TaskInfo task_info = 2;
}

message DropTableRequest {
    optional int32 tid = 1;
    optional int32 pid = 2;
    optional TaskInfo task_info = 3;
    optional rtidb.type.TableType table_type = 4 [default = kTimeSeries];
}

message DropTableResponse {
    optional int32 code = 1;
    optional string msg = 2;
}

message GetTableSchemaRequest {
    optional int32 tid = 1;
    optional int32 pid = 2;
}

message SetTTLClockRequest {
    optional int32 tid = 1;
    optional int32 pid = 2;
    optional uint64 timestamp = 3;
}

message SetExpireRequest {
    optional int32 tid = 1;
    optional int32 pid = 2;
    optional bool is_expire = 3;
}

message GetTableSchemaResponse {
    optional int32 code = 1;
    optional string msg = 2;
    optional bytes schema = 3;
    optional TableMeta table_meta = 4;
}

message UpdateTTLRequest {
    optional int32 tid = 1;
    optional int32 pid = 2;
    optional TTLType type = 3 [default = kAbsoluteTime, deprecated = true];
    optional uint64 value = 4 [default = 0, deprecated = true];
    optional string ts_name = 5;
    optional TTLDesc ttl_desc = 6;
}

message UpdateTTLResponse {
    optional int32 code = 1;
    optional string msg = 2;
}

message SetConcurrencyRequest {
    optional string key = 1;
    optional int32 max_concurrency = 2;
}

message SetConcurrencyResponse {
    optional int32 code = 1;
    optional string msg = 2;
}

// raft protocol
message LogEntry {
    // term for leader
    optional uint64 term = 1;
    optional uint64 log_index = 2;
    optional string pk = 3;
    optional bytes value = 4;
    optional uint64 ts = 5;
    repeated Dimension dimensions = 6;
    optional MethodType method_type = 7;
    repeated TSDimension ts_dimensions = 8;
}

message AppendEntriesRequest {
    optional uint64 pre_log_index = 2;
    repeated LogEntry entries = 4;
    optional uint32 tid = 6;
    optional uint32 pid = 7;
    optional uint64 term = 8;
}

message AppendEntriesResponse {
    optional uint64 log_offset = 1;
    optional int32 code = 2;
    optional string msg = 3;
    optional uint64 term = 4;
}

message ChangeRoleRequest {
    optional uint32 tid = 1;
    optional uint32 pid = 2;
    optional uint64 term = 3;
    optional TableMode mode = 4;
    repeated string replicas = 5;
    repeated rtidb.common.EndpointAndTid endpoint_tid = 6;
}

message SendSnapshotRequest {
    required uint32 tid = 1;
    required uint32 pid = 2;
    required string endpoint = 3;
    optional TaskInfo task_info = 4;
    optional uint32 remote_tid = 5;
}

message SendIndexDataRequest {

    message EndpointPair {
        optional uint32 pid = 1;
        optional string endpoint = 2;
    }

    optional uint32 tid = 1;
    optional uint32 pid = 2;
    repeated EndpointPair pairs = 3;
    optional TaskInfo task_info = 4;
}

message SendDataRequest {
    required uint32 tid = 1;
    required uint32 pid = 2;
    required string file_name = 3;
    required uint64 block_id = 4;
    optional uint32 block_size = 5;
    optional bool eof = 6 [default = false];
    optional string dir_name = 7;
    optional rtidb.common.StorageMode storage_mode = 8 [default = kMemory];
}

message ChangeRoleResponse {
    optional int32 code = 1;
    optional string msg = 2;
}

// Get all table status information on tablet
message GetTableStatusRequest {
    optional uint32 tid = 1;
    optional uint32 pid = 2;
    optional bool need_schema = 3 [default = false];
}

message TsIdxStatus {
    optional string idx_name = 1;
    repeated uint64 seg_cnts = 2;
}

// table status message
message TableStatus {
    optional uint32 tid = 1;
    optional uint32 pid = 2;
    optional uint64 offset = 3;
    optional TableMode mode = 4;
    optional TableState state = 5;
    optional uint64 ttl = 6 [default = 0, deprecated = true];
    optional bool is_expire = 7;
    optional int64 time_offset = 8;
    optional uint64 record_cnt = 9;
    optional uint64 idx_cnt = 10;
    repeated TsIdxStatus ts_idx_status = 11;
    optional string name = 12;
    optional uint64 record_byte_size = 13;
    optional uint64 record_idx_byte_size = 14;
    optional uint64 record_pk_cnt = 15;
    optional TTLType ttl_type = 16 [default = kAbsoluteTime, deprecated = true];
    optional CompressType compress_type = 17;
    optional uint32 skiplist_height = 18;
    optional bytes schema = 19;
    optional rtidb.common.StorageMode storage_mode = 20 [default = kMemory];
    optional TTLDesc ttl_desc = 21;
    optional uint64 diskused = 22 [default = 0];
}

message GetTableStatusResponse {
    repeated TableStatus all_table_status = 1;
    optional int32 code = 2;
    optional string msg = 3;
}

message GetRequest {
    optional uint32 tid = 1;
    optional uint32 pid = 2;
    optional string key = 3;
    optional uint64 ts = 4 [default = 0];
    optional string idx_name = 5;
    optional GetType type = 6 [default = kSubKeyEq];
    optional string ts_name = 7;
    optional uint64 et = 8;
    optional GetType et_type = 9 [default = kSubKeyGe];
    repeated uint32 projection = 10;
    repeated uint32 pid_group = 11;
}

message GetResponse {
    optional int32 code = 1;
    optional string msg = 2;
    optional string key = 3;
    optional uint64 ts = 4;
    optional bytes value = 5;
}

message CountRequest {
    optional uint32 tid = 1;
    optional uint32 pid = 2;
    optional string idx_name = 3;
    optional string key = 4;
    optional bool filter_expired_data = 5 [default = false];
    optional string ts_name = 6;
    optional bool enable_remove_duplicated_record = 7 [default=false];
    optional uint64 st = 8 [default = 0];
    optional GetType st_type = 9 [default = kSubKeyLe];
    optional uint64 et = 10 [default = 0];
    optional GetType et_type = 11 [default = kSubKeyGt];
}

message CountResponse {
    optional int32 code = 1;
    optional string msg = 2;
    optional uint32 count = 3;
}

message GetTermPairRequest {
    optional uint32 tid = 1;
    optional uint32 pid = 2;
    optional rtidb.common.StorageMode storage_mode = 3 [default = kMemory];
}

message GetTermPairResponse {
    optional int32 code = 1;
    optional string msg = 2;
    optional uint64 term = 3;
    optional uint64 offset = 4;
    optional bool has_table = 5;
    optional bool is_leader = 6;
}

message GetManifestRequest {
    optional uint32 tid = 1;
    optional uint32 pid = 2;
    optional rtidb.common.StorageMode storage_mode = 3 [default = kMemory];
}

message GetManifestResponse { 
    optional int32 code = 1;
    optional string msg = 2;
    optional Manifest manifest = 3;
}

message GetTableFollowerRequest {
    optional uint32 tid = 1;
    optional uint32 pid = 2;
}

message FollowerInfo {
    optional string endpoint = 1;
    optional uint64 offset = 2;
}

message GetTableFollowerResponse {
    optional int32 code = 1;
    optional string msg = 2;
    optional uint64 offset = 3;
    repeated FollowerInfo follower_info = 4;
}

message CheckFileRequest {
    optional uint32 tid = 1;
    optional uint32 pid = 2;
    optional string file = 3;
    optional uint64 size = 4;
    optional string dir_name = 5;
    optional rtidb.common.StorageMode storage_mode = 6 [default = kMemory];
}

message AddIndexRequest {
    optional uint32 tid = 1;
    optional uint32 pid = 2;
    optional rtidb.common.ColumnKey column_key = 3;
}

message SetModeRequest {
    optional bool follower = 1;
}

message EmptyRequest {}

message ConnectZKRequest {}
message DisConnectZKRequest {}

message HttpRequest { }
message HttpResponse { }

message DeleteIndexRequest {
    optional uint32 tid = 1;
    optional uint32 pid = 2;
    optional string idx_name = 3;
}

message DumpIndexDataRequest {
    optional uint32 tid = 1;
    optional uint32 pid = 2;
    optional uint32 partition_num = 3;
    optional uint32 idx = 4;
    optional rtidb.common.ColumnKey column_key = 5;
    optional TaskInfo task_info = 6;
}

message LoadIndexDataRequest {
    optional uint32 tid = 1;
    optional uint32 pid = 2;
    optional uint32 partition_num = 3;
    optional TaskInfo task_info = 4;
}

message ExtractIndexDataRequest {
    optional uint32 tid = 1;
    optional uint32 pid = 2;
    optional uint32 partition_num = 3;
    optional uint32 idx = 4;
    optional rtidb.common.ColumnKey column_key = 5;
    optional TaskInfo task_info = 6;
}

message Columns {
    repeated string name = 1;
    optional bytes value = 2 [default = ""];
    optional GetType type = 3 [default = kSubKeyEq];
}

message UpdateRequest {
    optional uint32 tid = 1;
    optional uint32 pid = 2;
    repeated Columns condition_columns = 3;
    optional Columns value_columns = 4;
}

message UpdateResponse {
    optional string msg = 1;
    optional int32 code = 2;
    optional uint32 count = 3;
}

message ReadOption {
    repeated Columns index = 1;
    repeated Columns read_filter = 2;
    repeated string col_set = 3;
    optional uint32 limit = 4;
}

message WriteOption {
    optional bool update_if_exist = 1 [default = false];
}

message BatchQueryRequest {
    optional uint32 tid = 1;
    optional uint32 pid = 2;
    repeated ReadOption read_option = 3;
    repeated string query_key = 4;
    optional bool is_debug= 5 [default = false];
}

message BatchQueryResponse {
    optional bytes pairs = 1;
    optional string msg = 2;
    optional int32 code = 3;
    optional bool is_finish = 4;
    optional uint32 count = 5;
}

message CancelOPRequest {
    optional uint64 op_id = 1;
}

message RealEndpointPair {
    optional string name = 1;
    optional string real_endpoint = 2;
}

message UpdateRealEndpointMapRequest {
    repeated RealEndpointPair real_endpoint_map = 1; 
}

message QueryRequest {
    optional string sql = 1;
    optional string db = 2;
    optional bool is_batch = 3;
    optional bytes input_row = 4;
    optional bool is_debug = 5 [default = false];
    optional string sp_name = 6;
    optional bool is_procedure = 7 [default = false];
    optional uint64 task_id = 8;
}

message QueryResponse {
    optional int32 code = 1;
    optional string msg = 2;
    optional uint32 count = 3;
    optional uint32 byte_size = 4;
    optional bytes schema = 5;
}

/**
  * Batch request input encoding:
  *   - common columns are encoded in shared `common_row` field
  *   - other non-common columns are encoded in `non_common_rows` for each row
  *   - column in common/non-common part preserve ordering of original schema 
  */
message SQLBatchRequestQueryRequest {
    optional string sql = 1;
    optional string db = 2;
    repeated uint32 common_column_indices = 3;
    optional bytes common_row = 4;
    repeated bytes non_common_rows = 5;
    optional bool is_debug = 6 [default = false];
    optional string sp_name = 7;
    optional bool is_procedure = 8 [default = false];
}

/**
  * Batch request output decoding:
  *   - All data are stored in payload buffer
  *   - Data are concatenation of 1+N row buffer for batch size N,
  *     with sizes specified by `row_sizes` field
  *   - The first is shared common output columns, the others are
  *     non-common column part for each input request 
  */
message SQLBatchRequestQueryResponse {
    optional int32 code = 1;
    optional string msg = 2;
    optional uint32 count = 3;
    optional bytes schema = 4;
    repeated uint32 common_column_indices = 5;
    repeated uint32 row_sizes = 6;
}

message ExplainRequest {
    optional string sql = 1;
    optional string db = 2;
    optional bool is_batch = 3;
}

message ExplainResponse {
    optional bytes input_schema = 1;
    optional string logical_plan = 3;
    optional string physical_plan = 4;
    optional string ir = 5;
    optional bytes output_schema = 6;
    optional bool is_batch = 7;
}

message GetCatalogRequest {}

message GetCatalogResponse {
    optional rtidb.common.CatalogInfo catalog = 1;
    optional int32 code = 2;
    optional string msg = 3;
}

message GetSchemaRequest {
    optional string db_name = 1;
    optional string sql = 2;
}

message GetSchemaResponse {
    optional int32 code = 1;
    optional string msg = 2;
    repeated rtidb.common.ColumnDesc input_schema = 3;
    repeated rtidb.common.ColumnDesc output_schema = 4;
}

service TabletServer {

    // write and read api for client
    rpc Put(PutRequest) returns (PutResponse);
    rpc Get(GetRequest) returns (GetResponse);
    rpc Scan(ScanRequest) returns (ScanResponse);
    rpc Delete(DeleteRequest) returns (GeneralResponse);
    rpc Count(CountRequest) returns (CountResponse);
    rpc Traverse(TraverseRequest) returns (TraverseResponse);
    rpc Update(UpdateRequest) returns (UpdateResponse);
    rpc BatchQuery(BatchQueryRequest) returns (BatchQueryResponse);
    rpc Query(QueryRequest) returns(QueryResponse);
<<<<<<< HEAD
    rpc SubQuery(QueryRequest) returns(QueryResponse);
=======
    rpc SQLBatchRequestQuery(SQLBatchRequestQueryRequest) returns(SQLBatchRequestQueryResponse);
>>>>>>> 2c00c039

    // table api for master
    rpc CreateTable(CreateTableRequest) returns (CreateTableResponse);
    rpc LoadTable(LoadTableRequest) returns(GeneralResponse);
    rpc DropTable(DropTableRequest) returns (DropTableResponse);
    rpc GetTableStatus(GetTableStatusRequest) returns (GetTableStatusResponse);
    rpc GetTableSchema(GetTableSchemaRequest) returns (GetTableSchemaResponse);
    rpc GetTableFollower(GetTableFollowerRequest) returns (GetTableFollowerResponse);
    rpc UpdateTTL(UpdateTTLRequest) returns (UpdateTTLResponse);
    rpc SetConcurrency(SetConcurrencyRequest) returns (SetConcurrencyResponse);
    rpc ExecuteGc(ExecuteGcRequest) returns (GeneralResponse);

    // replication api for master
    rpc AppendEntries(AppendEntriesRequest) returns(AppendEntriesResponse);
    rpc AddReplica(ReplicaRequest) returns(AddReplicaResponse);
    rpc DelReplica(ReplicaRequest) returns(GeneralResponse);
    rpc ChangeRole(ChangeRoleRequest) returns(ChangeRoleResponse);
    rpc MakeSnapshot(GeneralRequest) returns(GeneralResponse);
    rpc PauseSnapshot(GeneralRequest) returns(GeneralResponse);
    rpc RecoverSnapshot(GeneralRequest) returns(GeneralResponse);
    rpc SendSnapshot(SendSnapshotRequest) returns(GeneralResponse);

    rpc SendData(SendDataRequest) returns(GeneralResponse);

    rpc SetExpire(SetExpireRequest) returns(GeneralResponse);
    rpc SetTTLClock(SetTTLClockRequest) returns(GeneralResponse);

    // name server interface
    rpc GetTaskStatus(TaskStatusRequest) returns(TaskStatusResponse);
    rpc DeleteOPTask(DeleteTaskRequest) returns(GeneralResponse);
    rpc GetTermPair(GetTermPairRequest) returns(GetTermPairResponse);
    rpc GetManifest(GetManifestRequest) returns(GetManifestResponse);
    rpc CheckFile(CheckFileRequest) returns(GeneralResponse);
    rpc DeleteBinlog(GeneralRequest) returns(GeneralResponse);
    rpc ShowMemPool(HttpRequest) returns (HttpResponse);
    rpc GetCatalog(GetCatalogRequest) returns (GetCatalogResponse);
    rpc ConnectZK(ConnectZKRequest) returns (GeneralResponse);
    rpc DisConnectZK(DisConnectZKRequest) returns (GeneralResponse);
    rpc UpdateTableMetaForAddField(UpdateTableMetaForAddFieldRequest) returns (GeneralResponse);
    rpc SetMode(SetModeRequest) returns (GeneralResponse);
    rpc GetAllSnapshotOffset(EmptyRequest) returns(TableSnapshotOffsetResponse);
    rpc AddIndex(AddIndexRequest) returns(GeneralResponse);
    rpc SendIndexData(SendIndexDataRequest) returns(GeneralResponse);
    rpc DeleteIndex(DeleteIndexRequest) returns (GeneralResponse);
    rpc DumpIndexData(DumpIndexDataRequest) returns (GeneralResponse);
    rpc LoadIndexData(LoadIndexDataRequest) returns (GeneralResponse);
    rpc ExtractIndexData(ExtractIndexDataRequest) returns (GeneralResponse);
    rpc CancelOP(CancelOPRequest) returns (GeneralResponse);
    rpc UpdateRealEndpointMap(UpdateRealEndpointMapRequest) returns (GeneralResponse);
    rpc GetSchema(GetSchemaRequest) returns (GetSchemaResponse);

    // sql procedure interfaces
    rpc CreateProcedure(rtidb.api.CreateProcedureRequest) returns (GeneralResponse);
    rpc DropProcedure(rtidb.api.DropProcedureRequest) returns (GeneralResponse);
}<|MERGE_RESOLUTION|>--- conflicted
+++ resolved
@@ -860,11 +860,8 @@
     rpc Update(UpdateRequest) returns (UpdateResponse);
     rpc BatchQuery(BatchQueryRequest) returns (BatchQueryResponse);
     rpc Query(QueryRequest) returns(QueryResponse);
-<<<<<<< HEAD
     rpc SubQuery(QueryRequest) returns(QueryResponse);
-=======
     rpc SQLBatchRequestQuery(SQLBatchRequestQueryRequest) returns(SQLBatchRequestQueryResponse);
->>>>>>> 2c00c039
 
     // table api for master
     rpc CreateTable(CreateTableRequest) returns (CreateTableResponse);
