--- conflicted
+++ resolved
@@ -746,7 +746,6 @@
     optional uint64 op_id = 1;
 }
 
-<<<<<<< HEAD
 message RealEndpointPair {
     optional string name = 1;
     optional string real_endpoint = 2;
@@ -754,7 +753,8 @@
 
 message UpdateRealEndpointMapRequest {
     repeated RealEndpointPair real_endpoint_map = 1; 
-=======
+}
+
 message QueryRequest {
     optional string sql = 1;
     optional string db = 2;
@@ -784,7 +784,6 @@
     optional string ir = 5;
     optional bytes output_schema = 6;
     optional bool is_batch = 7;
->>>>>>> 21ccbf02
 }
 
 service TabletServer {
