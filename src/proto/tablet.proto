--- conflicted
+++ resolved
@@ -823,7 +823,6 @@
     repeated InnerSegments inner_segments = 6; // MemTable::segments_
 }
 
-<<<<<<< HEAD
 message CreateFunctionRequest {
     optional openmldb.common.ExternalFun fun = 1;
 }
@@ -831,7 +830,8 @@
 message CreateFunctionResponse {
     optional int32 code = 1;
     optional string msg = 2;
-=======
+}
+
 message GAFDeployStatsRequest {}
 
 message DeployStatsResponse {
@@ -844,7 +844,6 @@
         required string total = 4;
     }
     repeated DeployStat rows = 3;
->>>>>>> 8d07376c
 }
 
 service TabletServer {
@@ -918,11 +917,8 @@
     // TODO(hw): nameserver call this?
     rpc GetBulkLoadInfo(BulkLoadInfoRequest) returns (BulkLoadInfoResponse);
     rpc BulkLoad(BulkLoadRequest) returns (GeneralResponse);
-<<<<<<< HEAD
     rpc CreateFunction(CreateFunctionRequest) returns (CreateFunctionResponse);
-=======
 
     // monitoring interfaces
     rpc GetAndFlushDeployStats(GAFDeployStatsRequest) returns (DeployStatsResponse);
->>>>>>> 8d07376c
 }