--- conflicted
+++ resolved
@@ -493,17 +493,12 @@
     optional string key = 4;
     optional bool filter_expired_data = 5 [default = false];
     optional string ts_name = 6;
-<<<<<<< HEAD
     optional uint64 st = 7;
     optional GetType st_type = 8 [default = kSubKeyEq];
     optional uint64 et = 9;
     optional GetType et_type = 10 [default = kSubKeyGe];
     optional bool enable_remove_duplicated_record = 11 [default=false];
-}
-=======
-    optional bool enable_remove_duplicated_record = 7 [default=false];
-}    
->>>>>>> 66228420
+} 
 
 message CountResponse {
     optional int32 code = 1;
