--- conflicted
+++ resolved
@@ -319,10 +319,7 @@
     rpc MakeSnapshot(GeneralRequest) returns(GeneralResponse);
     rpc PauseSnapshot(GeneralRequest) returns(GeneralResponse);
     rpc RecoverSnapshot(GeneralRequest) returns(GeneralResponse);
-<<<<<<< HEAD
     rpc GetTaskStatus(EmptyRequest) returns(TaskStatusResponse);
     rpc DeleteOPTask(DeleteTaskRequest) returns(GeneralResponse);
-=======
     rpc LoadTable(LoadTableRequest) returns(GeneralResponse);
->>>>>>> 74e7ce28
 }