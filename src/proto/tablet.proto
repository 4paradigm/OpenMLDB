import "common.proto";
package rtidb.api;

option cc_generic_services = true;
option java_generic_services = true;
option java_package = "com._4paradigm.rtidb.tablet";
option java_outer_classname = "Tablet";

enum TableMode {
    kTableLeader = 1;
    kTableFollower = 2;
}

enum CompressType {
    kNoCompress = 0;
    kSnappy = 1;
}

enum TableState {
    kTableUndefined = 0;
    kTableNormal = 1;
    kTableLoading = 2;
    kMakingSnapshot = 3;
    kSnapshotPaused  = 4;
}

enum TabletState {
    kTabletOffline = 1;
    kTabletHealthy = 10;
}

enum TableType {
    // KV table 
    kKVTable = 1;
    // Time Series table
    kTSTable = 2;
}

enum TTLType {
    kAbsoluteTime = 1;
    kRelativeTime = 2;
    // keep the latest record
    kLatestTime = 3;
}

enum GetType {
    kSubKeyEq = 1;
    kSubKeyLt = 2;
    kSubKeyLe = 3;
    kSubKeyGt = 4;
    kSubKeyGe = 5;
}

enum OPType {
    kMakeSnapshotOP = 1;
    kAddReplicaOP = 2;
    kDelReplicaOP = 3;
    kChangeLeaderOP = 4;
    kOfflineReplicaOP = 5;
    kReAddReplicaOP = 6; 
    kReAddReplicaNoSendOP = 7;     // need not send snapshot
    kReAddReplicaWithDropOP = 8;   // should droptable before loadtable
    kReAddReplicaSimplifyOP = 9;   // table is exist, need run addreplica task only
    kUpdateTableAliveOP = 10;      // deleted
    kMigrateOP = 11;
    kReLoadTableOP = 12;
    kUpdatePartitionStatusOP = 13;
    kRecoverTableOP = 14;
}

enum TaskType {
    kMakeSnapshot = 1;
    kPauseSnapshot = 2;
    kRecoverSnapshot = 3;
    kSendSnapshot = 4;
    kLoadTable = 5;
    kAddReplica = 6;
    kAddTableInfo = 7;
    kDelReplica = 8;
    kDelTableInfo = 9;
    kChangeLeader = 10;
    kUpdatePartitionStatus = 11;
    kDropTable = 12;
    kUpdateTableAlive = 13;
    kUpdateTableInfo = 14;
    kSelectLeader = 15;
    kUpdateLeaderInfo = 16;
    kRecoverTable = 17;
    kCheckBinlogSyncProgress = 18;
}

enum TaskStatus {
    kInited = 1;
    kDoing = 2;
    kDone = 3;
    kFailed = 4;
    kCanceled = 5;
}

enum MethodType {
    kPut = 1;
    kDelete = 2;
}

message TaskInfo {
    required uint64 op_id = 1;
    required OPType op_type = 2;
    required TaskType task_type = 3;
    required TaskStatus status = 4;
    optional string endpoint = 5;
    optional bool is_rpc_send = 6 [default=false];
}

message OPInfo {
    required uint64 op_id = 1;
    required OPType op_type = 2;
    required uint32 task_index = 3;
    required string data = 4;
    optional TaskStatus task_status = 5;
    optional uint64 start_time = 6 [default = 0];
    optional uint64 end_time = 7 [default = 0];
    optional string name = 8;
    optional uint32 pid = 9;
    optional uint64 parent_id = 10;
    optional uint32 vec_idx = 11;   // the index in task_vec
}

message Manifest {
    optional uint64 offset = 1;
    optional string name = 2;
    optional uint64 count = 3;
    optional uint64 term = 4;
}

message Dimension {
    optional string key = 1;
    optional uint32 idx = 2;
}

message TSDimension {
    optional uint64 ts = 1;
    optional uint32 idx = 2;
}

message PutRequest {
	// the prefix key
    // abandoned
	optional string pk = 1;
	// the subfix key
	optional int64 time = 2;
	optional bytes value = 3;
	optional uint32 tid = 4;
    optional uint32 pid = 5;
    repeated Dimension dimensions = 6;
    repeated TSDimension ts_dimensions = 7;
}

message PutResponse {
	optional int32 code = 1;
	optional string msg = 2;
}

message DeleteRequest {
    optional uint32 tid = 1;
    optional uint32 pid = 2;
    optional string key = 3;
    optional string idx_name = 4;
}

message ExecuteGcRequest {
    optional uint32 tid = 1;
    optional uint32 pid = 2;
}

message GeneralRequest {
    required int32 tid = 1;
    required int32 pid = 2;
    optional TaskInfo task_info = 3;
    optional rtidb.common.StorageMode storage_mode = 4;
}

message TaskStatusRequest {
}

message TaskStatusResponse {
	optional int32 code = 1;
	optional string msg = 2;
    repeated TaskInfo task = 3;
}

message DeleteTaskRequest {
	repeated uint64 op_id = 1;
}

message GeneralResponse {
	optional int32 code = 1;
	optional string msg = 2;
}

message ScanRequest {
    // the prefix key
    optional string pk = 1;
    // the start subfix key
    optional uint64 st = 2;
    // the end subfix key
    optional uint64 et = 3;
    optional uint32 limit = 4;
    optional RpcMetric metric = 5 [deprecated = true];
    optional uint32 tid = 6;
    optional uint32 pid = 7;
    optional bool enable_remove_duplicated_record = 8 [default=false];
    optional string idx_name = 9;
    optional string ts_name = 10;
    optional GetType st_type = 11 [default = kSubKeyLe];
    optional GetType et_type = 12 [default = kSubKeyGt];
    optional bool enable_remove_ts = 13 [default = false];
}

message RpcMetric {
	// the time start send rpc request
	optional int64 sqtime = 1;
	// the time server receive rpc request
	optional int64 rqtime = 2;
	// the time server start to caculate
	optional int64 sctime = 3;
	// the time server start send response
	optional int64 sptime = 4;
	// the time client receive response
	optional int64 rptime = 5;
	// the time server start first iterator
	optional int64 sitime = 6;
	// the time server start encode
	optional int64 setime = 7;
}

message TraverseRequest {
	optional uint32 tid = 1;
	optional uint32 pid = 2;
    optional string idx_name = 3;
	optional uint32 limit = 4 [default=100];
	optional string pk = 5;
	optional uint64 ts = 6;
    optional bool enable_remove_duplicated_record = 7 [default=false];
    optional string ts_name = 8;
}

message TraverseResponse {
	optional bytes pairs = 1;
	optional string msg = 2;
	optional int32 code = 3;
	optional uint32 count = 4;
    optional string pk = 5;
    optional uint64 ts = 6;
}

message ScanResponse {
	optional bytes pairs = 1;
	optional string msg = 2;
	optional int32 code = 3;
	optional uint32 count = 4;
	optional RpcMetric metric = 6 [deprecated = true];
}

message ReplicaRequest {
    optional uint32 tid = 1;
    optional uint32 pid = 2;
    optional string endpoint = 3;
    optional TaskInfo task_info = 4;
}

message AddReplicaResponse {
    optional int32 code = 1;
    optional string msg = 2;
}

message TableMeta {
	optional int32 tid = 1;
	optional string name = 2;
	optional int32 pid = 3;
	// time to live for every row
	optional uint64 ttl = 4;
	optional int32 seg_cnt = 5;
	optional TTLType ttl_type = 6 [default = kAbsoluteTime];
    // the slave endpoints
	repeated string replicas = 7;
	optional TableMode mode = 8;
    optional bool wal = 9; // unused
    // term for change role
    optional uint64 term = 10 [default = 0];
    optional bytes schema = 11 [deprecated = true];
    repeated string dimensions = 12 [deprecated = true];
    optional CompressType compress_type = 13;
    optional uint32 key_entry_max_height = 14;
    repeated rtidb.common.ColumnDesc column_desc = 15;
    repeated rtidb.common.ColumnKey column_key = 16;
    optional rtidb.common.StorageMode storage_mode = 17 [default = kMemory];
}

message CreateTableRequest {
    optional TableMeta table_meta = 1;
}

message CreateTableResponse {
	optional int32 code = 1;
	optional string msg = 2;
}

message LoadTableRequest {
    optional TableMeta table_meta = 1;
    optional TaskInfo task_info = 2;
}

message DropTableRequest {
	optional int32 tid = 1;
	optional int32 pid = 2;
    optional TaskInfo task_info = 3;
}

message DropTableResponse {
	optional int32 code = 1;
	optional string msg = 2;
}

message GetTableSchemaRequest {
    optional int32 tid = 1;
    optional int32 pid = 2;
}

message SetTTLClockRequest {
    optional int32 tid = 1;
    optional int32 pid = 2;
    optional uint64 timestamp = 3;
}

message SetExpireRequest {
    optional int32 tid = 1;
    optional int32 pid = 2;
    optional bool is_expire = 3;
}

message GetTableSchemaResponse {
    optional int32 code = 1;
    optional string msg = 2;
    optional bytes schema = 3;
    optional TableMeta table_meta = 4;
}

message UpdateTTLRequest {
    optional int32 tid = 1;
    optional int32 pid = 2;
    optional TTLType type = 3;
    optional uint64 value = 4;
    optional string ts_name = 5;
}

message UpdateTTLResponse {
    optional int32 code = 1;
    optional string msg = 2;
}

message SetConcurrencyRequest {
    optional string key = 1;
    optional int32 max_concurrency = 2;
}

message SetConcurrencyResponse {
    optional int32 code = 1;
    optional string msg = 2;
}

// raft protocol
message LogEntry {
    // term for leader
    optional uint64 term = 1;
    optional uint64 log_index = 2;
    optional string pk = 3;
    optional bytes value = 4;
    optional uint64 ts = 5;
    repeated Dimension dimensions = 6;
    optional MethodType method_type = 7;
    repeated TSDimension ts_dimensions = 8;
}

message AppendEntriesRequest {
    optional uint64 pre_log_index = 2;
    repeated LogEntry entries = 4;
    optional uint32 tid = 6;
    optional uint32 pid = 7;
    optional uint64 term = 8;
}

message AppendEntriesResponse {
    optional uint64 log_offset = 1;
    optional int32 code = 2;
    optional string msg = 3;
    optional uint64 term = 4;
}

message ChangeRoleRequest {
    optional uint32 tid = 1;
    optional uint32 pid = 2;
    optional uint64 term = 3;
    optional TableMode mode = 4;
    repeated string replicas = 5;
}

message SendSnapshotRequest {
    required uint32 tid = 1;
    required uint32 pid = 2;
    required string endpoint = 3;
    optional TaskInfo task_info = 4;
}

message SendDataRequest {
    required uint32 tid = 1;
    required uint32 pid = 2;
    required string file_name = 3;
    required uint64 block_id = 4;
    optional uint32 block_size = 5;
    optional bool eof = 6 [default = false];
    optional string dir_name = 7;
}

message ChangeRoleResponse {
    optional int32 code = 1;
    optional string msg = 2;
}

// Get all table status information on tablet
message GetTableStatusRequest {
    optional uint32 tid = 1;
    optional uint32 pid = 2;
    optional bool need_schema = 3 [default = false];
}

message TsIdxStatus {
    optional string idx_name = 1;
    repeated uint64 seg_cnts = 2;
}

// table status message
message TableStatus {
    optional uint32 tid = 1;
    optional uint32 pid = 2;
    optional uint64 offset = 3;
    optional TableMode mode = 4;
    optional TableState state = 5;
    optional uint64 ttl = 6;
    optional bool is_expire = 7;
    optional int64 time_offset = 8;
    optional uint64 record_cnt = 9;
    optional uint64 idx_cnt = 10;
    repeated TsIdxStatus ts_idx_status = 11;
    optional string name = 12;
    optional uint64 record_byte_size = 13;
    optional uint64 record_idx_byte_size = 14;
    optional uint64 record_pk_cnt = 15;
    optional TTLType ttl_type = 16;
    optional CompressType compress_type = 17;
    optional uint32 skiplist_height = 18;
    optional bytes schema = 19;
    optional rtidb.common.StorageMode storage_mode = 20;
}

message GetTableStatusResponse {
    repeated TableStatus all_table_status = 1;
    optional int32 code = 2;
    optional string msg = 3;
}

message GetRequest {
    optional uint32 tid = 1;
    optional uint32 pid = 2;
    optional string key = 3;
    optional uint64 ts = 4 [default = 0];
    optional string idx_name = 5;
    optional GetType type = 6 [default = kSubKeyEq];
    optional string ts_name = 7;
    optional uint64 et = 8;
    optional GetType et_type = 9 [default = kSubKeyGe];
}

message GetResponse {
    optional int32 code = 1;
    optional string msg = 2;
    optional string key = 3;
    optional uint64 ts = 4;
    optional bytes value = 5;
}

message CountRequest {
    optional uint32 tid = 1;
    optional uint32 pid = 2;
    optional string idx_name = 3;
    optional string key = 4;
    optional bool filter_expired_data = 5 [default = false];
    optional string ts_name = 6;
    optional bool enable_remove_duplicated_record = 7 [default=false];
}    

message CountResponse {
    optional int32 code = 1;
    optional string msg = 2;
    optional uint32 count = 3;
}

message GetTermPairRequest {
    optional uint32 tid = 1;
    optional uint32 pid = 2;
    optional rtidb.common.StorageMode storage_mode = 3;
}

message GetTermPairResponse {
    optional int32 code = 1;
    optional string msg = 2;
    optional uint64 term = 3;
    optional uint64 offset = 4;
    optional bool has_table = 5;
    optional bool is_leader = 6;
}

message GetManifestRequest {
    optional uint32 tid = 1;
    optional uint32 pid = 2;
    optional rtidb.common.StorageMode storage_mode = 3;
}

message GetManifestResponse { 
    optional int32 code = 1;
    optional string msg = 2;
    optional Manifest manifest = 3;
}

message GetTableFollowerRequest {
    optional uint32 tid = 1;
    optional uint32 pid = 2;
}

message FollowerInfo {
    optional string endpoint = 1;
    optional uint64 offset = 2;
}

message GetTableFollowerResponse {
    optional int32 code = 1;
    optional string msg = 2;
    optional uint64 offset = 3;
    repeated FollowerInfo follower_info = 4;
}

message CheckFileRequest {
    optional uint32 tid = 1;
    optional uint32 pid = 2;
    optional string file = 3;
    optional uint64 size = 4;
<<<<<<< HEAD
    optional rtidb.common.StorageMode storage_mode = 5;
=======
    optional string dir_name = 5;
>>>>>>> 514707d1
}

message ConnectZKRequest {}
message DisConnectZKRequest {}

message HttpRequest { }
message HttpResponse { }

service TabletServer {

    // write and read api for client
    rpc Put(PutRequest) returns (PutResponse);
    rpc Get(GetRequest) returns (GetResponse);
    rpc Scan(ScanRequest) returns (ScanResponse);
    rpc Delete(DeleteRequest) returns (GeneralResponse);
    rpc Count(CountRequest) returns (CountResponse);
    rpc Traverse(TraverseRequest) returns (TraverseResponse);

    // table api for master
    rpc CreateTable(CreateTableRequest) returns (CreateTableResponse);
    rpc LoadTable(LoadTableRequest) returns(GeneralResponse);
    rpc DropTable(DropTableRequest) returns (DropTableResponse);
    rpc GetTableStatus(GetTableStatusRequest) returns (GetTableStatusResponse);
    rpc GetTableSchema(GetTableSchemaRequest) returns (GetTableSchemaResponse);
    rpc GetTableFollower(GetTableFollowerRequest) returns (GetTableFollowerResponse);
    rpc UpdateTTL(UpdateTTLRequest) returns (UpdateTTLResponse);
    rpc SetConcurrency(SetConcurrencyRequest) returns (SetConcurrencyResponse);
    rpc ExecuteGc(ExecuteGcRequest) returns (GeneralResponse);

    // replication api for master
    rpc AppendEntries(AppendEntriesRequest) returns(AppendEntriesResponse);
    rpc AddReplica(ReplicaRequest) returns(AddReplicaResponse);
    rpc DelReplica(ReplicaRequest) returns(GeneralResponse);
    rpc ChangeRole(ChangeRoleRequest) returns(ChangeRoleResponse);
    rpc MakeSnapshot(GeneralRequest) returns(GeneralResponse);
    rpc PauseSnapshot(GeneralRequest) returns(GeneralResponse);
    rpc RecoverSnapshot(GeneralRequest) returns(GeneralResponse);
    rpc SendSnapshot(SendSnapshotRequest) returns(GeneralResponse);

    rpc SendData(SendDataRequest) returns(GeneralResponse);

    rpc SetExpire(SetExpireRequest) returns(GeneralResponse);
    rpc SetTTLClock(SetTTLClockRequest) returns(GeneralResponse);

    // name server interface
    rpc GetTaskStatus(TaskStatusRequest) returns(TaskStatusResponse);
    rpc DeleteOPTask(DeleteTaskRequest) returns(GeneralResponse);
    rpc GetTermPair(GetTermPairRequest) returns(GetTermPairResponse);
    rpc GetManifest(GetManifestRequest) returns(GetManifestResponse);
    rpc CheckFile(CheckFileRequest) returns(GeneralResponse);
    rpc DeleteBinlog(GeneralRequest) returns(GeneralResponse);
    rpc ShowMemPool(HttpRequest) returns (HttpResponse);
    rpc ConnectZK(ConnectZKRequest) returns (GeneralResponse);
    rpc DisConnectZK(DisConnectZKRequest) returns (GeneralResponse);
}<|MERGE_RESOLUTION|>--- conflicted
+++ resolved
@@ -553,11 +553,8 @@
     optional uint32 pid = 2;
     optional string file = 3;
     optional uint64 size = 4;
-<<<<<<< HEAD
-    optional rtidb.common.StorageMode storage_mode = 5;
-=======
     optional string dir_name = 5;
->>>>>>> 514707d1
+    optional rtidb.common.StorageMode storage_mode = 6;
 }
 
 message ConnectZKRequest {}
