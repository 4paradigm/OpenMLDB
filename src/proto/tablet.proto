--- conflicted
+++ resolved
@@ -98,12 +98,9 @@
     kDropTableRemote = 20; 
     kAddReplicaNSRemote = 21; 
     kDumpIndexData = 22;
-<<<<<<< HEAD
-    kLoadIndexData = 23;
-    kExtractIndexData = 24;
-=======
     kSendIndexData = 23;
->>>>>>> 219b6eab
+    kLoadIndexData = 24;
+    kExtractIndexData = 25;
 }
 
 enum TaskStatus {
