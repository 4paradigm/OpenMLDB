/*
 * Copyright 2021 4Paradigm
 *
 * Licensed under the Apache License, Version 2.0 (the "License");
 * you may not use this file except in compliance with the License.
 * You may obtain a copy of the License at
 *
 *   http://www.apache.org/licenses/LICENSE-2.0
 *
 * Unless required by applicable law or agreed to in writing, software
 * distributed under the License is distributed on an "AS IS" BASIS,
 * WITHOUT WARRANTIES OR CONDITIONS OF ANY KIND, either express or implied.
 * See the License for the specific language governing permissions and
 * limitations under the License.
 */

syntax = "proto2";

import "type.proto";
import "common.proto";
import "sql_procedure.proto";
package openmldb.api;

option java_package = "com._4paradigm.openmldb.proto";
option cc_generic_services = true;
option java_outer_classname = "Tablet";

enum TableMode {
    kTableLeader = 1;
    kTableFollower = 2;
}

enum TableState {
    kTableUndefined = 0;
    kTableNormal = 1;
    kTableLoading = 2;
    kMakingSnapshot = 3;
    kSnapshotPaused = 4;
}

enum GetType {
    kSubKeyEq = 1;
    kSubKeyLt = 2;
    kSubKeyLe = 3;
    kSubKeyGt = 4;
    kSubKeyGe = 5;
}

enum OPType {
    kMakeSnapshotOP = 1;
    kAddReplicaOP = 2;
    kDelReplicaOP = 3;
    kChangeLeaderOP = 4;
    kOfflineReplicaOP = 5;
    kReAddReplicaOP = 6;
    kReAddReplicaNoSendOP = 7;    // need not send snapshot
    kReAddReplicaWithDropOP = 8;  // should droptable before loadtable
    kReAddReplicaSimplifyOP = 9;  // table is exist, need run addreplica task only
    kUpdateTableAliveOP = 10;     // deleted
    kMigrateOP = 11;
    kReLoadTableOP = 12;
    kUpdatePartitionStatusOP = 13;
    kRecoverTableOP = 14;
    kCreateTableRemoteOP = 15; 
    kDropTableRemoteOP = 16; 
    kAddReplicaSimplyRemoteOP = 17; 
    kDelReplicaRemoteOP = 18; 
    kAddReplicaRemoteOP = 19; 
    kAddIndexOP = 20; 
}

enum TaskType {
    kMakeSnapshot = 1;
    kPauseSnapshot = 2;
    kRecoverSnapshot = 3;
    kSendSnapshot = 4;
    kLoadTable = 5;
    kAddReplica = 6;
    kAddTableInfo = 7;
    kDelReplica = 8;
    kDelTableInfo = 9;
    kChangeLeader = 10;
    kUpdatePartitionStatus = 11;
    kDropTable = 12;
    kUpdateTableAlive = 13;
    kUpdateTableInfo = 14;
    kSelectLeader = 15;
    kUpdateLeaderInfo = 16;
    kRecoverTable = 17;
    kCheckBinlogSyncProgress = 18;
    kCreateTableRemote = 19; 
    kDropTableRemote = 20; 
    kAddReplicaNSRemote = 21; 
    kDumpIndexData = 22;
    kSendIndexData = 23;
    kLoadIndexData = 24;
    kExtractIndexData = 25;
    kAddIndexToTablet = 26;
    kTableSyncTask = 27;
}

enum TaskStatus {
    kInited = 1;
    kDoing = 2;
    kDone = 3;
    kFailed = 4;
    kCanceled = 5;
}

enum MethodType {
    kPut = 1;
    kDelete = 2;
}

message TaskInfo {
    required uint64 op_id = 1;
    required OPType op_type = 2;
    required TaskType task_type = 3;
    required TaskStatus status = 4;
    optional string endpoint = 5;
    optional bool is_rpc_send = 6 [default = false];
    repeated uint64 rep_cluster_op_id = 7;      // for multi cluster
    optional uint64 task_id = 8 [default = 0];  // for multi cluster
}

message OPInfo {
    required uint64 op_id = 1;
    required OPType op_type = 2;
    required uint32 task_index = 3;
    required string data = 4;
    optional TaskStatus task_status = 5;
    optional uint64 start_time = 6 [default = 0];
    optional uint64 end_time = 7 [default = 0];
    optional string name = 8;
    optional uint32 pid = 9;
    optional uint64 parent_id = 10;
    optional uint32 vec_idx = 11;                           // the index in task_vec
    optional uint64 remote_op_id = 12;                      // for multi cluster
    optional int32 for_replica_cluster = 13 [default = 0];  // for multi cluster, default 0. if 1, for multi cluster
    optional string db = 14;
}

message PartSnapshotOffset {
    optional uint32 pid = 2;
    optional uint64 offset = 3;
}
message TableSnapshotOffsetResponse {
    message Table {
        optional uint32 tid = 1;
        repeated PartSnapshotOffset parts = 2;
    }
    optional int32 code = 1;
    optional string msg = 2;
    repeated Table tables = 3;
}

message Manifest {
    optional uint64 offset = 1;
    optional string name = 2;
    optional uint64 count = 3;
    optional uint64 term = 4;
}

message Dimension {
    optional string key = 1;
    optional uint32 idx = 2;
}

message TSDimension {
    optional uint64 ts = 1;
    optional uint32 idx = 2;
}

message PutRequest {
    // the prefix key
    // abandoned
    optional string pk = 1;
    // the subfix key
    optional int64 time = 2;
    optional bytes value = 3;
    optional uint32 tid = 4;
    optional uint32 pid = 5;
    repeated Dimension dimensions = 6;
    repeated TSDimension ts_dimensions = 7 [deprecated = true];
    optional uint32 format_version = 8 [default = 0];
}

message PutResponse {
    optional int32 code = 1;
    optional string msg = 2;
}

message DeleteRequest {
    optional uint32 tid = 1;
    optional uint32 pid = 2;
    optional string key = 3;
    optional string idx_name = 4;
}

message ExecuteGcRequest {
    optional uint32 tid = 1;
    optional uint32 pid = 2;
}

message GeneralRequest {
    required int32 tid = 1;
    required int32 pid = 2;
    optional TaskInfo task_info = 3;
    optional uint64 offset = 4;
    optional openmldb.common.StorageMode storage_mode = 5 [default = kMemory];
}

message TaskStatusRequest {}

message TaskStatusResponse {
    optional int32 code = 1;
    optional string msg = 2;
    repeated TaskInfo task = 3;
}

message DeleteTaskRequest {
    repeated uint64 op_id = 1;
}

message GeneralResponse {
    optional int32 code = 1;
    optional string msg = 2;
    repeated int64 additional_ids = 3;
    optional uint32 count = 4;
}

message ScanRequest {
    // the prefix key
    optional string pk = 1;
    // the start subfix key
    optional uint64 st = 2;
    // the end subfix key
    optional uint64 et = 3;
    optional uint32 limit = 4;
    optional uint32 tid = 5;
    optional uint32 pid = 6;
    optional bool enable_remove_duplicated_record = 7 [default = false];
    optional string idx_name = 8;
    optional bool enable_remove_ts = 9 [default = false];
    repeated uint32 projection = 10;
    repeated uint32 pid_group = 11;
    optional bool use_attachment = 12 [default = false];
    optional uint32 skip_record_num = 13 [default = 0];
}

message TraverseRequest {
    optional uint32 tid = 1;
    optional uint32 pid = 2;
    optional string idx_name = 3;
    optional uint32 limit = 4 [default = 100];
    optional string pk = 5;
    optional uint64 ts = 6;
    optional bool enable_remove_duplicated_record = 7 [default = false];
    optional bool skip_current_pk = 8 [default = false];
    optional uint32 ts_pos = 9;
}

message TraverseResponse {
    optional bytes pairs = 1;
    optional string msg = 2;
    optional int32 code = 3;
    optional uint32 count = 4;
    optional string pk = 5;
    optional uint64 ts = 6;
    optional bool is_finish = 7;
    optional uint64 snapshot_id = 8;
<<<<<<< HEAD
    optional uint64 ts_pos = 9;
=======
    optional uint32 ts_pos = 9;
>>>>>>> b3999378
}

message ScanResponse {
    optional bytes pairs = 1;
    optional string msg = 2;
    optional int32 code = 3;
    optional uint32 count = 4;
    optional uint32 buf_size = 5;
    optional bool is_finish = 6 [default = true];
}

message ReplicaRequest {
    optional uint32 tid = 1;
    optional uint32 pid = 2;
    optional string endpoint = 3;
    optional TaskInfo task_info = 4;
    optional uint32 remote_tid = 5;  // for remote
}

message AddReplicaResponse {
    optional int32 code = 1;
    optional string msg = 2;
}

message TableMeta {
    optional int32 tid = 1;
    optional string name = 2;
    optional int32 pid = 3;
    optional int32 seg_cnt = 4;
    // the slave endpoints
    repeated string replicas = 5;
    optional TableMode mode = 6;
    optional uint64 term = 7 [default = 0];
    optional openmldb.type.CompressType compress_type = 8;
    optional uint32 key_entry_max_height = 9;
    repeated openmldb.common.ColumnDesc column_desc = 10;
    repeated openmldb.common.ColumnKey column_key = 11;
    repeated openmldb.common.ColumnDesc added_column_desc = 12;
    // format_version 0 , the legacy format 1 ,the new one
    optional uint32 format_version = 13 [default = 0];
    optional string db = 14 [default = ""];
    repeated common.VersionPair schema_versions = 15;
    repeated common.TablePartition table_partition = 16;
    optional openmldb.common.StorageMode storage_mode = 17 [default = kMemory];
    optional uint32 base_table_tid = 18 [default = 0];
}

message CreateTableRequest {
    optional TableMeta table_meta = 1;
}
message UpdateTableMetaForAddFieldRequest {
    optional uint32 tid = 1;
    optional openmldb.common.ColumnDesc column_desc = 2;
    repeated openmldb.common.ColumnDesc column_descs = 3;
    optional openmldb.common.VersionPair version_pair = 4;
}

message CreateTableResponse {
    optional int32 code = 1;
    optional string msg = 2;
}

message LoadTableRequest {
    optional TableMeta table_meta = 1;
    optional TaskInfo task_info = 2;
}

message DropTableRequest {
    optional int32 tid = 1;
    optional int32 pid = 2;
    optional TaskInfo task_info = 3;
}

message DropTableResponse {
    optional int32 code = 1;
    optional string msg = 2;
}

message GetTableSchemaRequest {
    optional int32 tid = 1;
    optional int32 pid = 2;
}

message SetExpireRequest {
    optional int32 tid = 1;
    optional int32 pid = 2;
    optional bool is_expire = 3;
}

message GetTableSchemaResponse {
    optional int32 code = 1;
    optional string msg = 2;
    optional TableMeta table_meta = 3;
}

message UpdateTTLRequest {
    optional int32 tid = 1;
    optional int32 pid = 2;
    optional openmldb.common.TTLSt ttl = 3;
    optional string index_name = 5;
}

message UpdateTTLResponse {
    optional int32 code = 1;
    optional string msg = 2;
}

message LogEntry {
    // term for leader
    optional uint64 term = 1;
    optional uint64 log_index = 2;
    optional string pk = 3;
    optional bytes value = 4;
    optional uint64 ts = 5;
    repeated Dimension dimensions = 6;
    optional MethodType method_type = 7;
    repeated TSDimension ts_dimensions = 8 [deprecated = true];
}

message AppendEntriesRequest {
    optional uint64 pre_log_index = 2;
    repeated LogEntry entries = 4;
    optional uint32 tid = 6;
    optional uint32 pid = 7;
    optional uint64 term = 8;
}

message AppendEntriesResponse {
    optional uint64 log_offset = 1;
    optional int32 code = 2;
    optional string msg = 3;
    optional uint64 term = 4;
}

message ChangeRoleRequest {
    optional uint32 tid = 1;
    optional uint32 pid = 2;
    optional uint64 term = 3;
    optional TableMode mode = 4;
    repeated string replicas = 5;
    repeated openmldb.common.EndpointAndTid endpoint_tid = 6;
}

message SendSnapshotRequest {
    required uint32 tid = 1;
    required uint32 pid = 2;
    required string endpoint = 3;
    optional TaskInfo task_info = 4;
    optional uint32 remote_tid = 5;
}

message SendIndexDataRequest {
    message EndpointPair {
        optional uint32 pid = 1;
        optional string endpoint = 2;
    }

    optional uint32 tid = 1;
    optional uint32 pid = 2;
    repeated EndpointPair pairs = 3;
    optional TaskInfo task_info = 4;
}

message SendDataRequest {
    required uint32 tid = 1;
    required uint32 pid = 2;
    required string file_name = 3;
    required uint64 block_id = 4;
    optional uint32 block_size = 5;
    optional bool eof = 6 [default = false];
    optional string dir_name = 7;
    optional openmldb.common.StorageMode storage_mode = 8 [default = kMemory];
}

message ChangeRoleResponse {
    optional int32 code = 1;
    optional string msg = 2;
}

// Get all table status information on tablet
message GetTableStatusRequest {
    optional uint32 tid = 1;
    optional uint32 pid = 2;
    optional bool need_schema = 3 [default = false];
}

message TsIdxStatus {
    optional string idx_name = 1;
    repeated uint64 seg_cnts = 2;
}

// table status message
message TableStatus {
    optional uint32 tid = 1;
    optional uint32 pid = 2;
    optional uint64 offset = 3;
    optional TableMode mode = 4;
    optional TableState state = 5;
    optional bool is_expire = 7;
    optional int64 time_offset = 8;
    optional uint64 record_cnt = 9;
    optional uint64 idx_cnt = 10;
    repeated TsIdxStatus ts_idx_status = 11;
    optional string name = 12;
    optional uint64 record_byte_size = 13;
    optional uint64 record_idx_byte_size = 14;
    optional uint64 record_pk_cnt = 15;
    optional openmldb.type.CompressType compress_type = 17;
    optional uint32 skiplist_height = 18;
    optional uint64 diskused = 19 [default = 0];
    optional openmldb.common.StorageMode storage_mode = 20 [default = kMemory];
}

message GetTableStatusResponse {
    repeated TableStatus all_table_status = 1;
    optional int32 code = 2;
    optional string msg = 3;
}

message GetRequest {
    optional uint32 tid = 1;
    optional uint32 pid = 2;
    optional string key = 3;
    optional uint64 ts = 4 [default = 0];
    optional string idx_name = 5;
    optional GetType type = 6 [default = kSubKeyEq];
    optional uint64 et = 7;
    optional GetType et_type = 8 [default = kSubKeyGe];
    repeated uint32 projection = 9;
    repeated uint32 pid_group = 10;
}

message GetResponse {
    optional int32 code = 1;
    optional string msg = 2;
    optional string key = 3;
    optional uint64 ts = 4;
    optional bytes value = 5;
}

message CountRequest {
    optional uint32 tid = 1;
    optional uint32 pid = 2;
    optional string idx_name = 3;
    optional string key = 4;
    optional bool filter_expired_data = 5 [default = false];
    optional bool enable_remove_duplicated_record = 6 [default = false];
    optional uint64 st = 7 [default = 0];
    optional GetType st_type = 8 [default = kSubKeyLe];
    optional uint64 et = 9 [default = 0];
    optional GetType et_type = 10 [default = kSubKeyGt];
}

message CountResponse {
    optional int32 code = 1;
    optional string msg = 2;
    optional uint32 count = 3;
}

message GetTermPairRequest {
    optional uint32 tid = 1;
    optional uint32 pid = 2;
    optional openmldb.common.StorageMode storage_mode = 3 [default = kMemory];
}

message GetTermPairResponse {
    optional int32 code = 1;
    optional string msg = 2;
    optional uint64 term = 3;
    optional uint64 offset = 4;
    optional bool has_table = 5;
    optional bool is_leader = 6;
}

message GetManifestRequest {
    optional uint32 tid = 1;
    optional uint32 pid = 2;
    optional openmldb.common.StorageMode storage_mode = 3 [default = kMemory];
}

message GetManifestResponse { 
    optional int32 code = 1;
    optional string msg = 2;
    optional Manifest manifest = 3;
}

message GetTableFollowerRequest {
    optional uint32 tid = 1;
    optional uint32 pid = 2;
}

message FollowerInfo {
    optional string endpoint = 1;
    optional uint64 offset = 2;
}

message GetTableFollowerResponse {
    optional int32 code = 1;
    optional string msg = 2;
    optional uint64 offset = 3;
    repeated FollowerInfo follower_info = 4;
}

message CheckFileRequest {
    optional uint32 tid = 1;
    optional uint32 pid = 2;
    optional string file = 3;
    optional uint64 size = 4;
    optional string dir_name = 5;
    optional openmldb.common.StorageMode storage_mode = 6 [default = kMemory];
}

message AddIndexRequest {
    optional uint32 tid = 1;
    optional uint32 pid = 2;
    optional openmldb.common.ColumnKey column_key = 3;
    repeated openmldb.common.ColumnKey column_keys = 4;
}

message SetModeRequest {
    optional bool follower = 1;
}

message EmptyRequest {}

message ConnectZKRequest {}
message DisConnectZKRequest {}

message HttpRequest {}
message HttpResponse {}

message DeleteIndexRequest {
    optional uint32 tid = 1;
    optional uint32 pid = 2;
    optional string idx_name = 3;
}

message DumpIndexDataRequest {
    optional uint32 tid = 1;
    optional uint32 pid = 2;
    optional uint32 partition_num = 3;
    optional uint32 idx = 4;
    optional openmldb.common.ColumnKey column_key = 5;
    optional TaskInfo task_info = 6;
}

message LoadIndexDataRequest {
    optional uint32 tid = 1;
    optional uint32 pid = 2;
    optional uint32 partition_num = 3;
    optional TaskInfo task_info = 4;
}

message ExtractMultiIndexDataRequest {
    optional uint32 tid = 1;
    optional uint32 pid = 2;
    optional uint32 partition_num = 3;
    repeated openmldb.common.ColumnKey column_key = 4;
}

message ExtractIndexDataRequest {
    optional uint32 tid = 1;
    optional uint32 pid = 2;
    optional uint32 partition_num = 3;
    optional uint32 idx = 4;
    optional openmldb.common.ColumnKey column_key = 5;
    optional TaskInfo task_info = 6;
}

message Columns {
    repeated string name = 1;
    optional bytes value = 2 [default = ""];
    optional GetType type = 3 [default = kSubKeyEq];
}

message CancelOPRequest {
    optional uint64 op_id = 1;
}

message RealEndpointPair {
    optional string name = 1;
    optional string real_endpoint = 2;
}

message UpdateRealEndpointMapRequest {
    repeated RealEndpointPair real_endpoint_map = 1; 
}

message QueryRequest {
    optional string sql = 1;
    optional string db = 2;
    optional bool is_batch = 3;
    optional bool is_debug = 4 [default = false];
    optional string sp_name = 5;
    optional bool is_procedure = 6 [default = false];
    optional uint64 task_id = 7;
    optional uint32 row_size = 8;
    optional uint32 row_slices = 9;
    optional uint32 parameter_row_size = 10;
    optional uint32 parameter_row_slices = 11;
    repeated openmldb.type.DataType parameter_types = 12;
}

message QueryResponse {
    optional int32 code = 1;
    optional string msg = 2;
    optional uint32 count = 3;
    optional uint32 byte_size = 4;
    optional bytes schema = 5;
    optional uint32 row_slices = 6;
}

/**
  * Batch request rows encoding:
  *   (1) Multiple rows are stored in attachment consecutively and use `row_sizes`
  *      to find each row's start offset in attachment buffer. Multiple slices in
  *      row are stored consecutively also, with slice size encoded just in slice data.
  *
  *   (2) If non-trival common columns exist
  *   - `row_sizes` store N+1 integers, the first is the total size of common row part,
        the next N is total size of each non-common row part from batch.
  *   - `common_slices` represent common row's slices num.
  *   - `non_common_slices` represent non-common row's slices num.
  *   - the actual ith row is concat of common row part and ith non-common row part.
  *
  *   (3) else
  *   - `row_sizes` store N integers, each record total size (sum of slice sizes) of
        one row from batch.
  *   - `common_slices` = 0
  *   - `non_common_slices` represent slices num of each row.
  */
message SQLBatchRequestQueryRequest {
    optional string sql = 1;
    optional string db = 2;
    repeated uint32 common_column_indices = 3;
    optional bool is_debug = 4 [default = false];
    optional string sp_name = 5;
    optional bool is_procedure = 6 [default = false];
    repeated uint32 row_sizes = 7;
    optional uint32 common_slices = 8;
    optional uint32 non_common_slices = 9;
    optional uint64 task_id = 10;
}

message SQLBatchRequestQueryResponse {
    optional int32 code = 1;
    optional string msg = 2;
    optional uint32 count = 3;
    optional bytes schema = 4;
    repeated uint32 common_column_indices = 5;
    repeated uint32 row_sizes = 6;
    optional uint32 common_slices = 7;
    optional uint32 non_common_slices = 8;
}

message ExplainRequest {
    optional string sql = 1;
    optional string db = 2;
    optional bool is_batch = 3;
}

message ExplainResponse {
    optional bytes input_schema = 1;
    optional string logical_plan = 3;
    optional string physical_plan = 4;
    optional string ir = 5;
    optional bytes output_schema = 6;
    optional bool is_batch = 7;
}

message RefreshRequest {
    optional uint32 tid = 1;
}

message GetCatalogRequest {}

message GetCatalogResponse {
    optional openmldb.common.CatalogInfo catalog = 1;
    optional int32 code = 2;
    optional string msg = 3;
}

message DataBlockInfo {
    optional uint32 ref_cnt = 1;
    optional uint64 offset = 2;  // offset in DataRegion
    optional uint32 length = 3;
}

message BinlogInfo {
    repeated Dimension dimensions = 1;
    repeated TSDimension ts_dimensions = 2;
    optional int64 time = 3;
    optional uint32 block_id = 4;
}

message Segment {
    optional uint32 id = 1;
    message KeyEntries {
        optional bytes key = 1;
        message KeyEntry {
            optional uint32 key_entry_id = 1;
            message TimeEntry {
                optional uint64 time = 1;
                optional uint32 block_id = 2;
            }
            repeated TimeEntry time_entry = 2;
        }
        repeated KeyEntry key_entry = 2;  // ts_cnt_ == key_entry_size()
    }
    repeated KeyEntries key_entries = 2;
}

message BulkLoadIndex {
    optional uint32 inner_index_id = 1;
    repeated Segment segment = 2;
}

// we use attachment(baidu_std supports) to send Data Region
message BulkLoadRequest {
    optional uint32 tid = 1;
    optional uint32 pid = 2;
    optional int32 part_id = 3;
    // Data Region: DataBlockInfo & BinlogInfo
    repeated DataBlockInfo block_info = 4;  // idx is the block id, entries in Index are using the block id
    repeated BinlogInfo binlog_info = 5;
    repeated BulkLoadIndex index_region = 6;
    optional bool eof = 7 [default = false];
}

message BulkLoadInfoRequest {
    optional uint32 tid = 1;
    optional uint32 pid = 2;
}

message BulkLoadInfoResponse {
    optional int32 code = 1;
    optional string msg = 2;
    optional uint32 seg_cnt = 3;
    repeated int32 inner_index_pos = 4;
    message InnerIndexSt {
        message IndexDef {
            optional int32 ts_idx = 1 [default = -1];  // -1 means no ts_col
            optional bool is_ready = 2;
        }
        repeated IndexDef index_def = 1;
    }
    repeated InnerIndexSt inner_index = 5; // 4&5: Table::table_index_

    message InnerSegments {
        message Segment {
            optional uint32 ts_cnt = 1;
            message MapFieldEntry {
                required uint32 key = 1; // TODO(hw): java will use int, cpp uses uint32. Not good?
                required uint32 value = 2;
            }
            repeated MapFieldEntry ts_idx_map = 2; // TODO(hw): proto3 supports map
        }
        repeated Segment segment = 1;
    }
    repeated InnerSegments inner_segments = 6; // MemTable::segments_
}

message CreateFunctionRequest {
    optional openmldb.common.ExternalFun fun = 1;
}

message CreateFunctionResponse {
    optional int32 code = 1;
    optional string msg = 2;
}

message DropFunctionRequest {
    optional openmldb.common.ExternalFun fun = 1;
}

message DropFunctionResponse {
    optional int32 code = 1;
    optional string msg = 2;
}

message CreateAggregatorRequest {
    optional TableMeta base_table_meta = 1;
    optional uint32 aggr_table_tid = 2;
    optional uint32 aggr_table_pid = 3;
    optional uint32 index_pos = 4;
    optional string aggr_func = 5;
    optional string aggr_col = 6;
    optional string order_by_col = 7;
    optional string bucket_size = 8;
    optional string filter_col = 9;
}

message CreateAggregatorResponse {
    optional int32 code = 1;
    optional string msg = 2;
}

message GAFDeployStatsRequest {}

message DeployStatsResponse {
    optional int32 code = 1;
    optional string msg = 2;
    message DeployStat {
        required string deploy_name = 1;
        // NOTE: time and total is the microsecond string
        required string time = 2;
        required uint32 count = 3;
        required string total = 4;
    }
    repeated DeployStat rows = 3;
}

service TabletServer {
    // kv storage api for client
    rpc Put(PutRequest) returns (PutResponse);
    rpc Get(GetRequest) returns (GetResponse);
    rpc Scan(ScanRequest) returns (ScanResponse);
    rpc Delete(DeleteRequest) returns (GeneralResponse);
    rpc Count(CountRequest) returns (CountResponse);
    rpc Traverse(TraverseRequest) returns (TraverseResponse);

    // sql api for client
    rpc Query(QueryRequest) returns (QueryResponse);
    rpc SubQuery(QueryRequest) returns (QueryResponse);
    rpc SQLBatchRequestQuery(SQLBatchRequestQueryRequest) returns (SQLBatchRequestQueryResponse);
    rpc SubBatchRequestQuery(SQLBatchRequestQueryRequest) returns (SQLBatchRequestQueryResponse);

    // table api for nameserver
    rpc CreateTable(CreateTableRequest) returns (CreateTableResponse);
    rpc LoadTable(LoadTableRequest) returns (GeneralResponse);
    rpc DropTable(DropTableRequest) returns (DropTableResponse);
    rpc GetTableStatus(GetTableStatusRequest) returns (GetTableStatusResponse);
    rpc GetTableSchema(GetTableSchemaRequest) returns (GetTableSchemaResponse);
    rpc GetTableFollower(GetTableFollowerRequest) returns (GetTableFollowerResponse);
    rpc UpdateTTL(UpdateTTLRequest) returns (UpdateTTLResponse);
    rpc ExecuteGc(ExecuteGcRequest) returns (GeneralResponse);

    // replication api for master
    rpc AppendEntries(AppendEntriesRequest) returns (AppendEntriesResponse);
    rpc AddReplica(ReplicaRequest) returns (AddReplicaResponse);
    rpc DelReplica(ReplicaRequest) returns (GeneralResponse);
    rpc ChangeRole(ChangeRoleRequest) returns (ChangeRoleResponse);
    rpc MakeSnapshot(GeneralRequest) returns (GeneralResponse);
    rpc PauseSnapshot(GeneralRequest) returns (GeneralResponse);
    rpc RecoverSnapshot(GeneralRequest) returns (GeneralResponse);
    rpc SendSnapshot(SendSnapshotRequest) returns (GeneralResponse);

    rpc SendData(SendDataRequest) returns (GeneralResponse);

    rpc SetExpire(SetExpireRequest) returns (GeneralResponse);

    // name server interface
    rpc GetTaskStatus(TaskStatusRequest) returns (TaskStatusResponse);
    rpc DeleteOPTask(DeleteTaskRequest) returns (GeneralResponse);
    rpc GetTermPair(GetTermPairRequest) returns (GetTermPairResponse);
    rpc GetManifest(GetManifestRequest) returns (GetManifestResponse);
    rpc CheckFile(CheckFileRequest) returns (GeneralResponse);
    rpc DeleteBinlog(GeneralRequest) returns (GeneralResponse);
    rpc ShowMemPool(HttpRequest) returns (HttpResponse);
    rpc GetCatalog(GetCatalogRequest) returns (GetCatalogResponse);
    rpc ConnectZK(ConnectZKRequest) returns (GeneralResponse);
    rpc DisConnectZK(DisConnectZKRequest) returns (GeneralResponse);
    rpc UpdateTableMetaForAddField(UpdateTableMetaForAddFieldRequest) returns (GeneralResponse);
    rpc SetMode(SetModeRequest) returns (GeneralResponse);
    rpc GetAllSnapshotOffset(EmptyRequest) returns (TableSnapshotOffsetResponse);
    rpc AddIndex(AddIndexRequest) returns (GeneralResponse);
    rpc SendIndexData(SendIndexDataRequest) returns (GeneralResponse);
    rpc DeleteIndex(DeleteIndexRequest) returns (GeneralResponse);
    rpc DumpIndexData(DumpIndexDataRequest) returns (GeneralResponse);
    rpc LoadIndexData(LoadIndexDataRequest) returns (GeneralResponse);
    rpc ExtractIndexData(ExtractIndexDataRequest) returns (GeneralResponse);
    rpc ExtractMultiIndexData(ExtractMultiIndexDataRequest) returns (GeneralResponse);
    rpc CancelOP(CancelOPRequest) returns (GeneralResponse);
    rpc UpdateRealEndpointMap(UpdateRealEndpointMapRequest) returns (GeneralResponse);

    // sql procedure interfaces
    rpc CreateProcedure(openmldb.api.CreateProcedureRequest) returns (GeneralResponse);
    rpc DropProcedure(openmldb.api.DropProcedureRequest) returns (GeneralResponse);
    rpc Refresh(RefreshRequest) returns (GeneralResponse);
    
    // TODO(hw): nameserver call this?
    rpc GetBulkLoadInfo(BulkLoadInfoRequest) returns (BulkLoadInfoResponse);
    rpc BulkLoad(BulkLoadRequest) returns (GeneralResponse);
    rpc CreateFunction(CreateFunctionRequest) returns (CreateFunctionResponse);
    rpc DropFunction(DropFunctionRequest) returns (DropFunctionResponse);


    // pre aggregator interfaces
    rpc CreateAggregator(CreateAggregatorRequest) returns (CreateAggregatorResponse);
    // monitoring interfaces
    rpc GetAndFlushDeployStats(GAFDeployStatsRequest) returns (DeployStatsResponse);
}<|MERGE_RESOLUTION|>--- conflicted
+++ resolved
@@ -269,11 +269,7 @@
     optional uint64 ts = 6;
     optional bool is_finish = 7;
     optional uint64 snapshot_id = 8;
-<<<<<<< HEAD
-    optional uint64 ts_pos = 9;
-=======
     optional uint32 ts_pos = 9;
->>>>>>> b3999378
 }
 
 message ScanResponse {
