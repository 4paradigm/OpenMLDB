--- conflicted
+++ resolved
@@ -66,18 +66,11 @@
     kReLoadTableOP = 12;
     kUpdatePartitionStatusOP = 13;
     kRecoverTableOP = 14;
-<<<<<<< HEAD
     kCreateTableRemoteOP = 15; //for remote
     kDropTableRemoteOP = 16; //for remote
     kAddReplicaSimplyRemoteOP = 17; //for remote
     kDelReplicaRemoteOP = 18; //for remote
     kAddReplicaRemoteOP = 19; //for remote
-=======
-    kCreateTableForReplicaClusterOP = 15;
-    kDropTableForReplicaClusterOP = 16;
-    kAddReplicaForReplicaClusterOP = 17;
-    kDelReplicaForReplicaClusterOP = 18;
->>>>>>> 109a5278
 }
 
 enum TaskType {
