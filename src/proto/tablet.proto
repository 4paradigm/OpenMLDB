import "common.proto";
package rtidb.api;

option cc_generic_services = true;
option java_generic_services = true;
option java_package = "com._4paradigm.rtidb.tablet";
option java_outer_classname = "Tablet";

enum TableMode {
    kTableLeader = 1;
    kTableFollower = 2;
}

enum CompressType {
    kNoCompress = 0;
    kSnappy = 1;
}

enum TableState {
    kTableUndefined = 0;
    kTableNormal = 1;
    kTableLoading = 2;
    kMakingSnapshot = 3;
    kSnapshotPaused  = 4;
}

enum TabletState {
    kTabletOffline = 1;
    kTabletHealthy = 10;
}

enum TableType {
    // KV table 
    kKVTable = 1;
    // Time Series table
    kTSTable = 2;
}

enum TTLType {
    kAbsoluteTime = 1;
    kRelativeTime = 2;
    // keep the latest record
    kLatestTime = 3;
    kAbsAndLat = 4;
    kAbsOrLat = 5;
}

message TTLDesc {
    optional TTLType ttl_type = 1 [default = kAbsoluteTime];
    optional uint64 abs_ttl = 2 [default=0];
    optional uint64 lat_ttl = 3 [default=0];
}

enum GetType {
    kSubKeyEq = 1;
    kSubKeyLt = 2;
    kSubKeyLe = 3;
    kSubKeyGt = 4;
    kSubKeyGe = 5;
}

enum OPType {
    kMakeSnapshotOP = 1;
    kAddReplicaOP = 2;
    kDelReplicaOP = 3;
    kChangeLeaderOP = 4;
    kOfflineReplicaOP = 5;
    kReAddReplicaOP = 6; 
    kReAddReplicaNoSendOP = 7;     // need not send snapshot
    kReAddReplicaWithDropOP = 8;   // should droptable before loadtable
    kReAddReplicaSimplifyOP = 9;   // table is exist, need run addreplica task only
    kUpdateTableAliveOP = 10;      // deleted
    kMigrateOP = 11;
    kReLoadTableOP = 12;
    kUpdatePartitionStatusOP = 13;
    kRecoverTableOP = 14;
}

enum TaskType {
    kMakeSnapshot = 1;
    kPauseSnapshot = 2;
    kRecoverSnapshot = 3;
    kSendSnapshot = 4;
    kLoadTable = 5;
    kAddReplica = 6;
    kAddTableInfo = 7;
    kDelReplica = 8;
    kDelTableInfo = 9;
    kChangeLeader = 10;
    kUpdatePartitionStatus = 11;
    kDropTable = 12;
    kUpdateTableAlive = 13;
    kUpdateTableInfo = 14;
    kSelectLeader = 15;
    kUpdateLeaderInfo = 16;
    kRecoverTable = 17;
    kCheckBinlogSyncProgress = 18;
}

enum TaskStatus {
    kInited = 1;
    kDoing = 2;
    kDone = 3;
    kFailed = 4;
    kCanceled = 5;
}

enum MethodType {
    kPut = 1;
    kDelete = 2;
}

message TaskInfo {
    required uint64 op_id = 1;
    required OPType op_type = 2;
    required TaskType task_type = 3;
    required TaskStatus status = 4;
    optional string endpoint = 5;
    optional bool is_rpc_send = 6 [default=false];
}

message OPInfo {
    required uint64 op_id = 1;
    required OPType op_type = 2;
    required uint32 task_index = 3;
    required string data = 4;
    optional TaskStatus task_status = 5;
    optional uint64 start_time = 6 [default = 0];
    optional uint64 end_time = 7 [default = 0];
    optional string name = 8;
    optional uint32 pid = 9;
    optional uint64 parent_id = 10;
    optional uint32 vec_idx = 11;   // the index in task_vec
}

message Manifest {
    optional uint64 offset = 1;
    optional string name = 2;
    optional uint64 count = 3;
    optional uint64 term = 4;
}

message Dimension {
    optional string key = 1;
    optional uint32 idx = 2;
}

message TSDimension {
    optional uint64 ts = 1;
    optional uint32 idx = 2;
}

message PutRequest {
    // the prefix key
    // abandoned
    optional string pk = 1;
    // the subfix key
    optional int64 time = 2;
    optional bytes value = 3;
    optional uint32 tid = 4;
    optional uint32 pid = 5;
    repeated Dimension dimensions = 6;
    repeated TSDimension ts_dimensions = 7;
}

message PutResponse {
    optional int32 code = 1;
    optional string msg = 2;
}

message DeleteRequest {
    optional uint32 tid = 1;
    optional uint32 pid = 2;
    optional string key = 3;
    optional string idx_name = 4;
}

message ExecuteGcRequest {
    optional uint32 tid = 1;
    optional uint32 pid = 2;
}

message GeneralRequest {
    required int32 tid = 1;
    required int32 pid = 2;
    optional TaskInfo task_info = 3;
    optional rtidb.common.StorageMode storage_mode = 4 [default = kMemory];
}

message TaskStatusRequest {
}

message TaskStatusResponse {
    optional int32 code = 1;
    optional string msg = 2;
    repeated TaskInfo task = 3;
}

message DeleteTaskRequest {
    repeated uint64 op_id = 1;
}

message GeneralResponse {
    optional int32 code = 1;
    optional string msg = 2;
}

message ScanRequest {
    // the prefix key
    optional string pk = 1;
    // the start subfix key
    optional uint64 st = 2;
    // the end subfix key
    optional uint64 et = 3;
    optional uint32 limit = 4;
    optional RpcMetric metric = 5 [deprecated = true];
    optional uint32 tid = 6;
    optional uint32 pid = 7;
    optional bool enable_remove_duplicated_record = 8 [default=false];
    optional string idx_name = 9;
    optional string ts_name = 10;
    optional GetType st_type = 11 [default = kSubKeyLe];
    optional GetType et_type = 12 [default = kSubKeyGt];
    optional bool enable_remove_ts = 13 [default = false];
    optional uint32 atleast = 14 [default = 0];
}

message RpcMetric {
    // the time start send rpc request
    optional int64 sqtime = 1;
    // the time server receive rpc request
    optional int64 rqtime = 2;
    // the time server start to caculate
    optional int64 sctime = 3;
    // the time server start send response
    optional int64 sptime = 4;
    // the time client receive response
    optional int64 rptime = 5;
    // the time server start first iterator
    optional int64 sitime = 6;
    // the time server start encode
    optional int64 setime = 7;
}

message TraverseRequest {
    optional uint32 tid = 1;
    optional uint32 pid = 2;
    optional string idx_name = 3;
    optional uint32 limit = 4 [default=100];
    optional string pk = 5;
    optional uint64 ts = 6;
    optional bool enable_remove_duplicated_record = 7 [default=false];
    optional string ts_name = 8;
}

message TraverseResponse {
    optional bytes pairs = 1;
    optional string msg = 2;
    optional int32 code = 3;
    optional uint32 count = 4;
    optional string pk = 5;
    optional uint64 ts = 6;
    optional bool is_finish = 7;
}

message ScanResponse {
    optional bytes pairs = 1;
    optional string msg = 2;
    optional int32 code = 3;
    optional uint32 count = 4;
    optional RpcMetric metric = 6 [deprecated = true];
}

message ReplicaRequest {
    optional uint32 tid = 1;
    optional uint32 pid = 2;
    optional string endpoint = 3;
    optional TaskInfo task_info = 4;
}

message AddReplicaResponse {
    optional int32 code = 1;
    optional string msg = 2;
}

message TableMeta {
    optional int32 tid = 1;
    optional string name = 2;
    optional int32 pid = 3;
    // time to live for every row
    optional uint64 ttl = 4 [default = 0, deprecated = true];
    optional int32 seg_cnt = 5;
    optional TTLType ttl_type = 6 [default = kAbsoluteTime, deprecated = true];
    // the slave endpoints
    repeated string replicas = 7;
    optional TableMode mode = 8;
    optional bool wal = 9; // unused
    // term for change role
    optional uint64 term = 10 [default = 0];
    optional bytes schema = 11 [deprecated = true];
    repeated string dimensions = 12 [deprecated = true];
    optional CompressType compress_type = 13;
    optional uint32 key_entry_max_height = 14;
    repeated rtidb.common.ColumnDesc column_desc = 15;
    repeated rtidb.common.ColumnKey column_key = 16;
    optional rtidb.common.StorageMode storage_mode = 17 [default = kMemory];
    repeated rtidb.common.ColumnDesc added_column_desc = 18;
    optional TTLDesc ttl_desc = 19;
}

message CreateTableRequest {
    optional TableMeta table_meta = 1;
}

message UpdateTableMetaForAddFieldRequest {
    optional uint32 tid = 1;
    optional rtidb.common.ColumnDesc column_desc = 2;
    optional string schema = 3;
}
message CreateTableResponse {
    optional int32 code = 1;
    optional string msg = 2;
}

message LoadTableRequest {
    optional TableMeta table_meta = 1;
    optional TaskInfo task_info = 2;
}

message DropTableRequest {
    optional int32 tid = 1;
    optional int32 pid = 2;
    optional TaskInfo task_info = 3;
}

message DropTableResponse {
    optional int32 code = 1;
    optional string msg = 2;
}

message GetTableSchemaRequest {
    optional int32 tid = 1;
    optional int32 pid = 2;
}

message SetTTLClockRequest {
    optional int32 tid = 1;
    optional int32 pid = 2;
    optional uint64 timestamp = 3;
}

message SetExpireRequest {
    optional int32 tid = 1;
    optional int32 pid = 2;
    optional bool is_expire = 3;
}

message GetTableSchemaResponse {
    optional int32 code = 1;
    optional string msg = 2;
    optional bytes schema = 3;
    optional TableMeta table_meta = 4;
}

message UpdateTTLRequest {
    optional int32 tid = 1;
    optional int32 pid = 2;
    optional TTLType type = 3 [default = kAbsoluteTime, deprecated = true];
    optional uint64 value = 4 [default = 0, deprecated = true];
    optional string ts_name = 5;
    optional TTLDesc ttl_desc = 6;
}

message UpdateTTLResponse {
    optional int32 code = 1;
    optional string msg = 2;
}

message SetConcurrencyRequest {
    optional string key = 1;
    optional int32 max_concurrency = 2;
}

message SetConcurrencyResponse {
    optional int32 code = 1;
    optional string msg = 2;
}

// raft protocol
message LogEntry {
    // term for leader
    optional uint64 term = 1;
    optional uint64 log_index = 2;
    optional string pk = 3;
    optional bytes value = 4;
    optional uint64 ts = 5;
    repeated Dimension dimensions = 6;
    optional MethodType method_type = 7;
    repeated TSDimension ts_dimensions = 8;
}

message AppendEntriesRequest {
    optional uint64 pre_log_index = 2;
    repeated LogEntry entries = 4;
    optional uint32 tid = 6;
    optional uint32 pid = 7;
    optional uint64 term = 8;
}

message AppendEntriesResponse {
    optional uint64 log_offset = 1;
    optional int32 code = 2;
    optional string msg = 3;
    optional uint64 term = 4;
}

message ChangeRoleRequest {
    optional uint32 tid = 1;
    optional uint32 pid = 2;
    optional uint64 term = 3;
    optional TableMode mode = 4;
    repeated string replicas = 5;
}

message SendSnapshotRequest {
    required uint32 tid = 1;
    required uint32 pid = 2;
    required string endpoint = 3;
    optional TaskInfo task_info = 4;
}

message SendDataRequest {
    required uint32 tid = 1;
    required uint32 pid = 2;
    required string file_name = 3;
    required uint64 block_id = 4;
    optional uint32 block_size = 5;
    optional bool eof = 6 [default = false];
    optional string dir_name = 7;
    optional rtidb.common.StorageMode storage_mode = 8 [default = kMemory];
}

message ChangeRoleResponse {
    optional int32 code = 1;
    optional string msg = 2;
}

// Get all table status information on tablet
message GetTableStatusRequest {
    optional uint32 tid = 1;
    optional uint32 pid = 2;
    optional bool need_schema = 3 [default = false];
}

message TsIdxStatus {
    optional string idx_name = 1;
    repeated uint64 seg_cnts = 2;
}

// table status message
message TableStatus {
    optional uint32 tid = 1;
    optional uint32 pid = 2;
    optional uint64 offset = 3;
    optional TableMode mode = 4;
    optional TableState state = 5;
    optional uint64 ttl = 6 [default = 0, deprecated = true];
    optional bool is_expire = 7;
    optional int64 time_offset = 8;
    optional uint64 record_cnt = 9;
    optional uint64 idx_cnt = 10;
    repeated TsIdxStatus ts_idx_status = 11;
    optional string name = 12;
    optional uint64 record_byte_size = 13;
    optional uint64 record_idx_byte_size = 14;
    optional uint64 record_pk_cnt = 15;
    optional TTLType ttl_type = 16 [default = kAbsoluteTime, deprecated = true];
    optional CompressType compress_type = 17;
    optional uint32 skiplist_height = 18;
    optional bytes schema = 19;
    optional rtidb.common.StorageMode storage_mode = 20 [default = kMemory];
<<<<<<< HEAD
    optional uint64 diskused = 21 [default = 0];
=======
    optional TTLDesc ttl_desc = 21;
>>>>>>> de6546db
}

message GetTableStatusResponse {
    repeated TableStatus all_table_status = 1;
    optional int32 code = 2;
    optional string msg = 3;
}

message GetRequest {
    optional uint32 tid = 1;
    optional uint32 pid = 2;
    optional string key = 3;
    optional uint64 ts = 4 [default = 0];
    optional string idx_name = 5;
    optional GetType type = 6 [default = kSubKeyEq];
    optional string ts_name = 7;
    optional uint64 et = 8;
    optional GetType et_type = 9 [default = kSubKeyGe];
}

message GetResponse {
    optional int32 code = 1;
    optional string msg = 2;
    optional string key = 3;
    optional uint64 ts = 4;
    optional bytes value = 5;
}

message CountRequest {
    optional uint32 tid = 1;
    optional uint32 pid = 2;
    optional string idx_name = 3;
    optional string key = 4;
    optional bool filter_expired_data = 5 [default = false];
    optional string ts_name = 6;
    optional bool enable_remove_duplicated_record = 7 [default=false];
    optional uint64 st = 8 [default = 0];
    optional GetType st_type = 9 [default = kSubKeyLe];
    optional uint64 et = 10 [default = 0];
    optional GetType et_type = 11 [default = kSubKeyGt];
}

message CountResponse {
    optional int32 code = 1;
    optional string msg = 2;
    optional uint32 count = 3;
}

message GetTermPairRequest {
    optional uint32 tid = 1;
    optional uint32 pid = 2;
    optional rtidb.common.StorageMode storage_mode = 3 [default = kMemory];
}

message GetTermPairResponse {
    optional int32 code = 1;
    optional string msg = 2;
    optional uint64 term = 3;
    optional uint64 offset = 4;
    optional bool has_table = 5;
    optional bool is_leader = 6;
}

message GetManifestRequest {
    optional uint32 tid = 1;
    optional uint32 pid = 2;
    optional rtidb.common.StorageMode storage_mode = 3 [default = kMemory];
}

message GetManifestResponse { 
    optional int32 code = 1;
    optional string msg = 2;
    optional Manifest manifest = 3;
}

message GetTableFollowerRequest {
    optional uint32 tid = 1;
    optional uint32 pid = 2;
}

message FollowerInfo {
    optional string endpoint = 1;
    optional uint64 offset = 2;
}

message GetTableFollowerResponse {
    optional int32 code = 1;
    optional string msg = 2;
    optional uint64 offset = 3;
    repeated FollowerInfo follower_info = 4;
}

message CheckFileRequest {
    optional uint32 tid = 1;
    optional uint32 pid = 2;
    optional string file = 3;
    optional uint64 size = 4;
    optional string dir_name = 5;
    optional rtidb.common.StorageMode storage_mode = 6 [default = kMemory];
}

message ConnectZKRequest {}
message DisConnectZKRequest {}

message HttpRequest { }
message HttpResponse { }

service TabletServer {

    // write and read api for client
    rpc Put(PutRequest) returns (PutResponse);
    rpc Get(GetRequest) returns (GetResponse);
    rpc Scan(ScanRequest) returns (ScanResponse);
    rpc Delete(DeleteRequest) returns (GeneralResponse);
    rpc Count(CountRequest) returns (CountResponse);
    rpc Traverse(TraverseRequest) returns (TraverseResponse);

    // table api for master
    rpc CreateTable(CreateTableRequest) returns (CreateTableResponse);
    rpc LoadTable(LoadTableRequest) returns(GeneralResponse);
    rpc DropTable(DropTableRequest) returns (DropTableResponse);
    rpc GetTableStatus(GetTableStatusRequest) returns (GetTableStatusResponse);
    rpc GetTableSchema(GetTableSchemaRequest) returns (GetTableSchemaResponse);
    rpc GetTableFollower(GetTableFollowerRequest) returns (GetTableFollowerResponse);
    rpc UpdateTTL(UpdateTTLRequest) returns (UpdateTTLResponse);
    rpc SetConcurrency(SetConcurrencyRequest) returns (SetConcurrencyResponse);
    rpc ExecuteGc(ExecuteGcRequest) returns (GeneralResponse);

    // replication api for master
    rpc AppendEntries(AppendEntriesRequest) returns(AppendEntriesResponse);
    rpc AddReplica(ReplicaRequest) returns(AddReplicaResponse);
    rpc DelReplica(ReplicaRequest) returns(GeneralResponse);
    rpc ChangeRole(ChangeRoleRequest) returns(ChangeRoleResponse);
    rpc MakeSnapshot(GeneralRequest) returns(GeneralResponse);
    rpc PauseSnapshot(GeneralRequest) returns(GeneralResponse);
    rpc RecoverSnapshot(GeneralRequest) returns(GeneralResponse);
    rpc SendSnapshot(SendSnapshotRequest) returns(GeneralResponse);

    rpc SendData(SendDataRequest) returns(GeneralResponse);

    rpc SetExpire(SetExpireRequest) returns(GeneralResponse);
    rpc SetTTLClock(SetTTLClockRequest) returns(GeneralResponse);

    // name server interface
    rpc GetTaskStatus(TaskStatusRequest) returns(TaskStatusResponse);
    rpc DeleteOPTask(DeleteTaskRequest) returns(GeneralResponse);
    rpc GetTermPair(GetTermPairRequest) returns(GetTermPairResponse);
    rpc GetManifest(GetManifestRequest) returns(GetManifestResponse);
    rpc CheckFile(CheckFileRequest) returns(GeneralResponse);
    rpc DeleteBinlog(GeneralRequest) returns(GeneralResponse);
    rpc ShowMemPool(HttpRequest) returns (HttpResponse);
    rpc ConnectZK(ConnectZKRequest) returns (GeneralResponse);
    rpc DisConnectZK(DisConnectZKRequest) returns (GeneralResponse);
    rpc UpdateTableMetaForAddField (UpdateTableMetaForAddFieldRequest) returns (GeneralResponse);
}<|MERGE_RESOLUTION|>--- conflicted
+++ resolved
@@ -479,11 +479,8 @@
     optional uint32 skiplist_height = 18;
     optional bytes schema = 19;
     optional rtidb.common.StorageMode storage_mode = 20 [default = kMemory];
-<<<<<<< HEAD
-    optional uint64 diskused = 21 [default = 0];
-=======
     optional TTLDesc ttl_desc = 21;
->>>>>>> de6546db
+    optional uint64 diskused = 22 [default = 0];
 }
 
 message GetTableStatusResponse {
