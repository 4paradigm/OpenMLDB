--- conflicted
+++ resolved
@@ -193,13 +193,9 @@
     optional uint32 pid = 5;
     repeated Dimension dimensions = 6;
     repeated TSDimension ts_dimensions = 7 [deprecated = true];
-<<<<<<< HEAD
-    optional uint32 format_version = 8 [default = 0];
-    optional bool put_if_absent = 9 [default = false];
-=======
     optional uint32 format_version = 8 [default = 0, deprecated = true];
     optional uint32 memory_limit = 9;
->>>>>>> a1128720
+    optional bool put_if_absent = 10 [default = false];
 }
 
 message PutResponse {
