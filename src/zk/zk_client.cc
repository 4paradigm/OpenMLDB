--- conflicted
+++ resolved
@@ -113,7 +113,6 @@
     return false;
 }
 
-<<<<<<< HEAD
 bool ZkClient::CreateNode(const std::string& node,
                           const std::string& value) {
     std::string assigned_path_name;
@@ -124,19 +123,12 @@
                           const std::string& value,
                           int flags,
                           std::string& assigned_path_name) {
-=======
-bool ZkClient::CreateNode(const std::string& node, const std::string& value) {
->>>>>>> ae6c512a
     if (node.empty()) {
         return false;
     }
     size_t pos = node.find_last_of('/');
     if (pos != std::string::npos && pos == node.length() - 1) {
-<<<<<<< HEAD
         LOG(WARNING, "node path[%s] is illegal", node.c_str());
-=======
-        LOG(WARNING, "node path[%s] is illegal", node);
->>>>>>> ae6c512a
         return false;
     }
     if (pos != std::string::npos && pos != node.find_first_of('/')) {
@@ -148,7 +140,6 @@
     if (zk_ == NULL || !connected_) {
         return false;
     }
-<<<<<<< HEAD
     uint32_t size = node.size() + 11;
     char path_buffer[size];
     int ret = zoo_create(zk_, node.c_str(), value.c_str(),
@@ -212,22 +203,6 @@
 
 bool ZkClient::SetNodeWatcher(const std::string& node, watcher_fn watcher, void* watcherCtx) {
     Stat stat;
-=======
-    int ret = zoo_create(zk_, node.c_str(), value.c_str(),
-                         value.size(), &ZOO_OPEN_ACL_UNSAFE, 
-                         0, NULL, 0);
-    if (ret == ZOK) {
-        LOG(INFO, "create node %s ok", node.c_str());
-        return true;
-    }
-    LOG(WARNING, "fail to create node %s, err from zk %d", node.c_str(), ret);
-    return false;
-}
-
-bool ZkClient::SetNodeWatcher(const std::string& node, watcher_fn watcher, void* watcherCtx) {
-    Stat stat;
-    MutexLock lock(&mu_);
->>>>>>> ae6c512a
     int ret = zoo_wexists(zk_, node.c_str(), watcher, watcherCtx, &stat);
     if (ret == ZOK || ret == ZNONODE) {
         return true;
@@ -238,14 +213,9 @@
 bool ZkClient::GetNodeValue(const std::string& node, std::string& value) {
     int buffer_len = ZK_MAX_BUFFER_SIZE;
     Stat stat;
-<<<<<<< HEAD
-    if (zoo_get(zk_, node.c_str(), 0, buffer, &buffer_len, &stat) == ZOK) {
-        value.assign(buffer, buffer_len);
-=======
     MutexLock lock(&mu_);
     if (zoo_get(zk_, node.c_str(), 0, buffer_, &buffer_len, &stat) == ZOK) {
         value.assign(buffer_, buffer_len);
->>>>>>> ae6c512a
         return true;
     }
     return false;
@@ -255,10 +225,7 @@
     if (node.empty()) {
         return false;
     }
-<<<<<<< HEAD
-=======
-    MutexLock lock(&mu_);
->>>>>>> ae6c512a
+    MutexLock lock(&mu_);
     if (zoo_set(zk_, node.c_str(), value.c_str(), value.length(), -1) == ZOK) {
         return true;
     }
