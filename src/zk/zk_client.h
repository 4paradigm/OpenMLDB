/*
 * Copyright 2021 4Paradigm
 *
 * Licensed under the Apache License, Version 2.0 (the "License");
 * you may not use this file except in compliance with the License.
 * You may obtain a copy of the License at
 *
 *   http://www.apache.org/licenses/LICENSE-2.0
 *
 * Unless required by applicable law or agreed to in writing, software
 * distributed under the License is distributed on an "AS IS" BASIS,
 * WITHOUT WARRANTIES OR CONDITIONS OF ANY KIND, either express or implied.
 * See the License for the specific language governing permissions and
 * limitations under the License.
 */

#ifndef SRC_ZK_ZK_CLIENT_H_
#define SRC_ZK_ZK_CLIENT_H_

#include <atomic>
#include <condition_variable>  // NOLINT
#include <cstdio>
#include <map>
#include <mutex>  // NOLINT
#include <string>
#include <vector>

#include "boost/function.hpp"

extern "C" {
#include "zookeeper/zookeeper.h"
}

namespace openmldb {
namespace zk {

typedef boost::function<void(const std::vector<std::string>& endpoint)> NodesChangedCallback;

typedef boost::function<void(void)> ItemChangedCallback;

const uint32_t ZK_MAX_BUFFER_SIZE = 1024 * 1024;

class ZkClient {
 public:
    // hosts, the zookeeper server lists eg host1:2181,host2:2181
    // session_timeout, the session timeout
    // endpoint, the client endpoint
    ZkClient(const std::string& hosts, const std::string& real_endpoint, int32_t session_timeout,
<<<<<<< HEAD
             const std::string& endpoint, const std::string& zk_root_path,
             const std::string& auth_schema, const std::string& cert);

    ZkClient(const std::string& hosts, int32_t session_timeout, const std::string& endpoint,
             const std::string& zk_root_path, const std::string& zone_path,
             const std::string& auth_schema, const std::string& cert);
=======
             const std::string& endpoint, const std::string& zk_root_path, const std::string& auth_schema,
             const std::string& cert);

    ZkClient(const std::string& hosts, int32_t session_timeout, const std::string& endpoint,
             const std::string& zk_root_path, const std::string& zone_path, const std::string& auth_schema,
             const std::string& cert);
>>>>>>> d12babd9
    ~ZkClient();

    // init zookeeper connections
    // log level: DISABLE_LOGGING=0, ZOO_LOG_LEVEL_ERROR=1, ZOO_LOG_LEVEL_WARN=2, ZOO_LOG_LEVEL_INFO=3,
    // ZOO_LOG_LEVEL_DEBUG=4
    // log file: empty means no file, it'll print to stderr If you want to disable zk log, set
    // level 0, or set the file "/dev/null".
    bool Init(int log_level = 3, const std::string& log_file = {});

    // the client will create a ephemeral node in zk_root_path
    // eg {zk_root_path}/nodes/000000 -> endpoint
    bool Register(bool startup_flag = false);

    bool RegisterName();

    // close zk connection
    bool CloseZK();

    // always watch the all nodes in {zk_root_path}/nodes/
    void WatchNodes(NodesChangedCallback callback);

    // handle node change events
    void HandleNodesChanged(int type, int state);

    // get all alive nodes
    bool GetNodes(std::vector<std::string>& endpoints);  // NOLINT

    bool GetChildrenUnLocked(const std::string& path,
                             std::vector<std::string>& children);  // NOLINT
    bool GetChildren(const std::string& path,
                     std::vector<std::string>& children);  // NOLINT

    // log all event from zookeeper
    void LogEvent(int type, int state, const char* path);

    bool MkdirNoLock(const std::string& path);
    bool Mkdir(const std::string& path);

    bool GetNodeValue(const std::string& node, std::string& value);  // NOLINT
    bool GetNodeValueUnLocked(const std::string& node,
                              std::string& value);  // NOLINT

    bool GetNodeValueAndStat(const char* node, std::string* value, Stat* stat);

    bool SetNodeValue(const std::string& node, const std::string& value);

    bool SetNodeWatcher(const std::string& node, watcher_fn watcher, void* watcherCtx);

    bool Increment(const std::string& node);

    bool WatchChildren(const std::string& node, NodesChangedCallback callback);

    void CancelWatchChildren(const std::string& node);

    void HandleChildrenChanged(const std::string& path, int type, int state);

    bool DeleteNode(const std::string& node);

    // create a persistence node
    bool CreateNode(const std::string& node, const std::string& value);

    bool CreateNode(const std::string& node, const std::string& value, int flags,
                    std::string& assigned_path_name);  // NOLINT

    bool WatchNodes();

    void HandleItemChanged(const std::string& path, int type, int state);

    bool WatchItem(const std::string& path, ItemChangedCallback callback);
    void CancelWatchItem(const std::string& path);

    int IsExistNodeUnLocked(const std::string& node);
    int IsExistNode(const std::string& node);

    inline bool IsConnected() {
        std::lock_guard<std::mutex> lock(mu_);
        return connected_;
    }

    inline bool IsRegisted() { return registed_.load(std::memory_order_relaxed); }

    inline uint64_t GetSessionTerm() { return session_term_.load(std::memory_order_relaxed); }

    // when reconnect, need Register and Watchnodes again
    bool Reconnect();

    // ensure that zk client is connected:
    // if not, try to reconnect, return false if reconnect failed
    // DON'T use zk client if this function return false
    bool EnsureConnected();

 private:
    void Connected();

 private:
    // input args
    std::string hosts_;
    int32_t session_timeout_;
    std::string endpoint_;
    std::string zk_root_path_;
    std::string auth_schema_;
    std::string cert_;
    struct ACL_vector acl_vector_;
    std::string real_endpoint_;

    FILE* zk_log_stream_file_ = NULL;

    // internal args
    std::string nodes_root_path_;
    std::vector<NodesChangedCallback> nodes_watch_callbacks_;
    std::string names_root_path_;

    //
    std::mutex mu_;
    std::condition_variable cv_;
    zhandle_t* zk_;
    bool nodes_watching_;

    struct String_vector data_;
    bool connected_;
    std::atomic<bool> registed_;
    std::map<std::string, NodesChangedCallback> children_callbacks_;
    std::map<std::string, ItemChangedCallback> item_callbacks_;
    char buffer_[ZK_MAX_BUFFER_SIZE];
    std::atomic<uint64_t> session_term_;
};

}  // namespace zk
}  // namespace openmldb

#endif  // SRC_ZK_ZK_CLIENT_H_<|MERGE_RESOLUTION|>--- conflicted
+++ resolved
@@ -46,21 +46,12 @@
     // session_timeout, the session timeout
     // endpoint, the client endpoint
     ZkClient(const std::string& hosts, const std::string& real_endpoint, int32_t session_timeout,
-<<<<<<< HEAD
-             const std::string& endpoint, const std::string& zk_root_path,
-             const std::string& auth_schema, const std::string& cert);
-
-    ZkClient(const std::string& hosts, int32_t session_timeout, const std::string& endpoint,
-             const std::string& zk_root_path, const std::string& zone_path,
-             const std::string& auth_schema, const std::string& cert);
-=======
              const std::string& endpoint, const std::string& zk_root_path, const std::string& auth_schema,
              const std::string& cert);
 
     ZkClient(const std::string& hosts, int32_t session_timeout, const std::string& endpoint,
              const std::string& zk_root_path, const std::string& zone_path, const std::string& auth_schema,
              const std::string& cert);
->>>>>>> d12babd9
     ~ZkClient();
 
     // init zookeeper connections
