--- conflicted
+++ resolved
@@ -66,7 +66,6 @@
     bool Mkdir(const std::string& path);
 
     bool GetNodeValue(const std::string& node, std::string& value);
-<<<<<<< HEAD
 
     bool SetNodeValue(const std::string& node, const std::string& value);
 
@@ -91,13 +90,6 @@
                     int flags,
                     std::string& assigned_path_name);
 
-=======
-    bool SetNodeValue(const std::string& node, const std::string& value);
-    bool SetNodeWatcher(const std::string& node, watcher_fn watcher, void* watcherCtx);
-    bool CreateNode(const std::string& node, const std::string& value);
-
-    // add watch
->>>>>>> ae6c512a
     bool WatchNodes();
 
     inline bool IsConnected() {
@@ -131,12 +123,8 @@
 
     struct String_vector data_;
     bool connected_;
-<<<<<<< HEAD
-    char buffer[ZK_MAX_BUFFER_SIZE];
     std::map<std::string, NodesChangedCallback> children_callbacks_;
-=======
     char buffer_[ZK_MAX_BUFFER_SIZE];
->>>>>>> ae6c512a
 };
 
 }
