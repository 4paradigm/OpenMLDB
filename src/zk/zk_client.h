//
// zk_client.h
// Copyright (C) 2017 4paradigm.com
// Author vagrant
// Date 2017-09-04
//

#ifndef SRC_ZK_ZK_CLIENT_H_
#define SRC_ZK_ZK_CLIENT_H_

#include <atomic>
#include <condition_variable> // NOLINT
#include <map>
#include <mutex> // NOLINT
#include <vector>
#include <string>
#include "boost/function.hpp"

extern "C" {
#include "zookeeper/zookeeper.h"
}

namespace rtidb {
namespace zk {

typedef boost::function<void(const std::vector<std::string>& endpoint)>
    NodesChangedCallback;

const uint32_t ZK_MAX_BUFFER_SIZE = 1024 * 1024;

class ZkClient {
 public:
    // hosts , the zookeeper server lists eg host1:2181,host2:2181
    // session_timeout, the session timeout
    // endpoint, the client endpoint
<<<<<<< HEAD
    ZkClient(const std::string& hosts, 
             int32_t session_timeout,
             const std::string& endpoint,
             const std::string& zk_root_path);

    ZkClient(const std::string& hosts,
             int32_t session_timeout,
             const std::string& endpoint,
             const std::string& zk_root_path,
=======
    ZkClient(const std::string& hosts, int32_t session_timeout,
             const std::string& endpoint, const std::string& zk_root_path);

    ZkClient(const std::string& hosts, int32_t session_timeout,
             const std::string& endpoint, const std::string& zk_root_path,
>>>>>>> 0a1c156f
             const std::string& zone_path);
    ~ZkClient();

    // init zookeeper connections
    bool Init();

    // the client will create a ephemeral node in zk_root_path
    // eg {zk_root_path}/nodes/000000 -> endpoint
    bool Register(bool startup_flag = false);

    // close zk connection
    bool CloseZK();

    // always watch the all nodes in {zk_root_path}/nodes/
    void WatchNodes(NodesChangedCallback callback);

    // handle node change events
    void HandleNodesChanged(int type, int state);

    // get all alive nodes
    bool GetNodes(std::vector<std::string>& endpoints); // NOLINT

    bool GetChildren(const std::string& path,
                     std::vector<std::string>& children); // NOLINT

    // log all event from zookeeper
    void LogEvent(int type, int state, const char* path);

    bool Mkdir(const std::string& path);

    bool GetNodeValue(const std::string& node, std::string& value); // NOLINT
    bool GetNodeValueLocked(const std::string& node, std::string& value); // NOLINT

    bool SetNodeValue(const std::string& node, const std::string& value);

    bool SetNodeWatcher(const std::string& node, watcher_fn watcher,
                        void* watcherCtx);

    bool WatchChildren(const std::string& node, NodesChangedCallback callback);

    void CancelWatchChildren(const std::string& node);

    void HandleChildrenChanged(const std::string& path, int type, int state);

    bool DeleteNode(const std::string& node);

    // create a persistence node
    bool CreateNode(const std::string& node, const std::string& value);

    bool CreateNode(const std::string& node, const std::string& value,
                    int flags, std::string& assigned_path_name); // NOLINT

    bool WatchNodes();

    int IsExistNode(const std::string& node);

    inline bool IsConnected() {
        std::lock_guard<std::mutex> lock(mu_);
        return connected_;
    }

    inline bool IsRegisted() {
        return registed_.load(std::memory_order_relaxed);
    }

    inline uint64_t GetSessionTerm() {
        return session_term_.load(std::memory_order_relaxed);
    }

    // when reconnect, need Register and Watchnodes again
    bool Reconnect();

 private:
    void Connected();

 private:
    // input args
    std::string hosts_;
    int32_t session_timeout_;
    std::string endpoint_;
    std::string zk_root_path_;

    // internal args
    std::string nodes_root_path_;
    std::vector<NodesChangedCallback> nodes_watch_callbacks_;

    //
    std::mutex mu_;
    std::condition_variable cv_;
    zhandle_t* zk_;
    bool nodes_watching_;

    struct String_vector data_;
    bool connected_;
    std::atomic<bool> registed_;
    std::map<std::string, NodesChangedCallback> children_callbacks_;
    char buffer_[ZK_MAX_BUFFER_SIZE];
    std::atomic<uint64_t> session_term_;
};

}  // namespace zk
}  // namespace rtidb

#endif  // SRC_ZK_ZK_CLIENT_H_<|MERGE_RESOLUTION|>--- conflicted
+++ resolved
@@ -33,23 +33,11 @@
     // hosts , the zookeeper server lists eg host1:2181,host2:2181
     // session_timeout, the session timeout
     // endpoint, the client endpoint
-<<<<<<< HEAD
-    ZkClient(const std::string& hosts, 
-             int32_t session_timeout,
-             const std::string& endpoint,
-             const std::string& zk_root_path);
-
-    ZkClient(const std::string& hosts,
-             int32_t session_timeout,
-             const std::string& endpoint,
-             const std::string& zk_root_path,
-=======
     ZkClient(const std::string& hosts, int32_t session_timeout,
              const std::string& endpoint, const std::string& zk_root_path);
 
     ZkClient(const std::string& hosts, int32_t session_timeout,
              const std::string& endpoint, const std::string& zk_root_path,
->>>>>>> 0a1c156f
              const std::string& zone_path);
     ~ZkClient();
 
