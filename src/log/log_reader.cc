--- conflicted
+++ resolved
@@ -119,15 +119,8 @@
           // it could emit an empty kFirstType record at the tail end
           // of a block followed by a kFullType or kFirstType record
           // at the beginning of the next block.
-<<<<<<< HEAD
-          if (scratch->empty()) {
-            in_fragmented_record = false;
-          } else {
+          if (!scratch->empty()) {
             PDLOG(DEBUG, "partial record without end(1)");
-=======
-          if (!scratch->empty()) {
-            ReportCorruption(scratch->size(), "partial record without end(1)");
->>>>>>> 2c19f997
           }
         }
         prospective_record_offset = physical_record_offset;
@@ -156,15 +149,8 @@
           // it could emit an empty kFirstType record at the tail end
           // of a block followed by a kFullType or kFirstType record
           // at the beginning of the next block.
-<<<<<<< HEAD
-          if (scratch->empty()) {
-            in_fragmented_record = false;
-          } else {
+          if (!scratch->empty()) {
             PDLOG(DEBUG, "partial record without end(2)");
-=======
-          if (!scratch->empty()) {
-            ReportCorruption(scratch->size(), "partial record without end(2)");
->>>>>>> 2c19f997
           }
         }
         prospective_record_offset = physical_record_offset;
