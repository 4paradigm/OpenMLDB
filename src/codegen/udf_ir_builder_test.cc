--- conflicted
+++ resolved
@@ -313,7 +313,6 @@
     CheckUDF<double, double>("log10", log10(2.0), 2.0);
 }
 
-<<<<<<< HEAD
 TEST_F(UDFIRBuilderTest, abs_udf_test) {
     CheckUDF<int16_t, int16_t>("abs", 32767, 32767);
     CheckUDF<int16_t, int16_t>("abs", 32767, -32767);
@@ -381,7 +380,6 @@
     CheckUDF<float, float>("ceil", 2, 1.23);
     CheckUDF<double, double>("ceil", -1, -1.23);
     CheckUDF<double, double>("ceil", 0, 0);
-=======
 TEST_F(UDFIRBuilderTest, substring_pos_len_udf_test) {
     CheckUDF<codec::StringRef, codec::StringRef, int32_t, int32_t>(
         "substring", codec::StringRef("12345"), codec::StringRef("1234567890"),
@@ -545,7 +543,6 @@
     CheckUDF<codec::StringRef, codec::Date, codec::StringRef>(
         "date_format", codec::StringRef("00:00:00"), codec::Date(2020, 05, 22),
         codec::StringRef("%H:%M:%S"));
->>>>>>> 93e946af
 }
 
 }  // namespace codegen
