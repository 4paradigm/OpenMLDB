/*-------------------------------------------------------------------------
 * Copyright (C) 2020, 4paradigm
 * udf_ir_builder_test.cc
 *
 * Author: chenjing
 * Date: 2020/6/17
 *--------------------------------------------------------------------------
 **/
#include "codegen/udf_ir_builder.h"
#include <memory>
#include <string>
#include <utility>
#include <vector>
#include "codec/list_iterator_codec.h"
#include "gtest/gtest.h"
#include "llvm/ExecutionEngine/Orc/LLJIT.h"
#include "llvm/IR/Function.h"
#include "llvm/IR/IRBuilder.h"
#include "llvm/IR/InstrTypes.h"
#include "llvm/IR/LegacyPassManager.h"
#include "llvm/IR/Module.h"
#include "llvm/Support/InitLLVM.h"
#include "llvm/Support/TargetSelect.h"
#include "llvm/Support/raw_ostream.h"
#include "llvm/Transforms/AggressiveInstCombine/AggressiveInstCombine.h"
#include "llvm/Transforms/InstCombine/InstCombine.h"
#include "llvm/Transforms/Scalar.h"
#include "llvm/Transforms/Scalar/GVN.h"
#include "llvm/Transforms/Utils.h"
#include "node/node_manager.h"
#include "parser/parser.h"
#include "udf/default_udf_library.h"
#include "udf/udf.h"
#include "udf/udf_test.h"
#include "vm/sql_compiler.h"

using namespace llvm;       // NOLINT (build/namespaces)
using namespace llvm::orc;  // NOLINT (build/namespaces)

ExitOnError ExitOnErr;

namespace fesql {
namespace codegen {

class UDFIRBuilderTest : public ::testing::Test {
 public:
    UDFIRBuilderTest() {}
    ~UDFIRBuilderTest() {}
};

template <class T, class... Args>
void CheckExternalUDF(const std::string udf_name, T exp, Args... args) {
    base::Status status;
    auto ctx = llvm::make_unique<LLVMContext>();
    auto m = make_unique<Module>("udf_test", *ctx);
    udf::DefaultUDFLibrary lib;
    ASSERT_TRUE(fesql::udf::RegisterUDFToModule(m.get()));
    m->print(::llvm::errs(), NULL, true, true);

    auto J = ExitOnErr(LLJITBuilder().create());
    auto &jd = J->getMainJITDylib();
    ::llvm::orc::MangleAndInterner mi(J->getExecutionSession(),
                                      J->getDataLayout());
    lib.InitJITSymbols(J.get());
    ::fesql::vm::InitCodecSymbol(jd, mi);
    ::fesql::udf::InitUDFSymbol(jd, mi);
    ExitOnErr(J->addIRModule(ThreadSafeModule(std::move(m), std::move(ctx))));
    auto fn = ExitOnErr(J->lookup(udf_name));
    T (*udf)(Args...) = (T(*)(Args...))fn.getAddress();
    ASSERT_EQ(exp, udf(args...));
}
<<<<<<< HEAD

template <class T, class... Args>
void CheckUDF(const std::string &name, T expect, Args... args) {
    auto function = udf::UDFFunctionBuilder(name)
                        .args<Args...>()
                        .template returns<T>()
                        .build();
    auto result = function(args...);
    ASSERT_EQ(expect, result);
}

TEST_F(UDFIRBuilderTest, dayofmonth_date_udf_test) {
    codec::Date date(2020, 05, 22);
    CheckUDF<int32_t, codec::Date>("dayofmonth", 22, date);
}
TEST_F(UDFIRBuilderTest, month_date_udf_test) {
    codec::Date date(2020, 05, 22);
    CheckUDF<int32_t, codec::Date>("month", 5, date);
}
TEST_F(UDFIRBuilderTest, year_date_udf_test) {
    codec::Date date(2020, 05, 22);
    CheckUDF<int32_t, codec::Date>("year", 2020, date);
}
TEST_F(UDFIRBuilderTest, dayofweek_date_udf_test) {
    codec::Date date(2020, 05, 22);
    CheckUDF<int32_t, codec::Date>("dayofweek", 6, date);
=======
// TEST_F(UDFIRBuilderTest, dayofmonth_date_udf_test) {
//    codec::Date date(2020, 05, 22);
//    CheckExternalUDF<int32_t, codec::Date *>("dayofmonth.date", 22, &date);
//}
// TEST_F(UDFIRBuilderTest, month_date_udf_test) {
//    codec::Date date(2020, 05, 22);
//    CheckExternalUDF<int32_t, codec::Date *>("month.date", 5, &date);
//}
// TEST_F(UDFIRBuilderTest, year_date_udf_test) {
//    codec::Date date(2020, 05, 22);
//    CheckExternalUDF<int32_t, codec::Date *>("year.date", 2020, &date);
//}
TEST_F(UDFIRBuilderTest, dayofweek_date_udf_test) {
    codec::Date date(2020, 05, 22);
    CheckExternalUDF<int32_t, codec::Date *>("dayofweek.date", 6, &date);
>>>>>>> 75ccaa3b
}
TEST_F(UDFIRBuilderTest, weekofyear_date_udf_test) {
    {
        codec::Date date(2020, 01, 01);
<<<<<<< HEAD
        CheckUDF<int32_t, codec::Date>("weekofyear", 1, date);
    }
    {
        codec::Date date(2020, 01, 02);
        CheckUDF<int32_t, codec::Date>("weekofyear", 1, date);
    }
    {
        codec::Date date(2020, 01, 03);
        CheckUDF<int32_t, codec::Date>("weekofyear", 1, date);
    }
    {
        codec::Date date(2020, 01, 04);
        CheckUDF<int32_t, codec::Date>("weekofyear", 1, date);
    }
    {
        codec::Date date(2020, 01, 05);
        CheckUDF<int32_t, codec::Date>("weekofyear", 1, date);
    }
    {
        codec::Date date(2020, 01, 06);
        CheckUDF<int32_t, codec::Date>("weekofyear", 2, date);
    }
    {
        codec::Date date(2020, 05, 22);
        CheckUDF<int32_t, codec::Date>("weekofyear", 21, date);
    }
    {
        codec::Date date(2020, 05, 23);
        CheckUDF<int32_t, codec::Date>("weekofyear", 21, date);
    }
    {
        codec::Date date(2020, 05, 24);
        CheckUDF<int32_t, codec::Date>("weekofyear", 21, date);
    }
    {
        codec::Date date(2020, 05, 25);
        CheckUDF<int32_t, codec::Date>("weekofyear", 22, date);
    }
}

TEST_F(UDFIRBuilderTest, minute_timestamp_udf_test) {
    codec::Timestamp time(1590115420000L);
    CheckUDF<int32_t, codec::Timestamp>("minute", 43, time);
}
TEST_F(UDFIRBuilderTest, second_timestamp_udf_test) {
    codec::Timestamp time(1590115420000L);
    CheckUDF<int32_t, codec::Timestamp>("second", 40, time);
}
TEST_F(UDFIRBuilderTest, hour_timestamp_udf_test) {
    codec::Timestamp time(1590115420000L);
    CheckUDF<int32_t, codec::Timestamp>("hour", 10, time);
}
TEST_F(UDFIRBuilderTest, dayofmonth_timestamp_udf_test) {
    codec::Timestamp time(1590115420000L);
    CheckUDF<int32_t, codec::Timestamp>("dayofmonth", 22, time);
=======
        CheckExternalUDF<int32_t, codec::Date *>("weekofyear.date", 1, &date);
    }
    {
        codec::Date date(2020, 01, 02);
        CheckExternalUDF<int32_t, codec::Date *>("weekofyear.date", 1, &date);
    }
    {
        codec::Date date(2020, 01, 03);
        CheckExternalUDF<int32_t, codec::Date *>("weekofyear.date", 1, &date);
    }
    {
        codec::Date date(2020, 01, 04);
        CheckExternalUDF<int32_t, codec::Date *>("weekofyear.date", 1, &date);
    }
    {
        codec::Date date(2020, 01, 05);
        CheckExternalUDF<int32_t, codec::Date *>("weekofyear.date", 1, &date);
    }
    {
        codec::Date date(2020, 01, 06);
        CheckExternalUDF<int32_t, codec::Date *>("weekofyear.date", 2, &date);
    }
    {
        codec::Date date(2020, 05, 22);
        CheckExternalUDF<int32_t, codec::Date *>("weekofyear.date", 21, &date);
    }
    {
        codec::Date date(2020, 05, 23);
        CheckExternalUDF<int32_t, codec::Date *>("weekofyear.date", 21, &date);
    }
    {
        codec::Date date(2020, 05, 24);
        CheckExternalUDF<int32_t, codec::Date *>("weekofyear.date", 21, &date);
    }
    {
        codec::Date date(2020, 05, 25);
        CheckExternalUDF<int32_t, codec::Date *>("weekofyear.date", 22, &date);
    }
}

// TEST_F(UDFIRBuilderTest, minute_timestamp_udf_test) {
//    codec::Timestamp time(1590115420000L);
//    CheckExternalUDF<int32_t, codec::Timestamp *>("minute.timestamp", 43,
//                                                  &time);
//}
// TEST_F(UDFIRBuilderTest, second_timestamp_udf_test) {
//    codec::Timestamp time(1590115420000L);
//    CheckExternalUDF<int32_t, codec::Timestamp *>("second.timestamp", 40,
//                                                  &time);
//}
// TEST_F(UDFIRBuilderTest, hour_timestamp_udf_test) {
//    codec::Timestamp time(1590115420000L);
//    CheckExternalUDF<int32_t, codec::Timestamp *>("hour.timestamp", 10,
//    &time);
//}
TEST_F(UDFIRBuilderTest, dayofmonth_timestamp_udf_test) {
    codec::Timestamp time(1590115420000L);
    CheckExternalUDF<int32_t, codec::Timestamp *>("dayofmonth.timestamp", 22,
                                                  &time);
>>>>>>> 75ccaa3b
}

TEST_F(UDFIRBuilderTest, dayofweek_timestamp_udf_test) {
    codec::Timestamp time(1590115420000L);
<<<<<<< HEAD
    CheckUDF<int32_t, codec::Timestamp>("dayofweek", 6, time);
}
TEST_F(UDFIRBuilderTest, weekofyear_timestamp_udf_test) {
    codec::Timestamp time(1590115420000L);
    CheckUDF<int32_t, codec::Timestamp>("weekofyear", 21, time);
}

TEST_F(UDFIRBuilderTest, month_timestamp_udf_test) {
    codec::Date date(2020, 05, 22);
    CheckUDF<int32_t, codec::Date>("month", 5, date);
}
TEST_F(UDFIRBuilderTest, year_timestamp_udf_test) {
    codec::Date date(2020, 05, 22);
    CheckUDF<int32_t, codec::Date>("year", 2020, date);
}

TEST_F(UDFIRBuilderTest, minute_int64_udf_test) {
    CheckUDF<int32_t, int64_t>("minute", 43, 1590115420000L);
}
TEST_F(UDFIRBuilderTest, second_int64_udf_test) {
    codec::Timestamp time(1590115420000L);
    CheckUDF<int32_t, int64_t>("second", 40, 1590115420000L);
}
TEST_F(UDFIRBuilderTest, hour_int64_udf_test) {
    codec::Timestamp time(1590115420000L);
    CheckUDF<int32_t, int64_t>("hour", 10, 1590115420000L);
}

TEST_F(UDFIRBuilderTest, dayofmonth_int64_udf_test) {
    CheckUDF<int32_t, int64_t>("dayofmonth", 22, 1590115420000L);
}
TEST_F(UDFIRBuilderTest, month_int64_udf_test) {
    CheckUDF<int32_t, int64_t>("month", 5, 1590115420000L);
}
TEST_F(UDFIRBuilderTest, year_int64_udf_test) {
    CheckUDF<int32_t, int64_t>("year", 2020, 1590115420000L);
}
TEST_F(UDFIRBuilderTest, dayofweek_int64_udf_test) {
    CheckUDF<int32_t, int64_t>("dayofweek", 6, 1590115420000L);
    CheckUDF<int32_t, int64_t>("dayofweek", 7, 1590115420000L + 86400000L);

    // Sunday
    CheckUDF<int32_t, int64_t>("dayofweek", 1, 1590115420000L + 2 * 86400000L);
    CheckUDF<int32_t, int64_t>("dayofweek", 2, 1590115420000L + 3 * 86400000L);
}
TEST_F(UDFIRBuilderTest, weekofyear_int64_udf_test) {
    CheckUDF<int32_t, int64_t>("weekofyear", 21, 1590115420000L);
    CheckUDF<int32_t, int64_t>("weekofyear", 21, 1590115420000L + 86400000L);

    //     Sunday
    CheckUDF<int32_t, int64_t>("dayofmonth", 24,
                               1590115420000L + 2 * 86400000L);
    CheckUDF<int32_t, int64_t>("weekofyear", 21,
                               1590115420000L + 2 * 86400000L);
    //     Monday
    CheckUDF<int32_t, int64_t>("weekofyear", 22,
                               1590115420000L + 3 * 86400000L);
    CheckUDF<int32_t, int64_t>("weekofyear", 22,
                               1590115420000L + 4 * 86400000L);
    CheckUDF<int32_t, int64_t>("weekofyear", 22,
                               1590115420000L + 5 * 86400000L);
    CheckUDF<int32_t, int64_t>("weekofyear", 22,
                               1590115420000L + 6 * 86400000L);
    CheckUDF<int32_t, int64_t>("weekofyear", 22,
                               1590115420000L + 7 * 86400000L);
    CheckUDF<int32_t, int64_t>("weekofyear", 22,
                               1590115420000L + 8 * 86400000L);
    CheckUDF<int32_t, int64_t>("weekofyear", 22,
                               1590115420000L + 9 * 86400000L);

    // Monday
    CheckUDF<int32_t, int64_t>("weekofyear", 23,
                               1590115420000L + 10 * 86400000L);
}
TEST_F(UDFIRBuilderTest, inc_int32_udf_test) {
    CheckUDF<int32_t, int32_t>("inc", 2021, 2020);
=======
    CheckExternalUDF<int32_t, codec::Timestamp *>("dayofweek.timestamp", 6,
                                                  &time);
}
TEST_F(UDFIRBuilderTest, weekofyear_timestamp_udf_test) {
    codec::Timestamp time(1590115420000L);
    CheckExternalUDF<int32_t, codec::Timestamp *>("weekofyear.timestamp", 21,
                                                  &time);
}

// TEST_F(UDFIRBuilderTest, month_date_udf_test) {
//    codec::Date date(2020, 05, 22);
//    CheckExternalUDF<int32_t, codec::Date *>("month.date", 5, &date);
//}
// TEST_F(UDFIRBuilderTest, year_date_udf_test) {
//    codec::Date date(2020, 05, 22);
//    CheckExternalUDF<int32_t, codec::Date *>("year.date", 2020, &date);
//}

// TEST_F(UDFIRBuilderTest, minute_int64_udf_test) {
//    CheckExternalUDF<int32_t, int64_t>("minute.int64", 43, 1590115420000L);
//}
// TEST_F(UDFIRBuilderTest, second_int64_udf_test) {
//    codec::Timestamp time(1590115420000L);
//    CheckExternalUDF<int32_t, int64_t>("second.int64", 40, 1590115420000L);
//}
// TEST_F(UDFIRBuilderTest, hour_int64_udf_test) {
//    codec::Timestamp time(1590115420000L);
//    CheckExternalUDF<int32_t, int64_t>("hour.int64", 10, 1590115420000L);
//}

TEST_F(UDFIRBuilderTest, dayofmonth_int64_udf_test) {
    CheckExternalUDF<int32_t, int64_t>("dayofmonth.int64", 22, 1590115420000L);
}
TEST_F(UDFIRBuilderTest, month_int64_udf_test) {
    CheckExternalUDF<int32_t, int64_t>("month.int64", 5, 1590115420000L);
}
TEST_F(UDFIRBuilderTest, year_int64_udf_test) {
    CheckExternalUDF<int32_t, int64_t>("year.int64", 2020, 1590115420000L);
}
TEST_F(UDFIRBuilderTest, dayofweek_int64_udf_test) {
    CheckExternalUDF<int32_t, int64_t>("dayofweek.int64", 6, 1590115420000L);
    CheckExternalUDF<int32_t, int64_t>("dayofweek.int64", 7,
                                       1590115420000L + 86400000L);

    // Sunday
    CheckExternalUDF<int32_t, int64_t>("dayofweek.int64", 1,
                                       1590115420000L + 2 * 86400000L);
    CheckExternalUDF<int32_t, int64_t>("dayofweek.int64", 2,
                                       1590115420000L + 3 * 86400000L);
}
TEST_F(UDFIRBuilderTest, weekofyear_int64_udf_test) {
    CheckExternalUDF<int32_t, int64_t>("weekofyear.int64", 21, 1590115420000L);
    CheckExternalUDF<int32_t, int64_t>("weekofyear.int64", 21,
                                       1590115420000L + 86400000L);

    //     Sunday
    CheckExternalUDF<int32_t, int64_t>("dayofmonth.int64", 24,
                                       1590115420000L + 2 * 86400000L);
    CheckExternalUDF<int32_t, int64_t>("weekofyear.int64", 21,
                                       1590115420000L + 2 * 86400000L);
    //     Monday
    CheckExternalUDF<int32_t, int64_t>("weekofyear.int64", 22,
                                       1590115420000L + 3 * 86400000L);
    CheckExternalUDF<int32_t, int64_t>("weekofyear.int64", 22,
                                       1590115420000L + 4 * 86400000L);
    CheckExternalUDF<int32_t, int64_t>("weekofyear.int64", 22,
                                       1590115420000L + 5 * 86400000L);
    CheckExternalUDF<int32_t, int64_t>("weekofyear.int64", 22,
                                       1590115420000L + 6 * 86400000L);
    CheckExternalUDF<int32_t, int64_t>("weekofyear.int64", 22,
                                       1590115420000L + 7 * 86400000L);
    CheckExternalUDF<int32_t, int64_t>("weekofyear.int64", 22,
                                       1590115420000L + 8 * 86400000L);
    CheckExternalUDF<int32_t, int64_t>("weekofyear.int64", 22,
                                       1590115420000L + 9 * 86400000L);

    // Monday
    CheckExternalUDF<int32_t, int64_t>("weekofyear.int64", 23,
                                       1590115420000L + 10 * 86400000L);
}
TEST_F(UDFIRBuilderTest, inc_int32_udf_test) {
    CheckExternalUDF<int32_t, int32_t>("inc.int32", 2021, 2020);
>>>>>>> 75ccaa3b
}
TEST_F(UDFIRBuilderTest, distinct_count_udf_test) {
    std::vector<int32_t> vec = {1, 1, 3, 3, 5, 5, 7, 7, 9};
    codec::ArrayListV<int32_t> list(&vec);
    codec::ListRef<int32_t> list_ref;
    list_ref.list = reinterpret_cast<int8_t *>(&list);

<<<<<<< HEAD
    CheckUDF<int32_t, codec::ListRef<int32_t>>("count", 9, list_ref);
    CheckNativeUDF<int32_t, codec::ListRef<int32_t> *>(
        "distinct_count.list_int32", 5, &list_ref);
=======
    CheckExternalUDF<int32_t, codec::ListRef<> *>("count.list_int32", 9,
                                                  &list_ref);
    CheckExternalUDF<int32_t, codec::ListRef<> *>("distinct_count.list_int32",
                                                  5, &list_ref);
>>>>>>> 75ccaa3b
}
TEST_F(UDFIRBuilderTest, sum_udf_test) {
    std::vector<int32_t> vec = {1, 3, 5, 7, 9};
    codec::ArrayListV<int32_t> list(&vec);
    codec::ListRef<int32_t> list_ref;
    list_ref.list = reinterpret_cast<int8_t *>(&list);
<<<<<<< HEAD
    CheckUDF<int32_t, codec::ListRef<int32_t>>("sum", 1 + 3 + 5 + 7 + 9,
                                               list_ref);
=======
    CheckExternalUDF<int32_t, codec::ListRef<> *>("sum.list_int32",
                                                  1 + 3 + 5 + 7 + 9, &list_ref);
>>>>>>> 75ccaa3b
}
TEST_F(UDFIRBuilderTest, min_udf_test) {
    std::vector<int32_t> vec = {10, 8, 6, 4, 2, 1, 3, 5, 7, 9};
    codec::ArrayListV<int32_t> list(&vec);
    codec::ListRef<int32_t> list_ref;
    list_ref.list = reinterpret_cast<int8_t *>(&list);
<<<<<<< HEAD
    CheckUDF<int32_t, codec::ListRef<int32_t>>("min", 1, list_ref);
=======
    CheckExternalUDF<int32_t, codec::ListRef<> *>("min.list_int32", 1,
                                                  &list_ref);
>>>>>>> 75ccaa3b
}
TEST_F(UDFIRBuilderTest, max_udf_test) {
    std::vector<int32_t> vec = {10, 8, 6, 4, 2, 1, 3, 5, 7, 9};
    codec::ArrayListV<int32_t> list(&vec);
    codec::ListRef<int32_t> list_ref;
    list_ref.list = reinterpret_cast<int8_t *>(&list);
<<<<<<< HEAD
    CheckUDF<int32_t, codec::ListRef<int32_t>>("max", 10, list_ref);
}
// TEST_F(UDFIRBuilderTest, time_diff_udf_test) {
//    codec::Timestamp t1(1590115420000L);
//    codec::Timestamp t2(1590115410000L);
//    CheckUDF<int64_t, codec::Timestamp, codec::Timestamp>(
//        "timestampdiff.timestamp.timestamp", 10000L, &t1, &t2);
//}

=======
    CheckExternalUDF<int32_t, codec::ListRef<> *>("max.list_int32", 10,
                                                  &list_ref);
}
>>>>>>> 75ccaa3b
TEST_F(UDFIRBuilderTest, max_timestamp_udf_test) {
    std::vector<codec::Timestamp> vec = {
        codec::Timestamp(1590115390000L), codec::Timestamp(1590115410000L),
        codec::Timestamp(1590115420000L), codec::Timestamp(1590115430000L),
        codec::Timestamp(1590115400000L)};
    codec::ArrayListV<codec::Timestamp> list(&vec);
    codec::ListRef<codec::Timestamp> list_ref;
    list_ref.list = reinterpret_cast<int8_t *>(&list);

    codec::Timestamp max_time;
<<<<<<< HEAD
    CheckUDF<codec::Timestamp, codec::ListRef<codec::Timestamp>>(
        "max", codec::Timestamp(1590115430000L), list_ref);
=======
    CheckExternalUDF<bool, codec::ListRef<> *, codec::Timestamp *>(
        "max.list_timestamp.timestamp", true, &list_ref, &max_time);
    ASSERT_EQ(codec::Timestamp(1590115430000L), max_time);
>>>>>>> 75ccaa3b
}
TEST_F(UDFIRBuilderTest, min_timestamp_udf_test) {
    std::vector<codec::Timestamp> vec = {
        codec::Timestamp(1590115390000L), codec::Timestamp(1590115410000L),
        codec::Timestamp(1590115420000L), codec::Timestamp(1590115430000L),
        codec::Timestamp(1590115400000L)};
    codec::ArrayListV<codec::Timestamp> list(&vec);
    codec::ListRef<codec::Timestamp> list_ref;
    list_ref.list = reinterpret_cast<int8_t *>(&list);

    codec::Timestamp max_time;
<<<<<<< HEAD
    CheckUDF<codec::Timestamp, codec::ListRef<codec::Timestamp>>(
        "min", codec::Timestamp(1590115390000L), list_ref);
=======
    CheckExternalUDF<bool, codec::ListRef<> *, codec::Timestamp *>(
        "min.list_timestamp.timestamp", true, &list_ref, &max_time);
    ASSERT_EQ(codec::Timestamp(1590115390000L), max_time);
>>>>>>> 75ccaa3b
}

TEST_F(UDFIRBuilderTest, log_udf_test) {
    CheckExternalUDF<float, float>("log.float", log(2.0f), 2.0f);
    CheckExternalUDF<double, double>("log.double", log(2.0), 2.0);
    CheckExternalUDF<double, int32_t>("log2.int32", log2(65536), 65536);
    CheckExternalUDF<double, double>("log2.double", log2(2.0), 2.0);
    CheckExternalUDF<double, int32_t>("log10.int32", log10(65536), 65536);
    CheckExternalUDF<double, double>("log10.double", log10(2.0), 2.0);
}

}  // namespace codegen
}  // namespace fesql

int main(int argc, char **argv) {
    ::testing::InitGoogleTest(&argc, argv);
    InitializeNativeTarget();
    InitializeNativeTargetAsmPrinter();
    return RUN_ALL_TESTS();
}<|MERGE_RESOLUTION|>--- conflicted
+++ resolved
@@ -69,7 +69,6 @@
     T (*udf)(Args...) = (T(*)(Args...))fn.getAddress();
     ASSERT_EQ(exp, udf(args...));
 }
-<<<<<<< HEAD
 
 template <class T, class... Args>
 void CheckUDF(const std::string &name, T expect, Args... args) {
@@ -96,28 +95,10 @@
 TEST_F(UDFIRBuilderTest, dayofweek_date_udf_test) {
     codec::Date date(2020, 05, 22);
     CheckUDF<int32_t, codec::Date>("dayofweek", 6, date);
-=======
-// TEST_F(UDFIRBuilderTest, dayofmonth_date_udf_test) {
-//    codec::Date date(2020, 05, 22);
-//    CheckExternalUDF<int32_t, codec::Date *>("dayofmonth.date", 22, &date);
-//}
-// TEST_F(UDFIRBuilderTest, month_date_udf_test) {
-//    codec::Date date(2020, 05, 22);
-//    CheckExternalUDF<int32_t, codec::Date *>("month.date", 5, &date);
-//}
-// TEST_F(UDFIRBuilderTest, year_date_udf_test) {
-//    codec::Date date(2020, 05, 22);
-//    CheckExternalUDF<int32_t, codec::Date *>("year.date", 2020, &date);
-//}
-TEST_F(UDFIRBuilderTest, dayofweek_date_udf_test) {
-    codec::Date date(2020, 05, 22);
-    CheckExternalUDF<int32_t, codec::Date *>("dayofweek.date", 6, &date);
->>>>>>> 75ccaa3b
 }
 TEST_F(UDFIRBuilderTest, weekofyear_date_udf_test) {
     {
         codec::Date date(2020, 01, 01);
-<<<<<<< HEAD
         CheckUDF<int32_t, codec::Date>("weekofyear", 1, date);
     }
     {
@@ -173,72 +154,10 @@
 TEST_F(UDFIRBuilderTest, dayofmonth_timestamp_udf_test) {
     codec::Timestamp time(1590115420000L);
     CheckUDF<int32_t, codec::Timestamp>("dayofmonth", 22, time);
-=======
-        CheckExternalUDF<int32_t, codec::Date *>("weekofyear.date", 1, &date);
-    }
-    {
-        codec::Date date(2020, 01, 02);
-        CheckExternalUDF<int32_t, codec::Date *>("weekofyear.date", 1, &date);
-    }
-    {
-        codec::Date date(2020, 01, 03);
-        CheckExternalUDF<int32_t, codec::Date *>("weekofyear.date", 1, &date);
-    }
-    {
-        codec::Date date(2020, 01, 04);
-        CheckExternalUDF<int32_t, codec::Date *>("weekofyear.date", 1, &date);
-    }
-    {
-        codec::Date date(2020, 01, 05);
-        CheckExternalUDF<int32_t, codec::Date *>("weekofyear.date", 1, &date);
-    }
-    {
-        codec::Date date(2020, 01, 06);
-        CheckExternalUDF<int32_t, codec::Date *>("weekofyear.date", 2, &date);
-    }
-    {
-        codec::Date date(2020, 05, 22);
-        CheckExternalUDF<int32_t, codec::Date *>("weekofyear.date", 21, &date);
-    }
-    {
-        codec::Date date(2020, 05, 23);
-        CheckExternalUDF<int32_t, codec::Date *>("weekofyear.date", 21, &date);
-    }
-    {
-        codec::Date date(2020, 05, 24);
-        CheckExternalUDF<int32_t, codec::Date *>("weekofyear.date", 21, &date);
-    }
-    {
-        codec::Date date(2020, 05, 25);
-        CheckExternalUDF<int32_t, codec::Date *>("weekofyear.date", 22, &date);
-    }
-}
-
-// TEST_F(UDFIRBuilderTest, minute_timestamp_udf_test) {
-//    codec::Timestamp time(1590115420000L);
-//    CheckExternalUDF<int32_t, codec::Timestamp *>("minute.timestamp", 43,
-//                                                  &time);
-//}
-// TEST_F(UDFIRBuilderTest, second_timestamp_udf_test) {
-//    codec::Timestamp time(1590115420000L);
-//    CheckExternalUDF<int32_t, codec::Timestamp *>("second.timestamp", 40,
-//                                                  &time);
-//}
-// TEST_F(UDFIRBuilderTest, hour_timestamp_udf_test) {
-//    codec::Timestamp time(1590115420000L);
-//    CheckExternalUDF<int32_t, codec::Timestamp *>("hour.timestamp", 10,
-//    &time);
-//}
-TEST_F(UDFIRBuilderTest, dayofmonth_timestamp_udf_test) {
-    codec::Timestamp time(1590115420000L);
-    CheckExternalUDF<int32_t, codec::Timestamp *>("dayofmonth.timestamp", 22,
-                                                  &time);
->>>>>>> 75ccaa3b
 }
 
 TEST_F(UDFIRBuilderTest, dayofweek_timestamp_udf_test) {
     codec::Timestamp time(1590115420000L);
-<<<<<<< HEAD
     CheckUDF<int32_t, codec::Timestamp>("dayofweek", 6, time);
 }
 TEST_F(UDFIRBuilderTest, weekofyear_timestamp_udf_test) {
@@ -315,90 +234,6 @@
 }
 TEST_F(UDFIRBuilderTest, inc_int32_udf_test) {
     CheckUDF<int32_t, int32_t>("inc", 2021, 2020);
-=======
-    CheckExternalUDF<int32_t, codec::Timestamp *>("dayofweek.timestamp", 6,
-                                                  &time);
-}
-TEST_F(UDFIRBuilderTest, weekofyear_timestamp_udf_test) {
-    codec::Timestamp time(1590115420000L);
-    CheckExternalUDF<int32_t, codec::Timestamp *>("weekofyear.timestamp", 21,
-                                                  &time);
-}
-
-// TEST_F(UDFIRBuilderTest, month_date_udf_test) {
-//    codec::Date date(2020, 05, 22);
-//    CheckExternalUDF<int32_t, codec::Date *>("month.date", 5, &date);
-//}
-// TEST_F(UDFIRBuilderTest, year_date_udf_test) {
-//    codec::Date date(2020, 05, 22);
-//    CheckExternalUDF<int32_t, codec::Date *>("year.date", 2020, &date);
-//}
-
-// TEST_F(UDFIRBuilderTest, minute_int64_udf_test) {
-//    CheckExternalUDF<int32_t, int64_t>("minute.int64", 43, 1590115420000L);
-//}
-// TEST_F(UDFIRBuilderTest, second_int64_udf_test) {
-//    codec::Timestamp time(1590115420000L);
-//    CheckExternalUDF<int32_t, int64_t>("second.int64", 40, 1590115420000L);
-//}
-// TEST_F(UDFIRBuilderTest, hour_int64_udf_test) {
-//    codec::Timestamp time(1590115420000L);
-//    CheckExternalUDF<int32_t, int64_t>("hour.int64", 10, 1590115420000L);
-//}
-
-TEST_F(UDFIRBuilderTest, dayofmonth_int64_udf_test) {
-    CheckExternalUDF<int32_t, int64_t>("dayofmonth.int64", 22, 1590115420000L);
-}
-TEST_F(UDFIRBuilderTest, month_int64_udf_test) {
-    CheckExternalUDF<int32_t, int64_t>("month.int64", 5, 1590115420000L);
-}
-TEST_F(UDFIRBuilderTest, year_int64_udf_test) {
-    CheckExternalUDF<int32_t, int64_t>("year.int64", 2020, 1590115420000L);
-}
-TEST_F(UDFIRBuilderTest, dayofweek_int64_udf_test) {
-    CheckExternalUDF<int32_t, int64_t>("dayofweek.int64", 6, 1590115420000L);
-    CheckExternalUDF<int32_t, int64_t>("dayofweek.int64", 7,
-                                       1590115420000L + 86400000L);
-
-    // Sunday
-    CheckExternalUDF<int32_t, int64_t>("dayofweek.int64", 1,
-                                       1590115420000L + 2 * 86400000L);
-    CheckExternalUDF<int32_t, int64_t>("dayofweek.int64", 2,
-                                       1590115420000L + 3 * 86400000L);
-}
-TEST_F(UDFIRBuilderTest, weekofyear_int64_udf_test) {
-    CheckExternalUDF<int32_t, int64_t>("weekofyear.int64", 21, 1590115420000L);
-    CheckExternalUDF<int32_t, int64_t>("weekofyear.int64", 21,
-                                       1590115420000L + 86400000L);
-
-    //     Sunday
-    CheckExternalUDF<int32_t, int64_t>("dayofmonth.int64", 24,
-                                       1590115420000L + 2 * 86400000L);
-    CheckExternalUDF<int32_t, int64_t>("weekofyear.int64", 21,
-                                       1590115420000L + 2 * 86400000L);
-    //     Monday
-    CheckExternalUDF<int32_t, int64_t>("weekofyear.int64", 22,
-                                       1590115420000L + 3 * 86400000L);
-    CheckExternalUDF<int32_t, int64_t>("weekofyear.int64", 22,
-                                       1590115420000L + 4 * 86400000L);
-    CheckExternalUDF<int32_t, int64_t>("weekofyear.int64", 22,
-                                       1590115420000L + 5 * 86400000L);
-    CheckExternalUDF<int32_t, int64_t>("weekofyear.int64", 22,
-                                       1590115420000L + 6 * 86400000L);
-    CheckExternalUDF<int32_t, int64_t>("weekofyear.int64", 22,
-                                       1590115420000L + 7 * 86400000L);
-    CheckExternalUDF<int32_t, int64_t>("weekofyear.int64", 22,
-                                       1590115420000L + 8 * 86400000L);
-    CheckExternalUDF<int32_t, int64_t>("weekofyear.int64", 22,
-                                       1590115420000L + 9 * 86400000L);
-
-    // Monday
-    CheckExternalUDF<int32_t, int64_t>("weekofyear.int64", 23,
-                                       1590115420000L + 10 * 86400000L);
-}
-TEST_F(UDFIRBuilderTest, inc_int32_udf_test) {
-    CheckExternalUDF<int32_t, int32_t>("inc.int32", 2021, 2020);
->>>>>>> 75ccaa3b
 }
 TEST_F(UDFIRBuilderTest, distinct_count_udf_test) {
     std::vector<int32_t> vec = {1, 1, 3, 3, 5, 5, 7, 7, 9};
@@ -406,62 +241,33 @@
     codec::ListRef<int32_t> list_ref;
     list_ref.list = reinterpret_cast<int8_t *>(&list);
 
-<<<<<<< HEAD
     CheckUDF<int32_t, codec::ListRef<int32_t>>("count", 9, list_ref);
-    CheckNativeUDF<int32_t, codec::ListRef<int32_t> *>(
+    CheckExternalUDF<int32_t, codec::ListRef<int32_t> *>(
         "distinct_count.list_int32", 5, &list_ref);
-=======
-    CheckExternalUDF<int32_t, codec::ListRef<> *>("count.list_int32", 9,
-                                                  &list_ref);
-    CheckExternalUDF<int32_t, codec::ListRef<> *>("distinct_count.list_int32",
-                                                  5, &list_ref);
->>>>>>> 75ccaa3b
 }
 TEST_F(UDFIRBuilderTest, sum_udf_test) {
     std::vector<int32_t> vec = {1, 3, 5, 7, 9};
     codec::ArrayListV<int32_t> list(&vec);
     codec::ListRef<int32_t> list_ref;
     list_ref.list = reinterpret_cast<int8_t *>(&list);
-<<<<<<< HEAD
     CheckUDF<int32_t, codec::ListRef<int32_t>>("sum", 1 + 3 + 5 + 7 + 9,
                                                list_ref);
-=======
-    CheckExternalUDF<int32_t, codec::ListRef<> *>("sum.list_int32",
-                                                  1 + 3 + 5 + 7 + 9, &list_ref);
->>>>>>> 75ccaa3b
 }
 TEST_F(UDFIRBuilderTest, min_udf_test) {
     std::vector<int32_t> vec = {10, 8, 6, 4, 2, 1, 3, 5, 7, 9};
     codec::ArrayListV<int32_t> list(&vec);
     codec::ListRef<int32_t> list_ref;
     list_ref.list = reinterpret_cast<int8_t *>(&list);
-<<<<<<< HEAD
     CheckUDF<int32_t, codec::ListRef<int32_t>>("min", 1, list_ref);
-=======
-    CheckExternalUDF<int32_t, codec::ListRef<> *>("min.list_int32", 1,
-                                                  &list_ref);
->>>>>>> 75ccaa3b
 }
 TEST_F(UDFIRBuilderTest, max_udf_test) {
     std::vector<int32_t> vec = {10, 8, 6, 4, 2, 1, 3, 5, 7, 9};
     codec::ArrayListV<int32_t> list(&vec);
     codec::ListRef<int32_t> list_ref;
     list_ref.list = reinterpret_cast<int8_t *>(&list);
-<<<<<<< HEAD
     CheckUDF<int32_t, codec::ListRef<int32_t>>("max", 10, list_ref);
 }
-// TEST_F(UDFIRBuilderTest, time_diff_udf_test) {
-//    codec::Timestamp t1(1590115420000L);
-//    codec::Timestamp t2(1590115410000L);
-//    CheckUDF<int64_t, codec::Timestamp, codec::Timestamp>(
-//        "timestampdiff.timestamp.timestamp", 10000L, &t1, &t2);
-//}
-
-=======
-    CheckExternalUDF<int32_t, codec::ListRef<> *>("max.list_int32", 10,
-                                                  &list_ref);
-}
->>>>>>> 75ccaa3b
+
 TEST_F(UDFIRBuilderTest, max_timestamp_udf_test) {
     std::vector<codec::Timestamp> vec = {
         codec::Timestamp(1590115390000L), codec::Timestamp(1590115410000L),
@@ -472,14 +278,8 @@
     list_ref.list = reinterpret_cast<int8_t *>(&list);
 
     codec::Timestamp max_time;
-<<<<<<< HEAD
     CheckUDF<codec::Timestamp, codec::ListRef<codec::Timestamp>>(
         "max", codec::Timestamp(1590115430000L), list_ref);
-=======
-    CheckExternalUDF<bool, codec::ListRef<> *, codec::Timestamp *>(
-        "max.list_timestamp.timestamp", true, &list_ref, &max_time);
-    ASSERT_EQ(codec::Timestamp(1590115430000L), max_time);
->>>>>>> 75ccaa3b
 }
 TEST_F(UDFIRBuilderTest, min_timestamp_udf_test) {
     std::vector<codec::Timestamp> vec = {
@@ -491,14 +291,8 @@
     list_ref.list = reinterpret_cast<int8_t *>(&list);
 
     codec::Timestamp max_time;
-<<<<<<< HEAD
     CheckUDF<codec::Timestamp, codec::ListRef<codec::Timestamp>>(
         "min", codec::Timestamp(1590115390000L), list_ref);
-=======
-    CheckExternalUDF<bool, codec::ListRef<> *, codec::Timestamp *>(
-        "min.list_timestamp.timestamp", true, &list_ref, &max_time);
-    ASSERT_EQ(codec::Timestamp(1590115390000L), max_time);
->>>>>>> 75ccaa3b
 }
 
 TEST_F(UDFIRBuilderTest, log_udf_test) {
