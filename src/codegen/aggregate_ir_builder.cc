/*
 * aggregate_ir_builder.cc
 * Copyright (C) 4paradigm.com 2019 wangtaize <wangtaize@4paradigm.com>
 *
 * Licensed under the Apache License, Version 2.0 (the "License");
 * you may not use this file except in compliance with the License.
 * You may obtain a copy of the License at
 *
 *    http://www.apache.org/licenses/LICENSE-2.0
 *
 * Unless required by applicable law or agreed to in writing, software
 * distributed under the License is distributed on an "AS IS" BASIS,
 * WITHOUT WARRANTIES OR CONDITIONS OF ANY KIND, either express or implied.
 * See the License for the specific language governing permissions and
 * limitations under the License.
 */
#include "codegen/aggregate_ir_builder.h"

#include <stdlib.h>
#include <algorithm>
#include <limits>
#include <map>
#include <memory>

#include "codegen/expr_ir_builder.h"
#include "codegen/ir_base_builder.h"
#include "codegen/variable_ir_builder.h"
#include "gflags/gflags.h"
#include "glog/logging.h"
<<<<<<< HEAD



=======
DECLARE_bool(enable_column_sum_opt);
>>>>>>> 83c91256
namespace fesql {
namespace codegen {

AggregateIRBuilder::AggregateIRBuilder(const vm::SchemasContext* sc,
<<<<<<< HEAD
                                       ::llvm::Module* module):
schema_context_(sc), module_(module) {
=======
                                       ::llvm::Module* module,
                                       node::FrameNode* frame_node, uint32_t id)
    : schema_context_(sc),
      module_(module),
      frame_node_(frame_node),
      id_(id),
      agg_enabled_(AggregateIRBuilder::EnableColumnAggOpt()) {
>>>>>>> 83c91256
    available_agg_func_set_.insert("sum");
    available_agg_func_set_.insert("avg");
    available_agg_func_set_.insert("count");
    available_agg_func_set_.insert("min");
    available_agg_func_set_.insert("max");
}

bool AggregateIRBuilder::IsAggFuncName(const std::string& fname) {
    return available_agg_func_set_.find(fname) != available_agg_func_set_.end();
}

<<<<<<< HEAD
=======
// TODO(someone): configurable codegen
bool AggregateIRBuilder::EnableColumnAggOpt() {
    const char* env_name = "ENABLE_COLUMN_AGG_OPT";
    char* value = getenv(env_name);
    if (value != nullptr && strcmp(value, "false") == 0) {
        LOG(INFO) << "Multi column agg opt is disable";
        return false;
    }
    if (FLAGS_enable_column_sum_opt) {
        LOG(INFO) << "Multi column agg opt is enable";
        return true;
    } else {
        LOG(INFO) << "Multi column agg opt is disable";
        return false;
    }
}

>>>>>>> 83c91256
bool AggregateIRBuilder::CollectAggColumn(const fesql::node::ExprNode* expr,
                                          size_t output_idx,
                                          fesql::type::Type* res_agg_type) {
    switch (expr->expr_type_) {
        case node::kExprCall: {
            auto call = dynamic_cast<const node::CallExprNode*>(expr);
            auto agg_func_name = call->GetFunctionName();
            if (!call->GetIsAgg() || !IsAggFuncName(agg_func_name)) {
                break;
            }
            auto args = call->GetArgs();
            if (args->GetChildNum() != 1) {
                break;
            }
            auto input_expr = args->GetChild(0);
            if (input_expr->expr_type_ != node::kExprColumnRef) {
                break;
            }
            auto col = dynamic_cast<node::ColumnRefNode*>(
                const_cast<node::ExprNode*>(input_expr));
            const std::string& rel_name = col->GetRelationName();
            const std::string& col_name = col->GetColumnName();
            const RowSchemaInfo* info;
            if (!schema_context_->ColumnRefResolved(rel_name, col_name,
                                                    &info)) {
                LOG(ERROR) << "fail to resolve column "
                           << rel_name + "." + col_name;
                return false;
            }
            size_t slice_idx = info->idx_;

            codec::RowDecoder decoder(*info->schema_);
            codec::ColInfo col_info;
            if (!decoder.ResolveColumn(col_name, &col_info)) {
                LOG(ERROR) << "fail to resolve column "
                           << rel_name + "." + col_name;
                return false;
            }
            auto col_type = col_info.type;
            uint32_t offset = col_info.offset;

            // resolve llvm agg type
            node::DataType node_type;
            if (!SchemaType2DataType(col_type, &node_type)) {
                LOG(ERROR) << "unrecognized data type "
                           << fesql::type::Type_Name(col_type);
                return false;
            }
            if (GetOutputLLVMType(module_->getContext(), agg_func_name,
                                  node_type) == nullptr) {
                return false;
            }
            if (agg_func_name == "count") {
                *res_agg_type = ::fesql::type::kInt64;
            } else if (agg_func_name == "avg") {
                *res_agg_type = ::fesql::type::kDouble;
            } else {
                *res_agg_type = col_type;
            }

            std::string col_key = rel_name + "." + col_name;
            auto iter = agg_col_infos_.find(col_key);
            if (iter == agg_col_infos_.end()) {
                agg_col_infos_[col_key] =
                    AggColumnInfo(col, node_type, slice_idx, offset);
            }
            agg_col_infos_[col_key].AddAgg(agg_func_name, output_idx);
            return true;
        }
        default:
            break;
    }
    return false;
}

class StatisticalAggGenerator {
 public:
    StatisticalAggGenerator(node::DataType col_type,
                            const std::vector<std::string>& col_keys)
        : col_type_(col_type),
          col_num_(col_keys.size()),
          col_keys_(col_keys),
          sum_idxs_(col_num_, -1),
          avg_idxs_(col_num_, -1),
          count_idxs_(col_num_, -1),
          min_idxs_(col_num_, -1),
          max_idxs_(col_num_, -1),
          sum_states_(col_num_, nullptr),
          avg_states_(col_num_, nullptr),
          min_states_(col_num_, nullptr),
          max_states_(col_num_, nullptr),
          count_state_(nullptr) {}

    ::llvm::Value* GenSumInitState(::llvm::IRBuilder<>* builder) {
        ::llvm::LLVMContext& llvm_ctx = builder->getContext();
        ::llvm::Type* llvm_ty =
            AggregateIRBuilder::GetOutputLLVMType(llvm_ctx, "sum", col_type_);
        ::llvm::Value* accum = builder->CreateAlloca(llvm_ty);
        if (llvm_ty->isIntegerTy()) {
            builder->CreateStore(::llvm::ConstantInt::get(llvm_ty, 0, true),
                                 accum);
        } else {
            builder->CreateStore(::llvm::ConstantFP::get(llvm_ty, 0.0), accum);
        }
        return accum;
    }

    ::llvm::Value* GenAvgInitState(::llvm::IRBuilder<>* builder) {
        ::llvm::LLVMContext& llvm_ctx = builder->getContext();
        ::llvm::Type* llvm_ty =
            AggregateIRBuilder::GetOutputLLVMType(llvm_ctx, "avg", col_type_);
        ::llvm::Value* accum = builder->CreateAlloca(llvm_ty);
        builder->CreateStore(::llvm::ConstantFP::get(llvm_ty, 0.0), accum);
        return accum;
    }

    ::llvm::Value* GenCountInitState(::llvm::IRBuilder<>* builder) {
        ::llvm::LLVMContext& llvm_ctx = builder->getContext();
        ::llvm::Type* int64_ty = ::llvm::Type::getInt64Ty(llvm_ctx);
        ::llvm::Value* cnt = builder->CreateAlloca(int64_ty);
        builder->CreateStore(::llvm::ConstantInt::get(int64_ty, 0, true), cnt);
        return cnt;
    }

    ::llvm::Value* GenMinInitState(::llvm::IRBuilder<>* builder) {
        ::llvm::LLVMContext& llvm_ctx = builder->getContext();
        ::llvm::Type* llvm_ty =
            AggregateIRBuilder::GetOutputLLVMType(llvm_ctx, "min", col_type_);
        ::llvm::Value* accum = builder->CreateAlloca(llvm_ty);
        ::llvm::Value* min;
        if (llvm_ty == ::llvm::Type::getInt16Ty(llvm_ctx)) {
            min = ::llvm::ConstantInt::get(
                llvm_ty, std::numeric_limits<int16_t>::max(), true);
        } else if (llvm_ty == ::llvm::Type::getInt32Ty(llvm_ctx)) {
            min = ::llvm::ConstantInt::get(
                llvm_ty, std::numeric_limits<int32_t>::max(), true);
        } else if (llvm_ty == ::llvm::Type::getInt64Ty(llvm_ctx)) {
            min = ::llvm::ConstantInt::get(
                llvm_ty, std::numeric_limits<int64_t>::max(), true);
        } else if (llvm_ty == ::llvm::Type::getFloatTy(llvm_ctx)) {
            min = ::llvm::ConstantFP::get(llvm_ty,
                                          std::numeric_limits<float>::max());
        } else {
            min = ::llvm::ConstantFP::get(llvm_ty,
                                          std::numeric_limits<double>::max());
        }
        builder->CreateStore(min, accum);
        return accum;
    }

    ::llvm::Value* GenMaxInitState(::llvm::IRBuilder<>* builder) {
        ::llvm::LLVMContext& llvm_ctx = builder->getContext();
        ::llvm::Type* llvm_ty =
            AggregateIRBuilder::GetOutputLLVMType(llvm_ctx, "max", col_type_);
        ::llvm::Value* accum = builder->CreateAlloca(llvm_ty);
        ::llvm::Value* max;
        if (llvm_ty == ::llvm::Type::getInt16Ty(llvm_ctx)) {
            max = ::llvm::ConstantInt::get(
                llvm_ty, std::numeric_limits<int16_t>::min(), true);
        } else if (llvm_ty == ::llvm::Type::getInt32Ty(llvm_ctx)) {
            max = ::llvm::ConstantInt::get(
                llvm_ty, std::numeric_limits<int32_t>::min(), true);
        } else if (llvm_ty == ::llvm::Type::getInt64Ty(llvm_ctx)) {
            max = ::llvm::ConstantInt::get(
                llvm_ty, std::numeric_limits<int64_t>::min(), true);
        } else if (llvm_ty == ::llvm::Type::getFloatTy(llvm_ctx)) {
            max = ::llvm::ConstantFP::get(llvm_ty,
                                          std::numeric_limits<float>::min());
        } else {
            max = ::llvm::ConstantFP::get(llvm_ty,
                                          std::numeric_limits<double>::min());
        }
        builder->CreateStore(max, accum);
        return accum;
    }

    void GenInitState(::llvm::IRBuilder<>* builder) {
        for (size_t i = 0; i < col_num_; ++i) {
            if (sum_idxs_[i] >= 0) {
                sum_states_[i] = GenSumInitState(builder);
            }
            if (avg_idxs_[i] >= 0) {
                if (col_type_ == ::fesql::node::kDouble) {
                    sum_states_[i] = GenSumInitState(builder);
                } else {
                    avg_states_[i] = GenAvgInitState(builder);
                }
                if (count_state_ == nullptr) {
                    count_state_ = GenCountInitState(builder);
                }
            }
            if (count_idxs_[i] >= 0) {
                if (count_state_ == nullptr) {
                    count_state_ = GenCountInitState(builder);
                }
            }
            if (min_idxs_[i] >= 0) {
                min_states_[i] = GenMinInitState(builder);
            }
            if (max_idxs_[i] >= 0) {
                max_states_[i] = GenMaxInitState(builder);
            }
        }
    }

    void GenSumUpdate(size_t i, ::llvm::Value* input,
                      ::llvm::IRBuilder<>* builder) {
        ::llvm::Value* accum = builder->CreateLoad(sum_states_[i]);
        ::llvm::Value* add;
        if (input->getType()->isIntegerTy()) {
            add = builder->CreateAdd(accum, input);
        } else {
            add = builder->CreateFAdd(accum, input);
        }
        builder->CreateStore(add, sum_states_[i]);
    }

    void GenAvgUpdate(size_t i, ::llvm::Value* input,
                      ::llvm::IRBuilder<>* builder) {
        ::llvm::Value* accum = builder->CreateLoad(avg_states_[i]);
        if (input->getType()->isIntegerTy()) {
            input = builder->CreateSIToFP(input, accum->getType());
        } else {
            input = builder->CreateFPCast(input, accum->getType());
        }
        builder->CreateStore(builder->CreateFAdd(accum, input), avg_states_[i]);
    }

    void GenCountUpdate(::llvm::IRBuilder<>* builder) {
        ::llvm::Value* one = ::llvm::ConstantInt::get(
            reinterpret_cast<::llvm::PointerType*>(count_state_->getType())
                ->getElementType(),
            1, true);
        ::llvm::Value* cnt = builder->CreateLoad(count_state_);
        cnt = builder->CreateAdd(cnt, one);
        builder->CreateStore(cnt, count_state_);
    }

    void GenMinUpdate(size_t i, ::llvm::Value* input,
                      ::llvm::IRBuilder<>* builder) {
        ::llvm::Module* module = builder->GetInsertBlock()->getModule();
        ::llvm::Value* accum = builder->CreateLoad(min_states_[i]);
        ::llvm::Type* min_ty = accum->getType();
        ::llvm::FunctionCallee callee = module->getOrInsertFunction(
            std::string("min_") + DataTypeName(col_type_), min_ty, min_ty,
            min_ty);
        ::llvm::Value* min = builder->CreateCall(callee, {accum, input});
        builder->CreateStore(min, min_states_[i]);
    }

    void GenMaxUpdate(size_t i, ::llvm::Value* input,
                      ::llvm::IRBuilder<>* builder) {
        ::llvm::Module* module = builder->GetInsertBlock()->getModule();
        ::llvm::Value* accum = builder->CreateLoad(max_states_[i]);
        ::llvm::Type* max_ty = accum->getType();
        ::llvm::FunctionCallee callee = module->getOrInsertFunction(
            std::string("max_") + DataTypeName(col_type_), max_ty, max_ty,
            max_ty);
        ::llvm::Value* max = builder->CreateCall(callee, {accum, input});
        builder->CreateStore(max, max_states_[i]);
    }

    void GenUpdate(::llvm::IRBuilder<>* builder,
                   const std::vector<::llvm::Value*>& inputs) {
        bool count_updated = false;
        for (size_t i = 0; i < col_num_; ++i) {
            if (sum_idxs_[i] >= 0 ||
                (avg_idxs_[i] >= 0 && avg_states_[i] == nullptr)) {
                GenSumUpdate(i, inputs[i], builder);
            }
            if (avg_idxs_[i] >= 0 && avg_states_[i] != nullptr) {
                GenAvgUpdate(i, inputs[i], builder);
            }
            if ((avg_idxs_[i] >= 0 || count_idxs_[i] >= 0) && !count_updated) {
                GenCountUpdate(builder);
                count_updated = true;
            }
            if (min_idxs_[i] >= 0) {
                GenMinUpdate(i, inputs[i], builder);
            }
            if (max_idxs_[i] >= 0) {
                GenMaxUpdate(i, inputs[i], builder);
            }
        }
    }

    void GenOutputs(::llvm::IRBuilder<>* builder,
                    std::vector<std::pair<size_t, llvm::Value*>>* outputs) {
        for (size_t i = 0; i < col_num_; ++i) {
            if (sum_idxs_[i] >= 0) {
                ::llvm::Value* accum = builder->CreateLoad(sum_states_[i]);
                outputs->emplace_back(std::make_pair(sum_idxs_[i], accum));
            }
            if (avg_idxs_[i] >= 0) {
                ::llvm::Type* avg_ty = AggregateIRBuilder::GetOutputLLVMType(
                    builder->getContext(), "avg", col_type_);
                ::llvm::Value* sum;
                if (avg_states_[i] == nullptr) {
                    sum = builder->CreateLoad(sum_states_[i]);
                } else {
                    sum = builder->CreateLoad(avg_states_[i]);
                }
                ::llvm::Value* cnt = builder->CreateLoad(count_state_);
                cnt = builder->CreateSIToFP(cnt, avg_ty);
                ::llvm::Value* avg = builder->CreateFDiv(sum, cnt);
                outputs->emplace_back(std::make_pair(avg_idxs_[i], avg));
            }
            if (count_idxs_[i] >= 0) {
                ::llvm::Value* cnt = builder->CreateLoad(count_state_);
                outputs->emplace_back(std::make_pair(count_idxs_[i], cnt));
            }
            if (min_idxs_[i] >= 0) {
                ::llvm::Value* accum = builder->CreateLoad(min_states_[i]);
                outputs->emplace_back(std::make_pair(min_idxs_[i], accum));
            }
            if (max_idxs_[i] >= 0) {
                ::llvm::Value* accum = builder->CreateLoad(max_states_[i]);
                outputs->emplace_back(std::make_pair(max_idxs_[i], accum));
            }
        }
    }

    void RegisterSum(size_t pos, size_t out_idx) { sum_idxs_[pos] = out_idx; }

    void RegisterAvg(size_t pos, size_t out_idx) { avg_idxs_[pos] = out_idx; }

    void RegisterCount(size_t pos, size_t out_idx) {
        count_idxs_[pos] = out_idx;
    }

    void RegisterMin(size_t pos, size_t out_idx) { min_idxs_[pos] = out_idx; }

    void RegisterMax(size_t pos, size_t out_idx) { max_idxs_[pos] = out_idx; }

    const std::vector<std::string>& GetColKeys() const { return col_keys_; }

 private:
    node::DataType col_type_;
    size_t col_num_;
    std::vector<std::string> col_keys_;

    std::vector<int> sum_idxs_;
    std::vector<int> avg_idxs_;
    std::vector<int> count_idxs_;
    std::vector<int> min_idxs_;
    std::vector<int> max_idxs_;

    // accumulation states
    std::vector<::llvm::Value*> sum_states_;
    std::vector<::llvm::Value*> avg_states_;
    std::vector<::llvm::Value*> min_states_;
    std::vector<::llvm::Value*> max_states_;
    ::llvm::Value* count_state_;
};

llvm::Type* AggregateIRBuilder::GetOutputLLVMType(
    ::llvm::LLVMContext& llvm_ctx, const std::string& fname,
    const node::DataType& node_type) {
    if (fname == "count") {
        return ::llvm::Type::getInt64Ty(llvm_ctx);
    } else if (fname == "avg") {
        return ::llvm::Type::getDoubleTy(llvm_ctx);
    }

    ::llvm::Type* llvm_ty = nullptr;
    switch (node_type) {
        case ::fesql::node::kInt16:
            llvm_ty = ::llvm::Type::getInt16Ty(llvm_ctx);
            break;
        case ::fesql::node::kInt32:
            llvm_ty = ::llvm::Type::getInt32Ty(llvm_ctx);
            break;
        case ::fesql::node::kInt64:
            llvm_ty = ::llvm::Type::getInt64Ty(llvm_ctx);
            break;
        case ::fesql::node::kFloat:
            llvm_ty = ::llvm::Type::getFloatTy(llvm_ctx);
            break;
        case ::fesql::node::kDouble:
            llvm_ty = ::llvm::Type::getDoubleTy(llvm_ctx);
            break;
        default: {
            LOG(ERROR) << "Unknown data type: " << DataTypeName(node_type);
            return nullptr;
        }
    }
    return llvm_ty;
}

size_t GetTypeByteSize(node::DataType dtype) {
    switch (dtype) {
        case ::fesql::node::kInt16:
            return 2;
        case ::fesql::node::kInt32:
            return 4;
        case ::fesql::node::kInt64:
            return 8;
        case ::fesql::node::kFloat:
            return 4;
        case ::fesql::node::kDouble:
            return 8;
        default:
            return 0;
    }
}

bool ScheduleAggGenerators(
    std::unordered_map<std::string, AggColumnInfo>& agg_col_infos,  // NOLINT
    std::vector<StatisticalAggGenerator>* res) {
    // collect and sort used input columns
    std::vector<std::string> col_keys;
    for (auto& pair : agg_col_infos) {
        col_keys.emplace_back(pair.first);
    }
    std::sort(col_keys.begin(), col_keys.end(),
              [&agg_col_infos](const std::string& l, const std::string& r) {
                  return agg_col_infos[l].offset < agg_col_infos[r].offset;
              });

    // schedule agg op generators
    // try best to find contiguous input cols of same type
    size_t idx = 0;
    int64_t cur_offset = -1;
    node::DataType cur_col_type;
    std::vector<std::string> agg_gen_col_seq;

    while (!agg_gen_col_seq.empty() || idx < col_keys.size()) {
        AggColumnInfo* info = nullptr;

        bool finish_seq = false;
        if (idx >= col_keys.size()) {
            finish_seq = true;
        } else {
            info = &agg_col_infos[col_keys[idx]];
            if (agg_gen_col_seq.size() >= 4) {
                finish_seq = true;
            } else if (cur_offset >= 0) {
                size_t bytes = GetTypeByteSize(cur_col_type);
                if (info->col_type != cur_col_type ||
                    info->offset - cur_offset != bytes) {
                    finish_seq = true;
                }
            }
        }

        if (finish_seq) {
            // create generator from contiguous seq
            StatisticalAggGenerator agg_gen(cur_col_type, agg_gen_col_seq);
            for (size_t i = 0; i < agg_gen_col_seq.size(); ++i) {
                auto& geninfo = agg_col_infos[agg_gen_col_seq[i]];
                geninfo.Show();
                for (size_t j = 0; j < geninfo.GetOutputNum(); j++) {
                    auto& fname = geninfo.agg_funcs[j];
                    size_t out_idx = geninfo.output_idxs[j];

                    if (fname == "sum") {
                        agg_gen.RegisterSum(i, out_idx);
                    } else if (fname == "min") {
                        agg_gen.RegisterMin(i, out_idx);
                    } else if (fname == "max") {
                        agg_gen.RegisterMax(i, out_idx);
                    } else if (fname == "count") {
                        agg_gen.RegisterCount(i, out_idx);
                    } else if (fname == "avg") {
                        agg_gen.RegisterAvg(i, out_idx);
                    } else {
                        LOG(WARNING) << "Unknown agg function name " << fname;
                        return false;
                    }
                }
            }
            res->emplace_back(agg_gen);
            agg_gen_col_seq.clear();
        }

        if (info != nullptr) {
            agg_gen_col_seq.emplace_back(col_keys[idx]);
            cur_offset = info->offset;
            cur_col_type = info->col_type;
        }
        idx += 1;
    }
    return true;
}

bool AggregateIRBuilder::BuildMulti(const std::string& base_funcname,
                                    ExprIRBuilder* expr_ir_builder,
                                    VariableIRBuilder* variable_ir_builder,
                                    ::llvm::BasicBlock* cur_block,
                                    const std::string& output_ptr_name,
                                    vm::Schema* output_schema) {
    ::llvm::LLVMContext& llvm_ctx = module_->getContext();
    ::llvm::IRBuilder<> builder(llvm_ctx);
    auto void_ty = llvm::Type::getVoidTy(llvm_ctx);
    auto int64_ty = llvm::Type::getInt64Ty(llvm_ctx);
    expr_ir_builder->set_frame(frame_node_);
    base::Status status;
    NativeValue window_ptr;
    bool ok = expr_ir_builder->BuildWindow(&window_ptr, status);
    if (!ok || window_ptr.GetRaw() == nullptr) {
        LOG(ERROR) << "fail to find window_ptr: " + status.msg;
        return false;
    }
    NativeValue output_buf_wrapper;
    ok = variable_ir_builder->LoadValue(output_ptr_name, &output_buf_wrapper,
                                        status);
    if (!ok) {
        LOG(ERROR) << "fail to get output row ptr";
        return false;
    }
    ::llvm::Value* output_buf = output_buf_wrapper.GetValue(&builder);

    std::vector<codec::RowDecoder> decoders;
    for (auto& info : schema_context_->row_schema_info_list_) {
        decoders.push_back(codec::RowDecoder(*info.schema_));
    }

    std::string fn_name =
        base_funcname + "_multi_column_agg_" + std::to_string(id_) + "__";
    auto ptr_ty = llvm::Type::getInt8Ty(llvm_ctx)->getPointerTo();
    ::llvm::FunctionType* fnt = ::llvm::FunctionType::get(
        llvm::Type::getVoidTy(llvm_ctx), {ptr_ty, ptr_ty}, false);
    ::llvm::Function* fn = ::llvm::Function::Create(
        fnt, llvm::Function::ExternalLinkage, fn_name, module_);
    builder.SetInsertPoint(cur_block);
    builder.CreateCall(
        module_->getOrInsertFunction(fn_name, fnt),
        {window_ptr.GetValue(&builder), builder.CreateLoad(output_buf)});

    ::llvm::BasicBlock* head_block =
        ::llvm::BasicBlock::Create(llvm_ctx, "head", fn);
    ::llvm::BasicBlock* enter_block =
        ::llvm::BasicBlock::Create(llvm_ctx, "enter_iter", fn);
    ::llvm::BasicBlock* body_block =
        ::llvm::BasicBlock::Create(llvm_ctx, "iter_body", fn);
    ::llvm::BasicBlock* exit_block =
        ::llvm::BasicBlock::Create(llvm_ctx, "exit_iter", fn);

    std::vector<StatisticalAggGenerator> generators;
    if (!ScheduleAggGenerators(agg_col_infos_, &generators)) {
        LOG(WARNING) << "Schedule agg ops failed";
        return false;
    }

    // gen head
    builder.SetInsertPoint(head_block);
    for (auto& agg_generator : generators) {
        agg_generator.GenInitState(&builder);
    }

    ::llvm::Value* input_arg = fn->arg_begin();
    ::llvm::Value* output_arg = fn->arg_begin() + 1;

    // on stack unique pointer
    size_t iter_bytes = sizeof(std::unique_ptr<codec::RowIterator>);
    ::llvm::Value* iter_ptr = builder.CreateAlloca(
        ::llvm::Type::getInt8Ty(llvm_ctx),
        ::llvm::ConstantInt::get(int64_ty, iter_bytes, true));
    auto get_iter_func = module_->getOrInsertFunction(
        "fesql_storage_get_row_iter", void_ty, ptr_ty, ptr_ty);
    builder.CreateCall(get_iter_func, {input_arg, iter_ptr});
    builder.CreateBr(enter_block);

    // gen iter begin
    builder.SetInsertPoint(enter_block);
    auto bool_ty = llvm::Type::getInt1Ty(llvm_ctx);
    auto has_next_func = module_->getOrInsertFunction(
        "fesql_storage_row_iter_has_next",
        ::llvm::FunctionType::get(bool_ty, {ptr_ty}, false));
    ::llvm::Value* has_next = builder.CreateCall(has_next_func, iter_ptr);
    builder.CreateCondBr(has_next, body_block, exit_block);

    // gen iter body
    builder.SetInsertPoint(body_block);
    auto get_slice_func = module_->getOrInsertFunction(
        "fesql_storage_row_iter_get_cur_slice",
        ::llvm::FunctionType::get(ptr_ty, {ptr_ty, int64_ty}, false));
    auto get_slice_size_func = module_->getOrInsertFunction(
        "fesql_storage_row_iter_get_cur_slice_size",
        ::llvm::FunctionType::get(int64_ty, {ptr_ty, int64_ty}, false));
    std::unordered_map<size_t, std::pair<::llvm::Value*, ::llvm::Value*>>
        used_slices;

    // compute current row's slices
    for (auto& pair : agg_col_infos_) {
        size_t slice_idx = pair.second.slice_idx;
        auto iter = used_slices.find(slice_idx);
        if (iter == used_slices.end()) {
            ::llvm::Value* idx_value =
                llvm::ConstantInt::get(int64_ty, slice_idx, true);
            ::llvm::Value* buf_ptr =
                builder.CreateCall(get_slice_func, {iter_ptr, idx_value});
            ::llvm::Value* buf_size =
                builder.CreateCall(get_slice_size_func, {iter_ptr, idx_value});
            used_slices[slice_idx] = {buf_ptr, buf_size};
        }
    }

    // compute row field fetches
    std::unordered_map<std::string, ::llvm::Value*> cur_row_fields_dict;
    for (auto& pair : agg_col_infos_) {
        auto& info = pair.second;
        std::string col_key = info.GetColKey();
        if (cur_row_fields_dict.find(col_key) == cur_row_fields_dict.end()) {
            size_t slice_idx = info.slice_idx;
            auto& slice_info = used_slices[slice_idx];

            ScopeVar dummy_scope_var;
            BufNativeIRBuilder buf_builder(
                *schema_context_->row_schema_info_list_[slice_idx].schema_,
                body_block, &dummy_scope_var);
            NativeValue field_value;
            if (!buf_builder.BuildGetField(info.col->GetColumnName(),
                                           slice_info.first, slice_info.second,
                                           &field_value)) {
                LOG(ERROR) << "fail to gen fetch column";
                return false;
            }
            cur_row_fields_dict[col_key] = field_value.GetValue(&builder);
        }
    }

    // compute accumulation
    for (auto& agg_generator : generators) {
        std::vector<::llvm::Value*> fields;
        for (auto& key : agg_generator.GetColKeys()) {
            auto iter = cur_row_fields_dict.find(key);
            if (iter == cur_row_fields_dict.end()) {
                LOG(WARNING) << "Fail to find row field of " << key;
                return false;
            }
            fields.push_back(iter->second);
        }
        agg_generator.GenUpdate(&builder, fields);
    }
    auto next_func = module_->getOrInsertFunction(
        "fesql_storage_row_iter_next",
        ::llvm::FunctionType::get(void_ty, {ptr_ty}, false));
    builder.CreateCall(next_func, {iter_ptr});
    builder.CreateBr(enter_block);

    // gen iter end
    builder.SetInsertPoint(exit_block);
    auto delete_iter_func = module_->getOrInsertFunction(
        "fesql_storage_row_iter_delete",
        ::llvm::FunctionType::get(void_ty, {ptr_ty}, false));
    builder.CreateCall(delete_iter_func, {iter_ptr});

    // store results to output row
    std::map<uint32_t, NativeValue> dummy_map;
    BufNativeEncoderIRBuilder output_encoder(&dummy_map, *output_schema,
                                             exit_block);
    for (auto& agg_generator : generators) {
        std::vector<std::pair<size_t, ::llvm::Value*>> outputs;
        agg_generator.GenOutputs(&builder, &outputs);
        for (auto pair : outputs) {
            output_encoder.BuildEncodePrimaryField(
                output_arg, pair.first, NativeValue::Create(pair.second));
        }
    }
    builder.CreateRetVoid();
    return true;
}

}  // namespace codegen
}  // namespace fesql<|MERGE_RESOLUTION|>--- conflicted
+++ resolved
@@ -27,29 +27,16 @@
 #include "codegen/variable_ir_builder.h"
 #include "gflags/gflags.h"
 #include "glog/logging.h"
-<<<<<<< HEAD
-
-
-
-=======
-DECLARE_bool(enable_column_sum_opt);
->>>>>>> 83c91256
 namespace fesql {
 namespace codegen {
 
 AggregateIRBuilder::AggregateIRBuilder(const vm::SchemasContext* sc,
-<<<<<<< HEAD
-                                       ::llvm::Module* module):
-schema_context_(sc), module_(module) {
-=======
                                        ::llvm::Module* module,
                                        node::FrameNode* frame_node, uint32_t id)
     : schema_context_(sc),
       module_(module),
       frame_node_(frame_node),
-      id_(id),
-      agg_enabled_(AggregateIRBuilder::EnableColumnAggOpt()) {
->>>>>>> 83c91256
+      id_(id) {
     available_agg_func_set_.insert("sum");
     available_agg_func_set_.insert("avg");
     available_agg_func_set_.insert("count");
@@ -61,26 +48,6 @@
     return available_agg_func_set_.find(fname) != available_agg_func_set_.end();
 }
 
-<<<<<<< HEAD
-=======
-// TODO(someone): configurable codegen
-bool AggregateIRBuilder::EnableColumnAggOpt() {
-    const char* env_name = "ENABLE_COLUMN_AGG_OPT";
-    char* value = getenv(env_name);
-    if (value != nullptr && strcmp(value, "false") == 0) {
-        LOG(INFO) << "Multi column agg opt is disable";
-        return false;
-    }
-    if (FLAGS_enable_column_sum_opt) {
-        LOG(INFO) << "Multi column agg opt is enable";
-        return true;
-    } else {
-        LOG(INFO) << "Multi column agg opt is disable";
-        return false;
-    }
-}
-
->>>>>>> 83c91256
 bool AggregateIRBuilder::CollectAggColumn(const fesql::node::ExprNode* expr,
                                           size_t output_idx,
                                           fesql::type::Type* res_agg_type) {
