/*
 * expr_ir_builder.h
 * Copyright (C) 4paradigm.com 2019 wangtaize <wangtaize@4paradigm.com>
 *
 * Licensed under the Apache License, Version 2.0 (the "License");
 * you may not use this file except in compliance with the License.
 * You may obtain a copy of the License at
 *
 *    http://www.apache.org/licenses/LICENSE-2.0
 *
 * Unless required by applicable law or agreed to in writing, software
 * distributed under the License is distributed on an "AS IS" BASIS,
 * WITHOUT WARRANTIES OR CONDITIONS OF ANY KIND, either express or implied.
 * See the License for the specific language governing permissions and
 * limitations under the License.
 */

#ifndef SRC_CODEGEN_EXPR_IR_BUILDER_H_
#define SRC_CODEGEN_EXPR_IR_BUILDER_H_

#include <string>
#include <memory>
#include "codegen/row_ir_builder.h"
#include "codegen/scope_var.h"
<<<<<<< HEAD
#include "codegen/window_ir_builder.h"
=======
#include "codegen/arithmetic_expr_ir_builder.h"
#include "codegen/predicate_expr_ir_builder.h"
>>>>>>> 24f3ed5e
#include "llvm/IR/IRBuilder.h"
#include "node/sql_node.h"

namespace fesql {
namespace codegen {

class ExprIRBuilder {
 public:
    ExprIRBuilder(::llvm::BasicBlock* block, ScopeVar* scope_var);

    ExprIRBuilder(::llvm::BasicBlock* block, ScopeVar* scope_var,
                  const vm::Schema& schema, const bool row_mode,
                  const std::string& row_ptr_name,
                  const std::string& row_size_name, ::llvm::Module* module);

    ~ExprIRBuilder();

    bool Build(const ::fesql::node::ExprNode* node, ::llvm::Value** output);

 private:
    bool BuildColumnIterator(const std::string& col, ::llvm::Value** output);

    bool BuildColumnItem(const std::string& col, ::llvm::Value** output);

    bool BuildColumnRef(const ::fesql::node::ColumnRefNode* node,
                        ::llvm::Value** output);

    bool BuildCallFn(const ::fesql::node::CallExprNode* fn,
                     ::llvm::Value** output);

    bool BuildBinaryExpr(const ::fesql::node::BinaryExpr* node,
                         ::llvm::Value** output);

    bool BuildUnaryExpr(const ::fesql::node::UnaryExpr* node,
                        ::llvm::Value** output);

    bool BuildStructExpr(const ::fesql::node::StructExpr* node,
                         ::llvm::Value** output);

    ::llvm::Function* GetFuncion(const std::string& col,
                                 const ::fesql::node::DataType& type,
                                 common::Status& status);  // NOLINT

 private:
    ::llvm::BasicBlock* block_;
    ScopeVar* sv_;
    vm::Schema schema_;
    bool row_mode_;
    std::string row_ptr_name_;
    std::string row_size_name_;
<<<<<<< HEAD
=======
    BufNativeIRBuilder* buf_ir_builder_;
    ArithmeticIRBuilder arithmetic_ir_builder_;
    PredicateIRBuilder predicate_ir_builder_;
>>>>>>> 24f3ed5e
    ::llvm::Module* module_;
    std::unique_ptr<RowDecodeIRBuilder> row_ir_builder_;
    std::unique_ptr<WindowDecodeIRBuilder> window_ir_builder_;
};
}  // namespace codegen
}  // namespace fesql
#endif  // SRC_CODEGEN_EXPR_IR_BUILDER_H_<|MERGE_RESOLUTION|>--- conflicted
+++ resolved
@@ -22,12 +22,9 @@
 #include <memory>
 #include "codegen/row_ir_builder.h"
 #include "codegen/scope_var.h"
-<<<<<<< HEAD
 #include "codegen/window_ir_builder.h"
-=======
 #include "codegen/arithmetic_expr_ir_builder.h"
 #include "codegen/predicate_expr_ir_builder.h"
->>>>>>> 24f3ed5e
 #include "llvm/IR/IRBuilder.h"
 #include "node/sql_node.h"
 
@@ -48,6 +45,7 @@
     bool Build(const ::fesql::node::ExprNode* node, ::llvm::Value** output);
 
  private:
+
     bool BuildColumnIterator(const std::string& col, ::llvm::Value** output);
 
     bool BuildColumnItem(const std::string& col, ::llvm::Value** output);
@@ -78,12 +76,8 @@
     bool row_mode_;
     std::string row_ptr_name_;
     std::string row_size_name_;
-<<<<<<< HEAD
-=======
-    BufNativeIRBuilder* buf_ir_builder_;
     ArithmeticIRBuilder arithmetic_ir_builder_;
     PredicateIRBuilder predicate_ir_builder_;
->>>>>>> 24f3ed5e
     ::llvm::Module* module_;
     std::unique_ptr<RowDecodeIRBuilder> row_ir_builder_;
     std::unique_ptr<WindowDecodeIRBuilder> window_ir_builder_;
