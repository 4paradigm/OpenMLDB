--- conflicted
+++ resolved
@@ -20,22 +20,15 @@
 
 #include <memory>
 #include <string>
-<<<<<<< HEAD
-=======
 #include <vector>
 #include "base/status.h"
->>>>>>> a32bbecd
 #include "codegen/arithmetic_expr_ir_builder.h"
 #include "codegen/buf_ir_builder.h"
 #include "codegen/predicate_expr_ir_builder.h"
-<<<<<<< HEAD
 #include "codegen/row_ir_builder.h"
 #include "codegen/scope_var.h"
 #include "codegen/window_ir_builder.h"
-=======
-#include "codegen/scope_var.h"
 #include "codegen/variable_ir_builder.h"
->>>>>>> a32bbecd
 #include "llvm/IR/IRBuilder.h"
 #include "node/sql_node.h"
 
@@ -57,17 +50,12 @@
                ::fesql::base::Status& status);  // NOLINT
 
  private:
-<<<<<<< HEAD
-    bool BuildColumnIterator(const std::string& col, ::llvm::Value** output);
 
-    bool BuildColumnItem(const std::string& col, ::llvm::Value** output);
 
-=======
     bool BuildColumnIterator(const std::string& col, ::llvm::Value** output,
                              ::fesql::base::Status& status);  // NOLINT
     bool BuildColumnItem(const std::string& col, ::llvm::Value** output,
                          ::fesql::base::Status& status);  // NOLINT
->>>>>>> a32bbecd
     bool BuildColumnRef(const ::fesql::node::ColumnRefNode* node,
                         ::llvm::Value** output,
                         ::fesql::base::Status& status);  // NOLINT
@@ -85,20 +73,12 @@
                         ::fesql::base::Status& status);  // NOLINT
 
     bool BuildStructExpr(const ::fesql::node::StructExpr* node,
-<<<<<<< HEAD
-                         ::llvm::Value** output);
-
-    ::llvm::Function* GetFuncion(const std::string& col,
-                                 const ::fesql::node::DataType& type,
-                                 common::Status& status);  // NOLINT
-=======
                          ::llvm::Value** output,
                          ::fesql::base::Status& status);  // NOLINT
     ::llvm::Function* GetFuncion(
         const std::string& col,
         const std::vector<node::TypeNode>& generic_types,
         base::Status& status);  // NOLINT
->>>>>>> a32bbecd
 
  private:
     ::llvm::BasicBlock* block_;
@@ -107,12 +87,8 @@
     bool row_mode_;
     std::string row_ptr_name_;
     std::string row_size_name_;
-<<<<<<< HEAD
-=======
     VariableIRBuilder variable_ir_builder_;
-    BufNativeIRBuilder* buf_ir_builder_;
     // TODO(chenjing): remove following ir builder member
->>>>>>> a32bbecd
     ArithmeticIRBuilder arithmetic_ir_builder_;
     PredicateIRBuilder predicate_ir_builder_;
     ::llvm::Module* module_;
