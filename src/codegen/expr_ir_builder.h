/*
 * expr_ir_builder.h
 * Copyright (C) 4paradigm.com 2019 wangtaize <wangtaize@4paradigm.com>
 *
 * Licensed under the Apache License, Version 2.0 (the "License");
 * you may not use this file except in compliance with the License.
 * You may obtain a copy of the License at
 *
 *    http://www.apache.org/licenses/LICENSE-2.0
 *
 * Unless required by applicable law or agreed to in writing, software
 * distributed under the License is distributed on an "AS IS" BASIS,
 * WITHOUT WARRANTIES OR CONDITIONS OF ANY KIND, either express or implied.
 * See the License for the specific language governing permissions and
 * limitations under the License.
 */

#ifndef CODEGEN_EXPR_IR_BUILDER_H_
#define CODEGEN_EXPR_IR_BUILDER_H_

#include "codegen/scope_var.h"
<<<<<<< HEAD
#include "codegen/buf_ir_builder.h"
=======
#include "llvm/IR/IRBuilder.h"
>>>>>>> b2d67096
#include "node/sql_node.h"

namespace fesql {
namespace codegen {

class SQLExprIRBuilder {

 public:

    SQLExprIRBuilder(::llvm::BasicBlock* block, 
            ScopeVar* scope_var,
            BufIRBuilder* buf_ir_builder,
            const std::string& row_ptr_name,
            const std::string& output_ptr_name,
            ::llvm::Module* module);

    ~SQLExprIRBuilder();

    bool Build(const ::fesql::node::SQLNode* node,
            ::llvm::Value** output,
            std::string& col_name);

 private:

    bool BuildColumnRef(const ::fesql::node::ColumnRefNode* node,
            ::llvm::Value** output);

    bool BuildCallFn(const ::fesql::node::FuncNode* fn,
            ::llvm::Value** output);

 private:
    ::llvm::BasicBlock* block_;
    ScopeVar* sv_;
    std::string row_ptr_name_;
    std::string output_ptr_name_;
    BufIRBuilder* buf_ir_builder_;
    ::llvm::Module* module_;
};

class ExprIRBuilder {
 public:
    ExprIRBuilder(::llvm::BasicBlock* block, ScopeVar* scope_var);
    ~ExprIRBuilder();

    bool Build(const ::fesql::node::FnNode* node, ::llvm::Value** output);

    bool BuildBinaryExpr(const ::fesql::node::FnBinaryExpr* node,
                         ::llvm::Value** output);

    bool BuildUnaryExpr(const ::fesql::node::FnNode* node,
                        ::llvm::Value** output);

 private:
    ::llvm::BasicBlock* block_;
    ScopeVar* scope_var_;
};

<<<<<<< HEAD

} // namespace of codegen
} // namespace of fesql
=======
}  // namespace codegen
}  // namespace fesql
>>>>>>> b2d67096
#endif /* !CODEGEN_EXPR_IR_BUILDER_H_ */<|MERGE_RESOLUTION|>--- conflicted
+++ resolved
@@ -19,11 +19,8 @@
 #define CODEGEN_EXPR_IR_BUILDER_H_
 
 #include "codegen/scope_var.h"
-<<<<<<< HEAD
 #include "codegen/buf_ir_builder.h"
-=======
 #include "llvm/IR/IRBuilder.h"
->>>>>>> b2d67096
 #include "node/sql_node.h"
 
 namespace fesql {
@@ -81,12 +78,7 @@
     ScopeVar* scope_var_;
 };
 
-<<<<<<< HEAD
 
-} // namespace of codegen
-} // namespace of fesql
-=======
 }  // namespace codegen
 }  // namespace fesql
->>>>>>> b2d67096
-#endif /* !CODEGEN_EXPR_IR_BUILDER_H_ */+#endif  // CODEGEN_EXPR_IR_BUILDER_H_