--- conflicted
+++ resolved
@@ -30,16 +30,10 @@
  public:
     ExprIRBuilder(::llvm::BasicBlock* block, ScopeVar* scope_var);
     ExprIRBuilder(::llvm::BasicBlock* block, ScopeVar* scope_var,
-<<<<<<< HEAD
-                  BufIRBuilder* buf_ir_builder, const bool row_mode,
-                  const std::string& row_ptr_name, ::llvm::Module* module);
+                  BufNativeIRBuilder* buf_ir_builder, const bool row_mode,
+                  const std::string& row_ptr_name,
+                  const std::string& row_size_name, ::llvm::Module* module);
 
-=======
-                  BufNativeIRBuilder* buf_ir_builder,
-                  const std::string& row_ptr_name,
-                  const std::string& row_size_name,
-                  const std::string& output_ptr_name, ::llvm::Module* module);
->>>>>>> 5fa46636
     ~ExprIRBuilder();
 
     bool Build(const ::fesql::node::ExprNode* node, ::llvm::Value** output);
@@ -70,13 +64,8 @@
     ScopeVar* sv_;
     bool row_mode_;
     std::string row_ptr_name_;
-<<<<<<< HEAD
-    BufIRBuilder* buf_ir_builder_;
-=======
     std::string row_size_name_;
-    std::string output_ptr_name_;
     BufNativeIRBuilder* buf_ir_builder_;
->>>>>>> 5fa46636
     ::llvm::Module* module_;
 };
 }  // namespace codegen
