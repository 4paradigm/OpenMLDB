--- conflicted
+++ resolved
@@ -30,13 +30,8 @@
  public:
     ExprIRBuilder(::llvm::BasicBlock* block, ScopeVar* scope_var);
     ExprIRBuilder(::llvm::BasicBlock* block, ScopeVar* scope_var,
-<<<<<<< HEAD
                   BufIRBuilder* buf_ir_builder, const bool row_mode,
                   const std::string& row_ptr_name, ::llvm::Module* module);
-=======
-                  BufIRBuilder* buf_ir_builder, const std::string& row_ptr_name,
-                  const std::string& output_ptr_name, ::llvm::Module* module);
->>>>>>> 20d6d765
 
     ~ExprIRBuilder();
 
@@ -59,8 +54,9 @@
 
     bool BuildStructExpr(const ::fesql::node::StructExpr* node,
                          ::llvm::Value** output);
-    ::llvm::Function* GetFuncion(const std::string &col);
-    ::llvm::Function* GetFuncion(const std::string &col, const ::fesql::node::DataType &type);
+    ::llvm::Function* GetFuncion(const std::string& col);
+    ::llvm::Function* GetFuncion(const std::string& col,
+                                 const ::fesql::node::DataType& type);
 
  private:
     ::llvm::BasicBlock* block_;
