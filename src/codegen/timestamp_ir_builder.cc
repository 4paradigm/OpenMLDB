/*-------------------------------------------------------------------------
 * Copyright (C) 2020, 4paradigm
 * timestamp_ir_builder.cc
 *
 * Author: chenjing
 * Date: 2020/5/22
 *--------------------------------------------------------------------------
 **/
#include "codegen/timestamp_ir_builder.h"
#include <string>
#include <vector>
#include "codegen/arithmetic_expr_ir_builder.h"
#include "codegen/ir_base_builder.h"
#include "codegen/null_ir_builder.h"
#include "codegen/predicate_expr_ir_builder.h"
#include "glog/logging.h"
#include "node/sql_node.h"

using fesql::common::kCodegenError;

namespace fesql {
namespace codegen {
int32_t TimestampIRBuilder::TIME_ZONE = 8;
TimestampIRBuilder::TimestampIRBuilder(::llvm::Module* m)
    : StructTypeIRBuilder(m) {
    InitStructType();
}
TimestampIRBuilder::~TimestampIRBuilder() {}
void TimestampIRBuilder::InitStructType() {
    std::string name = "fe.timestamp";
    ::llvm::StringRef sr(name);
    ::llvm::StructType* stype = m_->getTypeByName(sr);
    if (stype != NULL) {
        struct_type_ = stype;
        return;
    }
    stype = ::llvm::StructType::create(m_->getContext(), name);
    ::llvm::Type* ts_ty = (::llvm::Type::getInt64Ty(m_->getContext()));
    std::vector<::llvm::Type*> elements;
    elements.push_back(ts_ty);
    stype->setBody(::llvm::ArrayRef<::llvm::Type*>(elements));
    struct_type_ = stype;
    return;
}

base::Status TimestampIRBuilder::CastFrom(::llvm::BasicBlock* block,
                                          const NativeValue& src,
                                          NativeValue* output) {
    base::Status status;
    if (TypeIRBuilder::IsTimestampPtr(src.GetType())) {
        *output = src;
        return Status::OK();
    }

    if (src.IsConstNull()) {
        *output = NativeValue::CreateNull(GetType());
        return Status::OK();
    }
    ::llvm::IRBuilder<> builder(block);
    NativeValue ts;
    CastExprIRBuilder cast_builder(block);
    CondSelectIRBuilder cond_ir_builder;
    PredicateIRBuilder predicate_ir_builder(block);
    NullIRBuilder null_ir_builder;
    if (IsNumber(src.GetType())) {
        CHECK_STATUS(cast_builder.Cast(src, builder.getInt64Ty(), &ts));
        NativeValue cond;
        CHECK_STATUS(predicate_ir_builder.BuildGeExpr(
            ts, NativeValue::Create(builder.getInt64(0)), &cond));
        ::llvm::Value* timestamp;
        CHECK_TRUE(NewTimestamp(block, ts.GetValue(&builder), &timestamp),
                   "Fail to cast timestamp: new timestamp(ts) fail");
        CHECK_STATUS(
            cond_ir_builder.Select(block, cond, NativeValue::Create(timestamp),
                                   NativeValue::CreateNull(GetType()), output));

    } else if (IsStringPtr(src.GetType()) || IsDatePtr(src.GetType())) {
        ::llvm::IRBuilder<> builder(block);
        ::llvm::Value* dist = nullptr;
        ::llvm::Value* is_null_ptr = builder.CreateAlloca(builder.getInt1Ty());
        if (!CreateDefault(block, &dist)) {
            status.code = common::kCodegenError;
            status.msg = "Fail to cast date: create default date fail";
            return status;
        }
        ::std::string fn_name = "timestamp." + TypeName(src.GetType());

<<<<<<< HEAD
        auto cast_func = m_->getOrInsertFunction(
            fn_name,
            ::llvm::FunctionType::get(builder.getVoidTy(),
                                      {src.GetType(), dist->getType(),
                                       builder.getInt1Ty()->getPointerTo()},
                                      false));
        builder.CreateCall(cast_func,
                           {src.GetValue(&builder), dist, is_null_ptr});
        ::llvm::Value* should_return_null = builder.CreateLoad(is_null_ptr);
        null_ir_builder.CheckAnyNull(block, src, &should_return_null);
        *output = NativeValue::CreateWithFlag(dist, should_return_null);
=======
    if (IsInterger(src->getType())) {
        CHECK_TRUE(
            cast_builder.SafeCast(src, builder.getInt64Ty(), &ts, status),
            kCodegenError);
        CHECK_TRUE(NewTimestamp(block, ts, output), kCodegenError,
                   "Fail to cast timestamp: new timestamp fail");
>>>>>>> 128135a2
    } else {
        status.msg =
            "fail to codegen cast bool expr: value type isn't compatible";
        status.code = common::kCodegenError;
        return status;
    }
    return base::Status::OK();
}
bool TimestampIRBuilder::CopyFrom(::llvm::BasicBlock* block, ::llvm::Value* src,
                                  ::llvm::Value* dist) {
    if (nullptr == src || nullptr == dist) {
        LOG(WARNING) << "Fail to copy string: src or dist is null";
        return false;
    }
    if (!IsTimestampPtr(src->getType())) {
        LOG(WARNING) << "Fail to copy string: src isn't Timestamp Ptr";
        return false;
    }
    if (!IsTimestampPtr(dist->getType())) {
        LOG(WARNING) << "Fail to copy string: dist isn't Timestamp Ptr";
        return false;
    }
    ::llvm::Value* ts;
    if (!GetTs(block, src, &ts)) {
        return false;
    }
    if (!SetTs(block, dist, ts)) {
        return false;
    }
    return true;
}
bool TimestampIRBuilder::GetTs(::llvm::BasicBlock* block,
                               ::llvm::Value* timestamp,
                               ::llvm::Value** output) {
    return Get(block, timestamp, 0, output);
}
bool TimestampIRBuilder::SetTs(::llvm::BasicBlock* block,
                               ::llvm::Value* timestamp, ::llvm::Value* ts) {
    return Set(block, timestamp, 0, ts);
}
bool TimestampIRBuilder::Minute(::llvm::BasicBlock* block, ::llvm::Value* value,
                                ::llvm::Value** output, base::Status& status) {
    if (block == NULL || output == NULL) {
        LOG(WARNING) << "the output ptr or block is NULL ";
        return false;
    }
    ::llvm::Value* ts;
    if (IsTimestampPtr(value->getType())) {
        if (!GetTs(block, value, &ts)) {
            return false;
        }
    } else {
        ts = value;
    }
    if (!IsInterger(ts->getType())) {
        LOG(WARNING)
            << "fail Get Minute, input value should be timestamp or int";
        return false;
    }
    ::llvm::IRBuilder<> builder(block);
    ArithmeticIRBuilder arithmetic_builder(block);
    if (!arithmetic_builder.BuildModExpr(
            block, ts, builder.getInt64(1000 * 60 * 60), &ts, status)) {
        LOG(WARNING) << "Fail Get Minute " << status.msg;
        return false;
    }
    if (!arithmetic_builder.BuildSDivExpr(
            block, ts, builder.getInt64(1000 * 60), output, status)) {
        LOG(WARNING) << "Fail Get Minute " << status.msg;
        return false;
    }
    CastExprIRBuilder cast_builder(block);
    return cast_builder.UnSafeCastNumber(*output, builder.getInt32Ty(), output,
                                         status);
}
bool TimestampIRBuilder::Second(::llvm::BasicBlock* block, ::llvm::Value* value,
                                ::llvm::Value** output, base::Status& status) {
    if (block == NULL || output == NULL) {
        LOG(WARNING) << "the output ptr or block is NULL ";
        return false;
    }
    ::llvm::Value* ts;
    if (IsTimestampPtr(value->getType())) {
        if (!GetTs(block, value, &ts)) {
            return false;
        }
    } else {
        ts = value;
    }
    if (!IsInterger(ts->getType())) {
        LOG(WARNING)
            << "fail Get Second, input value should be timestamp or int";
        return false;
    }
    ::llvm::IRBuilder<> builder(block);
    ArithmeticIRBuilder arithmetic_builder(block);
    if (!arithmetic_builder.BuildModExpr(block, ts, builder.getInt64(1000 * 60),
                                         &ts, status)) {
        LOG(WARNING) << "Fail Get Second " << status.msg;
        return false;
    }
    if (!arithmetic_builder.BuildSDivExpr(block, ts, builder.getInt64(1000),
                                          output, status)) {
        LOG(WARNING) << "Fail Get Second " << status.msg;
        return false;
    }
    CastExprIRBuilder cast_builder(block);
    return cast_builder.UnSafeCastNumber(*output, builder.getInt32Ty(), output,
                                         status);
}
bool TimestampIRBuilder::Hour(::llvm::BasicBlock* block, ::llvm::Value* value,
                              ::llvm::Value** output, base::Status& status) {
    if (block == NULL || output == NULL) {
        LOG(WARNING) << "the output ptr or block is NULL ";
        return false;
    }
    ::llvm::Value* ts;
    if (IsTimestampPtr(value->getType())) {
        if (!GetTs(block, value, &ts)) {
            return false;
        }
    } else {
        ts = value;
    }
    if (!IsInterger(ts->getType())) {
        LOG(WARNING)
            << "fail Get Hour, input value should be timestamp or interger";
        return false;
    }
    ::llvm::IRBuilder<> builder(block);
    ::llvm::Value* day_ms = nullptr;
    ArithmeticIRBuilder arithmetic_builder(block);
    if (TIME_ZONE > 0 &&
        !arithmetic_builder.BuildAddExpr(
            block, ts, builder.getInt64(1000 * 60 * 60 * TIME_ZONE), &day_ms,
            status)) {
        LOG(WARNING) << "Fail Get Hour " << status.msg;
        return false;
    }
    if (!arithmetic_builder.BuildModExpr(block, day_ms,
                                         builder.getInt64(1000 * 60 * 60 * 24),
                                         &day_ms, status)) {
        LOG(WARNING) << "Fail Get Hour " << status.msg;
        return false;
    }
    if (!arithmetic_builder.BuildSDivExpr(
            block, day_ms, builder.getInt64(1000 * 60 * 60), output, status)) {
        LOG(WARNING) << "Fail Get Hour " << status.msg;
        return false;
    }
    CastExprIRBuilder cast_builder(block);
    return cast_builder.UnSafeCastNumber(*output, builder.getInt32Ty(), output,
                                         status);
}
bool TimestampIRBuilder::CreateDefault(::llvm::BasicBlock* block,
                                       ::llvm::Value** output) {
    return NewTimestamp(block, output);
}
bool TimestampIRBuilder::NewTimestamp(::llvm::BasicBlock* block,
                                      ::llvm::Value** output) {
    if (block == NULL || output == NULL) {
        LOG(WARNING) << "the output ptr or block is NULL ";
        return false;
    }
    ::llvm::Value* timestamp;
    if (!Create(block, &timestamp)) {
        return false;
    }
    if (!SetTs(block, timestamp,
               ::llvm::ConstantInt::get(
                   ::llvm::Type::getInt64Ty(m_->getContext()), 0, false))) {
        return false;
    }
    *output = timestamp;
    return true;
}
bool TimestampIRBuilder::NewTimestamp(::llvm::BasicBlock* block,
                                      ::llvm::Value* ts,
                                      ::llvm::Value** output) {
    if (block == NULL || output == NULL) {
        LOG(WARNING) << "the output ptr or block is NULL ";
        return false;
    }
    ::llvm::Value* timestamp;
    if (!Create(block, &timestamp)) {
        return false;
    }
    if (!SetTs(block, timestamp, ts)) {
        return false;
    }
    *output = timestamp;
    return true;
}
base::Status TimestampIRBuilder::FDiv(::llvm::BasicBlock* block,
                                      ::llvm::Value* timestamp,
                                      ::llvm::Value* right,
                                      ::llvm::Value** output) {
    CHECK_TRUE(nullptr != timestamp && nullptr != right, kCodegenError,
               "Fail Timestamp FDiv: lhs or rhs is null")
    CHECK_TRUE(TypeIRBuilder::IsTimestampPtr(timestamp->getType()),
               kCodegenError, "Fail Timestamp FDiv: lhs type is ",
               TypeIRBuilder::TypeName(timestamp->getType()))
    CHECK_TRUE(TypeIRBuilder::IsNumber(right->getType()), kCodegenError,
               "Fail Timestamp FDiv: lhs type is ",
               TypeIRBuilder::TypeName(right->getType()))

    ::llvm::IRBuilder<> builder(block);
    CastExprIRBuilder cast_ir_builder(block);
    ::llvm::Value* casted_right = nullptr;
    Status status;
<<<<<<< HEAD
    CHECK_TRUE(cast_ir_builder.UnSafeCastNumber(right, builder.getDoubleTy(),
                                                &casted_right, status),
               status.msg);
=======
    CHECK_TRUE(cast_ir_builder.UnSafeCast(right, builder.getDoubleTy(),
                                          &casted_right, status),
               kCodegenError, status.msg);
>>>>>>> 128135a2
    ::llvm::Value* ts = nullptr;
    CHECK_TRUE(GetTs(block, timestamp, &ts), kCodegenError,
               "Fail Timestamp FDiv: fail to get ts");

    ArithmeticIRBuilder arithmetic_ir_builder(block);
    CHECK_TRUE(arithmetic_ir_builder.BuildFDivExpr(block, ts, casted_right,
                                                   output, status),
               kCodegenError, status.msg)
    return Status::OK();
}
// Adds the integer expression interval to the timestamp expression, The unit
// for interval is millisecond
base::Status TimestampIRBuilder::TimestampAdd(::llvm::BasicBlock* block,
                                              ::llvm::Value* timestamp,
                                              ::llvm::Value* duration,
                                              ::llvm::Value** output) {
    CHECK_TRUE(nullptr != timestamp && nullptr != duration, kCodegenError,
               "Fail Timestamp Add: lhs or rhs is null")
    CHECK_TRUE(TypeIRBuilder::IsTimestampPtr(timestamp->getType()),
               kCodegenError, "Fail Timestamp Add: lhs type is ",
               TypeIRBuilder::TypeName(timestamp->getType()))
    CHECK_TRUE(TypeIRBuilder::IsInterger(duration->getType()), kCodegenError,
               "Fail Timestamp Add: lhs type is ",
               TypeIRBuilder::TypeName(duration->getType()))

    ::llvm::IRBuilder<> builder(block);
    CastExprIRBuilder cast_ir_builder(block);
    ::llvm::Value* casted_right = nullptr;
    Status status;
<<<<<<< HEAD
    CHECK_TRUE(cast_ir_builder.UnSafeCastNumber(duration, builder.getInt64Ty(),
                                                &casted_right, status),
               status.msg);
=======
    CHECK_TRUE(cast_ir_builder.UnSafeCast(duration, builder.getInt64Ty(),
                                          &casted_right, status),
               kCodegenError, status.msg);
>>>>>>> 128135a2
    ::llvm::Value* ts = nullptr;
    CHECK_TRUE(GetTs(block, timestamp, &ts), kCodegenError,
               "Fail Timestamp Add: fail to get ts");

    ArithmeticIRBuilder arithmetic_ir_builder(block);
    ::llvm::Value* add_ts = nullptr;
    CHECK_TRUE(arithmetic_ir_builder.BuildAddExpr(block, ts, casted_right,
                                                  &add_ts, status),
               kCodegenError, status.msg)
    CHECK_TRUE(NewTimestamp(block, add_ts, output), kCodegenError,
               "Fail Timestamp Add: new timestamp with ts error");
    return Status::OK();
}
}  // namespace codegen
}  // namespace fesql<|MERGE_RESOLUTION|>--- conflicted
+++ resolved
@@ -69,6 +69,7 @@
             ts, NativeValue::Create(builder.getInt64(0)), &cond));
         ::llvm::Value* timestamp;
         CHECK_TRUE(NewTimestamp(block, ts.GetValue(&builder), &timestamp),
+                   kCodegenError,
                    "Fail to cast timestamp: new timestamp(ts) fail");
         CHECK_STATUS(
             cond_ir_builder.Select(block, cond, NativeValue::Create(timestamp),
@@ -85,7 +86,6 @@
         }
         ::std::string fn_name = "timestamp." + TypeName(src.GetType());
 
-<<<<<<< HEAD
         auto cast_func = m_->getOrInsertFunction(
             fn_name,
             ::llvm::FunctionType::get(builder.getVoidTy(),
@@ -97,14 +97,6 @@
         ::llvm::Value* should_return_null = builder.CreateLoad(is_null_ptr);
         null_ir_builder.CheckAnyNull(block, src, &should_return_null);
         *output = NativeValue::CreateWithFlag(dist, should_return_null);
-=======
-    if (IsInterger(src->getType())) {
-        CHECK_TRUE(
-            cast_builder.SafeCast(src, builder.getInt64Ty(), &ts, status),
-            kCodegenError);
-        CHECK_TRUE(NewTimestamp(block, ts, output), kCodegenError,
-                   "Fail to cast timestamp: new timestamp fail");
->>>>>>> 128135a2
     } else {
         status.msg =
             "fail to codegen cast bool expr: value type isn't compatible";
@@ -315,15 +307,9 @@
     CastExprIRBuilder cast_ir_builder(block);
     ::llvm::Value* casted_right = nullptr;
     Status status;
-<<<<<<< HEAD
     CHECK_TRUE(cast_ir_builder.UnSafeCastNumber(right, builder.getDoubleTy(),
-                                                &casted_right, status),
-               status.msg);
-=======
-    CHECK_TRUE(cast_ir_builder.UnSafeCast(right, builder.getDoubleTy(),
                                           &casted_right, status),
                kCodegenError, status.msg);
->>>>>>> 128135a2
     ::llvm::Value* ts = nullptr;
     CHECK_TRUE(GetTs(block, timestamp, &ts), kCodegenError,
                "Fail Timestamp FDiv: fail to get ts");
@@ -353,15 +339,9 @@
     CastExprIRBuilder cast_ir_builder(block);
     ::llvm::Value* casted_right = nullptr;
     Status status;
-<<<<<<< HEAD
     CHECK_TRUE(cast_ir_builder.UnSafeCastNumber(duration, builder.getInt64Ty(),
-                                                &casted_right, status),
-               status.msg);
-=======
-    CHECK_TRUE(cast_ir_builder.UnSafeCast(duration, builder.getInt64Ty(),
                                           &casted_right, status),
                kCodegenError, status.msg);
->>>>>>> 128135a2
     ::llvm::Value* ts = nullptr;
     CHECK_TRUE(GetTs(block, timestamp, &ts), kCodegenError,
                "Fail Timestamp Add: fail to get ts");
