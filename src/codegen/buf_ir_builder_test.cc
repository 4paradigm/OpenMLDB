/*
 * ir_base_builder_test.cc
 * Copyright (C) 4paradigm.com 2019 wangtaize <wangtaize@4paradigm.com>
 *
 * Licensed under the Apache License, Version 2.0 (the "License");
 * you may not use this file except in compliance with the License.
 * You may obtain a copy of the License at
 *
 *    http://www.apache.org/licenses/LICENSE-2.0
 *
 * Unless required by applicable law or agreed to in writing, software
 * distributed under the License is distributed on an "AS IS" BASIS,
 * WITHOUT WARRANTIES OR CONDITIONS OF ANY KIND, either express or implied.
 * See the License for the specific language governing permissions and
 * limitations under the License.
 */

#include <memory>
<<<<<<< HEAD
#include <stdio.h>
=======
>>>>>>> 20d6d765
#include "codegen/buf_ir_builder.h"

#include "gtest/gtest.h"

#include "llvm/ExecutionEngine/Orc/LLJIT.h"
#include "llvm/IR/Function.h"
#include "llvm/IR/IRBuilder.h"
#include "llvm/IR/InstrTypes.h"
#include "llvm/IR/LegacyPassManager.h"
#include "llvm/IR/Module.h"
#include "llvm/Support/InitLLVM.h"
#include "llvm/Support/TargetSelect.h"
#include "llvm/Support/raw_ostream.h"
#include "llvm/Transforms/AggressiveInstCombine/AggressiveInstCombine.h"
#include "llvm/Transforms/InstCombine/InstCombine.h"
#include "llvm/Transforms/Scalar.h"
#include "llvm/Transforms/Scalar/GVN.h"

using namespace llvm;  // NOLINT
<<<<<<< HEAD
using namespace llvm::orc;  // NOLINT
=======
using namespace llvm::orc; // NOLINT
>>>>>>> 20d6d765

ExitOnError ExitOnErr;

struct TestString {
    int32_t size;
    char* data;
};

void PrintInt16(int16_t val) {
    printf("int16_t %d\n", val);
}

void PrintInt32(int32_t val) {
    printf("int32_t %d\n", val);
}

void PrintPtr(int8_t* ptr) {
    printf("ptr %p\n", ptr);
}


void PrintString(int8_t* ptr) {
    TestString* ts = reinterpret_cast<TestString*>(ptr);
    printf("char* start %p\n", ts->data);
    printf("char* size %d\n", ts->size);
    std::string str(ts->data, ts->size);
    std::cout << "content "<< str << std::endl;
    printf("ptr %p\n", ptr);
}

namespace fesql {
namespace codegen {

class BufIRBuilderTest : public ::testing::Test {
 public:
    BufIRBuilderTest() {}
    ~BufIRBuilderTest() {}
};

<<<<<<< HEAD
template <class T>
void RunCase(T expected, const ::fesql::type::Type& type,
             const std::string& col, int8_t* row, int32_t row_size) {
=======
TEST_F(BufIRBuilderTest, test_load_int32) {
>>>>>>> 20d6d765
    ::fesql::type::TableDef table;
    table.set_name("t1");
    {
        ::fesql::type::ColumnDef* column = table.add_columns();
        column->set_type(::fesql::type::kInt32);
        column->set_name("col1");
    }
    {
        ::fesql::type::ColumnDef* column = table.add_columns();
        column->set_type(::fesql::type::kInt16);
        column->set_name("col2");
    }
    {
        ::fesql::type::ColumnDef* column = table.add_columns();
        column->set_type(::fesql::type::kFloat);
        column->set_name("col3");
    }
    {
        ::fesql::type::ColumnDef* column = table.add_columns();
        column->set_type(::fesql::type::kDouble);
        column->set_name("col4");
    }

    {
        ::fesql::type::ColumnDef* column = table.add_columns();
        column->set_type(::fesql::type::kInt64);
        column->set_name("col5");
    }

    {
        ::fesql::type::ColumnDef* column = table.add_columns();
        column->set_type(::fesql::type::kVarchar);
        column->set_name("col6");
    }
    auto ctx = llvm::make_unique<LLVMContext>();
    auto m = make_unique<Module>("test_load_float", *ctx);
    // Create the add1 function entry and insert this entry into module M.  The
    // function will have a return type of "int" and take an argument of "int".
<<<<<<< HEAD
    bool is_void = false;
    ::llvm::Type* retTy = NULL;
    switch (type) {
        case ::fesql::type::kInt16:
            retTy = Type::getInt16Ty(*ctx);
            break;
        case ::fesql::type::kInt32:
            retTy = Type::getInt32Ty(*ctx);
            break;
        case ::fesql::type::kInt64:
            retTy = Type::getInt64Ty(*ctx);
            break;
        case ::fesql::type::kDouble:
            retTy = Type::getDoubleTy(*ctx);
            break;
        case ::fesql::type::kFloat:
            retTy = Type::getFloatTy(*ctx);
            break;
        default:
            is_void = true;
            retTy = Type::getVoidTy(*ctx);
    }
    Function* fn = Function::Create(
        FunctionType::get(
            retTy, {Type::getInt8PtrTy(*ctx), Type::getInt32Ty(*ctx)}, false),
        Function::ExternalLinkage, "fn", m.get());
    BasicBlock* entry_block = BasicBlock::Create(*ctx, "EntryBlock", fn);
    ScopeVar sv;
    BufIRBuilder buf_builder(&table, entry_block, &sv);
    IRBuilder<> builder(entry_block);
    Function::arg_iterator it = fn->arg_begin();
    Argument* arg0 = &*it;
    ++it;
    Argument* arg1 = &*it;
=======
    Function* load_fn =
        Function::Create(FunctionType::get(Type::getInt32Ty(*ctx),
                                           {Type::getInt8PtrTy(*ctx)}, false),
                         Function::ExternalLinkage, "load_fn", m.get());

    BasicBlock* entry_block = BasicBlock::Create(*ctx, "EntryBlock", load_fn);
    ScopeVar sv;
    BufIRBuilder buf_builder(&table, entry_block, &sv);
    IRBuilder<> builder(entry_block);
    Argument* arg0 = &*load_fn->arg_begin();
>>>>>>> 20d6d765
    ::llvm::Value* val = NULL;
    bool ok = buf_builder.BuildGetField(col, arg0, arg1, &val);
    ASSERT_TRUE(ok);
    if (type == ::fesql::type::kVarchar) {
        ::llvm::Type* i8_ptr_ty = builder.getInt8PtrTy();
        
        ::llvm::Value* i8_ptr = builder.CreatePointerCast(val, i8_ptr_ty);
        ::llvm::Type* void_ty = builder.getVoidTy();
        ::llvm::FunctionCallee callee = m->getOrInsertFunction("print_str",  
                void_ty, i8_ptr_ty);
        std::vector<Value*> call_args;
        call_args.push_back(i8_ptr);
        ::llvm::ArrayRef<Value*> call_args_ref(call_args);
        builder.CreateCall(callee, call_args_ref);
    }
    if (!is_void) {
        builder.CreateRet(val);
    }else {
        builder.CreateRetVoid();
    }
    m->print(::llvm::errs(), NULL);
<<<<<<< HEAD
    auto J = ExitOnErr(::llvm::orc::LLJITBuilder().create());
    auto& jd = J->getMainJITDylib();
    ::llvm::orc::MangleAndInterner mi(J->getExecutionSession(), 
                        J->getDataLayout());
    ::llvm::StringRef symbol1("print_str");
    ::llvm::StringRef symbol2("print_i16");
    ::llvm::StringRef symbol3("print_i32");
    ::llvm::StringRef symbol4("print_ptr");
    ::llvm::orc::SymbolMap  symbol_map;
    ::llvm::JITEvaluatedSymbol jit_symbol1(
            ::llvm::pointerToJITTargetAddress(reinterpret_cast<void*>(&PrintString)),
                           ::llvm::JITSymbolFlags());

    ::llvm::JITEvaluatedSymbol jit_symbol2(
            ::llvm::pointerToJITTargetAddress(reinterpret_cast<void*>(&PrintInt16)),
                           ::llvm::JITSymbolFlags());

    ::llvm::JITEvaluatedSymbol jit_symbol3(
            ::llvm::pointerToJITTargetAddress(reinterpret_cast<void*>(&PrintInt32)),
                           ::llvm::JITSymbolFlags());

    ::llvm::JITEvaluatedSymbol jit_symbol4(
            ::llvm::pointerToJITTargetAddress(reinterpret_cast<void*>(&PrintPtr)),
                           ::llvm::JITSymbolFlags());
=======
    auto J = ExitOnErr(LLJITBuilder().create());
    ExitOnErr(J->addIRModule(
        std::move(ThreadSafeModule(std::move(m), std::move(ctx)))));
    auto load_fn_jit = ExitOnErr(J->lookup("load_fn"));
    int32_t (*decode)(int8_t*) = (int32_t(*)(int8_t*))load_fn_jit.getAddress();
    int8_t* ptr = static_cast<int8_t*>(malloc(28));
    *(reinterpret_cast<int16_t*>(ptr)) = 1;
    *(reinterpret_cast<int32_t*>(ptr + 2)) = 1;
    *(reinterpret_cast<int16_t*>(ptr + 2 + 4)) = 2;
    *(reinterpret_cast<float*>(ptr + 2 + 4 + 2)) = 3.1f;
    *(reinterpret_cast<double*>(ptr + 2 + 4 + 2 + 4)) = 4.1;
    *(reinterpret_cast<int64_t*>(ptr + 2 + 4 + 2 + 4 + 8)) = 5;
    int32_t ret = decode(ptr);
    ASSERT_EQ(ret, 1);
}

TEST_F(BufIRBuilderTest, test_load_float) {
    ::fesql::type::TableDef table;
    table.set_name("t1");
    {
        ::fesql::type::ColumnDef* column = table.add_columns();
        column->set_type(::fesql::type::kInt32);
        column->set_name("col1");
    }
    {
        ::fesql::type::ColumnDef* column = table.add_columns();
        column->set_type(::fesql::type::kInt16);
        column->set_name("col2");
    }
>>>>>>> 20d6d765


    symbol_map.insert(std::make_pair(mi(symbol1), jit_symbol1));
    symbol_map.insert(std::make_pair(mi(symbol2), jit_symbol2));
    symbol_map.insert(std::make_pair(mi(symbol3), jit_symbol3));
    symbol_map.insert(std::make_pair(mi(symbol4), jit_symbol4));

    auto err = jd.define(::llvm::orc::absoluteSymbols(symbol_map));
    if (err) {
        ASSERT_TRUE(false);
    }
    ExitOnErr(J->addIRModule(
        std::move(ThreadSafeModule(std::move(m), std::move(ctx)))));
    auto load_fn_jit = ExitOnErr(J->lookup("fn"));
    if (!is_void) {
        T(*decode)
    (int8_t*, int32_t) =
        reinterpret_cast<T (*)(int8_t*, int32_t)>(load_fn_jit.getAddress());
        ASSERT_EQ(expected, decode(row, row_size));

    }else {
        void(*decode)
    (int8_t*, int32_t) =
        reinterpret_cast<void (*)(int8_t*, int32_t)>(load_fn_jit.getAddress());
        decode(row, row_size);
    }
}

<<<<<<< HEAD
TEST_F(BufIRBuilderTest, test_load_str) {
    int8_t* ptr = static_cast<int8_t*>(malloc(35));
    *reinterpret_cast<int32_t*>(ptr + 2) = 1;
    *reinterpret_cast<int16_t*>(ptr + 2 + 4) = 2;
    *reinterpret_cast<float*>(ptr + 2 + 4 + 2) = 3.1f;
    *reinterpret_cast<double*>(ptr + 2 + 4 + 2 + 4) = 4.1;
    *reinterpret_cast<int64_t*>(ptr + 2 + 4 + 2 + 4 + 8) = 5;
    *reinterpret_cast<int16_t*>(ptr + 2 + 4 + 2 + 4 + 8 + 8) = 30;
    char* str = "hello";
    memcpy(ptr + 30, static_cast<void*>(str), 5);
    printf("char* start %p\n", ptr + 30);
    RunCase<int16_t>(2, ::fesql::type::kVarchar, "col6", ptr, 35);
    free(ptr);
}

TEST_F(BufIRBuilderTest, test_load_int16) {
    int8_t* ptr = static_cast<int8_t*>(malloc(35));
    *reinterpret_cast<int32_t*>(ptr + 2) = 1;
    *reinterpret_cast<int16_t*>(ptr + 2 + 4) = 2;
    *reinterpret_cast<float*>(ptr + 2 + 4 + 2) = 3.1f;
    *reinterpret_cast<double*>(ptr + 2 + 4 + 2 + 4) = 4.1;
    *reinterpret_cast<int64_t*>(ptr + 2 + 4 + 2 + 4 + 8) = 5;
    RunCase<int16_t>(2, ::fesql::type::kInt16, "col2", ptr, 28);
    free(ptr);
}

TEST_F(BufIRBuilderTest, test_load_float) {
=======
    // Create an LLJIT instance.
    auto ctx = llvm::make_unique<LLVMContext>();
    auto m = make_unique<Module>("test_load_float", *ctx);
    // Create the add1 function entry and insert this entry into module M.  The
    // function will have a return type of "int" and take an argument of "int".
    Function* load_fn =
        Function::Create(FunctionType::get(Type::getInt16Ty(*ctx),
                                           {Type::getInt8PtrTy(*ctx)}, false),
                         Function::ExternalLinkage, "load_fn", m.get());

    BasicBlock* entry_block = BasicBlock::Create(*ctx, "EntryBlock", load_fn);
    ScopeVar sv;
    BufIRBuilder buf_builder(&table, entry_block, &sv);
    IRBuilder<> builder(entry_block);
    Argument* arg0 = &*load_fn->arg_begin();
    ::llvm::Value* val = NULL;
    bool ok = buf_builder.BuildGetField("col2", arg0, &val);
    ASSERT_TRUE(ok);
    builder.CreateRet(val);
    m->print(::llvm::errs(), NULL);
    auto J = ExitOnErr(LLJITBuilder().create());
    ExitOnErr(J->addIRModule(
        std::move(ThreadSafeModule(std::move(m), std::move(ctx)))));
    auto load_fn_jit = ExitOnErr(J->lookup("load_fn"));
    int16_t (*decode)(int8_t*) = (int16_t(*)(int8_t*))load_fn_jit.getAddress();
>>>>>>> 20d6d765
    int8_t* ptr = static_cast<int8_t*>(malloc(28));
    *reinterpret_cast<int32_t*>(ptr + 2) = 1;
    *reinterpret_cast<int16_t*>(ptr + 2 + 4) = 2;
    *reinterpret_cast<float*>(ptr + 2 + 4 + 2) = 3.1f;
    *reinterpret_cast<double*>(ptr + 2 + 4 + 2 + 4) = 4.1;
    *reinterpret_cast<int64_t*>(ptr + 2 + 4 + 2 + 4 + 8) = 5;
    RunCase<float>(3.1f, ::fesql::type::kFloat, "col3", ptr, 28);
    free(ptr);
}

<<<<<<< HEAD
TEST_F(BufIRBuilderTest, test_load_int32) {
    int8_t* ptr = static_cast<int8_t*>(malloc(28));
    *reinterpret_cast<int32_t*>(ptr + 2) = 1;
    *reinterpret_cast<int16_t*>(ptr + 2 + 4) = 2;
    *reinterpret_cast<float*>(ptr + 2 + 4 + 2) = 3.1f;
    *reinterpret_cast<double*>(ptr + 2 + 4 + 2 + 4) = 4.1;
    *reinterpret_cast<int64_t*>(ptr + 2 + 4 + 2 + 4 + 8) = 5;
    RunCase<int32_t>(1, ::fesql::type::kInt32, "col1", ptr, 28);
    free(ptr);
}

TEST_F(BufIRBuilderTest, test_load_double) {
    int8_t* ptr = static_cast<int8_t*>(malloc(28));
    *reinterpret_cast<int32_t*>(ptr + 2) = 1;
    *reinterpret_cast<int16_t*>(ptr + 2 + 4) = 2;
    *reinterpret_cast<float*>(ptr + 2 + 4 + 2) = 3.1f;
    *reinterpret_cast<double*>(ptr + 2 + 4 + 2 + 4) = 4.1;
    *reinterpret_cast<int64_t*>(ptr + 2 + 4 + 2 + 4 + 8) = 5;
    RunCase<double>(4.1, ::fesql::type::kDouble, "col4", ptr, 28);
    free(ptr);
}
=======
    *(reinterpret_cast<int32_t*>(ptr + 2)) = 1;
    *(reinterpret_cast<int16_t*>(ptr + 2 + 4)) = 2;
    *(reinterpret_cast<float*>(ptr + 2 + 4 + 2)) = 3.1f;
    *(reinterpret_cast<double*>(ptr + 2 + 4 + 2 + 4)) = 4.1;
    *(reinterpret_cast<int64_t*>(ptr + 2 + 4 + 2 + 4 + 8)) = 5;
>>>>>>> 20d6d765

TEST_F(BufIRBuilderTest, test_load_int64) {
    int8_t* ptr = static_cast<int8_t*>(malloc(28));
    *reinterpret_cast<int32_t*>(ptr + 2) = 1;
    *reinterpret_cast<int16_t*>(ptr + 2 + 4) = 2;
    *reinterpret_cast<float*>(ptr + 2 + 4 + 2) = 3.1f;
    *reinterpret_cast<double*>(ptr + 2 + 4 + 2 + 4) = 4.1;
    *reinterpret_cast<int64_t*>(ptr + 2 + 4 + 2 + 4 + 8) = 5;
    RunCase<int64_t>(5, ::fesql::type::kDouble, "col5", ptr, 28);
    free(ptr);
}

}  // namespace codegen
}  // namespace fesql

int main(int argc, char** argv) {
    ::testing::InitGoogleTest(&argc, argv);
    InitializeNativeTarget();
    InitializeNativeTargetAsmPrinter();
    return RUN_ALL_TESTS();
}<|MERGE_RESOLUTION|>--- conflicted
+++ resolved
@@ -15,12 +15,9 @@
  * limitations under the License.
  */
 
+#include "codegen/buf_ir_builder.h"
+#include <stdio.h>
 #include <memory>
-<<<<<<< HEAD
-#include <stdio.h>
-=======
->>>>>>> 20d6d765
-#include "codegen/buf_ir_builder.h"
 
 #include "gtest/gtest.h"
 
@@ -38,12 +35,8 @@
 #include "llvm/Transforms/Scalar.h"
 #include "llvm/Transforms/Scalar/GVN.h"
 
-using namespace llvm;  // NOLINT
-<<<<<<< HEAD
+using namespace llvm;       // NOLINT
 using namespace llvm::orc;  // NOLINT
-=======
-using namespace llvm::orc; // NOLINT
->>>>>>> 20d6d765
 
 ExitOnError ExitOnErr;
 
@@ -52,25 +45,18 @@
     char* data;
 };
 
-void PrintInt16(int16_t val) {
-    printf("int16_t %d\n", val);
-}
-
-void PrintInt32(int32_t val) {
-    printf("int32_t %d\n", val);
-}
-
-void PrintPtr(int8_t* ptr) {
-    printf("ptr %p\n", ptr);
-}
-
+void PrintInt16(int16_t val) { printf("int16_t %d\n", val); }
+
+void PrintInt32(int32_t val) { printf("int32_t %d\n", val); }
+
+void PrintPtr(int8_t* ptr) { printf("ptr %p\n", ptr); }
 
 void PrintString(int8_t* ptr) {
     TestString* ts = reinterpret_cast<TestString*>(ptr);
     printf("char* start %p\n", ts->data);
     printf("char* size %d\n", ts->size);
     std::string str(ts->data, ts->size);
-    std::cout << "content "<< str << std::endl;
+    std::cout << "content " << str << std::endl;
     printf("ptr %p\n", ptr);
 }
 
@@ -83,13 +69,9 @@
     ~BufIRBuilderTest() {}
 };
 
-<<<<<<< HEAD
 template <class T>
 void RunCase(T expected, const ::fesql::type::Type& type,
              const std::string& col, int8_t* row, int32_t row_size) {
-=======
-TEST_F(BufIRBuilderTest, test_load_int32) {
->>>>>>> 20d6d765
     ::fesql::type::TableDef table;
     table.set_name("t1");
     {
@@ -128,7 +110,6 @@
     auto m = make_unique<Module>("test_load_float", *ctx);
     // Create the add1 function entry and insert this entry into module M.  The
     // function will have a return type of "int" and take an argument of "int".
-<<<<<<< HEAD
     bool is_void = false;
     ::llvm::Type* retTy = NULL;
     switch (type) {
@@ -163,28 +144,15 @@
     Argument* arg0 = &*it;
     ++it;
     Argument* arg1 = &*it;
-=======
-    Function* load_fn =
-        Function::Create(FunctionType::get(Type::getInt32Ty(*ctx),
-                                           {Type::getInt8PtrTy(*ctx)}, false),
-                         Function::ExternalLinkage, "load_fn", m.get());
-
-    BasicBlock* entry_block = BasicBlock::Create(*ctx, "EntryBlock", load_fn);
-    ScopeVar sv;
-    BufIRBuilder buf_builder(&table, entry_block, &sv);
-    IRBuilder<> builder(entry_block);
-    Argument* arg0 = &*load_fn->arg_begin();
->>>>>>> 20d6d765
     ::llvm::Value* val = NULL;
     bool ok = buf_builder.BuildGetField(col, arg0, arg1, &val);
     ASSERT_TRUE(ok);
     if (type == ::fesql::type::kVarchar) {
         ::llvm::Type* i8_ptr_ty = builder.getInt8PtrTy();
-        
         ::llvm::Value* i8_ptr = builder.CreatePointerCast(val, i8_ptr_ty);
         ::llvm::Type* void_ty = builder.getVoidTy();
-        ::llvm::FunctionCallee callee = m->getOrInsertFunction("print_str",  
-                void_ty, i8_ptr_ty);
+        ::llvm::FunctionCallee callee =
+            m->getOrInsertFunction("print_str", void_ty, i8_ptr_ty);
         std::vector<Value*> call_args;
         call_args.push_back(i8_ptr);
         ::llvm::ArrayRef<Value*> call_args_ref(call_args);
@@ -192,67 +160,35 @@
     }
     if (!is_void) {
         builder.CreateRet(val);
-    }else {
+    } else {
         builder.CreateRetVoid();
     }
     m->print(::llvm::errs(), NULL);
-<<<<<<< HEAD
     auto J = ExitOnErr(::llvm::orc::LLJITBuilder().create());
     auto& jd = J->getMainJITDylib();
-    ::llvm::orc::MangleAndInterner mi(J->getExecutionSession(), 
-                        J->getDataLayout());
+    ::llvm::orc::MangleAndInterner mi(J->getExecutionSession(),
+                                      J->getDataLayout());
     ::llvm::StringRef symbol1("print_str");
     ::llvm::StringRef symbol2("print_i16");
     ::llvm::StringRef symbol3("print_i32");
     ::llvm::StringRef symbol4("print_ptr");
-    ::llvm::orc::SymbolMap  symbol_map;
+    ::llvm::orc::SymbolMap symbol_map;
     ::llvm::JITEvaluatedSymbol jit_symbol1(
-            ::llvm::pointerToJITTargetAddress(reinterpret_cast<void*>(&PrintString)),
-                           ::llvm::JITSymbolFlags());
+        ::llvm::pointerToJITTargetAddress(
+            reinterpret_cast<void*>(&PrintString)),
+        ::llvm::JITSymbolFlags());
 
     ::llvm::JITEvaluatedSymbol jit_symbol2(
-            ::llvm::pointerToJITTargetAddress(reinterpret_cast<void*>(&PrintInt16)),
-                           ::llvm::JITSymbolFlags());
+        ::llvm::pointerToJITTargetAddress(reinterpret_cast<void*>(&PrintInt16)),
+        ::llvm::JITSymbolFlags());
 
     ::llvm::JITEvaluatedSymbol jit_symbol3(
-            ::llvm::pointerToJITTargetAddress(reinterpret_cast<void*>(&PrintInt32)),
-                           ::llvm::JITSymbolFlags());
+        ::llvm::pointerToJITTargetAddress(reinterpret_cast<void*>(&PrintInt32)),
+        ::llvm::JITSymbolFlags());
 
     ::llvm::JITEvaluatedSymbol jit_symbol4(
-            ::llvm::pointerToJITTargetAddress(reinterpret_cast<void*>(&PrintPtr)),
-                           ::llvm::JITSymbolFlags());
-=======
-    auto J = ExitOnErr(LLJITBuilder().create());
-    ExitOnErr(J->addIRModule(
-        std::move(ThreadSafeModule(std::move(m), std::move(ctx)))));
-    auto load_fn_jit = ExitOnErr(J->lookup("load_fn"));
-    int32_t (*decode)(int8_t*) = (int32_t(*)(int8_t*))load_fn_jit.getAddress();
-    int8_t* ptr = static_cast<int8_t*>(malloc(28));
-    *(reinterpret_cast<int16_t*>(ptr)) = 1;
-    *(reinterpret_cast<int32_t*>(ptr + 2)) = 1;
-    *(reinterpret_cast<int16_t*>(ptr + 2 + 4)) = 2;
-    *(reinterpret_cast<float*>(ptr + 2 + 4 + 2)) = 3.1f;
-    *(reinterpret_cast<double*>(ptr + 2 + 4 + 2 + 4)) = 4.1;
-    *(reinterpret_cast<int64_t*>(ptr + 2 + 4 + 2 + 4 + 8)) = 5;
-    int32_t ret = decode(ptr);
-    ASSERT_EQ(ret, 1);
-}
-
-TEST_F(BufIRBuilderTest, test_load_float) {
-    ::fesql::type::TableDef table;
-    table.set_name("t1");
-    {
-        ::fesql::type::ColumnDef* column = table.add_columns();
-        column->set_type(::fesql::type::kInt32);
-        column->set_name("col1");
-    }
-    {
-        ::fesql::type::ColumnDef* column = table.add_columns();
-        column->set_type(::fesql::type::kInt16);
-        column->set_name("col2");
-    }
->>>>>>> 20d6d765
-
+        ::llvm::pointerToJITTargetAddress(reinterpret_cast<void*>(&PrintPtr)),
+        ::llvm::JITSymbolFlags());
 
     symbol_map.insert(std::make_pair(mi(symbol1), jit_symbol1));
     symbol_map.insert(std::make_pair(mi(symbol2), jit_symbol2));
@@ -268,19 +204,18 @@
     auto load_fn_jit = ExitOnErr(J->lookup("fn"));
     if (!is_void) {
         T(*decode)
-    (int8_t*, int32_t) =
-        reinterpret_cast<T (*)(int8_t*, int32_t)>(load_fn_jit.getAddress());
+        (int8_t*, int32_t) =
+            reinterpret_cast<T (*)(int8_t*, int32_t)>(load_fn_jit.getAddress());
         ASSERT_EQ(expected, decode(row, row_size));
 
-    }else {
-        void(*decode)
-    (int8_t*, int32_t) =
-        reinterpret_cast<void (*)(int8_t*, int32_t)>(load_fn_jit.getAddress());
+    } else {
+        void (*decode)(int8_t*, int32_t) =
+            reinterpret_cast<void (*)(int8_t*, int32_t)>(
+                load_fn_jit.getAddress());
         decode(row, row_size);
     }
 }
 
-<<<<<<< HEAD
 TEST_F(BufIRBuilderTest, test_load_str) {
     int8_t* ptr = static_cast<int8_t*>(malloc(35));
     *reinterpret_cast<int32_t*>(ptr + 2) = 1;
@@ -308,33 +243,6 @@
 }
 
 TEST_F(BufIRBuilderTest, test_load_float) {
-=======
-    // Create an LLJIT instance.
-    auto ctx = llvm::make_unique<LLVMContext>();
-    auto m = make_unique<Module>("test_load_float", *ctx);
-    // Create the add1 function entry and insert this entry into module M.  The
-    // function will have a return type of "int" and take an argument of "int".
-    Function* load_fn =
-        Function::Create(FunctionType::get(Type::getInt16Ty(*ctx),
-                                           {Type::getInt8PtrTy(*ctx)}, false),
-                         Function::ExternalLinkage, "load_fn", m.get());
-
-    BasicBlock* entry_block = BasicBlock::Create(*ctx, "EntryBlock", load_fn);
-    ScopeVar sv;
-    BufIRBuilder buf_builder(&table, entry_block, &sv);
-    IRBuilder<> builder(entry_block);
-    Argument* arg0 = &*load_fn->arg_begin();
-    ::llvm::Value* val = NULL;
-    bool ok = buf_builder.BuildGetField("col2", arg0, &val);
-    ASSERT_TRUE(ok);
-    builder.CreateRet(val);
-    m->print(::llvm::errs(), NULL);
-    auto J = ExitOnErr(LLJITBuilder().create());
-    ExitOnErr(J->addIRModule(
-        std::move(ThreadSafeModule(std::move(m), std::move(ctx)))));
-    auto load_fn_jit = ExitOnErr(J->lookup("load_fn"));
-    int16_t (*decode)(int8_t*) = (int16_t(*)(int8_t*))load_fn_jit.getAddress();
->>>>>>> 20d6d765
     int8_t* ptr = static_cast<int8_t*>(malloc(28));
     *reinterpret_cast<int32_t*>(ptr + 2) = 1;
     *reinterpret_cast<int16_t*>(ptr + 2 + 4) = 2;
@@ -345,7 +253,6 @@
     free(ptr);
 }
 
-<<<<<<< HEAD
 TEST_F(BufIRBuilderTest, test_load_int32) {
     int8_t* ptr = static_cast<int8_t*>(malloc(28));
     *reinterpret_cast<int32_t*>(ptr + 2) = 1;
@@ -367,13 +274,6 @@
     RunCase<double>(4.1, ::fesql::type::kDouble, "col4", ptr, 28);
     free(ptr);
 }
-=======
-    *(reinterpret_cast<int32_t*>(ptr + 2)) = 1;
-    *(reinterpret_cast<int16_t*>(ptr + 2 + 4)) = 2;
-    *(reinterpret_cast<float*>(ptr + 2 + 4 + 2)) = 3.1f;
-    *(reinterpret_cast<double*>(ptr + 2 + 4 + 2 + 4)) = 4.1;
-    *(reinterpret_cast<int64_t*>(ptr + 2 + 4 + 2 + 4 + 8)) = 5;
->>>>>>> 20d6d765
 
 TEST_F(BufIRBuilderTest, test_load_int64) {
     int8_t* ptr = static_cast<int8_t*>(malloc(28));
