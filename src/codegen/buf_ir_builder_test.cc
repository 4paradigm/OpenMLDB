/*
 * ir_base_builder_test.cc
 * Copyright (C) 4paradigm.com 2019 wangtaize <wangtaize@4paradigm.com>
 *
 * Licensed under the Apache License, Version 2.0 (the "License");
 * you may not use this file except in compliance with the License.
 * You may obtain a copy of the License at
 *
 *    http://www.apache.org/licenses/LICENSE-2.0
 *
 * Unless required by applicable law or agreed to in writing, software
 * distributed under the License is distributed on an "AS IS" BASIS,
 * WITHOUT WARRANTIES OR CONDITIONS OF ANY KIND, either express or implied.
 * See the License for the specific language governing permissions and
 * limitations under the License.
 */

#include "codegen/buf_ir_builder.h"
#include <stdio.h>
#include <cstdlib>
#include <memory>
#include <vector>
#include "codegen/codegen_base_test.h"
#include "codegen/ir_base_builder.h"
#include "codegen/window_ir_builder.h"
#include "gtest/gtest.h"
#include "codec/row_codec.h"
#include "codec/type_codec.h"
#include "codec/window.h"
#include "vm/sql_compiler.h"

#include "llvm/ExecutionEngine/Orc/LLJIT.h"
#include "llvm/IR/Function.h"
#include "llvm/IR/IRBuilder.h"
#include "llvm/IR/InstrTypes.h"
#include "llvm/IR/LegacyPassManager.h"
#include "llvm/IR/Module.h"
#include "llvm/Support/InitLLVM.h"
#include "llvm/Support/TargetSelect.h"
#include "llvm/Support/raw_ostream.h"
#include "llvm/Transforms/AggressiveInstCombine/AggressiveInstCombine.h"
#include "llvm/Transforms/InstCombine/InstCombine.h"
#include "llvm/Transforms/Scalar.h"
#include "llvm/Transforms/Scalar/GVN.h"

using namespace llvm;       // NOLINT
using namespace llvm::orc;  // NOLINT

ExitOnError ExitOnErr;

struct TestString {
    int32_t size;
    char* data = nullptr;
};

void PrintInt16(int16_t val) { std::cout << "int16_" << val << std::endl; }

void PrintInt32(int32_t val) { std::cout << "int32" << val << std::endl; }

void PrintPtr(int8_t* ptr) { printf("ptr %p\n", ptr); }

void PrintString(int8_t* ptr) {
    TestString* ts = reinterpret_cast<TestString*>(ptr);
    std::string str(ts->data, ts->size);
    std::cout << "content " << str << std::endl;
}

template <class T>
T PrintList(int8_t* input) {
    T sum = 0;
    if (nullptr == input) {
        std::cout << "list is null" << std::endl;
    } else {
        std::cout << "list ptr is ok" << std::endl;
    }
<<<<<<< HEAD
    ::fesql::codec::ListRef* list_ref =
        reinterpret_cast<::fesql::codec::ListRef*>(input);
    ::fesql::codec::ColumnImpl<T>* column =
        reinterpret_cast<::fesql::codec::ColumnImpl<T>*>(list_ref->list);
    fesql::codec::IteratorImpl<T> iter(*column);
    ::fesql::codec::IteratorImpl<T>* col = &iter;
=======
    ::fesql::storage::ListRef* list_ref =
        reinterpret_cast<::fesql::storage::ListRef*>(input);
    ::fesql::storage::ColumnImpl<T>* column =
        reinterpret_cast<::fesql::storage::ColumnImpl<T>*>(list_ref->list);
    auto col = column->GetIterator();
>>>>>>> f0f3dff5
    std::cout << "[";
    while (col->Valid()) {
        T v = col->GetValue();
        col->Next();
        std::cout << v << ",";
        sum += v;
    }
    std::cout << "]";
    return sum;
}

int16_t PrintListInt16(int8_t* input) { return PrintList<int16_t>(input); }
int32_t PrintListInt32(int8_t* input) { return PrintList<int32_t>(input); }
int64_t PrintListInt64(int8_t* input) { return PrintList<int64_t>(input); }
float PrintListFloat(int8_t* input) { return PrintList<float>(input); }
double PrintListDouble(int8_t* input) { return PrintList<double>(input); }
int32_t PrintListString(int8_t* input) {
    int32_t cnt = 0;
    if (nullptr == input) {
        std::cout << "list is null";
    } else {
        std::cout << "list ptr is ok" << std::endl;
    }
<<<<<<< HEAD
    ::fesql::codec::ListRef* list_ref =
        reinterpret_cast<::fesql::codec::ListRef*>(input);
    ::fesql::codec::StringColumnImpl* column =
        reinterpret_cast<::fesql::codec::StringColumnImpl*>(list_ref->list);
    fesql::codec::IteratorImpl<::fesql::codec::StringRef> iter(*column);
    ::fesql::codec::IteratorImpl<::fesql::codec::StringRef>* col = &iter;
    std::cout << "[";
    while (col->Valid()) {
        ::fesql::codec::StringRef v = col->Next();
=======
    ::fesql::storage::ListRef* list_ref =
        reinterpret_cast<::fesql::storage::ListRef*>(input);
    ::fesql::storage::StringColumnImpl* column =
        reinterpret_cast<::fesql::storage::StringColumnImpl*>(list_ref->list);
    auto col = column->GetIterator();
    std::cout << "[";
    while (col->Valid()) {
        ::fesql::storage::StringRef v = col->GetValue();
        col->Next();
>>>>>>> f0f3dff5
        std::string str(v.data, v.size);
        std::cout << str << ", ";
        cnt++;
    }
    std::cout << "]";
    return cnt;
}

void AssertStrEq(int8_t* ptr) {
    TestString* ts = reinterpret_cast<TestString*>(ptr);
    ASSERT_EQ(1, ts->size);
    std::string str(ts->data, ts->size);
    ASSERT_EQ(str, "1");
}

namespace fesql {
namespace codegen {

class BufIRBuilderTest : public ::testing::Test {
 public:
    BufIRBuilderTest() {}
    ~BufIRBuilderTest() {}
};

void RunEncode(int8_t** output_ptr) {
    ::fesql::type::TableDef table;
    table.set_name("t1");
    {
        ::fesql::type::ColumnDef* column = table.add_columns();
        column->set_type(::fesql::type::kInt16);
        column->set_name("col1");
    }

    {
        ::fesql::type::ColumnDef* column = table.add_columns();
        column->set_type(::fesql::type::kInt32);
        column->set_name("col2");
    }

    {
        ::fesql::type::ColumnDef* column = table.add_columns();
        column->set_type(::fesql::type::kFloat);
        column->set_name("col3");
    }

    {
        ::fesql::type::ColumnDef* column = table.add_columns();
        column->set_type(::fesql::type::kDouble);
        column->set_name("col4");
    }

    {
        ::fesql::type::ColumnDef* column = table.add_columns();
        column->set_type(::fesql::type::kInt64);
        column->set_name("col5");
    }

    {
        ::fesql::type::ColumnDef* column = table.add_columns();
        column->set_type(::fesql::type::kVarchar);
        column->set_name("col6");
    }

    auto ctx = llvm::make_unique<LLVMContext>();
    auto m = make_unique<Module>("test_encode", *ctx);
    // Create the add1 function entry and insert this entry into module M.  The
    // function will have a return type of "int" and take an argument of "int".
    Function* fn = Function::Create(
        FunctionType::get(Type::getVoidTy(*ctx),
                          {Type::getInt8PtrTy(*ctx)->getPointerTo()}, false),
        Function::ExternalLinkage, "fn", m.get());
    BasicBlock* entry_block = BasicBlock::Create(*ctx, "EntryBlock", fn);
    IRBuilder<> builder(entry_block);
    ScopeVar sv;
    sv.Enter("enter row scope");
    std::map<uint32_t, ::llvm::Value*> outputs;
    outputs.insert(std::make_pair(0, builder.getInt16(16)));
    outputs.insert(std::make_pair(1, builder.getInt32(32)));
    outputs.insert(std::make_pair(
        2, ::llvm::ConstantFP::get(*ctx, ::llvm::APFloat(32.1f))));
    outputs.insert(std::make_pair(
        3, ::llvm::ConstantFP::get(*ctx, ::llvm::APFloat(64.1))));
    outputs.insert(std::make_pair(4, builder.getInt64(64)));

    std::string hello = "hello";
    ::llvm::Value* string_ref = NULL;
    bool ok = GetConstFeString(hello, entry_block, &string_ref);
    ASSERT_TRUE(ok);
    outputs.insert(std::make_pair(5, string_ref));
    BufNativeEncoderIRBuilder buf_encoder_builder(&outputs, table.columns(),
                                                  entry_block);
    Function::arg_iterator it = fn->arg_begin();
    Argument* arg0 = &*it;
    ok = buf_encoder_builder.BuildEncode(arg0);
    ASSERT_TRUE(ok);
    builder.CreateRetVoid();
    m->print(::llvm::errs(), NULL);
    auto J = ExitOnErr(::llvm::orc::LLJITBuilder().create());
    auto& jd = J->getMainJITDylib();
    ::llvm::orc::MangleAndInterner mi(J->getExecutionSession(),
                                      J->getDataLayout());
    ::fesql::vm::InitCodecSymbol(jd, mi);
    ExitOnErr(J->addIRModule(
        std::move(ThreadSafeModule(std::move(m), std::move(ctx)))));
    auto load_fn_jit = ExitOnErr(J->lookup("fn"));
    void (*decode)(int8_t**) =
        reinterpret_cast<void (*)(int8_t**)>(load_fn_jit.getAddress());
    decode(output_ptr);
}

template <class T>
void RunCaseV1(T expected, const ::fesql::type::Type& type,
               const std::string& col, int8_t* row, int32_t row_size) {
    ::fesql::type::TableDef table;
    table.set_name("t1");
    {
        ::fesql::type::ColumnDef* column = table.add_columns();
        column->set_type(::fesql::type::kInt32);
        column->set_name("col1");
    }
    {
        ::fesql::type::ColumnDef* column = table.add_columns();
        column->set_type(::fesql::type::kInt16);
        column->set_name("col2");
    }
    {
        ::fesql::type::ColumnDef* column = table.add_columns();
        column->set_type(::fesql::type::kFloat);
        column->set_name("col3");
    }
    {
        ::fesql::type::ColumnDef* column = table.add_columns();
        column->set_type(::fesql::type::kDouble);
        column->set_name("col4");
    }

    {
        ::fesql::type::ColumnDef* column = table.add_columns();
        column->set_type(::fesql::type::kInt64);
        column->set_name("col5");
    }

    {
        ::fesql::type::ColumnDef* column = table.add_columns();
        column->set_type(::fesql::type::kVarchar);
        column->set_name("col6");
    }
    auto ctx = llvm::make_unique<LLVMContext>();
    auto m = make_unique<Module>("test_load_buf", *ctx);
    // Create the add1 function entry and insert this entry into module M.  The
    // function will have a return type of "int" and take an argument of "int".
    bool is_void = false;
    ::llvm::Type* retTy = NULL;
    switch (type) {
        case ::fesql::type::kInt16:
            retTy = Type::getInt16Ty(*ctx);
            break;
        case ::fesql::type::kInt32:
            retTy = Type::getInt32Ty(*ctx);
            break;
        case ::fesql::type::kInt64:
            retTy = Type::getInt64Ty(*ctx);
            break;
        case ::fesql::type::kDouble:
            retTy = Type::getDoubleTy(*ctx);
            break;
        case ::fesql::type::kFloat:
            retTy = Type::getFloatTy(*ctx);
            break;
        default:
            is_void = true;
            retTy = Type::getVoidTy(*ctx);
    }
    Function* fn = Function::Create(
        FunctionType::get(
            retTy, {Type::getInt8PtrTy(*ctx), Type::getInt32Ty(*ctx)}, false),
        Function::ExternalLinkage, "fn", m.get());
    BasicBlock* entry_block = BasicBlock::Create(*ctx, "EntryBlock", fn);
    ScopeVar sv;
    sv.Enter("enter row scope");
    BufNativeIRBuilder buf_builder(table.columns(), entry_block, &sv);
    IRBuilder<> builder(entry_block);
    Function::arg_iterator it = fn->arg_begin();
    Argument* arg0 = &*it;
    ++it;
    Argument* arg1 = &*it;
    ::llvm::Value* val = NULL;
    bool ok = buf_builder.BuildGetField(col, arg0, arg1, &val);
    ASSERT_TRUE(ok);
    if (type == ::fesql::type::kVarchar) {
        ::llvm::Type* i8_ptr_ty = builder.getInt8PtrTy();
        ::llvm::Value* i8_ptr = builder.CreatePointerCast(val, i8_ptr_ty);
        ::llvm::Type* void_ty = builder.getVoidTy();
        ::llvm::FunctionCallee callee =
            m->getOrInsertFunction("print_str", void_ty, i8_ptr_ty);
        builder.CreateCall(callee, ::llvm::ArrayRef<Value*>(i8_ptr));
    }
    if (!is_void) {
        builder.CreateRet(val);
    } else {
        builder.CreateRetVoid();
    }
    m->print(::llvm::errs(), NULL);
    auto J = ExitOnErr(::llvm::orc::LLJITBuilder().create());
    auto& jd = J->getMainJITDylib();
    ::llvm::orc::MangleAndInterner mi(J->getExecutionSession(),
                                      J->getDataLayout());
    ::llvm::StringRef symbol1("print_str");
    ::llvm::StringRef symbol2("print_i16");
    ::llvm::StringRef symbol3("print_i32");
    ::llvm::StringRef symbol4("print_ptr");
    ::llvm::orc::SymbolMap symbol_map;
    ::llvm::JITEvaluatedSymbol jit_symbol1(
        ::llvm::pointerToJITTargetAddress(
            reinterpret_cast<void*>(&AssertStrEq)),
        ::llvm::JITSymbolFlags());

    ::llvm::JITEvaluatedSymbol jit_symbol2(
        ::llvm::pointerToJITTargetAddress(reinterpret_cast<void*>(&PrintInt16)),
        ::llvm::JITSymbolFlags());

    ::llvm::JITEvaluatedSymbol jit_symbol3(
        ::llvm::pointerToJITTargetAddress(reinterpret_cast<void*>(&PrintInt32)),
        ::llvm::JITSymbolFlags());

    ::llvm::JITEvaluatedSymbol jit_symbol4(
        ::llvm::pointerToJITTargetAddress(
            reinterpret_cast<void*>(&AssertStrEq)),
        ::llvm::JITSymbolFlags());

    symbol_map.insert(std::make_pair(mi(symbol1), jit_symbol1));
    symbol_map.insert(std::make_pair(mi(symbol2), jit_symbol2));
    symbol_map.insert(std::make_pair(mi(symbol3), jit_symbol3));
    symbol_map.insert(std::make_pair(mi(symbol4), jit_symbol4));
    // add codec

    auto err = jd.define(::llvm::orc::absoluteSymbols(symbol_map));
    if (err) {
        ASSERT_TRUE(false);
    }
    ::fesql::vm::InitCodecSymbol(jd, mi);
    ExitOnErr(J->addIRModule(
        std::move(ThreadSafeModule(std::move(m), std::move(ctx)))));
    auto load_fn_jit = ExitOnErr(J->lookup("fn"));
    if (!is_void) {
        T(*decode)
        (int8_t*, int32_t) =
            reinterpret_cast<T (*)(int8_t*, int32_t)>(load_fn_jit.getAddress());
        ASSERT_EQ(expected, decode(row, row_size));

    } else {
        void (*decode)(int8_t*, int32_t) =
            reinterpret_cast<void (*)(int8_t*, int32_t)>(
                load_fn_jit.getAddress());
        decode(row, row_size);
    }
}

template <class T>
void RunColCase(T expected, const ::fesql::type::Type& type,
                const std::string& col, int8_t* window) {
    ::fesql::type::TableDef table;
    table.set_name("t1");
    {
        ::fesql::type::ColumnDef* column = table.add_columns();
        column->set_type(::fesql::type::kInt32);
        column->set_name("col1");
    }
    {
        ::fesql::type::ColumnDef* column = table.add_columns();
        column->set_type(::fesql::type::kInt16);
        column->set_name("col2");
    }
    {
        ::fesql::type::ColumnDef* column = table.add_columns();
        column->set_type(::fesql::type::kFloat);
        column->set_name("col3");
    }
    {
        ::fesql::type::ColumnDef* column = table.add_columns();
        column->set_type(::fesql::type::kDouble);
        column->set_name("col4");
    }

    {
        ::fesql::type::ColumnDef* column = table.add_columns();
        column->set_type(::fesql::type::kInt64);
        column->set_name("col5");
    }

    {
        ::fesql::type::ColumnDef* column = table.add_columns();
        column->set_type(::fesql::type::kVarchar);
        column->set_name("col6");
    }
    auto ctx = llvm::make_unique<LLVMContext>();
    auto m = make_unique<Module>("test_load_buf", *ctx);
    // Create the add1 function entry and insert this entry into module M.  The
    // function will have a return type of "int" and take an argument of "int".
    bool is_void = false;
    ::llvm::Type* retTy = NULL;
    switch (type) {
        case ::fesql::type::kInt16:
            retTy = Type::getInt16Ty(*ctx);
            break;
        case ::fesql::type::kInt32:
            retTy = Type::getInt32Ty(*ctx);
            break;
        case ::fesql::type::kInt64:
            retTy = Type::getInt64Ty(*ctx);
            break;
        case ::fesql::type::kDouble:
            retTy = Type::getDoubleTy(*ctx);
            break;
        case ::fesql::type::kFloat:
            retTy = Type::getFloatTy(*ctx);
            break;
        case ::fesql::type::kVarchar:
            retTy = Type::getInt32Ty(*ctx);
            break;
        default:
            is_void = true;
            retTy = Type::getVoidTy(*ctx);
    }
    Function* fn = Function::Create(
        FunctionType::get(retTy, {Type::getInt8PtrTy(*ctx)}, false),
        Function::ExternalLinkage, "fn", m.get());
    BasicBlock* entry_block = BasicBlock::Create(*ctx, "EntryBlock", fn);
    ScopeVar sv;
    sv.Enter("enter row scope");
    MemoryWindowDecodeIRBuilder buf_builder(table.columns(), entry_block);
    IRBuilder<> builder(entry_block);
    Function::arg_iterator it = fn->arg_begin();
    Argument* arg0 = &*it;
    ::llvm::Value* val = NULL;
    bool ok = buf_builder.BuildGetCol(col, arg0, &val);
    ASSERT_TRUE(ok);

    ::llvm::Type* i8_ptr_ty = builder.getInt8PtrTy();
    ::llvm::Value* i8_ptr = builder.CreatePointerCast(val, i8_ptr_ty);
    llvm::FunctionCallee callee;
    switch (type) {
        case fesql::type::kInt16:
            callee = m->getOrInsertFunction("print_list_i16", retTy, i8_ptr_ty);
            break;
        case fesql::type::kInt32:
            callee = m->getOrInsertFunction("print_list_i32", retTy, i8_ptr_ty);
            break;
        case fesql::type::kInt64:
            callee = m->getOrInsertFunction("print_list_i64", retTy, i8_ptr_ty);
            break;
        case fesql::type::kFloat:
            callee =
                m->getOrInsertFunction("print_list_float", retTy, i8_ptr_ty);
            break;
        case fesql::type::kDouble:
            callee =
                m->getOrInsertFunction("print_list_double", retTy, i8_ptr_ty);
            break;
        case fesql::type::kVarchar:
            callee =
                m->getOrInsertFunction("print_list_string", retTy, i8_ptr_ty);
            break;

        default: {
            return;
        }
    }
    ::llvm::Value* ret_val =
        builder.CreateCall(callee, ::llvm::ArrayRef<Value*>(i8_ptr));
    if (!is_void) {
        builder.CreateRet(ret_val);
    } else {
        builder.CreateRetVoid();
    }
    m->print(::llvm::errs(), NULL);
    auto J = ExitOnErr(::llvm::orc::LLJITBuilder().create());
    auto& jd = J->getMainJITDylib();
    ::llvm::orc::MangleAndInterner mi(J->getExecutionSession(),
                                      J->getDataLayout());
    ::llvm::StringRef symbol1("print_list_i16");
    ::llvm::StringRef symbol2("print_list_i32");
    ::llvm::StringRef symbol3("print_list_i64");
    ::llvm::StringRef symbol4("print_list_float");
    ::llvm::StringRef symbol5("print_list_double");
    ::llvm::StringRef symbol6("print_list_string");
    ::llvm::orc::SymbolMap symbol_map;

    ::llvm::JITEvaluatedSymbol jit_symbol1(
        ::llvm::pointerToJITTargetAddress(
            reinterpret_cast<void*>(&PrintListInt16)),
        ::llvm::JITSymbolFlags());
    ::llvm::JITEvaluatedSymbol jit_symbol2(
        ::llvm::pointerToJITTargetAddress(
            reinterpret_cast<void*>(&PrintListInt32)),
        ::llvm::JITSymbolFlags());

    ::llvm::JITEvaluatedSymbol jit_symbol3(
        ::llvm::pointerToJITTargetAddress(
            reinterpret_cast<void*>(&PrintListInt64)),
        ::llvm::JITSymbolFlags());
    ::llvm::JITEvaluatedSymbol jit_symbol4(
        ::llvm::pointerToJITTargetAddress(
            reinterpret_cast<void*>(&PrintListFloat)),
        ::llvm::JITSymbolFlags());
    ::llvm::JITEvaluatedSymbol jit_symbol5(
        ::llvm::pointerToJITTargetAddress(
            reinterpret_cast<void*>(&PrintListDouble)),
        ::llvm::JITSymbolFlags());

    ::llvm::JITEvaluatedSymbol jit_symbol6(
        ::llvm::pointerToJITTargetAddress(
            reinterpret_cast<void*>(&PrintListString)),
        ::llvm::JITSymbolFlags());

    symbol_map.insert(std::make_pair(mi(symbol1), jit_symbol1));
    symbol_map.insert(std::make_pair(mi(symbol2), jit_symbol2));
    symbol_map.insert(std::make_pair(mi(symbol3), jit_symbol3));
    symbol_map.insert(std::make_pair(mi(symbol4), jit_symbol4));
    symbol_map.insert(std::make_pair(mi(symbol5), jit_symbol5));
    symbol_map.insert(std::make_pair(mi(symbol6), jit_symbol6));
    // add codec

    auto err = jd.define(::llvm::orc::absoluteSymbols(symbol_map));
    if (err) {
        ASSERT_TRUE(false);
    }
    ::fesql::vm::InitCodecSymbol(jd, mi);
    ExitOnErr(J->addIRModule(
        std::move(ThreadSafeModule(std::move(m), std::move(ctx)))));
    auto load_fn_jit = ExitOnErr(J->lookup("fn"));
    if (!is_void) {
        T(*decode)
        (int8_t*) = reinterpret_cast<T (*)(int8_t*)>(load_fn_jit.getAddress());
        ASSERT_EQ(expected, decode(window));

    } else {
        void (*decode)(int8_t*) =
            reinterpret_cast<void (*)(int8_t*)>(load_fn_jit.getAddress());
        decode(window);
    }
}

TEST_F(BufIRBuilderTest, native_test_load_int16) {
    int8_t* ptr = NULL;
    uint32_t size = 0;
    BuildBuf(&ptr, &size);
    RunCaseV1<int16_t>(16, ::fesql::type::kInt16, "col2", ptr, size);
    free(ptr);
}

TEST_F(BufIRBuilderTest, native_test_load_string) {
    int8_t* ptr = NULL;
    uint32_t size = 0;
    BuildBuf(&ptr, &size);
    RunCaseV1<int16_t>(16, ::fesql::type::kVarchar, "col6", ptr, size);
    free(ptr);
}

TEST_F(BufIRBuilderTest, encode_ir_builder) {
    int8_t* ptr = NULL;
    RunEncode(&ptr);
    bool ok = ptr != NULL;
    ASSERT_TRUE(ok);
    uint32_t size = *reinterpret_cast<uint32_t*>(ptr + 2);
    ASSERT_EQ(size, 39u);
    ASSERT_EQ(16, *reinterpret_cast<int16_t*>(ptr + 7));
    ASSERT_EQ(32, *reinterpret_cast<int32_t*>(ptr + 9));
    ASSERT_EQ(32.1f, *reinterpret_cast<float*>(ptr + 13));
    ASSERT_EQ(64.1, *reinterpret_cast<double*>(ptr + 17));
    ASSERT_EQ(64, *reinterpret_cast<int64_t*>(ptr + 25));
    ASSERT_EQ(34, *reinterpret_cast<int8_t*>(ptr + 33));
    char* data = reinterpret_cast<char*>(ptr + 34);
    std::string val(data, 39 - 34);
    ASSERT_EQ("hello", val);
    free(ptr);
}

TEST_F(BufIRBuilderTest, native_test_load_int16_col) {
    int8_t* ptr = NULL;
<<<<<<< HEAD
    std::vector<fesql::codec::Row> rows;
=======
    std::vector<fesql::storage::Slice> rows;
>>>>>>> f0f3dff5
    BuildWindow(rows, &ptr);
    RunColCase<int16_t>(16 * 5, ::fesql::type::kInt16, "col2", ptr);
    free(ptr);
}

TEST_F(BufIRBuilderTest, native_test_load_int32_col) {
    int8_t* ptr = NULL;
<<<<<<< HEAD
    std::vector<fesql::codec::Row> rows;
=======
    std::vector<fesql::storage::Slice> rows;
>>>>>>> f0f3dff5
    BuildWindow(rows, &ptr);
    RunColCase<int32_t>(32 * 5, ::fesql::type::kInt32, "col1", ptr);
    free(ptr);
}

TEST_F(BufIRBuilderTest, native_test_load_int64_col) {
    int8_t* ptr = NULL;
<<<<<<< HEAD
    std::vector<fesql::codec::Row> rows;
=======
    std::vector<fesql::storage::Slice> rows;
>>>>>>> f0f3dff5
    BuildWindow(rows, &ptr);
    RunColCase<int64_t>(64 * 5, ::fesql::type::kInt64, "col5", ptr);
    free(ptr);
}

TEST_F(BufIRBuilderTest, native_test_load_float_col) {
    int8_t* ptr = NULL;
<<<<<<< HEAD
    std::vector<fesql::codec::Row> rows;
=======
    std::vector<fesql::storage::Slice> rows;
>>>>>>> f0f3dff5
    BuildWindow(rows, &ptr);
    RunColCase<float>(2.1f * 5, ::fesql::type::kFloat, "col3", ptr);
    free(ptr);
}

TEST_F(BufIRBuilderTest, native_test_load_double_col) {
    int8_t* ptr = NULL;
<<<<<<< HEAD
    std::vector<fesql::codec::Row> rows;
=======
    std::vector<fesql::storage::Slice> rows;
>>>>>>> f0f3dff5
    BuildWindow(rows, &ptr);
    RunColCase<double>(3.1f * 5, ::fesql::type::kDouble, "col4", ptr);
    free(ptr);
}

TEST_F(BufIRBuilderTest, native_test_load_string_col) {
    int8_t* ptr = NULL;
<<<<<<< HEAD
    std::vector<fesql::codec::Row> rows;
=======
    std::vector<fesql::storage::Slice> rows;
>>>>>>> f0f3dff5
    BuildWindow(rows, &ptr);
    RunColCase<int32_t>(5, ::fesql::type::kVarchar, "col6", ptr);
    free(ptr);
}

}  // namespace codegen
}  // namespace fesql

int main(int argc, char** argv) {
    ::testing::InitGoogleTest(&argc, argv);
    InitializeNativeTarget();
    InitializeNativeTargetAsmPrinter();
    return RUN_ALL_TESTS();
}<|MERGE_RESOLUTION|>--- conflicted
+++ resolved
@@ -50,7 +50,7 @@
 
 struct TestString {
     int32_t size;
-    char* data = nullptr;
+    char* data;
 };
 
 void PrintInt16(int16_t val) { std::cout << "int16_" << val << std::endl; }
@@ -73,20 +73,11 @@
     } else {
         std::cout << "list ptr is ok" << std::endl;
     }
-<<<<<<< HEAD
     ::fesql::codec::ListRef* list_ref =
         reinterpret_cast<::fesql::codec::ListRef*>(input);
     ::fesql::codec::ColumnImpl<T>* column =
         reinterpret_cast<::fesql::codec::ColumnImpl<T>*>(list_ref->list);
-    fesql::codec::IteratorImpl<T> iter(*column);
-    ::fesql::codec::IteratorImpl<T>* col = &iter;
-=======
-    ::fesql::storage::ListRef* list_ref =
-        reinterpret_cast<::fesql::storage::ListRef*>(input);
-    ::fesql::storage::ColumnImpl<T>* column =
-        reinterpret_cast<::fesql::storage::ColumnImpl<T>*>(list_ref->list);
     auto col = column->GetIterator();
->>>>>>> f0f3dff5
     std::cout << "[";
     while (col->Valid()) {
         T v = col->GetValue();
@@ -110,27 +101,15 @@
     } else {
         std::cout << "list ptr is ok" << std::endl;
     }
-<<<<<<< HEAD
     ::fesql::codec::ListRef* list_ref =
         reinterpret_cast<::fesql::codec::ListRef*>(input);
     ::fesql::codec::StringColumnImpl* column =
         reinterpret_cast<::fesql::codec::StringColumnImpl*>(list_ref->list);
-    fesql::codec::IteratorImpl<::fesql::codec::StringRef> iter(*column);
-    ::fesql::codec::IteratorImpl<::fesql::codec::StringRef>* col = &iter;
-    std::cout << "[";
-    while (col->Valid()) {
-        ::fesql::codec::StringRef v = col->Next();
-=======
-    ::fesql::storage::ListRef* list_ref =
-        reinterpret_cast<::fesql::storage::ListRef*>(input);
-    ::fesql::storage::StringColumnImpl* column =
-        reinterpret_cast<::fesql::storage::StringColumnImpl*>(list_ref->list);
     auto col = column->GetIterator();
     std::cout << "[";
     while (col->Valid()) {
-        ::fesql::storage::StringRef v = col->GetValue();
+        ::fesql::codec::StringRef v = col->GetValue();
         col->Next();
->>>>>>> f0f3dff5
         std::string str(v.data, v.size);
         std::cout << str << ", ";
         cnt++;
@@ -611,11 +590,7 @@
 
 TEST_F(BufIRBuilderTest, native_test_load_int16_col) {
     int8_t* ptr = NULL;
-<<<<<<< HEAD
-    std::vector<fesql::codec::Row> rows;
-=======
-    std::vector<fesql::storage::Slice> rows;
->>>>>>> f0f3dff5
+    std::vector<Slice> rows;
     BuildWindow(rows, &ptr);
     RunColCase<int16_t>(16 * 5, ::fesql::type::kInt16, "col2", ptr);
     free(ptr);
@@ -623,11 +598,7 @@
 
 TEST_F(BufIRBuilderTest, native_test_load_int32_col) {
     int8_t* ptr = NULL;
-<<<<<<< HEAD
-    std::vector<fesql::codec::Row> rows;
-=======
-    std::vector<fesql::storage::Slice> rows;
->>>>>>> f0f3dff5
+    std::vector<Slice> rows;
     BuildWindow(rows, &ptr);
     RunColCase<int32_t>(32 * 5, ::fesql::type::kInt32, "col1", ptr);
     free(ptr);
@@ -635,11 +606,7 @@
 
 TEST_F(BufIRBuilderTest, native_test_load_int64_col) {
     int8_t* ptr = NULL;
-<<<<<<< HEAD
-    std::vector<fesql::codec::Row> rows;
-=======
-    std::vector<fesql::storage::Slice> rows;
->>>>>>> f0f3dff5
+    std::vector<Slice> rows;
     BuildWindow(rows, &ptr);
     RunColCase<int64_t>(64 * 5, ::fesql::type::kInt64, "col5", ptr);
     free(ptr);
@@ -647,11 +614,7 @@
 
 TEST_F(BufIRBuilderTest, native_test_load_float_col) {
     int8_t* ptr = NULL;
-<<<<<<< HEAD
-    std::vector<fesql::codec::Row> rows;
-=======
-    std::vector<fesql::storage::Slice> rows;
->>>>>>> f0f3dff5
+    std::vector<Slice> rows;
     BuildWindow(rows, &ptr);
     RunColCase<float>(2.1f * 5, ::fesql::type::kFloat, "col3", ptr);
     free(ptr);
@@ -659,11 +622,7 @@
 
 TEST_F(BufIRBuilderTest, native_test_load_double_col) {
     int8_t* ptr = NULL;
-<<<<<<< HEAD
-    std::vector<fesql::codec::Row> rows;
-=======
-    std::vector<fesql::storage::Slice> rows;
->>>>>>> f0f3dff5
+    std::vector<Slice> rows;
     BuildWindow(rows, &ptr);
     RunColCase<double>(3.1f * 5, ::fesql::type::kDouble, "col4", ptr);
     free(ptr);
@@ -671,11 +630,7 @@
 
 TEST_F(BufIRBuilderTest, native_test_load_string_col) {
     int8_t* ptr = NULL;
-<<<<<<< HEAD
-    std::vector<fesql::codec::Row> rows;
-=======
-    std::vector<fesql::storage::Slice> rows;
->>>>>>> f0f3dff5
+    std::vector<Slice> rows;
     BuildWindow(rows, &ptr);
     RunColCase<int32_t>(5, ::fesql::type::kVarchar, "col6", ptr);
     free(ptr);
