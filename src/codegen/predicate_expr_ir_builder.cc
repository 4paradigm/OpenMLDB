/*-------------------------------------------------------------------------
 * Copyright (C) 2020, 4paradigm
 * predicate_expr_ir_builder.cc
 *
 * Author: chenjing
 * Date: 2020/1/9
 *--------------------------------------------------------------------------
 **/

#include "codegen/predicate_expr_ir_builder.h"
#include "codegen/date_ir_builder.h"
#include "codegen/ir_base_builder.h"
#include "codegen/string_ir_builder.h"
#include "codegen/timestamp_ir_builder.h"
#include "codegen/type_ir_builder.h"
namespace fesql {
namespace codegen {

PredicateIRBuilder::PredicateIRBuilder(::llvm::BasicBlock* block)
    : block_(block), cast_expr_ir_builder_(block) {}
PredicateIRBuilder::~PredicateIRBuilder() {}

/**
 * Fano graph for nullable and:
 * - value                      - null flag
 *     | 00 | 01 | 11 | 10 |        | 00 | 01 | 11 | 10 |
 * ----+----+----+----+----+    ----+----+----+----+----|
 *  00 |    |    |    |    |     00 |    |    |    |    |
 * ----+----+----+----+----+    ----+----+----+----+----+
 *  01 |    | 1  | *  | *  |     01 |    |    | 1  | 1  |
 * ----+----+----+----+----+    ----+----+----+----+----+
 *  11 |    | *  | *  | *  |     11 |    | 1  | 1  | 1  |
 * ----+----+----+----+----+    ----+----+----+----+----+
 *  10 |    | *  | *  | *  |     10 |    | 1  | 1  | 1  |
 * ----+----+----+----+----+    ----+----+----+----+----+
 */
Status PredicateIRBuilder::BuildAndExpr(NativeValue left, NativeValue right,
                                        NativeValue* output) {
    ::llvm::IRBuilder<> builder(block_);
    ::llvm::Value* raw_left = left.GetValue(&builder);
    ::llvm::Value* raw_right = right.GetValue(&builder);
    ::llvm::Value* left_is_null = left.GetIsNull(&builder);
    ::llvm::Value* right_is_null = right.GetIsNull(&builder);

    ::llvm::Value* casted_left = NULL;
    ::llvm::Value* casted_right = NULL;
    Status status;
<<<<<<< HEAD
    CHECK_TRUE(InferBoolTypes(raw_left, &casted_left, status), kCodegenError,
               "Infer and cast lhs type of and(&&) failed: ", status.str());
    CHECK_TRUE(InferBoolTypes(raw_right, &casted_right, status), kCodegenError,
               "Infer and cast rhs type of and(&&) failed: ", status.str());
=======
    CHECK_TRUE(InferAndCastBoolTypes(block_, raw_left, &casted_left, status),
               "Infer and cast lhs type of and(&&) failed: ", status.msg);
    CHECK_TRUE(InferAndCastBoolTypes(block_, raw_right, &casted_right, status),
               "Infer and cast rhs type of and(&&) failed: ", status.msg);
>>>>>>> 103ef22b
    CHECK_TRUE(casted_left->getType()->isIntegerTy(1) &&
                   casted_right->getType()->isIntegerTy(1),
               kCodegenError,
               "Fail to codegen &&(and) expr: value types are invalid");

    ::llvm::Value* result_val = builder.CreateAnd(casted_left, casted_right);

    ::llvm::Value* result_is_null = builder.CreateAnd(
        left_is_null, builder.CreateOr(right_is_null, casted_right));
    result_is_null = builder.CreateOr(
        result_is_null, builder.CreateAnd(casted_left, right_is_null));

    *output = NativeValue::CreateWithFlag(result_val, result_is_null);
    return Status::OK();
}

/**
 * Fano graph for nullable or:
 * - value                      - null flag
 *     | 00 | 01 | 11 | 10 |        | 00 | 01 | 11 | 10 |
 * ----+----+----+----+----+    ----+----+----+----+----|
 *  00 |    | 1  | *  | *  |     00 |    |    | 1  | 1  |
 * ----+----+----+----+----+    ----+----+----+----+----+
 *  01 | 1  | 1  | 1  | 1  |     01 |    |    |    |    |
 * ----+----+----+----+----+    ----+----+----+----+----+
 *  11 | *  | 1  | *  | *  |     11 | 1  |    | 1  | 1  |
 * ----+----+----+----+----+    ----+----+----+----+----+
 *  10 | *  | 1  | *  | *  |     10 | 1  |    | 1  | 1  |
 * ----+----+----+----+----+    ----+----+----+----+----+
 */
Status PredicateIRBuilder::BuildOrExpr(NativeValue left, NativeValue right,
                                       NativeValue* output) {
    ::llvm::IRBuilder<> builder(block_);
    ::llvm::Value* raw_left = left.GetValue(&builder);
    ::llvm::Value* raw_right = right.GetValue(&builder);
    ::llvm::Value* left_is_null = left.GetIsNull(&builder);
    ::llvm::Value* right_is_null = right.GetIsNull(&builder);

    ::llvm::Value* casted_left = NULL;
    ::llvm::Value* casted_right = NULL;
    Status status;
<<<<<<< HEAD
    CHECK_TRUE(InferBoolTypes(raw_left, &casted_left, status), kCodegenError,
               "Infer and cast lhs type of or(||) failed: ", status.str());
    CHECK_TRUE(InferBoolTypes(raw_right, &casted_right, status), kCodegenError,
               "Infer and cast rhs type of or(||) failed: ", status.str());
=======
    CHECK_TRUE(InferAndCastBoolTypes(block_, raw_left, &casted_left, status),
               "Infer and cast lhs type of or(||) failed: ", status.msg);
    CHECK_TRUE(InferAndCastBoolTypes(block_, raw_right, &casted_right, status),
               "Infer and cast rhs type of or(||) failed: ", status.msg);
>>>>>>> 103ef22b
    CHECK_TRUE(casted_left->getType()->isIntegerTy(1) &&
                   casted_right->getType()->isIntegerTy(1),
               kCodegenError,
               "Fail to codegen &&(and) expr: value types are invalid");

    ::llvm::Value* result_val = builder.CreateOr(casted_left, casted_right);

    ::llvm::Value* result_is_null = builder.CreateAnd(
        left_is_null,
        builder.CreateOr(right_is_null, builder.CreateNot(casted_right)));
    result_is_null = builder.CreateOr(
        result_is_null,
        builder.CreateAnd(builder.CreateNot(casted_left), right_is_null));

    *output = NativeValue::CreateWithFlag(result_val, result_is_null);
    return Status::OK();
}

/**
 * Fano graph for nullable xor:
 * - value                      - null flag
 *     | 00 | 01 | 11 | 10 |        | 00 | 01 | 11 | 10 |
 * ----+----+----+----+----+    ----+----+----+----+----|
 *  00 |    | 1  | *  | *  |     00 |    |    | 1  | 1  |
 * ----+----+----+----+----+    ----+----+----+----+----+
 *  01 | 1  |    | *  | *  |     01 |    |    | 1  | 1  |
 * ----+----+----+----+----+    ----+----+----+----+----+
 *  11 | *  | *  | *  | *  |     11 | 1  | 1  | 1  | 1  |
 * ----+----+----+----+----+    ----+----+----+----+----+
 *  10 | *  | *  | *  | *  |     10 | 1  | 1  | 1  | 1  |
 * ----+----+----+----+----+    ----+----+----+----+----+
 */
Status PredicateIRBuilder::BuildXorExpr(NativeValue left, NativeValue right,
                                        NativeValue* output) {
    ::llvm::IRBuilder<> builder(block_);
    ::llvm::Value* raw_left = left.GetValue(&builder);
    ::llvm::Value* raw_right = right.GetValue(&builder);
    ::llvm::Value* left_is_null = left.GetIsNull(&builder);
    ::llvm::Value* right_is_null = right.GetIsNull(&builder);

    ::llvm::Value* casted_left = NULL;
    ::llvm::Value* casted_right = NULL;
    Status status;
<<<<<<< HEAD
    CHECK_TRUE(InferBoolTypes(raw_left, &casted_left, status), kCodegenError,
               "Infer and cast lhs type of and(&&) failed: ", status.str());
    CHECK_TRUE(InferBoolTypes(raw_right, &casted_right, status), kCodegenError,
               "Infer and cast rhs type of and(&&) failed: ", status.str());
=======
    CHECK_TRUE(InferAndCastBoolTypes(block_, raw_left, &casted_left, status),
               "Infer and cast lhs type of and(&&) failed: ", status.msg);
    CHECK_TRUE(InferAndCastBoolTypes(block_, raw_right, &casted_right, status),
               "Infer and cast rhs type of and(&&) failed: ", status.msg);
>>>>>>> 103ef22b
    CHECK_TRUE(casted_left->getType()->isIntegerTy(1) &&
                   casted_right->getType()->isIntegerTy(1),
               kCodegenError,
               "Fail to codegen &&(and) expr: value types are invalid");

    ::llvm::Value* result_val = builder.CreateXor(casted_left, casted_right);
    ::llvm::Value* result_is_null =
        builder.CreateOr(left_is_null, right_is_null);
    *output = NativeValue::CreateWithFlag(result_val, result_is_null);
    return Status::OK();
}

Status PredicateIRBuilder::BuildNotExpr(NativeValue input,
                                        NativeValue* output) {
    ::llvm::IRBuilder<> builder(block_);
    ::llvm::Value* raw = input.GetValue(&builder);
    ::llvm::Value* is_null = input.GetIsNull(&builder);

    ::llvm::Value* casted_raw = nullptr;
    Status status;
<<<<<<< HEAD
    CHECK_TRUE(InferBoolTypes(raw, &casted_raw, status), kCodegenError,
               status.str());
    CHECK_TRUE(casted_raw->getType()->isIntegerTy(1), kCodegenError,
=======
    CHECK_TRUE(InferAndCastBoolTypes(block_, raw, &casted_raw, status),
               status.msg);
    CHECK_TRUE(casted_raw->getType()->isIntegerTy(1),
>>>>>>> 103ef22b
               "Fail to codegen !(not) expr: value types are invalid");

    *output =
        NativeValue::CreateWithFlag(builder.CreateNot(casted_raw), is_null);
    return Status::OK();
}
Status PredicateIRBuilder::BuildEqExpr(NativeValue left, NativeValue right,
                                       NativeValue* output) {
    CHECK_STATUS(CompareTypeAccept(left.GetType(), right.GetType()))
    CHECK_STATUS(NullIRBuilder::SafeNullBinaryExpr(
        block_, left, right,
        [](::llvm::BasicBlock* block, ::llvm::Value* lhs, ::llvm::Value* rhs,
           ::llvm::Value** output, Status& status) {
            return BuildEqExpr(block, lhs, rhs, output, status);
        },
        output));
    return Status::OK();
}
Status PredicateIRBuilder::BuildNeqExpr(NativeValue left, NativeValue right,
                                        NativeValue* output) {
    CHECK_STATUS(CompareTypeAccept(left.GetType(), right.GetType()))
    CHECK_STATUS(NullIRBuilder::SafeNullBinaryExpr(
        block_, left, right,
        [](::llvm::BasicBlock* block, ::llvm::Value* lhs, ::llvm::Value* rhs,
           ::llvm::Value** output, Status& status) {
            return BuildNeqExpr(block, lhs, rhs, output, status);
        },
        output));
    return Status::OK();
}
Status PredicateIRBuilder::BuildGtExpr(NativeValue left, NativeValue right,
                                       NativeValue* output) {
    CHECK_STATUS(CompareTypeAccept(left.GetType(), right.GetType()))
    CHECK_STATUS(NullIRBuilder::SafeNullBinaryExpr(
        block_, left, right,
        [](::llvm::BasicBlock* block, ::llvm::Value* lhs, ::llvm::Value* rhs,
           ::llvm::Value** output, Status& status) {
            return BuildGtExpr(block, lhs, rhs, output, status);
        },
        output));
    return Status::OK();
}
Status PredicateIRBuilder::BuildGeExpr(NativeValue left, NativeValue right,
                                       NativeValue* output) {
    CHECK_STATUS(CompareTypeAccept(left.GetType(), right.GetType()))
    CHECK_STATUS(NullIRBuilder::SafeNullBinaryExpr(
        block_, left, right,
        [](::llvm::BasicBlock* block, ::llvm::Value* lhs, ::llvm::Value* rhs,
           ::llvm::Value** output, Status& status) {
            return BuildGeExpr(block, lhs, rhs, output, status);
        },
        output));
    return Status::OK();
}
Status PredicateIRBuilder::BuildLeExpr(NativeValue left, NativeValue right,
                                       NativeValue* output) {
    CHECK_STATUS(CompareTypeAccept(left.GetType(), right.GetType()))
    CHECK_STATUS(NullIRBuilder::SafeNullBinaryExpr(
        block_, left, right,
        [](::llvm::BasicBlock* block, ::llvm::Value* lhs, ::llvm::Value* rhs,
           ::llvm::Value** output, Status& status) {
            return BuildLeExpr(block, lhs, rhs, output, status);
        },
        output));
    return Status::OK();
}
Status PredicateIRBuilder::BuildLtExpr(NativeValue left, NativeValue right,
                                       NativeValue* output) {
    CHECK_STATUS(CompareTypeAccept(left.GetType(), right.GetType()))
    CHECK_STATUS(NullIRBuilder::SafeNullBinaryExpr(
        block_, left, right,
        [](::llvm::BasicBlock* block, ::llvm::Value* lhs, ::llvm::Value* rhs,
           ::llvm::Value** output, Status& status) {
            return BuildLtExpr(block, lhs, rhs, output, status);
        },
        output));
    return Status::OK();
}

bool PredicateIRBuilder::BuildEqExpr(::llvm::BasicBlock* block,
                                     ::llvm::Value* left, ::llvm::Value* right,
                                     ::llvm::Value** output,
                                     base::Status& status) {
    ::llvm::Value* casted_left = NULL;
    ::llvm::Value* casted_right = NULL;
    if (false == InferAndCastTypes(block, left, right, &casted_left,
                                   &casted_right, status)) {
        return false;
    }
    ::llvm::IRBuilder<> builder(block);
    if (casted_left->getType()->isIntegerTy()) {
        *output = builder.CreateICmpEQ(casted_left, casted_right);
    } else if (casted_left->getType()->isFloatTy() ||
               casted_left->getType()->isDoubleTy()) {
        *output = builder.CreateFCmpOEQ(casted_left, casted_right);
    } else if (TypeIRBuilder::IsDatePtr(casted_left->getType()) &&
               TypeIRBuilder::IsDatePtr(casted_right->getType())) {
        llvm::Value* left_days;
        llvm::Value* right_days;
        DateIRBuilder date_ir_builder(block->getModule());
        date_ir_builder.GetDate(block, casted_left, &left_days);
        date_ir_builder.GetDate(block, casted_right, &right_days);
        return BuildEqExpr(block, left_days, right_days, output, status);
    } else if (TypeIRBuilder::IsStringPtr(casted_left->getType()) &&
               TypeIRBuilder::IsStringPtr(casted_right->getType())) {
        StringIRBuilder string_ir_builder(block->getModule());
        NativeValue compare_value;
        status = string_ir_builder.Compare(
            block, NativeValue::Create(casted_left),
            NativeValue::Create(casted_right), &compare_value);
        if (!status.isOK()) {
            return false;
        }
        return BuildEqExpr(block, compare_value.GetValue(&builder),
                           builder.getInt32(0), output, status);

    } else {
        status.msg = "fail to codegen == expr: value types are invalid";
        status.code = common::kCodegenError;
        LOG(WARNING) << status;
        return false;
    }
    if (nullptr == *output) {
        status.msg = "fail to codegen == expr";
        status.code = common::kCodegenError;
        LOG(WARNING) << status;
        return false;
    }

    return true;
}
bool PredicateIRBuilder::BuildNeqExpr(::llvm::BasicBlock* block,
                                      ::llvm::Value* left, ::llvm::Value* right,
                                      ::llvm::Value** output,
                                      base::Status& status) {
    ::llvm::Value* casted_left = NULL;
    ::llvm::Value* casted_right = NULL;

    if (false == InferAndCastTypes(block, left, right, &casted_left,
                                   &casted_right, status)) {
        return false;
    }
    ::llvm::IRBuilder<> builder(block);
    if (casted_left->getType()->isIntegerTy()) {
        *output = builder.CreateICmpNE(casted_left, casted_right);
    } else if (casted_left->getType()->isFloatTy() ||
               casted_left->getType()->isDoubleTy()) {
        *output = builder.CreateFCmpUNE(casted_left, casted_right);
    } else if (TypeIRBuilder::IsStringPtr(casted_left->getType()) &&
               TypeIRBuilder::IsStringPtr(casted_right->getType())) {
        StringIRBuilder string_ir_builder(block->getModule());
        NativeValue compare_value;
        status = string_ir_builder.Compare(
            block, NativeValue::Create(casted_left),
            NativeValue::Create(casted_right), &compare_value);
        if (!status.isOK()) {
            return false;
        }
        return BuildNeqExpr(block, compare_value.GetValue(&builder),
                            builder.getInt32(0), output, status);

    } else {
        status.msg = "fail to codegen neq expr: value types are invalid";
        status.code = common::kCodegenError;
        LOG(WARNING) << status;
        return false;
    }
    if (nullptr == *output) {
        status.msg = "fail to codegen == expr";
        status.code = common::kCodegenError;
        LOG(WARNING) << status;
        return false;
    }

    return true;
}
bool PredicateIRBuilder::BuildGtExpr(::llvm::BasicBlock* block,
                                     ::llvm::Value* left, ::llvm::Value* right,
                                     ::llvm::Value** output,
                                     base::Status& status) {
    ::llvm::Value* casted_left = NULL;
    ::llvm::Value* casted_right = NULL;

    if (false == InferAndCastTypes(block, left, right, &casted_left,
                                   &casted_right, status)) {
        return false;
    }
    ::llvm::IRBuilder<> builder(block);
    if (casted_left->getType()->isIntegerTy()) {
        *output = builder.CreateICmpSGT(casted_left, casted_right);
    } else if (casted_left->getType()->isFloatTy() ||
               casted_left->getType()->isDoubleTy()) {
        *output = builder.CreateFCmpOGT(casted_left, casted_right);
    } else if (TypeIRBuilder::IsStringPtr(casted_left->getType()) &&
               TypeIRBuilder::IsStringPtr(casted_right->getType())) {
        StringIRBuilder string_ir_builder(block->getModule());
        NativeValue compare_value;
        status = string_ir_builder.Compare(
            block, NativeValue::Create(casted_left),
            NativeValue::Create(casted_right), &compare_value);
        if (!status.isOK()) {
            return false;
        }
        return BuildGtExpr(block, compare_value.GetValue(&builder),
                           builder.getInt32(0), output, status);

    } else {
        status.msg = "fail to codegen > expr: value types are invalid";
        status.code = common::kCodegenError;
        LOG(WARNING) << status;
        return false;
    }
    if (nullptr == *output) {
        status.msg = "fail to codegen > expr";
        status.code = common::kCodegenError;
        LOG(WARNING) << status;
        return false;
    }

    return true;
}
bool PredicateIRBuilder::BuildGeExpr(::llvm::BasicBlock* block,
                                     ::llvm::Value* left, ::llvm::Value* right,
                                     ::llvm::Value** output,
                                     base::Status& status) {
    ::llvm::Value* casted_left = NULL;
    ::llvm::Value* casted_right = NULL;

    if (false == InferAndCastTypes(block, left, right, &casted_left,
                                   &casted_right, status)) {
        return false;
    }
    ::llvm::IRBuilder<> builder(block);
    if (casted_left->getType()->isIntegerTy()) {
        *output = builder.CreateICmpSGE(casted_left, casted_right);
    } else if (casted_left->getType()->isFloatTy() ||
               casted_left->getType()->isDoubleTy()) {
        *output = builder.CreateFCmpOGE(casted_left, casted_right);
    } else if (TypeIRBuilder::IsStringPtr(casted_left->getType()) &&
               TypeIRBuilder::IsStringPtr(casted_right->getType())) {
        StringIRBuilder string_ir_builder(block->getModule());
        NativeValue compare_value;
        status = string_ir_builder.Compare(
            block, NativeValue::Create(casted_left),
            NativeValue::Create(casted_right), &compare_value);
        if (!status.isOK()) {
            return false;
        }
        return BuildGeExpr(block, compare_value.GetValue(&builder),
                           builder.getInt32(0), output, status);

    } else {
        status.msg = "fail to codegen >= expr: value types are invalid";
        status.code = common::kCodegenError;
        LOG(WARNING) << status;
        return false;
    }
    if (nullptr == *output) {
        status.msg = "fail to codegen >= expr";
        status.code = common::kCodegenError;
        LOG(WARNING) << status;
        return false;
    }

    return true;
}
bool PredicateIRBuilder::BuildLtExpr(::llvm::BasicBlock* block,
                                     ::llvm::Value* left, ::llvm::Value* right,
                                     ::llvm::Value** output,
                                     base::Status& status) {
    ::llvm::Value* casted_left = NULL;
    ::llvm::Value* casted_right = NULL;

    if (false == InferAndCastTypes(block, left, right, &casted_left,
                                   &casted_right, status)) {
        return false;
    }
    ::llvm::IRBuilder<> builder(block);
    if (casted_left->getType()->isIntegerTy()) {
        *output = builder.CreateICmpSLT(casted_left, casted_right);
    } else if (casted_left->getType()->isFloatTy() ||
               casted_left->getType()->isDoubleTy()) {
        *output = builder.CreateFCmpOLT(casted_left, casted_right);
    } else if (TypeIRBuilder::IsStringPtr(casted_left->getType()) &&
               TypeIRBuilder::IsStringPtr(casted_right->getType())) {
        StringIRBuilder string_ir_builder(block->getModule());
        NativeValue compare_value;
        status = string_ir_builder.Compare(
            block, NativeValue::Create(casted_left),
            NativeValue::Create(casted_right), &compare_value);
        if (!status.isOK()) {
            return false;
        }
        return BuildLtExpr(block, compare_value.GetValue(&builder),
                           builder.getInt32(0), output, status);

    } else {
        status.msg = "fail to codegen < expr: value types are invalid";
        status.code = common::kCodegenError;
        LOG(WARNING) << status;
        return false;
    }
    if (nullptr == *output) {
        status.msg = "fail to codegen < expr";
        status.code = common::kCodegenError;
        LOG(WARNING) << status;
        return false;
    }

    return true;
}
bool PredicateIRBuilder::BuildLeExpr(::llvm::BasicBlock* block,
                                     ::llvm::Value* left, ::llvm::Value* right,
                                     ::llvm::Value** output,
                                     base::Status& status) {
    ::llvm::Value* casted_left = NULL;
    ::llvm::Value* casted_right = NULL;

    if (false == InferAndCastTypes(block, left, right, &casted_left,
                                   &casted_right, status)) {
        return false;
    }
    ::llvm::IRBuilder<> builder(block);
    if (casted_left->getType()->isIntegerTy()) {
        *output = builder.CreateICmpSLE(casted_left, casted_right);
    } else if (casted_left->getType()->isFloatTy() ||
               casted_left->getType()->isDoubleTy()) {
        *output = builder.CreateFCmpOLE(casted_left, casted_right);
    } else if (TypeIRBuilder::IsStringPtr(casted_left->getType()) &&
               TypeIRBuilder::IsStringPtr(casted_right->getType())) {
        StringIRBuilder string_ir_builder(block->getModule());
        NativeValue compare_value;
        status = string_ir_builder.Compare(
            block, NativeValue::Create(casted_left),
            NativeValue::Create(casted_right), &compare_value);
        if (!status.isOK()) {
            return false;
        }
        return BuildLeExpr(block, compare_value.GetValue(&builder),
                           builder.getInt32(0), output, status);

    } else {
        status.msg = "fail to codegen <= expr: value types are invalid";
        status.code = common::kCodegenError;
        LOG(WARNING) << status;
        return false;
    }
    if (nullptr == *output) {
        status.msg = "fail to codegen <= expr";
        status.code = common::kCodegenError;
        LOG(WARNING) << status;
        return false;
    }

    return true;
}
bool PredicateIRBuilder::IsAcceptType(::llvm::Type* type) {
    if (nullptr == type) {
        return false;
    }

    ::fesql::node::DataType fesql_type;
    if (false == GetBaseType(type, &fesql_type)) {
        return false;
    }
    switch (fesql_type) {
        case ::fesql::node::kVoid:
        case ::fesql::node::kList:
            return false;
        default: {
            return true;
        }
    }
}
Status PredicateIRBuilder::CompareTypeAccept(::llvm::Type* lhs,
                                             ::llvm::Type* rhs) {
    CHECK_TRUE((TypeIRBuilder::IsNull(lhs) || TypeIRBuilder::IsNull(rhs) ||
                TypeIRBuilder::IsStringPtr(lhs) ||
                TypeIRBuilder::IsStringPtr(rhs) || lhs == rhs ||
                (TypeIRBuilder::IsNumber(lhs) && TypeIRBuilder::IsNumber(rhs))),
               "Invalid Compare Op type: lhs ", TypeIRBuilder::TypeName(lhs),
               " rhs ", TypeIRBuilder::TypeName(rhs))
    return Status::OK();
}
bool PredicateIRBuilder::InferAndCastBoolTypes(::llvm::BasicBlock* block,
                                               ::llvm::Value* value,
                                               ::llvm::Value** casted_value,
                                               ::fesql::base::Status& status) {
    if (NULL == value) {
        status.msg = "value is null";
        status.code = common::kCodegenError;
        return false;
    }

    ::llvm::Type* type = value->getType();
    if (!IsAcceptType(type)) {
        status.msg = "invalid type for bool expression";
        status.code = common::kCodegenError;
        return false;
    }
    *casted_value = value;
    CastExprIRBuilder cast_expr_ir_builder(block);
    ::llvm::Type* bool_ty = ::llvm::Type::getInt1Ty(block->getContext());
    if (type != bool_ty) {
<<<<<<< HEAD
        if (!cast_expr_ir_builder_.BoolCast(value, casted_value, status)) {
            status.msg = "fail to codegen add expr: " + status.str();
            LOG(WARNING) << status;
=======
        if (!cast_expr_ir_builder.BoolCast(value, casted_value, status)) {
            status.msg = "fail to codegen add expr: " + status.msg;
            LOG(WARNING) << status.msg;
>>>>>>> 103ef22b
            return false;
        }
    }
    return true;
}
bool PredicateIRBuilder::InferAndCastTypes(::llvm::BasicBlock* block,
                                           ::llvm::Value* left,
                                           ::llvm::Value* right,
                                           ::llvm::Value** casted_left,
                                           ::llvm::Value** casted_right,
                                           ::fesql::base::Status& status) {
    if (NULL == left || NULL == right) {
        status.msg = "left or right value is null";
        status.code = common::kCodegenError;
        return false;
    }

    ::llvm::Type* left_type = left->getType();
    ::llvm::Type* right_type = right->getType();

    if (!IsAcceptType(left_type) || !IsAcceptType(right_type)) {
        status.msg = "invalid type for arithmetic expression";
        status.code = common::kCodegenError;
        return false;
    }

    *casted_left = left;
    *casted_right = right;
    TimestampIRBuilder timestamp_builder(block->getModule());
    if (TypeIRBuilder::IsTimestampPtr(left_type)) {
        if (false == timestamp_builder.GetTs(block, left, casted_left)) {
            status.msg = "fail to get ts";
            LOG(WARNING) << status;
            return false;
        }
        left_type = (*casted_left)->getType();
    }

    if (TypeIRBuilder::IsTimestampPtr(right_type)) {
        if (false == timestamp_builder.GetTs(block, right, casted_right)) {
            status.msg = "fail to get ts";
            LOG(WARNING) << status;
            return false;
        }
        right_type = (*casted_right)->getType();
    }
    CastExprIRBuilder cast_expr_ir_builder(block);
    if (left_type != right_type) {
<<<<<<< HEAD
        if (cast_expr_ir_builder_.IsSafeCast(left_type, right_type)) {
            if (!cast_expr_ir_builder_.SafeCast(left, right_type, casted_left,
                                                status)) {
                status.msg = "fail to codegen expr: " + status.str();
                LOG(WARNING) << status;
                return false;
            }
        } else if (cast_expr_ir_builder_.IsSafeCast(right_type, left_type)) {
            if (!cast_expr_ir_builder_.SafeCast(right, left_type, casted_right,
                                                status)) {
                status.msg = "fail to codegen expr: " + status.str();
                LOG(WARNING) << status;
                return false;
            }
        } else if (cast_expr_ir_builder_.IsIntFloat2PointerCast(left_type,
                                                                right_type)) {
            if (!cast_expr_ir_builder_.UnSafeCast(left, right_type, casted_left,
                                                  status)) {
                status.msg = "fail to codegen expr: " + status.str();
                LOG(WARNING) << status;
                return false;
            }
        } else if (cast_expr_ir_builder_.IsIntFloat2PointerCast(right_type,
                                                                left_type)) {
            if (!cast_expr_ir_builder_.UnSafeCast(right, left_type,
                                                  casted_right, status)) {
                status.msg = "fail to codegen expr: " + status.str();
                LOG(WARNING) << status;
                return false;
            }
        } else if (cast_expr_ir_builder_.IsStringCast(right_type)) {
            if (!cast_expr_ir_builder_.StringCast(left, casted_left, status)) {
                status.msg = "fail to codegen expr: " + status.str();
                LOG(WARNING) << status;
=======
        if (cast_expr_ir_builder.IsSafeCast(left_type, right_type)) {
            if (!cast_expr_ir_builder.SafeCast(left, right_type, casted_left,
                                               status)) {
                status.msg = "fail to codegen expr: " + status.msg;
                LOG(WARNING) << status.msg;
                return false;
            }
        } else if (cast_expr_ir_builder.IsSafeCast(right_type, left_type)) {
            if (!cast_expr_ir_builder.SafeCast(right, left_type, casted_right,
                                               status)) {
                status.msg = "fail to codegen expr: " + status.msg;
                LOG(WARNING) << status.msg;
                return false;
            }
        } else if (cast_expr_ir_builder.IsIntFloat2PointerCast(left_type,
                                                               right_type)) {
            if (!cast_expr_ir_builder.UnSafeCast(left, right_type, casted_left,
                                                 status)) {
                status.msg = "fail to codegen expr: " + status.msg;
                LOG(WARNING) << status.msg;
                return false;
            }
        } else if (cast_expr_ir_builder.IsIntFloat2PointerCast(right_type,
                                                               left_type)) {
            if (!cast_expr_ir_builder.UnSafeCast(right, left_type, casted_right,
                                                 status)) {
                status.msg = "fail to codegen expr: " + status.msg;
                LOG(WARNING) << status.msg;
                return false;
            }
        } else if (cast_expr_ir_builder.IsStringCast(right_type)) {
            if (!cast_expr_ir_builder.StringCast(left, casted_left, status)) {
                status.msg = "fail to codegen expr: " + status.msg;
                LOG(WARNING) << status.msg;
>>>>>>> 103ef22b
                return false;
            }
        } else {
            status.msg =
                "fail to codegen add expr: value type isn't compatible";
            status.code = common::kCodegenError;
            LOG(WARNING) << status;
            return false;
        }
    }
    if (TypeIRBuilder::IsDatePtr((*casted_left)->getType()) &&
        TypeIRBuilder::IsDatePtr((*casted_right)->getType())) {
        DateIRBuilder date_ir_builder(block->getModule());
        date_ir_builder.GetDate(block, *casted_left, casted_left);
        date_ir_builder.GetDate(block, *casted_right, casted_right);
    }
    return true;
}

Status PredicateIRBuilder::BuildIsNullExpr(NativeValue input,
                                           NativeValue* output) {
    ::llvm::IRBuilder<> builder(block_);
    ::llvm::Value* is_null = input.GetIsNull(&builder);
    *output = NativeValue::Create(is_null);
    return Status::OK();
}

}  // namespace codegen
}  // namespace fesql<|MERGE_RESOLUTION|>--- conflicted
+++ resolved
@@ -13,6 +13,9 @@
 #include "codegen/string_ir_builder.h"
 #include "codegen/timestamp_ir_builder.h"
 #include "codegen/type_ir_builder.h"
+
+using fesql::common::kCodegenError;
+
 namespace fesql {
 namespace codegen {
 
@@ -45,17 +48,12 @@
     ::llvm::Value* casted_left = NULL;
     ::llvm::Value* casted_right = NULL;
     Status status;
-<<<<<<< HEAD
-    CHECK_TRUE(InferBoolTypes(raw_left, &casted_left, status), kCodegenError,
-               "Infer and cast lhs type of and(&&) failed: ", status.str());
-    CHECK_TRUE(InferBoolTypes(raw_right, &casted_right, status), kCodegenError,
-               "Infer and cast rhs type of and(&&) failed: ", status.str());
-=======
     CHECK_TRUE(InferAndCastBoolTypes(block_, raw_left, &casted_left, status),
+               kCodegenError,
                "Infer and cast lhs type of and(&&) failed: ", status.msg);
     CHECK_TRUE(InferAndCastBoolTypes(block_, raw_right, &casted_right, status),
+               kCodegenError,
                "Infer and cast rhs type of and(&&) failed: ", status.msg);
->>>>>>> 103ef22b
     CHECK_TRUE(casted_left->getType()->isIntegerTy(1) &&
                    casted_right->getType()->isIntegerTy(1),
                kCodegenError,
@@ -97,17 +95,12 @@
     ::llvm::Value* casted_left = NULL;
     ::llvm::Value* casted_right = NULL;
     Status status;
-<<<<<<< HEAD
-    CHECK_TRUE(InferBoolTypes(raw_left, &casted_left, status), kCodegenError,
-               "Infer and cast lhs type of or(||) failed: ", status.str());
-    CHECK_TRUE(InferBoolTypes(raw_right, &casted_right, status), kCodegenError,
-               "Infer and cast rhs type of or(||) failed: ", status.str());
-=======
     CHECK_TRUE(InferAndCastBoolTypes(block_, raw_left, &casted_left, status),
+               kCodegenError,
                "Infer and cast lhs type of or(||) failed: ", status.msg);
     CHECK_TRUE(InferAndCastBoolTypes(block_, raw_right, &casted_right, status),
+               kCodegenError,
                "Infer and cast rhs type of or(||) failed: ", status.msg);
->>>>>>> 103ef22b
     CHECK_TRUE(casted_left->getType()->isIntegerTy(1) &&
                    casted_right->getType()->isIntegerTy(1),
                kCodegenError,
@@ -151,17 +144,12 @@
     ::llvm::Value* casted_left = NULL;
     ::llvm::Value* casted_right = NULL;
     Status status;
-<<<<<<< HEAD
-    CHECK_TRUE(InferBoolTypes(raw_left, &casted_left, status), kCodegenError,
-               "Infer and cast lhs type of and(&&) failed: ", status.str());
-    CHECK_TRUE(InferBoolTypes(raw_right, &casted_right, status), kCodegenError,
-               "Infer and cast rhs type of and(&&) failed: ", status.str());
-=======
     CHECK_TRUE(InferAndCastBoolTypes(block_, raw_left, &casted_left, status),
+               kCodegenError,
                "Infer and cast lhs type of and(&&) failed: ", status.msg);
     CHECK_TRUE(InferAndCastBoolTypes(block_, raw_right, &casted_right, status),
+               kCodegenError,
                "Infer and cast rhs type of and(&&) failed: ", status.msg);
->>>>>>> 103ef22b
     CHECK_TRUE(casted_left->getType()->isIntegerTy(1) &&
                    casted_right->getType()->isIntegerTy(1),
                kCodegenError,
@@ -182,15 +170,9 @@
 
     ::llvm::Value* casted_raw = nullptr;
     Status status;
-<<<<<<< HEAD
-    CHECK_TRUE(InferBoolTypes(raw, &casted_raw, status), kCodegenError,
-               status.str());
+    CHECK_TRUE(InferAndCastBoolTypes(block_, raw, &casted_raw, status),
+               kCodegenError, status.msg);
     CHECK_TRUE(casted_raw->getType()->isIntegerTy(1), kCodegenError,
-=======
-    CHECK_TRUE(InferAndCastBoolTypes(block_, raw, &casted_raw, status),
-               status.msg);
-    CHECK_TRUE(casted_raw->getType()->isIntegerTy(1),
->>>>>>> 103ef22b
                "Fail to codegen !(not) expr: value types are invalid");
 
     *output =
@@ -571,8 +553,9 @@
                 TypeIRBuilder::IsStringPtr(lhs) ||
                 TypeIRBuilder::IsStringPtr(rhs) || lhs == rhs ||
                 (TypeIRBuilder::IsNumber(lhs) && TypeIRBuilder::IsNumber(rhs))),
-               "Invalid Compare Op type: lhs ", TypeIRBuilder::TypeName(lhs),
-               " rhs ", TypeIRBuilder::TypeName(rhs))
+               kCodegenError, "Invalid Compare Op type: lhs ",
+               TypeIRBuilder::TypeName(lhs), " rhs ",
+               TypeIRBuilder::TypeName(rhs))
     return Status::OK();
 }
 bool PredicateIRBuilder::InferAndCastBoolTypes(::llvm::BasicBlock* block,
@@ -595,15 +578,9 @@
     CastExprIRBuilder cast_expr_ir_builder(block);
     ::llvm::Type* bool_ty = ::llvm::Type::getInt1Ty(block->getContext());
     if (type != bool_ty) {
-<<<<<<< HEAD
-        if (!cast_expr_ir_builder_.BoolCast(value, casted_value, status)) {
-            status.msg = "fail to codegen add expr: " + status.str();
-            LOG(WARNING) << status;
-=======
         if (!cast_expr_ir_builder.BoolCast(value, casted_value, status)) {
             status.msg = "fail to codegen add expr: " + status.msg;
             LOG(WARNING) << status.msg;
->>>>>>> 103ef22b
             return false;
         }
     }
@@ -652,42 +629,6 @@
     }
     CastExprIRBuilder cast_expr_ir_builder(block);
     if (left_type != right_type) {
-<<<<<<< HEAD
-        if (cast_expr_ir_builder_.IsSafeCast(left_type, right_type)) {
-            if (!cast_expr_ir_builder_.SafeCast(left, right_type, casted_left,
-                                                status)) {
-                status.msg = "fail to codegen expr: " + status.str();
-                LOG(WARNING) << status;
-                return false;
-            }
-        } else if (cast_expr_ir_builder_.IsSafeCast(right_type, left_type)) {
-            if (!cast_expr_ir_builder_.SafeCast(right, left_type, casted_right,
-                                                status)) {
-                status.msg = "fail to codegen expr: " + status.str();
-                LOG(WARNING) << status;
-                return false;
-            }
-        } else if (cast_expr_ir_builder_.IsIntFloat2PointerCast(left_type,
-                                                                right_type)) {
-            if (!cast_expr_ir_builder_.UnSafeCast(left, right_type, casted_left,
-                                                  status)) {
-                status.msg = "fail to codegen expr: " + status.str();
-                LOG(WARNING) << status;
-                return false;
-            }
-        } else if (cast_expr_ir_builder_.IsIntFloat2PointerCast(right_type,
-                                                                left_type)) {
-            if (!cast_expr_ir_builder_.UnSafeCast(right, left_type,
-                                                  casted_right, status)) {
-                status.msg = "fail to codegen expr: " + status.str();
-                LOG(WARNING) << status;
-                return false;
-            }
-        } else if (cast_expr_ir_builder_.IsStringCast(right_type)) {
-            if (!cast_expr_ir_builder_.StringCast(left, casted_left, status)) {
-                status.msg = "fail to codegen expr: " + status.str();
-                LOG(WARNING) << status;
-=======
         if (cast_expr_ir_builder.IsSafeCast(left_type, right_type)) {
             if (!cast_expr_ir_builder.SafeCast(left, right_type, casted_left,
                                                status)) {
@@ -722,7 +663,6 @@
             if (!cast_expr_ir_builder.StringCast(left, casted_left, status)) {
                 status.msg = "fail to codegen expr: " + status.msg;
                 LOG(WARNING) << status.msg;
->>>>>>> 103ef22b
                 return false;
             }
         } else {
