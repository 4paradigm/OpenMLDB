include_directories(${INCLUDE_DIRECTORIES}
        ${PROJECT_SOURCE_DIR}/src
        ${PROJECT_BINARY_DIR}/src)

<<<<<<< HEAD
add_library(fesql_codegen STATIC 
    scope_var.cc 
    expr_ir_builder.cc
    fn_ir_builder.cc 
    buf_ir_builder.cc 
    ir_base_builder.cc
    window_ir_builder.cc
    fn_let_ir_builder.cc 
    cast_expr_ir_builder.cc 
    arithmetic_expr_ir_builder.cc 
    predicate_expr_ir_builder.cc)

set(vm_deps_libs fesql_storage fesql_vm fesql_parser fesql_planner fesql_codegen fesql_proto
    fesql_node fesql_udf fesql_base)
=======
add_library(fesql_codegen STATIC scope_var.cc variable_ir_builder.cc list_ir_builder.cc cast_expr_ir_builder.cc arithmetic_expr_ir_builder.cc predicate_expr_ir_builder.cc
        expr_ir_builder.cc block_ir_builder.cc fn_ir_builder.cc buf_ir_builder.cc ir_base_builder.cc fn_let_ir_builder.cc)
add_dependencies(fesql_codegen fesql_proto fesql_vm)
>>>>>>> a32bbecd

add_executable(ir_base_builder_test ir_base_builder_test.cc)
target_link_libraries(ir_base_builder_test  fesql_codegen fesql_node fesql_proto protobuf ${llvm_libs} ${COMMON_LIBS} gtest pthread)
add_test(ir_base_builder_test ir_base_builder_test --gtest_output=xml:${CMAKE_BINARY_DIR}/ir_base_builder_test.xml)
list(APPEND test_list ir_base_builder_test)



add_executable(variable_ir_builder_test variable_ir_builder_test.cc)
target_link_libraries(variable_ir_builder_test gflags fesql_codegen fesql_parser
        fesql_node fesql_proto protobuf ${llvm_libs} ${COMMON_LIBS} gtest pthread)
add_test(variable_ir_builder_test variable_ir_builder_test --gtest_output=xml:${CMAKE_BINARY_DIR}/variable_ir_builder_test.xml)
list(APPEND test_list variable_ir_builder_test)

add_executable(cast_expr_ir_builder_test cast_expr_ir_builder_test.cc)
target_link_libraries(cast_expr_ir_builder_test gflags fesql_codegen fesql_parser
        fesql_node fesql_proto protobuf ${llvm_libs} ${COMMON_LIBS} gtest pthread)
add_test(cast_expr_ir_builder_test cast_expr_ir_builder_test --gtest_output=xml:${CMAKE_BINARY_DIR}/cast_expr_ir_builder_test.xml)
list(APPEND test_list cast_expr_ir_builder_test)

add_executable(arithmetic_expr_ir_builder_test arithmetic_expr_ir_builder_test.cc)
target_link_libraries(arithmetic_expr_ir_builder_test gflags fesql_codegen fesql_parser
        fesql_node fesql_proto fesql_udf fesql_storage fesql_vm protobuf ${llvm_libs} ${COMMON_LIBS} gtest pthread)
add_test(arithmetic_expr_ir_builder_test arithmetic_expr_ir_builder_test --gtest_output=xml:${CMAKE_BINARY_DIR}/arithmetic_expr_ir_builder_test.xml)
list(APPEND test_list arithmetic_expr_ir_builder_test)

add_executable(predicate_expr_ir_builder_test predicate_expr_ir_builder_test.cc)
target_link_libraries(predicate_expr_ir_builder_test gflags fesql_codegen fesql_parser
        fesql_node fesql_proto protobuf ${llvm_libs} ${COMMON_LIBS} gtest pthread)
add_test(predicate_expr_ir_builder_test predicate_expr_ir_builder_test --gtest_output=xml:${CMAKE_BINARY_DIR}/predicate_expr_ir_builder_test.xml)
list(APPEND test_list predicate_expr_ir_builder_test)


add_executable(expr_ir_builder_test expr_ir_builder_test.cc)
target_link_libraries(expr_ir_builder_test gflags fesql_codegen fesql_parser
        fesql_node fesql_proto protobuf ${llvm_libs} ${COMMON_LIBS} gtest pthread)
add_test(expr_ir_builder_test expr_ir_builder_test --gtest_output=xml:${CMAKE_BINARY_DIR}/expr_ir_builder_test.xml)
list(APPEND test_list expr_ir_builder_test)


add_executable(block_ir_builder_test block_ir_builder_test.cc)
target_link_libraries(block_ir_builder_test gflags fesql_codegen fesql_parser
        fesql_node fesql_proto protobuf ${llvm_libs} ${COMMON_LIBS} gtest pthread)
add_test(block_ir_builder_test block_ir_builder_test --gtest_output=xml:${CMAKE_BINARY_DIR}/block_ir_builder_test.xml)
list(APPEND test_list block_ir_builder_test)

add_executable(fn_ir_builder_test fn_ir_builder_test.cc)
target_link_libraries(fn_ir_builder_test fesql_udf fesql_codegen fesql_parser fesql_storage fesql_vm fesql_proto fesql_node
        protobuf ${llvm_libs} ${COMMON_LIBS} gtest pthread)
add_test(fn_ir_builder_test fn_ir_builder_test --gtest_output=xml:${CMAKE_BINARY_DIR}/fn_ir_builder_test.xml)
list(APPEND test_list fn_ir_builder_test)

<<<<<<< HEAD
add_executable(buf_ir_builder_test buf_ir_builder_test.cc)
target_link_libraries(buf_ir_builder_test 
    ${vm_deps_libs} ${COMMON_LIBS} ${llvm_libs} protobuf gtest pthread)
=======
add_executable(buf_ir_builder_test buf_ir_builder_test.cc codegen_base_test.cc)
target_link_libraries(buf_ir_builder_test fesql_codegen fesql_storage fesql_vm
        fesql_proto ${COMMON_LIBS} ${llvm_libs} protobuf gtest pthread)
>>>>>>> a32bbecd
add_test(buf_ir_builder_test buf_ir_builder_test
        --gtest_output=xml:${CMAKE_BINARY_DIR}/buf_ir_builder_test.xml)
list(APPEND test_list buf_ir_builder_test)

add_executable(list_ir_builder_test list_ir_builder_test.cc codegen_base_test.cc)
target_link_libraries(list_ir_builder_test fesql_udf fesql_codegen fesql_parser
        fesql_planner fesql_node fesql_storage fesql_vm fesql_proto protobuf ${llvm_libs} ${COMMON_LIBS} gtest pthread)
add_test(list_ir_builder_test list_ir_builder_test
        --gtest_output=xml:${CMAKE_BINARY_DIR}/list_ir_builder_test.xml)
list(APPEND test_list list_ir_builder_test)

add_executable(fn_let_ir_builder_test fn_let_ir_builder_test.cc)
target_link_libraries(fn_let_ir_builder_test fesql_udf fesql_codegen fesql_parser
        fesql_planner fesql_node fesql_storage fesql_vm fesql_proto protobuf ${llvm_libs} ${COMMON_LIBS} gtest pthread)
add_test(fn_let_ir_builder_test fn_let_ir_builder_test
        --gtest_output=xml:${CMAKE_BINARY_DIR}/fn_let_ir_builder_test.xml)
list(APPEND test_list fn_let_ir_builder_test)
<|MERGE_RESOLUTION|>--- conflicted
+++ resolved
@@ -2,7 +2,6 @@
         ${PROJECT_SOURCE_DIR}/src
         ${PROJECT_BINARY_DIR}/src)
 
-<<<<<<< HEAD
 add_library(fesql_codegen STATIC 
     scope_var.cc 
     expr_ir_builder.cc
@@ -10,18 +9,16 @@
     buf_ir_builder.cc 
     ir_base_builder.cc
     window_ir_builder.cc
+    block_ir_builder.cc
     fn_let_ir_builder.cc 
     cast_expr_ir_builder.cc 
     arithmetic_expr_ir_builder.cc 
+    variable_ir_builder.cc
+    list_ir_builder.cc
     predicate_expr_ir_builder.cc)
 
 set(vm_deps_libs fesql_storage fesql_vm fesql_parser fesql_planner fesql_codegen fesql_proto
     fesql_node fesql_udf fesql_base)
-=======
-add_library(fesql_codegen STATIC scope_var.cc variable_ir_builder.cc list_ir_builder.cc cast_expr_ir_builder.cc arithmetic_expr_ir_builder.cc predicate_expr_ir_builder.cc
-        expr_ir_builder.cc block_ir_builder.cc fn_ir_builder.cc buf_ir_builder.cc ir_base_builder.cc fn_let_ir_builder.cc)
-add_dependencies(fesql_codegen fesql_proto fesql_vm)
->>>>>>> a32bbecd
 
 add_executable(ir_base_builder_test ir_base_builder_test.cc)
 target_link_libraries(ir_base_builder_test  fesql_codegen fesql_node fesql_proto protobuf ${llvm_libs} ${COMMON_LIBS} gtest pthread)
@@ -74,15 +71,10 @@
 add_test(fn_ir_builder_test fn_ir_builder_test --gtest_output=xml:${CMAKE_BINARY_DIR}/fn_ir_builder_test.xml)
 list(APPEND test_list fn_ir_builder_test)
 
-<<<<<<< HEAD
-add_executable(buf_ir_builder_test buf_ir_builder_test.cc)
+add_executable(buf_ir_builder_test buf_ir_builder_test.cc codegen_base_test.cc)
 target_link_libraries(buf_ir_builder_test 
     ${vm_deps_libs} ${COMMON_LIBS} ${llvm_libs} protobuf gtest pthread)
-=======
-add_executable(buf_ir_builder_test buf_ir_builder_test.cc codegen_base_test.cc)
-target_link_libraries(buf_ir_builder_test fesql_codegen fesql_storage fesql_vm
-        fesql_proto ${COMMON_LIBS} ${llvm_libs} protobuf gtest pthread)
->>>>>>> a32bbecd
+
 add_test(buf_ir_builder_test buf_ir_builder_test
         --gtest_output=xml:${CMAKE_BINARY_DIR}/buf_ir_builder_test.xml)
 list(APPEND test_list buf_ir_builder_test)
