include_directories(${INCLUDE_DIRECTORIES}
        ${PROJECT_SOURCE_DIR}/src
        ${PROJECT_BINARY_DIR}/src)

add_library(fesql_codegen STATIC
        scope_var.cc
        expr_ir_builder.cc
        fn_ir_builder.cc
        buf_ir_builder.cc
        ir_base_builder.cc
        window_ir_builder.cc
        block_ir_builder.cc
        fn_let_ir_builder.cc
        fn_let_ir_builder_optsum.cc
        cast_expr_ir_builder.cc
        arithmetic_expr_ir_builder.cc
        variable_ir_builder.cc
        timestamp_ir_builder.cc
        string_ir_builder.cc
        struct_ir_builder.cc
        list_ir_builder.cc
        predicate_expr_ir_builder.cc)
if (TESTING_ENABLE)
<<<<<<< HEAD
set(vm_deps_libs 
    ${VM_LIBS} fesql_flags ${LLVM_LIBS} ${BRPC_LIBS} ${OS_LIB})
=======
set(vm_deps_libs
        fesql_case ${yaml_libs} boost_filesystem ${VM_LIBS} ${LLVM_LIBS} ${BRPC_LIBS} ${OS_LIB})
>>>>>>> 0e81b4c4

add_executable(ir_base_builder_test ir_base_builder_test.cc)
target_link_libraries(ir_base_builder_test gtest ${vm_deps_libs})
add_test(ir_base_builder_test ir_base_builder_test --gtest_output=xml:${CMAKE_BINARY_DIR}/ir_base_builder_test.xml)
list(APPEND test_list ir_base_builder_test)

add_executable(string_ir_builder_test string_ir_builder_test.cc codegen_base_test.cc)
target_link_libraries(string_ir_builder_test gtest ${vm_deps_libs})
add_test(string_ir_builder_test string_ir_builder_test --gtest_output=xml:${CMAKE_BINARY_DIR}/string_ir_builder_test.xml)
list(APPEND test_list string_ir_builder_test)

add_executable(timestamp_ir_builder_test timestamp_ir_builder_test.cc codegen_base_test.cc)
target_link_libraries(timestamp_ir_builder_test gtest ${vm_deps_libs})
add_test(timestamp_ir_builder_test timestamp_ir_builder_test --gtest_output=xml:${CMAKE_BINARY_DIR}/timestamp_ir_builder_test.xml)
list(APPEND test_list timestamp_ir_builder_test)

add_executable(variable_ir_builder_test variable_ir_builder_test.cc)
target_link_libraries(variable_ir_builder_test  gtest ${vm_deps_libs})
add_test(variable_ir_builder_test variable_ir_builder_test --gtest_output=xml:${CMAKE_BINARY_DIR}/variable_ir_builder_test.xml)
list(APPEND test_list variable_ir_builder_test)

add_executable(cast_expr_ir_builder_test cast_expr_ir_builder_test.cc)
target_link_libraries(cast_expr_ir_builder_test  gtest
    ${vm_deps_libs})
add_test(cast_expr_ir_builder_test cast_expr_ir_builder_test --gtest_output=xml:${CMAKE_BINARY_DIR}/cast_expr_ir_builder_test.xml)
list(APPEND test_list cast_expr_ir_builder_test)

add_executable(arithmetic_expr_ir_builder_test arithmetic_expr_ir_builder_test.cc)
target_link_libraries(arithmetic_expr_ir_builder_test  gtest
        fesql_udf ${vm_deps_libs})
add_test(arithmetic_expr_ir_builder_test arithmetic_expr_ir_builder_test --gtest_output=xml:${CMAKE_BINARY_DIR}/arithmetic_expr_ir_builder_test.xml)
list(APPEND test_list arithmetic_expr_ir_builder_test)

add_executable(predicate_expr_ir_builder_test predicate_expr_ir_builder_test.cc)
target_link_libraries(predicate_expr_ir_builder_test gtest
        ${vm_deps_libs})
add_test(predicate_expr_ir_builder_test predicate_expr_ir_builder_test --gtest_output=xml:${CMAKE_BINARY_DIR}/predicate_expr_ir_builder_test.xml)
list(APPEND test_list predicate_expr_ir_builder_test)


add_executable(expr_ir_builder_test expr_ir_builder_test.cc)
target_link_libraries(expr_ir_builder_test gtest ${vm_deps_libs} fesql_vm)
add_test(expr_ir_builder_test expr_ir_builder_test --gtest_output=xml:${CMAKE_BINARY_DIR}/expr_ir_builder_test.xml)
list(APPEND test_list expr_ir_builder_test)


add_executable(block_ir_builder_test block_ir_builder_test.cc)
target_link_libraries(block_ir_builder_test gtest ${vm_deps_libs} fesql_vm)
add_test(block_ir_builder_test block_ir_builder_test --gtest_output=xml:${CMAKE_BINARY_DIR}/block_ir_builder_test.xml)
list(APPEND test_list block_ir_builder_test)

add_executable(fn_ir_builder_test fn_ir_builder_test.cc codegen_base_test)
target_link_libraries(fn_ir_builder_test gtest
        ${vm_deps_libs} )

add_test(fn_ir_builder_test fn_ir_builder_test --gtest_output=xml:${CMAKE_BINARY_DIR}/fn_ir_builder_test.xml)
list(APPEND test_list fn_ir_builder_test)

add_executable(buf_ir_builder_test buf_ir_builder_test.cc codegen_base_test.cc)
target_link_libraries(buf_ir_builder_test gtest
        ${vm_deps_libs})

add_test(buf_ir_builder_test buf_ir_builder_test
        --gtest_output=xml:${CMAKE_BINARY_DIR}/buf_ir_builder_test.xml)
list(APPEND test_list buf_ir_builder_test)

add_executable(list_ir_builder_test list_ir_builder_test.cc codegen_base_test.cc)
target_link_libraries(list_ir_builder_test  gtest ${vm_deps_libs})
add_test(list_ir_builder_test list_ir_builder_test
        --gtest_output=xml:${CMAKE_BINARY_DIR}/list_ir_builder_test.xml)
list(APPEND test_list list_ir_builder_test)

add_executable(fn_let_ir_builder_test fn_let_ir_builder_test.cc codegen_base_test)
target_link_libraries(fn_let_ir_builder_test gtest ${vm_deps_libs})
add_test(fn_let_ir_builder_test fn_let_ir_builder_test
        --gtest_output=xml:${CMAKE_BINARY_DIR}/fn_let_ir_builder_test.xml)
list(APPEND test_list fn_let_ir_builder_test)
endif ()<|MERGE_RESOLUTION|>--- conflicted
+++ resolved
@@ -21,13 +21,8 @@
         list_ir_builder.cc
         predicate_expr_ir_builder.cc)
 if (TESTING_ENABLE)
-<<<<<<< HEAD
-set(vm_deps_libs 
-    ${VM_LIBS} fesql_flags ${LLVM_LIBS} ${BRPC_LIBS} ${OS_LIB})
-=======
 set(vm_deps_libs
-        fesql_case ${yaml_libs} boost_filesystem ${VM_LIBS} ${LLVM_LIBS} ${BRPC_LIBS} ${OS_LIB})
->>>>>>> 0e81b4c4
+        fesql_case ${yaml_libs} boost_filesystem ${VM_LIBS} fesql_flags ${LLVM_LIBS} ${BRPC_LIBS} ${OS_LIB})
 
 add_executable(ir_base_builder_test ir_base_builder_test.cc)
 target_link_libraries(ir_base_builder_test gtest ${vm_deps_libs})
