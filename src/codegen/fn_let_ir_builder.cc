/*
 * fn_let_ir_builder.cc
 * Copyright (C) 4paradigm.com 2019 wangtaize <wangtaize@4paradigm.com>
 *
 * Licensed under the Apache License, Version 2.0 (the "License");
 * you may not use this file except in compliance with the License.
 * You may obtain a copy of the License at
 *
 *    http://www.apache.org/licenses/LICENSE-2.0
 *
 * Unless required by applicable law or agreed to in writing, software
 * distributed under the License is distributed on an "AS IS" BASIS,
 * WITHOUT WARRANTIES OR CONDITIONS OF ANY KIND, either express or implied.
 * See the License for the specific language governing permissions and
 * limitations under the License.
 */

#include "codegen/fn_let_ir_builder.h"

#include "codegen/buf_ir_builder.h"
#include "codegen/expr_ir_builder.h"
#include "codegen/ir_base_builder.h"
#include "glog/logging.h"

namespace fesql {
namespace codegen {

RowFnLetIRBuilder::RowFnLetIRBuilder(::fesql::type::TableDef* table,
                                     ::llvm::Module* module, bool is_window_agg)
    : table_(table), module_(module), is_window_agg_(is_window_agg) {}

RowFnLetIRBuilder::~RowFnLetIRBuilder() {}

/**
 * IR build for col_of_row(row, out_data)
 * @param name
 * @param col
 * @param type
 * @return
 */
bool RowFnLetIRBuilder::Build(
    const std::string& name, const std::string& col,
    ::fesql::type::Type& type) {  // NOLINT (runtime/references)
    if (col.empty()) {
        LOG(WARNING) << "column name is empty";
        return false;
    }

    ::llvm::Function* fn = NULL;
    std::string row_ptr_name = "row_ptr_name";
    std::string output_ptr_name = "output_ptr_name";
    ::llvm::StringRef name_ref(name);
    if (module_->getFunction(name_ref) != NULL) {
        LOG(WARNING) << "function with name " << name << " exist";
        return false;
    }

    bool ok = BuildFnHeader(name, &fn);
    if (!ok) {
        LOG(WARNING) << "fail to build fn header for name " << name;
        return false;
    }

    ScopeVar sv;
    sv.Enter(name);

    ok = FillArgs(row_ptr_name, output_ptr_name, fn, sv);

    if (!ok) {
        LOG(WARNING) << "fail to fill args ";
        return false;
    }

    ::llvm::BasicBlock* block =
        ::llvm::BasicBlock::Create(module_->getContext(), "entry", fn);

    // TODO(wangtaize)
    BufIRBuilder buf_ir_builder(table_, block, &sv);
    ExprIRBuilder sql_expr_ir_builder(block, &sv, &buf_ir_builder, false,
                                      row_ptr_name, module_);

    int64_t offset = 0;
    const ::fesql::node::ColumnRefNode column_ref(col, "");
    ::llvm::Value* expr_out_val = NULL;
    ok = sql_expr_ir_builder.Build(&column_ref, &expr_out_val);

    if (!ok) {
        return false;
    }

    ::fesql::type::Type ctype;
    ok = GetTableType(expr_out_val->getType(), &ctype);
    if (!ok) {
        return false;
    }

    type = ctype;
    ok = StoreColumn(offset, expr_out_val, sv, output_ptr_name, block);
    if (!ok) {
        return false;
    }
    ::llvm::IRBuilder<> ir_builder(block);
    ::llvm::Value* ret = ir_builder.getInt32(0);
    ir_builder.CreateRet(ret);
    return true;
}

bool RowFnLetIRBuilder::Build(const std::string& name,
                              const ::fesql::node::ProjectListPlanNode* node,
                              std::vector<::fesql::type::ColumnDef>&
                                  schema) {  // NOLINT (runtime/references)
    if (node == NULL) {
        LOG(WARNING) << "node is null";
        return false;
    }

    ::llvm::Function* fn = NULL;
    std::string row_ptr_name = "row_ptr_name";
    std::string output_ptr_name = "output_ptr_name";
    std::string row_size_name = "row_size_name";
    ::llvm::StringRef name_ref(name);
    if (module_->getFunction(name_ref) != NULL) {
        LOG(WARNING) << "function with name " << name << " exist";
        return false;
    }

    bool ok = BuildFnHeader(name, &fn);

    if (!ok || fn == NULL) {
        LOG(WARNING) << "fail to build fn header for name " << name;
        return false;
    }

    ScopeVar sv;
    sv.Enter(name);

    ok = FillArgs(row_ptr_name, row_size_name, output_ptr_name, fn, sv);

    if (!ok) {
        return false;
    }

    ::llvm::BasicBlock* block =
        ::llvm::BasicBlock::Create(module_->getContext(), "entry", fn);

<<<<<<< HEAD
    // TODO(wangtaize)
    BufIRBuilder buf_ir_builder(table_, block, &sv);
    ExprIRBuilder sql_expr_ir_builder(block, &sv, &buf_ir_builder,
                                      !node->IsWindowAgg(), row_ptr_name,
                                      module_);
=======
    BufNativeIRBuilder buf_ir_builder(table_, block, &sv);
    ExprIRBuilder expr_ir_builder(block, &sv, &buf_ir_builder, row_ptr_name,
                                  row_size_name, output_ptr_name, module_);
>>>>>>> 5fa46636
    const ::fesql::node::PlanNodeList& children = node->GetProjects();
    ::fesql::node::PlanNodeList::const_iterator it = children.begin();
    std::map<uint32_t, ::llvm::Value*> outputs;
    uint32_t index = 0;
    for (; it != children.end(); it++) {
        const ::fesql::node::PlanNode* pn = *it;
        if (pn == NULL) {
            LOG(WARNING) << "plan node is null";
            return false;
        }
        if (pn->GetType() != ::fesql::node::kProject) {
            LOG(WARNING) << "project node is required but "
                         << ::fesql::node::NameOfPlanNodeType(pn->GetType());
            return false;
        }

        const ::fesql::node::ProjectPlanNode* pp_node =
            (const ::fesql::node::ProjectPlanNode*)pn;
        const ::fesql::node::ExprNode* sql_node = pp_node->GetExpression();
        ::llvm::Value* expr_out_val = NULL;
        std::string col_name = pp_node->GetName();
        ok = expr_ir_builder.Build(sql_node, &expr_out_val);
        if (!ok) {
            return false;
        }
        ::fesql::type::Type ctype;
        ok = GetTableType(expr_out_val->getType(), &ctype);
        if (!ok) {
            return false;
        }
        outputs.insert(std::make_pair(index, expr_out_val));
        index++;
        ::fesql::type::ColumnDef cdef;
        cdef.set_name(col_name);
        cdef.set_type(ctype);
        schema.push_back(cdef);
    }

    ok = EncodeBuf(&outputs, &schema, sv, block, output_ptr_name);
    if (!ok) {
        return false;
    }

    ::llvm::IRBuilder<> ir_builder(block);
    ::llvm::Value* ret = ir_builder.getInt32(0);
    ir_builder.CreateRet(ret);
    return true;
}

bool RowFnLetIRBuilder::EncodeBuf(
    const std::map<uint32_t, ::llvm::Value*>* values,
    const std::vector<::fesql::type::ColumnDef>* schema,
    ScopeVar& sv,  // NOLINT (runtime/references)
    ::llvm::BasicBlock* block, const std::string& output_ptr_name) {
    BufNativeEncoderIRBuilder encoder(values, schema, block);
    ::llvm::Value* row_ptr = NULL;
    bool ok = sv.FindVar(output_ptr_name, &row_ptr);
    if (!ok) {
        LOG(WARNING) << "fail to get row ptr";
        return false;
    }
    return encoder.BuildEncode(row_ptr);
}

bool RowFnLetIRBuilder::BuildFnHeader(
    const std::string& name, const std::vector<::llvm::Type*>& args_type,
    ::llvm::Type* ret_type, ::llvm::Function** fn) {
    if (fn == NULL) {
        LOG(WARNING) << "fn is null";
        return false;
    }
<<<<<<< HEAD
    ::llvm::ArrayRef<::llvm::Type*> array_ref(args_type);
    ::llvm::FunctionType* fnt =
        ::llvm::FunctionType::get(ret_type, array_ref, false);
    *fn = ::llvm::Function::Create(fnt, ::llvm::Function::ExternalLinkage, name,
                                   module_);
    LOG(INFO) << "create fn header " << name << " done";
=======
    std::vector<::llvm::Type*> args_type;
    args_type.push_back(::llvm::Type::getInt8PtrTy(module_->getContext()));
    args_type.push_back(::llvm::Type::getInt32Ty(module_->getContext()));
    args_type.push_back(
        ::llvm::Type::getInt8PtrTy(module_->getContext())->getPointerTo());
    ::llvm::ArrayRef<::llvm::Type*> array_ref(args_type);
    ::llvm::FunctionType* fnt = ::llvm::FunctionType::get(
        ::llvm::Type::getInt32Ty(module_->getContext()), array_ref, false);
    ::llvm::Function* f = ::llvm::Function::Create(
        fnt, ::llvm::Function::ExternalLinkage, name, module_);
    if (f == NULL) {
        LOG(WARNING) << "fail to create fn with name " << name;
        return false;
    }
    *fn = f;
    DLOG(INFO) << "create fn header " << name << " done";
>>>>>>> 5fa46636
    return true;
}

/**
 * Build function header with two int8 pointer and return int32
 * @param name
 * @param fn
 * @return
 */
bool RowFnLetIRBuilder::BuildFnHeader(const std::string& name,
                                      ::llvm::Function** fn) {
    std::vector<::llvm::Type*> args_type;
    args_type.push_back(::llvm::Type::getInt8PtrTy(module_->getContext()));
    args_type.push_back(::llvm::Type::getInt8PtrTy(module_->getContext()));
    return BuildFnHeader(name, args_type,
                         ::llvm::Type::getInt32Ty(module_->getContext()), fn);
}

bool RowFnLetIRBuilder::FillArgs(const std::string& row_ptr_name,
                                 const std::string& row_size_name,
                                 const std::string& output_ptr_name,
                                 ::llvm::Function* fn,
                                 ScopeVar& sv) {  // NOLINT
    if (fn == NULL || fn->arg_size() != 3) {
        LOG(WARNING) << "fn is null or fn arg size mismatch";
        return false;
    }
    ::llvm::Function::arg_iterator it = fn->arg_begin();
    sv.AddVar(row_ptr_name, &*it);
    ++it;
    sv.AddVar(row_size_name, &*it);
    ++it;
    sv.AddVar(output_ptr_name, &*it);
    return true;
}

}  // namespace codegen
}  // namespace fesql<|MERGE_RESOLUTION|>--- conflicted
+++ resolved
@@ -31,79 +31,6 @@
 
 RowFnLetIRBuilder::~RowFnLetIRBuilder() {}
 
-/**
- * IR build for col_of_row(row, out_data)
- * @param name
- * @param col
- * @param type
- * @return
- */
-bool RowFnLetIRBuilder::Build(
-    const std::string& name, const std::string& col,
-    ::fesql::type::Type& type) {  // NOLINT (runtime/references)
-    if (col.empty()) {
-        LOG(WARNING) << "column name is empty";
-        return false;
-    }
-
-    ::llvm::Function* fn = NULL;
-    std::string row_ptr_name = "row_ptr_name";
-    std::string output_ptr_name = "output_ptr_name";
-    ::llvm::StringRef name_ref(name);
-    if (module_->getFunction(name_ref) != NULL) {
-        LOG(WARNING) << "function with name " << name << " exist";
-        return false;
-    }
-
-    bool ok = BuildFnHeader(name, &fn);
-    if (!ok) {
-        LOG(WARNING) << "fail to build fn header for name " << name;
-        return false;
-    }
-
-    ScopeVar sv;
-    sv.Enter(name);
-
-    ok = FillArgs(row_ptr_name, output_ptr_name, fn, sv);
-
-    if (!ok) {
-        LOG(WARNING) << "fail to fill args ";
-        return false;
-    }
-
-    ::llvm::BasicBlock* block =
-        ::llvm::BasicBlock::Create(module_->getContext(), "entry", fn);
-
-    // TODO(wangtaize)
-    BufIRBuilder buf_ir_builder(table_, block, &sv);
-    ExprIRBuilder sql_expr_ir_builder(block, &sv, &buf_ir_builder, false,
-                                      row_ptr_name, module_);
-
-    int64_t offset = 0;
-    const ::fesql::node::ColumnRefNode column_ref(col, "");
-    ::llvm::Value* expr_out_val = NULL;
-    ok = sql_expr_ir_builder.Build(&column_ref, &expr_out_val);
-
-    if (!ok) {
-        return false;
-    }
-
-    ::fesql::type::Type ctype;
-    ok = GetTableType(expr_out_val->getType(), &ctype);
-    if (!ok) {
-        return false;
-    }
-
-    type = ctype;
-    ok = StoreColumn(offset, expr_out_val, sv, output_ptr_name, block);
-    if (!ok) {
-        return false;
-    }
-    ::llvm::IRBuilder<> ir_builder(block);
-    ::llvm::Value* ret = ir_builder.getInt32(0);
-    ir_builder.CreateRet(ret);
-    return true;
-}
 
 bool RowFnLetIRBuilder::Build(const std::string& name,
                               const ::fesql::node::ProjectListPlanNode* node,
@@ -143,17 +70,10 @@
     ::llvm::BasicBlock* block =
         ::llvm::BasicBlock::Create(module_->getContext(), "entry", fn);
 
-<<<<<<< HEAD
-    // TODO(wangtaize)
-    BufIRBuilder buf_ir_builder(table_, block, &sv);
-    ExprIRBuilder sql_expr_ir_builder(block, &sv, &buf_ir_builder,
-                                      !node->IsWindowAgg(), row_ptr_name,
-                                      module_);
-=======
     BufNativeIRBuilder buf_ir_builder(table_, block, &sv);
-    ExprIRBuilder expr_ir_builder(block, &sv, &buf_ir_builder, row_ptr_name,
-                                  row_size_name, output_ptr_name, module_);
->>>>>>> 5fa46636
+    ExprIRBuilder expr_ir_builder(block, &sv, &buf_ir_builder,
+                                  !node->IsWindowAgg(), row_ptr_name,
+                                  row_size_name, module_);
     const ::fesql::node::PlanNodeList& children = node->GetProjects();
     ::fesql::node::PlanNodeList::const_iterator it = children.begin();
     std::map<uint32_t, ::llvm::Value*> outputs;
@@ -225,22 +145,11 @@
         LOG(WARNING) << "fn is null";
         return false;
     }
-<<<<<<< HEAD
+    DLOG(INFO) << "create fn header " << name << " done";
     ::llvm::ArrayRef<::llvm::Type*> array_ref(args_type);
     ::llvm::FunctionType* fnt =
         ::llvm::FunctionType::get(ret_type, array_ref, false);
-    *fn = ::llvm::Function::Create(fnt, ::llvm::Function::ExternalLinkage, name,
-                                   module_);
-    LOG(INFO) << "create fn header " << name << " done";
-=======
-    std::vector<::llvm::Type*> args_type;
-    args_type.push_back(::llvm::Type::getInt8PtrTy(module_->getContext()));
-    args_type.push_back(::llvm::Type::getInt32Ty(module_->getContext()));
-    args_type.push_back(
-        ::llvm::Type::getInt8PtrTy(module_->getContext())->getPointerTo());
-    ::llvm::ArrayRef<::llvm::Type*> array_ref(args_type);
-    ::llvm::FunctionType* fnt = ::llvm::FunctionType::get(
-        ::llvm::Type::getInt32Ty(module_->getContext()), array_ref, false);
+
     ::llvm::Function* f = ::llvm::Function::Create(
         fnt, ::llvm::Function::ExternalLinkage, name, module_);
     if (f == NULL) {
@@ -248,8 +157,7 @@
         return false;
     }
     *fn = f;
-    DLOG(INFO) << "create fn header " << name << " done";
->>>>>>> 5fa46636
+    LOG(INFO) << "create fn header " << name << " done";
     return true;
 }
 
@@ -263,7 +171,10 @@
                                       ::llvm::Function** fn) {
     std::vector<::llvm::Type*> args_type;
     args_type.push_back(::llvm::Type::getInt8PtrTy(module_->getContext()));
-    args_type.push_back(::llvm::Type::getInt8PtrTy(module_->getContext()));
+    args_type.push_back(::llvm::Type::getInt32Ty(module_->getContext()));
+    args_type.push_back(
+        ::llvm::Type::getInt8PtrTy(module_->getContext())->getPointerTo());
+
     return BuildFnHeader(name, args_type,
                          ::llvm::Type::getInt32Ty(module_->getContext()), fn);
 }
