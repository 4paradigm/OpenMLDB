--- conflicted
+++ resolved
@@ -69,17 +69,12 @@
     ::llvm::BasicBlock* block =
         ::llvm::BasicBlock::Create(module_->getContext(), "entry", fn);
 
-<<<<<<< HEAD
-    ExprIRBuilder expr_ir_builder(block, &sv, schema_, !node->IsWindowAgg(),
-                                  row_ptr_name, row_size_name, module_);
-
-=======
+
     VariableIRBuilder variable_ir_builder(block, &sv);
-    BufNativeIRBuilder buf_ir_builder(table_, block, &sv);
-    ExprIRBuilder expr_ir_builder(block, &sv, &buf_ir_builder,
+    BufNativeIRBuilder buf_ir_builder(schema_, block, &sv);
+    ExprIRBuilder expr_ir_builder(block, &sv, schema_,
                                   !node->IsWindowAgg(), row_ptr_name,
                                   row_size_name, module_);
->>>>>>> a32bbecd
     const ::fesql::node::PlanNodeList& children = node->GetProjects();
     ::fesql::node::PlanNodeList::const_iterator it = children.cbegin();
     std::map<uint32_t, ::llvm::Value*> outputs;
@@ -123,12 +118,8 @@
         cdef->set_type(ctype);
     }
 
-<<<<<<< HEAD
-    ok = EncodeBuf(&outputs, output_schema, sv, block, output_ptr_name);
-=======
-    ok = EncodeBuf(&outputs, &schema, variable_ir_builder, block,
+    ok = EncodeBuf(&outputs, output_schema, variable_ir_builder, block,
                    output_ptr_name);
->>>>>>> a32bbecd
     if (!ok) {
         return false;
     }
@@ -140,14 +131,8 @@
 }
 
 bool RowFnLetIRBuilder::EncodeBuf(
-<<<<<<< HEAD
     const std::map<uint32_t, ::llvm::Value*>* values, const vm::Schema& schema,
-    ScopeVar& sv,  // NOLINT (runtime/references)
-=======
-    const std::map<uint32_t, ::llvm::Value*>* values,
-    const std::vector<::fesql::type::ColumnDef>* schema,
     VariableIRBuilder& variable_ir_builder,  // NOLINT (runtime/references)
->>>>>>> a32bbecd
     ::llvm::BasicBlock* block, const std::string& output_ptr_name) {
     base::Status status;
     BufNativeEncoderIRBuilder encoder(values, schema, block);
