/*
 * fn_let_ir_builder.cc
 * Copyright (C) 4paradigm.com 2019 wangtaize <wangtaize@4paradigm.com>
 *
 * Licensed under the Apache License, Version 2.0 (the "License");
 * you may not use this file except in compliance with the License.
 * You may obtain a copy of the License at
 *
 *    http://www.apache.org/licenses/LICENSE-2.0
 *
 * Unless required by applicable law or agreed to in writing, software
 * distributed under the License is distributed on an "AS IS" BASIS,
 * WITHOUT WARRANTIES OR CONDITIONS OF ANY KIND, either express or implied.
 * See the License for the specific language governing permissions and
 * limitations under the License.
 */

#include "codegen/fn_let_ir_builder.h"
#include "codegen/aggregate_ir_builder.h"
#include "codegen/expr_ir_builder.h"
#include "codegen/ir_base_builder.h"
#include "codegen/variable_ir_builder.h"
#include "glog/logging.h"
#include "vm/transform.h"

using ::fesql::base::Status;

namespace fesql {
namespace codegen {

RowFnLetIRBuilder::RowFnLetIRBuilder(const vm::SchemaSourceList& schema_sources,
                                     const node::FrameNode* frame,
                                     ::llvm::Module* module)
    : schema_context_(schema_sources), frame_(frame), module_(module) {}
RowFnLetIRBuilder::~RowFnLetIRBuilder() {}

Status RowFnLetIRBuilder::Build(
    const std::string& name, node::LambdaNode* compile_func,
    const std::vector<std::string>& project_names,
    const std::vector<node::FrameNode*>& project_frames,
    vm::Schema* output_schema, vm::ColumnSourceList* output_column_sources) {
    ::llvm::Function* fn = NULL;
    CHECK_TRUE(module_->getFunction(name) == NULL, "function ", name,
               " already exists");

    std::vector<std::string> args;
    std::vector<::llvm::Type*> args_llvm_type;
    args_llvm_type.push_back(::llvm::Type::getInt8PtrTy(module_->getContext()));
    args_llvm_type.push_back(::llvm::Type::getInt8PtrTy(module_->getContext()));
    args_llvm_type.push_back(
        ::llvm::Type::getInt8PtrTy(module_->getContext())->getPointerTo());

    std::string output_ptr_name = "output_ptr_name";
    args.push_back("@row_ptr");
    args.push_back("@window");
    args.push_back(output_ptr_name);

    Status status;
    bool ok =
        BuildFnHeader(name, args_llvm_type,
                      ::llvm::Type::getInt32Ty(module_->getContext()), &fn);
    CHECK_TRUE(ok && fn != nullptr, "Fail to build fn header for name ", name);

    // bind input function argument
    ScopeVar sv;
    sv.Enter(name);
    CHECK_TRUE(FillArgs(args, fn, sv));

    // bind row arg
    NativeValue row_arg_value;
    CHECK_TRUE(sv.FindVar("@row_ptr", &row_arg_value));
    sv.AddVar(compile_func->GetArg(0)->GetExprString(), row_arg_value);

    ::llvm::BasicBlock* block =
        ::llvm::BasicBlock::Create(module_->getContext(), "entry", fn);
    VariableIRBuilder variable_ir_builder(block, &sv);

    NativeValue window;
    variable_ir_builder.LoadWindow("", &window, status);
    variable_ir_builder.StoreWindow(
        nullptr == frame_ ? "" : frame_->GetExprString(), window.GetRaw(),
        status);
<<<<<<< HEAD
    CHECK_TRUE(!schema_context_.row_schema_info_list_.empty(),
               "Fail to build fn: row info list is empty");

=======
//    if (schema_context_.row_schema_info_list_.empty()) {
//        LOG(WARNING) << "fail to build fn: row info list is empty";
//        return false;
//    }
>>>>>>> 1dc59d4b
    ExprIRBuilder expr_ir_builder(block, &sv, &schema_context_, true, module_);

    std::map<uint32_t, NativeValue> outputs;

    // maybe collect agg expressions
    std::map<std::string, AggregateIRBuilder> window_agg_builder;
    uint32_t agg_builder_id = 0;

    auto expr_list = compile_func->body();
    CHECK_TRUE(project_frames.size() == expr_list->GetChildNum(),
               "Frame num should match expr num");
    CHECK_TRUE(project_names.size() == expr_list->GetChildNum(),
               "Output name num should match expr num");

    for (size_t i = 0; i < expr_list->GetChildNum(); ++i) {
        const ::fesql::node::ExprNode* expr = expr_list->GetChild(i);

        std::string project_name = project_names[i];
        auto frame = project_frames[i];
        const std::string frame_str =
            frame == nullptr ? "" : frame->GetExprString();

        ::fesql::type::Type col_agg_type;

        auto agg_iter = window_agg_builder.find(frame_str);

        if (agg_iter == window_agg_builder.end()) {
            window_agg_builder.insert(std::make_pair(
                frame_str, AggregateIRBuilder(&schema_context_, module_, frame,
                                              agg_builder_id++)));
            agg_iter = window_agg_builder.find(frame_str);
        }
        if (agg_iter->second.CollectAggColumn(expr, i, &col_agg_type)) {
            AddOutputColumnInfo(project_name, col_agg_type, expr, output_schema,
                                output_column_sources);
            continue;
        }

        CHECK_TRUE(expr->GetExprType() != node::kExprAll,
                   "* should be resolved before codegen stage");

        // bind window frame
        CHECK_STATUS(BindProjectFrame(&expr_ir_builder, frame, compile_func,
                                      block, &sv));

        CHECK_TRUE(
            BuildProject(i, expr, project_name, &outputs, expr_ir_builder,
                         output_schema, output_column_sources, status),
            "Build expr failed: ", status.msg, "\n", expr->GetTreeString());
    }

    CHECK_TRUE(EncodeBuf(&outputs, *output_schema, variable_ir_builder, block,
                         output_ptr_name),
               "Gen encode into output buffer failed");

    if (!window_agg_builder.empty()) {
        for (auto iter = window_agg_builder.begin();
             iter != window_agg_builder.end(); iter++) {
            if (!iter->second.empty()) {
                CHECK_TRUE(iter->second.BuildMulti(
                               name, &expr_ir_builder, &variable_ir_builder,
                               block, output_ptr_name, output_schema),
                           "Multi column sum codegen failed");
            }
        }
    }

    ::llvm::IRBuilder<> ir_builder(block);
    ::llvm::Value* ret = ir_builder.getInt32(0);
    ir_builder.CreateRet(ret);
    return Status::OK();
}

bool RowFnLetIRBuilder::EncodeBuf(
    const std::map<uint32_t, NativeValue>* values, const vm::Schema& schema,
    VariableIRBuilder& variable_ir_builder,  // NOLINT (runtime/references)
    ::llvm::BasicBlock* block, const std::string& output_ptr_name) {
    base::Status status;
    BufNativeEncoderIRBuilder encoder(values, schema, block);
    NativeValue row_ptr;
    bool ok = variable_ir_builder.LoadValue(output_ptr_name, &row_ptr, status);
    if (!ok) {
        LOG(WARNING) << "fail to get row ptr";
        return false;
    }
    ::llvm::IRBuilder<> ir_builder(block);
    return encoder.BuildEncode(row_ptr.GetValue(&ir_builder));
}

bool RowFnLetIRBuilder::BuildFnHeader(
    const std::string& name, const std::vector<::llvm::Type*>& args_type,
    ::llvm::Type* ret_type, ::llvm::Function** fn) {
    if (fn == NULL) {
        LOG(WARNING) << "fn is null";
        return false;
    }
    DLOG(INFO) << "create fn header " << name << " start";
    ::llvm::ArrayRef<::llvm::Type*> array_ref(args_type);
    ::llvm::FunctionType* fnt =
        ::llvm::FunctionType::get(ret_type, array_ref, false);

    ::llvm::Function* f = ::llvm::Function::Create(
        fnt, ::llvm::Function::ExternalLinkage, name, module_);
    if (f == NULL) {
        LOG(WARNING) << "fail to create fn with name " << name;
        return false;
    }
    *fn = f;
    DLOG(INFO) << "create fn header " << name << " done";
    return true;
}

bool RowFnLetIRBuilder::FillArgs(const std::vector<std::string>& args,
                                 ::llvm::Function* fn,
                                 ScopeVar& sv) {  // NOLINT
    if (fn == NULL || fn->arg_size() != args.size()) {
        LOG(WARNING) << "fn is null or fn arg size mismatch";
        return false;
    }
    ::llvm::Function::arg_iterator it = fn->arg_begin();
    for (auto arg : args) {
        sv.AddVar(arg, NativeValue::Create(&*it));
        ++it;
    }
    return true;
}

bool RowFnLetIRBuilder::BuildProject(
    const uint32_t index, const node::ExprNode* expr,
    const std::string& col_name, std::map<uint32_t, NativeValue>* outputs,
    ExprIRBuilder& expr_ir_builder, vm::Schema* output_schema,  // NOLINT
    vm::ColumnSourceList* output_column_sources,
    base::Status& status) {  // NOLINT

    NativeValue expr_out_val;
    bool ok = expr_ir_builder.Build(expr, &expr_out_val, status);
    if (!ok) {
        LOG(WARNING) << "fail to codegen project expression: " << status.msg;
        return false;
    }
    ::fesql::node::TypeNode data_type;
    ok = GetFullType(expr_out_val.GetType(), &data_type);
    if (!ok) {
        return false;
    }
    ::fesql::type::Type ctype;
    if (!DataType2SchemaType(data_type, &ctype)) {
        return false;
    }
    llvm::IRBuilder<> builder(expr_ir_builder.block());
    outputs->insert(std::make_pair(index, expr_out_val));

    return AddOutputColumnInfo(col_name, ctype, expr, output_schema,
                               output_column_sources);
}

bool RowFnLetIRBuilder::AddOutputColumnInfo(
    const std::string& col_name, ::fesql::type::Type ctype,
    const node::ExprNode* expr, vm::Schema* output_schema,
    vm::ColumnSourceList* output_column_sources) {
    ::fesql::type::ColumnDef* cdef = output_schema->Add();
    cdef->set_name(col_name);
    cdef->set_type(ctype);
    switch (expr->GetExprType()) {
        case fesql::node::kExprGetField: {
            const ::fesql::node::GetFieldExpr* column_expr =
                (const ::fesql::node::GetFieldExpr*)expr;
            output_column_sources->push_back(
                schema_context_.ColumnSourceResolved(
                    column_expr->GetRelationName(),
                    column_expr->GetColumnName()));
            break;
        }
        case fesql::node::kExprPrimary: {
            auto const_expr = dynamic_cast<const node::ConstNode*>(expr);
            output_column_sources->push_back(vm::ColumnSource(const_expr));
            break;
        }
        default: {
            output_column_sources->push_back(vm::ColumnSource());
        }
    }
    return true;
}

Status RowFnLetIRBuilder::BindProjectFrame(ExprIRBuilder* expr_ir_builder,
                                           node::FrameNode* frame,
                                           node::LambdaNode* compile_func,
                                           ::llvm::BasicBlock* block,
                                           ScopeVar* sv) {
    Status status;
    expr_ir_builder->set_frame(frame);
    auto window_arg = compile_func->GetArg(1);
    auto window_key = window_arg->GetExprString();
    NativeValue window_arg_value;
    CHECK_TRUE(expr_ir_builder->BuildWindow(&window_arg_value, status),
               "Bind window failed: ", status.msg);

    ::llvm::IRBuilder<> builder(block);
    ::llvm::Value* frame_ptr = window_arg_value.GetValue(&builder);
    CHECK_TRUE(frame_ptr != nullptr && frame_ptr->getType()->isPointerTy());
    ::llvm::Type* row_list_ptr_ty = nullptr;
    CHECK_TRUE(
        GetLLVMType(module_, window_arg->GetOutputType(), &row_list_ptr_ty));
    frame_ptr = builder.CreatePointerCast(frame_ptr, row_list_ptr_ty);
    window_arg_value = window_arg_value.Replace(frame_ptr);
    if (sv->ExistVar(window_key)) {
        sv->ReplaceVar(window_key, window_arg_value);
    } else {
        sv->AddVar(window_key, window_arg_value);
    }
    return Status::OK();
}

}  // namespace codegen
}  // namespace fesql<|MERGE_RESOLUTION|>--- conflicted
+++ resolved
@@ -80,16 +80,7 @@
     variable_ir_builder.StoreWindow(
         nullptr == frame_ ? "" : frame_->GetExprString(), window.GetRaw(),
         status);
-<<<<<<< HEAD
-    CHECK_TRUE(!schema_context_.row_schema_info_list_.empty(),
-               "Fail to build fn: row info list is empty");
-
-=======
-//    if (schema_context_.row_schema_info_list_.empty()) {
-//        LOG(WARNING) << "fail to build fn: row info list is empty";
-//        return false;
-//    }
->>>>>>> 1dc59d4b
+
     ExprIRBuilder expr_ir_builder(block, &sv, &schema_context_, true, module_);
 
     std::map<uint32_t, NativeValue> outputs;
