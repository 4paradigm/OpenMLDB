--- conflicted
+++ resolved
@@ -41,12 +41,8 @@
 
     ::llvm::Function* fn = NULL;
     std::string row_ptr_name = "row_ptr_name";
-<<<<<<< HEAD
     std::string output_ptr_name =  "output_ptr_name";
     std::string row_size_name = "row_size_name";
-=======
-    std::string output_ptr_name = "output_ptr_name";
->>>>>>> 20d6d765
     ::llvm::StringRef name_ref(name);
     if (module_->getFunction(name_ref) != NULL) {
         LOG(WARNING) << "function with name " << name << " exist";
@@ -54,14 +50,9 @@
     }
 
     bool ok = BuildFnHeader(name, &fn);
-<<<<<<< HEAD
 
     if (!ok || fn == NULL) {
         LOG(WARNING) << "fail to build fn header for name " <<  name;
-=======
-    if (!ok) {
-        LOG(WARNING) << "fail to build fn header for name " << name;
->>>>>>> 20d6d765
         return false;
     }
 
@@ -78,17 +69,10 @@
     ::llvm::BasicBlock* block =
         ::llvm::BasicBlock::Create(module_->getContext(), "entry", fn);
 
-<<<<<<< HEAD
     BufIRBuilder buf_ir_builder(table_, block, &sv);
     ExprIRBuilder expr_ir_builder(block, &sv, 
             &buf_ir_builder, row_ptr_name, row_size_name,
             output_ptr_name, module_);
-=======
-    // TODO(wangtaize)
-    BufIRBuilder buf_ir_builder(table_, block, &sv);
-    ExprIRBuilder sql_expr_ir_builder(block, &sv, &buf_ir_builder, row_ptr_name,
-                                      output_ptr_name, module_);
->>>>>>> 20d6d765
 
     const ::fesql::node::PlanNodeList& children = node->GetProjects();
     ::fesql::node::PlanNodeList::const_iterator it = children.begin();
@@ -112,13 +96,8 @@
 
         ::llvm::Value* expr_out_val = NULL;
         std::string col_name = pp_node->GetName();
-<<<<<<< HEAD
         ok = expr_ir_builder.Build(sql_node, 
                 &expr_out_val);
-=======
-        ok = sql_expr_ir_builder.Build(sql_node, &expr_out_val);
->>>>>>> 20d6d765
-
         if (!ok) {
             return false;
         }
@@ -148,7 +127,6 @@
                 break;
             }
             case ::fesql::type::kInt64:
-<<<<<<< HEAD
             case ::fesql::type::kDouble:
             case ::fesql::type::kVarchar:
                 {
@@ -160,16 +138,7 @@
                     LOG(WARNING) << "not supported type ";
                     return false;
                 }
-=======
-            case ::fesql::type::kDouble: {
-                offset += 8;
-                break;
-            }
-            default: {
-                LOG(WARNING) << "not supported type ";
-                return false;
-            }
->>>>>>> 20d6d765
+
         }
     }
     ::llvm::IRBuilder<> ir_builder(block);
@@ -211,7 +180,6 @@
     args_type.push_back(::llvm::Type::getInt8PtrTy(module_->getContext()));
     args_type.push_back(::llvm::Type::getInt32Ty(module_->getContext()));
     args_type.push_back(::llvm::Type::getInt8PtrTy(module_->getContext()));
-<<<<<<< HEAD
     ::llvm::ArrayRef<::llvm::Type *> array_ref(args_type);
     ::llvm::FunctionType *fnt = ::llvm::FunctionType::get(::llvm::Type::getInt32Ty(module_->getContext()),
             array_ref, 
@@ -235,26 +203,10 @@
         const std::string& row_size_name,
         const std::string& output_ptr_name,
         ::llvm::Function *fn,
-        ScopeVar& sv) {
+        ScopeVar& sv) {  // NOLINT
 
     if (fn == NULL || fn->arg_size() != 3) {
         LOG(WARNING) << "fn is null or fn arg size mismatch";
-=======
-    ::llvm::ArrayRef<::llvm::Type*> array_ref(args_type);
-    ::llvm::FunctionType* fnt = ::llvm::FunctionType::get(
-        ::llvm::Type::getInt32Ty(module_->getContext()), array_ref, false);
-    *fn = ::llvm::Function::Create(fnt, ::llvm::Function::ExternalLinkage, name,
-                                   module_);
-    LOG(INFO) << "create fn header " << name << " done";
-    return true;
-}
-
-bool RowFnLetIRBuilder::FillArgs(const std::string& row_ptr_name,
-                                 const std::string& output_ptr_name,
-                                 ::llvm::Function* fn, ScopeVar& sv) {
-    if (fn == NULL || fn->arg_size() != 2) {
-        LOG(WARNING) << "fn is null";
->>>>>>> 20d6d765
         return false;
     }
 
