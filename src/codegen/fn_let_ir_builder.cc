/*
 * fn_let_ir_builder.cc
 * Copyright (C) 4paradigm.com 2019 wangtaize <wangtaize@4paradigm.com>
 *
 * Licensed under the Apache License, Version 2.0 (the "License");
 * you may not use this file except in compliance with the License.
 * You may obtain a copy of the License at
 *
 *    http://www.apache.org/licenses/LICENSE-2.0
 *
 * Unless required by applicable law or agreed to in writing, software
 * distributed under the License is distributed on an "AS IS" BASIS,
 * WITHOUT WARRANTIES OR CONDITIONS OF ANY KIND, either express or implied.
 * See the License for the specific language governing permissions and
 * limitations under the License.
 */

#include "codegen/fn_let_ir_builder.h"

#include "codegen/buf_ir_builder.h"
#include "codegen/expr_ir_builder.h"
#include "codegen/ir_base_builder.h"
#include "glog/logging.h"

namespace fesql {
namespace codegen {

RowFnLetIRBuilder::RowFnLetIRBuilder(::fesql::type::TableDef* table,
<<<<<<< HEAD
                                     ::llvm::Module* module, bool is_window_agg)
    : table_(table), module_(module), is_window_agg_(is_window_agg) {}

RowFnLetIRBuilder::~RowFnLetIRBuilder() {}

/**
 * IR build for col_of_row(row, out_data)
 * @param name
 * @param col
 * @param type
 * @return
 */
bool RowFnLetIRBuilder::Build(const std::string& name, const std::string& col,
                              ::fesql::type::Type& type) {
    if (col.empty()) {
        LOG(WARNING) << "column name is empty";
        return false;
    }

    ::llvm::Function* fn = NULL;
    std::string row_ptr_name = "row_ptr_name";
    std::string output_ptr_name = "output_ptr_name";
    ::llvm::StringRef name_ref(name);
    if (module_->getFunction(name_ref) != NULL) {
        LOG(WARNING) << "function with name " << name << " exist";
        return false;
    }

    bool ok = BuildFnHeader(name, &fn);
    if (!ok) {
        LOG(WARNING) << "fail to build fn header for name " << name;
        return false;
    }

    ScopeVar sv;
    sv.Enter(name);

    ok = FillArgs(row_ptr_name, output_ptr_name, fn, sv);

    if (!ok) {
        LOG(WARNING) << "fail to fill args ";
        return false;
    }

    ::llvm::BasicBlock* block =
        ::llvm::BasicBlock::Create(module_->getContext(), "entry", fn);

    // TODO(wangtaize)
    BufIRBuilder buf_ir_builder(table_, block, &sv);
    ExprIRBuilder sql_expr_ir_builder(block, &sv, &buf_ir_builder, false,
                                      row_ptr_name, module_);

    int64_t offset = 0;
    const ::fesql::node::ColumnRefNode column_ref(col, "");
    ::llvm::Value* expr_out_val = NULL;
    ok = sql_expr_ir_builder.Build(&column_ref, &expr_out_val);

    if (!ok) {
        return false;
    }

    ::fesql::type::Type ctype;
    ok = GetTableType(expr_out_val->getType(), &ctype);
    if (!ok) {
        return false;
    }

    type = ctype;
    ok = StoreColumn(offset, expr_out_val, sv, output_ptr_name, block);
    if (!ok) {
        return false;
    }
    ::llvm::IRBuilder<> ir_builder(block);
    ::llvm::Value* ret = ir_builder.getInt32(0);
    ir_builder.CreateRet(ret);
    return true;
}
=======
                                     ::llvm::Module* module)
    : table_(table), module_(module) {}

RowFnLetIRBuilder::~RowFnLetIRBuilder() {}

>>>>>>> 20d6d765
bool RowFnLetIRBuilder::Build(const std::string& name,
                              const ::fesql::node::ProjectListPlanNode* node,
                              std::vector<::fesql::type::ColumnDef>& schema) {
    if (node == NULL) {
        LOG(WARNING) << "node is null";
        return false;
    }

    ::llvm::Function* fn = NULL;
    std::string row_ptr_name = "row_ptr_name";
    std::string output_ptr_name = "output_ptr_name";
    ::llvm::StringRef name_ref(name);
    if (module_->getFunction(name_ref) != NULL) {
        LOG(WARNING) << "function with name " << name << " exist";
        return false;
    }

    bool ok = BuildFnHeader(name, &fn);
    if (!ok) {
        LOG(WARNING) << "fail to build fn header for name " << name;
        return false;
    }

    ScopeVar sv;
    sv.Enter(name);

    ok = FillArgs(row_ptr_name, output_ptr_name, fn, sv);

    if (!ok) {
        LOG(WARNING) << "fail to fill args ";
        return false;
    }

    ::llvm::BasicBlock* block =
        ::llvm::BasicBlock::Create(module_->getContext(), "entry", fn);

    // TODO(wangtaize)
    BufIRBuilder buf_ir_builder(table_, block, &sv);
<<<<<<< HEAD
    ExprIRBuilder sql_expr_ir_builder(block, &sv, &buf_ir_builder,
                                      !node->IsWindowAgg(), row_ptr_name,
                                      module_);
=======
    ExprIRBuilder sql_expr_ir_builder(block, &sv, &buf_ir_builder, row_ptr_name,
                                      output_ptr_name, module_);

>>>>>>> 20d6d765
    const ::fesql::node::PlanNodeList& children = node->GetProjects();
    ::fesql::node::PlanNodeList::const_iterator it = children.begin();
    int64_t offset = 0;
    for (; it != children.end(); it++) {
        const ::fesql::node::PlanNode* pn = *it;
        if (pn == NULL) {
            LOG(WARNING) << "plan node is null";
            continue;
        }
        if (pn->GetType() != ::fesql::node::kProject) {
            LOG(WARNING) << "project node is required but "
                         << ::fesql::node::NameOfPlanNodeType(pn->GetType());
            continue;
        }

        const ::fesql::node::ProjectPlanNode* pp_node =
            (const ::fesql::node::ProjectPlanNode*)pn;
        const ::fesql::node::ExprNode* sql_node = pp_node->GetExpression();

        ::llvm::Value* expr_out_val = NULL;
        std::string col_name = pp_node->GetName();
        ok = sql_expr_ir_builder.Build(sql_node, &expr_out_val);

        if (!ok) {
            return false;
        }

        ::fesql::type::Type ctype;
        ok = GetTableType(expr_out_val->getType(), &ctype);
        if (!ok) {
            return false;
        }

        ::fesql::type::ColumnDef cdef;
        cdef.set_name(col_name);
        cdef.set_type(ctype);
        schema.push_back(cdef);
        ok = StoreColumn(offset, expr_out_val, sv, output_ptr_name, block);

        if (!ok) {
            return false;
        }
        switch (cdef.type()) {
            case ::fesql::type::kInt16: {
                offset += 2;
                break;
            }
            case ::fesql::type::kInt32:
            case ::fesql::type::kFloat: {
                offset += 4;
                break;
            }
            case ::fesql::type::kInt64:
            case ::fesql::type::kDouble: {
                offset += 8;
                break;
            }
            default: {
                LOG(WARNING) << "not supported type ";
                return false;
            }
        }
    }
    ::llvm::IRBuilder<> ir_builder(block);
    ::llvm::Value* ret = ir_builder.getInt32(0);
    ir_builder.CreateRet(ret);
    return true;
}

bool RowFnLetIRBuilder::StoreColumn(int64_t offset, ::llvm::Value* value,
                                    ScopeVar& sv,
                                    const std::string& output_ptr_name,
                                    ::llvm::BasicBlock* block) {
    if (value == NULL || block == NULL) {
        LOG(WARNING) << "value is null";
        return true;
    }

    ::llvm::Value* out_ptr = NULL;
    bool ok = sv.FindVar(output_ptr_name, &out_ptr);

    if (!ok || out_ptr == NULL) {
        LOG(WARNING) << "fail to find output ptr with " << output_ptr_name;
        return false;
    }

    ::llvm::IRBuilder<> builder(block);
    ::llvm::Value* offset_val = builder.getInt64(offset);
    return BuildStoreOffset(builder, out_ptr, offset_val, value);
}

bool RowFnLetIRBuilder::BuildFnHeader(const std::string& name,
<<<<<<< HEAD
                                      std::vector<::llvm::Type*>& args_type,
                                      ::llvm::Type* ret_type,
=======
>>>>>>> 20d6d765
                                      ::llvm::Function** fn) {
    if (fn == NULL) {
        LOG(WARNING) << "fn is null";
        return false;
    }
    ::llvm::ArrayRef<::llvm::Type*> array_ref(args_type);
    ::llvm::FunctionType* fnt =
        ::llvm::FunctionType::get(ret_type, array_ref, false);
    *fn = ::llvm::Function::Create(fnt, ::llvm::Function::ExternalLinkage, name,
                                   module_);
    LOG(INFO) << "create fn header " << name << " done";
    return true;
}

/**
 * Build function header with two int8 pointer and return int32
 * @param name
 * @param fn
 * @return
 */
bool RowFnLetIRBuilder::BuildFnHeader(const std::string& name,
                                      ::llvm::Function** fn) {
    std::vector<::llvm::Type*> args_type;
    args_type.push_back(::llvm::Type::getInt8PtrTy(module_->getContext()));
    args_type.push_back(::llvm::Type::getInt8PtrTy(module_->getContext()));
<<<<<<< HEAD
    return BuildFnHeader(name, args_type,
                         ::llvm::Type::getInt32Ty(module_->getContext()), fn);
=======
    ::llvm::ArrayRef<::llvm::Type*> array_ref(args_type);
    ::llvm::FunctionType* fnt = ::llvm::FunctionType::get(
        ::llvm::Type::getInt32Ty(module_->getContext()), array_ref, false);
    *fn = ::llvm::Function::Create(fnt, ::llvm::Function::ExternalLinkage, name,
                                   module_);
    LOG(INFO) << "create fn header " << name << " done";
    return true;
>>>>>>> 20d6d765
}

bool RowFnLetIRBuilder::FillArgs(const std::string& row_ptr_name,
                                 const std::string& output_ptr_name,
                                 ::llvm::Function* fn, ScopeVar& sv) {
    if (fn == NULL || fn->arg_size() != 2) {
        LOG(WARNING) << "fn is null";
        return false;
    }

    ::llvm::Function::arg_iterator it = fn->arg_begin();
    sv.AddVar(row_ptr_name, &*it);
    ++it;
    sv.AddVar(output_ptr_name, &*it);
    return true;
}

}  // namespace codegen
}  // namespace fesql<|MERGE_RESOLUTION|>--- conflicted
+++ resolved
@@ -26,7 +26,6 @@
 namespace codegen {
 
 RowFnLetIRBuilder::RowFnLetIRBuilder(::fesql::type::TableDef* table,
-<<<<<<< HEAD
                                      ::llvm::Module* module, bool is_window_agg)
     : table_(table), module_(module), is_window_agg_(is_window_agg) {}
 
@@ -39,8 +38,9 @@
  * @param type
  * @return
  */
-bool RowFnLetIRBuilder::Build(const std::string& name, const std::string& col,
-                              ::fesql::type::Type& type) {
+bool RowFnLetIRBuilder::Build(
+    const std::string& name, const std::string& col,
+    ::fesql::type::Type& type) {  // NOLINT (runtime/references)
     if (col.empty()) {
         LOG(WARNING) << "column name is empty";
         return false;
@@ -104,16 +104,11 @@
     ir_builder.CreateRet(ret);
     return true;
 }
-=======
-                                     ::llvm::Module* module)
-    : table_(table), module_(module) {}
-
-RowFnLetIRBuilder::~RowFnLetIRBuilder() {}
-
->>>>>>> 20d6d765
+
 bool RowFnLetIRBuilder::Build(const std::string& name,
                               const ::fesql::node::ProjectListPlanNode* node,
-                              std::vector<::fesql::type::ColumnDef>& schema) {
+                              std::vector<::fesql::type::ColumnDef>&
+                                  schema) {  // NOLINT (runtime/references)
     if (node == NULL) {
         LOG(WARNING) << "node is null";
         return false;
@@ -149,15 +144,9 @@
 
     // TODO(wangtaize)
     BufIRBuilder buf_ir_builder(table_, block, &sv);
-<<<<<<< HEAD
     ExprIRBuilder sql_expr_ir_builder(block, &sv, &buf_ir_builder,
                                       !node->IsWindowAgg(), row_ptr_name,
                                       module_);
-=======
-    ExprIRBuilder sql_expr_ir_builder(block, &sv, &buf_ir_builder, row_ptr_name,
-                                      output_ptr_name, module_);
-
->>>>>>> 20d6d765
     const ::fesql::node::PlanNodeList& children = node->GetProjects();
     ::fesql::node::PlanNodeList::const_iterator it = children.begin();
     int64_t offset = 0;
@@ -249,13 +238,9 @@
     return BuildStoreOffset(builder, out_ptr, offset_val, value);
 }
 
-bool RowFnLetIRBuilder::BuildFnHeader(const std::string& name,
-<<<<<<< HEAD
-                                      std::vector<::llvm::Type*>& args_type,
-                                      ::llvm::Type* ret_type,
-=======
->>>>>>> 20d6d765
-                                      ::llvm::Function** fn) {
+bool RowFnLetIRBuilder::BuildFnHeader(
+    const std::string& name, const std::vector<::llvm::Type*>& args_type,
+    ::llvm::Type* ret_type, ::llvm::Function** fn) {
     if (fn == NULL) {
         LOG(WARNING) << "fn is null";
         return false;
@@ -280,18 +265,8 @@
     std::vector<::llvm::Type*> args_type;
     args_type.push_back(::llvm::Type::getInt8PtrTy(module_->getContext()));
     args_type.push_back(::llvm::Type::getInt8PtrTy(module_->getContext()));
-<<<<<<< HEAD
     return BuildFnHeader(name, args_type,
                          ::llvm::Type::getInt32Ty(module_->getContext()), fn);
-=======
-    ::llvm::ArrayRef<::llvm::Type*> array_ref(args_type);
-    ::llvm::FunctionType* fnt = ::llvm::FunctionType::get(
-        ::llvm::Type::getInt32Ty(module_->getContext()), array_ref, false);
-    *fn = ::llvm::Function::Create(fnt, ::llvm::Function::ExternalLinkage, name,
-                                   module_);
-    LOG(INFO) << "create fn header " << name << " done";
-    return true;
->>>>>>> 20d6d765
 }
 
 bool RowFnLetIRBuilder::FillArgs(const std::string& row_ptr_name,
