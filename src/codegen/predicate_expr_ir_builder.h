--- conflicted
+++ resolved
@@ -50,13 +50,9 @@
                         ::llvm::Value** casted_left,
                         ::llvm::Value** casted_right,
                         ::fesql::base::Status& status);  // NOLINT
-<<<<<<< HEAD
-=======
     CastExprIRBuilder cast_expr_ir_builder_;
->>>>>>> fef3226f
     ::llvm::BasicBlock* block_;
     ScopeVar* sv_;
-    CastExprIRBuilder _cast_expr_ir_builder;
 };
 }  // namespace codegen
 }  // namespace fesql
