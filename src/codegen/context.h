--- conflicted
+++ resolved
@@ -153,11 +153,7 @@
     ::llvm::BasicBlock* AppendNewBlock(const std::string& name = "");
 
     const vm::SchemasContext* schemas_context() const;
-<<<<<<< HEAD
-    const std::vector<type::Type>* parameter_types() const;
-=======
     const codec::Schema* parameter_types() const;
->>>>>>> 8466974f
     node::NodeManager* node_manager() const;
 
  private:
