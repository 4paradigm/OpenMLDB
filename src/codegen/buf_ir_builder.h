--- conflicted
+++ resolved
@@ -33,44 +33,7 @@
 namespace fesql {
 namespace codegen {
 
-<<<<<<< HEAD
-// the table row access builder refer to fesql-docs/schema.md
-class BufIRBuilder : public RowDecodeIRBuilder {
- public:
-    BufIRBuilder(const vm::Schema& schema, ::llvm::BasicBlock* block,
-                 ScopeVar* scope_var);
-
-    ~BufIRBuilder();
-
-    // get reference from row
-    bool BuildGetField(const std::string& name, ::llvm::Value* row_ptr,
-                       ::llvm::Value* row_size, ::llvm::Value** output);
-
- private:
-    bool BuildGetString(const std::string& name, ::llvm::Value* row_ptr,
-                        ::llvm::Value* row_size, ::llvm::Value** output);
-
-    // get field offset
-    bool GetFieldOffset(const std::string& name, ::llvm::Value* row_ptr,
-                        ::llvm::Value* row_size, ::llvm::Value** output);
-
-    // get the next field offset from some field
-    bool GetNextOffset(const std::string& name, ::llvm::Value* row_ptr,
-                       ::llvm::Value* row_size, ::llvm::Value** output);
-
- private:
-    vm::Schema schema_;
-    ::llvm::BasicBlock* block_;
-    ScopeVar* sv_;
-    typedef std::map<std::string, std::pair<::fesql::type::Type, int32_t>>
-        Types;
-    Types types_;
-};
-
 class BufNativeEncoderIRBuilder : public RowEncodeIRBuilder {
-=======
-class BufNativeEncoderIRBuilder {
->>>>>>> a32bbecd
  public:
     BufNativeEncoderIRBuilder(const std::map<uint32_t, ::llvm::Value*>* outputs,
                               const vm::Schema& schema,
