--- conflicted
+++ resolved
@@ -37,12 +37,9 @@
 
     ~BufIRBuilder();
 
-<<<<<<< HEAD
     bool GetFieldOffset(const std::string& name,
         uint32_t &offset, ::fesql::type::Type &type); // NOLINT (runtime/references)
-=======
     // get reference from row
->>>>>>> 5fa46636
     bool BuildGetField(const std::string& name, ::llvm::Value* row_ptr,
                        ::llvm::Value* row_size, ::llvm::Value** output);
 
