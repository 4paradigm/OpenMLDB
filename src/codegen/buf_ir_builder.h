--- conflicted
+++ resolved
@@ -31,10 +31,6 @@
 // the table row access builder refer to fesql-docs/schema.md
 class BufIRBuilder {
  public:
-<<<<<<< HEAD
-
-=======
->>>>>>> 20d6d765
     BufIRBuilder(::fesql::type::TableDef* table, ::llvm::BasicBlock* block,
                  ScopeVar* scope_var);
 
@@ -42,7 +38,6 @@
 
     // get reference from row
     bool BuildGetField(const std::string& name, ::llvm::Value* row_ptr,
-<<<<<<< HEAD
                        ::llvm::Value* row_size, ::llvm::Value** output);
 
  private:
@@ -78,10 +73,6 @@
             ::llvm::Value* row_ptr,
             ::llvm::Value* row_size,
             ::llvm::Value** output);
-=======
-                       ::llvm::Value** output);
-
->>>>>>> 20d6d765
  private:
     ::fesql::type::TableDef* const table_;
     ::llvm::BasicBlock* block_;
