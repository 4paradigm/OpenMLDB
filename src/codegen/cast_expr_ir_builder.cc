--- conflicted
+++ resolved
@@ -138,14 +138,9 @@
     } else if (TypeIRBuilder::IsNumber(type)) {
         Status status;
         ::llvm::Value* output_value = nullptr;
-<<<<<<< HEAD
-        CHECK_TRUE(SafeCastNumber(value.GetValue(&builder), type, &output_value,
-                                  status))
-=======
         CHECK_TRUE(
-            SafeCast(value.GetValue(&builder), type, &output_value, status),
+            SafeCastNumber(value.GetValue(&builder), type, &output_value, status),
             kCodegenError);
->>>>>>> 128135a2
         if (value.IsNullable()) {
             *output = NativeValue::CreateWithFlag(output_value,
                                                   value.GetIsNull(&builder));
@@ -180,15 +175,9 @@
     } else {
         Status status;
         ::llvm::Value* output_value = nullptr;
-<<<<<<< HEAD
-        CHECK_TRUE(UnSafeCastNumber(value.GetValue(&builder), type,
-                                    &output_value, status),
-                   status.msg);
-=======
         CHECK_TRUE(
-            UnSafeCast(value.GetValue(&builder), type, &output_value, status),
+            UnSafeCastNumber(value.GetValue(&builder), type, &output_value, status),
             kCodegenError, status.msg);
->>>>>>> 128135a2
         if (value.IsNullable()) {
             *output = NativeValue::CreateWithFlag(output_value,
                                                   value.GetIsNull(&builder));
