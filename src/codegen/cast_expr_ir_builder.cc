--- conflicted
+++ resolved
@@ -137,10 +137,6 @@
                                    llvm::Value** casted_value,
                                    base::Status& status) {
     return false;
-<<<<<<< HEAD
-
-=======
->>>>>>> a32bbecd
 }
 
 // cast fesql type to bool: compare value with 0
@@ -151,11 +147,6 @@
     if (type->isIntegerTy()) {
         *casted_value =
             builder.CreateICmpNE(value, ::llvm::ConstantInt::get(type, 0));
-<<<<<<< HEAD
-    } else if (type->isFloatingPointTy()) {
-        *casted_value = builder.CreateICmpNE(
-            value, ::llvm::ConstantFP::get(type, 0.0));
-=======
     } else if (type->isFloatTy()) {
         ::llvm::Value* float0 =
             ::llvm::ConstantFP::get(type, ::llvm::APFloat(0.0f));
@@ -164,7 +155,6 @@
         ::llvm::Value* double0 =
             ::llvm::ConstantFP::get(type, ::llvm::APFloat(0.0));
         *casted_value = builder.CreateFCmpUNE(value, double0);
->>>>>>> a32bbecd
     } else {
         status.msg =
             "fail to codegen cast bool expr: value type isn't compatible";
