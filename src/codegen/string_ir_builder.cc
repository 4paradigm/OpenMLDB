--- conflicted
+++ resolved
@@ -288,15 +288,10 @@
 
         if (nullptr != concat_on_size) {
             CHECK_TRUE(
-<<<<<<< HEAD
-                arithmetic_ir_builder.BuildAddExpr(
-                    concat_str_size, concat_on_size, &concat_str_size, status),
-                kCodegenError,
-=======
                 arithmetic_ir_builder.BuildAddExpr(block, concat_str_size,
                                                    concat_on_size,
                                                    &concat_str_size, status),
->>>>>>> 103ef22b
+                kCodegenError,
                 "fail to concat string: fail to compute concat string total "
                 "size")
         }
