/*-------------------------------------------------------------------------
 * Copyright (C) 2020, 4paradigm
 * codegen_base_test.cc
 *
 * Author: chenjing
 * Date: 2020/2/14
 *--------------------------------------------------------------------------
 **/

#include "codegen/codegen_base_test.h"
<<<<<<< HEAD
#include <proto/type.pb.h>
#include "codec/row_codec.h"

=======
#include "proto/type.pb.h"
#include "storage/codec.h"
>>>>>>> 6d13541a
namespace fesql {
namespace codegen {

void BuildBuf(int8_t** buf, uint32_t* size) {
    ::fesql::type::TableDef table;
    table.set_name("t1");
    {
        ::fesql::type::ColumnDef* column = table.add_columns();
        column->set_type(::fesql::type::kInt32);
        column->set_name("col1");
    }
    {
        ::fesql::type::ColumnDef* column = table.add_columns();
        column->set_type(::fesql::type::kInt16);
        column->set_name("col2");
    }
    {
        ::fesql::type::ColumnDef* column = table.add_columns();
        column->set_type(::fesql::type::kFloat);
        column->set_name("col3");
    }
    {
        ::fesql::type::ColumnDef* column = table.add_columns();
        column->set_type(::fesql::type::kDouble);
        column->set_name("col4");
    }

    {
        ::fesql::type::ColumnDef* column = table.add_columns();
        column->set_type(::fesql::type::kInt64);
        column->set_name("col5");
    }

    {
        ::fesql::type::ColumnDef* column = table.add_columns();
        column->set_type(::fesql::type::kVarchar);
        column->set_name("col6");
    }

    codec::RowBuilder builder(table.columns());
    uint32_t total_size = builder.CalTotalLength(1);
    int8_t* ptr = static_cast<int8_t*>(malloc(total_size));
    builder.SetBuffer(ptr, total_size);
    builder.AppendInt32(32);
    builder.AppendInt16(16);
    builder.AppendFloat(2.1f);
    builder.AppendDouble(3.1);
    builder.AppendInt64(64);
    builder.AppendString("1", 1);
    *buf = ptr;
    *size = total_size;
}

void BuildWindow(std::vector<fesql::codec::Row>& rows,  // NOLINT
                 int8_t** buf) {
    ::fesql::type::TableDef table;
    table.set_name("t1");
    {
        ::fesql::type::ColumnDef* column = table.add_columns();
        column->set_type(::fesql::type::kInt32);
        column->set_name("col1");
    }
    {
        ::fesql::type::ColumnDef* column = table.add_columns();
        column->set_type(::fesql::type::kInt16);
        column->set_name("col2");
    }
    {
        ::fesql::type::ColumnDef* column = table.add_columns();
        column->set_type(::fesql::type::kFloat);
        column->set_name("col3");
    }
    {
        ::fesql::type::ColumnDef* column = table.add_columns();
        column->set_type(::fesql::type::kDouble);
        column->set_name("col4");
    }

    {
        ::fesql::type::ColumnDef* column = table.add_columns();
        column->set_type(::fesql::type::kInt64);
        column->set_name("col5");
    }

    {
        ::fesql::type::ColumnDef* column = table.add_columns();
        column->set_type(::fesql::type::kVarchar);
        column->set_name("col6");
    }

    {
        codec::RowBuilder builder(table.columns());
        std::string str = "1";
        uint32_t total_size = builder.CalTotalLength(str.size());
        int8_t* ptr = static_cast<int8_t*>(malloc(total_size));

        builder.SetBuffer(ptr, total_size);
        builder.AppendInt32(32);
        builder.AppendInt16(16);
        builder.AppendFloat(2.1f);
        builder.AppendDouble(3.1);
        builder.AppendInt64(64);
        builder.AppendString(str.c_str(), 1);
        rows.push_back(fesql::codec::Row{.buf = ptr, .size = total_size});
    }
    {
        codec::RowBuilder builder(table.columns());
        std::string str = "22";
        uint32_t total_size = builder.CalTotalLength(str.size());
        int8_t* ptr = static_cast<int8_t*>(malloc(total_size));
        builder.SetBuffer(ptr, total_size);
        builder.AppendInt32(32);
        builder.AppendInt16(16);
        builder.AppendFloat(2.1f);
        builder.AppendDouble(3.1);
        builder.AppendInt64(64);
        builder.AppendString(str.c_str(), str.size());
        rows.push_back(fesql::codec::Row{.buf = ptr, .size = total_size});
    }
    {
        codec::RowBuilder builder(table.columns());
        std::string str = "333";
        uint32_t total_size = builder.CalTotalLength(str.size());
        int8_t* ptr = static_cast<int8_t*>(malloc(total_size));
        builder.SetBuffer(ptr, total_size);
        builder.AppendInt32(32);
        builder.AppendInt16(16);
        builder.AppendFloat(2.1f);
        builder.AppendDouble(3.1);
        builder.AppendInt64(64);
        builder.AppendString(str.c_str(), str.size());
        rows.push_back(fesql::codec::Row{.buf = ptr, .size = total_size});
    }
    {
        codec::RowBuilder builder(table.columns());
        std::string str = "4444";
        uint32_t total_size = builder.CalTotalLength(str.size());
        int8_t* ptr = static_cast<int8_t*>(malloc(total_size));
        builder.SetBuffer(ptr, total_size);
        builder.AppendInt32(32);
        builder.AppendInt16(16);
        builder.AppendFloat(2.1f);
        builder.AppendDouble(3.1);
        builder.AppendInt64(64);
        builder.AppendString("4444", str.size());
        rows.push_back(fesql::codec::Row{.buf = ptr, .size = total_size});
    }
    {
        codec::RowBuilder builder(table.columns());
        std::string str =
            "aaaaaaaaaaaaaaaaaaaaaaaaaaaaaaaaaaaaaaaaaaaaaaaaaaaaaaaaaaaaaaaaa"
            "a";
        uint32_t total_size = builder.CalTotalLength(str.size());
        int8_t* ptr = static_cast<int8_t*>(malloc(total_size));
        builder.SetBuffer(ptr, total_size);
        builder.AppendInt32(32);
        builder.AppendInt16(16);
        builder.AppendFloat(2.1f);
        builder.AppendDouble(3.1);
        builder.AppendInt64(64);
        builder.AppendString(str.c_str(), str.size());
        rows.push_back(fesql::codec::Row{.buf = ptr, .size = total_size});
    }

    ::fesql::codec::ListV<fesql::codec::Row>* w =
        new codec::ListV<codec::Row>(&rows);
    *buf = reinterpret_cast<int8_t*>(w);
}

void BuildWindow2(std::vector<fesql::codec::Row>& rows,  // NOLINT
                  int8_t** buf) {
    ::fesql::type::TableDef table;
    table.set_name("t1");
    {
        ::fesql::type::ColumnDef* column = table.add_columns();
        column->set_type(::fesql::type::kInt32);
        column->set_name("col1");
    }
    {
        ::fesql::type::ColumnDef* column = table.add_columns();
        column->set_type(::fesql::type::kInt16);
        column->set_name("col2");
    }
    {
        ::fesql::type::ColumnDef* column = table.add_columns();
        column->set_type(::fesql::type::kFloat);
        column->set_name("col3");
    }
    {
        ::fesql::type::ColumnDef* column = table.add_columns();
        column->set_type(::fesql::type::kDouble);
        column->set_name("col4");
    }

    {
        ::fesql::type::ColumnDef* column = table.add_columns();
        column->set_type(::fesql::type::kInt64);
        column->set_name("col5");
    }

    {
        ::fesql::type::ColumnDef* column = table.add_columns();
        column->set_type(::fesql::type::kVarchar);
        column->set_name("col6");
    }

    {
        codec::RowBuilder builder(table.columns());
        std::string str = "1";
        uint32_t total_size = builder.CalTotalLength(str.size());
        int8_t* ptr = static_cast<int8_t*>(malloc(total_size));

        builder.SetBuffer(ptr, total_size);
        builder.AppendInt32(1);
        builder.AppendInt16(2);
        builder.AppendFloat(3.1f);
        builder.AppendDouble(4.1);
        builder.AppendInt64(5);
        builder.AppendString(str.c_str(), 1);
        rows.push_back(fesql::codec::Row{.buf = ptr, .size = total_size});
    }
    {
        codec::RowBuilder builder(table.columns());
        std::string str = "22";
        uint32_t total_size = builder.CalTotalLength(str.size());
        int8_t* ptr = static_cast<int8_t*>(malloc(total_size));
        builder.SetBuffer(ptr, total_size);
        builder.AppendInt32(11);
        builder.AppendInt16(22);
        builder.AppendFloat(33.1f);
        builder.AppendDouble(44.1);
        builder.AppendInt64(55);
        builder.AppendString(str.c_str(), str.size());
        rows.push_back(fesql::codec::Row{.buf = ptr, .size = total_size});
    }
    {
        codec::RowBuilder builder(table.columns());
        std::string str = "333";
        uint32_t total_size = builder.CalTotalLength(str.size());
        int8_t* ptr = static_cast<int8_t*>(malloc(total_size));
        builder.SetBuffer(ptr, total_size);
        builder.AppendInt32(111);
        builder.AppendInt16(222);
        builder.AppendFloat(333.1f);
        builder.AppendDouble(444.1);
        builder.AppendInt64(555);
        builder.AppendString(str.c_str(), str.size());
        rows.push_back(fesql::codec::Row{.buf = ptr, .size = total_size});
    }
    {
        codec::RowBuilder builder(table.columns());
        std::string str = "4444";
        uint32_t total_size = builder.CalTotalLength(str.size());
        int8_t* ptr = static_cast<int8_t*>(malloc(total_size));
        builder.SetBuffer(ptr, total_size);
        builder.AppendInt32(1111);
        builder.AppendInt16(2222);
        builder.AppendFloat(3333.1f);
        builder.AppendDouble(4444.1);
        builder.AppendInt64(5555);
        builder.AppendString("4444", str.size());
        rows.push_back(fesql::codec::Row{.buf = ptr, .size = total_size});
    }
    {
        codec::RowBuilder builder(table.columns());
        std::string str =
            "aaaaaaaaaaaaaaaaaaaaaaaaaaaaaaaaaaaaaaaaaaaaaaaaaaaaaaaaaaaaaaaaa"
            "a";
        uint32_t total_size = builder.CalTotalLength(str.size());
        int8_t* ptr = static_cast<int8_t*>(malloc(total_size));
        builder.SetBuffer(ptr, total_size);
        builder.AppendInt32(11111);
        builder.AppendInt16(22222);
        builder.AppendFloat(33333.1f);
        builder.AppendDouble(44444.1);
        builder.AppendInt64(55555);
        builder.AppendString(str.c_str(), str.size());
        rows.push_back(fesql::codec::Row{.buf = ptr, .size = total_size});
    }

    ::fesql::codec::WindowImpl* w = new ::fesql::codec::WindowImpl(&rows);
    *buf = reinterpret_cast<int8_t*>(w);
}
}  // namespace codegen
}  // namespace fesql<|MERGE_RESOLUTION|>--- conflicted
+++ resolved
@@ -8,14 +8,8 @@
  **/
 
 #include "codegen/codegen_base_test.h"
-<<<<<<< HEAD
 #include <proto/type.pb.h>
 #include "codec/row_codec.h"
-
-=======
-#include "proto/type.pb.h"
-#include "storage/codec.h"
->>>>>>> 6d13541a
 namespace fesql {
 namespace codegen {
 
