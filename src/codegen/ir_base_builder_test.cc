--- conflicted
+++ resolved
@@ -61,12 +61,7 @@
     Value *offset = builder.getInt32(4);
     Type *float_type = Type::getFloatTy(*ctx);
     Value *output = NULL;
-<<<<<<< HEAD
     bool ok = BuildLoadOffset(builder, arg0, offset, float_type, &output);
-=======
-    bool ok =
-        BuildLoadRelative(builder, *ctx, arg0, offset, float_type, &output);
->>>>>>> b2d67096
     ASSERT_TRUE(ok);
     builder.CreateRet(output);
     m->print(::llvm::errs(), NULL);
@@ -99,12 +94,7 @@
     Value *offset = builder.getInt32(8);
     IntegerType *int64_type = Type::getInt64Ty(*ctx);
     Value *output = NULL;
-<<<<<<< HEAD
-    bool ok = BuildLoadOffset(builder,arg0, offset, int64_type, &output);
-=======
-    bool ok =
-        BuildLoadRelative(builder, *ctx, arg0, offset, int64_type, &output);
->>>>>>> b2d67096
+    bool ok = BuildLoadOffset(builder, arg0, offset, int64_type, &output);
     ASSERT_TRUE(ok);
     builder.CreateRet(output);
     m->print(::llvm::errs(), NULL);
@@ -122,17 +112,10 @@
     ASSERT_EQ(ret, 2);
 }
 
-<<<<<<< HEAD
-} // namespace of codegen
-} // namespace of fesql
-
-int main(int argc, char** argv) {
-=======
 }  // namespace codegen
 }  // namespace fesql
 
 int main(int argc, char **argv) {
->>>>>>> b2d67096
     ::testing::InitGoogleTest(&argc, argv);
     InitializeNativeTarget();
     InitializeNativeTargetAsmPrinter();
