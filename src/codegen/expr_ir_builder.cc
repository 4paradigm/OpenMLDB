/*
 * expr_ir_builder.cc
 * Copyright (C) 4paradigm.com 2019 wangtaize <wangtaize@4paradigm.com>
 *
 * Licensed under the Apache License, Version 2.0 (the "License");
 * you may not use this file except in compliance with the License.
 * You may obtain a copy of the License at
 *
 *    http://www.apache.org/licenses/LICENSE-2.0
 *
 * Unless required by applicable law or agreed to in writing, software
 * distributed under the License is distributed on an "AS IS" BASIS,
 * WITHOUT WARRANTIES OR CONDITIONS OF ANY KIND, either express or implied.
 * See the License for the specific language governing permissions and
 * limitations under the License.
 */

#include "codegen/expr_ir_builder.h"
<<<<<<< HEAD
#include <proto/common.pb.h>
#include "codegen/fn_ir_builder.h"
#include "codegen/ir_types.h"
=======
#include <vector>
#include <string>
#include "proto/common.pb.h"
>>>>>>> 20d6d765
#include "glog/logging.h"

namespace fesql {
namespace codegen {
ExprIRBuilder::ExprIRBuilder(::llvm::BasicBlock* block, ScopeVar* scope_var)
    : block_(block),
      sv_(scope_var),
      row_mode_(true),
      row_ptr_name_(""),
      buf_ir_builder_(nullptr),
      module_(nullptr) {}
ExprIRBuilder::ExprIRBuilder(::llvm::BasicBlock* block, ScopeVar* scope_var,
                             BufIRBuilder* buf_ir_builder, const bool row_mode,
                             const std::string& row_ptr_name,
                             ::llvm::Module* module)
    : block_(block),
      sv_(scope_var),
      row_mode_(row_mode),
      row_ptr_name_(row_ptr_name),
      buf_ir_builder_(buf_ir_builder),
      module_(module) {}

ExprIRBuilder::~ExprIRBuilder() {}



::llvm::Function* ExprIRBuilder::GetFuncion(const std::string& col,
                                            const ::fesql::node::DataType& type) {
    ::llvm::Function* fn = module_->getFunction(col);
    if (nullptr == fn) {
        const std::string suffix = fesql::node::DataTypeName(type);
        fn = module_->getFunction(col + "_" + suffix);
    }
    return fn;
}

::llvm::Function* ExprIRBuilder::GetFuncion(const std::string& col) {
    return GetFuncion(col, ::fesql::node::kTypeVoid);
}

bool ExprIRBuilder::Build(const ::fesql::node::ExprNode* node,
                          ::llvm::Value** output) {
    if (node == NULL || output == NULL) {
        LOG(WARNING) << "node or output is null";
        return false;
    }
    ::llvm::IRBuilder<> builder(block_);
    switch (node->GetExprType()) {
        case ::fesql::node::kExprColumnRef: {
            const ::fesql::node::ColumnRefNode* n =
                (const ::fesql::node::ColumnRefNode*)node;
            return BuildColumnRef(n, output);
        }
        case ::fesql::node::kExprCall: {
            const ::fesql::node::CallExprNode* fn =
                (const ::fesql::node::CallExprNode*)node;
            return BuildCallFn(fn, output);
        }
        case ::fesql::node::kExprPrimary: {
            ::fesql::node::ConstNode* const_node =
                (::fesql::node::ConstNode*)node;

            switch (const_node->GetDataType()) {
                case ::fesql::node::kTypeInt32:
                    *output = builder.getInt32(const_node->GetInt());
                    return true;
                case ::fesql::node::kTypeInt64:
                    *output = builder.getInt64(const_node->GetLong());
                    return true;
                default:
                    return false;
            }
        }
        case ::fesql::node::kExprId: {
            ::fesql::node::ExprIdNode* id_node =
                (::fesql::node::ExprIdNode*)node;
            ::llvm::Value* ptr = NULL;
            bool ok = sv_->FindVar(id_node->GetName(), &ptr);
            if (!ok || ptr == NULL) {
                LOG(WARNING) << "fail to find var " << id_node->GetName();
                return false;
            }
            if (ptr->getType()->isPointerTy()) {
                *output = builder.CreateLoad(ptr, id_node->GetName().c_str());
            } else {
                *output = ptr;
            }
            return true;
        }
        case ::fesql::node::kExprBinary: {
            return BuildBinaryExpr((::fesql::node::BinaryExpr*)node, output);
        }
        case ::fesql::node::kExprUnary: {
            return Build(node->children[0], output);
        }
        case ::fesql::node::kExprStruct: {
            return BuildStructExpr((fesql::node::StructExpr*)node, output);
        }
        default: {
            LOG(WARNING) << "not supported";
            return false;
        }
    }
}

bool ExprIRBuilder::BuildCallFn(const ::fesql::node::CallExprNode* call_fn,
                                ::llvm::Value** output) {
    // TODO(chenjing): return status;
    common::Status status;
    if (call_fn == NULL || output == NULL) {
        LOG(WARNING) << "call fn or output is null";
        status.set_code(common::kNullPointer);
        status.set_msg("null pointer");
        return false;
    }

    ::llvm::StringRef name(call_fn->GetFunctionName());
    // TODO(wangtaize) args type check
    ::fesql::node::DataType data_type;
    if (nullptr != call_fn->GetOver()) {
        // currently only support int 32 column iterator
        data_type = ::fesql::node::DataType::kTypeInt32;
    }
    ::llvm::Function* fn = GetFuncion(name, data_type);

    if (fn == NULL) {
        status.set_code(common::kCallMethodError);
        status.set_msg("fail to find func with name " +
            call_fn->GetFunctionName());
        LOG(WARNING) << status.msg();
        return false;
    }

    const std::vector<::fesql::node::SQLNode*>& args = call_fn->GetArgs();
    if (args.size() != fn->arg_size()) {
        status.set_msg("Incorrect arguments passed");
        status.set_code(common::kCallMethodError);
        return false;
    }

    std::vector<::llvm::Value*> llvm_args;
    std::vector<::fesql::node::SQLNode*>::const_iterator it = args.begin();
    ::fesql::node::DataType template_type = ::fesql::node::kTypeVoid;

    for (; it != args.end(); ++it) {
        const ::fesql::node::ExprNode* arg = dynamic_cast<node::ExprNode*>(*it);
        ::llvm::Value* llvm_arg = NULL;
        // TODO(chenjing): remove out_name
        if (Build(arg, &llvm_arg)) {
            llvm_args.push_back(llvm_arg);
        } else {
            LOG(WARNING) << "faild to build args: " << *arg;
            return false;
        }
    }

    ::llvm::IRBuilder<> builder(block_);
    ::llvm::ArrayRef<::llvm::Value*> array_ref(llvm_args);
    *output = builder.CreateCall(fn->getFunctionType(), fn, array_ref);
    return true;
}

/**
 * Build Struct Expr IR:
 * TODO(chenjing): support method memeber
 * @param node
 * @param output
 * @return
 */
bool ExprIRBuilder::BuildStructExpr(const ::fesql::node::StructExpr* node,
                                    ::llvm::Value** output) {
    std::vector<::llvm::Type*> members;
    if (nullptr != node->GetFileds() && !node->GetFileds()->children.empty()) {
        for (auto each : node->GetFileds()->children) {
            node::FnParaNode* field = dynamic_cast<node::FnParaNode*>(each);
            ::llvm::Type* type;
            if (ConvertFeSQLType2LLVMType(field->GetParaType(),
                                          module_->getContext(), &type)) {
                members.push_back(type);
            } else {
                LOG(WARNING)
                    << "Invalid struct with unacceptable field type: " +
                           ::fesql::node::DataTypeName(field->GetParaType());
                return false;
            }
        }
    }
    ::llvm::StringRef name(node->GetName());
    ::llvm::StructType* llvm_struct =
        ::llvm::StructType::create(module_->getContext(), name);
    ::llvm::ArrayRef<::llvm::Type*> array_ref(members);
    llvm_struct->setBody(array_ref);
    *output = (::llvm::Value*)llvm_struct;
    return true;
}
bool ExprIRBuilder::BuildColumnRef(const ::fesql::node::ColumnRefNode* node,
                                   ::llvm::Value** output) {
    if (node == NULL || output == NULL) {
        LOG(WARNING) << "column ref node is null";
        return false;
    }

    if (row_mode_) {
        return BuildColumnItem(node->GetColumnName(), output);
    } else {
        return BuildColumnIterator(node->GetColumnName(), output);
    }
}

bool ExprIRBuilder::BuildColumnItem(const std::string& col,
                                    ::llvm::Value** output) {
    ::llvm::Value* row_ptr = NULL;
    bool ok = sv_->FindVar(row_ptr_name_, &row_ptr);

    if (!ok || row_ptr == NULL) {
        LOG(WARNING) << "fail to find row ptr with name " << row_ptr_name_;
        return false;
    }

    ::llvm::Value* value = NULL;
    ok = sv_->FindVar(col, &value);
    LOG(INFO) << "get table column " << col;
    // not found
    if (!ok) {
        if (row_mode_) {
            // TODO(wangtaize) buf ir builder add build get field ptr
            ok = buf_ir_builder_->BuildGetField(col, row_ptr, &value);
            if (!ok || value == NULL) {
                LOG(WARNING) << "fail to find column " << col;
                return false;
            }

            ok = sv_->AddVar(col, value);
            if (ok) {
                *output = value;
            }
            return ok;
        } else {
        }
    } else {
        *output = value;
    }
    return true;
}
bool ExprIRBuilder::BuildColumnIterator(const std::string& col,
                                        ::llvm::Value** output) {
    ::llvm::Value* row_ptr = NULL;
    bool ok = sv_->FindVar(row_ptr_name_, &row_ptr);

    if (!ok || row_ptr == NULL) {
        LOG(WARNING) << "fail to find row ptr with name " << row_ptr_name_;
        return false;
    }
    ::llvm::Value* value = NULL;
    ok = sv_->FindVar(col, &value);
    LOG(INFO) << "get table column " << col;
    // not found
    if (!ok) {
        uint32_t offset;
        ::fesql::type::Type type;
        if (!buf_ir_builder_->GetFieldOffset(col, offset, type)) {
            LOG(WARNING) << "can not find offset and type of column " << col;
            return false;
        }

        ::fesql::node::DataType data_type;
        if (!ConvertFeSQLType2DataType(type, data_type)) {
            LOG(WARNING) << "unrecognized column type " << type;
            return false;
        }
        ::llvm::Function* fn = GetFuncion("col", data_type);
        if (nullptr == fn) {
            LOG(WARNING) << "can not get iterator for column " << col;
            return false;
        }
        ::llvm::IRBuilder<> builder(block_);

        std::vector<::llvm::Value*> llvm_args(
            {row_ptr, builder.getInt32(offset),
             builder.getInt32(static_cast<int32_t>(type))});
        ::llvm::ArrayRef<::llvm::Value*> array_ref(llvm_args);
        *output = builder.CreateCall(fn->getFunctionType(), fn, array_ref);
    }
}

bool ExprIRBuilder::BuildUnaryExpr(const ::fesql::node::UnaryExpr* node,
                                   ::llvm::Value** output) {
    if (node == NULL || output == NULL) {
        LOG(WARNING) << "input node or output is null";
        return false;
    }

    if (node->children.size() != 1) {
        LOG(WARNING) << "invalid unary expr node ";
        return false;
    }

    LOG(INFO) << "build unary"
              << ::fesql::node::ExprTypeName(node->GetExprType());
    ::llvm::Value* left = NULL;
    bool ok = Build(node->children[0], &left);
    if (!ok) {
        LOG(WARNING) << "fail to build unary child";
        return false;
    }
    LOG(WARNING) << "can't support unary yet";
    return false;
}

bool ExprIRBuilder::BuildBinaryExpr(const ::fesql::node::BinaryExpr* node,
                                    ::llvm::Value** output) {
    if (node == NULL || output == NULL) {
        LOG(WARNING) << "input node or output is null";
        return false;
    }

    if (node->children.size() != 2) {
        LOG(WARNING) << "invalid binary expr node ";
        return false;
    }

    LOG(INFO) << "build binary " << ::fesql::node::FnNodeName(node->GetType());
    ::llvm::Value* left = NULL;
    bool ok = Build(node->children[0], &left);
    if (!ok) {
        LOG(WARNING) << "fail to build left node";
        return false;
    }

    ::llvm::Value* right = NULL;
    ok = Build(node->children[1], &right);
    if (!ok) {
        LOG(WARNING) << "fail to build right node";
        return false;
    }

    if (right->getType()->isIntegerTy() && left->getType()->isIntegerTy()) {
        ::llvm::IRBuilder<> builder(block_);
        // TODO(wangtaize) type check
        switch (node->GetOp()) {
            case ::fesql::node::kFnOpAdd: {
                *output = builder.CreateAdd(left, right, "expr_add");
                return true;
            }
            case ::fesql::node::kFnOpMulti: {
                *output = builder.CreateMul(left, right, "expr_mul");
                return true;
            }
            case ::fesql::node::kFnOpMinus: {
                *output = builder.CreateSub(left, right, "expr_sub");
                return true;
            }
            default:
                LOG(WARNING) << "invalid op ";
                return false;
        }
    } else {
        LOG(WARNING) << "left mismatch right type";
        return false;
    }
}

;
}  // namespace codegen
}  // namespace fesql<|MERGE_RESOLUTION|>--- conflicted
+++ resolved
@@ -16,16 +16,12 @@
  */
 
 #include "codegen/expr_ir_builder.h"
-<<<<<<< HEAD
-#include <proto/common.pb.h>
+#include <string>
+#include <vector>
 #include "codegen/fn_ir_builder.h"
 #include "codegen/ir_types.h"
-=======
-#include <vector>
-#include <string>
+#include "glog/logging.h"
 #include "proto/common.pb.h"
->>>>>>> 20d6d765
-#include "glog/logging.h"
 
 namespace fesql {
 namespace codegen {
@@ -49,10 +45,8 @@
 
 ExprIRBuilder::~ExprIRBuilder() {}
 
-
-
-::llvm::Function* ExprIRBuilder::GetFuncion(const std::string& col,
-                                            const ::fesql::node::DataType& type) {
+::llvm::Function* ExprIRBuilder::GetFuncion(
+    const std::string& col, const ::fesql::node::DataType& type) {
     ::llvm::Function* fn = module_->getFunction(col);
     if (nullptr == fn) {
         const std::string suffix = fesql::node::DataTypeName(type);
@@ -153,7 +147,7 @@
     if (fn == NULL) {
         status.set_code(common::kCallMethodError);
         status.set_msg("fail to find func with name " +
-            call_fn->GetFunctionName());
+                       call_fn->GetFunctionName());
         LOG(WARNING) << status.msg();
         return false;
     }
@@ -387,6 +381,5 @@
     }
 }
 
-;
 }  // namespace codegen
 }  // namespace fesql