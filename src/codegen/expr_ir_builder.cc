--- conflicted
+++ resolved
@@ -834,27 +834,8 @@
         status = cast_builder.SafeCast(left_wrapper, cast_type, output);
         return status.isOK();
     } else {
-        status  = cast_builder.UnSafeCast(left_wrapper, cast_type, output);
-
-<<<<<<< HEAD
-    ::llvm::Value* dist = NULL;
-    if (TypeIRBuilder::IsStructPtr(cast_type)) {
-        if (!StructTypeIRBuilder::StructCastFrom(block_, left, cast_type,
-                                                 &dist)) {
-            status.code = common::kCodegenError;
-            status.msg = "fail to cast expr";
-            LOG(WARNING) << status;
-            return false;
-        } else {
-            *output = NativeValue::Create(dist);
-            return true;
-        }
-    }
-    if (!cast_builder.UnSafeCast(left, cast_type, &dist, status)) {
-        return false;
-=======
+        status = cast_builder.UnSafeCast(left_wrapper, cast_type, output);
         return status.isOK();
->>>>>>> 103ef22b
     }
     return true;
 }
