--- conflicted
+++ resolved
@@ -16,6 +16,7 @@
  */
 
 #include "codegen/expr_ir_builder.h"
+
 #include <string>
 #include <vector>
 #include "codegen/buf_ir_builder.h"
@@ -34,16 +35,10 @@
       sv_(scope_var),
       row_mode_(true),
       row_ptr_name_(""),
-<<<<<<< HEAD
-      module_(nullptr),
+      arithmetic_ir_builder_(block),
+      predicate_ir_builder_(block),
       row_ir_builder_(),
       window_ir_builder_() {}
-=======
-      buf_ir_builder_(nullptr),
-      arithmetic_ir_builder_(block),
-      predicate_ir_builder_(block),
-      module_(nullptr) {}
->>>>>>> 24f3ed5e
 
 ExprIRBuilder::ExprIRBuilder(::llvm::BasicBlock* block, ScopeVar* scope_var,
                              const vm::Schema& schema, const bool row_mode,
@@ -56,16 +51,11 @@
       row_mode_(row_mode),
       row_ptr_name_(row_ptr_name),
       row_size_name_(row_size_name),
-<<<<<<< HEAD
+      arithmetic_ir_builder_(block),
+      predicate_ir_builder_(block),
       module_(module),
       row_ir_builder_(new BufNativeIRBuilder(schema, block, scope_var)),
       window_ir_builder_(new MemoryWindowDecodeIRBuilder(schema, block)) {}
-=======
-      buf_ir_builder_(buf_ir_builder),
-      arithmetic_ir_builder_(block),
-      predicate_ir_builder_(block),
-      module_(module) {}
->>>>>>> 24f3ed5e
 
 ExprIRBuilder::~ExprIRBuilder() {}
 
