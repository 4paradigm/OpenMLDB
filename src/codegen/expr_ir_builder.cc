/*
 * expr_ir_builder.cc
 * Copyright (C) 4paradigm.com 2019 wangtaize <wangtaize@4paradigm.com>
 *
 * Licensed under the Apache License, Version 2.0 (the "License");
 * you may not use this file except in compliance with the License.
 * You may obtain a copy of the License at
 *
 *    http://www.apache.org/licenses/LICENSE-2.0
 *
 * Unless required by applicable law or agreed to in writing, software
 * distributed under the License is distributed on an "AS IS" BASIS,
 * WITHOUT WARRANTIES OR CONDITIONS OF ANY KIND, either express or implied.
 * See the License for the specific language governing permissions and
 * limitations under the License.
 */

#include "codegen/expr_ir_builder.h"

#include <string>
#include <vector>
#include "codegen/buf_ir_builder.h"
#include "codegen/fn_ir_builder.h"
#include "codegen/ir_base_builder.h"
#include "codegen/list_ir_builder.h"
#include "codegen/type_ir_builder.h"
#include "codegen/window_ir_builder.h"
#include "glog/logging.h"
#include "proto/common.pb.h"

namespace fesql {
namespace codegen {

ExprIRBuilder::ExprIRBuilder(::llvm::BasicBlock* block, ScopeVar* scope_var)
    : block_(block),
      sv_(scope_var),
      row_mode_(true),
      row_ptr_name_(""),
      variable_ir_builder_(block, scope_var),
      arithmetic_ir_builder_(block),
      predicate_ir_builder_(block),
<<<<<<< HEAD
      row_ir_builder_(),
      window_ir_builder_() {}
=======
      module_(block->getModule()) {}
>>>>>>> 67bd0f3b

ExprIRBuilder::ExprIRBuilder(::llvm::BasicBlock* block, ScopeVar* scope_var,
                             const vm::Schema& schema, const bool row_mode,
                             const std::string& row_ptr_name,
                             const std::string& row_size_name,
                             ::llvm::Module* module)
    : block_(block),
      sv_(scope_var),
      schema_(schema),
      row_mode_(row_mode),
      row_ptr_name_(row_ptr_name),
      row_size_name_(row_size_name),
      variable_ir_builder_(block, scope_var),
      arithmetic_ir_builder_(block),
      predicate_ir_builder_(block),
      module_(module),
      row_ir_builder_(new BufNativeIRBuilder(schema, block, scope_var)),
      window_ir_builder_(new MemoryWindowDecodeIRBuilder(schema, block)) {}

ExprIRBuilder::~ExprIRBuilder() {}

::llvm::Function* ExprIRBuilder::GetFuncion(
    const std::string& name, const std::vector<node::TypeNode>& generic_types,
    base::Status& status) {
    std::string fn_name = name;
    if (!generic_types.empty()) {
        for (node::TypeNode type_node : generic_types) {
            fn_name.append("_").append(type_node.GetName());
        }
    }
    ::llvm::Function* fn = module_->getFunction(::llvm::StringRef(fn_name));
    if (nullptr == fn) {
        status.code = common::kCallMethodError;
        status.msg = "fail to find func with name " + fn_name;
        LOG(WARNING) << status.msg;
        return fn;
    }
    return fn;
}

bool ExprIRBuilder::Build(const ::fesql::node::ExprNode* node,
                          ::llvm::Value** output,
                          ::fesql::base::Status& status) {  // NOLINT
    if (node == NULL || output == NULL) {
        status.msg = "node or output is null";
        status.code = common::kCodegenError;
        return false;
    }
    DLOG(INFO) << "expr node type " << fesql::node::ExprTypeName(node->GetExprType());
    ::llvm::IRBuilder<> builder(block_);
    switch (node->GetExprType()) {
        case ::fesql::node::kExprColumnRef: {
            const ::fesql::node::ColumnRefNode* n =
                (const ::fesql::node::ColumnRefNode*)node;
            return BuildColumnRef(n, output, status);
        }
        case ::fesql::node::kExprCall: {
            const ::fesql::node::CallExprNode* fn =
                (const ::fesql::node::CallExprNode*)node;
            return BuildCallFn(fn, output, status);
        }
        case ::fesql::node::kExprPrimary: {
            ::fesql::node::ConstNode* const_node =
                (::fesql::node::ConstNode*)node;

            switch (const_node->GetDataType()) {
                case ::fesql::node::kInt16:
                    *output = builder.getInt16(const_node->GetSmallInt());
                    return true;
                case ::fesql::node::kInt32:
                    *output = builder.getInt32(const_node->GetInt());
                    return true;
                case ::fesql::node::kInt64:
                    *output = builder.getInt64(const_node->GetLong());
                    return true;
                case ::fesql::node::kFloat:
                    return GetConstFloat(block_->getContext(),
                                         const_node->GetFloat(), output);
                case ::fesql::node::kDouble:
                    return GetConstDouble(block_->getContext(),
                                          const_node->GetDouble(), output);
                case ::fesql::node::kVarchar: {
                    std::string val(const_node->GetStr(),
                                    strlen(const_node->GetStr()));
                    return GetConstFeString(val, block_, output);
                }
                default: {
                    status.msg =
                        "fail to codegen primary expression for type: " +
                        node::DataTypeName(const_node->GetDataType());
                    status.code = common::kCodegenError;
                    return false;
                }
            }
        }
        case ::fesql::node::kExprId: {
            ::fesql::node::ExprIdNode* id_node =
                (::fesql::node::ExprIdNode*)node;
            DLOG(INFO) << "id node name " << id_node->GetName();
            ::llvm::Value* ptr = NULL;
            if (!variable_ir_builder_.LoadValue(id_node->GetName(), &ptr,
                                                status) ||
                nullptr == ptr) {
                status.msg = "fail to find var " + id_node->GetName();
                status.code = common::kCodegenError;
                LOG(WARNING) << status.msg;
                return false;
            }
            *output = ptr;
            return true;
        }
        case ::fesql::node::kExprBinary: {
            return BuildBinaryExpr((::fesql::node::BinaryExpr*)node, output,
                                   status);
        }
        case ::fesql::node::kExprUnary: {
            return Build(node->children[0], output, status);
        }
        case ::fesql::node::kExprStruct: {
            return BuildStructExpr((fesql::node::StructExpr*)node, output,
                                   status);
        }
        default: {
            LOG(WARNING) << "not supported";
            return false;
        }
    }
}

bool ExprIRBuilder::BuildCallFn(const ::fesql::node::CallExprNode* call_fn,
                                ::llvm::Value** output,
                                ::fesql::base::Status& status) {  // NOLINT
    // TODO(chenjing): return status;
    if (call_fn == NULL || output == NULL) {
        status.code = common::kNullPointer;
        status.msg = "call fn or output is null";
        LOG(WARNING) << status.msg;
        return false;
    }

    ::llvm::IRBuilder<> builder(block_);
    ::llvm::StringRef name(call_fn->GetFunctionName());

    std::vector<::llvm::Value*> llvm_args;
    const std::vector<::fesql::node::SQLNode*>& args = call_fn->GetArgs();
    std::vector<::fesql::node::SQLNode*>::const_iterator it = args.cbegin();
    std::vector<::fesql::node::TypeNode> generics_types;
    for (; it != args.cend(); ++it) {
        const ::fesql::node::ExprNode* arg = dynamic_cast<node::ExprNode*>(*it);
        ::llvm::Value* llvm_arg = NULL;
        // TODO(chenjing): remove out_name
        if (Build(arg, &llvm_arg, status)) {
            ::fesql::node::TypeNode value_type;
            if (false == GetFullType(llvm_arg->getType(), &value_type)) {
                status.msg = "fail to handle arg type ";
                status.code = common::kCodegenError;
                return false;
            }
            // handle list type
            // 泛型类型还需要优化，目前是hard
            // code识别list或者迭代器类型，然后取generic type
            if (fesql::node::kList == value_type.base_ ||
                fesql::node::kIterator == value_type.base_) {
                generics_types.push_back(value_type);
            }
            llvm_args.push_back(llvm_arg);
        } else {
            std::ostringstream oss;
            oss << "faild to build args: " << *arg;
            status.msg = oss.str();
            status.code = common::kCodegenError;
            return false;
        }
    }

    ::llvm::Function* fn = GetFuncion(name, generics_types, status);

    if (common::kOk != status.code) {
        return false;
    }

    if (args.size() != fn->arg_size()) {
        status.msg = ("Incorrect arguments passed");
        status.code = (common::kCallMethodError);
        return false;
    }

    ::llvm::ArrayRef<::llvm::Value*> array_ref(llvm_args);
    *output = builder.CreateCall(fn->getFunctionType(), fn, array_ref);
    return true;
}

// Build Struct Expr IR:
// TODO(chenjing): support method memeber
// @param node
// @param output
// @return
bool ExprIRBuilder::BuildStructExpr(const ::fesql::node::StructExpr* node,
                                    ::llvm::Value** output,
                                    base::Status& status) {  // NOLINT
    std::vector<::llvm::Type*> members;
    if (nullptr != node->GetFileds() && !node->GetFileds()->children.empty()) {
        for (auto each : node->GetFileds()->children) {
            node::FnParaNode* field = dynamic_cast<node::FnParaNode*>(each);
            ::llvm::Type* type;
            if (ConvertFeSQLType2LLVMType(field->GetParaType(), module_,
                                          &type)) {
                members.push_back(type);
            } else {
                std::ostringstream oss;
                oss << "Invalid struct with unacceptable field type: "
                    << (field->GetParaType());
                status.msg = oss.str();
                status.code = common::kCodegenError;
                return false;
            }
        }
    }
    ::llvm::StringRef name(node->GetName());
    ::llvm::StructType* llvm_struct =
        ::llvm::StructType::create(module_->getContext(), name);
    ::llvm::ArrayRef<::llvm::Type*> array_ref(members);
    llvm_struct->setBody(array_ref);
    *output = (::llvm::Value*)llvm_struct;
    return true;
}

bool ExprIRBuilder::BuildColumnRef(const ::fesql::node::ColumnRefNode* node,
                                   ::llvm::Value** output,
                                   base::Status& status) {  // NOLINT
    if (node == NULL || output == NULL) {
        status.msg = "column ref node is null";
        status.code = common::kCodegenError;
        return false;
    }

    if (row_mode_) {
        return BuildColumnItem(node->GetColumnName(), output, status);
    } else {
        return BuildColumnIterator(node->GetColumnName(), output, status);
    }
}

bool ExprIRBuilder::BuildColumnItem(const std::string& col,
                                    ::llvm::Value** output,
                                    base::Status& status) {
    ::llvm::Value* row_ptr = NULL;
    if (!variable_ir_builder_.LoadValue(row_ptr_name_, &row_ptr, status) ||
        row_ptr == NULL) {
        std::ostringstream oss;
        oss << "fail to find row ptr with name " + row_ptr_name_ << " :"
            << status.msg;
        status.msg = oss.str();
        LOG(WARNING) << status.msg;
        return false;
    }

    ::llvm::Value* row_size = NULL;
    if (!variable_ir_builder_.LoadValue(row_size_name_, &row_size, status) ||
        row_size == NULL) {
        std::ostringstream oss;
        oss << "fail to find row size with name " << row_size_name_ << ": "
            << status.msg;
        status.msg = oss.str();
        LOG(WARNING) << status.msg;
        return false;
    }

    ::llvm::Value* value = NULL;

    DLOG(INFO) << "get table column " << col;
    // not found
    bool ok = variable_ir_builder_.LoadValue(col, &value, status);
    if (!ok) {
        // TODO(wangtaize) buf ir builder add build get field ptr
        ok = row_ir_builder_->BuildGetField(col, row_ptr, row_size, &value);
        if (!ok || value == NULL) {
            status.msg = "fail to find column " + col;
            status.code = common::kCodegenError;
            LOG(WARNING) << status.msg;
            return false;
        }

        ok = variable_ir_builder_.StoreValue(col, value, status);
        if (ok) {
            *output = value;
            return true;
        } else {
            return false;
        }
    } else {
        *output = value;
    }
    return true;
}

// Get col with given col name, set list struct pointer into output
// param col
// param output
// return
bool ExprIRBuilder::BuildColumnIterator(const std::string& col,
                                        ::llvm::Value** output,
                                        base::Status& status) {  // NOLINT
    ::llvm::Value* row_ptr = NULL;
    bool ok = variable_ir_builder_.LoadValue(row_ptr_name_, &row_ptr, status);

    if (!ok || row_ptr == NULL) {
        status.msg = "fail to find row ptr with name " + row_ptr_name_ + ": " +
                     status.msg;
        LOG(WARNING) << status.msg;
        return false;
    }

    ::llvm::Value* row_size = NULL;
    ok = variable_ir_builder_.LoadValue(row_size_name_, &row_size, status);
    if (!ok || row_size == NULL) {
        status.msg = "fail to find row size with name " + row_size_name_ +
                     ": " + status.msg;
        LOG(WARNING) << status.msg;
        status.code = common::kCodegenError;
        return false;
    }

    ::llvm::Value* value = NULL;
    DLOG(INFO) << "get table column " << col;
    // NOT reuse for iterator
    ok = window_ir_builder_->BuildGetCol(col, row_ptr, &value);

    if (!ok || value == NULL) {
        status.msg = "fail to find column " + col;
        status.code = common::kCodegenError;
        return false;
    }
    *output = value;
    return ok;
}

bool ExprIRBuilder::BuildUnaryExpr(const ::fesql::node::UnaryExpr* node,
                                   ::llvm::Value** output,
                                   base::Status& status) {  // NOLINT
    if (node == NULL || output == NULL) {
        status.code = common::kCodegenError;
        status.msg = "input node or output is null";
        LOG(WARNING) << status.msg;
        return false;
    }

    if (node->children.size() != 1) {
        status.code = common::kCodegenError;
        status.msg = "invalid unary expr node ";
        LOG(WARNING) << status.msg;
        return false;
    }

    DLOG(INFO) << "build unary"
               << ::fesql::node::ExprTypeName(node->GetExprType());
    ::llvm::Value* left = NULL;
    bool ok = Build(node->children[0], &left, status);
    if (!ok) {
        status.code = common::kCodegenError;
        status.msg = "fail to build unary child";
        LOG(WARNING) << status.msg;
        return false;
    }
    LOG(WARNING) << "can't support unary yet";
    return false;
}

bool ExprIRBuilder::BuildBinaryExpr(const ::fesql::node::BinaryExpr* node,
                                    ::llvm::Value** output,
                                    base::Status& status) {
    if (node == NULL || output == NULL) {
        status.msg = "input node or output is null";
        status.code = common::kCodegenError;
        LOG(WARNING) << status.msg;
        return false;
    }

    if (node->children.size() != 2) {
        status.code = common::kCodegenError;
        status.msg = "invalid binary expr node ";
        LOG(WARNING) << status.msg;
        return false;
    }

    DLOG(INFO) << "build binary "
               << ::fesql::node::ExprOpTypeName(node->GetOp());
    ::llvm::Value* left = NULL;
    bool ok = Build(node->children[0], &left, status);
    if (!ok) {
        LOG(WARNING) << "fail to build left node: " << status.msg;
        return false;
    }

    ::llvm::Value* right = NULL;
    ok = Build(node->children[1], &right, status);
    if (!ok) {
        LOG(WARNING) << "fail to build right node" << status.msg;
        return false;
    }

    // TODO(wangtaize) type check
    switch (node->GetOp()) {
        case ::fesql::node::kFnOpAdd: {
            ok = arithmetic_ir_builder_.BuildAddExpr(left, right, output,
                                                     status);
            break;
        }
        case ::fesql::node::kFnOpMulti: {
            ok = arithmetic_ir_builder_.BuildMultiExpr(left, right, output,
                                                       status);
            break;
        }
        case ::fesql::node::kFnOpFDiv: {
            ok = arithmetic_ir_builder_.BuildFDivExpr(left, right, output,
                                                      status);
            break;
        }
        case ::fesql::node::kFnOpMinus: {
            ok = arithmetic_ir_builder_.BuildSubExpr(left, right, output,
                                                     status);
            break;
        }
        case ::fesql::node::kFnOpMod: {
            ok = arithmetic_ir_builder_.BuildModExpr(left, right, output,
                                                     status);
            break;
        }
        case ::fesql::node::kFnOpAnd: {
            ok =
                predicate_ir_builder_.BuildAndExpr(left, right, output, status);
            break;
        }
        case ::fesql::node::kFnOpOr: {
            ok = predicate_ir_builder_.BuildOrExpr(left, right, output, status);
            break;
        }
        case ::fesql::node::kFnOpEq: {
            ok = predicate_ir_builder_.BuildEqExpr(left, right, output, status);
            break;
        }
        case ::fesql::node::kFnOpNeq: {
            ok =
                predicate_ir_builder_.BuildNeqExpr(left, right, output, status);
            break;
        }
        case ::fesql::node::kFnOpGt: {
            ok = predicate_ir_builder_.BuildGtExpr(left, right, output, status);
            break;
        }
        case ::fesql::node::kFnOpGe: {
            ok = predicate_ir_builder_.BuildGeExpr(left, right, output, status);
            break;
        }
        case ::fesql::node::kFnOpLt: {
            ok = predicate_ir_builder_.BuildLtExpr(left, right, output, status);
            break;
        }
        case ::fesql::node::kFnOpLe: {
            ok = predicate_ir_builder_.BuildLeExpr(left, right, output, status);
            break;
        }
        case ::fesql::node::kFnOpAt: {
            fesql::node::DataType left_type;
            if (false == GetBaseType(left->getType(), &left_type)) {
                status.code = common::kCodegenError;
                status.msg =
                    "fail to codegen var[pos] expression: var type invalid";
            }
            switch (left_type) {
                case fesql::node::kList: {
                    ::llvm::Value* at_value;
                    ListIRBuilder list_ir_builder(block_, sv_);
                    if (false == list_ir_builder.BuildAt(left, right, &at_value,
                                                         status)) {
                        return false;
                    }
                    *output = at_value;
                    return true;
                }
                default: {
                    status.code = common::kCodegenError;
                    status.msg =
                        "fail to codegen var[pos] expression: var type can't "
                        "support []";
                    return false;
                }
            }
        }
        default: {
            ok = false;
            status.msg = "invalid op " + ExprOpTypeName(node->GetOp());
            status.code = ::fesql::common::kCodegenError;
            LOG(WARNING) << status.msg;
        }
    }

    if (!ok) {
        LOG(WARNING) << "fail to codegen binary expression: " << status.msg;
        return false;
    }
    return true;
}

}  // namespace codegen
}  // namespace fesql<|MERGE_RESOLUTION|>--- conflicted
+++ resolved
@@ -39,12 +39,9 @@
       variable_ir_builder_(block, scope_var),
       arithmetic_ir_builder_(block),
       predicate_ir_builder_(block),
-<<<<<<< HEAD
+      module_(block->getModule()),
       row_ir_builder_(),
       window_ir_builder_() {}
-=======
-      module_(block->getModule()) {}
->>>>>>> 67bd0f3b
 
 ExprIRBuilder::ExprIRBuilder(::llvm::BasicBlock* block, ScopeVar* scope_var,
                              const vm::Schema& schema, const bool row_mode,
@@ -64,7 +61,10 @@
       row_ir_builder_(new BufNativeIRBuilder(schema, block, scope_var)),
       window_ir_builder_(new MemoryWindowDecodeIRBuilder(schema, block)) {}
 
-ExprIRBuilder::~ExprIRBuilder() {}
+ExprIRBuilder::~ExprIRBuilder() {
+
+
+}
 
 ::llvm::Function* ExprIRBuilder::GetFuncion(
     const std::string& name, const std::vector<node::TypeNode>& generic_types,
