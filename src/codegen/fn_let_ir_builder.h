/*
 * fn_let_ir_builder.h
 * Copyright (C) 4paradigm.com 2019 wangtaize <wangtaize@4paradigm.com>
 *
 * Licensed under the Apache License, Version 2.0 (the "License");
 * you may not use this file except in compliance with the License.
 * You may obtain a copy of the License at
 *
 *    http://www.apache.org/licenses/LICENSE-2.0
 *
 * Unless required by applicable law or agreed to in writing, software
 * distributed under the License is distributed on an "AS IS" BASIS,
 * WITHOUT WARRANTIES OR CONDITIONS OF ANY KIND, either express or implied.
 * See the License for the specific language governing permissions and
 * limitations under the License.
 */

#ifndef SRC_CODEGEN_FN_LET_IR_BUILDER_H_
#define SRC_CODEGEN_FN_LET_IR_BUILDER_H_
#include <map>
#include <string>
#include <utility>
#include <vector>
#include "codegen/scope_var.h"
#include "llvm/IR/IRBuilder.h"
#include "node/plan_node.h"
#include "proto/type.pb.h"

namespace fesql {
namespace codegen {

typedef std::map<std::string, std::pair<::fesql::type::ColumnDef, int32_t>>
    Schema;

class RowFnLetIRBuilder {
 public:
<<<<<<< HEAD
    RowFnLetIRBuilder(::fesql::type::TableDef* table, ::llvm::Module* module,
                      bool is_window_agg);
=======
    RowFnLetIRBuilder(::fesql::type::TableDef* table,
            ::llvm::Module* module);
>>>>>>> 5fa46636

    ~RowFnLetIRBuilder();

    bool Build(const std::string& name, const std::string& col,
               ::fesql::type::Type&);  // NOLINT (runtime/references)
    bool Build(const std::string& name,
               const ::fesql::node::ProjectListPlanNode* node,
               std::vector<::fesql::type::ColumnDef>&
                   schema);  // NOLINT (runtime/references)

 private:
    bool BuildFnHeader(const std::string& name, ::llvm::Function** fn);

    bool BuildFnHeader(const std::string& name,
                       const std::vector<::llvm::Type*>& args_type,
                       ::llvm::Type* ret_type, ::llvm::Function** fn);
    bool FillArgs(const std::string& row_ptr_name,
            const std::string& row_size_name,
            const std::string& output_ptr_name,
            ::llvm::Function *fn,
            ScopeVar& sv); // NOLINT

<<<<<<< HEAD
    bool StoreColumn(int64_t offset, ::llvm::Value* value,
                     ScopeVar& sv,  // NOLINT (runtime/references)
                     const std::string& output_ptr_name,
                     ::llvm::BasicBlock* block);
=======
    bool EncodeBuf(const std::map<uint32_t, ::llvm::Value*>* values,
                   const std::vector<::fesql::type::ColumnDef>* schema,
                    ScopeVar& sv,  // NOLINT (runtime/references)
                    ::llvm::BasicBlock* block,
                    const std::string& output_ptr_name);

 private:
>>>>>>> 5fa46636
    // input schema
    ::fesql::type::TableDef* table_;
    ::llvm::Module* module_;
    bool is_window_agg_;
};

}  // namespace codegen
}  // namespace fesql
#endif  // SRC_CODEGEN_FN_LET_IR_BUILDER_H_<|MERGE_RESOLUTION|>--- conflicted
+++ resolved
@@ -34,18 +34,11 @@
 
 class RowFnLetIRBuilder {
  public:
-<<<<<<< HEAD
     RowFnLetIRBuilder(::fesql::type::TableDef* table, ::llvm::Module* module,
                       bool is_window_agg);
-=======
-    RowFnLetIRBuilder(::fesql::type::TableDef* table,
-            ::llvm::Module* module);
->>>>>>> 5fa46636
 
     ~RowFnLetIRBuilder();
 
-    bool Build(const std::string& name, const std::string& col,
-               ::fesql::type::Type&);  // NOLINT (runtime/references)
     bool Build(const std::string& name,
                const ::fesql::node::ProjectListPlanNode* node,
                std::vector<::fesql::type::ColumnDef>&
@@ -63,12 +56,6 @@
             ::llvm::Function *fn,
             ScopeVar& sv); // NOLINT
 
-<<<<<<< HEAD
-    bool StoreColumn(int64_t offset, ::llvm::Value* value,
-                     ScopeVar& sv,  // NOLINT (runtime/references)
-                     const std::string& output_ptr_name,
-                     ::llvm::BasicBlock* block);
-=======
     bool EncodeBuf(const std::map<uint32_t, ::llvm::Value*>* values,
                    const std::vector<::fesql::type::ColumnDef>* schema,
                     ScopeVar& sv,  // NOLINT (runtime/references)
@@ -76,7 +63,6 @@
                     const std::string& output_ptr_name);
 
  private:
->>>>>>> 5fa46636
     // input schema
     ::fesql::type::TableDef* table_;
     ::llvm::Module* module_;
