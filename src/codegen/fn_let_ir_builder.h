/*
 * fn_let_ir_builder.h
 * Copyright (C) 4paradigm.com 2019 wangtaize <wangtaize@4paradigm.com>
 *
 * Licensed under the Apache License, Version 2.0 (the "License");
 * you may not use this file except in compliance with the License.
 * You may obtain a copy of the License at
 *
 *    http://www.apache.org/licenses/LICENSE-2.0
 *
 * Unless required by applicable law or agreed to in writing, software
 * distributed under the License is distributed on an "AS IS" BASIS,
 * WITHOUT WARRANTIES OR CONDITIONS OF ANY KIND, either express or implied.
 * See the License for the specific language governing permissions and
 * limitations under the License.
 */

#ifndef SRC_CODEGEN_FN_LET_IR_BUILDER_H_
#define SRC_CODEGEN_FN_LET_IR_BUILDER_H_
#include <vector>
#include <string>
#include <map>
#include <utility>
#include "codegen/scope_var.h"
#include "llvm/IR/IRBuilder.h"
#include "node/plan_node.h"
#include "proto/type.pb.h"

namespace fesql {
namespace codegen {

typedef std::map<std::string, std::pair<::fesql::type::ColumnDef, int32_t>>
    Schema;

class RowFnLetIRBuilder {
 public:
    RowFnLetIRBuilder(::fesql::type::TableDef* table, ::llvm::Module* module);

    ~RowFnLetIRBuilder();

    bool Build(const std::string& name,
               const ::fesql::node::ProjectListPlanNode* node,
               std::vector<::fesql::type::ColumnDef>&
                   schema);  // NOLINT (runtime/references)

 private:
    bool BuildFnHeader(const std::string& name, ::llvm::Function** fn);

    bool FillArgs(const std::string& row_ptr_name,
<<<<<<< HEAD
            const std::string& row_size_name,
            const std::string& output_ptr_name,
            ::llvm::Function *fn,
            ScopeVar& sv);
=======
                  const std::string& output_ptr_name, ::llvm::Function* fn,
                  ScopeVar& sv);  // NOLINT (runtime/references)
>>>>>>> 20d6d765

    bool StoreColumn(int64_t offset, ::llvm::Value* value,
                     ScopeVar& sv,  // NOLINT (runtime/references)
                     const std::string& output_ptr_name,
                     ::llvm::BasicBlock* block);

 private:
    // input schema
    ::fesql::type::TableDef* table_;
    ::llvm::Module* module_;
};

}  // namespace codegen
}  // namespace fesql
#endif  // SRC_CODEGEN_FN_LET_IR_BUILDER_H_<|MERGE_RESOLUTION|>--- conflicted
+++ resolved
@@ -47,15 +47,10 @@
     bool BuildFnHeader(const std::string& name, ::llvm::Function** fn);
 
     bool FillArgs(const std::string& row_ptr_name,
-<<<<<<< HEAD
             const std::string& row_size_name,
             const std::string& output_ptr_name,
             ::llvm::Function *fn,
-            ScopeVar& sv);
-=======
-                  const std::string& output_ptr_name, ::llvm::Function* fn,
-                  ScopeVar& sv);  // NOLINT (runtime/references)
->>>>>>> 20d6d765
+            ScopeVar& sv); // NOLINT
 
     bool StoreColumn(int64_t offset, ::llvm::Value* value,
                      ScopeVar& sv,  // NOLINT (runtime/references)
