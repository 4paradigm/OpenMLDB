--- conflicted
+++ resolved
@@ -32,12 +32,7 @@
     // TODO provide a module manager
     FnIRBuilder(::llvm::Module* module);
     ~FnIRBuilder();
-<<<<<<< HEAD
-
-    bool Build(const ::fesql::node::FnNode* node);
-=======
     bool Build(const ::fesql::node::FnNodeList* node);
->>>>>>> 95921f60
 
     bool BuildFnHead(const ::fesql::node::FnNodeFnDef* fn_def,
                      ::llvm::Function** fn);
@@ -47,12 +42,8 @@
 
     bool BuildAssignStmt(const ::fesql::node::FnAssignNode* node,
                          ::llvm::BasicBlock* block);
-<<<<<<< HEAD
 
-    bool BuildReturnStmt(const ::fesql::node::FnNode* node,
-=======
     bool BuildReturnStmt(const ::fesql::node::FnReturnStmt* node,
->>>>>>> 95921f60
                          ::llvm::BasicBlock* block);
 
  private:
