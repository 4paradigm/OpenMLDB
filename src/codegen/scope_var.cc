/*
 * scope_var.cc
 * Copyright (C) 4paradigm.com 2019 wangtaize <wangtaize@4paradigm.com>
 *
 * Licensed under the Apache License, Version 2.0 (the "License");
 * you may not use this file except in compliance with the License.
 * You may obtain a copy of the License at
 *
 *    http://www.apache.org/licenses/LICENSE-2.0
 *
 * Unless required by applicable law or agreed to in writing, software
 * distributed under the License is distributed on an "AS IS" BASIS,
 * WITHOUT WARRANTIES OR CONDITIONS OF ANY KIND, either express or implied.
 * See the License for the specific language governing permissions and
 * limitations under the License.
 */

#include "codegen/scope_var.h"
#include <utility>
#include "glog/logging.h"

namespace fesql {
namespace codegen {
ScopeVar::ScopeVar() {}
ScopeVar::~ScopeVar() {}

bool ScopeVar::Enter(const std::string& name) {
    DLOG(INFO) << "enter scope " << name;
    Scope scope;
    scope.name = name;
    if (scopes_.size() <= 0) {
        scopes_.push_back(scope);
        return true;
    }
    // TODO(wangtaize): scope redifine check all scope names
    Scope& exist_scope = scopes_.back();
    if (exist_scope.name.compare(name) == 0) {
        LOG(WARNING) << "redefine scope " << name;
        return false;
    }
    scopes_.push_back(scope);
    return true;
}

bool ScopeVar::Exit() {
    if (scopes_.size() <= 0) {
        return false;
    }
    scopes_.pop_back();
    return true;
}

bool ScopeVar::AddIteratorValue(::llvm::Value* value) {
    if (scopes_.size() <= 0) {
        LOG(WARNING) << "no scope exists ";
        return false;
    }
    Scope& exist_scope = scopes_.back();
    exist_scope.scope_iterators.push_back(value);
    return true;
}

bool ScopeVar::AddVar(const std::string& name,
                      const NativeValue& value) {
    if (scopes_.size() <= 0) {
        LOG(WARNING) << "no scope exists " << name;
        return false;
    }
    Scope& exist_scope = scopes_.back();
    std::map<std::string, NativeValue>::iterator it =
        exist_scope.scope_map.find(name);
    if (it != exist_scope.scope_map.end()) {
        LOG(WARNING) << "var with name " << name << " exists ";
        return false;
    }
    exist_scope.scope_map.insert(
        std::make_pair(name, value));
    DLOG(INFO) << "store var " << name;
    return true;
}

bool ScopeVar::FindVar(const std::string& name,
                       NativeValue* value) {
<<<<<<< HEAD
    DLOG(INFO) << "try find1 " << name;
=======
>>>>>>> 3f01fdac
    if (value == NULL) {
        LOG(WARNING) << " input value is null";
        return false;
    }

    if (scopes_.size() <= 0) {
        LOG(WARNING) << "no scope exists " << name;
        return false;
    }

<<<<<<< HEAD
    DLOG(INFO) << "try find " << name;
=======
>>>>>>> 3f01fdac
    for (auto scope_iter = scopes_.rbegin(); scope_iter != scopes_.rend();
         scope_iter++) {
        Scope& exist_scope = *scope_iter;
        std::map<std::string, NativeValue>::iterator it =
            exist_scope.scope_map.find(name);
        if (it != exist_scope.scope_map.end()) {
            *value = it->second;
            return true;
        }
    }
    DLOG(INFO) << "var with name " << name << " does not exist ";
    return false;
}
std::vector<const std::vector<::llvm::Value*>*> ScopeVar::GetIteratorValues() {
    std::vector<const std::vector<::llvm::Value*>*> values;
    if (scopes_.size() <= 0) {
        LOG(WARNING) << "no scope exists ";
        return values;
    }
    for (auto iter = scopes_.cbegin(); iter != scopes_.cend(); iter++) {
        values.push_back(&(iter->scope_iterators));
    }
    return values;
}
bool ScopeVar::ScopeExist() { return !scopes_.empty(); }

const std::vector<::llvm::Value*>* ScopeVar::GetScopeIteratorValues() {
    if (scopes_.size() <= 0) {
        LOG(WARNING) << "no scope exists ";
        return nullptr;
    }
    Scope& exist_scope = scopes_.back();
    return &(exist_scope.scope_iterators);
}

}  // namespace codegen
}  // namespace fesql<|MERGE_RESOLUTION|>--- conflicted
+++ resolved
@@ -81,10 +81,6 @@
 
 bool ScopeVar::FindVar(const std::string& name,
                        NativeValue* value) {
-<<<<<<< HEAD
-    DLOG(INFO) << "try find1 " << name;
-=======
->>>>>>> 3f01fdac
     if (value == NULL) {
         LOG(WARNING) << " input value is null";
         return false;
@@ -95,10 +91,6 @@
         return false;
     }
 
-<<<<<<< HEAD
-    DLOG(INFO) << "try find " << name;
-=======
->>>>>>> 3f01fdac
     for (auto scope_iter = scopes_.rbegin(); scope_iter != scopes_.rend();
          scope_iter++) {
         Scope& exist_scope = *scope_iter;
