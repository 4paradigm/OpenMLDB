--- conflicted
+++ resolved
@@ -56,15 +56,9 @@
                kCodegenError, "fail to add memory addr: size type invalid");
     ::llvm::Value* size_int64 = size.GetRaw();
     base::Status status;
-<<<<<<< HEAD
-    CHECK_TRUE(cast_ir_builder.SafeCastNumber(
-                   size.GetRaw(), builder.getInt64Ty(), &size_int64, status),
-               "fail to add memory addr: size cast int64 fail");
-=======
-    CHECK_TRUE(cast_ir_builder.SafeCast(size.GetRaw(), builder.getInt64Ty(),
+    CHECK_TRUE(cast_ir_builder.SafeCastNumber(size.GetRaw(), builder.getInt64Ty(),
                                         &size_int64, status),
                kCodegenError, "fail to add memory addr: size cast int64 fail");
->>>>>>> 128135a2
 
     ::llvm::Value* ret =
         builder.CreateMemCpy(dist.GetRaw(), 1, src.GetRaw(), 1, size_int64);
@@ -88,15 +82,9 @@
                kCodegenError, "fail to add memory addr: size type invalid");
     ::llvm::Value* size_int64 = size.GetRaw();
     base::Status status;
-<<<<<<< HEAD
-    CHECK_TRUE(cast_ir_builder.SafeCastNumber(
-                   size.GetRaw(), builder.getInt64Ty(), &size_int64, status),
-               "fail to add memory addr: size cast int64 fail");
-=======
-    CHECK_TRUE(cast_ir_builder.SafeCast(size.GetRaw(), builder.getInt64Ty(),
+    CHECK_TRUE(cast_ir_builder.SafeCastNumber(size.GetRaw(), builder.getInt64Ty(),
                                         &size_int64, status),
                kCodegenError, "fail to add memory addr: size cast int64 fail");
->>>>>>> 128135a2
 
     ::llvm::Value* ret = builder.CreateInBoundsGEP(builder.getInt8Ty(),
                                                    addr.GetRaw(), size_int64);
