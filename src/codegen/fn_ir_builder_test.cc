/*
 * fn_ir_builder_test.cc
 * Copyright (C) 4paradigm.com 2019 wangtaize <wangtaize@4paradigm.com>
 *
 * Licensed under the Apache License, Version 2.0 (the "License");
 * you may not use this file except in compliance with the License.
 * You may obtain a copy of the License at
 *
 *    http://www.apache.org/licenses/LICENSE-2.0
 *
 * Unless required by applicable law or agreed to in writing, software
 * distributed under the License is distributed on an "AS IS" BASIS,
 * WITHOUT WARRANTIES OR CONDITIONS OF ANY KIND, either express or implied.
 * See the License for the specific language governing permissions and
 * limitations under the License.
 */

#include "codegen/fn_ir_builder.h"
<<<<<<< HEAD
#include <llvm/Transforms/Utils.h>
#include <codec/window.h>
=======
>>>>>>> 6d13541a
#include <memory>
#include <string>
#include <utility>
#include "gtest/gtest.h"
#include "llvm/ExecutionEngine/Orc/LLJIT.h"
#include "llvm/IR/Function.h"
#include "llvm/IR/IRBuilder.h"
#include "llvm/IR/InstrTypes.h"
#include "llvm/IR/LegacyPassManager.h"
#include "llvm/IR/Module.h"
#include "llvm/Support/InitLLVM.h"
#include "llvm/Support/TargetSelect.h"
#include "llvm/Support/raw_ostream.h"
#include "llvm/Transforms/AggressiveInstCombine/AggressiveInstCombine.h"
#include "llvm/Transforms/InstCombine/InstCombine.h"
#include "llvm/Transforms/Scalar.h"
#include "llvm/Transforms/Scalar/GVN.h"
#include "llvm/Transforms/Utils.h"
#include "node/node_manager.h"
#include "parser/parser.h"
#include "storage/window.h"
#include "udf/udf.h"
#include "vm/sql_compiler.h"

using namespace llvm;       // NOLINT (build/namespaces)
using namespace llvm::orc;  // NOLINT (build/namespaces)

ExitOnError ExitOnErr;

namespace fesql {
namespace codegen {

class FnIRBuilderTest : public ::testing::Test {
 public:
    FnIRBuilderTest() {
        manager_ = new node::NodeManager();
        parser_ = new parser::FeSQLParser();
    }
    ~FnIRBuilderTest() { delete manager_; }

 protected:
    node::NodeManager *manager_;
    parser::FeSQLParser *parser_;
};

template <class R, class V1, class V2>
void CheckResult(std::string test, R exp, V1 a, V2 b) {
    node::NodePointVector trees;
    node::PlanNodeList plan_trees;
    base::Status status;
    parser::FeSQLParser parser;
    node::NodeManager manager;
    int ret = parser.parse(test, trees, &manager, status);
    ASSERT_EQ(0, ret);
    // Create an LLJIT instance.
    auto ctx = llvm::make_unique<LLVMContext>();
    auto m = make_unique<Module>("custom_fn", *ctx);
    ::fesql::udf::RegisterUDFToModule(m.get());
    FnIRBuilder fn_ir_builder(m.get());
    node::FnNodeFnDef *fn_def = dynamic_cast<node::FnNodeFnDef *>(trees[0]);
    LOG(INFO) << *fn_def;
    bool ok = fn_ir_builder.Build(fn_def, status);
    ASSERT_TRUE(ok);
    m->print(::llvm::errs(), NULL, true, true);
    LOG(INFO) << "before opt with ins cnt " << m->getInstructionCount();
    ::llvm::legacy::FunctionPassManager fpm(m.get());
    fpm.add(::llvm::createPromoteMemoryToRegisterPass());
    fpm.doInitialization();
    fpm.doInitialization();
    ::llvm::Module::iterator it;
    ::llvm::Module::iterator end = m->end();
    for (it = m->begin(); it != end; ++it) {
        fpm.run(*it);
    }
    LOG(INFO) << "after opt with ins cnt " << m->getInstructionCount();
    m->print(::llvm::errs(), NULL, true, true);
    auto J = ExitOnErr(LLJITBuilder().create());
    auto &jd = J->getMainJITDylib();
    ::llvm::orc::MangleAndInterner mi(J->getExecutionSession(),
                                      J->getDataLayout());

    ::fesql::vm::InitCodecSymbol(jd, mi);
    ::fesql::udf::InitUDFSymbol(jd, mi);

    ExitOnErr(J->addIRModule(
        std::move(ThreadSafeModule(std::move(m), std::move(ctx)))));
    auto test_jit =
        ExitOnErr(J->lookup(fn_def->header_->GetCodegenFunctionName()));
    R (*test_fn)(V1, V2) = (R(*)(V1, V2))test_jit.getAddress();
    R result = test_fn(a, b);
    LOG(INFO) << "exp: " << std::to_string(exp)
              << ", result: " << std::to_string(result);
    ASSERT_EQ(exp, result);
}

void CheckResult(std::string test, int32_t res, int32_t a, int32_t b) {
    CheckResult<int32_t, int32_t, int32_t>(test, res, a, b);
}

TEST_F(FnIRBuilderTest, test_add_int32) {
    const std::string test =
        "%%fun\ndef test(a:i32,b:i32):i32\n    c=a+b\n    d=c+1\n    return "
        "d\nend";
    CheckResult(test, 4, 1, 2);
}

TEST_F(FnIRBuilderTest, test_sub_int32) {
    const std::string test =
        "%%fun\ndef test(a:i32,b:i32):i32\n    c=a-b\n    d=c+1\n    return "
        "d\nend";
    CheckResult(test, 0, 1, 2);
}

TEST_F(FnIRBuilderTest, test_bracket_int32) {
    const std::string test =
        "%%fun\ndef test(a:i32,b:i32):i32\n    c=a*(b+1)\n    return c\nend";
    CheckResult(test, 3, 1, 2);
}

TEST_F(FnIRBuilderTest, test_mutable_variable_test) {
    const std::string test =
        "%%fun\n"
        "def test(x:i32,y:i32):i32\n"
        "    sum = 0\n"
        "    sum = sum + x\n"
        "    sum = sum + y\n"
        "    sum = sum + 1\n"
        "    return sum\n"
        "end";

    CheckResult(test, 6, 2, 3);
}
TEST_F(FnIRBuilderTest, test_if_block) {
    const std::string test =
        "%%fun\n"
        "def test(x:i32,y:i32):i32\n"
        "    if x > 1\n"
        "    \treturn x+y\n"
        "    return x*y\n"
        "end";

    CheckResult(test, 5, 2, 3);
    CheckResult(test, 3, 1, 3);
    CheckResult(test, 2, 1, 2);
}

TEST_F(FnIRBuilderTest, test_if_else_block) {
    const std::string test =
        "%%fun\n"
        "def test(x:i32,y:i32):i32\n"
        "    if x > 1\n"
        "    \treturn x+y\n"
        "    else\n"
        "    \treturn x*y\n"
        "end";

    CheckResult(test, 5, 2, 3);
    CheckResult(test, 3, 1, 3);
    CheckResult(test, 2, 1, 2);
}

TEST_F(FnIRBuilderTest, test_if_elif_else_block) {
    const std::string test =
        "%%fun\n"
        "def test(x:i32,y:i32):i32\n"
        "    if x > 1\n"
        "    \treturn x+y\n"
        "    elif y >2\n"
        "    \treturn x-y\n"
        "    else\n"
        "    \treturn x*y\n"
        "end";

    CheckResult(test, 5, 2, 3);
    CheckResult(test, -2, 1, 3);
    CheckResult(test, 2, 1, 2);
}

TEST_F(FnIRBuilderTest, test_if_else_block_redundant_ret) {
    const std::string test =
        "%%fun\n"
        "def test(x:i32,y:i32):i32\n"
        "    if x > 1\n"
        "    \treturn x+y\n"
        "    elif y >2\n"
        "    \treturn x-y\n"
        "    else\n"
        "    \treturn x*y\n"
        "    return 0\n"
        "end";

    CheckResult(test, 5, 2, 3);
    CheckResult(test, -2, 1, 3);
    CheckResult(test, 2, 1, 2);
}

TEST_F(FnIRBuilderTest, test_if_else_mutable_var_block) {
    const std::string test =
        "%%fun\n"
        "def test(x:i32,y:i32):i32\n"
        "    ret = 0\n"
        "    if x > 1\n"
        "    \tret = x+y\n"
        "    elif y >2\n"
        "    \tret = x-y\n"
        "    else\n"
        "    \tret = x*y\n"
        "    return ret\n"
        "end";

    CheckResult(test, 5, 2, 3);
    CheckResult(test, -2, 1, 3);
    CheckResult(test, 2, 1, 2);
}
TEST_F(FnIRBuilderTest, test_list_at_pos) {
    const std::string test =
        "%%fun\n"
        "def test(l:list<i32>, pos:i32):i32\n"
        "    return l[pos]\n"
        "end";

    std::vector<int32_t> vec = {1, 3, 5, 7, 9};
    fesql::codec::ListV<int32_t> list(&vec);
    fesql::codec::ListRef list_ref;
    list_ref.list = reinterpret_cast<int8_t *>(&list);
    CheckResult<int32_t, fesql::codec::ListRef *, int32_t>(test, 1, &list_ref,
                                                             0);
    CheckResult<int32_t, fesql::codec::ListRef *, int32_t>(test, 3, &list_ref,
                                                             1);
    CheckResult<int32_t, fesql::codec::ListRef *, int32_t>(test, 5, &list_ref,
                                                             2);
    CheckResult<int32_t, fesql::codec::ListRef *, int32_t>(test, 7, &list_ref,
                                                             3);
    CheckResult<int32_t, fesql::codec::ListRef *, int32_t>(test, 9, &list_ref,
                                                             4);
}

TEST_F(FnIRBuilderTest, test_for_in_sum) {
    const std::string test =
        "%%fun\n"
        "def test(l:list<i32>, a:i32):i32\n"
        "    sum=0\n"
        "    for x in l\n"
        "        sum = sum + x\n"
        "    return sum\n"
        "end";

    std::vector<int32_t> vec = {1, 3, 5, 7, 9};
    fesql::codec::ListV<int32_t> list(&vec);
    fesql::codec::ListRef list_ref;
    list_ref.list = reinterpret_cast<int8_t *>(&list);
    CheckResult<int32_t, fesql::codec::ListRef *, int32_t>(
        test, 1 + 3 + 5 + 7 + 9, &list_ref, 0);
}

TEST_F(FnIRBuilderTest, test_for_in_condition_sum) {
    const std::string test =
        "%%fun\n"
        "def test(l:list<i32>, a:i32):i32\n"
        "    sum=0\n"
        "    for x in l\n"
        "        if x > a\n"
        "            sum = sum + x\n"
        "    return sum\n"
        "end";

    std::vector<int32_t> vec = {1, 3, 5, 7, 9};
    fesql::codec::ListV<int32_t> list(&vec);
    fesql::codec::ListRef list_ref;
    list_ref.list = reinterpret_cast<int8_t *>(&list);
    CheckResult<int32_t, fesql::codec::ListRef *, int32_t>(
        test, 1 + 3 + 5 + 7 + 9, &list_ref, 0);
    CheckResult<int32_t, fesql::codec::ListRef *, int32_t>(
        test, 3 + 5 + 7 + 9, &list_ref, 1);
    CheckResult<int32_t, fesql::codec::ListRef *, int32_t>(
        test, 3 + 5 + 7 + 9, &list_ref, 2);
    CheckResult<int32_t, fesql::codec::ListRef *, int32_t>(test, 5 + 7 + 9,
                                                             &list_ref, 3);
}

TEST_F(FnIRBuilderTest, test_for_in_condition2_sum) {
    const std::string test =
        "%%fun\n"
        "def test(l:list<i32>, a:i32):i32\n"
        "    sum=0\n"
        "    for x in l\n"
        "        if x > a\n"
        "            sum = sum + a\n"
        "        elif x >0\n"
        "            sum = sum + x\n"
        "        else\n"
        "            sum = sum - x\n"
        "    return sum\n"
        "end\n";

    std::vector<int32_t> vec = {-4, -2, 1, 3, 5, 7, 9};
    fesql::codec::ListV<int32_t> list(&vec);
    fesql::codec::ListRef list_ref;
    list_ref.list = reinterpret_cast<int8_t *>(&list);
    CheckResult<int32_t, fesql::codec::ListRef *, int32_t>(
        test, 4 + 2 + 1 + 3 + 5 + 5 + 5, &list_ref, 5);
    CheckResult<int32_t, fesql::codec::ListRef *, int32_t>(
        test, 4 + 2 + 1 + 1 + 1 + 1 + 1, &list_ref, 1);
    CheckResult<int32_t, fesql::codec::ListRef *, int32_t>(
        test, 4 + 2 + 1 + 2 + 2 + 2 + 2, &list_ref, 2);
}

TEST_F(FnIRBuilderTest, test_for_in_sum_add_assign) {
    const std::string test =
        "%%fun\n"
        "def test(l:list<i32>, a:i32):i32\n"
        "    sum=0\n"
        "    for x in l\n"
        "        sum += x\n"
        "    return sum\n"
        "end";

    std::vector<int32_t> vec = {1, 3, 5, 7, 9};
    fesql::codec::ListV<int32_t> list(&vec);
    fesql::codec::ListRef list_ref;
    list_ref.list = reinterpret_cast<int8_t *>(&list);
    CheckResult<int32_t, fesql::codec::ListRef *, int32_t>(
        test, 1 + 3 + 5 + 7 + 9, &list_ref, 0);
}
TEST_F(FnIRBuilderTest, test_for_in_sum_minus_assign) {
    const std::string test =
        "%%fun\n"
        "def test(l:list<i32>, a:i32):i32\n"
        "    sum=0\n"
        "    for x in l\n"
        "        sum -= x\n"
        "    return sum\n"
        "end";

    std::vector<int32_t> vec = {1, 3, 5, 7, 9};
    fesql::codec::ListV<int32_t> list(&vec);
    fesql::codec::ListRef list_ref;
    list_ref.list = reinterpret_cast<int8_t *>(&list);
    CheckResult<int32_t, fesql::codec::ListRef *, int32_t>(
        test, -1 - 3 - 5 - 7 - 9, &list_ref, 0);
}

TEST_F(FnIRBuilderTest, test_for_in_sum_multi_assign) {
    const std::string test =
        "%%fun\n"
        "def test(l:list<i32>, a:i32):i32\n"
        "    sum=1\n"
        "    for x in l\n"
        "        sum *= x\n"
        "    return sum\n"
        "end";

    std::vector<int32_t> vec = {1, 3, 5, 7, 9};
    fesql::codec::ListV<int32_t> list(&vec);
    fesql::codec::ListRef list_ref;
    list_ref.list = reinterpret_cast<int8_t *>(&list);
    CheckResult<int32_t, fesql::codec::ListRef *, int32_t>(
        test, 1 * 3 * 5 * 7 * 9, &list_ref, 0);
}

TEST_F(FnIRBuilderTest, test_for_in_sum_fdiv_assign) {
    const std::string test =
        "%%fun\n"
        "def test(l:list<i32>, a:i32):double\n"
        "    sum=1.0\n"
        "    for x in l\n"
        "        sum /= x\n"
        "    return sum\n"
        "end";

    std::vector<int32_t> vec = {1, 3, 5, 7, 9};
    fesql::codec::ListV<int32_t> list(&vec);
    fesql::codec::ListRef list_ref;
    list_ref.list = reinterpret_cast<int8_t *>(&list);
    CheckResult<double, fesql::codec::ListRef *, int32_t>(
        test, 1.0 / 3.0 / 5.0 / 7.0 / 9.0, &list_ref, 0);
}
}  // namespace codegen
}  // namespace fesql

int main(int argc, char **argv) {
    ::testing::InitGoogleTest(&argc, argv);
    InitializeNativeTarget();
    InitializeNativeTargetAsmPrinter();
    return RUN_ALL_TESTS();
}<|MERGE_RESOLUTION|>--- conflicted
+++ resolved
@@ -16,11 +16,7 @@
  */
 
 #include "codegen/fn_ir_builder.h"
-<<<<<<< HEAD
 #include <llvm/Transforms/Utils.h>
-#include <codec/window.h>
-=======
->>>>>>> 6d13541a
 #include <memory>
 #include <string>
 #include <utility>
@@ -41,9 +37,9 @@
 #include "llvm/Transforms/Utils.h"
 #include "node/node_manager.h"
 #include "parser/parser.h"
-#include "storage/window.h"
 #include "udf/udf.h"
 #include "vm/sql_compiler.h"
+#include "codec/window.h"
 
 using namespace llvm;       // NOLINT (build/namespaces)
 using namespace llvm::orc;  // NOLINT (build/namespaces)
