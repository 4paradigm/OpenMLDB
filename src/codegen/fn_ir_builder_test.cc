--- conflicted
+++ resolved
@@ -140,7 +140,6 @@
     ASSERT_EQ(test_ret, 3);
 }
 
-
 TEST_F(FnIRBuilderTest, test_mutable_variable_test) {
     const std::string test =
         "%%fun\n"
@@ -150,6 +149,39 @@
         "    sum = sum + y\n"
         "    sum = sum + 1\n"
         "    return sum\n"
+        "end";
+
+    node::NodePointVector trees;
+    node::PlanNodeList plan_trees;
+    base::Status status;
+    int ret = parser_->parse(test, trees, manager_, status);
+    ASSERT_EQ(0, ret);
+    // Create an LLJIT instance.
+    auto ctx = llvm::make_unique<LLVMContext>();
+    auto m = make_unique<Module>("custom_fn", *ctx);
+    FnIRBuilder fn_ir_builder(m.get());
+    bool ok = fn_ir_builder.Build(dynamic_cast<node::FnNodeFnDef *>(trees[0]),
+                                  status);
+    ASSERT_TRUE(ok);
+    m->print(::llvm::errs(), NULL, true, true);
+    auto J = ExitOnErr(LLJITBuilder().create());
+    ExitOnErr(J->addIRModule(
+        std::move(ThreadSafeModule(std::move(m), std::move(ctx)))));
+    auto test_jit = ExitOnErr(J->lookup("test"));
+    int32_t (*test_fn)(int32_t, int32_t) =
+        (int32_t(*)(int32_t, int32_t))test_jit.getAddress();
+    ASSERT_EQ(6, test_fn(2, 3));
+}
+TEST_F(FnIRBuilderTest, test_if_else_block) {
+    const std::string test =
+        "%%fun\n"
+        "def test(x:i32,y:i32):i32\n"
+        "    if x > 1\n"
+        "    \treturn x+y\n"
+        "    elif y >2\n"
+        "    \treturn x-y\n"
+        "    else\n"
+        "    \treturn x*y\n"
         "end";
 
     node::NodePointVector trees;
@@ -176,16 +208,18 @@
     }
     LOG(INFO) << "after opt with ins cnt " << m->getInstructionCount();
     m->print(::llvm::errs(), NULL, true, true);
-
-    auto J = ExitOnErr(LLJITBuilder().create());
-    ExitOnErr(J->addIRModule(
-        std::move(ThreadSafeModule(std::move(m), std::move(ctx)))));
-    auto test_jit = ExitOnErr(J->lookup("test"));
-    int32_t (*test_fn)(int32_t, int32_t) =
-    (int32_t(*)(int32_t, int32_t))test_jit.getAddress();
-    ASSERT_EQ(6, test_fn(2, 3));
-}
-TEST_F(FnIRBuilderTest, test_if_else_block) {
+    auto J = ExitOnErr(LLJITBuilder().create());
+    ExitOnErr(J->addIRModule(
+        std::move(ThreadSafeModule(std::move(m), std::move(ctx)))));
+    auto test_jit = ExitOnErr(J->lookup("test"));
+    int32_t (*test_fn)(int32_t, int32_t) =
+        (int32_t(*)(int32_t, int32_t))test_jit.getAddress();
+    ASSERT_EQ(5, test_fn(2, 3));
+    ASSERT_EQ(-2, test_fn(1, 3));
+    ASSERT_EQ(2, test_fn(1, 2));
+}
+
+TEST_F(FnIRBuilderTest, test_if_else_block_redundant_ret) {
     const std::string test =
         "%%fun\n"
         "def test(x:i32,y:i32):i32\n"
@@ -210,11 +244,7 @@
     bool ok = fn_ir_builder.Build(dynamic_cast<node::FnNodeFnDef *>(trees[0]),
                                   status);
     ASSERT_TRUE(ok);
-<<<<<<< HEAD
-    m->print(::llvm::errs(), NULL);
-=======
-    m->print(::llvm::errs(), NULL, true, true);
->>>>>>> f8205a55
+    m->print(::llvm::errs(), NULL, true, true);
     LOG(INFO) << "before opt with ins cnt " << m->getInstructionCount();
     ::llvm::legacy::FunctionPassManager fpm(m.get());
     fpm.add(::llvm::createPromoteMemoryToRegisterPass());
@@ -237,56 +267,7 @@
     ASSERT_EQ(2, test_fn(1, 2));
 }
 
-TEST_F(FnIRBuilderTest, test_if_else_block_redundant_ret) {
-    const std::string test =
-        "%%fun\n"
-        "def test(x:i32,y:i32):i32\n"
-        "    if x > 1\n"
-        "    \treturn x+y\n"
-        "    elif y >2\n"
-        "    \treturn x-y\n"
-        "    else\n"
-        "    \treturn x*y\n"
-        "    return 0\n"
-        "end";
-
-    node::NodePointVector trees;
-    node::PlanNodeList plan_trees;
-    base::Status status;
-    int ret = parser_->parse(test, trees, manager_, status);
-    ASSERT_EQ(0, ret);
-    // Create an LLJIT instance.
-    auto ctx = llvm::make_unique<LLVMContext>();
-    auto m = make_unique<Module>("custom_fn", *ctx);
-    FnIRBuilder fn_ir_builder(m.get());
-    bool ok = fn_ir_builder.Build(dynamic_cast<node::FnNodeFnDef *>(trees[0]),
-                                  status);
-    ASSERT_TRUE(ok);
-    m->print(::llvm::errs(), NULL, true, true);
-    LOG(INFO) << "before opt with ins cnt " << m->getInstructionCount();
-    ::llvm::legacy::FunctionPassManager fpm(m.get());
-    fpm.add(::llvm::createPromoteMemoryToRegisterPass());
-    fpm.doInitialization();
-    ::llvm::Module::iterator it;
-    ::llvm::Module::iterator end = m->end();
-    for (it = m->begin(); it != end; ++it) {
-        fpm.run(*it);
-    }
-    LOG(INFO) << "after opt with ins cnt " << m->getInstructionCount();
-    m->print(::llvm::errs(), NULL, true, true);
-    auto J = ExitOnErr(LLJITBuilder().create());
-    ExitOnErr(J->addIRModule(
-        std::move(ThreadSafeModule(std::move(m), std::move(ctx)))));
-    auto test_jit = ExitOnErr(J->lookup("test"));
-    int32_t (*test_fn)(int32_t, int32_t) =
-    (int32_t(*)(int32_t, int32_t))test_jit.getAddress();
-    ASSERT_EQ(5, test_fn(2, 3));
-    ASSERT_EQ(-2, test_fn(1, 3));
-    ASSERT_EQ(2, test_fn(1, 2));
-}
-
-
- TEST_F(FnIRBuilderTest, test_if_else_mutable_var_block) {
+TEST_F(FnIRBuilderTest, test_if_else_mutable_var_block) {
     const std::string test =
         "%%fun\n"
         "def test(x:i32,y:i32):i32\n"
@@ -330,7 +311,7 @@
         std::move(ThreadSafeModule(std::move(m), std::move(ctx)))));
     auto test_jit = ExitOnErr(J->lookup("test"));
     int32_t (*test_fn)(int32_t, int32_t) =
-    (int32_t(*)(int32_t, int32_t))test_jit.getAddress();
+        (int32_t(*)(int32_t, int32_t))test_jit.getAddress();
     ASSERT_EQ(5, test_fn(2, 3));
     ASSERT_EQ(-2, test_fn(1, 3));
     ASSERT_EQ(2, test_fn(1, 2));
