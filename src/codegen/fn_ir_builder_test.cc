--- conflicted
+++ resolved
@@ -237,13 +237,8 @@
         "end";
 
     std::vector<int32_t> vec = {1, 3, 5, 7, 9};
-<<<<<<< HEAD
-    fesql::codec::ListV<int32_t> list(&vec);
-    fesql::codec::ListRef list_ref;
-=======
-    fesql::storage::ArrayListV<int32_t> list(&vec);
-    fesql::storage::ListRef list_ref;
->>>>>>> f0f3dff5
+    fesql::codec::ArrayListV<int32_t> list(&vec);
+    fesql::codec::ListRef list_ref;
     list_ref.list = reinterpret_cast<int8_t *>(&list);
     CheckResult<int32_t, fesql::codec::ListRef *, int32_t>(test, 1, &list_ref,
                                                            0);
@@ -268,13 +263,8 @@
         "end";
 
     std::vector<int32_t> vec = {1, 3, 5, 7, 9};
-<<<<<<< HEAD
-    fesql::codec::ListV<int32_t> list(&vec);
-    fesql::codec::ListRef list_ref;
-=======
-    fesql::storage::ArrayListV<int32_t> list(&vec);
-    fesql::storage::ListRef list_ref;
->>>>>>> f0f3dff5
+    fesql::codec::ArrayListV<int32_t> list(&vec);
+    fesql::codec::ListRef list_ref;
     list_ref.list = reinterpret_cast<int8_t *>(&list);
     CheckResult<int32_t, fesql::codec::ListRef *, int32_t>(
         test, 1 + 3 + 5 + 7 + 9, &list_ref, 0);
@@ -294,10 +284,10 @@
         "end";
 
     std::vector<int32_t> vec = {1, 3, 5, 7, 9};
-    fesql::storage::ArrayListV<int32_t> list(&vec);
-    fesql::storage::ListRef list_ref;
-    list_ref.list = reinterpret_cast<int8_t *>(&list);
-    CheckResult<int32_t, fesql::storage::ListRef *, int32_t>(
+    fesql::codec::ArrayListV<int32_t> list(&vec);
+    fesql::codec::ListRef list_ref;
+    list_ref.list = reinterpret_cast<int8_t *>(&list);
+    CheckResult<int32_t, fesql::codec::ListRef *, int32_t>(
         test, 1 + 3 + 5 + 7, &list_ref, 0);
 }
 
@@ -313,13 +303,8 @@
         "end";
 
     std::vector<int32_t> vec = {1, 3, 5, 7, 9};
-<<<<<<< HEAD
-    fesql::codec::ListV<int32_t> list(&vec);
-    fesql::codec::ListRef list_ref;
-=======
-    fesql::storage::ArrayListV<int32_t> list(&vec);
-    fesql::storage::ListRef list_ref;
->>>>>>> f0f3dff5
+    fesql::codec::ArrayListV<int32_t> list(&vec);
+    fesql::codec::ListRef list_ref;
     list_ref.list = reinterpret_cast<int8_t *>(&list);
     CheckResult<int32_t, fesql::codec::ListRef *, int32_t>(
         test, 1 + 3 + 5 + 7 + 9, &list_ref, 0);
@@ -347,13 +332,8 @@
         "end\n";
 
     std::vector<int32_t> vec = {-4, -2, 1, 3, 5, 7, 9};
-<<<<<<< HEAD
-    fesql::codec::ListV<int32_t> list(&vec);
-    fesql::codec::ListRef list_ref;
-=======
-    fesql::storage::ArrayListV<int32_t> list(&vec);
-    fesql::storage::ListRef list_ref;
->>>>>>> f0f3dff5
+    fesql::codec::ArrayListV<int32_t> list(&vec);
+    fesql::codec::ListRef list_ref;
     list_ref.list = reinterpret_cast<int8_t *>(&list);
     CheckResult<int32_t, fesql::codec::ListRef *, int32_t>(
         test, 4 + 2 + 1 + 3 + 5 + 5 + 5, &list_ref, 5);
@@ -374,13 +354,8 @@
         "end";
 
     std::vector<int32_t> vec = {1, 3, 5, 7, 9};
-<<<<<<< HEAD
-    fesql::codec::ListV<int32_t> list(&vec);
-    fesql::codec::ListRef list_ref;
-=======
-    fesql::storage::ArrayListV<int32_t> list(&vec);
-    fesql::storage::ListRef list_ref;
->>>>>>> f0f3dff5
+    fesql::codec::ArrayListV<int32_t> list(&vec);
+    fesql::codec::ListRef list_ref;
     list_ref.list = reinterpret_cast<int8_t *>(&list);
     CheckResult<int32_t, fesql::codec::ListRef *, int32_t>(
         test, 1 + 3 + 5 + 7 + 9, &list_ref, 0);
@@ -396,13 +371,8 @@
         "end";
 
     std::vector<int32_t> vec = {1, 3, 5, 7, 9};
-<<<<<<< HEAD
-    fesql::codec::ListV<int32_t> list(&vec);
-    fesql::codec::ListRef list_ref;
-=======
-    fesql::storage::ArrayListV<int32_t> list(&vec);
-    fesql::storage::ListRef list_ref;
->>>>>>> f0f3dff5
+    fesql::codec::ArrayListV<int32_t> list(&vec);
+    fesql::codec::ListRef list_ref;
     list_ref.list = reinterpret_cast<int8_t *>(&list);
     CheckResult<int32_t, fesql::codec::ListRef *, int32_t>(
         test, -1 - 3 - 5 - 7 - 9, &list_ref, 0);
@@ -419,13 +389,8 @@
         "end";
 
     std::vector<int32_t> vec = {1, 3, 5, 7, 9};
-<<<<<<< HEAD
-    fesql::codec::ListV<int32_t> list(&vec);
-    fesql::codec::ListRef list_ref;
-=======
-    fesql::storage::ArrayListV<int32_t> list(&vec);
-    fesql::storage::ListRef list_ref;
->>>>>>> f0f3dff5
+    fesql::codec::ArrayListV<int32_t> list(&vec);
+    fesql::codec::ListRef list_ref;
     list_ref.list = reinterpret_cast<int8_t *>(&list);
     CheckResult<int32_t, fesql::codec::ListRef *, int32_t>(
         test, 1 * 3 * 5 * 7 * 9, &list_ref, 0);
@@ -442,13 +407,8 @@
         "end";
 
     std::vector<int32_t> vec = {1, 3, 5, 7, 9};
-<<<<<<< HEAD
-    fesql::codec::ListV<int32_t> list(&vec);
-    fesql::codec::ListRef list_ref;
-=======
-    fesql::storage::ArrayListV<int32_t> list(&vec);
-    fesql::storage::ListRef list_ref;
->>>>>>> f0f3dff5
+    fesql::codec::ArrayListV<int32_t> list(&vec);
+    fesql::codec::ListRef list_ref;
     list_ref.list = reinterpret_cast<int8_t *>(&list);
     CheckResult<double, fesql::codec::ListRef *, int32_t>(
         test, 1.0 / 3.0 / 5.0 / 7.0 / 9.0, &list_ref, 0);
