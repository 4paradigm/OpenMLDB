--- conflicted
+++ resolved
@@ -110,15 +110,9 @@
 
     ::llvm::IRBuilder<> builder(block);
     codegen::ArithmeticIRBuilder arithmetic_ir_builder(block);
-<<<<<<< HEAD
-    if (!arithmetic_ir_builder.BuildAnd(code, builder.getInt32(255), &code,
-                                        status)) {
-        LOG(WARNING) << "Fail Compute Day of Date: " << status;
-=======
     if (!arithmetic_ir_builder.BuildAnd(block, code, builder.getInt32(255),
                                         &code, status)) {
         LOG(WARNING) << "Fail Compute Day of Date: " << status.msg;
->>>>>>> 103ef22b
         return false;
     }
     *output = code;
@@ -140,23 +134,6 @@
     ::llvm::IRBuilder<> builder(block);
     codegen::ArithmeticIRBuilder arithmetic_ir_builder(block);
 
-<<<<<<< HEAD
-    if (!arithmetic_ir_builder.BuildLShiftRight(code, builder.getInt32(8),
-                                                &code, status)) {
-        LOG(WARNING) << "Fail Compute Month of Date: " << status;
-        return false;
-    }
-
-    if (!arithmetic_ir_builder.BuildAnd(code, builder.getInt32(255), &code,
-                                        status)) {
-        LOG(WARNING) << "Fail Compute Month of Date: " << status;
-        return false;
-    }
-
-    if (!arithmetic_ir_builder.BuildAddExpr(code, builder.getInt32(1), &code,
-                                            status)) {
-        LOG(WARNING) << "Fail Compute Month of Date: " << status;
-=======
     if (!arithmetic_ir_builder.BuildLShiftRight(
             block, code, builder.getInt32(8), &code, status)) {
         LOG(WARNING) << "Fail Compute Month of Date: " << status.msg;
@@ -172,7 +149,6 @@
     if (!arithmetic_ir_builder.BuildAddExpr(block, code, builder.getInt32(1),
                                             &code, status)) {
         LOG(WARNING) << "Fail Compute Month of Date: " << status.msg;
->>>>>>> 103ef22b
         return false;
     }
     *output = code;
@@ -191,16 +167,6 @@
     ::llvm::IRBuilder<> builder(block);
     codegen::ArithmeticIRBuilder arithmetic_ir_builder(block);
 
-<<<<<<< HEAD
-    if (!arithmetic_ir_builder.BuildLShiftRight(code, builder.getInt32(16),
-                                                &code, status)) {
-        LOG(WARNING) << "Fail Compute Year of Date: " << status;
-        return false;
-    }
-    if (!arithmetic_ir_builder.BuildAddExpr(code, builder.getInt32(1900), &code,
-                                            status)) {
-        LOG(WARNING) << "Fail Compute Year of Date: " << status;
-=======
     if (!arithmetic_ir_builder.BuildLShiftRight(
             block, code, builder.getInt32(16), &code, status)) {
         LOG(WARNING) << "Fail Compute Year of Date: " << status.msg;
@@ -209,7 +175,6 @@
     if (!arithmetic_ir_builder.BuildAddExpr(block, code, builder.getInt32(1900),
                                             &code, status)) {
         LOG(WARNING) << "Fail Compute Year of Date: " << status.msg;
->>>>>>> 103ef22b
         return false;
     }
     *output = code;
