--- conflicted
+++ resolved
@@ -59,6 +59,7 @@
 namespace codegen {
 
 using fesql::vm::ListV;
+using fesql::vm::IteratorV;
 class ListIRBuilderTest : public ::testing::Test {
  public:
     ListIRBuilderTest() {}
@@ -73,17 +74,10 @@
         std::cout << "iter ptr is ok" << std::endl;
     }
     V result = 0;
-<<<<<<< HEAD
     ::fesql::codec::IteratorRef* iter_ref =
         (::fesql::codec::IteratorRef*)(input);
-    ::fesql::codec::IteratorImpl<V>* iter =
-        (::fesql::codec::IteratorImpl<V>*)(iter_ref->iterator);
-=======
-    ::fesql::storage::IteratorRef* iter_ref =
-        (::fesql::storage::IteratorRef*)(input);
-    ::fesql::vm::IteratorV<uint64_t, V>* iter =
-        (::fesql::vm::IteratorV<uint64_t, V>*)(iter_ref->iterator);
->>>>>>> f0f3dff5
+    IteratorV<uint64_t, V>* iter =
+        (IteratorV<uint64_t, V>*)(iter_ref->iterator);
     while (iter->Valid()) {
         result += iter->GetValue();
         iter->Next();
@@ -548,11 +542,7 @@
 
 TEST_F(ListIRBuilderTest, list_int16_at_test) {
     int8_t* ptr = NULL;
-<<<<<<< HEAD
-    std::vector<fesql::codec::Row> rows;
-=======
-    std::vector<fesql::storage::Slice> rows;
->>>>>>> f0f3dff5
+    std::vector<Slice> rows;
     BuildWindow2(rows, &ptr);
     RunListAtCase<int16_t>(2, ::fesql::type::kInt16, "col2", ptr, 0);
     RunListAtCase<int16_t>(22, ::fesql::type::kInt16, "col2", ptr, 1);
@@ -564,11 +554,7 @@
 
 TEST_F(ListIRBuilderTest, list_int32_at_test) {
     int8_t* ptr = NULL;
-<<<<<<< HEAD
-    std::vector<fesql::codec::Row> rows;
-=======
-    std::vector<fesql::storage::Slice> rows;
->>>>>>> f0f3dff5
+    std::vector<Slice> rows;
     BuildWindow2(rows, &ptr);
     RunListAtCase<int32_t>(1, ::fesql::type::kInt32, "col1", ptr, 0);
     RunListAtCase<int32_t>(11, ::fesql::type::kInt32, "col1", ptr, 1);
@@ -580,11 +566,7 @@
 
 TEST_F(ListIRBuilderTest, list_int64_at_test) {
     int8_t* ptr = NULL;
-<<<<<<< HEAD
-    std::vector<fesql::codec::Row> rows;
-=======
-    std::vector<fesql::storage::Slice> rows;
->>>>>>> f0f3dff5
+    std::vector<Slice> rows;
     BuildWindow2(rows, &ptr);
     RunListAtCase<int64_t>(5, ::fesql::type::kInt32, "col5", ptr, 0);
     RunListAtCase<int64_t>(55, ::fesql::type::kInt32, "col5", ptr, 1);
@@ -595,11 +577,7 @@
 }
 TEST_F(ListIRBuilderTest, list_float_at_test) {
     int8_t* ptr = NULL;
-<<<<<<< HEAD
-    std::vector<fesql::codec::Row> rows;
-=======
-    std::vector<fesql::storage::Slice> rows;
->>>>>>> f0f3dff5
+    std::vector<Slice> rows;
     BuildWindow2(rows, &ptr);
     RunListAtCase<float>(3.1f, ::fesql::type::kFloat, "col3", ptr, 0);
     RunListAtCase<float>(33.1f, ::fesql::type::kFloat, "col3", ptr, 1);
@@ -608,11 +586,7 @@
 
 TEST_F(ListIRBuilderTest, list_double_at_test) {
     int8_t* ptr = NULL;
-<<<<<<< HEAD
-    std::vector<fesql::codec::Row> rows;
-=======
-    std::vector<fesql::storage::Slice> rows;
->>>>>>> f0f3dff5
+    std::vector<Slice> rows;
     BuildWindow2(rows, &ptr);
     RunListAtCase<double>(4.1, ::fesql::type::kDouble, "col4", ptr, 0);
     RunListAtCase<double>(44.1, ::fesql::type::kDouble, "col4", ptr, 1);
@@ -622,11 +596,7 @@
 // TODO(chenjing): support list string at operation
 // TEST_F(ListIRBuilderTest, list_string_at_test) {
 //    int8_t* ptr = NULL;
-<<<<<<< HEAD
-//    std::vector<fesql::codec::Row> rows;
-=======
-//    std::vector<fesql::storage::Slice> rows;
->>>>>>> f0f3dff5
+//    std::vector<Slice> rows;
 //    BuildWindow(rows, &ptr);
 //    std::string str("1");
 //
@@ -636,11 +606,7 @@
 
 TEST_F(ListIRBuilderTest, list_int32_iterator_sum_test) {
     int8_t* ptr = NULL;
-<<<<<<< HEAD
-    std::vector<fesql::codec::Row> rows;
-=======
-    std::vector<fesql::storage::Slice> rows;
->>>>>>> f0f3dff5
+    std::vector<Slice> rows;
     BuildWindow2(rows, &ptr);
     RunListIteratorCase<int32_t>(1 + 11 + 111 + 1111 + 11111,
                                  ::fesql::type::kInt32, "col1", ptr);
@@ -649,11 +615,7 @@
 
 TEST_F(ListIRBuilderTest, list_int16_iterator_sum_test) {
     int8_t* ptr = NULL;
-<<<<<<< HEAD
-    std::vector<fesql::codec::Row> rows;
-=======
-    std::vector<fesql::storage::Slice> rows;
->>>>>>> f0f3dff5
+    std::vector<Slice> rows;
     BuildWindow2(rows, &ptr);
     RunListIteratorCase<int16_t>(2 + 22 + 222 + 2222 + 22222,
                                  ::fesql::type::kInt16, "col2", ptr);
@@ -662,11 +624,7 @@
 
 TEST_F(ListIRBuilderTest, list_int64_iterator_sum_test) {
     int8_t* ptr = NULL;
-<<<<<<< HEAD
-    std::vector<fesql::codec::Row> rows;
-=======
-    std::vector<fesql::storage::Slice> rows;
->>>>>>> f0f3dff5
+    std::vector<Slice> rows;
     BuildWindow2(rows, &ptr);
     RunListIteratorCase<int64_t>(5L + 55L + 555L + 5555L + 55555L,
                                  ::fesql::type::kInt64, "col5", ptr);
@@ -675,11 +633,7 @@
 
 TEST_F(ListIRBuilderTest, list_float_iterator_sum_test) {
     int8_t* ptr = NULL;
-<<<<<<< HEAD
-    std::vector<fesql::codec::Row> rows;
-=======
-    std::vector<fesql::storage::Slice> rows;
->>>>>>> f0f3dff5
+    std::vector<Slice> rows;
     BuildWindow2(rows, &ptr);
     RunListIteratorCase<float>(3.1f + 33.1f + 333.1f + 3333.1f + 33333.1f,
                                ::fesql::type::kFloat, "col3", ptr);
@@ -688,11 +642,7 @@
 
 TEST_F(ListIRBuilderTest, list_double_iterator_sum_test) {
     int8_t* ptr = NULL;
-<<<<<<< HEAD
-    std::vector<fesql::codec::Row> rows;
-=======
-    std::vector<fesql::storage::Slice> rows;
->>>>>>> f0f3dff5
+    std::vector<Slice> rows;
     BuildWindow2(rows, &ptr);
     RunListIteratorCase<double>(4.1 + 44.1 + 444.1 + 4444.1 + 44444.1,
                                 ::fesql::type::kDouble, "col4", ptr);
@@ -701,11 +651,7 @@
 
 TEST_F(ListIRBuilderTest, list_int32_iterator_next_test) {
     int8_t* ptr = NULL;
-<<<<<<< HEAD
-    std::vector<fesql::codec::Row> rows;
-=======
-    std::vector<fesql::storage::Slice> rows;
->>>>>>> f0f3dff5
+    std::vector<Slice> rows;
     BuildWindow2(rows, &ptr);
     RunListIteratorNextCase<int32_t>(1 + 11 + 111 + 1111 + 11111,
                                      ::fesql::type::kInt16, "col1", ptr);
@@ -714,11 +660,7 @@
 
 TEST_F(ListIRBuilderTest, list_int16_iterator_next_test) {
     int8_t* ptr = NULL;
-<<<<<<< HEAD
-    std::vector<fesql::codec::Row> rows;
-=======
-    std::vector<fesql::storage::Slice> rows;
->>>>>>> f0f3dff5
+    std::vector<Slice> rows;
     BuildWindow2(rows, &ptr);
     RunListIteratorNextCase<int16_t>(2 + 22 + 222 + 2222 + 22222,
                                      ::fesql::type::kInt32, "col2", ptr);
@@ -727,11 +669,7 @@
 
 TEST_F(ListIRBuilderTest, list_int64_iterator_next_test) {
     int8_t* ptr = NULL;
-<<<<<<< HEAD
-    std::vector<fesql::codec::Row> rows;
-=======
-    std::vector<fesql::storage::Slice> rows;
->>>>>>> f0f3dff5
+    std::vector<Slice> rows;
     BuildWindow2(rows, &ptr);
     RunListIteratorNextCase<int64_t>(5L + 55L + 555L + 5555L + 55555L,
                                      ::fesql::type::kInt64, "col5", ptr);
@@ -740,11 +678,7 @@
 
 TEST_F(ListIRBuilderTest, list_float_iterator_next_test) {
     int8_t* ptr = NULL;
-<<<<<<< HEAD
-    std::vector<fesql::codec::Row> rows;
-=======
-    std::vector<fesql::storage::Slice> rows;
->>>>>>> f0f3dff5
+    std::vector<Slice> rows;
     BuildWindow2(rows, &ptr);
     RunListIteratorNextCase<float>(3.1f + 33.1f + 333.1f + 3333.1f + 33333.1f,
                                    ::fesql::type::kFloat, "col3", ptr);
@@ -753,11 +687,7 @@
 
 TEST_F(ListIRBuilderTest, list_double_iterator_next_test) {
     int8_t* ptr = NULL;
-<<<<<<< HEAD
-    std::vector<fesql::codec::Row> rows;
-=======
-    std::vector<fesql::storage::Slice> rows;
->>>>>>> f0f3dff5
+    std::vector<Slice> rows;
     BuildWindow2(rows, &ptr);
     RunListIteratorNextCase<double>(4.1 + 44.1 + 444.1 + 4444.1 + 44444.1,
                                     ::fesql::type::kDouble, "col4", ptr);
