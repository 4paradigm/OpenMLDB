/*
 * buf_ir_builder.cc
 * Copyright (C) 4paradigm.com 2019 wangtaize <wangtaize@4paradigm.com>
 *
 * Licensed under the Apache License, Version 2.0 (the "License");
 * you may not use this file except in compliance with the License.
 * You may obtain a copy of the License at
 *
 *    http://www.apache.org/licenses/LICENSE-2.0
 *
 * Unless required by applicable law or agreed to in writing, software
 * distributed under the License is distributed on an "AS IS" BASIS,
 * WITHOUT WARRANTIES OR CONDITIONS OF ANY KIND, either express or implied.
 * See the License for the specific language governing permissions and
 * limitations under the License.
 */

#include "codegen/buf_ir_builder.h"

#include <string>
#include <utility>
#include <vector>
#include "codegen/ir_base_builder.h"
#include "glog/logging.h"

namespace fesql {
namespace codegen {

BufIRBuilder::BufIRBuilder(::fesql::type::TableDef* table,
                           ::llvm::BasicBlock* block, ScopeVar* scope_var)
    : table_(table), block_(block), sv_(scope_var), types_() {
    // two byte header
    int32_t offset = 2;
    for (int32_t i = 0; i < table_->columns_size(); i++) {
        const ::fesql::type::ColumnDef& column = table_->columns(i);
        types_.insert(std::make_pair(column.name(),
                                     std::make_pair(column.type(), offset)));
        DLOG(INFO) << "add column " << column.name() << " with type "
                   << ::fesql::type::Type_Name(column.type()) << " offset "
                   << offset;
        switch (column.type()) {
<<<<<<< HEAD
            case ::fesql::type::kInt16:
            case ::fesql::type::kVarchar: {
=======
            case ::fesql::type::kInt16: {
>>>>>>> 20d6d765
                offset += 2;
                break;
            }
            case ::fesql::type::kInt32:
            case ::fesql::type::kFloat: {
                offset += 4;
                break;
            }
            case ::fesql::type::kInt64:
            case ::fesql::type::kDouble: {
                offset += 8;
                break;
            }
            default: {
                LOG(WARNING) << "not support type "
                             << ::fesql::type::Type_Name(column.type());
            }
        }
    }
}

BufIRBuilder::~BufIRBuilder() {}

<<<<<<< HEAD
bool BufIRBuilder::BuildGetString(const std::string& name,
                                  ::llvm::Value* row_ptr,
                                  ::llvm::Value* row_size,
                                  ::llvm::Value** output) {
    ::llvm::IRBuilder<> builder(block_);
    ::llvm::Value* field_offset = NULL;
    bool ok = GetFieldOffset(name, row_ptr, row_size, &field_offset);

    if (!ok) {
        LOG(WARNING) << "fail to get field " << name << " offset from table "
                     << table_->name();
        return false;
    }

    ::llvm::Type* int16_ty = builder.getInt16Ty();
    ::llvm::Value* start_offset = NULL;

    ok = BuildLoadOffset(builder, row_ptr, field_offset, int16_ty,
                         &start_offset);
    if (!ok) {
        LOG(WARNING) << "fail to get string filed " << name
                     << " start offset from table " << table_->name();
        return false;
    }
    ::llvm::Value* next_str_field_offset = NULL;
    ok = GetNextOffset(name, row_ptr, row_size, &next_str_field_offset);

    ::llvm::StructType* type =
        ::llvm::StructType::create(block_->getContext(), "fe.string_ref");
    ::llvm::Type* size_ty = builder.getInt32Ty();
    ::llvm::Type* data_ptr_ty = builder.getInt8PtrTy();
    std::vector<::llvm::Type*> elements;
    elements.push_back(size_ty);
    elements.push_back(data_ptr_ty);
    type->setBody(::llvm::ArrayRef<::llvm::Type*>(elements));
    ::llvm::Value* string_ref = builder.CreateAlloca(type);

    ::llvm::Value* data_ptr = NULL;
    ::llvm::Value* size = NULL;

    // no next str field
    if (!ok) {
        ::llvm::Value* start_offset_i32 =
            builder.CreateIntCast(start_offset, size_ty, true, "cast_16_to_32");
        size = builder.CreateSub(row_size, start_offset_i32, "str_sub");
    } else {
        ::llvm::Value* end_offset = NULL;
        ok = BuildLoadOffset(builder, row_ptr, next_str_field_offset, int16_ty,
                             &end_offset);

        if (!ok) {
            LOG(WARNING) << "fail to load end offset for field " << name;
            return false;
        }
        size = builder.CreateSub(end_offset, start_offset, "str_sub");
    }

    ok = BuildGetPtrOffset(builder, row_ptr, start_offset, data_ptr_ty,
                           &data_ptr);

    if (!ok) {
        LOG(WARNING) << "fail to get string data ptr for field " << name;
        return false;
    }

    ::llvm::Value* data_ptr_ptr = builder.CreateStructGEP(type, string_ref, 1);
    ::llvm::Value* cast_data_ptr_ptr = builder.CreatePointerCast(
        data_ptr_ptr, data_ptr->getType()->getPointerTo());
    builder.CreateStore(data_ptr, cast_data_ptr_ptr, false);

    ::llvm::Value* size_ptr = builder.CreateStructGEP(type, string_ref, 0);
    ::llvm::Value* cast_type_size_ptr =
        builder.CreatePointerCast(size_ptr, size->getType()->getPointerTo());
    builder.CreateStore(size, cast_type_size_ptr, false);
    *output = string_ref;
    return true;
}

bool BufIRBuilder::GetNextOffset(const std::string& name,
                                 ::llvm::Value* row_ptr,
                                 ::llvm::Value* row_size,
                                 ::llvm::Value** output) {
    std::string last;
    for (int32_t i = 0; i < table_->columns_size(); i++) {
        const ::fesql::type::ColumnDef& column = table_->columns(i);
        if (i == 0) {
            last = column.name();
            continue;
        }

        if (last.compare(name) == 0) {
            return GetFieldOffset(column.name(), row_ptr, row_size, output);
        }
        last = column.name();
    }
    DLOG(INFO) << "no next string field offset for " << name;
    return false;
}

bool BufIRBuilder::GetFieldOffset(const std::string& name,
                                  ::llvm::Value* row_ptr,
                                  ::llvm::Value* row_size,
                                  ::llvm::Value** output) {
    Types::iterator it = types_.find(name);
    if (it == types_.end()) {
        LOG(WARNING) << "no column " << name << " in table " << table_->name();
        return false;
    }

    DLOG(INFO) << "find column " << name << " with field offset "
               << it->second.second << " in table " << table_->name();
    ::llvm::IRBuilder<> builder(block_);
    ::llvm::ConstantInt* llvm_offset = builder.getInt32(it->second.second);
    *output = llvm_offset;
    return true;
}

bool BufIRBuilder::BuildGetField(const std::string& name,
                                 ::llvm::Value* row_ptr,
                                 ::llvm::Value* row_size,
=======
bool BufIRBuilder::BuildGetField(const std::string& name,
                                 ::llvm::Value* row_ptr,
>>>>>>> 20d6d765
                                 ::llvm::Value** output) {
    if (output == NULL) {
        LOG(WARNING) << "output is null";
        return false;
    }

    Types::iterator it = types_.find(name);
    if (it == types_.end()) {
        LOG(WARNING) << "no column " << name << " in table " << table_->name();
        return false;
    }

    ::fesql::type::Type& fe_type = it->second.first;
<<<<<<< HEAD
    if (fe_type == ::fesql::type::kVarchar) {
        return BuildGetString(name, row_ptr, row_size, output);
    }

=======
>>>>>>> 20d6d765
    int32_t offset = it->second.second;
    ::llvm::IRBuilder<> builder(block_);
    ::llvm::Type* llvm_type = NULL;

    bool ok = GetLLVMType(builder, fe_type, &llvm_type);
    if (!ok) {
        LOG(WARNING) << "fail to convert fe type to llvm type ";
        return false;
    }

    ::llvm::ConstantInt* llvm_offse = builder.getInt32(offset);
    return BuildLoadOffset(builder, row_ptr, llvm_offse, llvm_type, output);
}

<<<<<<< HEAD
BufNativeIRBuilder::BufNativeIRBuilder(::fesql::type::TableDef* table,
                           ::llvm::BasicBlock* block, ScopeVar* scope_var)
    : table_(table), block_(block), sv_(scope_var), types_() {}

=======
>>>>>>> 20d6d765
}  // namespace codegen
}  // namespace fesql<|MERGE_RESOLUTION|>--- conflicted
+++ resolved
@@ -39,12 +39,8 @@
                    << ::fesql::type::Type_Name(column.type()) << " offset "
                    << offset;
         switch (column.type()) {
-<<<<<<< HEAD
             case ::fesql::type::kInt16:
             case ::fesql::type::kVarchar: {
-=======
-            case ::fesql::type::kInt16: {
->>>>>>> 20d6d765
                 offset += 2;
                 break;
             }
@@ -68,7 +64,6 @@
 
 BufIRBuilder::~BufIRBuilder() {}
 
-<<<<<<< HEAD
 bool BufIRBuilder::BuildGetString(const std::string& name,
                                   ::llvm::Value* row_ptr,
                                   ::llvm::Value* row_size,
@@ -189,11 +184,8 @@
 bool BufIRBuilder::BuildGetField(const std::string& name,
                                  ::llvm::Value* row_ptr,
                                  ::llvm::Value* row_size,
-=======
-bool BufIRBuilder::BuildGetField(const std::string& name,
-                                 ::llvm::Value* row_ptr,
->>>>>>> 20d6d765
                                  ::llvm::Value** output) {
+
     if (output == NULL) {
         LOG(WARNING) << "output is null";
         return false;
@@ -206,13 +198,10 @@
     }
 
     ::fesql::type::Type& fe_type = it->second.first;
-<<<<<<< HEAD
     if (fe_type == ::fesql::type::kVarchar) {
         return BuildGetString(name, row_ptr, row_size, output);
     }
 
-=======
->>>>>>> 20d6d765
     int32_t offset = it->second.second;
     ::llvm::IRBuilder<> builder(block_);
     ::llvm::Type* llvm_type = NULL;
@@ -227,12 +216,9 @@
     return BuildLoadOffset(builder, row_ptr, llvm_offse, llvm_type, output);
 }
 
-<<<<<<< HEAD
 BufNativeIRBuilder::BufNativeIRBuilder(::fesql::type::TableDef* table,
                            ::llvm::BasicBlock* block, ScopeVar* scope_var)
     : table_(table), block_(block), sv_(scope_var), types_() {}
 
-=======
->>>>>>> 20d6d765
 }  // namespace codegen
 }  // namespace fesql