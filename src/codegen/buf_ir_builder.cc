/*
 * buf_ir_builder.cc
 * Copyright (C) 4paradigm.com 2019 wangtaize <wangtaize@4paradigm.com>
 *
 * Licensed under the Apache License, Version 2.0 (the "License");
 * you may not use this file except in compliance with the License.
 * You may obtain a copy of the License at
 *
 *    http://www.apache.org/licenses/LICENSE-2.0
 *
 * Unless required by applicable law or agreed to in writing, software
 * distributed under the License is distributed on an "AS IS" BASIS,
 * WITHOUT WARRANTIES OR CONDITIONS OF ANY KIND, either express or implied.
 * See the License for the specific language governing permissions and
 * limitations under the License.
 */

#include "codegen/buf_ir_builder.h"

#include <string>
#include <utility>
#include <vector>
#include "codegen/ir_base_builder.h"
#include "glog/logging.h"

namespace fesql {
namespace codegen {

#define BitMapSize(size) (((size) >> 3) + !!((size)&0x07))

static const uint8_t VERSION_LENGTH = 2;
static const uint8_t SIZE_LENGTH = 4;
static const uint8_t HEADER_LENGTH = VERSION_LENGTH + SIZE_LENGTH;
static const std::map<::fesql::type::Type, uint8_t> TYPE_SIZE_MAP = {
    {::fesql::type::kBool, sizeof(bool)},
    {::fesql::type::kInt16, sizeof(int16_t)},
    {::fesql::type::kInt32, sizeof(int32_t)},
    {::fesql::type::kFloat, sizeof(float)},
    {::fesql::type::kInt64, sizeof(int64_t)},
    {::fesql::type::kDouble, sizeof(double)}};

BufIRBuilder::BufIRBuilder(::fesql::type::TableDef* table,
                           ::llvm::BasicBlock* block, ScopeVar* scope_var)
    : table_(table), block_(block), sv_(scope_var), types_() {
    // two byte header
    int32_t offset = 2;
    for (int32_t i = 0; i < table_->columns_size(); i++) {
        const ::fesql::type::ColumnDef& column = table_->columns(i);
        types_.insert(std::make_pair(column.name(),
                                     std::make_pair(column.type(), offset)));
        DLOG(INFO) << "add column " << column.name() << " with type "
                   << ::fesql::type::Type_Name(column.type()) << " offset "
                   << offset;
        switch (column.type()) {
            case ::fesql::type::kInt16:
            case ::fesql::type::kVarchar: {
                offset += 2;
                break;
            }
            case ::fesql::type::kInt32:
            case ::fesql::type::kFloat: {
                offset += 4;
                break;
            }
            case ::fesql::type::kInt64:
            case ::fesql::type::kDouble: {
                offset += 8;
                break;
            }
            default: {
                LOG(WARNING) << "not support type "
                             << ::fesql::type::Type_Name(column.type());
            }
        }
    }
}

BufIRBuilder::~BufIRBuilder() {}

bool BufIRBuilder::BuildGetString(const std::string& name,
                                  ::llvm::Value* row_ptr,
                                  ::llvm::Value* row_size,
                                  ::llvm::Value** output) {
    ::llvm::IRBuilder<> builder(block_);
    ::llvm::Value* field_offset = NULL;
    bool ok = GetFieldOffset(name, row_ptr, row_size, &field_offset);

    if (!ok) {
        LOG(WARNING) << "fail to get field " << name << " offset from table "
                     << table_->name();
        return false;
    }

    ::llvm::Type* int16_ty = builder.getInt16Ty();
    ::llvm::Type* size_ty = builder.getInt32Ty();
    ::llvm::Type* data_ptr_ty = builder.getInt8PtrTy();
    ::llvm::Value* start_offset = NULL;

    ok = BuildLoadOffset(builder, row_ptr, field_offset, int16_ty,
                         &start_offset);
    if (!ok) {
        LOG(WARNING) << "fail to get string filed " << name
                     << " start offset from table " << table_->name();
        return false;
    }
    ::llvm::Type* str_type = NULL;
    ok = GetLLVMType(block_, ::fesql::type::kVarchar, &str_type);
    if (!ok) {
        LOG(WARNING) << "fail to get string type";
        return false;
    }
    ::llvm::Value* next_str_field_offset = NULL;
    ok = GetNextOffset(name, row_ptr, row_size, &next_str_field_offset);
    ::llvm::Value* string_ref = builder.CreateAlloca(str_type);
    ::llvm::Value* data_ptr = NULL;
    ::llvm::Value* size = NULL;
    // no next str field
    if (!ok) {
        ::llvm::Value* start_offset_i32 =
            builder.CreateIntCast(start_offset, size_ty, true, "cast_16_to_32");
        size = builder.CreateSub(row_size, start_offset_i32, "str_sub");
    } else {
        ::llvm::Value* end_offset = NULL;
        ok = BuildLoadOffset(builder, row_ptr, next_str_field_offset, int16_ty,
                             &end_offset);

        if (!ok) {
            LOG(WARNING) << "fail to load end offset for field " << name;
            return false;
        }
        size = builder.CreateSub(end_offset, start_offset, "str_sub");
    }

    ok = BuildGetPtrOffset(builder, row_ptr, start_offset, data_ptr_ty,
                           &data_ptr);

    if (!ok) {
        LOG(WARNING) << "fail to get string data ptr for field " << name;
        return false;
    }

    ::llvm::Value* data_ptr_ptr =
        builder.CreateStructGEP(str_type, string_ref, 1);
    ::llvm::Value* cast_data_ptr_ptr = builder.CreatePointerCast(
        data_ptr_ptr, data_ptr->getType()->getPointerTo());
    builder.CreateStore(data_ptr, cast_data_ptr_ptr, false);

    ::llvm::Value* size_ptr = builder.CreateStructGEP(str_type, string_ref, 0);
    ::llvm::Value* cast_type_size_ptr =
        builder.CreatePointerCast(size_ptr, size->getType()->getPointerTo());
    builder.CreateStore(size, cast_type_size_ptr, false);
    *output = string_ref;
    return true;
}

bool BufIRBuilder::GetNextOffset(const std::string& name,
                                 ::llvm::Value* row_ptr,
                                 ::llvm::Value* row_size,
                                 ::llvm::Value** output) {
    std::string last;
    for (int32_t i = 0; i < table_->columns_size(); i++) {
        const ::fesql::type::ColumnDef& column = table_->columns(i);
        if (i == 0) {
            last = column.name();
            continue;
        }

        if (last.compare(name) == 0) {
            return GetFieldOffset(column.name(), row_ptr, row_size, output);
        }
        last = column.name();
    }
    DLOG(INFO) << "no next string field offset for " << name;
    return false;
}

bool BufIRBuilder::GetFieldOffset(const std::string& name,
                                  ::llvm::Value* row_ptr,
                                  ::llvm::Value* row_size,
                                  ::llvm::Value** output) {
    Types::iterator it = types_.find(name);
    if (it == types_.end()) {
        LOG(WARNING) << "no column " << name << " in table " << table_->name();
        return false;
    }

    DLOG(INFO) << "find column " << name << " with field offset "
               << it->second.second << " in table " << table_->name();
    ::llvm::IRBuilder<> builder(block_);
    ::llvm::ConstantInt* llvm_offset = builder.getInt32(it->second.second);
    *output = llvm_offset;
    return true;
}

bool BufIRBuilder::BuildGetField(const std::string& name,
                                 ::llvm::Value* row_ptr,
                                 ::llvm::Value* row_size,
                                 ::llvm::Value** output) {
    if (output == NULL) {
        LOG(WARNING) << "output is null";
        return false;
    }

    Types::iterator it = types_.find(name);
    if (it == types_.end()) {
        LOG(WARNING) << "no column " << name << " in table " << table_->name();
        return false;
    }

    ::fesql::type::Type& fe_type = it->second.first;
    if (fe_type == ::fesql::type::kVarchar) {
        return BuildGetString(name, row_ptr, row_size, output);
    }

    int32_t offset = it->second.second;
    ::llvm::IRBuilder<> builder(block_);
    ::llvm::Type* llvm_type = NULL;

    bool ok = GetLLVMType(block_, fe_type, &llvm_type);
    if (!ok) {
        LOG(WARNING) << "fail to convert fe type to llvm type ";
        return false;
    }

    ::llvm::ConstantInt* llvm_offse = builder.getInt32(offset);
    return BuildLoadOffset(builder, row_ptr, llvm_offse, llvm_type, output);
}

BufNativeIRBuilder::BufNativeIRBuilder(::fesql::type::TableDef* table,
                                       ::llvm::BasicBlock* block,
                                       ScopeVar* scope_var)
    : table_(table), block_(block), sv_(scope_var), types_() {
    uint32_t offset = HEADER_LENGTH + BitMapSize(table_->columns_size());
    uint32_t string_field_cnt = 0;
    for (int32_t i = 0; i < table_->columns_size(); i++) {
        const ::fesql::type::ColumnDef& column = table_->columns(i);
        if (column.type() == ::fesql::type::kVarchar) {
            types_.insert(std::make_pair(
                column.name(),
                std::make_pair(column.type(), string_field_cnt)));
            next_str_pos_.insert(
                std::make_pair(string_field_cnt, string_field_cnt));
            string_field_cnt += 1;
        } else {
            auto it = TYPE_SIZE_MAP.find(column.type());
            if (it == TYPE_SIZE_MAP.end()) {
                LOG(WARNING) << "fail to find column type "
                             << ::fesql::type::Type_Name(column.type());
            } else {
                types_.insert(std::make_pair(
                    column.name(), std::make_pair(column.type(), offset)));
                offset += it->second;
            }
        }
    }
    uint32_t next_pos = 0;
    for (auto iter = next_str_pos_.rbegin(); iter != next_str_pos_.rend();
         iter++) {
        uint32_t tmp = iter->second;
        iter->second = next_pos;
        next_pos = tmp;
    }
    str_field_start_offset_ = offset;
}

BufNativeIRBuilder::~BufNativeIRBuilder() {}

bool BufNativeIRBuilder::BuildGetFiledOffset(const std::string& name,
                                             uint32_t* offset,
                                             ::fesql::type::Type* fe_type) {
    if (nullptr == offset || nullptr == fe_type) {
        LOG(WARNING) << "input args have null";
        return false;
    }
    Types::iterator it = types_.find(name);
    if (it == types_.end()) {
        LOG(WARNING) << "no column " << name << " in table " << table_->name();
        return false;
    }
    // TODO(wangtaize) support null check
    *fe_type = it->second.first;
    *offset = it->second.second;
    return true;
}
bool BufNativeIRBuilder::BuildGetField(const std::string& name,
                                       ::llvm::Value* row_ptr,
                                       ::llvm::Value* row_size,
                                       ::llvm::Value** output) {
    if (row_ptr == NULL || row_size == NULL || output == NULL) {
        LOG(WARNING) << "input args have null";
        return false;
    }

    ::fesql::type::Type fe_type;
    uint32_t offset;
    BuildGetFiledOffset(name, &offset, &fe_type);

    ::llvm::IRBuilder<> builder(block_);
    switch (fe_type) {
        case ::fesql::type::kInt16: {
            llvm::Type* i16_ty = builder.getInt16Ty();
            return BuildGetPrimaryField("fesql_storage_get_int16_field",
                                        row_ptr, offset, i16_ty, output);
        }
        case ::fesql::type::kInt32: {
            llvm::Type* i32_ty = builder.getInt32Ty();
            return BuildGetPrimaryField("fesql_storage_get_int32_field",
                                        row_ptr, offset, i32_ty, output);
        }
        case ::fesql::type::kInt64: {
            llvm::Type* i64_ty = builder.getInt64Ty();
            return BuildGetPrimaryField("fesql_storage_get_int64_field",
                                        row_ptr, offset, i64_ty, output);
        }
        case ::fesql::type::kFloat: {
            llvm::Type* float_ty = builder.getFloatTy();
            return BuildGetPrimaryField("fesql_storage_get_float_field",
                                        row_ptr, offset, float_ty, output);
        }
        case ::fesql::type::kDouble: {
            llvm::Type* double_ty = builder.getDoubleTy();
            return BuildGetPrimaryField("fesql_storage_get_double_field",
                                        row_ptr, offset, double_ty, output);
        }
        case ::fesql::type::kVarchar: {
            uint32_t next_offset = 0;
            auto nit = next_str_pos_.find(offset);
            if (nit != next_str_pos_.end()) {
                next_offset = nit->second;
            }
            DLOG(INFO) << "get string with offset " << offset << " next offset "
                       << next_offset << " for col " << name;
            return BuildGetStringField(offset, next_offset, row_ptr, row_size,
                                       output);
        }
        default: {
            return false;
        }
    }
}

bool BufNativeIRBuilder::BuildGetPrimaryField(const std::string& fn_name,
                                              ::llvm::Value* row_ptr,
                                              uint32_t offset,
                                              ::llvm::Type* type,
                                              ::llvm::Value** output) {
    if (row_ptr == NULL || type == NULL || output == NULL) {
        LOG(WARNING) << "input args have null ptr";
        return false;
    }
    ::llvm::IRBuilder<> builder(block_);
    ::llvm::Type* i8_ptr_ty = builder.getInt8PtrTy();
    ::llvm::Type* i32_ty = builder.getInt32Ty();
    ::llvm::Value* val_offset = builder.getInt32(offset);
    ::llvm::FunctionCallee callee = block_->getModule()->getOrInsertFunction(
        fn_name, type, i8_ptr_ty, i32_ty);
    *output = builder.CreateCall(
        callee, ::llvm::ArrayRef<::llvm::Value*>{row_ptr, val_offset});
    return true;
}

bool BufNativeIRBuilder::BuildGetStringField(uint32_t offset,
                                             uint32_t next_str_field_offset,
                                             ::llvm::Value* row_ptr,
                                             ::llvm::Value* size,
                                             ::llvm::Value** output) {
    if (row_ptr == NULL || size == NULL || output == NULL) {
        LOG(WARNING) << "input args have null ptr";
        return false;
    }

    ::llvm::Value* str_addr_space = NULL;
    bool ok = sv_->FindVar("str_addr_space", &str_addr_space);
    ::llvm::IRBuilder<> builder(block_);
    ::llvm::Type* i32_ty = builder.getInt32Ty();
    ::llvm::Type* i8_ty = builder.getInt8Ty();
    if (str_addr_space == NULL) {
        ::llvm::FunctionCallee callee =
            block_->getModule()->getOrInsertFunction(
                "fesql_storage_get_str_addr_space", i8_ty, i32_ty);
        str_addr_space =
            builder.CreateCall(callee, ::llvm::ArrayRef<::llvm::Value*>{size});
        str_addr_space = builder.CreateIntCast(str_addr_space, i32_ty, true,
                                               "cast_i8_to_i32");
        ok = sv_->AddVar("str_addr_space", str_addr_space);
        if (!ok) {
            LOG(WARNING) << "fail to add str add space var";
            return false;
        }
    }

    ::llvm::Type* str_type = NULL;
    ok = GetLLVMType(block_, ::fesql::type::kVarchar, &str_type);
    if (!ok) {
        LOG(WARNING) << "fail to get string type";
        return false;
    }
    // alloca memory on stack
    ::llvm::Value* string_ref = builder.CreateAlloca(str_type);
    ::llvm::Value* data_ptr_ptr =
        builder.CreateStructGEP(str_type, string_ref, 1);
    ::llvm::Type* i8_ptr_ty = builder.getInt8PtrTy();
    // get str field declear
    ::llvm::FunctionCallee callee = block_->getModule()->getOrInsertFunction(
        "fesql_storage_get_str_field", i32_ty, i8_ptr_ty, i32_ty, i32_ty,
        i32_ty, i32_ty, i8_ptr_ty->getPointerTo(), i32_ty->getPointerTo());

    ::llvm::Value* str_offset = builder.getInt32(offset);
    ::llvm::Value* next_str_offset = builder.getInt32(next_str_field_offset);
    // get the data ptr
    data_ptr_ptr =
        builder.CreatePointerCast(data_ptr_ptr, i8_ptr_ty->getPointerTo());
    ::llvm::Value* size_ptr = builder.CreateStructGEP(str_type, string_ref, 0);
    // get the size ptr
    size_ptr = builder.CreatePointerCast(size_ptr, i32_ty->getPointerTo());
    // TODO(wangtaize) add status check
    builder.CreateCall(callee, ::llvm::ArrayRef<::llvm::Value*>{
                                   row_ptr, str_offset, next_str_offset,
                                   builder.getInt32(str_field_start_offset_),
                                   str_addr_space, data_ptr_ptr, size_ptr});
    *output = string_ref;
    return true;
}

bool BufNativeIRBuilder::BuildGetCol(const std::string& name,
                                     ::llvm::Value* window_ptr,
                                     ::llvm::Value** output) {
    if (window_ptr == NULL || output == NULL) {
        LOG(WARNING) << "input args have null";
        return false;
    }

    Types::iterator it = types_.find(name);
    if (it == types_.end()) {
        LOG(WARNING) << "no column " << name << " in table " << table_->name();
        return false;
    }
    // TODO(wangtaize) support null check
    ::fesql::type::Type& fe_type = it->second.first;
    ::llvm::IRBuilder<> builder(block_);
    uint32_t offset = it->second.second;
    switch (fe_type) {
        case ::fesql::type::kInt16:
        case ::fesql::type::kInt32:
        case ::fesql::type::kInt64:
        case ::fesql::type::kFloat:
        case ::fesql::type::kDouble: {
            return BuildGetPrimaryCol("fesql_storage_get_col", window_ptr,
                                      offset, fe_type, output);
        }
        case ::fesql::type::kVarchar: {
            uint32_t next_offset = 0;
            auto nit = next_str_pos_.find(offset);
            if (nit != next_str_pos_.end()) {
                next_offset = nit->second;
            }
            DLOG(INFO) << "get string with offset " << offset << " next offset "
                       << next_offset << " for col " << name;
            return BuildGetStringCol(offset, next_offset, fe_type, window_ptr,
                                     output);
        }
        default: {
            return false;
        }
    }
}
bool BufNativeIRBuilder::BuildGetPrimaryCol(const std::string& fn_name,
                                            ::llvm::Value* row_ptr,
                                            uint32_t offset,
                                            fesql::type::Type type,
                                            ::llvm::Value** output) {
    if (row_ptr == NULL || output == NULL) {
        LOG(WARNING) << "input args have null ptr";
        return false;
    }
    ::llvm::IRBuilder<> builder(block_);
    ::llvm::Type* i8_ptr_ty = builder.getInt8PtrTy();
    ::llvm::Type* i32_ty = builder.getInt32Ty();

    ::llvm::Type* list_ref_type = NULL;
    bool ok = GetLLVMListType(block_->getModule(), type, &list_ref_type);
    if (!ok) {
        LOG(WARNING) << "fail to get list type";
        return false;
    }
    // alloca memory on stack
    ::llvm::Value* list_ref = builder.CreateAlloca(list_ref_type);
    ::llvm::Value* data_ptr_ptr =
        builder.CreateStructGEP(list_ref_type, list_ref, 0);
<<<<<<< HEAD
     data_ptr_ptr = builder.CreatePointerCast(data_ptr_ptr, i8_ptr_ty->getPointerTo());
=======
    data_ptr_ptr = builder.CreatePointerCast(data_ptr_ptr, i8_ptr_ty);
>>>>>>> 5e512c83

    ::llvm::Value* val_offset = builder.getInt32(offset);
    ::llvm::Value* val_type_id = builder.getInt32(static_cast<int32_t>(type));

    ::llvm::FunctionCallee callee = block_->getModule()->getOrInsertFunction(
        fn_name, i32_ty, i8_ptr_ty, i32_ty, i32_ty, i8_ptr_ty);
    builder.CreateCall(
        callee, ::llvm::ArrayRef<::llvm::Value*>{row_ptr, val_offset,
                                                 val_type_id, data_ptr_ptr});
    *output = list_ref;
    return true;
}
bool BufNativeIRBuilder::BuildGetStringCol(uint32_t offset,
                                           uint32_t next_str_field_offset,
                                           fesql::type::Type type,
                                           ::llvm::Value* window_ptr,
                                           ::llvm::Value** output) {
    if (window_ptr == NULL || output == NULL) {
        LOG(WARNING) << "input args have null ptr";
        return false;
    }

    ::llvm::IRBuilder<> builder(block_);
    ::llvm::Type* i32_ty = builder.getInt32Ty();

    ::llvm::Type* list_ref_type = NULL;
    bool ok = GetLLVMListType(block_->getModule(), type, &list_ref_type);
    if (!ok) {
        LOG(WARNING) << "fail to get list type";
        return false;
    }
    // alloca memory on stack
    ::llvm::Value* list_ref = builder.CreateAlloca(list_ref_type);

    ::llvm::Value* data_ptr_ptr =
        builder.CreateStructGEP(list_ref_type, list_ref, 0);
    ::llvm::Type* i8_ptr_ty = builder.getInt8PtrTy();

    // get str field declear
    ::llvm::FunctionCallee callee = block_->getModule()->getOrInsertFunction(
        "fesql_storage_get_str_col", i32_ty, i8_ptr_ty, i32_ty, i32_ty, i32_ty,
        i32_ty, i8_ptr_ty->getPointerTo());

    ::llvm::Value* str_offset = builder.getInt32(offset);
    ::llvm::Value* next_str_offset = builder.getInt32(next_str_field_offset);
    ::llvm::Value* val_type_id = builder.getInt32(static_cast<int32_t>(type));
    // get the data ptr
    data_ptr_ptr =
        builder.CreatePointerCast(data_ptr_ptr, i8_ptr_ty->getPointerTo());
    // get the size ptr
    // TODO(wangtaize) add status check
    builder.CreateCall(callee, ::llvm::ArrayRef<::llvm::Value*>{
                                   window_ptr, str_offset, next_str_offset,
                                   builder.getInt32(str_field_start_offset_),
                                   val_type_id, data_ptr_ptr});
    *output = list_ref;
    return true;
}

BufNativeEncoderIRBuilder::BufNativeEncoderIRBuilder(
    const std::map<uint32_t, ::llvm::Value*>* outputs,
    const std::vector<::fesql::type::ColumnDef>* schema,
    ::llvm::BasicBlock* block)
    : outputs_(outputs),
      schema_(schema),
      str_field_start_offset_(0),
      offset_vec_(),
      str_field_cnt_(0),
      block_(block) {
    str_field_start_offset_ = HEADER_LENGTH + BitMapSize(schema_->size());
    for (uint32_t idx = 0; idx < schema_->size(); idx++) {
        const ::fesql::type::ColumnDef& column = schema_->at(idx);
        if (column.type() == ::fesql::type::kVarchar) {
            offset_vec_.push_back(str_field_cnt_);
            str_field_cnt_++;
        } else {
            auto it = TYPE_SIZE_MAP.find(column.type());
            if (it == TYPE_SIZE_MAP.end()) {
                LOG(WARNING) << ::fesql::type::Type_Name(column.type())
                             << " is not supported";
            } else {
                offset_vec_.push_back(str_field_start_offset_);
                DLOG(INFO) << "idx " << idx << " offset "
                           << str_field_start_offset_;
                str_field_start_offset_ += it->second;
            }
        }
    }
}

BufNativeEncoderIRBuilder::~BufNativeEncoderIRBuilder() {}

bool BufNativeEncoderIRBuilder::BuildEncode(::llvm::Value* output_ptr) {
    ::llvm::IRBuilder<> builder(block_);
    ::llvm::Type* i32_ty = builder.getInt32Ty();
    ::llvm::Value* str_addr_space_ptr = builder.CreateAlloca(i32_ty);
    ::llvm::Value* row_size = NULL;
    bool ok = CalcTotalSize(&row_size, str_addr_space_ptr);

    if (!ok) {
        return false;
    }

    ::llvm::Type* i8_ptr_ty = builder.getInt8PtrTy();
    ::llvm::Value* i8_ptr =
        ::llvm::CallInst::CreateMalloc(block_, row_size->getType(), i8_ptr_ty,
                                       row_size, nullptr, nullptr, "malloc");
    block_->getInstList().push_back(::llvm::cast<::llvm::Instruction>(i8_ptr));
    i8_ptr = builder.CreatePointerCast(i8_ptr, i8_ptr_ty);
    DLOG(INFO) << "i8_ptr type " << i8_ptr->getType()->getTypeID()
               << " output ptr type " << output_ptr->getType()->getTypeID();
    // make sure free it in c++ always
    builder.CreateStore(i8_ptr, output_ptr, false);
    // encode all field to buf
    // append header
    ok = AppendHeader(i8_ptr, row_size, builder.getInt32(schema_->size()));

    if (!ok) {
        return false;
    }

    ::llvm::Value* str_body_offset = NULL;
    ::llvm::Value* str_addr_space_val = NULL;
    for (uint32_t idx = 0; idx < schema_->size(); idx++) {
        const ::fesql::type::ColumnDef& column = schema_->at(idx);
        // TODO(wangtaize) null check
        ::llvm::Value* val = outputs_->at(idx);
        switch (column.type()) {
            case ::fesql::type::kInt16:
            case ::fesql::type::kInt32:
            case ::fesql::type::kInt64:
            case ::fesql::type::kFloat:
            case ::fesql::type::kDouble: {
                uint32_t offset = offset_vec_.at(idx);
                if (val->getType()->isFloatTy() ||
                    val->getType()->isDoubleTy() ||
                    val->getType()->isIntegerTy()) {
                    ok = AppendPrimary(i8_ptr, val, offset);
                    if (!ok) {
                        LOG(WARNING) << "fail to append number for output col "
                                     << column.name();
                        return false;
                    }
                    break;
                } else {
                    LOG(WARNING) << "number type is required but "
                                 << val->getType()->getTypeID();
                    return false;
                }
            }
            case ::fesql::type::kVarchar: {
                if (str_body_offset == NULL) {
                    str_addr_space_val = builder.CreateLoad(
                        i32_ty, str_addr_space_ptr, "load_str_space");
                    ok = CalcStrBodyStart(&str_body_offset, str_addr_space_val);
                    if (!ok || str_addr_space_val == NULL) {
                        return false;
                    }
                }
                uint32_t field_cnt = offset_vec_.at(idx);
                ::llvm::Value* temp_body_size = NULL;
                ok = AppendString(i8_ptr, row_size, val, str_addr_space_val,
                                  str_body_offset, field_cnt, &temp_body_size);
                if (!ok) {
                    LOG(WARNING) << "fail to append string for output col "
                                 << column.name();
                    return false;
                }
                str_body_offset = temp_body_size;
                break;
            }
            default: {
                LOG(WARNING) << "unsuported type, append val for output col "
                             << column.name();
                return false;
            }
        }
    }
    return true;
}
bool BufNativeEncoderIRBuilder::AppendString(
    ::llvm::Value* i8_ptr, ::llvm::Value* buf_size, ::llvm::Value* str_val,
    ::llvm::Value* str_addr_space, ::llvm::Value* str_body_offset,
    uint32_t str_field_idx, ::llvm::Value** output) {
    ::llvm::IRBuilder<> builder(block_);
    ::llvm::Type* str_ty = NULL;
    bool ok = GetLLVMType(block_, ::fesql::type::kVarchar, &str_ty);
    if (!ok || str_ty == NULL) {
        LOG(WARNING) << "fail to get str llvm type";
        return false;
    }

    ::llvm::Type* size_ty = builder.getInt32Ty();
    // get fe.string size
    ::llvm::Value* size_ptr = builder.CreateStructGEP(str_ty, str_val, 0);
    ::llvm::Value* size_i32_ptr =
        builder.CreatePointerCast(size_ptr, size_ty->getPointerTo());
    ::llvm::Value* fe_str_size =
        builder.CreateLoad(size_ty, size_i32_ptr, "load_str_length");

    // get fe.string char*
    ::llvm::Type* i8_ptr_ty = builder.getInt8PtrTy();
    ::llvm::Value* data_ptr_ptr = builder.CreateStructGEP(str_ty, str_val, 1);
    data_ptr_ptr =
        builder.CreatePointerCast(data_ptr_ptr, i8_ptr_ty->getPointerTo());
    ::llvm::Value* data_ptr =
        builder.CreateLoad(i8_ptr_ty, data_ptr_ptr, "load_str_data_ptr");
    ::llvm::FunctionCallee callee = block_->getModule()->getOrInsertFunction(
        "fesql_storage_encode_string_field",
        size_ty,    // return type
        i8_ptr_ty,  // buf ptr
        size_ty,    // buf size
        i8_ptr_ty,  // str val ptr
        size_ty,    // str val size
        size_ty,    // str_start_offset
        size_ty,    // str_field_offset
        size_ty,    // str_addr_space
        size_ty);
    *output = builder.CreateCall(
        callee,
        ::llvm::ArrayRef<::llvm::Value*>{
            i8_ptr, buf_size, data_ptr, fe_str_size,
            builder.getInt32(str_field_start_offset_),
            builder.getInt32(str_field_idx), str_addr_space, str_body_offset});
    return true;
}

bool BufNativeEncoderIRBuilder::CalcStrBodyStart(
    ::llvm::Value** output, ::llvm::Value* str_addr_space) {
    if (output == NULL || str_addr_space == NULL) {
        LOG(WARNING) << "input ptr is null";
        return false;
    }
    ::llvm::IRBuilder<> builder(block_);
    ::llvm::Value* str_field_start = builder.getInt32(str_field_start_offset_);
    ::llvm::Value* str_field_cnt = builder.getInt32(str_field_cnt_);
    ::llvm::Value* temp = builder.CreateMul(str_field_cnt, str_addr_space);
    *output = builder.CreateAdd(str_field_start, temp);
    return true;
}

bool BufNativeEncoderIRBuilder::AppendPrimary(::llvm::Value* i8_ptr,
                                              ::llvm::Value* val,
                                              uint32_t field_offset) {
    ::llvm::IRBuilder<> builder(block_);
    ::llvm::Value* offset = builder.getInt32(field_offset);
    return BuildStoreOffset(builder, i8_ptr, offset, val);
}

bool BufNativeEncoderIRBuilder::AppendHeader(::llvm::Value* i8_ptr,
                                             ::llvm::Value* size,
                                             ::llvm::Value* bitmap_size) {
    ::llvm::IRBuilder<> builder(block_);
    ::llvm::Value* fversion = builder.getInt8(1);
    ::llvm::Value* sversion = builder.getInt8(1);
    ::llvm::Value* fverion_offset = builder.getInt32(0);
    ::llvm::Value* sverion_offset = builder.getInt32(1);
    bool ok = BuildStoreOffset(builder, i8_ptr, fverion_offset, fversion);
    if (!ok) {
        LOG(WARNING) << "fail to add fversion to row";
        return false;
    }

    ok = BuildStoreOffset(builder, i8_ptr, sverion_offset, sversion);
    if (!ok) {
        LOG(WARNING) << "fail to add sversion to row";
        return false;
    }

    ::llvm::Value* size_offset = builder.getInt32(2);
    ok = BuildStoreOffset(builder, i8_ptr, size_offset, size);

    if (!ok) {
        LOG(WARNING) << "fail to add size to row";
        return false;
    }

    ::llvm::Value* output = NULL;
    ok = BuildGetPtrOffset(builder, i8_ptr, builder.getInt32(6),
                           builder.getInt8PtrTy(), &output);
    if (!ok) {
        LOG(WARNING) << "fail to get ptr with offset ";
        return false;
    }
    builder.CreateMemSet(output, builder.getInt8(0), bitmap_size, 1u);
    return true;
}

bool BufNativeEncoderIRBuilder::CalcTotalSize(::llvm::Value** output_ptr,
                                              ::llvm::Value* str_addr_space) {
    if (output_ptr == NULL) {
        LOG(WARNING) << "input ptr is null";
        return false;
    }

    ::llvm::IRBuilder<> builder(block_);
    if (str_field_cnt_ <= 0 || schema_->size() == 0) {
        *output_ptr = builder.getInt32(str_field_start_offset_);
        return true;
    }

    ::llvm::Value* total_size = NULL;
    ::llvm::Type* str_ty = NULL;
    bool ok = GetLLVMType(block_, ::fesql::type::kVarchar, &str_ty);
    if (!ok || str_ty == NULL) {
        LOG(WARNING) << "fail to get str llvm type";
        return false;
    }
    // build get string length and call native functon
    ::llvm::Type* size_ty = builder.getInt32Ty();
    for (uint32_t idx = 0; idx < schema_->size(); ++idx) {
        const ::fesql::type::ColumnDef& column = schema_->at(idx);
        DLOG(INFO) << "output column " << column.name() << " " << idx;
        if (column.type() == ::fesql::type::kVarchar) {
            ::llvm::Value* fe_str = outputs_->at(idx);
            if (fe_str == NULL) {
                LOG(WARNING) << "str output is null for " << column.name();
                return false;
            }
            ::llvm::Value* fe_str_ptr =
                builder.CreatePointerCast(fe_str, str_ty->getPointerTo());
            ::llvm::Value* size_ptr =
                builder.CreateStructGEP(str_ty, fe_str_ptr, 0);
            ::llvm::Value* size_i32_ptr =
                builder.CreatePointerCast(size_ptr, size_ty->getPointerTo());
            ::llvm::Value* fe_str_size =
                builder.CreateLoad(size_ty, size_i32_ptr, "load_str_length");
            if (total_size == NULL) {
                total_size = fe_str_size;
            } else {
                total_size = builder.CreateAdd(fe_str_size, total_size,
                                               "add_str_length");
            }
        }
    }

    ::llvm::FunctionCallee callee = block_->getModule()->getOrInsertFunction(
        "fesql_storage_encode_calc_size", size_ty, size_ty, size_ty, size_ty,
        size_ty->getPointerTo());
    *output_ptr = builder.CreateCall(
        callee,
        ::llvm::ArrayRef<::llvm::Value*>{
            builder.getInt32(str_field_start_offset_),
            builder.getInt32(str_field_cnt_), total_size, str_addr_space});
    return true;
}

}  // namespace codegen
}  // namespace fesql<|MERGE_RESOLUTION|>--- conflicted
+++ resolved
@@ -487,11 +487,7 @@
     ::llvm::Value* list_ref = builder.CreateAlloca(list_ref_type);
     ::llvm::Value* data_ptr_ptr =
         builder.CreateStructGEP(list_ref_type, list_ref, 0);
-<<<<<<< HEAD
-     data_ptr_ptr = builder.CreatePointerCast(data_ptr_ptr, i8_ptr_ty->getPointerTo());
-=======
     data_ptr_ptr = builder.CreatePointerCast(data_ptr_ptr, i8_ptr_ty);
->>>>>>> 5e512c83
 
     ::llvm::Value* val_offset = builder.getInt32(offset);
     ::llvm::Value* val_type_id = builder.getInt32(static_cast<int32_t>(type));
