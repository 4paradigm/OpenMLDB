--- conflicted
+++ resolved
@@ -93,32 +93,14 @@
 }
 bool BufIRBuilder::GetFieldOffset(const std::string& name, uint32_t& offset,
                                   ::fesql::type::Type& fe_type) {
-
     Types::iterator it = types_.find(name);
     if (it == types_.end()) {
         LOG(WARNING) << "no column " << name << " in table " << table_->name();
         return false;
     }
-<<<<<<< HEAD
     fe_type = it->second.first;
     offset = it->second.second;
     return true;
-=======
-
-    ::fesql::type::Type& fe_type = it->second.first;
-    int32_t offset = it->second.second;
-    ::llvm::IRBuilder<> builder(block_);
-    ::llvm::Type* llvm_type = NULL;
-
-    bool ok = GetLLVMType(builder, fe_type, &llvm_type);
-    if (!ok) {
-        LOG(WARNING) << "fail to convert fe type to llvm type ";
-        return false;
-    }
-
-    ::llvm::ConstantInt* llvm_offse = builder.getInt32(offset);
-    return BuildLoadOffset(builder, row_ptr, llvm_offse, llvm_type, output);
->>>>>>> 20d6d765
 }
 
 }  // namespace codegen
