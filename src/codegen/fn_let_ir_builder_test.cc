/*
 * fn_let_ir_builder_test.cc
 * Copyright (C) 4paradigm.com 2019 wangtaize <wangtaize@4paradigm.com>
 *
 * Licensed under the Apache License, Version 2.0 (the "License");
 * you may not use this file except in compliance with the License.
 * You may obtain a copy of the License at
 *
 *    http://www.apache.org/licenses/LICENSE-2.0
 *
 * Unless required by applicable law or agreed to in writing, software
 * distributed under the License is distributed on an "AS IS" BASIS,
 * WITHOUT WARRANTIES OR CONDITIONS OF ANY KIND, either express or implied.
 * See the License for the specific language governing permissions and
 * limitations under the License.
 */

#include "codegen/fn_let_ir_builder.h"
<<<<<<< HEAD
#include <vm/jit.h>
#include <memory>
#include <string>
#include <vector>
#include "base/window.h"
#include "codegen/fn_ir_builder.h"
#include "gtest/gtest.h"
#include "udf/udf.h"
=======
#include <memory>
#include <string>
#include <vector>
#include "codegen/fn_ir_builder.h"
#include "gtest/gtest.h"
#include "storage/codec.h"
#include "storage/type_ir_builder.h"
>>>>>>> 5fa46636

#include "parser/parser.h"
#include "plan/planner.h"

#include "llvm/ExecutionEngine/Orc/LLJIT.h"
#include "llvm/IR/Function.h"
#include "llvm/IR/IRBuilder.h"
#include "llvm/IR/InstrTypes.h"
#include "llvm/IR/LegacyPassManager.h"
#include "llvm/IR/Module.h"
#include "llvm/Support/InitLLVM.h"
#include "llvm/Support/TargetSelect.h"
#include "llvm/Support/raw_ostream.h"
#include "llvm/Transforms/AggressiveInstCombine/AggressiveInstCombine.h"
#include "llvm/Transforms/InstCombine/InstCombine.h"
#include "llvm/Transforms/Scalar.h"
#include "llvm/Transforms/Scalar/GVN.h"

using namespace llvm;       // NOLINT
using namespace llvm::orc;  // NOLINT

ExitOnError ExitOnErr;

namespace fesql {
namespace codegen {

static node::NodeManager manager;

/// Check E. If it's in a success state then return the contained value. If
/// it's in a failure state log the error(s) and exit.
template <typename T>
T FeCheck(::llvm::Expected<T>&& E) {
    if (E.takeError()) {
        // NOLINT
    }
    return std::move(*E);
}
<<<<<<< HEAD
void GetSchema(::fesql::type::TableDef& table) {  // NOLINT
=======

void BuildBuf(int8_t** buf, uint32_t* size) {
    ::fesql::type::TableDef table;
>>>>>>> 5fa46636
    table.set_name("t1");
    {
        ::fesql::type::ColumnDef* column = table.add_columns();
        column->set_type(::fesql::type::kInt32);
        column->set_name("col1");
    }
    {
        ::fesql::type::ColumnDef* column = table.add_columns();
        column->set_type(::fesql::type::kInt16);
        column->set_name("col2");
    }

    {
        ::fesql::type::ColumnDef* column = table.add_columns();
        column->set_type(::fesql::type::kFloat);
        column->set_name("col3");
    }
    {
        ::fesql::type::ColumnDef* column = table.add_columns();
        column->set_type(::fesql::type::kDouble);
        column->set_name("col4");
    }

    {
        ::fesql::type::ColumnDef* column = table.add_columns();
        column->set_type(::fesql::type::kInt64);
        column->set_name("col5");
    }

    {
        ::fesql::type::ColumnDef* column = table.add_columns();
        column->set_type(::fesql::type::kVarchar);
        column->set_name("col6");
    }

    storage::RowBuilder builder(table.columns());
    uint32_t total_size = builder.CalTotalLength(1);
    int8_t* ptr = static_cast<int8_t*>(malloc(total_size));
    builder.SetBuffer(ptr, total_size);
    builder.AppendInt32(32);
    builder.AppendInt16(16);
    builder.AppendFloat(2.1f);
    builder.AppendDouble(3.1);
    builder.AppendInt64(64);
    builder.AppendString("1", 1);
    *buf = ptr;
    *size = total_size;
}

TEST_F(FnLetIRBuilderTest, test_udf) {
    ::fesql::type::TableDef table;
    table.set_name("t1");
    {
        ::fesql::type::ColumnDef* column = table.add_columns();
        column->set_type(::fesql::type::kInt32);
        column->set_name("col1");
    }
    {
        ::fesql::type::ColumnDef* column = table.add_columns();
        column->set_type(::fesql::type::kInt16);
        column->set_name("col2");
    }
    {
        ::fesql::type::ColumnDef* column = table.add_columns();
        column->set_type(::fesql::type::kFloat);
        column->set_name("col3");
    }
    {
        ::fesql::type::ColumnDef* column = table.add_columns();
        column->set_type(::fesql::type::kDouble);
        column->set_name("col4");
    }

    {
        ::fesql::type::ColumnDef* column = table.add_columns();
        column->set_type(::fesql::type::kInt64);
        column->set_name("col5");
    }
<<<<<<< HEAD
}

class FnLetIRBuilderTest : public ::testing::Test {
 public:
    FnLetIRBuilderTest() { GetSchema(table); }
    ~FnLetIRBuilderTest() {}

 protected:
    ::fesql::type::TableDef table;
};

void AddFunc(const std::string& fn, ::llvm::Module* m) {
    ::fesql::node::NodePointVector trees;
    ::fesql::parser::FeSQLParser parser;
    ::fesql::base::Status status;
    int ret = parser.parse(fn, trees, &manager, status);
    ASSERT_EQ(0, ret);
    FnIRBuilder fn_ir_builder(m);
    bool ok = fn_ir_builder.Build((node::FnNodeList*)trees[0]);
    ASSERT_TRUE(ok);
}

TEST_F(FnLetIRBuilderTest, test_udf) {
=======

    {
        ::fesql::type::ColumnDef* column = table.add_columns();
        column->set_type(::fesql::type::kVarchar);
        column->set_name("col6");
    }

>>>>>>> 5fa46636
    // Create an LLJIT instance.
    auto ctx = llvm::make_unique<LLVMContext>();
    auto m = make_unique<Module>("test_project", *ctx);
    ::fesql::node::NodePointVector list;
    ::fesql::parser::FeSQLParser parser;
    ::fesql::node::NodeManager manager;
    ::fesql::base::Status status;
    const std::string test =
        "%%fun\ndef test(a:i32,b:i32):i32\n    c=a+b\n    d=c+1\n    return "
        "d\nend";
    AddFunc(test, m.get());
    int ret = parser.parse("SELECT test(col1,col1), col6 FROM t1 limit 10;",
                           list, &manager, status);
    ASSERT_EQ(0, ret);
    ASSERT_EQ(1u, list.size());
    ::fesql::plan::SimplePlanner planner(&manager);
    ::fesql::node::PlanNodeList trees;
    ret = planner.CreatePlanTree(list, trees, status);
    ASSERT_EQ(0, ret);
    ::fesql::node::ProjectListPlanNode* pp_node_ptr =
        (::fesql::node::ProjectListPlanNode*)(trees[0]
                                                  ->GetChildren()[0]);
    // Create the add1 function entry and insert this entry into module M.  The
    // function will have a return type of "int" and take an argument of "int".
    RowFnLetIRBuilder ir_builder(&table, m.get(), false);
    std::vector<::fesql::type::ColumnDef> schema;
    bool ok = ir_builder.Build("test_project_fn", pp_node_ptr, schema);
    ASSERT_TRUE(ok);
    ASSERT_EQ(2, schema.size());
    m->print(::llvm::errs(), NULL);
    auto J = ExitOnErr(LLJITBuilder().create());
    auto& jd = J->getMainJITDylib();
    ::llvm::orc::MangleAndInterner mi(J->getExecutionSession(),
                                      J->getDataLayout());

    ::fesql::storage::InitCodecSymbol(jd, mi);
    ::llvm::StringRef symbol("malloc");
    ::llvm::orc::SymbolMap symbol_map;
    ::llvm::JITEvaluatedSymbol jit_symbol(
        ::llvm::pointerToJITTargetAddress(reinterpret_cast<void*>(&malloc)),
        ::llvm::JITSymbolFlags());

    symbol_map.insert(std::make_pair(mi(symbol), jit_symbol));
    // add codec
    auto err = jd.define(::llvm::orc::absoluteSymbols(symbol_map));
    if (err) {
        ASSERT_TRUE(false);
    }
    ExitOnErr(J->addIRModule(
        std::move(ThreadSafeModule(std::move(m), std::move(ctx)))));
    auto load_fn_jit = ExitOnErr(J->lookup("test_project_fn"));
    int32_t (*decode)(int8_t*, int32_t, int8_t**) =
        (int32_t(*)(int8_t*, int32_t, int8_t**))load_fn_jit.getAddress();
    int8_t* buf = NULL;
    uint32_t size = 0;
    BuildBuf(&buf, &size);
    int8_t* output = NULL;
    int32_t ret2 = decode(buf, size, &output);
    ASSERT_EQ(ret2, 0u);
    uint32_t out_size = *reinterpret_cast<uint32_t*>(output + 2);
    ASSERT_EQ(out_size, 13);
    ASSERT_EQ(65, *reinterpret_cast<uint32_t*>(output + 7));
    ASSERT_EQ(12, *reinterpret_cast<uint8_t*>(output + 11));
    std::string str(reinterpret_cast<char*>(output + 12), 1);
    ASSERT_EQ("1", str);
    free(buf);
}

<<<<<<< HEAD
void RegisterUDFToModule(::llvm::Module* m) {
    ::llvm::Type* i32_ty = ::llvm::Type::getInt32Ty(m->getContext());
    ::llvm::Type* i8_ptr_ty = ::llvm::Type::getInt8PtrTy(m->getContext());
    m->getOrInsertFunction("inc_int32", i32_ty, i32_ty);
    m->getOrInsertFunction("sum_int32", i32_ty, i8_ptr_ty);
    m->getOrInsertFunction("col", i8_ptr_ty, i8_ptr_ty, i32_ty, i32_ty, i32_ty);
}

TEST_F(FnLetIRBuilderTest, test_simple_project) {
=======
TEST_F(FnLetIRBuilderTest, test_project) {
    ::fesql::type::TableDef table;
    table.set_name("t1");
    {
        ::fesql::type::ColumnDef* column = table.add_columns();
        column->set_type(::fesql::type::kInt32);
        column->set_name("col1");
    }
    {
        ::fesql::type::ColumnDef* column = table.add_columns();
        column->set_type(::fesql::type::kInt16);
        column->set_name("col2");
    }
    {
        ::fesql::type::ColumnDef* column = table.add_columns();
        column->set_type(::fesql::type::kFloat);
        column->set_name("col3");
    }
    {
        ::fesql::type::ColumnDef* column = table.add_columns();
        column->set_type(::fesql::type::kDouble);
        column->set_name("col4");
    }

    {
        ::fesql::type::ColumnDef* column = table.add_columns();
        column->set_type(::fesql::type::kInt64);
        column->set_name("col5");
    }

    {
        ::fesql::type::ColumnDef* column = table.add_columns();
        column->set_type(::fesql::type::kVarchar);
        column->set_name("col6");
    }

>>>>>>> 5fa46636
    ::fesql::node::NodePointVector list;
    ::fesql::parser::FeSQLParser parser;
    ::fesql::node::NodeManager manager;
    ::fesql::base::Status status;
    int ret =
        parser.parse("SELECT col1 FROM t1 limit 10;", list, &manager, status);
    ASSERT_EQ(0, ret);
    ASSERT_EQ(1u, list.size());
    ::fesql::plan::SimplePlanner planner(&manager);

    ::fesql::node::PlanNodeList plan;
    ret = planner.CreatePlanTree(list, plan, status);
    ASSERT_EQ(0, ret);
    ::fesql::node::ProjectListPlanNode* pp_node_ptr =
        (::fesql::node::ProjectListPlanNode*)(plan[0]
                                                  ->GetChildren()[0]);

    // Create an LLJIT instance.
    auto ctx = llvm::make_unique<LLVMContext>();
    auto m = make_unique<Module>("test_project", *ctx);
    // Create the add1 function entry and insert this entry into module M.  The
    // function will have a return type of "int" and take an argument of "int".
    RowFnLetIRBuilder ir_builder(&table, m.get(), false);
    std::vector<::fesql::type::ColumnDef> schema;
    bool ok = ir_builder.Build("test_project_fn", pp_node_ptr, schema);
    ASSERT_TRUE(ok);
    ASSERT_EQ(1u, schema.size());
    m->print(::llvm::errs(), NULL);
    auto J = ExitOnErr(LLJITBuilder().create());
    auto& jd = J->getMainJITDylib();
    ::llvm::orc::MangleAndInterner mi(J->getExecutionSession(),
                                      J->getDataLayout());

    ::fesql::storage::InitCodecSymbol(jd, mi);
    ::llvm::StringRef symbol("malloc");
    ::llvm::orc::SymbolMap symbol_map;
    ::llvm::JITEvaluatedSymbol jit_symbol(
        ::llvm::pointerToJITTargetAddress(reinterpret_cast<void*>(&malloc)),
        ::llvm::JITSymbolFlags());

    symbol_map.insert(std::make_pair(mi(symbol), jit_symbol));
    // add codec
    auto err = jd.define(::llvm::orc::absoluteSymbols(symbol_map));
    if (err) {
        ASSERT_TRUE(false);
    }
    ExitOnErr(J->addIRModule(
        std::move(ThreadSafeModule(std::move(m), std::move(ctx)))));
    auto load_fn_jit = ExitOnErr(J->lookup("test_project_fn"));

    int32_t (*decode)(int8_t*, int32_t, int8_t**) =
        (int32_t(*)(int8_t*, int32_t, int8_t**))load_fn_jit.getAddress();

    int8_t* ptr = NULL;
    uint32_t size = 0;
    BuildBuf(&ptr, &size);
    int8_t* output = NULL;
    int32_t ret2 = decode(ptr, size, &output);
    ASSERT_EQ(ret2, 0u);
    ASSERT_EQ(11, *reinterpret_cast<uint32_t*>(output + 2));
    ASSERT_EQ(32, *reinterpret_cast<uint32_t*>(output + 7));
    free(ptr);
}

TEST_F(FnLetIRBuilderTest, test_extern_udf_project) {
    ::fesql::node::NodePointVector list;
    ::fesql::parser::FeSQLParser parser;
    ::fesql::node::NodeManager manager;
    ::fesql::base::Status status;
    int ret = parser.parse("SELECT inc_int32(col1) FROM t1 limit 10;", list,
                           &manager, status);
    ASSERT_EQ(0, ret);
    ASSERT_EQ(1u, list.size());
    ::fesql::plan::SimplePlanner planner(&manager);

    ::fesql::node::PlanNodeList plan;
    ret = planner.CreatePlanTree(list, plan, status);
    ASSERT_EQ(0, ret);
    ::fesql::node::ProjectListPlanNode* pp_node_ptr =
        (::fesql::node::ProjectListPlanNode*)(plan[0]
                                                  ->GetChildren()[0]);

    // Create an LLJIT instance.
    auto ctx = llvm::make_unique<LLVMContext>();
    auto m = make_unique<Module>("test_project", *ctx);

    RegisterUDFToModule(m.get());
    // Create the add1 function entry and insert this entry into module M.  The
    // function will have a return type of "int" and take an argument of "int".
    RowFnLetIRBuilder ir_builder(&table, m.get(), false);
    std::vector<::fesql::type::ColumnDef> schema;
    bool ok = ir_builder.Build("test_project_fn", pp_node_ptr, schema);
    ASSERT_TRUE(ok);
    ASSERT_EQ(1u, schema.size());
    m->print(::llvm::errs(), NULL);

    auto J = FeCheck((::fesql::vm::FeSQLJITBuilder().create()));
    ::llvm::orc::JITDylib& jd_lib = J->createJITDylib("test");
    ::llvm::orc::VModuleKey module_key = J->CreateVModule();
    ExitOnErr(J->AddIRModule(
        jd_lib,
        std::move(::llvm::orc::ThreadSafeModule(std::move(m), std::move(ctx))),
        module_key));
    J->AddSymbol(jd_lib, "inc_int32",
                 reinterpret_cast<void*>(&fesql::udf::inc_int32));
    auto load_fn_jit = ExitOnErr(J->lookup(jd_lib, "test_project_fn"));
    int32_t (*decode)(int8_t*, int8_t*) =
        (int32_t(*)(int8_t*, int8_t*))load_fn_jit.getAddress();
    std::cout << decode << std::endl;

    int8_t* ptr = reinterpret_cast<int8_t*>(malloc(28));
    int32_t i = 0;
    *(reinterpret_cast<int32_t*>(ptr + 2)) = 1;
    *(reinterpret_cast<int16_t*>(ptr + 2 + 4)) = 2;
    *(reinterpret_cast<float*>(ptr + 2 + 4 + 2)) = 3.1f;
    *(reinterpret_cast<double*>(ptr + 2 + 4 + 2 + 4)) = 4.1;
    *(reinterpret_cast<int64_t*>(ptr + 2 + 4 + 2 + 4 + 8)) = 5;
    int32_t ret2 = decode(ptr, reinterpret_cast<int8_t*>(&i));
    ASSERT_EQ(ret2, 0u);
    ASSERT_EQ(i, 2u);
}

TEST_F(FnLetIRBuilderTest, test_extern_agg_udf_project) {
    // prepare row buf
    std::vector<base::Row> rows;
    {
        int8_t* ptr = reinterpret_cast<int8_t*>(malloc(28));
        *(reinterpret_cast<int32_t*>(ptr + 2)) = 1;
        *(reinterpret_cast<int16_t*>(ptr + 2 + 4)) = 2;
        *(reinterpret_cast<float*>(ptr + 2 + 4 + 2)) = 3.1f;
        *(reinterpret_cast<double*>(ptr + 2 + 4 + 2 + 4)) = 4.1;
        *(reinterpret_cast<int64_t*>(ptr + 2 + 4 + 2 + 4 + 8)) = 5;
        rows.push_back(base::Row{.buf = ptr});
    }

    {
        int8_t* ptr = static_cast<int8_t*>(malloc(28));
        *(reinterpret_cast<int32_t*>(ptr + 2)) = 11;
        *(reinterpret_cast<int16_t*>(ptr + 2 + 4)) = 22;
        *(reinterpret_cast<float*>(ptr + 2 + 4 + 2)) = 33.1f;
        *(reinterpret_cast<double*>(ptr + 2 + 4 + 2 + 4)) = 44.1;
        *(reinterpret_cast<int64_t*>(ptr + 2 + 4 + 2 + 4 + 8)) = 55;
        rows.push_back(base::Row{.buf = ptr});
    }

    {
        int8_t* ptr = static_cast<int8_t*>(malloc(28));
        *(reinterpret_cast<int32_t*>(ptr + 2)) = 111;
        *(reinterpret_cast<int16_t*>(ptr + 2 + 4)) = 222;
        *(reinterpret_cast<float*>(ptr + 2 + 4 + 2)) = 333.1f;
        *(reinterpret_cast<double*>(ptr + 2 + 4 + 2 + 4)) = 444.1;
        *(reinterpret_cast<int64_t*>(ptr + 2 + 4 + 2 + 4 + 8)) = 555;
        rows.push_back(base::Row{.buf = ptr});
    }

    ::fesql::base::WindowIteratorImpl w(rows);

    ::fesql::node::NodePointVector list;
    ::fesql::parser::FeSQLParser parser;
    ::fesql::node::NodeManager manager;
    ::fesql::base::Status status;
    int ret = parser.parse(
        "SELECT sum(col1) OVER w1 as w1_col1_sum FROM t1 "
        "WINDOW w1 AS (PARTITION BY COL2\n"
        "              ORDER BY `TS` ROWS BETWEEN 3 PRECEDING AND 3 "
        "FOLLOWING) limit 10;",
        list, &manager, status);
    ASSERT_EQ(0, ret);
    ASSERT_EQ(1u, list.size());
    ::fesql::plan::SimplePlanner planner(&manager);

    ::fesql::node::PlanNodeList plan;
    ret = planner.CreatePlanTree(list, plan, status);
    ASSERT_EQ(0, ret);
    ::fesql::node::ProjectListPlanNode* pp_node_ptr =
        (::fesql::node::ProjectListPlanNode*)(plan[0]
                                                  ->GetChildren()[0]);

    // Create an LLJIT instance.
    auto ctx = llvm::make_unique<LLVMContext>();
    auto m = make_unique<Module>("test_project", *ctx);

    RegisterUDFToModule(m.get());
    // Create the add1 function entry and insert this entry into module M.  The
    // function will have a return type of "int" and take an argument of "int".
    RowFnLetIRBuilder ir_builder(&table, m.get(), true);
    std::vector<::fesql::type::ColumnDef> schema;
    bool ok = ir_builder.Build("test_project_fn", pp_node_ptr, schema);
    ASSERT_TRUE(ok);
    ASSERT_EQ(1u, schema.size());
    m->print(::llvm::errs(), NULL);

    auto J = FeCheck((::fesql::vm::FeSQLJITBuilder().create()));
    ::llvm::orc::JITDylib& jd_lib = J->createJITDylib("test");
    ::llvm::orc::VModuleKey module_key = J->CreateVModule();
    ExitOnErr(J->AddIRModule(
        jd_lib,
        std::move(::llvm::orc::ThreadSafeModule(std::move(m), std::move(ctx))),
        module_key));
    J->AddSymbol(jd_lib, "sum_int32",
                 reinterpret_cast<void*>(&fesql::udf::sum_int32));
    J->AddSymbol(jd_lib, "col", reinterpret_cast<void*>(&fesql::udf::col));
    auto load_fn_jit = ExitOnErr(J->lookup(jd_lib, "test_project_fn"));
    int32_t (*decode)(int8_t*, int8_t*) =
        (int32_t(*)(int8_t*, int8_t*))load_fn_jit.getAddress();
    std::cout << decode << std::endl;

    int32_t i;
    int32_t ret2 =
        decode(reinterpret_cast<int8_t*>(&w), reinterpret_cast<int8_t*>(&i));
    ASSERT_EQ(ret2, 0u);
    ASSERT_EQ(i, 1 + 11 + 111);
}

}  // namespace codegen
}  // namespace fesql

int main(int argc, char** argv) {
    ::testing::InitGoogleTest(&argc, argv);
    InitializeNativeTarget();
    InitializeNativeTargetAsmPrinter();
    return RUN_ALL_TESTS();
}<|MERGE_RESOLUTION|>--- conflicted
+++ resolved
@@ -16,24 +16,18 @@
  */
 
 #include "codegen/fn_let_ir_builder.h"
-<<<<<<< HEAD
 #include <vm/jit.h>
+#include "codegen/fn_let_ir_builder.h"
 #include <memory>
 #include <string>
 #include <vector>
 #include "base/window.h"
-#include "codegen/fn_ir_builder.h"
-#include "gtest/gtest.h"
-#include "udf/udf.h"
-=======
-#include <memory>
-#include <string>
 #include <vector>
 #include "codegen/fn_ir_builder.h"
 #include "gtest/gtest.h"
 #include "storage/codec.h"
 #include "storage/type_ir_builder.h"
->>>>>>> 5fa46636
+#include "udf/udf.h"
 
 #include "parser/parser.h"
 #include "plan/planner.h"
@@ -71,101 +65,65 @@
     }
     return std::move(*E);
 }
-<<<<<<< HEAD
-void GetSchema(::fesql::type::TableDef& table) {  // NOLINT
-=======
-
-void BuildBuf(int8_t** buf, uint32_t* size) {
-    ::fesql::type::TableDef table;
->>>>>>> 5fa46636
-    table.set_name("t1");
-    {
-        ::fesql::type::ColumnDef* column = table.add_columns();
-        column->set_type(::fesql::type::kInt32);
-        column->set_name("col1");
-    }
-    {
-        ::fesql::type::ColumnDef* column = table.add_columns();
-        column->set_type(::fesql::type::kInt16);
-        column->set_name("col2");
-    }
-
-    {
-        ::fesql::type::ColumnDef* column = table.add_columns();
-        column->set_type(::fesql::type::kFloat);
-        column->set_name("col3");
-    }
-    {
-        ::fesql::type::ColumnDef* column = table.add_columns();
-        column->set_type(::fesql::type::kDouble);
-        column->set_name("col4");
-    }
-
-    {
-        ::fesql::type::ColumnDef* column = table.add_columns();
-        column->set_type(::fesql::type::kInt64);
-        column->set_name("col5");
-    }
-
-    {
-        ::fesql::type::ColumnDef* column = table.add_columns();
-        column->set_type(::fesql::type::kVarchar);
-        column->set_name("col6");
-    }
-
-    storage::RowBuilder builder(table.columns());
-    uint32_t total_size = builder.CalTotalLength(1);
-    int8_t* ptr = static_cast<int8_t*>(malloc(total_size));
-    builder.SetBuffer(ptr, total_size);
-    builder.AppendInt32(32);
-    builder.AppendInt16(16);
-    builder.AppendFloat(2.1f);
-    builder.AppendDouble(3.1);
-    builder.AppendInt64(64);
-    builder.AppendString("1", 1);
-    *buf = ptr;
-    *size = total_size;
-}
-
-TEST_F(FnLetIRBuilderTest, test_udf) {
-    ::fesql::type::TableDef table;
-    table.set_name("t1");
-    {
-        ::fesql::type::ColumnDef* column = table.add_columns();
-        column->set_type(::fesql::type::kInt32);
-        column->set_name("col1");
-    }
-    {
-        ::fesql::type::ColumnDef* column = table.add_columns();
-        column->set_type(::fesql::type::kInt16);
-        column->set_name("col2");
-    }
-    {
-        ::fesql::type::ColumnDef* column = table.add_columns();
-        column->set_type(::fesql::type::kFloat);
-        column->set_name("col3");
-    }
-    {
-        ::fesql::type::ColumnDef* column = table.add_columns();
-        column->set_type(::fesql::type::kDouble);
-        column->set_name("col4");
-    }
-
-    {
-        ::fesql::type::ColumnDef* column = table.add_columns();
-        column->set_type(::fesql::type::kInt64);
-        column->set_name("col5");
-    }
-<<<<<<< HEAD
-}
 
 class FnLetIRBuilderTest : public ::testing::Test {
  public:
-    FnLetIRBuilderTest() { GetSchema(table); }
+    FnLetIRBuilderTest() {
+        GetSchema(table_);
+    }
     ~FnLetIRBuilderTest() {}
+    void GetSchema(::fesql::type::TableDef &table) {
+        table.set_name("t1");
+        {
+            ::fesql::type::ColumnDef* column = table.add_columns();
+            column->set_type(::fesql::type::kInt32);
+            column->set_name("col1");
+        }
+        {
+            ::fesql::type::ColumnDef* column = table.add_columns();
+            column->set_type(::fesql::type::kInt16);
+            column->set_name("col2");
+        }
+        {
+            ::fesql::type::ColumnDef* column = table.add_columns();
+            column->set_type(::fesql::type::kFloat);
+            column->set_name("col3");
+        }
+        {
+            ::fesql::type::ColumnDef* column = table.add_columns();
+            column->set_type(::fesql::type::kDouble);
+            column->set_name("col4");
+        }
+
+        {
+            ::fesql::type::ColumnDef* column = table.add_columns();
+            column->set_type(::fesql::type::kInt64);
+            column->set_name("col5");
+        }
+
+        {
+            ::fesql::type::ColumnDef* column = table.add_columns();
+            column->set_type(::fesql::type::kVarchar);
+            column->set_name("col6");
+        }
+    }
+    void BuildBuf(int8_t** buf, uint32_t* size) {
+        storage::RowBuilder builder(table_.columns());
+        uint32_t total_size = builder.CalTotalLength(1);
+        int8_t* ptr = static_cast<int8_t*>(malloc(total_size));
+        builder.SetBuffer(ptr, total_size);
+        builder.AppendInt32(32);
+        builder.AppendInt16(16);
+        builder.AppendFloat(2.1f);
+        builder.AppendDouble(3.1);
+        builder.AppendInt64(64);
+        builder.AppendString("1", 1);
+        *buf = ptr;
+        *size = total_size;
+    }
 
  protected:
-    ::fesql::type::TableDef table;
+        fesql::type::TableDef table_;
 };
 
 void AddFunc(const std::string& fn, ::llvm::Module* m) {
@@ -180,15 +138,6 @@
 }
 
 TEST_F(FnLetIRBuilderTest, test_udf) {
-=======
-
-    {
-        ::fesql::type::ColumnDef* column = table.add_columns();
-        column->set_type(::fesql::type::kVarchar);
-        column->set_name("col6");
-    }
-
->>>>>>> 5fa46636
     // Create an LLJIT instance.
     auto ctx = llvm::make_unique<LLVMContext>();
     auto m = make_unique<Module>("test_project", *ctx);
@@ -213,7 +162,7 @@
                                                   ->GetChildren()[0]);
     // Create the add1 function entry and insert this entry into module M.  The
     // function will have a return type of "int" and take an argument of "int".
-    RowFnLetIRBuilder ir_builder(&table, m.get(), false);
+    RowFnLetIRBuilder ir_builder(&table_, m.get(), false);
     std::vector<::fesql::type::ColumnDef> schema;
     bool ok = ir_builder.Build("test_project_fn", pp_node_ptr, schema);
     ASSERT_TRUE(ok);
@@ -257,7 +206,6 @@
     free(buf);
 }
 
-<<<<<<< HEAD
 void RegisterUDFToModule(::llvm::Module* m) {
     ::llvm::Type* i32_ty = ::llvm::Type::getInt32Ty(m->getContext());
     ::llvm::Type* i8_ptr_ty = ::llvm::Type::getInt8PtrTy(m->getContext());
@@ -267,44 +215,6 @@
 }
 
 TEST_F(FnLetIRBuilderTest, test_simple_project) {
-=======
-TEST_F(FnLetIRBuilderTest, test_project) {
-    ::fesql::type::TableDef table;
-    table.set_name("t1");
-    {
-        ::fesql::type::ColumnDef* column = table.add_columns();
-        column->set_type(::fesql::type::kInt32);
-        column->set_name("col1");
-    }
-    {
-        ::fesql::type::ColumnDef* column = table.add_columns();
-        column->set_type(::fesql::type::kInt16);
-        column->set_name("col2");
-    }
-    {
-        ::fesql::type::ColumnDef* column = table.add_columns();
-        column->set_type(::fesql::type::kFloat);
-        column->set_name("col3");
-    }
-    {
-        ::fesql::type::ColumnDef* column = table.add_columns();
-        column->set_type(::fesql::type::kDouble);
-        column->set_name("col4");
-    }
-
-    {
-        ::fesql::type::ColumnDef* column = table.add_columns();
-        column->set_type(::fesql::type::kInt64);
-        column->set_name("col5");
-    }
-
-    {
-        ::fesql::type::ColumnDef* column = table.add_columns();
-        column->set_type(::fesql::type::kVarchar);
-        column->set_name("col6");
-    }
-
->>>>>>> 5fa46636
     ::fesql::node::NodePointVector list;
     ::fesql::parser::FeSQLParser parser;
     ::fesql::node::NodeManager manager;
@@ -327,7 +237,7 @@
     auto m = make_unique<Module>("test_project", *ctx);
     // Create the add1 function entry and insert this entry into module M.  The
     // function will have a return type of "int" and take an argument of "int".
-    RowFnLetIRBuilder ir_builder(&table, m.get(), false);
+    RowFnLetIRBuilder ir_builder(&table_, m.get(), false);
     std::vector<::fesql::type::ColumnDef> schema;
     bool ok = ir_builder.Build("test_project_fn", pp_node_ptr, schema);
     ASSERT_TRUE(ok);
@@ -394,7 +304,7 @@
     RegisterUDFToModule(m.get());
     // Create the add1 function entry and insert this entry into module M.  The
     // function will have a return type of "int" and take an argument of "int".
-    RowFnLetIRBuilder ir_builder(&table, m.get(), false);
+    RowFnLetIRBuilder ir_builder(&table_, m.get(), false);
     std::vector<::fesql::type::ColumnDef> schema;
     bool ok = ir_builder.Build("test_project_fn", pp_node_ptr, schema);
     ASSERT_TRUE(ok);
@@ -426,6 +336,7 @@
     ASSERT_EQ(ret2, 0u);
     ASSERT_EQ(i, 2u);
 }
+
 
 TEST_F(FnLetIRBuilderTest, test_extern_agg_udf_project) {
     // prepare row buf
