--- conflicted
+++ resolved
@@ -64,69 +64,39 @@
 
 class FnLetIRBuilderTest : public ::testing::Test {
  public:
-<<<<<<< HEAD
     FnLetIRBuilderTest() { GetSchema(table_); }
     ~FnLetIRBuilderTest() {}
     void GetSchema(::fesql::type::TableDef& table) {  // NOLINT
         table.set_name("t1");
         {
             ::fesql::type::ColumnDef* column = table.add_columns();
-=======
-    FnLetIRBuilderTest() : table_() {}
-    ~FnLetIRBuilderTest() {}
-
-    void SetUp() {
-        table_.set_name("t1");
-        {
-            ::fesql::type::ColumnDef* column = table_.add_columns();
->>>>>>> fed96e57
             column->set_type(::fesql::type::kInt32);
             column->set_name("col1");
         }
         {
-<<<<<<< HEAD
             ::fesql::type::ColumnDef* column = table.add_columns();
-=======
-            ::fesql::type::ColumnDef* column = table_.add_columns();
->>>>>>> fed96e57
             column->set_type(::fesql::type::kInt16);
             column->set_name("col2");
         }
         {
-<<<<<<< HEAD
             ::fesql::type::ColumnDef* column = table.add_columns();
-=======
-            ::fesql::type::ColumnDef* column = table_.add_columns();
->>>>>>> fed96e57
             column->set_type(::fesql::type::kFloat);
             column->set_name("col3");
         }
         {
-<<<<<<< HEAD
             ::fesql::type::ColumnDef* column = table.add_columns();
-=======
-            ::fesql::type::ColumnDef* column = table_.add_columns();
->>>>>>> fed96e57
             column->set_type(::fesql::type::kDouble);
             column->set_name("col4");
         }
 
         {
-<<<<<<< HEAD
             ::fesql::type::ColumnDef* column = table.add_columns();
-=======
-            ::fesql::type::ColumnDef* column = table_.add_columns();
->>>>>>> fed96e57
             column->set_type(::fesql::type::kInt64);
             column->set_name("col5");
         }
 
         {
-<<<<<<< HEAD
             ::fesql::type::ColumnDef* column = table.add_columns();
-=======
-            ::fesql::type::ColumnDef* column = table_.add_columns();
->>>>>>> fed96e57
             column->set_type(::fesql::type::kVarchar);
             column->set_name("col6");
         }
@@ -147,11 +117,7 @@
     }
 
  protected:
-<<<<<<< HEAD
     fesql::type::TableDef table_;
-=======
-    ::fesql::type::TableDef table_;
->>>>>>> fed96e57
 };
 
 void AddFunc(const std::string& fn, ::llvm::Module* m) {
@@ -165,8 +131,7 @@
     ASSERT_TRUE(ok);
 }
 
-<<<<<<< HEAD
-=======
+
 TEST_F(FnLetIRBuilderTest, test_primary) {
     // Create an LLJIT instance.
     auto ctx = llvm::make_unique<LLVMContext>();
@@ -186,11 +151,10 @@
     ASSERT_EQ(0, ret);
     ::fesql::node::ProjectListPlanNode* pp_node_ptr =
         (::fesql::node::ProjectListPlanNode*)(trees[0]
-                                                  ->GetChildren()[0]
                                                   ->GetChildren()[0]);
     // Create the add1 function entry and insert this entry into module M.  The
     // function will have a return type of "int" and take an argument of "int".
-    RowFnLetIRBuilder ir_builder(&table_, m.get());
+    RowFnLetIRBuilder ir_builder(&table_, m.get(), false);
     std::vector<::fesql::type::ColumnDef> schema;
     bool ok = ir_builder.Build("test_project_fn", pp_node_ptr, schema);
     ASSERT_TRUE(ok);
@@ -238,7 +202,6 @@
     free(buf);
 }
 
->>>>>>> fed96e57
 TEST_F(FnLetIRBuilderTest, test_udf) {
     // Create an LLJIT instance.
     auto ctx = llvm::make_unique<LLVMContext>();
@@ -263,11 +226,7 @@
         (::fesql::node::ProjectListPlanNode*)(trees[0]->GetChildren()[0]);
     // Create the add1 function entry and insert this entry into module M.  The
     // function will have a return type of "int" and take an argument of "int".
-<<<<<<< HEAD
     RowFnLetIRBuilder ir_builder(&table_, m.get(), false);
-=======
-    RowFnLetIRBuilder ir_builder(&table_, m.get());
->>>>>>> fed96e57
     std::vector<::fesql::type::ColumnDef> schema;
     bool ok = ir_builder.Build("test_project_fn", pp_node_ptr, schema);
     ASSERT_TRUE(ok);
@@ -311,7 +270,6 @@
     free(buf);
 }
 
-<<<<<<< HEAD
 TEST_F(FnLetIRBuilderTest, test_simple_project) {
     ::fesql::node::NodePointVector list;
     ::fesql::parser::FeSQLParser parser;
@@ -562,9 +520,6 @@
 }
 
 TEST_F(FnLetIRBuilderTest, test_extern_agg_udf_project) {
-=======
-TEST_F(FnLetIRBuilderTest, test_project) {
->>>>>>> fed96e57
     ::fesql::node::NodePointVector list;
     ::fesql::parser::FeSQLParser parser;
     ::fesql::node::NodeManager manager;
@@ -595,12 +550,8 @@
     auto m = make_unique<Module>("test_project", *ctx);
     // Create the add1 function entry and insert this entry into module M.  The
     // function will have a return type of "int" and take an argument of "int".
-<<<<<<< HEAD
     ::fesql::udf::RegisterUDFToModule(m.get());
     RowFnLetIRBuilder ir_builder(&table_, m.get(), false);
-=======
-    RowFnLetIRBuilder ir_builder(&table_, m.get());
->>>>>>> fed96e57
     std::vector<::fesql::type::ColumnDef> schema;
     bool ok = ir_builder.Build("test_project_fn", pp_node_ptr, schema);
     ASSERT_TRUE(ok);
