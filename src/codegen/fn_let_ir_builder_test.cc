--- conflicted
+++ resolved
@@ -543,11 +543,7 @@
     int8_t* output = NULL;
     int32_t ret2 = decode(ptr, 0, &output);
     ASSERT_EQ(0, ret2);
-<<<<<<< HEAD
     ASSERT_EQ(1u + 11u + 111u + 1111u + 11111u,
-=======
-    ASSERT_EQ(1 + 11 + 111 + 1111 + 11111,
->>>>>>> 8eb58083
               *reinterpret_cast<uint32_t*>(output + 7));
     ASSERT_EQ(3.1f + 33.1f + 333.1f + 3333.1f + 33333.1f,
               *reinterpret_cast<float*>(output + 7 + 4));
