--- conflicted
+++ resolved
@@ -130,19 +130,8 @@
     ExitOnErr(J->addIRModule(
         std::move(ThreadSafeModule(std::move(m), std::move(ctx)))));
     auto load_fn_jit = ExitOnErr(J->lookup("test_project_fn"));
-<<<<<<< HEAD
-    int32_t (*decode)(int8_t*,int32_t, int8_t*) = (int32_t (*)(int8_t*,int32_t, int8_t*))load_fn_jit.getAddress();
-    int8_t* ptr = static_cast<int8_t*>(malloc(28));
-    int32_t i = 0;
-    *((int32_t*)(ptr + 2)) = 1;
-    *((int16_t*)(ptr +2+4)) = 2;
-    *((float*)(ptr +2+ 4 + 2)) = 3.1f;
-    *((double*)(ptr +2+ 4 + 2 + 4)) = 4.1;
-    *((int64_t*)(ptr +2+ 4 + 2 + 4 + 8)) = 5;
-    int32_t ret2 = decode(ptr, 28, (int8_t*)&i);
-=======
-    int32_t (*decode)(int8_t*, int8_t*) =
-        (int32_t(*)(int8_t*, int8_t*))load_fn_jit.getAddress();
+    int32_t (*decode)(int8_t*, int32_t, int8_t*) =
+        (int32_t(*)(int8_t*, int32_t, int8_t*))load_fn_jit.getAddress();
     int8_t* ptr = static_cast<int8_t*>(malloc(28));
     int32_t i = 0;
     *(reinterpret_cast<int32_t*>(ptr + 2)) = 1;
@@ -150,8 +139,7 @@
     *(reinterpret_cast<float*>(ptr + 2 + 4 + 2)) = 3.1f;
     *(reinterpret_cast<double*>(ptr + 2 + 4 + 2 + 4)) = 4.1;
     *(reinterpret_cast<int64_t*>(ptr + 2 + 4 + 2 + 4 + 8)) = 5;
-    int32_t ret2 = decode(ptr, reinterpret_cast<int8_t*>(&i));
->>>>>>> 20d6d765
+    int32_t ret2 = decode(ptr, 28, reinterpret_cast<int8_t*>(&i));
     ASSERT_EQ(ret2, 0u);
     ASSERT_EQ(i, 3u);
     free(ptr);
@@ -222,31 +210,17 @@
         std::move(ThreadSafeModule(std::move(m), std::move(ctx)))));
     auto load_fn_jit = ExitOnErr(J->lookup("test_project_fn"));
 
-<<<<<<< HEAD
-    int32_t (*decode)(int8_t*, int32_t, int8_t*) = (int32_t (*)(int8_t*, int32_t,  int8_t*))load_fn_jit.getAddress();
-=======
-    int32_t (*decode)(int8_t*, int8_t*) =
-        (int32_t(*)(int8_t*, int8_t*))load_fn_jit.getAddress();
->>>>>>> 20d6d765
-    std::cout << decode << std::endl;
+    int32_t (*decode)(int8_t*, int32_t, int8_t*) = 
+    (int32_t (*)(int8_t*, int32_t,  int8_t*))load_fn_jit.getAddress();
 
     int8_t* ptr = static_cast<int8_t*>(malloc(28));
     int32_t i = 0;
-<<<<<<< HEAD
-    *((int32_t*)(ptr + 2)) = 1;
-    *((int16_t*)(ptr +2+4)) = 2;
-    *((float*)(ptr +2+ 4 + 2)) = 3.1f;
-    *((double*)(ptr +2+ 4 + 2 + 4)) = 4.1;
-    *((int64_t*)(ptr +2+ 4 + 2 + 4 + 8)) = 5;
-    int32_t ret2 = decode(ptr, 28, (int8_t*)&i);
-=======
     *(reinterpret_cast<int32_t*>(ptr + 2)) = 1;
     *(reinterpret_cast<int16_t*>(ptr + 2 + 4)) = 2;
     *(reinterpret_cast<float*>(ptr + 2 + 4 + 2)) = 3.1f;
     *(reinterpret_cast<double*>(ptr + 2 + 4 + 2 + 4)) = 4.1;
     *(reinterpret_cast<int64_t*>(ptr + 2 + 4 + 2 + 4 + 8)) = 5;
-    int32_t ret2 = decode(ptr, reinterpret_cast<int8_t*>(&i));
->>>>>>> 20d6d765
+    int32_t ret2 = decode(ptr, 28, reinterpret_cast<int8_t*>(&i));
     ASSERT_EQ(ret2, 0u);
     ASSERT_EQ(i, 1u);
     free(ptr);
