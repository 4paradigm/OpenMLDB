--- conflicted
+++ resolved
@@ -28,7 +28,6 @@
     const vm::RowSchemaInfo* schema_info = nullptr;
     bool ok = ctx->schemas_context()->ColumnRefResolved(
         relation_name_, column_name_, &schema_info);
-<<<<<<< HEAD
     CHECK_TRUE(ok, kTypeError, "Fail to resolve column ", GetExprString());
 
     codec::RowDecoder decoder(*schema_info->schema_);
@@ -38,17 +37,6 @@
 
     node::DataType dtype;
     CHECK_TRUE(vm::SchemaType2DataType(col_info.type, &dtype), kTypeError,
-=======
-    CHECK_TRUE(ok, "Fail to resolve column ", GetExprString());
-
-    codec::RowDecoder decoder(*schema_info->schema_);
-    codec::ColInfo col_info;
-    CHECK_TRUE(decoder.ResolveColumn(column_name_, &col_info),
-               "Fail to resolve column ", GetExprString());
-
-    node::DataType dtype;
-    CHECK_TRUE(vm::SchemaType2DataType(col_info.type, &dtype),
->>>>>>> 136c14d6
                "Fail to convert type: ", col_info.type);
 
     auto nm = ctx->node_manager();
@@ -189,9 +177,12 @@
 
 Status InferBinaryArithmeticType(const TypeNode* left, const TypeNode* right,
                                  const TypeNode** output) {
-<<<<<<< HEAD
     CHECK_TRUE(left != nullptr && right != nullptr, kTypeError);
-    if (TypeEquals(left, right)) {
+    if (left->IsNull()) {
+        *output = right;
+    } else if (right->IsNull()) {
+        *output = left;
+    } else if (TypeEquals(left, right)) {
         *output = left;
     } else if (IsSafeCast(left, right)) {
         *output = right;
@@ -201,10 +192,6 @@
         *output = left;
     } else if (left->IsInteger() && right->IsFloating()) {
         *output = right;
-    } else if (left->base() == node::kNull) {
-        *output = right;
-    } else if (right->base() == node::kNull) {
-        *output = left;
     } else {
         return Status(common::kTypeError,
                       "Incompatible lhs and rhs type: " + left->GetName() +
@@ -216,15 +203,11 @@
 Status InferBinaryComparisionType(const TypeNode* left, const TypeNode* right,
                                   const TypeNode** output) {
     CHECK_TRUE(left != nullptr && right != nullptr, kTypeError);
-    if (TypeEquals(left, right)) {
-=======
-    CHECK_TRUE(left != nullptr && right != nullptr);
     if (left->IsNull()) {
         *output = right;
     } else if (right->IsNull()) {
         *output = left;
     } else if (TypeEquals(left, right)) {
->>>>>>> 136c14d6
         *output = left;
     } else if (IsSafeCast(left, right)) {
         *output = right;
@@ -238,41 +221,8 @@
         *output = left;
     } else if (right->base() == node::kVarchar) {
         *output = right;
-    } else if (left->base() == node::kNull) {
-        *output = right;
-    } else if (right->base() == node::kNull) {
-        *output = left;
     } else {
         return Status(common::kTypeError,
-                      "Incompatible lhs and rhs type: " + left->GetName() +
-                          ", " + right->GetName());
-    }
-    return Status::OK();
-}
-
-Status InferBinaryComparisionType(const TypeNode* left, const TypeNode* right,
-                                  const TypeNode** output) {
-    CHECK_TRUE(left != nullptr && right != nullptr);
-    if (left->IsNull()) {
-        *output = right;
-    } else if (right->IsNull()) {
-        *output = left;
-    } else if (TypeEquals(left, right)) {
-        *output = left;
-    } else if (IsSafeCast(left, right)) {
-        *output = right;
-    } else if (IsSafeCast(right, left)) {
-        *output = left;
-    } else if (left->IsFloating() && right->IsInteger()) {
-        *output = left;
-    } else if (left->IsInteger() && right->IsFloating()) {
-        *output = right;
-    } else if (left->base() == node::kVarchar) {
-        *output = left;
-    } else if (right->base() == node::kVarchar) {
-        *output = right;
-    } else {
-        return Status(common::kCodegenError,
                       "Incompatible lhs and rhs type: " + left->GetName() +
                           ", " + right->GetName());
     }
@@ -293,28 +243,16 @@
         case kFnOpDiv: {
             const TypeNode* top_type = nullptr;
             CHECK_STATUS(
-<<<<<<< HEAD
-                InferBinaryArithmeticType(left_type, right_type, &output_type));
-            SetOutputType(output_type);
-            SetNullable(nullable);
-            break;
-        }
-        case kFnOpFDiv: {
-            const TypeNode* output_type = nullptr;
-            CHECK_STATUS(
-                InferBinaryArithmeticType(left_type, right_type, &output_type));
-=======
                 InferBinaryArithmeticType(left_type, right_type, &top_type));
             SetOutputType(top_type);
-            SetNullable(false);
+            SetNullable(nullable);
             break;
         }
         case kFnOpFDiv: {
             CHECK_TRUE((left_type->IsNull() || left_type->IsArithmetic()) &&
                            (right_type->IsNull() || right_type->IsArithmetic()),
-                       "Invalid fdiv type: ", left_type->GetName(), " / ",
-                       right_type->GetName());
->>>>>>> 136c14d6
+                       kTypeError, "Invalid fdiv type: ", left_type->GetName(),
+                       " / ", right_type->GetName());
             SetOutputType(ctx->node_manager()->MakeTypeNode(kDouble));
             SetNullable(nullable);
             break;
@@ -329,11 +267,7 @@
             CHECK_STATUS(
                 InferBinaryComparisionType(left_type, right_type, &top_type));
             SetOutputType(ctx->node_manager()->MakeTypeNode(node::kBool));
-<<<<<<< HEAD
-            SetNullable(nullable);
-=======
-            SetNullable(false);
->>>>>>> 136c14d6
+            SetNullable(nullable);
             break;
         }
         case kFnOpOr:
