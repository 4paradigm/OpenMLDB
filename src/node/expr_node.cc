/*-------------------------------------------------------------------------
 * Copyright (C) 2019, 4paradigm
 * expr_node_test.cc
 *
 * Author: chenjing
 * Date: 2019/10/11
 *--------------------------------------------------------------------------
 **/

#include "node/expr_node.h"
#include "codec/fe_row_codec.h"
#include "codegen/arithmetic_expr_ir_builder.h"
#include "node/node_manager.h"
#include "node/sql_node.h"
#include "passes/resolve_fn_and_attrs.h"
#include "vm/schemas_context.h"
#include "vm/transform.h"

using ::fesql::common::kTypeError;

namespace fesql {
namespace node {

std::atomic<int64_t> ExprIdNode::expr_id_cnt_(0);

Status ColumnRefNode::InferAttr(ExprAnalysisContext* ctx) {
    LOG(WARNING) << "ColumnRef should be transformed out before infer pass";

    const vm::RowSchemaInfo* schema_info = nullptr;
    bool ok = ctx->schemas_context()->ColumnRefResolved(
        relation_name_, column_name_, &schema_info);
    CHECK_TRUE(ok, kTypeError, "Fail to resolve column ", GetExprString());

    codec::RowDecoder decoder(*schema_info->schema_);
    codec::ColInfo col_info;
    CHECK_TRUE(decoder.ResolveColumn(column_name_, &col_info), kTypeError,
               "Fail to resolve column ", GetExprString());

    node::DataType dtype;
    CHECK_TRUE(vm::SchemaType2DataType(col_info.type, &dtype), kTypeError,
               "Fail to convert type: ", col_info.type);

    auto nm = ctx->node_manager();
    SetOutputType(nm->MakeTypeNode(node::kList, dtype));
    return Status::OK();
}

Status ConstNode::InferAttr(ExprAnalysisContext* ctx) {
    SetOutputType(ctx->node_manager()->MakeTypeNode(data_type_));
    if (kNull == data_type_) {
        SetNullable(true);
    } else {
        SetNullable(false);
    }
    return Status::OK();
}

Status CallExprNode::InferAttr(ExprAnalysisContext* ctx) {
    SetOutputType(GetFnDef()->GetReturnType());
    return Status::OK();
}

bool CallExprNode::RequireListAt(ExprAnalysisContext* ctx, size_t index) const {
    return GetFnDef()->RequireListAt(ctx, index);
}

bool CallExprNode::IsListReturn(ExprAnalysisContext* ctx) const {
    return GetFnDef()->IsListReturn(ctx);
}

Status ExprIdNode::InferAttr(ExprAnalysisContext* ctx) {
    // var node should be bind outside
    CHECK_TRUE(this->GetOutputType() != nullptr, kTypeError,
               this->GetExprString(), "  should get type binding before infer");
    return Status::OK();
}

Status CastExprNode::InferAttr(ExprAnalysisContext* ctx) {
    SetOutputType(ctx->node_manager()->MakeTypeNode(cast_type_));
    return Status::OK();
}

Status GetFieldExpr::InferAttr(ExprAnalysisContext* ctx) {
    auto input_type = GetRow()->GetOutputType();
    if (input_type->base() == node::kTuple) {
        try {
            size_t idx = std::stoi(this->GetColumnName());
            CHECK_TRUE(0 <= idx && idx < input_type->GetGenericSize(),
                       kTypeError, "Tuple idx out of range: ", idx);
            SetOutputType(input_type->GetGenericType(idx));
            SetNullable(input_type->IsGenericNullable(idx));
        } catch (std::invalid_argument err) {
            return Status(common::kTypeError,
                          "Invalid Tuple index: " + this->GetColumnName());
        }

    } else if (input_type->base() == node::kRow) {
        auto row_type = dynamic_cast<const RowTypeNode*>(input_type);
        vm::SchemasContext schemas_context(row_type->schema_source());

        const vm::RowSchemaInfo* schema_info = nullptr;
        bool ok = schemas_context.ColumnRefResolved(relation_name_,
                                                    column_name_, &schema_info);
        CHECK_TRUE(ok, kTypeError, "Fail to resolve column ", GetExprString());

        codec::RowDecoder decoder(*schema_info->schema_);
        codec::ColInfo col_info;
        CHECK_TRUE(decoder.ResolveColumn(column_name_, &col_info), kTypeError,
                   "Fail to resolve column ", GetExprString());

        node::DataType dtype;
        CHECK_TRUE(vm::SchemaType2DataType(col_info.type, &dtype), kTypeError,
                   "Fail to convert type: ", col_info.type);

        auto nm = ctx->node_manager();
        SetOutputType(nm->MakeTypeNode(dtype));
    } else {
        return Status(common::kTypeError,
                      "Get field's input is neither tuple nor row");
    }
    return Status::OK();
}

Status WhenExprNode::InferAttr(ExprAnalysisContext* ctx) {
    CHECK_TRUE(GetChildNum() == 2, kTypeError);
    SetOutputType(then_expr()->GetOutputType());
    SetNullable(false);
    return Status::OK();
}

// Case when 返回类型推断，目前要求所有的then/else的输出类型都一致
// TODO(chenjing, xinqi): case when output type需要作类型兼容
Status CaseWhenExprNode::InferAttr(ExprAnalysisContext* ctx) {
    CHECK_TRUE(GetChildNum() == 2, kTypeError);
    CHECK_TRUE(when_expr_list()->GetChildNum() > 0, kTypeError);
    const TypeNode* type = nullptr;
    for (auto expr : when_expr_list()->children_) {
        auto expr_type = expr->GetOutputType();
        if (nullptr == type) {
            type = expr_type;
        } else if (expr_type->base() != node::kNull &&
                   type->base() != node::kNull) {
            CHECK_TRUE(
                type->Equals(expr_type), kTypeError,
                "fail infer case when expr attr: then return types and else "
                "return type aren't compatible");
        }
    }
    CHECK_TRUE(nullptr != else_expr(), kTypeError,
               "fail infer case when expr attr: else expr is nullptr");
    CHECK_TRUE(node::IsNullPrimary(else_expr()) ||
                   type->Equals(else_expr()->GetOutputType()),
               kTypeError,
               "fail infer case when expr attr: then return types and else "
               "return type aren't compatible");

    CHECK_TRUE(nullptr != type, kTypeError,
               "fail infer case when expr: output type is null");
    SetOutputType(type);
    SetNullable(true);
    return Status::OK();
}

bool IsSafeCast(const TypeNode* from_type, const TypeNode* target_type) {
    auto from_base = from_type->base();
    auto target_base = target_type->base();
    switch (target_base) {
        case kBool:
            return from_base == kBool;
        case kInt16:
            return from_base == kBool || from_base == kInt16;
        case kInt32:
            return from_base == kBool || from_base == kInt16 ||
                   from_base == kInt32;
        case kInt64:
            return from_base == kBool || from_type->IsInteger();
        case kFloat:
            return from_base == kBool || from_type->IsInteger() ||
                   from_base == kFloat;
        case kDouble:
            return from_base == kBool || from_type->IsArithmetic();
        case kTimestamp:
            return from_type->IsInteger();
        default:
            return false;
    }
}

Status InferBinaryArithmeticType(const TypeNode* left, const TypeNode* right,
                                 const TypeNode** output) {
    CHECK_TRUE(left != nullptr && right != nullptr, kTypeError);
    if (left->IsNull()) {
        *output = right;
    } else if (right->IsNull()) {
        *output = left;
    } else if (TypeEquals(left, right)) {
        *output = left;
    } else if (IsSafeCast(left, right)) {
        *output = right;
    } else if (IsSafeCast(right, left)) {
        *output = left;
    } else if (left->IsFloating() && right->IsInteger()) {
        *output = left;
    } else if (left->IsInteger() && right->IsFloating()) {
        *output = right;
    } else {
        return Status(common::kTypeError,
                      "Incompatible lhs and rhs type: " + left->GetName() +
                          ", " + right->GetName());
    }
    return Status::OK();
}

Status InferBinaryComparisionType(const TypeNode* left, const TypeNode* right,
                                  const TypeNode** output) {
    CHECK_TRUE(left != nullptr && right != nullptr, kTypeError);
    if (left->IsNull()) {
        *output = right;
    } else if (right->IsNull()) {
        *output = left;
    } else if (TypeEquals(left, right)) {
        *output = left;
    } else if (IsSafeCast(left, right)) {
        *output = right;
    } else if (IsSafeCast(right, left)) {
        *output = left;
    } else if (left->IsFloating() && right->IsInteger()) {
        *output = left;
    } else if (left->IsInteger() && right->IsFloating()) {
        *output = right;
    } else if (left->base() == node::kVarchar) {
        *output = left;
    } else if (right->base() == node::kVarchar) {
        *output = right;
    } else {
        return Status(common::kTypeError,
                      "Incompatible lhs and rhs type: " + left->GetName() +
                          ", " + right->GetName());
    }
    return Status::OK();
}

Status BinaryExpr::InferAttr(ExprAnalysisContext* ctx) {
    CHECK_TRUE(GetChildNum() == 2, kTypeError);
    auto left_type = GetChild(0)->GetOutputType();
    auto right_type = GetChild(1)->GetOutputType();
    bool nullable = GetChild(0)->nullable() || GetChild(1)->nullable();
    CHECK_TRUE(left_type != nullptr && right_type != nullptr, kTypeError);
    switch (GetOp()) {
        case kFnOpAdd:
        case kFnOpMinus:
        case kFnOpMulti:
        case kFnOpMod:
        case kFnOpDiv: {
            const TypeNode* top_type = nullptr;
            CHECK_STATUS(
                InferBinaryArithmeticType(left_type, right_type, &top_type));
            SetOutputType(top_type);
            SetNullable(nullable);
            break;
        }
        case kFnOpFDiv: {
            CHECK_TRUE((left_type->IsNull() || left_type->IsArithmetic()) &&
                           (right_type->IsNull() || right_type->IsArithmetic()),
                       kTypeError, "Invalid fdiv type: ", left_type->GetName(),
                       " / ", right_type->GetName());
            SetOutputType(ctx->node_manager()->MakeTypeNode(kDouble));
            SetNullable(nullable);
            break;
        }
        case kFnOpEq:
        case kFnOpNeq:
        case kFnOpLt:
        case kFnOpLe:
        case kFnOpGt:
        case kFnOpGe: {
            const TypeNode* top_type = nullptr;
            CHECK_STATUS(
                InferBinaryComparisionType(left_type, right_type, &top_type));
            SetOutputType(ctx->node_manager()->MakeTypeNode(node::kBool));
            SetNullable(nullable);
            break;
        }
        case kFnOpOr:
        case kFnOpXor:
        case kFnOpAnd: {
            const TypeNode* top_type = nullptr;
            CHECK_STATUS(
                InferBinaryArithmeticType(left_type, right_type, &top_type));
            SetOutputType(ctx->node_manager()->MakeTypeNode(node::kBool));
            SetNullable(nullable);
            break;
        }
        case kFnOpAt: {
<<<<<<< HEAD
            return ctx->InferAsUDF(this, "at");
=======
            CHECK_TRUE(left_type->base() == kList, kTypeError,
                       "At op should take list input");
            CHECK_TRUE(right_type->IsInteger(), kTypeError,
                       "At index should be integer");
            SetOutputType(left_type->GetGenericType(0));
            SetNullable(left_type->IsGenericNullable(0) || nullable);
>>>>>>> 128135a2
            break;
        }
        default:
            return Status(common::kTypeError,
                          "Unknown binary op type: " + ExprOpTypeName(GetOp()));
    }
    return Status::OK();
}

Status UnaryExpr::InferAttr(ExprAnalysisContext* ctx) {
    CHECK_TRUE(GetChildNum() == 1, kTypeError);
    auto dtype = GetChild(0)->GetOutputType();
    bool nullable = GetChild(0)->nullable();
    CHECK_TRUE(dtype != nullptr, kTypeError);
    switch (GetOp()) {
        case kFnOpNot: {
            CHECK_TRUE(dtype->IsArithmetic() || dtype->base() == kBool,
                       kTypeError,
                       "Invalid unary predicate type: ", dtype->GetName());
            SetOutputType(ctx->node_manager()->MakeTypeNode(node::kBool));
            SetNullable(nullable);
            break;
        }
        case kFnOpMinus: {
            CHECK_TRUE(dtype->IsArithmetic(), kTypeError,
                       "Invalid unary type for minus: ", dtype->GetName());
            SetOutputType(dtype);
            SetNullable(nullable);
            break;
        }
        case kFnOpBracket: {
            SetOutputType(dtype);
            SetNullable(nullable);
            break;
        }
        case kFnOpIsNull: {
            SetOutputType(ctx->node_manager()->MakeTypeNode(node::kBool));
            SetNullable(false);
            break;
        }
        case kFnOpNonNull: {
            SetOutputType(dtype);
            SetNullable(false);
            break;
        }
        default:
            return Status(common::kTypeError,
                          "Unknown unary op type: " + ExprOpTypeName(GetOp()));
    }
    return Status::OK();
}

Status CondExpr::InferAttr(ExprAnalysisContext* ctx) {
    CHECK_TRUE(GetCondition() != nullptr &&
                   GetCondition()->GetOutputType() != nullptr &&
                   GetCondition()->GetOutputType()->base() == node::kBool,
               kTypeError, "Condition must be boolean type");
    CHECK_TRUE(GetLeft() != nullptr && GetRight() != nullptr, kTypeError);
    auto left_type = GetLeft()->GetOutputType();
    auto right_type = GetRight()->GetOutputType();
    CHECK_TRUE(left_type != nullptr, kTypeError, kTypeError,
               "Unknown cond left type");
    CHECK_TRUE(right_type != nullptr, kTypeError, kTypeError,
               "Unknown cond right type");
    CHECK_TRUE(TypeEquals(left_type, right_type), kTypeError,
               "Condition's left and right type do not match: ",
               left_type->GetName(), " : ", right_type->GetName());
    this->SetOutputType(left_type);
    this->SetNullable(GetLeft()->nullable() || GetRight()->nullable());
    return Status::OK();
}

Status ExprAnalysisContext::InferAsUDF(node::ExprNode* expr,
                                       const std::string& name) {
    node::NodeManager nm;
    std::vector<node::ExprNode*> proxy_args;
    for (size_t i = 0; i < expr->GetChildNum(); ++i) {
        auto child = expr->GetChild(i);
        auto arg = nm.MakeExprIdNode("proxy_arg_" + std::to_string(i),
                                     node::ExprIdNode::GetNewId());
        arg->SetOutputType(child->GetOutputType());
        arg->SetNullable(child->nullable());
        proxy_args.push_back(arg);
    }
    node::ExprNode* transformed = nullptr;
    CHECK_STATUS(library()->Transform(name, proxy_args, &nm, &transformed),
                 "Resolve ", expr->GetExprString(), " as \"", name,
                 "\" failed");

    node::ExprNode* target_expr = nullptr;
    passes::ResolveFnAndAttrs resolver(&nm, library(), *schemas_context());
    CHECK_STATUS(resolver.VisitExpr(transformed, &target_expr), "Infer ",
                 expr->GetExprString(), " as \"", name, "\" failed");

    expr->SetOutputType(target_expr->GetOutputType());
    expr->SetNullable(target_expr->nullable());
    return Status::OK();
}

}  // namespace node
}  // namespace fesql<|MERGE_RESOLUTION|>--- conflicted
+++ resolved
@@ -292,16 +292,7 @@
             break;
         }
         case kFnOpAt: {
-<<<<<<< HEAD
             return ctx->InferAsUDF(this, "at");
-=======
-            CHECK_TRUE(left_type->base() == kList, kTypeError,
-                       "At op should take list input");
-            CHECK_TRUE(right_type->IsInteger(), kTypeError,
-                       "At index should be integer");
-            SetOutputType(left_type->GetGenericType(0));
-            SetNullable(left_type->IsGenericNullable(0) || nullable);
->>>>>>> 128135a2
             break;
         }
         default:
