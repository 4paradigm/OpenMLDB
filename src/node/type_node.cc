/*-------------------------------------------------------------------------
 * Copyright (C) 2019, 4paradigm
 * type_node.cc
 *
 * Author: chenjing
 * Date: 2019/10/11
 *--------------------------------------------------------------------------
 **/
#include "node/type_node.h"

namespace fesql {
namespace node {

bool TypeNode::IsBaseType() const {
    return IsNumber() || IsString() || IsTimestamp() || IsDate();
}
bool TypeNode::IsDate() const { return base_ == node::kDate; }
bool TypeNode::IsTuple() const { return base_ == node::kTuple; }
bool TypeNode::IsTupleNumbers() const {
    if (!IsTuple()) {
        return false;
    }
    for (auto type : generics_) {
        if (!type->IsNumber()) {
            return false;
        }
    }
    return true;
}
bool TypeNode::IsTimestamp() const { return base_ == node::kTimestamp; }
bool TypeNode::IsString() const { return base_ == node::kVarchar; }
bool TypeNode::IsArithmetic() const { return IsInteger() || IsFloating(); }
bool TypeNode::IsNumber() const { return IsInteger() || IsFloating(); }
bool TypeNode::IsNull() const { return base_ == node::kNull; }
bool TypeNode::IsBool() const { return base_ == node::kBool; }

bool TypeNode::IsInteger() const {
    return base_ == node::kBool || base_ == node::kInt16 ||
           base_ == node::kInt32 || base_ == node::kInt64;
}

bool TypeNode::IsFloating() const {
    return base_ == node::kFloat || base_ == node::kDouble;
}
<<<<<<< HEAD
Status TypeNode::CheckTypeNodeNotNull(const TypeNode* left_type) {
    CHECK_TRUE(nullptr != left_type, common::kTypeError, "null type node");
    return Status::OK();
}
=======

bool TypeNode::IsGeneric() const { return !generics_.empty(); }

>>>>>>> ce318c84
}  // namespace node
}  // namespace fesql<|MERGE_RESOLUTION|>--- conflicted
+++ resolved
@@ -42,15 +42,12 @@
 bool TypeNode::IsFloating() const {
     return base_ == node::kFloat || base_ == node::kDouble;
 }
-<<<<<<< HEAD
+
+bool TypeNode::IsGeneric() const { return !generics_.empty(); }
+
 Status TypeNode::CheckTypeNodeNotNull(const TypeNode* left_type) {
     CHECK_TRUE(nullptr != left_type, common::kTypeError, "null type node");
     return Status::OK();
 }
-=======
-
-bool TypeNode::IsGeneric() const { return !generics_.empty(); }
-
->>>>>>> ce318c84
 }  // namespace node
 }  // namespace fesql