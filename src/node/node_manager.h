// Copyright (C) 2019, 4paradigm
// memory_manager.h
//     负责FeSQL的基础元件（SQLNode, PlanNode)的创建和销毁
//     SQL的语法解析树、查询计划里面维护的只是这些节点的指针或者引用
// Author: chenjing
// Date: 2019/10/28

#ifndef SRC_NODE_NODE_MANAGER_H_
#define SRC_NODE_NODE_MANAGER_H_

#include <ctype.h>
#include <list>
#include <string>
#include <utility>
#include <vector>
#include "node/batch_plan_node.h"
#include "node/plan_node.h"
#include "node/sql_node.h"
#include "vm/physical_op.h"

namespace fesql {
namespace node {
class NodeManager {
 public:
    NodeManager()
        : parser_node_list_(),
          sql_node_list_list_(),
          plan_node_list_(),
          batch_plan_node_list_(),
          physical_plan_node_list_() {}

    ~NodeManager() {
        for (auto sql_node_ite = parser_node_list_.begin();
             sql_node_ite != parser_node_list_.end(); ++sql_node_ite) {
            delete (*sql_node_ite);
            sql_node_ite = parser_node_list_.erase(sql_node_ite);
        }

        for (auto sql_node_list_iter = sql_node_list_list_.begin();
             sql_node_list_iter != sql_node_list_list_.end();
             ++sql_node_list_iter) {
            delete (*sql_node_list_iter);
            sql_node_list_iter = sql_node_list_list_.erase(sql_node_list_iter);
        }

        for (auto plan_node_ite = plan_node_list_.begin();
             plan_node_ite != plan_node_list_.end(); ++plan_node_ite) {
            delete (*plan_node_ite);
            plan_node_ite = plan_node_list_.erase(plan_node_ite);
        }

        for (auto physical_node_list_iter = physical_plan_node_list_.begin();
             physical_node_list_iter != physical_plan_node_list_.end();
             ++physical_node_list_iter) {
            delete (*physical_node_list_iter);
            physical_node_list_iter =
                physical_plan_node_list_.erase(physical_node_list_iter);
        }
    }

    int GetParserNodeListSize() { return parser_node_list_.size(); }

    int GetPlanNodeListSize() { return plan_node_list_.size(); }

    // Make xxxPlanNode
    //    PlanNode *MakePlanNode(const PlanType &type);
    PlanNode *MakeLeafPlanNode(const PlanType &type);
    PlanNode *MakeUnaryPlanNode(const PlanType &type);
    PlanNode *MakeBinaryPlanNode(const PlanType &type);
    PlanNode *MakeMultiPlanNode(const PlanType &type);
    PlanNode *MakeMergeNode(int column_size);
    WindowPlanNode *MakeWindowPlanNode(int w_id);
    ProjectListNode *MakeProjectListPlanNode(const WindowPlanNode *w,
                                             const bool need_agg);
    FilterPlanNode *MakeFilterPlanNode(PlanNode *node,
                                       const ExprNode *condition);

    ProjectNode *MakeRowProjectNode(const int32_t pos, const std::string &name,
                                    node::ExprNode *expression);
    ProjectNode *MakeAggProjectNode(const int32_t pos, const std::string &name,
                                    node::ExprNode *expression,
                                    node::FrameNode *frame);
    PlanNode *MakeTablePlanNode(const std::string &node);
    PlanNode *MakeJoinNode(PlanNode *left, PlanNode *right, JoinType join_type,
                           const OrderByNode *order_by,
                           const ExprNode *condition);
    // Make SQLxxx Node
    QueryNode *MakeSelectQueryNode(
        bool is_distinct, SQLNodeList *select_list_ptr,
        SQLNodeList *tableref_list_ptr, ExprNode *where_expr,
        ExprListNode *group_expr_list, ExprNode *having_expr,
        ExprNode *order_expr_list, SQLNodeList *window_list_ptr,
        SQLNode *limit_ptr);
    QueryNode *MakeUnionQueryNode(QueryNode *left, QueryNode *right,
                                  bool is_all);
    TableRefNode *MakeTableNode(const std::string &name,
                                const std::string &alias);
    TableRefNode *MakeJoinNode(const TableRefNode *left,
                               const TableRefNode *right, const JoinType type,
                               const ExprNode *condition,
                               const std::string alias);
    TableRefNode *MakeLastJoinNode(const TableRefNode *left,
                                   const TableRefNode *right,
                                   const ExprNode *order,
                                   const ExprNode *condition,
                                   const std::string alias);
    TableRefNode *MakeQueryRefNode(const QueryNode *sub_query,
                                   const std::string &alias);

    ExprNode *MakeFuncNode(const std::string &name, const ExprListNode *args,
                           const SQLNode *over);
    ExprNode *MakeFuncNode(const FnDefNode *fn, const ExprListNode *args,
                           const SQLNode *over);

    ExprNode *MakeQueryExprNode(const QueryNode *query);
    SQLNode *MakeWindowDefNode(const std::string &name);
    SQLNode *MakeWindowDefNode(ExprListNode *partitions, ExprNode *orders,
                               SQLNode *frame);
    SQLNode *MakeWindowDefNode(SQLNodeList *union_tables,
                               ExprListNode *partitions, ExprNode *orders,
                               SQLNode *frame, bool instance_not_in_window);
    WindowDefNode *MergeWindow(const WindowDefNode *w1,
                               const WindowDefNode *w2);
    ExprNode *MakeOrderByNode(const ExprListNode *node_ptr, const bool is_asc);
    SQLNode *MakeFrameExtent(SQLNode *start, SQLNode *end);
    SQLNode *MakeFrameBound(BoundType bound_type);
    SQLNode *MakeFrameBound(BoundType bound_type, ExprNode *offset);
    SQLNode *MakeFrameBound(BoundType bound_type, int64_t offset);
    SQLNode *MakeFrameNode(FrameType frame_type, SQLNode *node_ptr,
                           ExprNode *frame_size);
    SQLNode *MakeFrameNode(FrameType frame_type, SQLNode *node_ptr);
    SQLNode *MakeFrameNode(FrameType frame_type, SQLNode *node_ptr,
                           int64_t maxsize);
    SQLNode *MakeFrameNode(FrameType frame_type, FrameExtent *frame_range,
                           FrameExtent *frame_rows, int64_t maxsize);
    FrameNode *MergeFrameNode(const FrameNode *frame1, const FrameNode *frame2);
    SQLNode *MakeLimitNode(int count);

    SQLNode *MakeNameNode(const std::string &name);
    SQLNode *MakeInsertTableNode(const std::string &table_name,
                                 const ExprListNode *column_names,
                                 const ExprListNode *values);
    SQLNode *MakeCreateTableNode(bool op_if_not_exist,
                                 const std::string &table_name,
                                 SQLNodeList *column_desc_list);
    SQLNode *MakeColumnDescNode(const std::string &column_name,
                                const DataType data_type, bool op_not_null);
    SQLNode *MakeColumnIndexNode(SQLNodeList *keys, SQLNode *ts, SQLNode *ttl,
                                 SQLNode *version);
    SQLNode *MakeColumnIndexNode(SQLNodeList *index_item_list);
    SQLNode *MakeKeyNode(SQLNodeList *key_list);
    SQLNode *MakeKeyNode(const std::string &key);
    SQLNode *MakeIndexKeyNode(const std::string &key);
    SQLNode *MakeIndexTsNode(const std::string &ts);
    SQLNode *MakeIndexTTLNode(ExprNode *ttl_expr);
    SQLNode *MakeIndexTTLTypeNode(const std::string &ttl_type);
    SQLNode *MakeIndexVersionNode(const std::string &version);
    SQLNode *MakeIndexVersionNode(const std::string &version, int count);

    SQLNode *MakeResTargetNode(ExprNode *node_ptr, const std::string &name);

    TypeNode *MakeTypeNode(fesql::node::DataType base);
    TypeNode *MakeTypeNode(fesql::node::DataType base,
                           const fesql::node::TypeNode &v1);
    TypeNode *MakeTypeNode(fesql::node::DataType base,
                           fesql::node::DataType v1);
    TypeNode *MakeTypeNode(fesql::node::DataType base, fesql::node::DataType v1,
                           fesql::node::DataType v2);

    ExprNode *MakeColumnRefNode(const std::string &column_name,
                                const std::string &relation_name,
                                const std::string &db_name);
    ExprNode *MakeColumnRefNode(const std::string &column_name,
                                const std::string &relation_name);
    ExprNode *MakeBetweenExpr(ExprNode *expr, ExprNode *left, ExprNode *right);
    ExprNode *MakeBinaryExprNode(ExprNode *left, ExprNode *right,
                                 FnOperator op);
    ExprNode *MakeUnaryExprNode(ExprNode *left, FnOperator op);
    ExprNode *MakeExprFrom(const ExprNode *node,
                           const std::string relation_name,
                           const std::string db_name);
    ExprNode *MakeExprIdNode(const std::string &name);
    // Make Fn Node
    ExprNode *MakeConstNode(int value);
    ExprNode *MakeConstNode(int64_t value, DataType unit);
    ExprNode *MakeConstNode(int64_t value);
    ExprNode *MakeConstNode(float value);
    ExprNode *MakeConstNode(double value);
    ExprNode *MakeConstNode(const std::string &value);
    ExprNode *MakeConstNode(const char *value);
    ExprNode *MakeConstNode();

    ExprNode *MakeAllNode(const std::string &relation_name);
    ExprNode *MakeAllNode(const std::string &relation_name,
                          const std::string &db_name);

    FnNode *MakeFnNode(const SQLNodeType &type);
    FnNodeList *MakeFnListNode();
    FnNode *MakeFnDefNode(const FnNode *header, const FnNodeList *block);
    FnNode *MakeFnHeaderNode(const std::string &name, FnNodeList *plist,
                             const TypeNode *return_type);

    FnNode *MakeFnParaNode(const std::string &name, const TypeNode *para_type);
    FnNode *MakeAssignNode(const std::string &name, ExprNode *expression);
    FnNode *MakeAssignNode(const std::string &name, ExprNode *expression,
                           const FnOperator op);
    FnNode *MakeReturnStmtNode(ExprNode *value);
    FnIfBlock *MakeFnIfBlock(const FnIfNode *if_node, const FnNodeList *block);
    FnElifBlock *MakeFnElifBlock(const FnElifNode *elif_node,
                                 const FnNodeList *block);
    FnIfElseBlock *MakeFnIfElseBlock(const FnIfBlock *if_block,
                                     const FnElseBlock *else_block);
    FnElseBlock *MakeFnElseBlock(const FnNodeList *block);
    FnNode *MakeIfStmtNode(const ExprNode *value);
    FnNode *MakeElifStmtNode(ExprNode *value);
    FnNode *MakeElseStmtNode();
    FnNode *MakeForInStmtNode(const std::string &var_name,
                              const ExprNode *value);

    SQLNode *MakeCmdNode(node::CmdType cmd_type);
    SQLNode *MakeCmdNode(node::CmdType cmd_type, const std::string &arg);
    SQLNode *MakeCmdNode(node::CmdType cmd_type, const std::string &index_name,
                         const std::string &table_name);
    SQLNode *MakeCreateIndexNode(const std::string &index_name,
                                 const std::string &table_name,
                                 ColumnIndexNode *index);
    // Make NodeList
    SQLNode *MakeExplainNode(const QueryNode *query,
                             node::ExplainType explain_type);
    SQLNodeList *MakeNodeList(SQLNode *node_ptr);
    SQLNodeList *MakeNodeList();

    ExprListNode *MakeExprList(ExprNode *node_ptr);
    ExprListNode *MakeExprList();

    DatasetNode *MakeDataset(const std::string &table);
    MapNode *MakeMapNode(const NodePointVector &nodes);
    node::FnForInBlock *MakeForInBlock(FnForInNode *for_in_node,
                                       FnNodeList *block);

    PlanNode *MakeSelectPlanNode(PlanNode *node);

    PlanNode *MakeGroupPlanNode(PlanNode *node, const ExprListNode *by_list);

    PlanNode *MakeProjectPlanNode(
        PlanNode *node, const std::string &table,
        const PlanNodeList &project_list,
        const std::vector<std::pair<uint32_t, uint32_t>> &pos_mapping);

    PlanNode *MakeLimitPlanNode(PlanNode *node, int limit_cnt);

    CreatePlanNode *MakeCreateTablePlanNode(std::string table_name,
                                            const NodePointVector &column_list);

    CmdPlanNode *MakeCmdPlanNode(const CmdNode *node);

    InsertPlanNode *MakeInsertPlanNode(const InsertStmt *node);

    FuncDefPlanNode *MakeFuncPlanNode(const FnNodeFnDef *node);

    PlanNode *MakeRenamePlanNode(PlanNode *node, const std::string alias_name);

    PlanNode *MakeSortPlanNode(PlanNode *node, const OrderByNode *order_list);

    PlanNode *MakeUnionPlanNode(PlanNode *left, PlanNode *right,
                                const bool is_all);

    PlanNode *MakeDistinctPlanNode(PlanNode *node);

    vm::PhysicalOpNode *RegisterNode(vm::PhysicalOpNode *node_ptr) {
        physical_plan_node_list_.push_back(node_ptr);
        return node_ptr;
    }

    node::ExprNode *MakeEqualCondition(const std::string &db1,
                                       const std::string &table1,
                                       const std::string &db2,
                                       const std::string &table2,
                                       const node::ExprListNode *expr_list);

    node::ExprNode *MakeAndExpr(ExprListNode *expr_list);
    node ::ExprListNode *BuildExprListFromSchemaSource(
        const vm::ColumnSourceList column_sources,
        const vm::SchemaSourceList &schema_souces);

    node::FrameNode *MergeFrameNodeWithCurrentHistoryFrame(FrameNode *frame1);

<<<<<<< HEAD
    SQLNode* MakeExternalFnDefNode(
        const std::string& function_name,
        void* function_ptr,
        node::TypeNode* ret_type,
        const std::vector<const node::TypeNode*>& arg_types,
        int variadic_pos);
=======
    SQLNode *MakeExternalFnDefNode(const std::string &function_name);
>>>>>>> 465d5062

    SQLNode *MakeUDFDefNode(const FnNodeFnDef *def);

    SQLNode *MakeUDAFDefNode(const ExprNode *init, const FnDefNode *update_func,
                             const FnDefNode *merge_func,
                             const FnDefNode *output_func);

 private:
    ProjectNode *MakeProjectNode(const int32_t pos, const std::string &name,
                                 const bool is_aggregation,
                                 node::ExprNode *expression,
                                 node::FrameNode *frame);

    SQLNode *RegisterNode(SQLNode *node_ptr) {
        parser_node_list_.push_back(node_ptr);
        return node_ptr;
    }

    ExprNode *RegisterNode(ExprNode *node_ptr) {
        parser_node_list_.push_back(node_ptr);
        return node_ptr;
    }

    FnNode *RegisterNode(FnNode *node_ptr) {
        parser_node_list_.push_back(node_ptr);
        return node_ptr;
    }
    PlanNode *RegisterNode(PlanNode *node_ptr) {
        plan_node_list_.push_back(node_ptr);
        return node_ptr;
    }

    SQLNodeList *RegisterNode(SQLNodeList *node_ptr) {
        sql_node_list_list_.push_back(node_ptr);
        return node_ptr;
    }

    std::list<SQLNode *> parser_node_list_;
    std::list<SQLNodeList *> sql_node_list_list_;
    std::list<node::PlanNode *> plan_node_list_;
    std::list<node::BatchPlanNode *> batch_plan_node_list_;
    std::list<vm::PhysicalOpNode *> physical_plan_node_list_;
};

}  // namespace node
}  // namespace fesql
#endif  // SRC_NODE_NODE_MANAGER_H_<|MERGE_RESOLUTION|>--- conflicted
+++ resolved
@@ -285,16 +285,13 @@
 
     node::FrameNode *MergeFrameNodeWithCurrentHistoryFrame(FrameNode *frame1);
 
-<<<<<<< HEAD
     SQLNode* MakeExternalFnDefNode(
         const std::string& function_name,
         void* function_ptr,
         node::TypeNode* ret_type,
         const std::vector<const node::TypeNode*>& arg_types,
         int variadic_pos);
-=======
-    SQLNode *MakeExternalFnDefNode(const std::string &function_name);
->>>>>>> 465d5062
+
 
     SQLNode *MakeUDFDefNode(const FnNodeFnDef *def);
 
