// Copyright (C) 2019, 4paradigm
// memory_manager.h
//     负责FeSQL的基础元件（SQLNode, PlanNode)的创建和销毁
//     SQL的语法解析树、查询计划里面维护的只是这些节点的指针或者引用
// Author: chenjing
// Date: 2019/10/28

#ifndef SRC_NODE_NODE_MANAGER_H_
#define SRC_NODE_NODE_MANAGER_H_

#include <ctype.h>
#include <list>
#include <string>
#include <utility>
#include <vector>
#include "node/batch_plan_node.h"
#include "node/plan_node.h"
#include "node/sql_node.h"
#include "vm/physical_op.h"

namespace fesql {
namespace node {
class NodeManager {
 public:
    NodeManager()
        : parser_node_list_(),
          sql_node_list_list_(),
          plan_node_list_(),
          batch_plan_node_list_(),
          physical_plan_node_list_() {}

    ~NodeManager() {
        for (auto sql_node_ite = parser_node_list_.begin();
             sql_node_ite != parser_node_list_.end(); ++sql_node_ite) {
            delete (*sql_node_ite);
            sql_node_ite = parser_node_list_.erase(sql_node_ite);
        }

        for (auto sql_node_list_iter = sql_node_list_list_.begin();
             sql_node_list_iter != sql_node_list_list_.end();
             ++sql_node_list_iter) {
            delete (*sql_node_list_iter);
            sql_node_list_iter = sql_node_list_list_.erase(sql_node_list_iter);
        }

        for (auto plan_node_ite = plan_node_list_.begin();
             plan_node_ite != plan_node_list_.end(); ++plan_node_ite) {
            delete (*plan_node_ite);
            plan_node_ite = plan_node_list_.erase(plan_node_ite);
        }

        for (auto physical_node_list_iter = physical_plan_node_list_.begin();
             physical_node_list_iter != physical_plan_node_list_.end();
             ++physical_node_list_iter) {
            delete (*physical_node_list_iter);
            physical_node_list_iter =
                physical_plan_node_list_.erase(physical_node_list_iter);
        }
    }

    int GetParserNodeListSize() { return parser_node_list_.size(); }

    int GetPlanNodeListSize() { return plan_node_list_.size(); }

    // Make xxxPlanNode
    //    PlanNode *MakePlanNode(const PlanType &type);
    PlanNode *MakeLeafPlanNode(const PlanType &type);
    PlanNode *MakeUnaryPlanNode(const PlanType &type);
    PlanNode *MakeBinaryPlanNode(const PlanType &type);
    PlanNode *MakeMultiPlanNode(const PlanType &type);
    PlanNode *MakeMergeNode(int column_size);
    WindowPlanNode *MakeWindowPlanNode(int w_id);
    ProjectListNode *MakeProjectListPlanNode(const WindowPlanNode *w,
                                             const bool need_agg);
    FilterPlanNode *MakeFilterPlanNode(PlanNode *node,
                                       const ExprNode *condition);

    ProjectNode *MakeRowProjectNode(const int32_t pos, const std::string &name,
                                    node::ExprNode *expression);
    ProjectNode *MakeAggProjectNode(const int32_t pos, const std::string &name,
                                    node::ExprNode *expression,
                                    node::FrameNode *frame);
    PlanNode *MakeTablePlanNode(const std::string &node);
    PlanNode *MakeJoinNode(PlanNode *left, PlanNode *right, JoinType join_type,
                           const OrderByNode *order_by,
                           const ExprNode *condition);
    // Make SQLxxx Node
    QueryNode *MakeSelectQueryNode(
        bool is_distinct, SQLNodeList *select_list_ptr,
        SQLNodeList *tableref_list_ptr, ExprNode *where_expr,
        ExprListNode *group_expr_list, ExprNode *having_expr,
        ExprNode *order_expr_list, SQLNodeList *window_list_ptr,
        SQLNode *limit_ptr);
    QueryNode *MakeUnionQueryNode(QueryNode *left, QueryNode *right,
                                  bool is_all);
    TableRefNode *MakeTableNode(const std::string &name,
                                const std::string &alias);
    TableRefNode *MakeJoinNode(const TableRefNode *left,
                               const TableRefNode *right, const JoinType type,
                               const ExprNode *condition,
                               const std::string alias);
    TableRefNode *MakeLastJoinNode(const TableRefNode *left,
                                   const TableRefNode *right,
                                   const ExprNode *order,
                                   const ExprNode *condition,
                                   const std::string alias);
    TableRefNode *MakeQueryRefNode(const QueryNode *sub_query,
                                   const std::string &alias);

<<<<<<< HEAD
    ExprNode *MakeFuncNode(const std::string &name, ExprListNode *args,
=======
    ExprNode *MakeCastNode(const node::DataType cast_type,
                           const ExprNode *expr);
    ExprNode *MakeTimeFuncNode(const TimeUnit time_unit,
                               const ExprListNode *args);
    ExprNode *MakeFuncNode(const std::string &name, const ExprListNode *args,
>>>>>>> ad2a7a68
                           const SQLNode *over);
    ExprNode *MakeFuncNode(const FnDefNode *fn, ExprListNode *args,
                           const SQLNode *over);

    ExprNode *MakeQueryExprNode(const QueryNode *query);
    SQLNode *MakeWindowDefNode(const std::string &name);
    SQLNode *MakeWindowDefNode(ExprListNode *partitions, ExprNode *orders,
                               SQLNode *frame);
    SQLNode *MakeWindowDefNode(SQLNodeList *union_tables,
                               ExprListNode *partitions, ExprNode *orders,
                               SQLNode *frame, bool instance_not_in_window);
    WindowDefNode *MergeWindow(const WindowDefNode *w1,
                               const WindowDefNode *w2);
    ExprNode *MakeOrderByNode(const ExprListNode *node_ptr, const bool is_asc);
    SQLNode *MakeFrameExtent(SQLNode *start, SQLNode *end);
    SQLNode *MakeFrameBound(BoundType bound_type);
    SQLNode *MakeFrameBound(BoundType bound_type, ExprNode *offset);
    SQLNode *MakeFrameBound(BoundType bound_type, int64_t offset);
    SQLNode *MakeFrameNode(FrameType frame_type, SQLNode *node_ptr,
                           ExprNode *frame_size);
    SQLNode *MakeFrameNode(FrameType frame_type, SQLNode *node_ptr);
    SQLNode *MakeFrameNode(FrameType frame_type, SQLNode *node_ptr,
                           int64_t maxsize);
    SQLNode *MakeFrameNode(FrameType frame_type, FrameExtent *frame_range,
                           FrameExtent *frame_rows, int64_t maxsize);
    FrameNode *MergeFrameNode(const FrameNode *frame1, const FrameNode *frame2);
    SQLNode *MakeLimitNode(int count);

    SQLNode *MakeNameNode(const std::string &name);
    SQLNode *MakeInsertTableNode(const std::string &table_name,
                                 const ExprListNode *column_names,
                                 const ExprListNode *values);
    SQLNode *MakeCreateTableNode(bool op_if_not_exist,
                                 const std::string &table_name,
                                 SQLNodeList *column_desc_list);
    SQLNode *MakeColumnDescNode(const std::string &column_name,
                                const DataType data_type, bool op_not_null);
    SQLNode *MakeColumnIndexNode(SQLNodeList *keys, SQLNode *ts, SQLNode *ttl,
                                 SQLNode *version);
    SQLNode *MakeColumnIndexNode(SQLNodeList *index_item_list);
    SQLNode *MakeKeyNode(SQLNodeList *key_list);
    SQLNode *MakeKeyNode(const std::string &key);
    SQLNode *MakeIndexKeyNode(const std::string &key);
    SQLNode *MakeIndexTsNode(const std::string &ts);
    SQLNode *MakeIndexTTLNode(ExprNode *ttl_expr);
    SQLNode *MakeIndexTTLTypeNode(const std::string &ttl_type);
    SQLNode *MakeIndexVersionNode(const std::string &version);
    SQLNode *MakeIndexVersionNode(const std::string &version, int count);

    SQLNode *MakeResTargetNode(ExprNode *node_ptr, const std::string &name);

    TypeNode *MakeTypeNode(fesql::node::DataType base);
    TypeNode *MakeTypeNode(fesql::node::DataType base,
                           fesql::node::TypeNode *v1);
    TypeNode *MakeTypeNode(fesql::node::DataType base,
                           fesql::node::DataType v1);
    TypeNode *MakeTypeNode(fesql::node::DataType base, fesql::node::DataType v1,
                           fesql::node::DataType v2);

    ExprNode *MakeColumnRefNode(const std::string &column_name,
                                const std::string &relation_name,
                                const std::string &db_name);
    ExprNode *MakeColumnRefNode(const std::string &column_name,
                                const std::string &relation_name);
    ExprNode *MakeBetweenExpr(ExprNode *expr, ExprNode *left, ExprNode *right);
    ExprNode *MakeBinaryExprNode(ExprNode *left, ExprNode *right,
                                 FnOperator op);
    ExprNode *MakeUnaryExprNode(ExprNode *left, FnOperator op);
    ExprNode *MakeExprFrom(const ExprNode *node,
                           const std::string relation_name,
                           const std::string db_name);
    ExprNode *MakeExprIdNode(const std::string &name);
    // Make Fn Node
    ExprNode *MakeConstNode(int16_t value);
    ExprNode *MakeConstNode(int value);
    ExprNode *MakeConstNode(int64_t value, DataType unit);
    ExprNode *MakeConstNode(int64_t value);
    ExprNode *MakeConstNode(float value);
    ExprNode *MakeConstNode(double value);
    ExprNode *MakeConstNode(const std::string &value);
    ExprNode *MakeConstNode(const char *value);
    ExprNode *MakeConstNode();
    ExprNode *MakeConstNodeINT16MAX();
    ExprNode *MakeConstNodeINT32MAX();
    ExprNode *MakeConstNodeINT64MAX();
    ExprNode *MakeConstNodeFLOATMAX();
    ExprNode *MakeConstNodeDOUBLEMAX();
    ExprNode *MakeConstNodeINT16MIN();
    ExprNode *MakeConstNodeINT32MIN();
    ExprNode *MakeConstNodeINT64MIN();
    ExprNode *MakeConstNodeFLOATMIN();
    ExprNode *MakeConstNodeDOUBLEMIN();

    ExprNode *MakeAllNode(const std::string &relation_name);
    ExprNode *MakeAllNode(const std::string &relation_name,
                          const std::string &db_name);

    FnNode *MakeFnNode(const SQLNodeType &type);
    FnNodeList *MakeFnListNode();
    FnNode *MakeFnDefNode(const FnNode *header, const FnNodeList *block);
    FnNode *MakeFnHeaderNode(const std::string &name, FnNodeList *plist,
                             const TypeNode *return_type);

    FnNode *MakeFnParaNode(const std::string &name, const TypeNode *para_type);
    FnNode *MakeAssignNode(const std::string &name, ExprNode *expression);
    FnNode *MakeAssignNode(const std::string &name, ExprNode *expression,
                           const FnOperator op);
    FnNode *MakeReturnStmtNode(ExprNode *value);
    FnIfBlock *MakeFnIfBlock(const FnIfNode *if_node, const FnNodeList *block);
    FnElifBlock *MakeFnElifBlock(const FnElifNode *elif_node,
                                 const FnNodeList *block);
    FnIfElseBlock *MakeFnIfElseBlock(const FnIfBlock *if_block,
                                     const FnElseBlock *else_block);
    FnElseBlock *MakeFnElseBlock(const FnNodeList *block);
    FnNode *MakeIfStmtNode(const ExprNode *value);
    FnNode *MakeElifStmtNode(ExprNode *value);
    FnNode *MakeElseStmtNode();
    FnNode *MakeForInStmtNode(const std::string &var_name,
                              const ExprNode *value);

    SQLNode *MakeCmdNode(node::CmdType cmd_type);
    SQLNode *MakeCmdNode(node::CmdType cmd_type, const std::string &arg);
    SQLNode *MakeCmdNode(node::CmdType cmd_type, const std::string &index_name,
                         const std::string &table_name);
    SQLNode *MakeCreateIndexNode(const std::string &index_name,
                                 const std::string &table_name,
                                 ColumnIndexNode *index);
    // Make NodeList
    SQLNode *MakeExplainNode(const QueryNode *query,
                             node::ExplainType explain_type);
    SQLNodeList *MakeNodeList(SQLNode *node_ptr);
    SQLNodeList *MakeNodeList();

    ExprListNode *MakeExprList(ExprNode *node_ptr);
    ExprListNode *MakeExprList();

    DatasetNode *MakeDataset(const std::string &table);
    MapNode *MakeMapNode(const NodePointVector &nodes);
    node::FnForInBlock *MakeForInBlock(FnForInNode *for_in_node,
                                       FnNodeList *block);

    PlanNode *MakeSelectPlanNode(PlanNode *node);

    PlanNode *MakeGroupPlanNode(PlanNode *node, const ExprListNode *by_list);

    PlanNode *MakeProjectPlanNode(
        PlanNode *node, const std::string &table,
        const PlanNodeList &project_list,
        const std::vector<std::pair<uint32_t, uint32_t>> &pos_mapping);

    PlanNode *MakeLimitPlanNode(PlanNode *node, int limit_cnt);

    CreatePlanNode *MakeCreateTablePlanNode(std::string table_name,
                                            const NodePointVector &column_list);

    CmdPlanNode *MakeCmdPlanNode(const CmdNode *node);

    InsertPlanNode *MakeInsertPlanNode(const InsertStmt *node);

    FuncDefPlanNode *MakeFuncPlanNode(const FnNodeFnDef *node);

    PlanNode *MakeRenamePlanNode(PlanNode *node, const std::string alias_name);

    PlanNode *MakeSortPlanNode(PlanNode *node, const OrderByNode *order_list);

    PlanNode *MakeUnionPlanNode(PlanNode *left, PlanNode *right,
                                const bool is_all);

    PlanNode *MakeDistinctPlanNode(PlanNode *node);

    vm::PhysicalOpNode *RegisterNode(vm::PhysicalOpNode *node_ptr) {
        physical_plan_node_list_.push_back(node_ptr);
        return node_ptr;
    }

    node::ExprNode *MakeEqualCondition(const std::string &db1,
                                       const std::string &table1,
                                       const std::string &db2,
                                       const std::string &table2,
                                       const node::ExprListNode *expr_list);

    node::ExprNode *MakeAndExpr(ExprListNode *expr_list);
    node ::ExprListNode *BuildExprListFromSchemaSource(
        const vm::ColumnSourceList column_sources,
        const vm::SchemaSourceList &schema_souces);

    node::FrameNode *MergeFrameNodeWithCurrentHistoryFrame(FrameNode *frame1);

    SQLNode *MakeExternalFnDefNode(
        const std::string &function_name, void *function_ptr,
        node::TypeNode *ret_type,
        const std::vector<const node::TypeNode *> &arg_types, int variadic_pos,
        bool return_by_arg);

    SQLNode *MakeUnresolvedFnDefNode(const std::string &function_name);

    SQLNode *MakeUDFDefNode(const FnNodeFnDef *def);

    SQLNode *MakeUDFByCodeGenDefNode(
        const std::vector<node::TypeNode *> &arg_types,
        node::TypeNode *ret_type);

    SQLNode *MakeUDAFDefNode(const ExprNode *init, const FnDefNode *update_func,
                             const FnDefNode *merge_func,
                             const FnDefNode *output_func);

 private:
    ProjectNode *MakeProjectNode(const int32_t pos, const std::string &name,
                                 const bool is_aggregation,
                                 node::ExprNode *expression,
                                 node::FrameNode *frame);

    SQLNode *RegisterNode(SQLNode *node_ptr) {
        parser_node_list_.push_back(node_ptr);
        return node_ptr;
    }

    ExprNode *RegisterNode(ExprNode *node_ptr) {
        parser_node_list_.push_back(node_ptr);
        return node_ptr;
    }

    FnNode *RegisterNode(FnNode *node_ptr) {
        parser_node_list_.push_back(node_ptr);
        return node_ptr;
    }
    PlanNode *RegisterNode(PlanNode *node_ptr) {
        plan_node_list_.push_back(node_ptr);
        return node_ptr;
    }

    SQLNodeList *RegisterNode(SQLNodeList *node_ptr) {
        sql_node_list_list_.push_back(node_ptr);
        return node_ptr;
    }

    std::list<SQLNode *> parser_node_list_;
    std::list<SQLNodeList *> sql_node_list_list_;
    std::list<node::PlanNode *> plan_node_list_;
    std::list<node::BatchPlanNode *> batch_plan_node_list_;
    std::list<vm::PhysicalOpNode *> physical_plan_node_list_;
};

}  // namespace node
}  // namespace fesql
#endif  // SRC_NODE_NODE_MANAGER_H_<|MERGE_RESOLUTION|>--- conflicted
+++ resolved
@@ -106,16 +106,11 @@
                                    const std::string alias);
     TableRefNode *MakeQueryRefNode(const QueryNode *sub_query,
                                    const std::string &alias);
-
-<<<<<<< HEAD
-    ExprNode *MakeFuncNode(const std::string &name, ExprListNode *args,
-=======
     ExprNode *MakeCastNode(const node::DataType cast_type,
                            const ExprNode *expr);
     ExprNode *MakeTimeFuncNode(const TimeUnit time_unit,
                                const ExprListNode *args);
     ExprNode *MakeFuncNode(const std::string &name, const ExprListNode *args,
->>>>>>> ad2a7a68
                            const SQLNode *over);
     ExprNode *MakeFuncNode(const FnDefNode *fn, ExprListNode *args,
                            const SQLNode *over);
