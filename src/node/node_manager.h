// Copyright (C) 2019, 4paradigm
// memory_manager.h
//     负责FeSQL的基础元件（SQLNode, PlanNode)的创建和销毁
//     SQL的语法解析树、查询计划里面维护的只是这些节点的指针或者引用
// Author: chenjing
// Date: 2019/10/28

#ifndef SRC_NODE_NODE_MANAGER_H_
#define SRC_NODE_NODE_MANAGER_H_

#include <ctype.h>
#include <list>
#include <string>
#include "node/batch_plan_node.h"
#include "node/plan_node.h"
#include "node/sql_node.h"

namespace fesql {
namespace node {
class NodeManager {
 public:
    NodeManager()
        : parser_node_list_(),
          sql_node_list_list_(),
          plan_node_list_(),
          batch_plan_node_list_() {}

    ~NodeManager() {
        for (auto sql_node_ite = parser_node_list_.begin();
             sql_node_ite != parser_node_list_.end(); ++sql_node_ite) {
            delete (*sql_node_ite);
            sql_node_ite = parser_node_list_.erase(sql_node_ite);
        }

        for (auto plan_node_ite = plan_node_list_.begin();
             plan_node_ite != plan_node_list_.end(); ++plan_node_ite) {
            delete (*plan_node_ite);
            plan_node_ite = plan_node_list_.erase(plan_node_ite);
        }

        for (auto sql_node_list_iter = sql_node_list_list_.begin();
             sql_node_list_iter != sql_node_list_list_.end();
             ++sql_node_list_iter) {
            delete (*sql_node_list_iter);
            sql_node_list_iter = sql_node_list_list_.erase(sql_node_list_iter);
        }
    }

    int GetParserNodeListSize() { return parser_node_list_.size(); }

    int GetPlanNodeListSize() { return plan_node_list_.size(); }

    // Make xxxPlanNode
    PlanNode *MakePlanNode(const PlanType &type);
    PlanNode *MakeLeafPlanNode(const PlanType &type);
    PlanNode *MakeUnaryPlanNode(const PlanType &type);
    PlanNode *MakeBinaryPlanNode(const PlanType &type);
    PlanNode *MakeMultiPlanNode(const PlanType &type);
    PlanNode *MakeMergeNode(int column_size);
    WindowPlanNode *MakeWindowPlanNode(int w_id);
    ProjectListPlanNode *MakeProjectListPlanNode(const std::string &table,
                                                 WindowPlanNode *w);
    WindowPlanNode *MakeWindowPlanNode(int64_t start, int64_t end,
                                       bool is_range_between);
    ScanPlanNode *MakeSeqScanPlanNode(const std::string &table);
    ScanPlanNode *MakeIndexScanPlanNode(const std::string &table);
    ProjectPlanNode *MakeProjectPlanNode(node::SQLNode *expression,
                                         const std::string &name,
                                         const std::string &table,
                                         const std::string &w);
    // Make SQLxxx Node
    SQLNode *MakeSQLNode(const SQLNodeType &type);
    SQLNode *MakeSelectStmtNode(SQLNodeList *select_list_ptr_,
                                SQLNodeList *tableref_list_ptr,
                                SQLNodeList *window_clause_ptr,
                                SQLNode *limit_clause_ptr);
    SQLNode *MakeTableNode(const std::string &name, const std::string &alias);
    ExprNode *MakeFuncNode(const std::string &name, SQLNodeList *args,
                           SQLNode *over);
    SQLNode *MakeWindowDefNode(const std::string &name);
    SQLNode *MakeWindowDefNode(ExprListNode *partitions, ExprListNode *orders,
                               SQLNode *frame);
    SQLNode *MakeOrderByNode(SQLNode *node_ptr);
    SQLNode *MakeFrameNode(SQLNode *start, SQLNode *end);
    SQLNode *MakeFrameBound(SQLNodeType bound_type);
    SQLNode *MakeFrameBound(SQLNodeType bound_type, ExprNode *offset);
    SQLNode *MakeRangeFrameNode(SQLNode *node_ptr);
    SQLNode *MakeRowsFrameNode(SQLNode *node_ptr);
    SQLNode *MakeLimitNode(int count);

    SQLNode *MakeNameNode(const std::string &name);
    SQLNode *MakeInsertTableNode(const std::string &table_name,
                                 const ExprListNode *column_names,
                                 const ExprListNode *values);
    SQLNode *MakeCreateTableNode(bool op_if_not_exist,
                                 const std::string &table_name,
                                 SQLNodeList *column_desc_list);
    SQLNode *MakeColumnDescNode(const std::string &column_name,
                                const DataType data_type, bool op_not_null);
    SQLNode *MakeColumnIndexNode(SQLNodeList *keys, SQLNode *ts, SQLNode *ttl,
                                 SQLNode *version);
    SQLNode *MakeColumnIndexNode(SQLNodeList *index_item_list);
    SQLNode *MakeKeyNode(SQLNodeList *key_list);
    SQLNode *MakeKeyNode(const std::string &key);
    SQLNode *MakeIndexKeyNode(const std::string &key);
    SQLNode *MakeIndexTsNode(const std::string &ts);
    SQLNode *MakeIndexTTLNode(ExprNode *ttl_expr);
    SQLNode *MakeIndexVersionNode(const std::string &version);
    SQLNode *MakeIndexVersionNode(const std::string &version, int count);

    SQLNode *MakeResTargetNode(ExprNode *node_ptr, const std::string &name);

    TypeNode *MakeTypeNode(fesql::node::DataType base);
    TypeNode *MakeTypeNode(fesql::node::DataType base,
                           fesql::node::DataType v1);
    TypeNode *MakeTypeNode(fesql::node::DataType base, fesql::node::DataType v1,
                           fesql::node::DataType v2);
    ExprNode *MakeColumnRefNode(const std::string &column_name,
                                const std::string &relation_name);
    ExprNode *MakeBinaryExprNode(ExprNode *left, ExprNode *right,
                                 FnOperator op);
    ExprNode *MakeUnaryExprNode(ExprNode *left, FnOperator op);
    ExprNode *MakeFnIdNode(const std::string &name);
    // Make Fn Node
    ExprNode *MakeConstNode(int value);
    ExprNode *MakeConstNode(int64_t value, DataType unit);
    ExprNode *MakeConstNode(int64_t value);
    ExprNode *MakeConstNode(float value);
    ExprNode *MakeConstNode(double value);
    ExprNode *MakeConstNode(const std::string &value);
    ExprNode *MakeConstNode(const char *value);
    ExprNode *MakeConstNode();

    ExprNode *MakeAllNode(const std::string &relation_name);

    FnNode *MakeFnNode(const SQLNodeType &type);
    FnNodeList *MakeFnListNode();
    FnNode *MakeFnDefNode(const FnNode *header, const FnNodeList *block);
    FnNode *MakeFnHeaderNode(const std::string &name, FnNodeList *plist,
                             const TypeNode *return_type);

    FnNode *MakeFnParaNode(const std::string &name, const TypeNode *para_type);
    FnNode *MakeAssignNode(const std::string &name, ExprNode *expression);
    FnNode *MakeAssignNode(const std::string &name, ExprNode *expression,
                           const FnOperator op);
    FnNode *MakeReturnStmtNode(ExprNode *value);
    FnIfBlock *MakeFnIfBlock(const FnIfNode *if_node, const FnNodeList *block);
    FnElifBlock *MakeFnElifBlock(const FnElifNode *elif_node,
                                 const FnNodeList *block);
    FnIfElseBlock *MakeFnIfElseBlock(const FnIfBlock *if_block,
                                     const FnElseBlock *else_block);
    FnElseBlock *MakeFnElseBlock(const FnNodeList *block);
    FnNode *MakeIfStmtNode(const ExprNode *value);
    FnNode *MakeElifStmtNode(ExprNode *value);
    FnNode *MakeElseStmtNode();
    FnNode *MakeForInStmtNode(const std::string &var_name,
                              const ExprNode *value);

    SQLNode *MakeCmdNode(node::CmdType cmd_type);
    SQLNode *MakeCmdNode(node::CmdType cmd_type, const std::string &arg);
    // Make NodeList
    SQLNodeList *MakeNodeList(SQLNode *node_ptr);
    SQLNodeList *MakeNodeList();

    ExprListNode *MakeExprList(ExprNode *node_ptr);
    ExprListNode *MakeExprList();

<<<<<<< HEAD
    DatasetNode *MakeDataset(const std::string &table);
    MapNode *MakeMapNode(const NodePointVector &nodes);
=======
    node::FnForInBlock *MakeForInBlock(FnForInNode *for_in_node,
                                       FnNodeList *block);
>>>>>>> a32bbecd

 private:
    SQLNode *RegisterNode(SQLNode *node_ptr) {
        parser_node_list_.push_back(node_ptr);
        return node_ptr;
    }

    ExprNode *RegisterNode(ExprNode *node_ptr) {
        parser_node_list_.push_back(node_ptr);
        return node_ptr;
    }

    FnNode *RegisterNode(FnNode *node_ptr) {
        parser_node_list_.push_back(node_ptr);
        return node_ptr;
    }
    PlanNode *RegisterNode(PlanNode *node_ptr) {
        plan_node_list_.push_back(node_ptr);
        return node_ptr;
    }

    SQLNodeList *RegisterNode(SQLNodeList *node_ptr) {
        sql_node_list_list_.push_back(node_ptr);
        return node_ptr;
    }

    std::list<SQLNode *> parser_node_list_;
    std::list<SQLNodeList *> sql_node_list_list_;
    std::list<node::PlanNode *> plan_node_list_;
    std::list<node::BatchPlanNode *> batch_plan_node_list_;
};

}  // namespace node
}  // namespace fesql
#endif  // SRC_NODE_NODE_MANAGER_H_<|MERGE_RESOLUTION|>--- conflicted
+++ resolved
@@ -165,13 +165,10 @@
     ExprListNode *MakeExprList(ExprNode *node_ptr);
     ExprListNode *MakeExprList();
 
-<<<<<<< HEAD
     DatasetNode *MakeDataset(const std::string &table);
     MapNode *MakeMapNode(const NodePointVector &nodes);
-=======
     node::FnForInBlock *MakeForInBlock(FnForInNode *for_in_node,
                                        FnNodeList *block);
->>>>>>> a32bbecd
 
  private:
     SQLNode *RegisterNode(SQLNode *node_ptr) {
