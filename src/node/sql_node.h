--- conflicted
+++ resolved
@@ -78,21 +78,8 @@
 
 inline const std::string FnNodeName(const SQLNodeType &type) {
     switch (type) {
-<<<<<<< HEAD
-        case kPrimary: return "primary";
-        case kFnDef:return "def";
-        case kFnValue:return "value";
-        case kFnId:return "id";
-        case kFnAssignStmt:return "=";
-        case kFnReturnStmt:return "return";
-        case kFnExpr:return "expr";
-        case kFnExprBinary:return "bexpr";
-        case kFnExprUnary:return "uexpr";
-        case kFnPara:return "para";
-        case kFnParaList:return "plist";
-        case kFnList:return "fulist";
-        default: return "unknowFn";
-=======
+        case kPrimary: 
+            return "primary";
         case kFnDef:
             return "def";
         case kFnValue:
@@ -117,7 +104,6 @@
             return "funlist";
         default:
             return "unknowFn";
->>>>>>> b2d67096
     }
 }
 
@@ -497,22 +483,11 @@
 
     bool GetIsAgg() const { return is_agg_; }
 
-<<<<<<< HEAD
-    void SetAgg(bool is_agg) {
-        is_agg_ = is_agg;
-    }
-
+    void SetAgg(bool is_agg) { is_agg_ = is_agg; }
+    NodePointVector &GetArgs() { return args_; }
     const NodePointVector &GetArgs() const {
         return args_;
     }
-
-    NodePointVector &GetArgs() {
-        return args_;
-    }
-=======
-    void SetAgg(bool is_agg) { is_agg_ = is_agg; }
-    NodePointVector &GetArgs() { return args_; }
->>>>>>> b2d67096
 
  private:
     bool is_agg_;
@@ -566,7 +541,6 @@
     ~SelectStmt() {}
 
     // Getter and Setter
-<<<<<<< HEAD
     const NodePointVector &GetSelectList() const {
         return select_list_ptr_;
     }
@@ -574,13 +548,9 @@
     NodePointVector &GetSelectList() {
         return select_list_ptr_;
     }
-=======
-    NodePointVector &GetSelectList() { return select_list_ptr_; }
->>>>>>> b2d67096
 
     SQLNode *GetLimit() const { return limit_ptr_; }
 
-<<<<<<< HEAD
     const NodePointVector &GetTableRefList() const {
         return tableref_list_ptr_;
     }
@@ -596,11 +566,6 @@
     NodePointVector &GetWindowList() {
         return window_list_ptr_;
     }
-=======
-    NodePointVector &GetTableRefList() { return tableref_list_ptr_; }
-
-    NodePointVector &GetWindowList() { return window_list_ptr_; }
->>>>>>> b2d67096
 
     void SetLimit(SQLNode *limit) { limit_ptr_ = limit; }
 
@@ -738,6 +703,7 @@
     ~CreateStmt() {}
 
     NodePointVector &GetColumnDefList() { return column_desc_list_; }
+    const NodePointVector &GetColumnDefList() const { return column_desc_list_; }
 
     std::string GetTableName() const { return table_name_; }
 
