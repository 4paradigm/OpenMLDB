/*
 * parser/node.h
 * Copyright (C) 2019 chenjing <chenjing@4paradigm.com>
 * Licensed under the Apache License, Version 2.0 (the "License");
 * you may not use this file except in compliance with the License.
 * You may obtain a copy of the License at
 *
 *    http://www.apache.org/licenses/LICENSE-2.0
 *
 * Unless required by applicable law or agreed to in writing, software
 * distributed under the License is distributed on an "AS IS" BASIS,
 * WITHOUT WARRANTIES OR CONDITIONS OF ANY KIND, either express or implied.
 * See the License for the specific language governing permissions and
 * limitations under the License.
 */

#ifndef SRC_NODE_SQL_NODE_H_
#define SRC_NODE_SQL_NODE_H_

#include <glog/logging.h>
#include <iostream>
#include <map>
#include <memory>
#include <string>
#include <vector>
#include "boost/algorithm/string.hpp"
#include "boost/filesystem/operations.hpp"
#include "boost/lexical_cast.hpp"
#include "node/expr_node.h"
#include "node/node_enum.h"

// fwd
namespace fesql::udf {
class LLVMUDFGenBase;
}

namespace fesql {
namespace node {

// Global methods
std::string NameOfSQLNodeType(const SQLNodeType &type);

inline const std::string CmdTypeName(const CmdType &type) {
    switch (type) {
        case kCmdShowDatabases:
            return "show databases";
        case kCmdShowTables:
            return "show tables";
        case kCmdUseDatabase:
            return "use database";
        case kCmdCreateDatabase:
            return "create database";
        case kCmdSource:
            return "create table";
        case kCmdCreateGroup:
            return "create group";
        case kCmdDescTable:
            return "desc table";
        case kCmdDropTable:
            return "drop table";
        case kCmdExit:
            return "exit";
        default:
            return "unknown cmd type";
    }
}

inline const std::string ExplainTypeName(const ExplainType &explain_type) {
    switch (explain_type) {
        case kExplainLogical:
            return "logical";
        case kExplainPhysical:
            return "physical";
        default: {
            return "Unknow";
        }
    }
}

inline const std::string JoinTypeName(const JoinType &type) {
    switch (type) {
        case kJoinTypeFull:
            return "FullJoin";
        case kJoinTypeLast:
            return "LastJoin";
        case kJoinTypeLeft:
            return "LeftJoin";
        case kJoinTypeRight:
            return "RightJoin";
        case kJoinTypeInner:
            return "InnerJoin";
        case kJoinTypeConcat:
            return "kJoinTypeConcat";
        default: {
            return "Unknow";
        }
    }
}
inline const std::string ExprOpTypeName(const FnOperator &op) {
    switch (op) {
        case kFnOpAdd:
            return "+";
        case kFnOpMinus:
            return "-";
        case kFnOpMulti:
            return "*";
        case kFnOpDiv:
            return "DIV";
        case kFnOpFDiv:
            return "/";
        case kFnOpMod:
            return "%";
        case kFnOpAnd:
            return "AND";
        case kFnOpOr:
            return "OR";
        case kFnOpXor:
            return "XOR";
        case kFnOpNot:
            return "NOT";
        case kFnOpEq:
            return "=";
        case kFnOpNeq:
            return "!=";
        case kFnOpGt:
            return ">";
        case kFnOpGe:
            return ">=";
        case kFnOpLt:
            return "<";
        case kFnOpLe:
            return "<=";
        case kFnOpAt:
            return "[]";
        case kFnOpDot:
            return ".";
        case kFnOpLike:
            return "LIKE";
        case kFnOpIn:
            return "IN";
        case kFnOpBracket:
            return "()";
        case kFnOpIsNull:
            return "IS_NULL";
        case kFnOpNone:
            return "NONE";
        default:
            return "UNKNOWN";
    }
}
inline const std::string TableRefTypeName(const TableRefType &type) {
    switch (type) {
        case kRefQuery:
            return "kQuery";
        case kRefJoin:
            return "kJoin";
        case kRefTable:
            return "kTable";
        default: {
            return "unknow";
        }
    }
}
inline const std::string QueryTypeName(const QueryType &type) {
    switch (type) {
        case kQuerySelect:
            return "kQuerySelect";
        case kQueryUnion:
            return "kQueryUnion";
        case kQuerySub:
            return "kQuerySub";
        default: {
            return "unknow";
        }
    }
}
inline const std::string ExprTypeName(const ExprType &type) {
    switch (type) {
        case kExprPrimary:
            return "primary";
        case kExprId:
            return "id";
        case kExprBinary:
            return "binary";
        case kExprUnary:
            return "unary";
        case kExprCall:
            return "function";
        case kExprCase:
            return "case";
        case kExprWhen:
            return "when";
        case kExprBetween:
            return "between";
        case kExprColumnRef:
            return "column ref";
        case kExprCast:
            return "cast";
        case kExprAll:
            return "all";
        case kExprStruct:
            return "struct";
        case kExprQuery:
            return "query";
        case kExprOrder:
            return "order";
        case kExprGetField:
            return "get field";
        case kExprCond:
            return "cond";
        case kExprUnknow:
            return "unknow";
        default:
            return "unknown expr type";
    }
}

inline const std::string TimeUnitName(const TimeUnit &time_unit) {
    switch (time_unit) {
        case kTimeUnitYear:
            return "year";
        case kTimeUnitMonth:
            return "month";
        case kTimeUnitWeek:
            return "week";
        case kTimeUnitDay:
            return "dayofmonth";
        case kTimeUnitHour:
            return "hour";
        case kTimeUnitMinute:
            return "minute";
        case kTimeUnitSecond:
            return "second";
        case kTimeUnitMilliSecond:
            return "millisecond";
        case kTimeUnitMicroSecond:
            return "microsecond";
        default: {
            return "unknow";
        }
    }
    return "unknow";
}
inline const std::string FrameTypeName(const FrameType &type) {
    switch (type) {
        case fesql::node::kFrameRange:
            return "RANGE";
        case fesql::node::kFrameRows:
            return "ROWS";
        case fesql::node::kFrameRowsRange:
            return "ROWS_RANGE";
    }
    return "";
}

inline const std::string BoundTypeName(const BoundType &type) {
    switch (type) {
        case fesql::node::kPrecedingUnbound:
            return "PRECEDING UNBOUND";
        case fesql::node::kPreceding:
            return "PRECEDING";
        case fesql::node::kCurrent:
            return "CURRENT";
        case fesql::node::kFollowing:
            return "FOLLOWING";
        case fesql::node::kFollowingUnbound:
            return "FOLLOWING UNBOUND";
        default:
            return "UNKNOW";
    }
    return "";
}
inline const std::string DataTypeName(const DataType &type) {
    switch (type) {
        case fesql::node::kBool:
            return "bool";
        case fesql::node::kInt16:
            return "int16";
        case fesql::node::kInt32:
            return "int32";
        case fesql::node::kInt64:
            return "int64";
        case fesql::node::kFloat:
            return "float";
        case fesql::node::kDouble:
            return "double";
        case fesql::node::kVarchar:
            return "string";
        case fesql::node::kTimestamp:
            return "timestamp";
        case fesql::node::kDate:
            return "date";
        case fesql::node::kList:
            return "list";
        case fesql::node::kMap:
            return "map";
        case fesql::node::kIterator:
            return "iterator";
        case fesql::node::kRow:
            return "row";
        case fesql::node::kSecond:
            return "second";
        case fesql::node::kMinute:
            return "minute";
        case fesql::node::kHour:
            return "hour";
        case fesql::node::kNull:
            return "null";
        case fesql::node::kVoid:
            return "void";
        case fesql::node::kPlaceholder:
            return "placeholder";
        case fesql::node::kOpaque:
            return "opaque";
        case fesql::node::kTuple:
            return "tuple";
        default:
            return "unknown";
    }
    return "";
}

inline const std::string FnNodeName(const SQLNodeType &type) {
    switch (type) {
        case kFnDef:
            return "def";
        case kFnValue:
            return "value";
        case kFnAssignStmt:
            return "=";
        case kFnReturnStmt:
            return "return";
        case kFnPara:
            return "para";
        case kFnParaList:
            return "plist";
        case kFnList:
            return "funlist";
        default:
            return "unknowFn";
    }
}

inline const std::string RoleTypeName(RoleType type) {
    switch (type) {
        case kLeader:
            return "leader";
        case kFollower:
            return "follower";
        default:
            return "unknow";
    }
}

class NodeBase {
 public:
    virtual ~NodeBase() {}
};

class SQLNode : public NodeBase {
 public:
    SQLNode(const SQLNodeType &type, uint32_t line_num, uint32_t location)
        : type_(type), line_num_(line_num), location_(location) {}

    virtual ~SQLNode() {}

    virtual void Print(std::ostream &output, const std::string &tab) const;

    const SQLNodeType GetType() const { return type_; }

    uint32_t GetLineNum() const { return line_num_; }

    uint32_t GetLocation() const { return location_; }

    virtual bool Equals(const SQLNode *node) const;
    friend std::ostream &operator<<(std::ostream &output, const SQLNode &thiz);
    SQLNodeType type_;

    std::string GetTreeString() const {
        std::stringstream ss;
        this->Print(ss, "");
        return ss.str();
    }

 private:
    uint32_t line_num_;
    uint32_t location_;
};

typedef std::vector<SQLNode *> NodePointVector;

class SQLNodeList : public NodeBase {
 public:
    SQLNodeList() {}
    virtual ~SQLNodeList() {}
    void PushBack(SQLNode *node_ptr) { list_.push_back(node_ptr); }
    const bool IsEmpty() const { return list_.empty(); }
    const int GetSize() const { return list_.size(); }
    const std::vector<SQLNode *> &GetList() const { return list_; }
    void Print(std::ostream &output, const std::string &tab) const;
    virtual bool Equals(const SQLNodeList *that) const;

 private:
    std::vector<SQLNode *> list_;
};

class TypeNode;

class ExprNode : public SQLNode {
 public:
    explicit ExprNode(ExprType expr_type)
        : SQLNode(kExpr, 0, 0), expr_type_(expr_type) {}
    ~ExprNode() {}
    void AddChild(ExprNode *expr) { children_.push_back(expr); }
    void SetChild(size_t idx, ExprNode *expr) { children_[idx] = expr; }
    ExprNode *GetChild(size_t idx) const { return children_[idx]; }
    uint32_t GetChildNum() const { return children_.size(); }

    const ExprType GetExprType() const { return expr_type_; }
    void PushBack(ExprNode *node_ptr) { children_.push_back(node_ptr); }

    std::vector<ExprNode *> children_;
    void Print(std::ostream &output, const std::string &org_tab) const override;
    virtual const std::string GetExprString() const;
    virtual const std::string GenerateExpressionName() const;
    virtual bool Equals(const ExprNode *that) const;

    const ExprType expr_type_;

    const TypeNode *GetOutputType() const { return output_type_; }
    void SetOutputType(const TypeNode *dtype) { output_type_ = dtype; }

    bool nullable() const { return nullable_; }
    void SetNullable(bool flag) { nullable_ = flag; }

    /**
     * Infer static attributes of expression; Including
     *
     * - output type: abstract type node of expression output
     * - nullable: whether output can be null
     */
    virtual Status InferAttr(ExprAnalysisContext *ctx) {
        return Status(common::kUnSupport,
                      "Not implemented: " + GetExprString());
    }

<<<<<<< HEAD
    static bool IsSafeCast(const TypeNode &from_type,
                           const TypeNode &target_type);

    static bool IsIntFloat2PointerCast(const TypeNode &left_type,
                                       const TypeNode &right_type);
    static Status InferNumberCastTypes(const TypeNode &left_type,
                                       const TypeNode &right_type,
                                       TypeNode *output_type);

    static Status AndTypeAccept(const TypeNode &lhs, const TypeNode &rhs,
                                TypeNode *output_type);
    static Status LShiftTypeAccept(const TypeNode &lhs, const TypeNode &rhs,
                                   TypeNode *output_type);
    static Status AddTypeAccept(const TypeNode &lhs, const TypeNode &rhs,
                                TypeNode *output_type);
    static Status SubTypeAccept(const TypeNode &lhs, const TypeNode &rhs,
                                TypeNode *output_type);
    static Status IsCastAccept(const TypeNode &left_type,
                               const TypeNode &right_type,
                               TypeNode *output_type);

    static Status MultiTypeAccept(const TypeNode &left_type,
                                  const TypeNode &right_type,
                                  TypeNode *output_type);
    static Status FDivTypeAccept(const TypeNode &left_type,
                                 const TypeNode &right_type,
                                 TypeNode *output_type);
    static Status SDivTypeAccept(const TypeNode &left_type,
                                 const TypeNode &right_type,
                                 TypeNode *output_type);
    static Status ModTypeAccept(const TypeNode &left_type,
                                const TypeNode &right_type,
                                TypeNode *output_type);
    static Status NotTypeAccept(const TypeNode &left_type,
                                 TypeNode *output_type);
    static Status CompareTypeAccept(const TypeNode &left_type,
                                    const TypeNode &right_type,
                                    TypeNode *output_type);
    static Status LogicalOpTypeAccept(const TypeNode &left_type,
                                      const TypeNode &right_type,
                                      TypeNode *output_type);
=======
    /**
     * Determinie whether expression require iterative input
     * at specified position. This will affect lambdafy
     * process on the expression.
     */
    virtual bool RequireListAt(ExprAnalysisContext *ctx, size_t index) const {
        return false;
    }
    /**
     * Determinie whether expression will return list type.
     */
    virtual bool IsListReturn(ExprAnalysisContext *ctx) const { return false; }
>>>>>>> ce318c84

 private:
    const TypeNode *output_type_ = nullptr;
    bool nullable_ = true;
};

class ExprListNode : public ExprNode {
 public:
    ExprListNode() : ExprNode(kExprList) {}
    void Print(std::ostream &output, const std::string &org_tab) const;
    const bool IsEmpty() const { return children_.empty(); }
    const std::string GetExprString() const;
};
class FnNode : public SQLNode {
 public:
    FnNode() : SQLNode(kFn, 0, 0), indent(0) {}
    explicit FnNode(SQLNodeType type) : SQLNode(type, 0, 0), indent(0) {}

 public:
    int32_t indent;
};
class FnNodeList : public FnNode {
 public:
    FnNodeList() : FnNode(kFnList) {}

    const std::vector<FnNode *> &GetChildren() const { return children; }

    void AddChild(FnNode *child) { children.push_back(child); }
    void Print(std::ostream &output, const std::string &org_tab) const;
    std::vector<FnNode *> children;
};

class OrderByNode : public ExprNode {
 public:
    explicit OrderByNode(const ExprListNode *order, bool is_asc)
        : ExprNode(kExprOrder), is_asc_(is_asc), order_by_(order) {}
    ~OrderByNode() {}

    void Print(std::ostream &output, const std::string &org_tab) const;
    const std::string GetExprString() const;
    virtual bool Equals(const ExprNode *that) const;

    const ExprListNode *order_by() const { return order_by_; }

    bool is_asc() const { return is_asc_; }

    const bool is_asc_;
    const ExprListNode *order_by_;
};
class TableRefNode : public SQLNode {
 public:
    explicit TableRefNode(TableRefType ref_type, std::string alias_table_name)
        : SQLNode(kTableRef, 0, 0),
          ref_type_(ref_type),
          alias_table_name_(alias_table_name) {}
    ~TableRefNode() {}
    void Print(std::ostream &output, const std::string &org_tab) const;
    virtual bool Equals(const SQLNode *node) const;

    const TableRefType ref_type_;
    const std::string alias_table_name_;
};

class QueryNode : public SQLNode {
 public:
    explicit QueryNode(QueryType query_type)
        : SQLNode(node::kQuery, 0, 0), query_type_(query_type) {}
    ~QueryNode() {}
    void Print(std::ostream &output, const std::string &org_tab) const;
    virtual bool Equals(const SQLNode *node) const;
    const QueryType query_type_;
};

class TableNode : public TableRefNode {
 public:
    TableNode() : TableRefNode(kRefTable, ""), org_table_name_("") {}

    TableNode(const std::string &name, const std::string &alias)
        : TableRefNode(kRefTable, alias), org_table_name_(name) {}
    ~TableNode() {}
    void Print(std::ostream &output, const std::string &org_tab) const;
    virtual bool Equals(const SQLNode *node) const;
    const std::string org_table_name_;
};

class QueryRefNode : public TableRefNode {
 public:
    QueryRefNode(const QueryNode *query, const std::string &alias)
        : TableRefNode(kRefQuery, alias), query_(query) {}
    ~QueryRefNode() {}
    void Print(std::ostream &output, const std::string &org_tab) const;
    virtual bool Equals(const SQLNode *node) const;
    const QueryNode *query_;
};

class JoinNode : public TableRefNode {
 public:
    JoinNode(const TableRefNode *left, const TableRefNode *right,
             const JoinType join_type, const OrderByNode *orders,
             const ExprNode *condition, const std::string &alias_name)
        : TableRefNode(kRefJoin, alias_name),
          left_(left),
          right_(right),
          join_type_(join_type),
          orders_(orders),
          condition_(condition) {}
    void Print(std::ostream &output, const std::string &org_tab) const;
    virtual bool Equals(const SQLNode *node) const;
    const TableRefNode *left_;
    const TableRefNode *right_;
    const JoinType join_type_;
    const node::OrderByNode *orders_;
    const ExprNode *condition_;
};
class SelectQueryNode : public QueryNode {
 public:
    SelectQueryNode(bool is_distinct, SQLNodeList *select_list,
                    SQLNodeList *tableref_list, ExprNode *where_expr,
                    ExprListNode *group_expr_list, ExprNode *having_expr,
                    OrderByNode *order_expr_list, SQLNodeList *window_list,
                    SQLNode *limit_ptr)
        : QueryNode(kQuerySelect),
          distinct_opt_(is_distinct),
          where_clause_ptr_(where_expr),
          group_clause_ptr_(group_expr_list),
          having_clause_ptr_(having_expr),
          order_clause_ptr_(order_expr_list),
          limit_ptr_(limit_ptr),
          select_list_(select_list),
          tableref_list_(tableref_list),
          window_list_(window_list) {}

    ~SelectQueryNode() {}

    // Getter and Setter
    const SQLNodeList *GetSelectList() const { return select_list_; }

    SQLNodeList *GetSelectList() { return select_list_; }

    const SQLNode *GetLimit() const { return limit_ptr_; }

    const SQLNodeList *GetTableRefList() const { return tableref_list_; }

    SQLNodeList *GetTableRefList() { return tableref_list_; }

    const SQLNodeList *GetWindowList() const { return window_list_; }

    SQLNodeList *GetWindowList() { return window_list_; }

    void SetLimit(SQLNode *limit) { limit_ptr_ = limit; }

    int GetDistinctOpt() const { return distinct_opt_; }
    // Print
    void Print(std::ostream &output, const std::string &org_tab) const;
    virtual bool Equals(const SQLNode *node) const;

    const bool distinct_opt_;
    const ExprNode *where_clause_ptr_;
    const ExprListNode *group_clause_ptr_;
    const ExprNode *having_clause_ptr_;
    const OrderByNode *order_clause_ptr_;
    const SQLNode *limit_ptr_;

 private:
    SQLNodeList *select_list_;
    SQLNodeList *tableref_list_;
    SQLNodeList *window_list_;
    void PrintSQLNodeList(std::ostream &output, const std::string &tab,
                          SQLNodeList *list, const std::string &name,
                          bool last_item) const;
};

class UnionQueryNode : public QueryNode {
 public:
    UnionQueryNode(const QueryNode *left, const QueryNode *right, bool is_all)
        : QueryNode(kQueryUnion), left_(left), right_(right), is_all_(is_all) {}
    void Print(std::ostream &output, const std::string &org_tab) const;
    virtual bool Equals(const SQLNode *node) const;
    const QueryNode *left_;
    const QueryNode *right_;
    const bool is_all_;
};

class NameNode : public SQLNode {
 public:
    NameNode() : SQLNode(kName, 0, 0), name_("") {}
    explicit NameNode(const std::string &name)
        : SQLNode(kName, 0, 0), name_(name) {}
    ~NameNode() {}

    std::string GetName() const { return name_; }
    virtual bool Equals(const SQLNode *node) const;

 private:
    std::string name_;
};

class ConstNode : public ExprNode {
    struct FeDate {
        int32_t year = -1;
        int32_t month = -1;
        int32_t day = -1;
    };

 public:
    ConstNode() : ExprNode(kExprPrimary), data_type_(fesql::node::kNull) {}
    explicit ConstNode(DataType data_type)
        : ExprNode(kExprPrimary), data_type_(data_type) {}
    explicit ConstNode(int16_t val)
        : ExprNode(kExprPrimary), data_type_(fesql::node::kInt16) {
        val_.vsmallint = val;
    }
    explicit ConstNode(int val)
        : ExprNode(kExprPrimary), data_type_(fesql::node::kInt32) {
        val_.vint = val;
    }
    explicit ConstNode(int64_t val)
        : ExprNode(kExprPrimary), data_type_(fesql::node::kInt64) {
        val_.vlong = val;
    }
    explicit ConstNode(float val)
        : ExprNode(kExprPrimary), data_type_(fesql::node::kFloat) {
        val_.vfloat = val;
    }

    explicit ConstNode(double val)
        : ExprNode(kExprPrimary), data_type_(fesql::node::kDouble) {
        val_.vdouble = val;
    }

    explicit ConstNode(const char *val)
        : ExprNode(kExprPrimary), data_type_(fesql::node::kVarchar) {
        val_.vstr = strdup(val);
    }

    explicit ConstNode(const std::string &val)
        : ExprNode(kExprPrimary), data_type_(fesql::node::kVarchar) {
        val_.vstr = strdup(val.c_str());
    }

    explicit ConstNode(const ConstNode &that)
        : ExprNode(kExprPrimary), data_type_(that.data_type_) {
        if (kVarchar == that.data_type_) {
            val_.vstr = strdup(that.val_.vstr);
        } else {
            val_ = that.val_;
        }
    }

    ConstNode(int64_t val, DataType time_type)
        : ExprNode(kExprPrimary), data_type_(time_type) {
        val_.vlong = val;
    }

    ~ConstNode() {
        if (data_type_ == fesql::node::kVarchar) {
            free(const_cast<char *>(val_.vstr));
        }
    }
    void Print(std::ostream &output, const std::string &org_tab) const;

    virtual bool Equals(const ExprNode *node) const;

    const bool IsNull() const { return kNull == data_type_; }
    const bool IsPlaceholder() const { return kPlaceholder == data_type_; }
    const std::string GetExprString() const;
    int16_t GetSmallInt() const { return val_.vsmallint; }

    int GetInt() const { return val_.vint; }

    int64_t GetLong() const { return val_.vlong; }

    const char *GetStr() const { return val_.vstr; }

    float GetFloat() const { return val_.vfloat; }

    double GetDouble() const { return val_.vdouble; }

    DataType GetDataType() const { return data_type_; }

    int64_t GetMillis() const {
        switch (data_type_) {
            case fesql::node::kDay:
                return 86400000 * val_.vlong;
            case fesql::node::kHour:
                return 3600000 * val_.vlong;
            case fesql::node::kMinute:
                return 60000 * val_.vlong;
            case fesql::node::kSecond:
                return 1000 * val_.vlong;
            default: {
                LOG(WARNING)
                    << "error occur when get milli second from wrong type "
                    << DataTypeName(data_type_);
                return -1;
            }
        }
    }

    const int32_t GetAsInt32() const {
        switch (data_type_) {
            case kInt32:
                return static_cast<int32_t>(val_.vint);
            case kInt16:
                return static_cast<int32_t>(val_.vsmallint);
            case kInt64:
                return static_cast<int64_t>(val_.vlong);
            case kFloat:
                return static_cast<int64_t>(val_.vfloat);
            case kDouble:
                return static_cast<int64_t>(val_.vdouble);
            default: {
                return 0;
            }
        }
    }

    const int16_t GetAsInt16() const {
        switch (data_type_) {
            case kInt32:
                return static_cast<int16_t>(val_.vint);
            case kInt16:
                return static_cast<int16_t>(val_.vsmallint);
            case kInt64:
                return static_cast<int16_t>(val_.vlong);
            case kFloat:
                return static_cast<int16_t>(val_.vfloat);
            case kDouble:
                return static_cast<int16_t>(val_.vdouble);
            default: {
                return 0;
            }
        }
    }

    const int64_t GetAsInt64() const {
        switch (data_type_) {
            case kInt32:
                return static_cast<int64_t>(val_.vint);
            case kInt16:
                return static_cast<int64_t>(val_.vsmallint);
            case kInt64:
                return static_cast<int64_t>(val_.vlong);
            case kFloat:
                return static_cast<int64_t>(val_.vfloat);
            case kDouble:
                return static_cast<int64_t>(val_.vdouble);
            default: {
                return 0;
            }
        }
    }

    const float GetAsFloat() const {
        switch (data_type_) {
            case kInt32:
                return static_cast<float>(val_.vint);
            case kInt16:
                return static_cast<float>(val_.vsmallint);
            case kInt64:
                return static_cast<float>(val_.vlong);
            case kFloat:
                return static_cast<float>(val_.vfloat);
            case kDouble:
                return static_cast<float>(val_.vdouble);
            default: {
                return 0.0;
            }
        }
    }

    const bool GetAsDate(int32_t *year, int32_t *month, int32_t *day) const {
        switch (data_type_) {
            case kVarchar: {
                std::string date_str(val_.vstr);
                std::vector<std::string> date_vec;
                boost::split(date_vec, date_str, boost::is_any_of("-"),
                             boost::token_compress_on);
                if (date_vec.empty()) {
                    LOG(WARNING) << "Invalid Date Format";
                    return false;
                }
                *year = boost::lexical_cast<int32_t>(date_vec[0]);
                *month = boost::lexical_cast<int32_t>(date_vec[1]);
                *day = boost::lexical_cast<int32_t>(date_vec[2]);
                return true;
            }
            default: {
                LOG(WARNING) << "Invalid data type for date";
                return false;
            }
        }
    }
    const double GetAsDouble() const {
        switch (data_type_) {
            case kInt32:
                return static_cast<double>(val_.vint);
            case kInt16:
                return static_cast<double>(val_.vsmallint);
            case kInt64:
                return static_cast<double>(val_.vlong);
            case kFloat:
                return static_cast<double>(val_.vfloat);
            case kDouble:
                return static_cast<double>(val_.vdouble);
            default: {
                return 0.0;
            }
        }
    }

    Status InferAttr(ExprAnalysisContext *ctx) override;

 private:
    DataType data_type_;
    union {
        int16_t vsmallint;
        int vint;         /* machine integer */
        int64_t vlong;    /* machine integer */
        const char *vstr; /* string */
        float vfloat;
        double vdouble;
    } val_;
};
class LimitNode : public SQLNode {
 public:
    LimitNode() : SQLNode(kLimit, 0, 0), limit_cnt_(0) {}

    explicit LimitNode(int limit_cnt)
        : SQLNode(kLimit, 0, 0), limit_cnt_(limit_cnt) {}

    int GetLimitCount() const { return limit_cnt_; }

    void Print(std::ostream &output, const std::string &org_tab) const;
    virtual bool Equals(const SQLNode *node) const;

 private:
    int limit_cnt_;
};

class FrameBound : public SQLNode {
 public:
    FrameBound()
        : SQLNode(kFrameBound, 0, 0),
          bound_type_(kPreceding),
          is_time_offset_(false),
          offset_(0) {}

    explicit FrameBound(BoundType bound_type)
        : SQLNode(kFrameBound, 0, 0),
          bound_type_(bound_type),
          is_time_offset_(false),
          offset_(0) {}

    FrameBound(BoundType bound_type, int64_t offset, bool is_time_offet)
        : SQLNode(kFrameBound, 0, 0),
          bound_type_(bound_type),
          is_time_offset_(is_time_offet),
          offset_(offset) {}

    ~FrameBound() {}

    void Print(std::ostream &output, const std::string &org_tab) const {
        SQLNode::Print(output, org_tab);
        const std::string tab = org_tab + INDENT + SPACE_ED;
        std::string space = org_tab + INDENT + INDENT;
        output << "\n";
        output << tab << SPACE_ST << "bound: " << BoundTypeName(bound_type_)
               << "\n";

        if (kFollowing == bound_type_ || kPreceding == bound_type_) {
            output << space << offset_;
        }
    }
    const std::string GetExprString() const {
        switch (bound_type_) {
            case node::kCurrent:
                return "0";
            case node::kFollowing:
            case node::kPreceding:
                return std::to_string(GetSignedOffset());
            case node::kPrecedingUnbound:
            case node::kFollowingUnbound:
                return "UNBOUND";
        }
        return "";
    }

    BoundType bound_type() const { return bound_type_; }
    const bool is_time_offset() const { return is_time_offset_; }
    int64_t GetOffset() const { return offset_; }
    int64_t GetSignedOffset() const {
        switch (bound_type_) {
            case node::kCurrent:
                return 0;
            case node::kFollowing:
                return offset_;
            case node::kPreceding:
                return -1 * offset_;
            case node::kPrecedingUnbound:
                return INT64_MIN;
            case node::kFollowingUnbound:
                return INT64_MAX;
        }
        return 0;
    }
    virtual bool Equals(const SQLNode *node) const;
    static int Compare(const FrameBound *bound1, const FrameBound *bound2);

 private:
    BoundType bound_type_;
    bool is_time_offset_;
    int64_t offset_;
};

class FrameExtent : public SQLNode {
 public:
    explicit FrameExtent(FrameBound *start)
        : SQLNode(kFrameExtent, 0, 0), start_(start) {}

    FrameExtent(FrameBound *start, FrameBound *end)
        : SQLNode(kFrameExtent, 0, 0), start_(start), end_(end) {}

    ~FrameExtent() {}

    void Print(std::ostream &output, const std::string &org_tab) const;
    virtual bool Equals(const SQLNode *node) const;
    FrameBound *start() const { return start_; }
    FrameBound *end() const { return end_; }
    const std::string GetExprString() const {
        std::string str = "[";
        if (nullptr == start_) {
            str.append("UNBOUND");
        } else {
            str.append(start_->GetExprString());
        }
        str.append(",");
        if (nullptr == end_) {
            str.append("UNBOUND");
        } else {
            str.append(end_->GetExprString());
        }

        str.append("]");
        return str;
    }

 private:
    FrameBound *start_;
    FrameBound *end_;
};
class FrameNode : public SQLNode {
 public:
    FrameNode(FrameType frame_type, FrameExtent *frame_range,
              FrameExtent *frame_rows, int64_t frame_maxsize)
        : SQLNode(kFrames, 0, 0),
          frame_type_(frame_type),
          frame_range_(frame_range),
          frame_rows_(frame_rows),
          frame_maxsize_(frame_maxsize) {}
    ~FrameNode() {}
    FrameType frame_type() const { return frame_type_; }
    void set_frame_type(FrameType frame_type) { frame_type_ = frame_type; }
    FrameExtent *frame_range() const { return frame_range_; }
    FrameExtent *frame_rows() const { return frame_rows_; }
    int64_t frame_maxsize() const { return frame_maxsize_; }
    int64_t GetHistoryRangeStart() const {
        if (nullptr == frame_rows_ && nullptr == frame_range_) {
            return INT64_MIN;
        }
        if (nullptr == frame_rows_) {
            return nullptr == frame_range_ || nullptr == frame_range_->start()
                       ? INT64_MIN
                       : frame_range_->start()->GetSignedOffset() > 0
                             ? 0
                             : frame_range_->start()->GetSignedOffset();
        } else {
            return nullptr == frame_range_ || nullptr == frame_range_->start()
                       ? 0
                       : frame_range_->start()->GetSignedOffset() > 0
                             ? 0
                             : frame_range_->start()->GetSignedOffset();
        }
    }
    int64_t GetHistoryRangeEnd() const {
        return nullptr == frame_range_ || nullptr == frame_range_->end()
                   ? 0
                   : frame_range_->end()->GetSignedOffset() > 0
                         ? 0
                         : frame_range_->end()->GetSignedOffset();
    }

    int64_t GetHistoryRowsStart() const {
        if (nullptr == frame_rows_ && nullptr == frame_range_) {
            return INT64_MIN;
        }
        if (nullptr == frame_range_) {
            return nullptr == frame_rows_ || nullptr == frame_rows_->start()
                       ? INT64_MIN
                       : frame_rows_->start()->GetSignedOffset() > 0
                             ? 0
                             : frame_rows_->start()->GetSignedOffset();
        } else {
            return nullptr == frame_rows_ || nullptr == frame_rows_->start()
                       ? 0
                       : frame_rows_->start()->GetSignedOffset() > 0
                             ? 0
                             : frame_rows_->start()->GetSignedOffset();
        }
    }
    int64_t GetHistoryRowsEnd() const {
        if (nullptr == frame_rows_ && nullptr == frame_range_) {
            return INT64_MIN;
        }
        if (nullptr == frame_range_) {
            return nullptr == frame_rows_ || nullptr == frame_rows_->start()
                       ? INT64_MIN
                       : frame_rows_->end()->GetSignedOffset();
        } else {
            return nullptr == frame_rows_ || nullptr == frame_rows_->start()
                       ? 0
                       : frame_rows_->end()->GetSignedOffset() > 0
                             ? 0
                             : frame_rows_->end()->GetSignedOffset();
        }
    }
    inline const bool IsHistoryFrame() const {
        switch (frame_type_) {
            case kFrameRows:
                return GetHistoryRowsEnd() < 0;
            case kFrameRange: {
                return GetHistoryRangeEnd() < 0;
            }
            case kFrameRowsRange: {
                return GetHistoryRangeEnd() < 0;
            }
        }
        return false;
    }
    void Print(std::ostream &output, const std::string &org_tab) const;
    virtual bool Equals(const SQLNode *node) const;
    const std::string GetExprString() const;
    bool CanMergeWith(const FrameNode *that) const;

 private:
    FrameType frame_type_;
    FrameExtent *frame_range_;
    FrameExtent *frame_rows_;
    int64_t frame_maxsize_;
};
class WindowDefNode : public SQLNode {
 public:
    WindowDefNode()
        : SQLNode(kWindowDef, 0, 0),
          instance_not_in_window_(false),
          window_name_(""),
          frame_ptr_(NULL),
          union_tables_(nullptr),
          partitions_(nullptr),
          orders_(nullptr) {}

    ~WindowDefNode() {}

    const std::string &GetName() const { return window_name_; }

    void SetName(const std::string &name) { window_name_ = name; }

    ExprListNode *GetPartitions() const { return partitions_; }

    OrderByNode *GetOrders() const { return orders_; }

    FrameNode *GetFrame() const { return frame_ptr_; }

    void SetPartitions(ExprListNode *partitions) { partitions_ = partitions; }
    void SetOrders(OrderByNode *orders) { orders_ = orders; }
    void SetFrame(FrameNode *frame) { frame_ptr_ = frame; }

    SQLNodeList *union_tables() const { return union_tables_; }
    void set_union_tables(SQLNodeList *union_table) {
        union_tables_ = union_table;
    }

    const bool instance_not_in_window() const {
        return instance_not_in_window_;
    }
    void set_instance_not_in_window(bool instance_not_in_window) {
        instance_not_in_window_ = instance_not_in_window;
    }
    void Print(std::ostream &output, const std::string &org_tab) const;
    virtual bool Equals(const SQLNode *that) const;
    bool CanMergeWith(const WindowDefNode *that) const;

 private:
    bool instance_not_in_window_;
    std::string window_name_;   /* window's own name */
    FrameNode *frame_ptr_;      /* expression for starting bound, if any */
    SQLNodeList *union_tables_; /* union other table in window */
    ExprListNode *partitions_;  /* PARTITION BY expression list */
    OrderByNode *orders_;       /* ORDER BY (list of SortBy) */
};

class AllNode : public ExprNode {
 public:
    AllNode() : ExprNode(kExprAll), relation_name_("") {}

    explicit AllNode(const std::string &relation_name)
        : ExprNode(kExprAll), relation_name_(relation_name) {}
    explicit AllNode(const std::string &relation_name,
                     const std::string &db_name)
        : ExprNode(kExprAll),
          relation_name_(relation_name),
          db_name_(db_name) {}

    ~AllNode() {}
    std::string GetRelationName() const { return relation_name_; }
    std::string GetDBName() const { return db_name_; }

    void SetRelationName(const std::string &relation_name) {
        relation_name_ = relation_name;
    }
    const std::string GetExprString() const;
    virtual bool Equals(const ExprNode *that) const;

 private:
    std::string relation_name_;
    std::string db_name_;
};

class FnDefNode : public SQLNode {
 public:
    explicit FnDefNode(const SQLNodeType &type) : SQLNode(type, 0, 0) {}
    virtual const TypeNode *GetReturnType() const = 0;
    virtual bool IsReturnNullable() const = 0;
    virtual size_t GetArgSize() const = 0;
    virtual const TypeNode *GetArgType(size_t i) const = 0;
    virtual bool IsArgNullable(size_t i) const = 0;
    virtual const std::string GetName() const = 0;
    virtual base::Status Validate(
        const std::vector<const TypeNode *> &arg_types) const = 0;

    const std::string GetFlatString() const;

    virtual bool RequireListAt(ExprAnalysisContext *ctx, size_t index) const;
    virtual bool IsListReturn(ExprAnalysisContext *ctx) const;
};

class CastExprNode : public ExprNode {
 public:
    explicit CastExprNode(const node::DataType cast_type, node::ExprNode *expr)
        : ExprNode(kExprCast), cast_type_(cast_type) {
        this->AddChild(expr);
    }

    ~CastExprNode() {}
    void Print(std::ostream &output, const std::string &org_tab) const;
    const std::string GetExprString() const;
    virtual bool Equals(const ExprNode *that) const;
    ExprNode *expr() const { return GetChild(0); }
    DataType cast_type_;

    Status InferAttr(ExprAnalysisContext *ctx) override;
};
class WhenExprNode : public ExprNode {
 public:
    WhenExprNode(node::ExprNode *when_expr, node::ExprNode *then_expr)
        : ExprNode(kExprWhen) {
        this->AddChild(when_expr);
        this->AddChild(then_expr);
    }
    ~WhenExprNode() {}
    void Print(std::ostream &output, const std::string &org_tab) const;
    const std::string GetExprString() const;
    virtual bool Equals(const ExprNode *that) const;
    ExprNode *when_expr() const { return GetChild(0); }
    ExprNode *then_expr() const { return GetChild(1); }
    Status InferAttr(ExprAnalysisContext *ctx) override;
};

class CaseWhenExprNode : public ExprNode {
 public:
    CaseWhenExprNode(node::ExprListNode *when_expr_list,
                     node::ExprNode *else_expr)
        : ExprNode(kExprCase) {
        this->AddChild(when_expr_list);
        this->AddChild(else_expr);
    }
    ~CaseWhenExprNode() {}
    void Print(std::ostream &output, const std::string &org_tab) const;
    const std::string GetExprString() const;
    virtual bool Equals(const ExprNode *that) const;
    ExprNode *when_expr_list() const { return GetChild(0); }
    ExprNode *else_expr() const { return GetChild(1); }
    Status InferAttr(ExprAnalysisContext *ctx) override;
};

class CallExprNode : public ExprNode {
 public:
    explicit CallExprNode(FnDefNode *fn_def, ExprListNode *args,
                          const WindowDefNode *over)
        : ExprNode(kExprCall), fn_def_(fn_def), over_(over) {
        if (args != nullptr) {
            for (size_t i = 0; i < args->GetChildNum(); ++i) {
                this->AddChild(args->GetChild(i));
            }
        }
    }

    ~CallExprNode() {}

    void Print(std::ostream &output, const std::string &org_tab) const;
    const std::string GetExprString() const;
    virtual bool Equals(const ExprNode *that) const;

    const WindowDefNode *GetOver() const { return over_; }

    void SetOver(WindowDefNode *over) { over_ = over; }

    bool IsRowWise() const { return is_row_wise_; }

    void SetRowWise(bool flag) { is_row_wise_ = flag; }

    FnDefNode *GetFnDef() const { return fn_def_; }
    void SetFnDef(FnDefNode *fn_def) { fn_def_ = fn_def; }

    Status InferAttr(ExprAnalysisContext *ctx) override;
    bool RequireListAt(ExprAnalysisContext *ctx, size_t index) const override;
    bool IsListReturn(ExprAnalysisContext *ctx) const override;

 private:
    // bool is_agg_;
    // const std::string function_name_;
    FnDefNode *fn_def_;
    const WindowDefNode *over_;

    // TODO(xxx): maybe remove this if high order expression supported
    bool is_row_wise_ = false;
};

class QueryExpr : public ExprNode {
 public:
    explicit QueryExpr(const QueryNode *query)
        : ExprNode(kExprQuery), query_(query) {}
    void Print(std::ostream &output, const std::string &org_tab) const;
    virtual bool Equals(const ExprNode *node) const;
    const std::string GetExprString() const;

    const QueryNode *query_;
};

class BinaryExpr : public ExprNode {
 public:
    BinaryExpr() : ExprNode(kExprBinary) {}
    explicit BinaryExpr(FnOperator op) : ExprNode(kExprBinary), op_(op) {}
    FnOperator GetOp() const { return op_; }
    void Print(std::ostream &output, const std::string &org_tab) const;
    const std::string GetExprString() const;
    virtual bool Equals(const ExprNode *node) const;

    Status InferAttr(ExprAnalysisContext *ctx) override;

 private:
    FnOperator op_;
};

class UnaryExpr : public ExprNode {
 public:
    UnaryExpr() : ExprNode(kExprUnary) {}
    explicit UnaryExpr(FnOperator op) : ExprNode(kExprUnary), op_(op) {}
    FnOperator GetOp() const { return op_; }
    void Print(std::ostream &output, const std::string &org_tab) const override;
    const std::string GetExprString() const;
    virtual bool Equals(const ExprNode *node) const;

    Status InferAttr(ExprAnalysisContext *ctx) override;

 private:
    FnOperator op_;
};

class CondExpr : public ExprNode {
 public:
    CondExpr(ExprNode *condition, ExprNode *left, ExprNode *right)
        : ExprNode(kExprCond) {
        AddChild(condition);
        AddChild(left);
        AddChild(right);
    }
    void Print(std::ostream &output, const std::string &org_tab) const override;
    const std::string GetExprString() const;
    virtual bool Equals(const ExprNode *node) const;

    ExprNode *GetCondition() const;
    ExprNode *GetLeft() const;
    ExprNode *GetRight() const;

    Status InferAttr(ExprAnalysisContext *ctx) override;
};

class ExprIdNode : public ExprNode {
 public:
    ExprIdNode() : ExprNode(kExprId) {}
    explicit ExprIdNode(const std::string &name, size_t id)
        : ExprNode(kExprId), name_(name), id_(id) {}
    const std::string &GetName() const { return name_; }
    int64_t GetId() const { return id_; }
    void SetId(int64_t id) { id_ = id; }
    void Print(std::ostream &output, const std::string &org_tab) const override;
    const std::string GetExprString() const override;
    bool Equals(const ExprNode *node) const override;

    Status InferAttr(ExprAnalysisContext *ctx) override;

    static int64_t GetNewId() { return expr_id_cnt_++; }

    bool IsResolved() const { return id_ >= 0; }

    bool IsListReturn(ExprAnalysisContext *ctx) const;

 private:
    std::string name_;
    int64_t id_;

    // Since lambda argument should be unique identified,
    // a static count value is maintained here. Currently
    // we can not put it in node_manager because there is
    // no ensurement of unique node_manager instance.
    // TODO(xxx): are all exprs unique identified neccesary?
    static std::atomic<int64_t> expr_id_cnt_;
};

class ColumnRefNode : public ExprNode {
 public:
    ColumnRefNode()
        : ExprNode(kExprColumnRef), column_name_(""), relation_name_("") {}

    ColumnRefNode(const std::string &column_name,
                  const std::string &relation_name)
        : ExprNode(kExprColumnRef),
          column_name_(column_name),
          relation_name_(relation_name),
          db_name_("") {}

    ColumnRefNode(const std::string &column_name,
                  const std::string &relation_name, const std::string &db_name)
        : ExprNode(kExprColumnRef),
          column_name_(column_name),
          relation_name_(relation_name),
          db_name_(db_name) {}

    std::string GetDBName() const { return db_name_; }

    void SetDBName(const std::string &db_name) { db_name_ = db_name; }

    std::string GetRelationName() const { return relation_name_; }

    void SetRelationName(const std::string &relation_name) {
        relation_name_ = relation_name;
    }

    std::string GetColumnName() const { return column_name_; }

    void SetColumnName(const std::string &column_name) {
        column_name_ = column_name;
    }

    static ColumnRefNode *CastFrom(ExprNode *node);
    void Print(std::ostream &output, const std::string &org_tab) const;
    const std::string GetExprString() const;
    const std::string GenerateExpressionName() const;
    virtual bool Equals(const ExprNode *node) const;

    Status InferAttr(ExprAnalysisContext *ctx) override;

    bool IsListReturn(ExprAnalysisContext *ctx) const override { return true; }

 private:
    std::string column_name_;
    std::string relation_name_;
    std::string db_name_;
};

class GetFieldExpr : public ExprNode {
 public:
    GetFieldExpr(ExprNode *input, const std::string &column_name,
                 const std::string &relation_name)
        : ExprNode(kExprGetField),
          column_name_(column_name),
          relation_name_(relation_name) {
        this->AddChild(input);
    }

    std::string GetRelationName() const { return relation_name_; }
    std::string GetColumnName() const { return column_name_; }
    ExprNode *GetRow() const { return GetChild(0); }

    void Print(std::ostream &output, const std::string &org_tab) const;
    const std::string GetExprString() const;
    const std::string GenerateExpressionName() const;
    virtual bool Equals(const ExprNode *node) const;

    Status InferAttr(ExprAnalysisContext *ctx) override;

 private:
    std::string column_name_;
    std::string relation_name_;
};

class BetweenExpr : public ExprNode {
 public:
    BetweenExpr(ExprNode *expr, ExprNode *left, ExprNode *right)
        : ExprNode(kExprBetween), expr_(expr), left_(left), right_(right) {}
    ~BetweenExpr() {}
    void Print(std::ostream &output, const std::string &org_tab) const;
    const std::string GetExprString() const;
    virtual bool Equals(const ExprNode *node) const;

    ExprNode *expr_;
    ExprNode *left_;
    ExprNode *right_;
};
class ResTarget : public SQLNode {
 public:
    ResTarget() : SQLNode(kResTarget, 0, 0), name_(""), val_(nullptr) {}

    ResTarget(const std::string &name, ExprNode *val)
        : SQLNode(kResTarget, 0, 0), name_(name), val_(val) {}

    ~ResTarget() {}

    std::string GetName() const { return name_; }

    ExprNode *GetVal() const { return val_; }

    void Print(std::ostream &output, const std::string &org_tab) const;
    virtual bool Equals(const SQLNode *node) const;

 private:
    std::string name_; /* column name or NULL */
    ExprNode *val_;    /* the value expression to compute or assign */
    NodePointVector indirection_; /* subscripts, field names, and '*', or NIL */
};

class ColumnDefNode : public SQLNode {
 public:
    ColumnDefNode()
        : SQLNode(kColumnDesc, 0, 0), column_name_(""), column_type_() {}
    ColumnDefNode(const std::string &name, const DataType &data_type,
                  bool op_not_null)
        : SQLNode(kColumnDesc, 0, 0),
          column_name_(name),
          column_type_(data_type),
          op_not_null_(op_not_null) {}
    ~ColumnDefNode() {}

    std::string GetColumnName() const { return column_name_; }

    DataType GetColumnType() const { return column_type_; }

    bool GetIsNotNull() const { return op_not_null_; }
    void Print(std::ostream &output, const std::string &org_tab) const;

 private:
    std::string column_name_;
    DataType column_type_;
    bool op_not_null_;
};

class InsertStmt : public SQLNode {
 public:
    InsertStmt(const std::string &table_name,
               const std::vector<std::string> &columns,
               const std::vector<ExprNode *> &values)
        : SQLNode(kInsertStmt, 0, 0),
          table_name_(table_name),
          columns_(columns),
          values_(values),
          is_all_(false) {}

    InsertStmt(const std::string &table_name,
               const std::vector<ExprNode *> &values)
        : SQLNode(kInsertStmt, 0, 0),
          table_name_(table_name),
          values_(values),
          is_all_(true) {}
    void Print(std::ostream &output, const std::string &org_tab) const;

    const std::string table_name_;
    const std::vector<std::string> columns_;
    const std::vector<ExprNode *> values_;
    const bool is_all_;
};
class CreateStmt : public SQLNode {
 public:
    CreateStmt()
        : SQLNode(kCreateStmt, 0, 0),
          table_name_(""),
          op_if_not_exist_(false),
          replica_num_(1) {}

    CreateStmt(const std::string &table_name, bool op_if_not_exist,
               int replica_num)
        : SQLNode(kCreateStmt, 0, 0),
          table_name_(table_name),
          op_if_not_exist_(op_if_not_exist),
          replica_num_(replica_num) {}

    ~CreateStmt() {}

    NodePointVector &GetColumnDefList() { return column_desc_list_; }
    const NodePointVector &GetColumnDefList() const {
        return column_desc_list_;
    }

    std::string GetTableName() const { return table_name_; }

    bool GetOpIfNotExist() const { return op_if_not_exist_; }

    int GetReplicaNum() const { return replica_num_; }

    NodePointVector &GetDistributionList() { return distribution_list_; }
    const NodePointVector &GetDistributionList() const {
        return distribution_list_;
    }

    void Print(std::ostream &output, const std::string &org_tab) const;

 private:
    std::string table_name_;
    bool op_if_not_exist_;
    NodePointVector column_desc_list_;
    int replica_num_;
    NodePointVector distribution_list_;
};
class IndexKeyNode : public SQLNode {
 public:
    IndexKeyNode() : SQLNode(kIndexKey, 0, 0) {}
    explicit IndexKeyNode(const std::string &key) : SQLNode(kIndexKey, 0, 0) {
        key_.push_back(key);
    }
    ~IndexKeyNode() {}
    void AddKey(const std::string &key) { key_.push_back(key); }
    std::vector<std::string> &GetKey() { return key_; }

 private:
    std::vector<std::string> key_;
};
class IndexVersionNode : public SQLNode {
 public:
    IndexVersionNode() : SQLNode(kIndexVersion, 0, 0) {}
    explicit IndexVersionNode(const std::string &column_name)
        : SQLNode(kIndexVersion, 0, 0), column_name_(column_name), count_(1) {}
    IndexVersionNode(const std::string &column_name, int count)
        : SQLNode(kIndexVersion, 0, 0),
          column_name_(column_name),
          count_(count) {}

    std::string &GetColumnName() { return column_name_; }

    int GetCount() const { return count_; }

 private:
    std::string column_name_;
    int count_;
};
class IndexTsNode : public SQLNode {
 public:
    IndexTsNode() : SQLNode(kIndexTs, 0, 0) {}
    explicit IndexTsNode(const std::string &column_name)
        : SQLNode(kIndexTs, 0, 0), column_name_(column_name) {}

    std::string &GetColumnName() { return column_name_; }

 private:
    std::string column_name_;
};
class IndexTTLNode : public SQLNode {
 public:
    IndexTTLNode() : SQLNode(kIndexTTL, 0, 0) {}
    explicit IndexTTLNode(ExprNode *expr)
        : SQLNode(kIndexTTL, 0, 0), ttl_expr_(expr) {}

    ExprNode *GetTTLExpr() const { return ttl_expr_; }

 private:
    ExprNode *ttl_expr_;
};
class IndexTTLTypeNode : public SQLNode {
 public:
    IndexTTLTypeNode() : SQLNode(kIndexTTLType, 0, 0) {}
    explicit IndexTTLTypeNode(const std::string &ttl_type)
        : SQLNode(kIndexTTLType, 0, 0), ttl_type_(ttl_type) {}

    void set_ttl_type(const std::string &ttl_type) {
        this->ttl_type_ = ttl_type;
    }
    const std::string &ttl_type() const { return ttl_type_; }

 private:
    std::string ttl_type_;
};

class ColumnIndexNode : public SQLNode {
 public:
    ColumnIndexNode()
        : SQLNode(kColumnIndex, 0, 0),
          ts_(""),
          version_(""),
          version_count_(0),
          ttl_(-1L),
          ttl_type_(""),
          name_("") {}

    std::vector<std::string> &GetKey() { return key_; }
    void SetKey(const std::vector<std::string> &key) { key_ = key; }

    std::string GetTs() const { return ts_; }

    void SetTs(const std::string &ts) { ts_ = ts; }

    std::string GetVersion() const { return version_; }

    void SetVersion(const std::string &version) { version_ = version; }

    std::string GetName() const { return name_; }

    void SetName(const std::string &name) { name_ = name; }
    int GetVersionCount() const { return version_count_; }

    void SetVersionCount(int count) { version_count_ = count; }

    const std::string &ttl_type() const { return ttl_type_; }
    void set_ttl_type(const std::string &ttl_type) { ttl_type_ = ttl_type; }
    int64_t GetTTL() const { return ttl_; }
    void SetTTL(ExprNode *ttl_node) {
        if (nullptr == ttl_node) {
            ttl_ = -1l;
        } else {
            switch (ttl_node->GetExprType()) {
                case kExprPrimary: {
                    const ConstNode *ttl = dynamic_cast<ConstNode *>(ttl_node);
                    switch (ttl->GetDataType()) {
                        case fesql::node::kInt32:
                            ttl_ = ttl->GetInt();
                            break;
                        case fesql::node::kInt64:
                            ttl_ = ttl->GetLong();
                            break;
                        case fesql::node::kDay:
                        case fesql::node::kHour:
                        case fesql::node::kMinute:
                        case fesql::node::kSecond:
                            ttl_ = ttl->GetMillis();
                            break;
                        default: {
                            ttl_ = -1;
                        }
                    }
                    break;
                }
                default: {
                    LOG(WARNING) << "can't set ttl with expr type "
                                 << ExprTypeName(ttl_node->GetExprType());
                }
            }
        }
    }

    void Print(std::ostream &output, const std::string &org_tab) const;

 private:
    std::vector<std::string> key_;
    std::string ts_;
    std::string version_;
    int version_count_;
    int64_t ttl_;
    std::string ttl_type_;
    std::string name_;
};
class CmdNode : public SQLNode {
 public:
    explicit CmdNode(node::CmdType cmd_type)
        : SQLNode(kCmdStmt, 0, 0), cmd_type_(cmd_type) {}

    ~CmdNode() {}

    void AddArg(const std::string &arg) { args_.push_back(arg); }
    const std::vector<std::string> &GetArgs() const { return args_; }
    void Print(std::ostream &output, const std::string &org_tab) const;

    const node::CmdType GetCmdType() const { return cmd_type_; }

 private:
    node::CmdType cmd_type_;
    std::vector<std::string> args_;
};

class CreateIndexNode : public SQLNode {
 public:
    explicit CreateIndexNode(const std::string &index_name,
                             const std::string &table_name,
                             ColumnIndexNode *index)
        : SQLNode(kCreateIndexStmt, 0, 0),
          index_name_(index_name),
          table_name_(table_name),
          index_(index) {}
    void Print(std::ostream &output, const std::string &org_tab) const;

    const std::string index_name_;
    const std::string table_name_;
    node::ColumnIndexNode *index_;
};

class ExplainNode : public SQLNode {
 public:
    explicit ExplainNode(const QueryNode *query, node::ExplainType explain_type)
        : SQLNode(kExplainStmt, 0, 0),
          explain_type_(explain_type),
          query_(query) {}
    void Print(std::ostream &output, const std::string &org_tab) const;

    const node::ExplainType explain_type_;
    const node::QueryNode *query_;
};

class FnParaNode : public FnNode {
 public:
    explicit FnParaNode(ExprIdNode *para_id)
        : FnNode(kFnPara), para_id_(para_id) {}
    const std::string &GetName() const { return para_id_->GetName(); }

    const TypeNode *GetParaType() const { return para_id_->GetOutputType(); }

    ExprIdNode *GetExprId() const { return para_id_; }

    void Print(std::ostream &output, const std::string &org_tab) const;

 private:
    ExprIdNode *para_id_;
};
class FnNodeFnHeander : public FnNode {
 public:
    FnNodeFnHeander(const std::string &name, FnNodeList *parameters,
                    const TypeNode *ret_type)
        : FnNode(kFnHeader),
          name_(name),
          parameters_(parameters),
          ret_type_(ret_type) {}

    void Print(std::ostream &output, const std::string &org_tab) const;
    const std::string GeIRFunctionName() const;
    const std::string name_;
    const FnNodeList *parameters_;
    const TypeNode *ret_type_;
};
class FnNodeFnDef : public FnNode {
 public:
    FnNodeFnDef(const FnNodeFnHeander *header, FnNodeList *block)
        : FnNode(kFnDef), header_(header), block_(block) {}
    void Print(std::ostream &output, const std::string &org_tab) const;
    const FnNodeFnHeander *header_;
    FnNodeList *block_;
};

class FnAssignNode : public FnNode {
 public:
    explicit FnAssignNode(ExprIdNode *var, ExprNode *expression)
        : FnNode(kFnAssignStmt),
          var_(var),
          expression_(expression),
          is_ssa_(false) {}
    std::string GetName() const { return var_->GetName(); }
    const bool IsSSA() const { return is_ssa_; }
    void EnableSSA() { is_ssa_ = true; }
    void DisableSSA() { is_ssa_ = false; }
    void Print(std::ostream &output, const std::string &org_tab) const;
    node::ExprIdNode *var_;
    ExprNode *expression_;

 private:
    bool is_ssa_;
};

class FnIfNode : public FnNode {
 public:
    explicit FnIfNode(ExprNode *expression)
        : FnNode(kFnIfStmt), expression_(expression) {}
    void Print(std::ostream &output, const std::string &org_tab) const;
    ExprNode *expression_;
};
class FnElifNode : public FnNode {
 public:
    explicit FnElifNode(ExprNode *expression)
        : FnNode(kFnElifStmt), expression_(expression) {}
    void Print(std::ostream &output, const std::string &org_tab) const;
    ExprNode *expression_;
};
class FnElseNode : public FnNode {
 public:
    FnElseNode() : FnNode(kFnElseStmt) {}
    void Print(std::ostream &output, const std::string &org_tab) const override;
};

class FnForInNode : public FnNode {
 public:
    FnForInNode(ExprIdNode *var, ExprNode *in_expression)
        : FnNode(kFnForInStmt), var_(var), in_expression_(in_expression) {}
    void Print(std::ostream &output, const std::string &org_tab) const;
    ExprIdNode *var_;
    ExprNode *in_expression_;
};

class FnIfBlock : public FnNode {
 public:
    FnIfBlock(FnIfNode *node, FnNodeList *block)
        : FnNode(kFnIfBlock), if_node(node), block_(block) {}
    void Print(std::ostream &output, const std::string &org_tab) const;
    FnIfNode *if_node;
    FnNodeList *block_;
};

class FnElifBlock : public FnNode {
 public:
    FnElifBlock(FnElifNode *node, FnNodeList *block)
        : FnNode(kFnElifBlock), elif_node_(node), block_(block) {}
    void Print(std::ostream &output, const std::string &org_tab) const;
    FnElifNode *elif_node_;
    FnNodeList *block_;
};
class FnElseBlock : public FnNode {
 public:
    explicit FnElseBlock(FnNodeList *block)
        : FnNode(kFnElseBlock), block_(block) {}
    void Print(std::ostream &output, const std::string &org_tab) const;
    FnNodeList *block_;
};
class FnIfElseBlock : public FnNode {
 public:
    FnIfElseBlock(FnIfBlock *if_block, FnElseBlock *else_block)
        : FnNode(kFnIfElseBlock),
          if_block_(if_block),
          else_block_(else_block) {}
    void Print(std::ostream &output, const std::string &org_tab) const;
    FnIfBlock *if_block_;
    std::vector<FnNode *> elif_blocks_;
    FnElseBlock *else_block_;
};

class FnForInBlock : public FnNode {
 public:
    FnForInBlock(FnForInNode *for_in_node, FnNodeList *block)
        : FnNode(kFnForInBlock), for_in_node_(for_in_node), block_(block) {}

    void Print(std::ostream &output, const std::string &org_tab) const;
    FnForInNode *for_in_node_;
    FnNodeList *block_;
};
class FnReturnStmt : public FnNode {
 public:
    explicit FnReturnStmt(ExprNode *return_expr)
        : FnNode(kFnReturnStmt), return_expr_(return_expr) {}
    void Print(std::ostream &output, const std::string &org_tab) const override;
    ExprNode *return_expr_;
};
class StructExpr : public ExprNode {
 public:
    explicit StructExpr(const std::string &name)
        : ExprNode(kExprStruct), class_name_(name) {}
    void SetFileds(FnNodeList *fileds) { fileds_ = fileds; }
    void SetMethod(FnNodeList *methods) { methods_ = methods; }

    const FnNodeList *GetMethods() const { return methods_; }

    const FnNodeList *GetFileds() const { return fileds_; }

    const std::string &GetName() const { return class_name_; }
    void Print(std::ostream &output, const std::string &org_tab) const override;

 private:
    const std::string class_name_;
    FnNodeList *fileds_;
    FnNodeList *methods_;
};

class ExternalFnDefNode : public FnDefNode {
 public:
    ExternalFnDefNode(const std::string &name, void *fn_ptr,
                      const node::TypeNode *ret_type, bool ret_nullable,
                      const std::vector<const node::TypeNode *> &arg_types,
                      const std::vector<int> &arg_nullable,
                      int variadic_pos = -1, bool return_by_arg = false)
        : FnDefNode(kExternalFnDef),
          function_name_(name),
          function_ptr_(fn_ptr),
          ret_type_(ret_type),
          ret_nullable_(ret_nullable),
          arg_types_(arg_types),
          arg_nullable_(arg_nullable),
          variadic_pos_(variadic_pos),
          return_by_arg_(return_by_arg) {}

    const std::string function_name() const { return function_name_; }

    const std::string GetName() const override { return function_name_; }

    void *function_ptr() const { return function_ptr_; }
    const node::TypeNode *ret_type() const { return ret_type_; }
    const std::vector<const node::TypeNode *> &arg_types() const {
        return arg_types_;
    }
    int variadic_pos() const { return variadic_pos_; }
    bool return_by_arg() const { return return_by_arg_; }

    void Print(std::ostream &output, const std::string &tab) const override;
    bool Equals(const SQLNode *node) const override;

    void SetReturnType(const node::TypeNode *dtype) { this->ret_type_ = dtype; }
    void SetReturnNullable(bool flag) { this->ret_nullable_ = flag; }

    void SetReturnByArg(bool flag) { this->return_by_arg_ = flag; }

    bool IsResolved() const { return ret_type_ != nullptr; }

    base::Status Validate(
        const std::vector<const TypeNode *> &arg_types) const override;

    const TypeNode *GetReturnType() const override { return ret_type_; }
    size_t GetArgSize() const override { return arg_types_.size(); }
    const TypeNode *GetArgType(size_t i) const override {
        return arg_types_[i];
    }
    bool IsArgNullable(size_t i) const override { return arg_nullable_[i] > 0; }
    bool IsReturnNullable() const override { return ret_nullable_; }

    bool RequireListAt(ExprAnalysisContext *ctx, size_t index) const override;
    bool IsListReturn(ExprAnalysisContext *ctx) const override;

 private:
    std::string function_name_;
    void *function_ptr_;

    const node::TypeNode *ret_type_;
    bool ret_nullable_;
    std::vector<const node::TypeNode *> arg_types_;
    std::vector<int> arg_nullable_;

    // eg, variadic_pos_=1 for fn(x, ...);
    // -1 denotes non-variadic
    int variadic_pos_;

    bool return_by_arg_;
};

class UDFDefNode : public FnDefNode {
 public:
    explicit UDFDefNode(FnNodeFnDef *def) : FnDefNode(kUDFDef), def_(def) {}
    FnNodeFnDef *def() const { return def_; }

    const std::string GetName() const override { return "UDF"; }

    void Print(std::ostream &output, const std::string &tab) const override;
    bool Equals(const SQLNode *node) const override;

    const TypeNode *GetReturnType() const override {
        return def()->header_->ret_type_;
    }
    size_t GetArgSize() const override {
        return def()->header_->parameters_->GetChildren().size();
    }
    const TypeNode *GetArgType(size_t i) const {
        auto node = def()->header_->parameters_->GetChildren()[i];
        return dynamic_cast<FnParaNode *>(node)->GetParaType();
    }

    bool IsArgNullable(size_t i) const override { return false; }
    bool IsReturnNullable() const override { return false; }

    base::Status Validate(
        const std::vector<const TypeNode *> &arg_types) const override {
        return Status::OK();
    }

 private:
    FnNodeFnDef *def_;
};

class UDFByCodeGenDefNode : public FnDefNode {
 public:
    UDFByCodeGenDefNode(const std::vector<const node::TypeNode *> &arg_types,
                        const std::vector<int> &arg_nullable,
                        const node::TypeNode *ret_type, bool ret_nullable)
        : FnDefNode(kUDFByCodeGenDef),
          arg_types_(arg_types),
          arg_nullable_(arg_nullable),
          ret_type_(ret_type),
          ret_nullable_(ret_nullable) {}

    const std::string GetName() const override { return "CODEGEN_UDF"; }

    void SetGenImpl(std::shared_ptr<udf::LLVMUDFGenBase> gen_impl) {
        this->gen_impl_ = gen_impl;
    }

    std::shared_ptr<udf::LLVMUDFGenBase> GetGenImpl() const {
        return this->gen_impl_;
    }

    const TypeNode *GetReturnType() const override { return ret_type_; }
    size_t GetArgSize() const override { return arg_types_.size(); }
    const TypeNode *GetArgType(size_t i) const { return arg_types_[i]; }
    bool IsArgNullable(size_t i) const override { return arg_nullable_[i]; }
    bool IsReturnNullable() const override { return ret_nullable_; }

    base::Status Validate(
        const std::vector<const TypeNode *> &arg_types) const override {
        return Status::OK();
    }

 private:
    std::shared_ptr<udf::LLVMUDFGenBase> gen_impl_;
    std::vector<const node::TypeNode *> arg_types_;
    std::vector<int> arg_nullable_;
    const node::TypeNode *ret_type_;
    bool ret_nullable_;
};

class LambdaNode : public FnDefNode {
 public:
    LambdaNode(const std::vector<node::ExprIdNode *> &args,
               node::ExprNode *body)
        : FnDefNode(kLambdaDef), args_(args), body_(body) {}

    const std::string GetName() const override { return "Lambda"; }

    const TypeNode *GetReturnType() const override {
        return body_->GetOutputType();
    }
    size_t GetArgSize() const override { return args_.size(); }
    const TypeNode *GetArgType(size_t i) const override {
        return args_[i]->GetOutputType();
    }

    bool IsArgNullable(size_t i) const override { return args_[i]->nullable(); }
    bool IsReturnNullable() const override { return body_->nullable(); }

    node::ExprIdNode *GetArg(size_t i) const { return args_[i]; }
    node::ExprNode *body() const { return body_; }

    void SetBody(node::ExprNode *body) { body_ = body; }

    void Print(std::ostream &output, const std::string &tab) const override;
    bool Equals(const SQLNode *node) const override;

    base::Status Validate(
        const std::vector<const TypeNode *> &arg_types) const override;

 private:
    std::vector<node::ExprIdNode *> args_;
    node::ExprNode *body_;
};

class UDAFDefNode : public FnDefNode {
 public:
    UDAFDefNode(const std::string &name,
                const std::vector<const TypeNode *> &arg_types,
                ExprNode *init_expr, FnDefNode *update_func,
                FnDefNode *merge_func, FnDefNode *output_func)
        : FnDefNode(kUDAFDef),
          name_(name),
          arg_types_(arg_types),
          init_expr_(init_expr),
          update_(update_func),
          merge_(merge_func),
          output_(output_func) {}

    const std::string GetName() const override { return name_; }

    bool Equals(const SQLNode *node) const override;
    void Print(std::ostream &output, const std::string &tab) const override;

    ExprNode *init_expr() const { return init_expr_; }
    FnDefNode *update_func() const { return update_; }
    FnDefNode *merge_func() const { return merge_; }
    FnDefNode *output_func() const { return output_; }

    bool AllowMerge() const { return merge_ != nullptr; }

    base::Status Validate(
        const std::vector<const TypeNode *> &arg_types) const override;

    const TypeNode *GetElementType(size_t i) const;
    bool IsElementNullable(size_t i) const;

    const TypeNode *GetStateType() const {
        if (init_expr_ != nullptr) {
            return init_expr_->GetOutputType();
        } else {
            return GetElementType(0);
        }
    }

    const TypeNode *GetReturnType() const override {
        if (output_ != nullptr) {
            return output_->GetReturnType();
        } else {
            return GetStateType();
        }
    }

    bool IsReturnNullable() const override {
        if (output_ != nullptr) {
            return output_->IsReturnNullable();
        } else if (init_expr_ != nullptr) {
            return init_expr_->nullable() || update_->IsReturnNullable();
        } else {
            return true;
        }
    }

    bool IsArgNullable(size_t i) const override { return false; }

    size_t GetArgSize() const override { return arg_types_.size(); }

    const TypeNode *GetArgType(size_t i) const { return arg_types_[i]; }

 private:
    std::string name_;
    std::vector<const TypeNode *> arg_types_;
    ExprNode *init_expr_;
    FnDefNode *update_;
    FnDefNode *merge_;
    FnDefNode *output_;
};

class PartitionMetaNode : public SQLNode {
 public:
    PartitionMetaNode()
        : SQLNode(kPartitionMeta, 0, 0), endpoint_(""), role_type_() {}

    PartitionMetaNode(const std::string &endpoint, RoleType role_type)
        : SQLNode(kPartitionMeta, 0, 0),
          endpoint_(endpoint),
          role_type_(role_type) {}

    ~PartitionMetaNode() {}

    std::string GetEndpoint() const { return endpoint_; }

    RoleType GetRoleType() const { return role_type_; }

    void Print(std::ostream &output, const std::string &org_tab) const;

 private:
    std::string endpoint_;
    RoleType role_type_;
};

class ReplicaNumNode : public SQLNode {
 public:
    ReplicaNumNode() : SQLNode(kReplicaNum, 0, 0), replica_num_(1) {}

    explicit ReplicaNumNode(int num)
        : SQLNode(kReplicaNum, 0, 0), replica_num_(num) {}

    ~ReplicaNumNode() {}

    int GetReplicaNum() const { return replica_num_; }

    void Print(std::ostream &output, const std::string &org_tab) const;

 private:
    int replica_num_;
};

class DistributionsNode : public SQLNode {
 public:
    explicit DistributionsNode(SQLNodeList *distribution_list)
        : SQLNode(kDistributions, 0, 0),
          distribution_list_(distribution_list) {}

    ~DistributionsNode() {}

    const SQLNodeList *GetDistributionList() const {
        return distribution_list_;
    }

    void Print(std::ostream &output, const std::string &org_tab) const;

 private:
    SQLNodeList *distribution_list_;
};

std::string ExprString(const ExprNode *expr);
std::string MakeExprWithTable(const ExprNode *expr, const std::string db);
const bool IsNullPrimary(const ExprNode *expr);
bool ExprListNullOrEmpty(const ExprListNode *expr);
bool SQLEquals(const SQLNode *left, const SQLNode *right);
bool SQLListEquals(const SQLNodeList *left, const SQLNodeList *right);
bool ExprEquals(const ExprNode *left, const ExprNode *right);
bool FnDefEquals(const FnDefNode *left, const FnDefNode *right);
bool TypeEquals(const TypeNode *left, const TypeNode *right);
bool WindowOfExpression(std::map<std::string, const WindowDefNode *> windows,
                        ExprNode *node_ptr, const WindowDefNode **output);
void FillSQLNodeList2NodeVector(
    SQLNodeList *node_list_ptr,
    std::vector<SQLNode *> &node_list);  // NOLINT (runtime/references)
void PrintSQLNode(std::ostream &output, const std::string &org_tab,
                  const SQLNode *node_ptr, const std::string &item_name,
                  bool last_child);
void PrintSQLVector(std::ostream &output, const std::string &tab,
                    const NodePointVector &vec, const std::string &vector_name,
                    bool last_item);
void PrintSQLVector(std::ostream &output, const std::string &tab,
                    const std::vector<ExprNode *> &vec,
                    const std::string &vector_name, bool last_item);
void PrintValue(std::ostream &output, const std::string &org_tab,
                const std::string &value, const std::string &item_name,
                bool last_child);
}  // namespace node
}  // namespace fesql
#endif  // SRC_NODE_SQL_NODE_H_<|MERGE_RESOLUTION|>--- conflicted
+++ resolved
@@ -444,7 +444,19 @@
                       "Not implemented: " + GetExprString());
     }
 
-<<<<<<< HEAD
+    /**
+     * Determinie whether expression require iterative input
+     * at specified position. This will affect lambdafy
+     * process on the expression.
+     */
+    virtual bool RequireListAt(ExprAnalysisContext *ctx, size_t index) const {
+        return false;
+    }
+    /**
+     * Determinie whether expression will return list type.
+     */
+    virtual bool IsListReturn(ExprAnalysisContext *ctx) const { return false; }
+
     static bool IsSafeCast(const TypeNode &from_type,
                            const TypeNode &target_type);
 
@@ -486,20 +498,6 @@
     static Status LogicalOpTypeAccept(const TypeNode &left_type,
                                       const TypeNode &right_type,
                                       TypeNode *output_type);
-=======
-    /**
-     * Determinie whether expression require iterative input
-     * at specified position. This will affect lambdafy
-     * process on the expression.
-     */
-    virtual bool RequireListAt(ExprAnalysisContext *ctx, size_t index) const {
-        return false;
-    }
-    /**
-     * Determinie whether expression will return list type.
-     */
-    virtual bool IsListReturn(ExprAnalysisContext *ctx) const { return false; }
->>>>>>> ce318c84
 
  private:
     const TypeNode *output_type_ = nullptr;
