--- conflicted
+++ resolved
@@ -284,7 +284,6 @@
  private:
     ExprType expr_type_;
 };
-<<<<<<< HEAD
 class ExprListNode : public ExprNode {
  public:
     ExprListNode() : ExprNode(kExprList) {}
@@ -292,9 +291,6 @@
     const bool IsEmpty() const { return children.empty(); }
     const std::string GetExprString() const;
 };
-=======
-
->>>>>>> 8eb58083
 class FnNode : public SQLNode {
  public:
     FnNode() : SQLNode(kFn, 0, 0), indent(0) {}
@@ -303,7 +299,6 @@
  public:
     int32_t indent;
 };
-
 class FnNodeList : public FnNode {
  public:
     FnNodeList() : FnNode(kFnList) {}
@@ -770,7 +765,6 @@
         double vdouble;
     } val_;
 };
-
 class ColumnRefNode : public ExprNode {
  public:
     ColumnRefNode()
@@ -822,59 +816,7 @@
     ExprNode *val_;    /* the value expression to compute or assign */
     NodePointVector indirection_; /* subscripts, field names, and '*', or NIL */
 };
-<<<<<<< HEAD
-
-=======
-
-class SelectStmt : public SQLNode {
- public:
-    SelectStmt()
-        : SQLNode(kSelectStmt, 0, 0),
-          distinct_opt_(0),
-          where_clause_ptr_(nullptr),
-          group_clause_ptr_(nullptr),
-          having_clause_ptr_(nullptr),
-          order_clause_ptr_(nullptr),
-          limit_ptr_(nullptr) {}
-
-    ~SelectStmt() {}
-
-    // Getter and Setter
-    const NodePointVector &GetSelectList() const { return select_list_ptr_; }
-
-    NodePointVector &GetSelectList() { return select_list_ptr_; }
-
-    SQLNode *GetLimit() const { return limit_ptr_; }
-
-    const NodePointVector &GetTableRefList() const {
-        return tableref_list_ptr_;
-    }
-
-    NodePointVector &GetTableRefList() { return tableref_list_ptr_; }
-
-    const NodePointVector &GetWindowList() const { return window_list_ptr_; }
-
-    NodePointVector &GetWindowList() { return window_list_ptr_; }
-
-    void SetLimit(SQLNode *limit) { limit_ptr_ = limit; }
-
-    int GetDistinctOpt() const { return distinct_opt_; }
-    // Print
-    void Print(std::ostream &output, const std::string &org_tab) const;
-
- private:
-    int distinct_opt_;
-    SQLNode *where_clause_ptr_;
-    SQLNode *group_clause_ptr_;
-    SQLNode *having_clause_ptr_;
-    SQLNode *order_clause_ptr_;
-    SQLNode *limit_ptr_;
-    NodePointVector select_list_ptr_;
-    NodePointVector tableref_list_ptr_;
-    NodePointVector window_list_ptr_;
-};
-
->>>>>>> 8eb58083
+
 class ColumnDefNode : public SQLNode {
  public:
     ColumnDefNode()
