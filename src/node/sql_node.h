/*
 * parser/node.h
 * Copyright (C) 2019 chenjing <chenjing@4paradigm.com>
 * Licensed under the Apache License, Version 2.0 (the "License");
 * you may not use this file except in compliance with the License.
 * You may obtain a copy of the License at
 *
 *    http://www.apache.org/licenses/LICENSE-2.0
 *
 * Unless required by applicable law or agreed to in writing, software
 * distributed under the License is distributed on an "AS IS" BASIS,
 * WITHOUT WARRANTIES OR CONDITIONS OF ANY KIND, either express or implied.
 * See the License for the specific language governing permissions and
 * limitations under the License.
 */

#ifndef SRC_NODE_SQL_NODE_H_
#define SRC_NODE_SQL_NODE_H_

#include <glog/logging.h>
#include <iostream>
#include <string>
#include <vector>
#include "node/node_enum.h"
namespace fesql {
namespace node {

// Global methods
std::string NameOfSQLNodeType(const SQLNodeType &type);

inline const std::string CmdTypeName(const CmdType &type) {
    switch (type) {
        case kCmdShowDatabases:
            return "show databases";
        case kCmdShowTables:
            return "show tables";
        case kCmdUseDatabase:
            return "use database";
        case kCmdCreateDatabase:
            return "create database";
        case kCmdCreateTable:
            return "create table";
        case kCmdCreateGroup:
            return "create group";
        case kCmdDescTable:
            return "desc table";
        case kCmdDropTable:
            return "drop table";
        default:
            return "unknown cmd type";
    }
}

inline const std::string ExprOpTypeName(const FnOperator &op) {
    switch (op) {
        case kFnOpAdd:
            return "ADD";
        case kFnOpMinus:
            return "Minus";
        case kFnOpMulti:
            return "Multi";
        case kFnOpDiv:
            return "DIV";
        case kFnOpBracket:
            return "()";
        case kFnOpNone:
            return "NONE";
        default:
<<<<<<< HEAD
            return "NONE";
=======
            return "unknown";
>>>>>>> 20d6d765
    }
}

inline const std::string ExprTypeName(const ExprType &type) {
    switch (type) {
        case kExprPrimary:
            return "primary";
        case kExprId:
            return "id";
        case kExprBinary:
            return "binary";
        case kExprUnary:
            return "unary";
        case kExprCall:
            return "function";
        case kExprCase:
            return "case";
        case kExprIn:
            return "in";
        case kExprColumnRef:
            return "column ref";
        case kExprCast:
            return "cast";
        case kExprAll:
            return "all";
        case kExprUnknow:
            return "unknow";
        default:
            return "unknown expr type";
    }
}

inline const std::string DataTypeName(const DataType &type) {
    switch (type) {
        case kTypeBool:
            return "bool";
        case kTypeInt16:
            return "int16";
        case kTypeInt32:
            return "int32";
        case kTypeInt64:
            return "int64";
        case kTypeFloat:
            return "float";
        case kTypeDouble:
            return "double";
        case kTypeString:
            return "string";
        case kTypeTimestamp:
            return "timestamp";
        case kTypeNull:
            return "null";
        default:
            return "unknownType";
    }
}

inline const std::string FnNodeName(const SQLNodeType &type) {
    switch (type) {
        case kFnDef:
            return "def";
        case kFnValue:
            return "value";
        case kFnAssignStmt:
            return "=";
        case kFnReturnStmt:
            return "return";
        case kFnPara:
            return "para";
        case kFnParaList:
            return "plist";
        case kFnList:
            return "funlist";
        default:
            return "unknowFn";
    }
}

class SQLNode {
 public:
    SQLNode(const SQLNodeType &type, uint32_t line_num, uint32_t location)
        : type_(type), line_num_(line_num), location_(location) {}

    virtual ~SQLNode() {}

    virtual void Print(std::ostream &output, const std::string &tab) const;

    const SQLNodeType GetType() const { return type_; }

    uint32_t GetLineNum() const { return line_num_; }

    uint32_t GetLocation() const { return location_; }

    friend std::ostream &operator<<(std::ostream &output, const SQLNode &thiz);

 private:
    SQLNodeType type_;
    uint32_t line_num_;
    uint32_t location_;
};

typedef std::vector<SQLNode *> NodePointVector;

class SQLNodeList {
 public:
    SQLNodeList() {}
    ~SQLNodeList() {}
    void PushBack(SQLNode *node_ptr) { list_.push_back(node_ptr); }
    const int GetSize() const { return list_.size(); }
    std::vector<SQLNode *> GetList() const { return list_; }
    void Print(std::ostream &output, const std::string &tab) const;

 private:
    std::vector<SQLNode *> list_;
};

class ExprNode : public SQLNode {
 public:
    explicit ExprNode(ExprType expr_type)
        : SQLNode(kExpr, 0, 0), expr_type_(expr_type) {}
    ~ExprNode() {}
    void AddChild(ExprNode *expr) { children.push_back(expr); }
    const ExprType GetExprType() const { return expr_type_; }
    void PushBack(ExprNode *node_ptr) { children.push_back(node_ptr); }

    std::vector<ExprNode *> children;
    void Print(std::ostream &output, const std::string &org_tab) const override;

 private:
    ExprType expr_type_;
};
class FnNode : public SQLNode {
 public:
    FnNode() : SQLNode(kFn, 0, 0), indent(0) {}
    explicit FnNode(SQLNodeType type) : SQLNode(type, 0, 0), indent(0) {}

 public:
    int32_t indent;
};
class FnNodeList : public FnNode {
 public:
    FnNodeList() : FnNode(kFnList) {}

    const std::vector<FnNode *> &GetChildren() const { return children; }

    void AddChild(FnNode *child) { children.push_back(child); }
    void Print(std::ostream &output, const std::string &org_tab) const;

    std::vector<FnNode *> children;
};
class NameNode : public SQLNode {
 public:
    NameNode() : SQLNode(kName, 0, 0), name_("") {}
    explicit NameNode(const std::string &name)
        : SQLNode(kName, 0, 0), name_(name) {}
    ~NameNode() {}

    std::string GetName() const { return name_; }

 private:
    std::string name_;
};
class LimitNode : public SQLNode {
 public:
    LimitNode() : SQLNode(kLimit, 0, 0), limit_cnt_(0) {}

    explicit LimitNode(int limit_cnt)
        : SQLNode(kLimit, 0, 0), limit_cnt_(limit_cnt) {}

    int GetLimitCount() const { return limit_cnt_; }

    void Print(std::ostream &output, const std::string &org_tab) const;

 private:
    int limit_cnt_;
};
class TableNode : public SQLNode {
 public:
    TableNode()
        : SQLNode(kTable, 0, 0), org_table_name_(""), alias_table_name_("") {}

    TableNode(const std::string &name, const std::string &alias)
        : SQLNode(kTable, 0, 0),
          org_table_name_(name),
          alias_table_name_(alias) {}

    std::string GetOrgTableName() const { return org_table_name_; }

    std::string GetAliasTableName() const { return alias_table_name_; }

    void Print(std::ostream &output, const std::string &org_tab) const;

 private:
    std::string org_table_name_;
    std::string alias_table_name_;
};
class OrderByNode : public SQLNode {
 public:
    explicit OrderByNode(SQLNode *order)
        : SQLNode(kOrderBy, 0, 0), sort_type_(kDesc), order_by_(order) {}
    ~OrderByNode() {}

    void Print(std::ostream &output, const std::string &org_tab) const;

    SQLNodeType GetSortType() const { return sort_type_; }
    SQLNode *GetOrderBy() const { return order_by_; }
    void SetOrderBy(SQLNode *order_by) { order_by_ = order_by; }

 private:
    SQLNodeType sort_type_;
    SQLNode *order_by_;
};
class FrameBound : public SQLNode {
 public:
    FrameBound()
        : SQLNode(kFrameBound, 0, 0),
          bound_type_(kPreceding),
          offset_(nullptr) {}

    explicit FrameBound(SQLNodeType bound_type)
        : SQLNode(kFrameBound, 0, 0),
          bound_type_(bound_type),
          offset_(nullptr) {}

    FrameBound(SQLNodeType bound_type, SQLNode *offset)
        : SQLNode(kFrameBound, 0, 0),
          bound_type_(bound_type),
          offset_(offset) {}

    ~FrameBound() {}

    void Print(std::ostream &output, const std::string &org_tab) const {
        SQLNode::Print(output, org_tab);
        const std::string tab = org_tab + INDENT + SPACE_ED;
        std::string space = org_tab + INDENT + INDENT;
        output << "\n";
        output << tab << SPACE_ST << "bound: " << NameOfSQLNodeType(bound_type_)
               << "\n";
        if (NULL == offset_) {
            output << space << "UNBOUNDED";
        } else {
            offset_->Print(output, space);
        }
    }

    SQLNodeType GetBoundType() const { return bound_type_; }

    SQLNode *GetOffset() const { return offset_; }

 private:
    SQLNodeType bound_type_;
    SQLNode *offset_;
};
class FrameNode : public SQLNode {
 public:
    FrameNode()
        : SQLNode(kFrames, 0, 0),
          frame_type_(kFrameRange),
          start_(nullptr),
          end_(nullptr) {}

    FrameNode(SQLNodeType frame_type, SQLNode *start, SQLNode *end)
        : SQLNode(kFrames, 0, 0),
          frame_type_(frame_type),
          start_(start),
          end_(end) {}

    ~FrameNode() {}

    SQLNodeType GetFrameType() const { return frame_type_; }

    void SetFrameType(SQLNodeType frame_type) { frame_type_ = frame_type; }

    SQLNode *GetStart() const { return start_; }

    SQLNode *GetEnd() const { return end_; }

    void Print(std::ostream &output, const std::string &org_tab) const;

 private:
    SQLNodeType frame_type_;
    SQLNode *start_;
    SQLNode *end_;
};
class WindowDefNode : public SQLNode {
 public:
    WindowDefNode()
        : SQLNode(kWindowDef, 0, 0), window_name_(""), frame_ptr_(NULL) {}

    ~WindowDefNode() {}

    std::string GetName() const { return window_name_; }

    void SetName(const std::string &name) { window_name_ = name; }

    NodePointVector &GetPartitions() { return partition_list_ptr_; }

    NodePointVector &GetOrders() { return order_list_ptr_; }

    SQLNode *GetFrame() const { return frame_ptr_; }

    void SetFrame(SQLNode *frame) { frame_ptr_ = frame; }

    void Print(std::ostream &output, const std::string &org_tab) const;

 private:
    std::string window_name_; /* window's own name */
    SQLNode *frame_ptr_;      /* expression for starting bound, if any */
    NodePointVector partition_list_ptr_; /* PARTITION BY expression list */
    NodePointVector order_list_ptr_;     /* ORDER BY (list of SortBy) */
};

class ExprListNode : public ExprNode {
 public:
    ExprListNode() : ExprNode(kExprList) {}
    void Print(std::ostream &output, const std::string &org_tab) const;
};

class AllNode : public ExprNode {
 public:
    AllNode() : ExprNode(kExprAll), relation_name_("") {}

    explicit AllNode(const std::string &relation_name)
        : ExprNode(kExprAll), relation_name_(relation_name) {}

    std::string GetRelationName() const { return relation_name_; }

    void SetRelationName(const std::string &relation_name) {
        relation_name_ = relation_name;
    }

 private:
    std::string relation_name_;
};
class CallExprNode : public ExprNode {
 public:
    CallExprNode()
        : ExprNode(kExprCall),
          is_agg_(true),
          function_name_(""),
          over_(nullptr) {}
    explicit CallExprNode(const std::string &function_name)
        : ExprNode(kExprCall),
          is_agg_(true),
          function_name_(function_name),
          over_(nullptr) {}

    ~CallExprNode() {}

    void Print(std::ostream &output, const std::string &org_tab) const;

    std::string GetFunctionName() const { return function_name_; }

    WindowDefNode *GetOver() const { return over_; }

    void SetOver(WindowDefNode *over) { over_ = over; }

    bool GetIsAgg() const { return is_agg_; }

    void SetAgg(bool is_agg) { is_agg_ = is_agg; }
    NodePointVector &GetArgs() { return args_; }
    const NodePointVector &GetArgs() const { return args_; }

    const int GetArgsSize() const {
        return args_.size();
    }

 private:
    bool is_agg_;
    std::string function_name_;
    WindowDefNode *over_;
    NodePointVector args_;
};
class BinaryExpr : public ExprNode {
 public:
    BinaryExpr() : ExprNode(kExprBinary) {}
    explicit BinaryExpr(FnOperator op) : ExprNode(kExprBinary), op_(op) {}
    FnOperator GetOp() const { return op_; }
    void Print(std::ostream &output, const std::string &org_tab) const;

 private:
    FnOperator op_;
};
class UnaryExpr : public ExprNode {
 public:
    UnaryExpr() : ExprNode(kExprUnary) {}
    explicit UnaryExpr(FnOperator op) : ExprNode(kExprUnary), op_(op) {}
    FnOperator GetOp() const { return op_; }
    void Print(std::ostream &output, const std::string &org_tab) const override;

 private:
    FnOperator op_;
};
class ExprIdNode : public ExprNode {
 public:
    ExprIdNode() : ExprNode(kExprId) {}
    explicit ExprIdNode(const std::string &name)
        : ExprNode(kExprId), name_(name) {}
    std::string GetName() const { return name_; }
    void Print(std::ostream &output, const std::string &org_tab) const override;

 private:
    std::string name_;
};
class ConstNode : public ExprNode {
 public:
    ConstNode() : ExprNode(kExprPrimary), date_type_(kTypeNull) {}
    explicit ConstNode(int16_t val)
        : ExprNode(kExprPrimary), date_type_(kTypeInt16) {
        val_.vsmallint = val;
    }
    explicit ConstNode(int val)
        : ExprNode(kExprPrimary), date_type_(kTypeInt32) {
        val_.vint = val;
    }
    explicit ConstNode(int64_t val)
        : ExprNode(kExprPrimary), date_type_(kTypeInt64) {
        val_.vlong = val;
    }
    explicit ConstNode(float val)
        : ExprNode(kExprPrimary), date_type_(kTypeFloat) {
        val_.vfloat = val;
    }

    explicit ConstNode(double val)
        : ExprNode(kExprPrimary), date_type_(kTypeDouble) {
        val_.vdouble = val;
    }

    explicit ConstNode(const char *val)
        : ExprNode(kExprPrimary), date_type_(kTypeString) {
        val_.vstr = strdup(val);
    }

    explicit ConstNode(const std::string &val)
        : ExprNode(kExprPrimary), date_type_(kTypeString) {
        val_.vstr = val.c_str();
    }

    ConstNode(int64_t val, DataType time_type)
        : ExprNode(kExprPrimary), date_type_(time_type) {
        val_.vlong = val;
    }

    ~ConstNode() {
        if (date_type_ == kTypeString) {
            delete val_.vstr;
        }
    }
    void Print(std::ostream &output, const std::string &org_tab) const;

    int16_t GetSmallInt() const {
        return val_.vsmallint;
    }

    int GetInt() const { return val_.vint; }

    int64_t GetLong() const { return val_.vlong; }

    const char *GetStr() const { return val_.vstr; }

    float GetFloat() const { return val_.vfloat; }

    double GetDouble() const { return val_.vdouble; }

    DataType GetDataType() const { return date_type_; }

 private:
    DataType date_type_;
    union {
        int16_t vsmallint;
        int vint;         /* machine integer */
        int64_t vlong;    /* machine integer */
        const char *vstr; /* string */
        float vfloat;
        double vdouble;
    } val_;
};
class ColumnRefNode : public ExprNode {
 public:
    ColumnRefNode()
        : ExprNode(kExprColumnRef), column_name_(""), relation_name_("") {}

    ColumnRefNode(const std::string &column_name,
                  const std::string &relation_name)
        : ExprNode(kExprColumnRef),
          column_name_(column_name),
          relation_name_(relation_name) {}

    std::string GetRelationName() const { return relation_name_; }

    void SetRelationName(const std::string &relation_name) {
        relation_name_ = relation_name;
    }

    std::string GetColumnName() const { return column_name_; }

    void SetColumnName(const std::string &column_name) {
        column_name_ = column_name;
    }

    void Print(std::ostream &output, const std::string &org_tab) const;

 private:
    std::string column_name_;
    std::string relation_name_;
};

class ResTarget : public SQLNode {
 public:
    ResTarget() : SQLNode(kResTarget, 0, 0), name_(""), val_(nullptr) {}

    ResTarget(const std::string &name, ExprNode *val)
        : SQLNode(kResTarget, 0, 0), name_(name), val_(val) {}

    ~ResTarget() {}

    std::string GetName() const { return name_; }

    ExprNode *GetVal() const { return val_; }

    void Print(std::ostream &output, const std::string &org_tab) const;

 private:
    std::string name_; /* column name or NULL */
    ExprNode *val_;    /* the value expression to compute or assign */
    NodePointVector indirection_; /* subscripts, field names, and '*', or NIL */
};
class SelectStmt : public SQLNode {
 public:
    SelectStmt()
        : SQLNode(kSelectStmt, 0, 0),
          distinct_opt_(0),
          where_clause_ptr_(nullptr),
          group_clause_ptr_(nullptr),
          having_clause_ptr_(nullptr),
          order_clause_ptr_(nullptr),
          limit_ptr_(nullptr) {}

    ~SelectStmt() {}

    // Getter and Setter
    const NodePointVector &GetSelectList() const { return select_list_ptr_; }

    NodePointVector &GetSelectList() { return select_list_ptr_; }

    SQLNode *GetLimit() const { return limit_ptr_; }

    const NodePointVector &GetTableRefList() const {
        return tableref_list_ptr_;
    }

    NodePointVector &GetTableRefList() { return tableref_list_ptr_; }

    const NodePointVector &GetWindowList() const { return window_list_ptr_; }

    NodePointVector &GetWindowList() { return window_list_ptr_; }

    void SetLimit(SQLNode *limit) { limit_ptr_ = limit; }

    int GetDistinctOpt() const { return distinct_opt_; }
    // Print
    void Print(std::ostream &output, const std::string &org_tab) const;

 private:
    int distinct_opt_;
    SQLNode *where_clause_ptr_;
    SQLNode *group_clause_ptr_;
    SQLNode *having_clause_ptr_;
    SQLNode *order_clause_ptr_;
    SQLNode *limit_ptr_;
    NodePointVector select_list_ptr_;
    NodePointVector tableref_list_ptr_;
    NodePointVector window_list_ptr_;
};
class ColumnDefNode : public SQLNode {
 public:
    ColumnDefNode()
        : SQLNode(kColumnDesc, 0, 0),
          column_name_(""),
          column_type_(kTypeNull) {}
    ColumnDefNode(const std::string &name, const DataType &data_type,
                  bool op_not_null)
        : SQLNode(kColumnDesc, 0, 0),
          column_name_(name),
          column_type_(data_type),
          op_not_null_(op_not_null) {}
    ~ColumnDefNode() {}

    std::string GetColumnName() const { return column_name_; }

    DataType GetColumnType() const { return column_type_; }

    bool GetIsNotNull() const { return op_not_null_; }
    void Print(std::ostream &output, const std::string &org_tab) const;

 private:
    std::string column_name_;
    DataType column_type_;
    bool op_not_null_;
};

class InsertStmt : public SQLNode {
 public:
    InsertStmt(const std::string &table_name,
               const std::vector<std::string> &columns,
               const std::vector<ExprNode *> &values)
        : SQLNode(kInsertStmt, 0, 0),
          table_name_(table_name),
          columns_(columns),
          values_(values),
          is_all_(false) {}

    InsertStmt(const std::string &table_name,
               const std::vector<ExprNode *> &values)
        : SQLNode(kInsertStmt, 0, 0),
          table_name_(table_name),
          values_(values),
          is_all_(true) {}
    void Print(std::ostream &output, const std::string &org_tab) const;

    const std::string table_name_;
    const std::vector<std::string> columns_;
    const std::vector<ExprNode *> values_;
    const bool is_all_;
};
class CreateStmt : public SQLNode {
 public:
    CreateStmt()
        : SQLNode(kCreateStmt, 0, 0),
          table_name_(""),
          op_if_not_exist_(false) {}

    CreateStmt(const std::string &table_name, bool op_if_not_exist)
        : SQLNode(kCreateStmt, 0, 0),
          table_name_(table_name),
          op_if_not_exist_(op_if_not_exist) {}

    ~CreateStmt() {}

    NodePointVector &GetColumnDefList() { return column_desc_list_; }
    const NodePointVector &GetColumnDefList() const {
        return column_desc_list_;
    }

    std::string GetTableName() const { return table_name_; }

    bool GetOpIfNotExist() const { return op_if_not_exist_; }

    void Print(std::ostream &output, const std::string &org_tab) const;

 private:
    std::string table_name_;
    bool op_if_not_exist_;
    NodePointVector column_desc_list_;
};
class IndexKeyNode : public SQLNode {
 public:
    IndexKeyNode() : SQLNode(kIndexKey, 0, 0) {}
    explicit IndexKeyNode(const std::string &key) : SQLNode(kIndexKey, 0, 0) {
        key_.push_back(key);
    }
    ~IndexKeyNode() {}
    void AddKey(const std::string &key) { key_.push_back(key); }
    std::vector<std::string> &GetKey() { return key_; }

 private:
    std::vector<std::string> key_;
};
class IndexVersionNode : public SQLNode {
 public:
    IndexVersionNode() : SQLNode(kIndexVersion, 0, 0) {}
    explicit IndexVersionNode(const std::string &column_name)
        : SQLNode(kIndexVersion, 0, 0), column_name_(column_name), count_(1) {}
    IndexVersionNode(const std::string &column_name, int count)
        : SQLNode(kIndexVersion, 0, 0),
          column_name_(column_name),
          count_(count) {}

    std::string &GetColumnName() { return column_name_; }

    int GetCount() const { return count_; }

 private:
    std::string column_name_;
    int count_;
};
class IndexTsNode : public SQLNode {
 public:
    IndexTsNode() : SQLNode(kIndexTs, 0, 0) {}
    explicit IndexTsNode(const std::string &column_name)
        : SQLNode(kIndexTs, 0, 0), column_name_(column_name) {}

    std::string &GetColumnName() { return column_name_; }

 private:
    std::string column_name_;
};
class IndexTTLNode : public SQLNode {
 public:
    IndexTTLNode() : SQLNode(kIndexTTL, 0, 0) {}
    explicit IndexTTLNode(ExprNode *expr)
        : SQLNode(kIndexTTL, 0, 0), ttl_expr_(expr) {}

    ExprNode *GetTTLExpr() const { return ttl_expr_; }

 private:
    ExprNode *ttl_expr_;
};
class ColumnIndexNode : public SQLNode {
 public:
    ColumnIndexNode()
        : SQLNode(kColumnIndex, 0, 0),
          ts_(""),
          version_(""),
          version_count_(0),
          ttl_(-1L),
          name_("") {}

    std::vector<std::string> &GetKey() { return key_; }
    void SetKey(const std::vector<std::string> &key) { key_ = key; }

    std::string GetTs() const { return ts_; }

    void SetTs(const std::string &ts) { ts_ = ts; }

    std::string GetVersion() const { return version_; }

    void SetVersion(const std::string &version) { version_ = version; }

    std::string GetName() const { return name_; }

    void SetName(const std::string &name) { name_ = name; }
    int GetVersionCount() const { return version_count_; }

    void SetVersionCount(int count) { version_count_ = count; }

    int64_t GetTTL() const { return ttl_; }
    void SetTTL(ExprNode *ttl_node) {
        if (nullptr == ttl_node) {
            ttl_ = -1l;
        } else {
            switch (ttl_node->GetExprType()) {
                case kExprPrimary: {
                    const ConstNode *ttl = dynamic_cast<ConstNode *>(ttl_node);
                    switch (ttl->GetDataType()) {
                        case kTypeInt32:
                            ttl_ = ttl->GetInt();
                            break;
                        case kTypeInt64:
                            ttl_ = ttl->GetLong();
                            break;
                        case kTypeDay:
                            ttl_ = ttl->GetLong() * 86400000L;
                            break;
                        case kTypeHour:
                            ttl_ = ttl->GetLong() * 3600000L;
                            break;
                        case kTypeMinute:
                            ttl_ = ttl->GetLong() * 60000;
                            break;
                        case kTypeSecond:
                            ttl_ = ttl->GetLong() * 1000;
                            break;
                        default: {
                            ttl_ = -1;
                        }
                    }
                    break;
                }
                default: {
                    LOG(WARNING) << "can't set ttl with expr type "
                                 << ExprTypeName(ttl_node->GetExprType());
                }
            }
        }
    }

    void Print(std::ostream &output, const std::string &org_tab) const;

 private:
    std::vector<std::string> key_;
    std::string ts_;
    std::string version_;
    int version_count_;
    int64_t ttl_;
    std::string name_;
};
class CmdNode : public SQLNode {
 public:
    explicit CmdNode(node::CmdType cmd_type)
        : SQLNode(kCmdStmt, 0, 0), cmd_type_(cmd_type) {}

    ~CmdNode() {}

    void AddArg(const std::string &arg) { args_.push_back(arg); }
    const std::vector<std::string> &GetArgs() const { return args_; }
    void Print(std::ostream &output, const std::string &org_tab) const;

    const node::CmdType GetCmdType() const { return cmd_type_; }

 private:
    node::CmdType cmd_type_;
    std::vector<std::string> args_;
};

class FnParaNode : public FnNode {
 public:
    FnParaNode() : FnNode(kFnPara) {}
    FnParaNode(const std::string &name, const DataType &para_type)
        : FnNode(kFnPara), name_(name), para_type_(para_type) {}
    std::string GetName() const { return name_; }

    DataType GetParaType() { return para_type_; }
    void Print(std::ostream &output, const std::string &org_tab) const;

 private:
    std::string name_;
    DataType para_type_;
};
class FnNodeFnDef : public FnNode {
 public:
    FnNodeFnDef(const std::string &name, FnNodeList *parameters,
                const DataType ret_type)
        : FnNode(kFnDef),
          name_(name),
          parameters_(parameters),
          ret_type_(ret_type) {}

    void Print(std::ostream &output, const std::string &org_tab) const;
    const std::string name_;
    const FnNodeList *parameters_;
    const DataType ret_type_;
};
class FnAssignNode : public FnNode {
 public:
    explicit FnAssignNode(const std::string &name, ExprNode *expression)
        : FnNode(kFnAssignStmt), name_(name), expression_(expression) {}
    std::string GetName() const { return name_; }
    void Print(std::ostream &output, const std::string &org_tab) const;
    const std::string name_;
    const ExprNode *expression_;
};
class FnReturnStmt : public FnNode {
 public:
    explicit FnReturnStmt(ExprNode *return_expr)
        : FnNode(kFnReturnStmt), return_expr_(return_expr) {}
    void Print(std::ostream &output, const std::string &org_tab) const override;
    const ExprNode *return_expr_;
};
std::string WindowOfExpression(ExprNode *node_ptr);
void FillSQLNodeList2NodeVector(
    SQLNodeList *node_list_ptr,
    std::vector<SQLNode *> &node_list);  // NOLINT (runtime/references)
void PrintSQLNode(std::ostream &output, const std::string &org_tab,
                  const SQLNode *node_ptr, const std::string &item_name,
                  bool last_child);
void PrintSQLVector(std::ostream &output, const std::string &tab,
                    const NodePointVector &vec, const std::string &vector_name,
                    bool last_item);
void PrintSQLVector(std::ostream &output, const std::string &tab,
                    const std::vector<ExprNode *> &vec,
                    const std::string &vector_name, bool last_item);
void PrintValue(std::ostream &output, const std::string &org_tab,
                const std::string &value, const std::string &item_name,
                bool last_child);
}  // namespace node
}  // namespace fesql
#endif  // SRC_NODE_SQL_NODE_H_<|MERGE_RESOLUTION|>--- conflicted
+++ resolved
@@ -66,11 +66,7 @@
         case kFnOpNone:
             return "NONE";
         default:
-<<<<<<< HEAD
             return "NONE";
-=======
-            return "unknown";
->>>>>>> 20d6d765
     }
 }
 
