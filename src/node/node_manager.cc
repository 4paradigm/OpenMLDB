/*-------------------------------------------------------------------------
 * Copyright (C) 2019, 4paradigm
 * node_manager.cc
 *
 * Author: chenjing
 * Date: 2019/10/28
 *--------------------------------------------------------------------------
 **/

<<<<<<< HEAD
#include "node_manager.h"

=======
#include "node/node_manager.h"
#include <string>
>>>>>>> b2d67096
namespace fesql {
namespace node {

SQLNode *NodeManager::MakeSQLNode(const SQLNodeType &type) {
    switch (type) {
        case kSelectStmt:
            return RegisterNode(new SelectStmt());
        case kExpr:
            return RegisterNode(new SQLExprNode());
        case kResTarget:
            return RegisterNode(new SQLExprNode());
        case kTable:
            return RegisterNode(new TableNode());
        case kFunc:
            return RegisterNode(new FuncNode());
        case kWindowFunc:
            return RegisterNode(new FuncNode());
        case kWindowDef:
            return RegisterNode(new WindowDefNode());
        case kFrameBound:
            return RegisterNode(new FrameBound());
        case kFrames:
            return RegisterNode(new FrameNode());
        case kColumnRef:
            return RegisterNode(new ColumnRefNode());
        case kConst:
            return RegisterNode(new ConstNode());
        case kOrderBy:
            return RegisterNode(new OrderByNode(nullptr));
        case kLimit:
            return RegisterNode(new LimitNode(0));
        case kAll:
            return RegisterNode(new AllNode());
        case kFnDef:
            return RegisterNode(new FnNodeFnDef());
        default:
            LOG(WARNING) << "can not make sql node with type "
                         << NameOfSQLNodeType(type);
            return RegisterNode(new SQLNode(kUnknow, 0, 0));
    }
}

SQLNode *NodeManager::MakeSelectStmtNode(SQLNodeList *select_list_ptr,
                                         SQLNodeList *tableref_list_ptr,
                                         SQLNodeList *window_clause_ptr,
                                         SQLNode *limit_ptr) {
    SelectStmt *node_ptr = new SelectStmt();

    FillSQLNodeList2NodeVector(select_list_ptr, node_ptr->GetSelectList());
    // 释放SQLNodeList

    FillSQLNodeList2NodeVector(tableref_list_ptr, node_ptr->GetTableRefList());
    // 释放SQLNodeList

    FillSQLNodeList2NodeVector(window_clause_ptr, node_ptr->GetWindowList());
    // 释放SQLNodeList
    node_ptr->SetLimit(limit_ptr);

    return RegisterNode(node_ptr);
}

SQLNode *NodeManager::MakeTableNode(const std::string &name,
                                    const std::string &alias) {
    TableNode *node_ptr = new TableNode(name, alias);

    return RegisterNode(node_ptr);
}

SQLNode *NodeManager::MakeResTargetNode(SQLNode *node,
                                        const std::string &name) {
    ResTarget *node_ptr = new ResTarget(name, node);
    return RegisterNode(node_ptr);
}

SQLNode *NodeManager::MakeColumnRefNode(const std::string &column_name,
                                        const std::string &relation_name) {
    ColumnRefNode *node_ptr = new ColumnRefNode(column_name, relation_name);

    return RegisterNode(node_ptr);
}

SQLNode *NodeManager::MakeFuncNode(const std::string &name,
                                   SQLNodeList *list_ptr, SQLNode *over) {
    FuncNode *node_ptr = new FuncNode(name);
    FillSQLNodeList2NodeVector(list_ptr, node_ptr->GetArgs());
    node_ptr->SetOver(dynamic_cast<WindowDefNode *>(over));
    return RegisterNode(node_ptr);
}

SQLNode *NodeManager::MakeLimitNode(int count) {
    LimitNode *node_ptr = new LimitNode(count);
    return RegisterNode(node_ptr);
}

SQLNode *NodeManager::MakeWindowDefNode(SQLNodeList *partitions,
                                        SQLNodeList *orders, SQLNode *frame) {
    WindowDefNode *node_ptr = new WindowDefNode();
    FillSQLNodeList2NodeVector(partitions, node_ptr->GetPartitions());
    FillSQLNodeList2NodeVector(orders, node_ptr->GetOrders());
    node_ptr->SetFrame(frame);
    return RegisterNode(node_ptr);
}

SQLNode *NodeManager::MakeWindowDefNode(const std::string &name) {
    WindowDefNode *node_ptr = new WindowDefNode();
    node_ptr->SetName(name);
    return RegisterNode(node_ptr);
}

SQLNode *NodeManager::MakeFrameBound(SQLNodeType bound_type) {
    FrameBound *node_ptr = new FrameBound(bound_type);
    return RegisterNode(node_ptr);
}

SQLNode *NodeManager::MakeFrameBound(SQLNodeType bound_type, SQLNode *offset) {
    FrameBound *node_ptr = new FrameBound(bound_type, offset);
    return RegisterNode(node_ptr);
}
SQLNode *NodeManager::MakeFrameNode(SQLNode *start, SQLNode *end) {
    FrameNode *node_ptr = new FrameNode(kFrameRange, start, end);
    return RegisterNode(node_ptr);
}
SQLNode *NodeManager::MakeRangeFrameNode(SQLNode *node_ptr) {
    dynamic_cast<FrameNode *>(node_ptr)->SetFrameType(kFrameRange);
    return node_ptr;
}

SQLNode *NodeManager::MakeRowsFrameNode(SQLNode *node_ptr) {
    dynamic_cast<FrameNode *>(node_ptr)->SetFrameType(kFrameRows);
    return node_ptr;
}

SQLNode *NodeManager::MakeOrderByNode(SQLNode *order) {
    OrderByNode *node_ptr = new OrderByNode(order);
    return RegisterNode(node_ptr);
}

SQLNode *NodeManager::MakeConstNode(int value) {
    SQLNode *node_ptr = new ConstNode(value);
    return RegisterNode(node_ptr);
}

SQLNode *NodeManager::MakeConstNode(int64_t value) {
    SQLNode *node_ptr = new ConstNode(value);
    return RegisterNode(node_ptr);
}

SQLNode *NodeManager::MakeConstNode(int64_t value, DataType time_type) {
    SQLNode *node_ptr = new ConstNode(value, time_type);
    return RegisterNode(node_ptr);
}
SQLNode *NodeManager::MakeConstNode(float value) {
    SQLNode *node_ptr = new ConstNode(value);
    return RegisterNode(node_ptr);
}

SQLNode *NodeManager::MakeConstNode(double value) {
    SQLNode *node_ptr = new ConstNode(value);
    return RegisterNode(node_ptr);
}

SQLNode *NodeManager::MakeConstNode(const char *value) {
    SQLNode *node_ptr = new ConstNode(value);
    return RegisterNode(node_ptr);
}
SQLNode *NodeManager::MakeConstNode(const std::string &value) {
    SQLNode *node_ptr = new ConstNode(value);
    return RegisterNode(node_ptr);
}
SQLNode *NodeManager::MakeConstNode() {
    SQLNode *node_ptr = new ConstNode();
    return RegisterNode(node_ptr);
}

SQLNode *NodeManager::MakeNameNode(const std::string &name) {
    SQLNode *node_ptr = new NameNode(name);
    return RegisterNode(node_ptr);
}

SQLNode *NodeManager::MakeCreateTableNode(bool op_if_not_exist,
                                          const std::string &table_name,
                                          SQLNodeList *column_desc_list) {
    CreateStmt *node_ptr = new CreateStmt(table_name, op_if_not_exist);
    FillSQLNodeList2NodeVector(column_desc_list, node_ptr->GetColumnDefList());
    return RegisterNode(node_ptr);
}

SQLNode *NodeManager::MakeColumnIndexNode(SQLNodeList *index_item_list) {
    ColumnIndexNode *node_ptr = new ColumnIndexNode();
    if (nullptr != index_item_list && 0 != index_item_list->GetSize()) {
        SQLLinkedNode *cur = index_item_list->GetHead();
        while (nullptr != cur && nullptr != cur->node_ptr_) {
            switch (cur->node_ptr_->GetType()) {
                case kIndexKey:
                    node_ptr->SetKey(
                        dynamic_cast<IndexKeyNode *>(cur->node_ptr_)->GetKey());
                    break;
                case kIndexTs:
                    node_ptr->SetTs(dynamic_cast<IndexTsNode *>(cur->node_ptr_)
                                        ->GetColumnName());
                    break;
                case kIndexVersion:
                    node_ptr->SetVersion(
                        dynamic_cast<IndexVersionNode *>(cur->node_ptr_)
                            ->GetColumnName());

                    node_ptr->SetVersionCount(
                        dynamic_cast<IndexVersionNode *>(cur->node_ptr_)
                            ->GetCount());

                    break;
                case kPrimary:
                    node_ptr->SetTTL(dynamic_cast<ConstNode *>(cur->node_ptr_));
                    break;
                default: {
                    LOG(WARNING) << "can not handle type "
                                 << NameOfSQLNodeType(cur->node_ptr_->GetType())
                                 << " for column index";
                }
            }
            cur = cur->next_;
        }
    }
    return RegisterNode(node_ptr);
}
SQLNode *NodeManager::MakeColumnIndexNode(SQLNodeList *keys, SQLNode *ts,
                                          SQLNode *ttl, SQLNode *version) {
    SQLNode *node_ptr = new SQLNode(kColumnIndex, 0, 0);
    return RegisterNode(node_ptr);
}

SQLNode *NodeManager::MakeColumnDescNode(const std::string &column_name,
                                         const DataType data_type,
                                         bool op_not_null) {
    SQLNode *node_ptr = new ColumnDefNode(column_name, data_type, op_not_null);
    return RegisterNode(node_ptr);
}

SQLNodeList *NodeManager::MakeNodeList() {
    SQLNodeList *new_list_ptr = new SQLNodeList();
    RegisterNode(new_list_ptr);
    return new_list_ptr;
}

SQLNodeList *NodeManager::MakeNodeList(SQLNode *node_ptr) {
    SQLLinkedNode *linked_node_ptr = MakeLinkedNode(node_ptr);
    SQLNodeList *new_list_ptr =
        new SQLNodeList(linked_node_ptr, linked_node_ptr, 1);
    RegisterNode(new_list_ptr);
    return new_list_ptr;
}

SQLLinkedNode *NodeManager::MakeLinkedNode(SQLNode *node_ptr) {
    SQLLinkedNode *linked_node_ptr = new SQLLinkedNode(node_ptr);
    RegisterNode(linked_node_ptr);
    return linked_node_ptr;
}

PlanNode *NodeManager::MakeLeafPlanNode(const PlanType &type) {
    PlanNode *node_ptr = new LeafPlanNode(type);
    RegisterNode(node_ptr);
    return node_ptr;
}

PlanNode *NodeManager::MakeUnaryPlanNode(const PlanType &type) {
    PlanNode *node_ptr = new UnaryPlanNode(type);
    RegisterNode(node_ptr);
    return node_ptr;
}

PlanNode *NodeManager::MakeBinaryPlanNode(const PlanType &type) {
    PlanNode *node_ptr = new BinaryPlanNode(type);
    RegisterNode(node_ptr);
    return node_ptr;
}

PlanNode *NodeManager::MakeMultiPlanNode(const PlanType &type) {
    PlanNode *node_ptr = new MultiChildPlanNode(type);
    RegisterNode(node_ptr);
    return node_ptr;
}

ScanPlanNode *NodeManager::MakeSeqScanPlanNode(const std::string &table) {
    node::ScanPlanNode *node_ptr = new ScanPlanNode(table, kScanTypeSeqScan);
    RegisterNode(node_ptr);
    return node_ptr;
}

ScanPlanNode *NodeManager::MakeIndexScanPlanNode(const std::string &table) {
    node::ScanPlanNode *node_ptr = new ScanPlanNode(table, kScanTypeIndexScan);
    RegisterNode(node_ptr);
    return node_ptr;
}

ProjectListPlanNode *NodeManager::MakeProjectListPlanNode(
    const std::string &table, const std::string &w) {
    ProjectListPlanNode *node_ptr = new ProjectListPlanNode(table, w);
    RegisterNode(node_ptr);
    return node_ptr;
}

PlanNode *NodeManager::MakePlanNode(const PlanType &type) {
    PlanNode *node_ptr;
    switch (type) {
        case kPlanTypeSelect:
            node_ptr = new SelectPlanNode();
            break;
        case kProjectList:
            node_ptr = new ProjectListPlanNode();
            break;
        case kProject:
            node_ptr = new ProjectPlanNode();
            break;
        case kPlanTypeLimit:
            node_ptr = new LimitPlanNode();
            break;
        case kPlanTypeCreate:
            node_ptr = new CreatePlanNode();
            break;
        case kPlanTypeCmd:
            node_ptr = new CmdPlanNode();
            break;
        default:
            node_ptr = new LeafPlanNode(kUnknowPlan);
    }
    RegisterNode(node_ptr);
    return node_ptr;
}

FnNode *NodeManager::MakeFnDefNode(const std::string &name, FnNode *plist,
                                   DataType return_type) {
    ::fesql::node::FnNodeFnDef *fn_def = new FnNodeFnDef(name, return_type);
    fn_def->AddChildren(plist);
    return RegisterNode(fn_def);
}

FnNode *NodeManager::MakeAssignNode(const std::string &name,
                                    FnNode *expression) {
    ::fesql::node::FnAssignNode *fn_assign =
        new ::fesql::node::FnAssignNode(name);
    fn_assign->AddChildren(expression);
    return RegisterNode(fn_assign);
}

FnNode *NodeManager::MakeReturnStmtNode(FnNode *value) {
    FnNode *fn_node = new FnNode(kFnReturnStmt);
    fn_node->AddChildren(value);
    return RegisterNode(fn_node);
}

FnNode *NodeManager::MakeFnNode(const SQLNodeType &type) {
    return RegisterNode(new FnNode(type));
}

FnNode *NodeManager::MakeFnParaNode(const std::string &name,
                                    const DataType &para_type) {
    ::fesql::node::FnParaNode *para_node =
        new ::fesql::node::FnParaNode(name, para_type);
    return RegisterNode(para_node);
}

FnNode *NodeManager::MakeTypeNode(const DataType &type) {
    FnTypeNode *type_node = new FnTypeNode();
    type_node->data_type_ = type;
    return RegisterNode(type_node);
}

FnNode *NodeManager::MakeFnIdNode(const std::string &name) {
    ::fesql::node::FnIdNode *id_node = new ::fesql::node::FnIdNode(name);
    return RegisterNode(id_node);
}

FnNode *NodeManager::MakeBinaryExprNode(FnNode *left, FnNode *right,
                                        FnOperator op) {
    ::fesql::node::FnBinaryExpr *bexpr = new ::fesql::node::FnBinaryExpr(op);
    bexpr->AddChildren(left);
    bexpr->AddChildren(right);
    return RegisterNode(bexpr);
}

FnNode *NodeManager::MakeUnaryExprNode(FnNode *left, FnOperator op) {
    ::fesql::node::FnUnaryExpr *uexpr = new ::fesql::node::FnUnaryExpr(op);
    uexpr->AddChildren(left);
    return RegisterNode(uexpr);
}

SQLNode *NodeManager::MakeKeyNode(SQLNodeList *key_list) {
    SQLNode *node_ptr = new SQLNode(kIndexKey, 0, 0);
    return RegisterNode(node_ptr);
}
SQLNode *NodeManager::MakeKeyNode(const std::string &key) {
    SQLNode *node_ptr = new SQLNode(kIndexKey, 0, 0);
    return RegisterNode(node_ptr);
}

SQLNode *NodeManager::MakeIndexKeyNode(const std::string &key) {
    SQLNode *node_ptr = new IndexKeyNode(key);
    return RegisterNode(node_ptr);
}
SQLNode *NodeManager::MakeIndexTsNode(const std::string &ts) {
    SQLNode *node_ptr = new IndexTsNode(ts);
    return RegisterNode(node_ptr);
}
SQLNode *NodeManager::MakeIndexVersionNode(const std::string &version) {
    SQLNode *node_ptr = new IndexVersionNode(version);
    return RegisterNode(node_ptr);
}
SQLNode *NodeManager::MakeIndexVersionNode(const std::string &version,
                                           int count) {
    SQLNode *node_ptr = new IndexVersionNode(version, count);
    return RegisterNode(node_ptr);
}
SQLNode *NodeManager::MakeCmdNode(node::CmdType cmd_type) {
    SQLNode *node_ptr = new CmdNode(cmd_type);
    return RegisterNode(node_ptr);
}
SQLNode *NodeManager::MakeCmdNode(node::CmdType cmd_type,
                                  const std::string &arg) {
    CmdNode *node_ptr = new CmdNode(cmd_type);
    node_ptr->AddArg(arg);
    return RegisterNode(node_ptr);
}

}  // namespace node
}  // namespace fesql<|MERGE_RESOLUTION|>--- conflicted
+++ resolved
@@ -7,13 +7,10 @@
  *--------------------------------------------------------------------------
  **/
 
-<<<<<<< HEAD
-#include "node_manager.h"
-
-=======
+
 #include "node/node_manager.h"
 #include <string>
->>>>>>> b2d67096
+
 namespace fesql {
 namespace node {
 
