/*-------------------------------------------------------------------------
 * Copyright (C) 2019, 4paradigm
 * node_manager.cc
 *
 * Author: chenjing
 * Date: 2019/10/28
 *--------------------------------------------------------------------------
 **/

#include "node/node_manager.h"
#include <string>
#include <utility>
#include <vector>

namespace fesql {
namespace node {

QueryNode *NodeManager::MakeSelectQueryNode(
    bool is_distinct, SQLNodeList *select_list_ptr,
    SQLNodeList *tableref_list_ptr, ExprNode *where_expr,
    ExprListNode *group_expr_list, ExprNode *having_expr,
    ExprNode *order_expr_list, SQLNodeList *window_list_ptr,
    SQLNode *limit_ptr) {
    SelectQueryNode *node_ptr =
        new SelectQueryNode(is_distinct, select_list_ptr, tableref_list_ptr,
                            where_expr, group_expr_list, having_expr,
                            dynamic_cast<OrderByNode *>(order_expr_list),
                            window_list_ptr, limit_ptr);
    RegisterNode(node_ptr);
    return node_ptr;
}

QueryNode *NodeManager::MakeUnionQueryNode(QueryNode *left, QueryNode *right,
                                           bool is_all) {
    UnionQueryNode *node_ptr = new UnionQueryNode(left, right, is_all);
    RegisterNode(node_ptr);
    return node_ptr;
}

TableRefNode *NodeManager::MakeTableNode(const std::string &name,
                                         const std::string &alias) {
    TableRefNode *node_ptr = new TableNode(name, alias);
    RegisterNode(node_ptr);
    return node_ptr;
}

TableRefNode *NodeManager::MakeJoinNode(const TableRefNode *left,
                                        const TableRefNode *right,
                                        const JoinType type,
                                        const ExprNode *condition,
                                        const std::string alias) {
    TableRefNode *node_ptr =
        new JoinNode(left, right, type, nullptr, condition, alias);
    RegisterNode(node_ptr);
    return node_ptr;
}

TableRefNode *NodeManager::MakeLastJoinNode(const TableRefNode *left,
                                            const TableRefNode *right,
                                            const ExprNode *orders,
                                            const ExprNode *condition,
                                            const std::string alias) {
    if (nullptr == orders || node::kExprOrder != orders->GetExprType()) {
        LOG(WARNING)
            << "fail to create last join node with invalid order type " +
                   NameOfSQLNodeType(orders->GetType());
        return nullptr;
    }
    TableRefNode *node_ptr = new JoinNode(
        left, right, node::kJoinTypeLast,
        dynamic_cast<const OrderByNode *>(orders), condition, alias);
    RegisterNode(node_ptr);
    return node_ptr;
}

TableRefNode *NodeManager::MakeQueryRefNode(const QueryNode *sub_query,
                                            const std::string &alias) {
    TableRefNode *node_ptr = new QueryRefNode(sub_query, alias);
    RegisterNode(node_ptr);
    return node_ptr;
}
SQLNode *NodeManager::MakeResTargetNode(ExprNode *node,
                                        const std::string &name) {
    ResTarget *node_ptr = new ResTarget(name, node);
    return RegisterNode(node_ptr);
}

SQLNode *NodeManager::MakeLimitNode(int count) {
    LimitNode *node_ptr = new LimitNode(count);
    return RegisterNode(node_ptr);
}
SQLNode *NodeManager::MakeWindowDefNode(ExprListNode *partitions,
                                        ExprNode *orders, SQLNode *frame) {
    return MakeWindowDefNode(nullptr, partitions, orders, frame, false);
}
SQLNode *NodeManager::MakeWindowDefNode(SQLNodeList *union_tables,
                                        ExprListNode *partitions,
                                        ExprNode *orders, SQLNode *frame,
                                        bool instance_not_in_window) {
    WindowDefNode *node_ptr = new WindowDefNode();
    if (nullptr != orders) {
        if (node::kExprOrder != orders->GetExprType()) {
            LOG(WARNING)
                << "fail to create window node with invalid order type " +
                       NameOfSQLNodeType(orders->GetType());
            delete node_ptr;
            return nullptr;
        }
        node_ptr->SetOrders(dynamic_cast<OrderByNode *>(orders));
    }
    node_ptr->set_instance_not_in_window(instance_not_in_window);
    node_ptr->set_union_tables(union_tables);
    node_ptr->SetPartitions(partitions);
    node_ptr->SetFrame(dynamic_cast<FrameNode *>(frame));
    return RegisterNode(node_ptr);
}

SQLNode *NodeManager::MakeWindowDefNode(const std::string &name) {
    WindowDefNode *node_ptr = new WindowDefNode();
    node_ptr->SetName(name);
    return RegisterNode(node_ptr);
}

WindowDefNode *NodeManager::MergeWindow(const WindowDefNode *w1,
                                        const WindowDefNode *w2) {
    if (nullptr == w1 || nullptr == w2) {
        LOG(WARNING) << "Fail to Merge Window: input windows are null";
        return nullptr;
    }

    if (!w1->CanMergeWith(w2)) {
        LOG(WARNING) << "Fail to Merge Window: can't merge windows";
        return nullptr;
    }
    return dynamic_cast<WindowDefNode *>(MakeWindowDefNode(
        w1->union_tables(), w1->GetPartitions(), w1->GetOrders(),
        MergeFrameNode(w1->GetFrame(), w2->GetFrame()),
        w1->instance_not_in_window()));
}
FrameNode *NodeManager::MergeFrameNodeWithCurrentHistoryFrame(
    FrameNode *frame1) {
    if (nullptr == frame1) {
        return nullptr;
    }

    switch (frame1->frame_type()) {
        case kFrameRows: {
            return MergeFrameNode(
                frame1,
                dynamic_cast<FrameNode *>(MakeFrameNode(
                    kFrameRows, nullptr,
                    dynamic_cast<FrameExtent *>(MakeFrameExtent(
                        MakeFrameBound(kCurrent), MakeFrameBound(kCurrent))),
                    0)));
        }
        case kFrameRange: {
            return MergeFrameNode(
                frame1,
                dynamic_cast<FrameNode *>(MakeFrameNode(
                    kFrameRange,
                    dynamic_cast<FrameExtent *>(MakeFrameExtent(
                        MakeFrameBound(kCurrent), MakeFrameBound(kCurrent))),
                    nullptr, 0)));
        }
        case kFrameRowsRange: {
            return MergeFrameNode(
                frame1,
                dynamic_cast<FrameNode *>(MakeFrameNode(
                    kFrameRowsRange,
                    dynamic_cast<FrameExtent *>(MakeFrameExtent(
                        MakeFrameBound(kCurrent), MakeFrameBound(kCurrent))),
                    nullptr, 0)));
        }
    }
    return nullptr;
}
FrameNode *NodeManager::MergeFrameNode(const FrameNode *frame1,
                                       const FrameNode *frame2) {
    if (nullptr == frame1 || nullptr == frame2) {
        LOG(WARNING) << "Fail to Merge Frame: input frames are null";
        return nullptr;
    }

    if (!frame1->CanMergeWith(frame2)) {
        LOG(WARNING) << "Fail to Merge Frame: can't merge frames";
        return nullptr;
    }

    FrameType frame_type = frame1->frame_type() == frame2->frame_type()
                               ? frame1->frame_type()
                               : kFrameRowsRange;
    FrameExtent *frame_range = nullptr;
    if (nullptr == frame1->frame_range()) {
        frame_range = frame2->frame_range();
    } else if (nullptr == frame2->frame_range()) {
        frame_range = frame1->frame_range();
    } else {
        FrameBound *start1 = frame1->frame_range()->start();
        FrameBound *start2 = frame2->frame_range()->start();
        int start_compared = FrameBound::Compare(start1, start2);
        FrameBound *start = start_compared < 1 ? start1 : start2;

        FrameBound *end1 = frame1->frame_range()->end();
        FrameBound *end2 = frame2->frame_range()->end();
        int end_compared = FrameBound::Compare(end1, end2);
        FrameBound *end = end_compared >= 1 ? end1 : end2;
        frame_range = dynamic_cast<FrameExtent *>(MakeFrameExtent(start, end));
    }

    FrameExtent *frame_rows = nullptr;
    if (nullptr == frame1->frame_rows()) {
        frame_rows = frame2->frame_rows();
    } else if (nullptr == frame2->frame_rows()) {
        frame_rows = frame1->frame_rows();
    } else {
        FrameBound *start1 = frame1->frame_rows()->start();
        FrameBound *start2 = frame2->frame_rows()->start();
        int start_compared = FrameBound::Compare(start1, start2);
        FrameBound *start = start_compared < 1 ? start1 : start2;

        FrameBound *end1 = frame1->frame_rows()->end();
        FrameBound *end2 = frame2->frame_rows()->end();
        int end_compared = FrameBound::Compare(end1, end2);
        FrameBound *end = end_compared >= 1 ? end1 : end2;
        frame_rows = dynamic_cast<FrameExtent *>(MakeFrameExtent(start, end));
    }
    int64_t maxsize = frame1->frame_maxsize() > frame2->frame_maxsize()
                          ? frame1->frame_maxsize()
                          : frame2->frame_maxsize();

    return dynamic_cast<FrameNode *>(
        MakeFrameNode(frame_type, frame_range, frame_rows, maxsize));
}
SQLNode *NodeManager::MakeFrameBound(BoundType bound_type) {
    FrameBound *node_ptr = new FrameBound(bound_type);
    return RegisterNode(node_ptr);
}

SQLNode *NodeManager::MakeFrameBound(BoundType bound_type, ExprNode *expr) {
    ConstNode *primary = dynamic_cast<ConstNode *>(expr);
    int64_t offset;
    switch (primary->GetDataType()) {
        case node::DataType::kFloat:
        case node::DataType::kDouble:
        case node::DataType::kInt16:
        case node::DataType::kInt32:
        case node::DataType::kInt64:
            offset = primary->GetAsInt64();
            break;
        case node::DataType::kDay:
        case node::DataType::kHour:
        case node::DataType::kMinute:
        case node::DataType::kSecond:
            offset = (primary->GetMillis());
            break;
        default: {
            LOG(WARNING) << "cannot create window frame, only support "
                            "number and time offset of frame";
            return nullptr;
        }
    }
    FrameBound *node_ptr = new FrameBound(bound_type, offset);
    return RegisterNode(node_ptr);
}
SQLNode *NodeManager::MakeFrameBound(BoundType bound_type, int64_t offset) {
    FrameBound *node_ptr = new FrameBound(bound_type, offset);
    return RegisterNode(node_ptr);
}
SQLNode *NodeManager::MakeFrameExtent(SQLNode *start, SQLNode *end) {
    FrameExtent *node_ptr = new FrameExtent(dynamic_cast<FrameBound *>(start),
                                            dynamic_cast<FrameBound *>(end));
    return RegisterNode(node_ptr);
}
SQLNode *NodeManager::MakeFrameNode(FrameType frame_type,
                                    SQLNode *frame_extent) {
    int64_t max_size = 0;
    return MakeFrameNode(frame_type, frame_extent, max_size);
}
SQLNode *NodeManager::MakeFrameNode(FrameType frame_type, SQLNode *frame_extent,
                                    ExprNode *frame_size) {
    if (nullptr != frame_extent && node::kFrameExtent != frame_extent->type_) {
        LOG(WARNING) << "Fail Make Frame Node: 2nd arg isn't frame extent";
        return nullptr;
    }

    if (nullptr != frame_size && node::kExprPrimary != frame_size->expr_type_) {
        LOG(WARNING) << "Fail Make Frame Node: 3nd arg isn't const expression";
        return nullptr;
    }
    return MakeFrameNode(
        frame_type, frame_extent,
        nullptr == frame_size
            ? 0L
            : dynamic_cast<ConstNode *>(frame_size)->GetAsInt64());
}

SQLNode *NodeManager::MakeFrameNode(FrameType frame_type, SQLNode *frame_extent,
                                    int64_t maxsize) {
    if (nullptr != frame_extent && node::kFrameExtent != frame_extent->type_) {
        LOG(WARNING) << "Fail Make Frame Node: 2nd arg isn't frame extent";
        return nullptr;
    }

    switch (frame_type) {
        case kFrameRows: {
            FrameNode *node_ptr = new FrameNode(
                frame_type, nullptr, dynamic_cast<FrameExtent *>(frame_extent),
                maxsize);
            return RegisterNode(node_ptr);
        }
        case kFrameRange:
        case kFrameRowsRange: {
            FrameNode *node_ptr = new FrameNode(
                frame_type, dynamic_cast<FrameExtent *>(frame_extent), nullptr,
                maxsize);
            return RegisterNode(node_ptr);
        }
    }
}

SQLNode *NodeManager::MakeFrameNode(FrameType frame_type,
                                    FrameExtent *frame_range,
                                    FrameExtent *frame_rows, int64_t maxsize) {
    FrameNode *node_ptr =
        new FrameNode(frame_type, frame_range, frame_rows, maxsize);
    return RegisterNode(node_ptr);
}
ExprNode *NodeManager::MakeOrderByNode(const ExprListNode *order,
                                       const bool is_asc) {
    OrderByNode *node_ptr = new OrderByNode(order, is_asc);
    return RegisterNode(node_ptr);
}

ExprNode *NodeManager::MakeColumnRefNode(const std::string &column_name,
                                         const std::string &relation_name,
                                         const std::string &db_name) {
    ColumnRefNode *node_ptr =
        new ColumnRefNode(column_name, relation_name, db_name);

    return RegisterNode(node_ptr);
}

ExprNode *NodeManager::MakeColumnRefNode(const std::string &column_name,
                                         const std::string &relation_name) {
    return MakeColumnRefNode(column_name, relation_name, "");
}

ExprNode *NodeManager::MakeFuncNode(const std::string &name,
                                    const ExprListNode *list_ptr,
                                    const SQLNode *over) {
<<<<<<< HEAD
    FnDefNode* def_node = dynamic_cast<FnDefNode*>(
        MakeExternalFnDefNode(name, nullptr, nullptr, {}, -1));
=======
    FnDefNode *def_node =
        dynamic_cast<FnDefNode *>(MakeExternalFnDefNode(name));
>>>>>>> 465d5062
    CallExprNode *node_ptr = new CallExprNode(
        def_node, list_ptr, dynamic_cast<const WindowDefNode *>(over));
    return RegisterNode(node_ptr);
}

ExprNode *NodeManager::MakeFuncNode(const FnDefNode *fn,
                                    const ExprListNode *list_ptr,
                                    const SQLNode *over) {
    CallExprNode *node_ptr = new CallExprNode(
        fn, list_ptr, dynamic_cast<const WindowDefNode *>(over));
    return RegisterNode(node_ptr);
}

ExprNode *NodeManager::MakeConstNode(int value) {
    ExprNode *node_ptr = new ConstNode(value);
    return RegisterNode(node_ptr);
}

ExprNode *NodeManager::MakeConstNode(int64_t value) {
    ExprNode *node_ptr = new ConstNode(value);
    return RegisterNode(node_ptr);
}

ExprNode *NodeManager::MakeConstNode(int64_t value, DataType time_type) {
    ExprNode *node_ptr = new ConstNode(value, time_type);
    return RegisterNode(node_ptr);
}
ExprNode *NodeManager::MakeConstNode(float value) {
    ExprNode *node_ptr = new ConstNode(value);
    return RegisterNode(node_ptr);
}

ExprNode *NodeManager::MakeConstNode(double value) {
    ExprNode *node_ptr = new ConstNode(value);
    return RegisterNode(node_ptr);
}

ExprNode *NodeManager::MakeConstNode(const char *value) {
    ExprNode *node_ptr = new ConstNode(value);
    return RegisterNode(node_ptr);
}
ExprNode *NodeManager::MakeConstNode(const std::string &value) {
    ExprNode *node_ptr = new ConstNode(value);
    return RegisterNode(node_ptr);
}
ExprNode *NodeManager::MakeConstNode() {
    ExprNode *node_ptr = new ConstNode();
    return RegisterNode(node_ptr);
}

ExprNode *NodeManager::MakeExprIdNode(const std::string &name) {
    ::fesql::node::ExprNode *id_node = new ::fesql::node::ExprIdNode(name);
    return RegisterNode(id_node);
}

ExprNode *NodeManager::MakeBinaryExprNode(ExprNode *left, ExprNode *right,
                                          FnOperator op) {
    ::fesql::node::BinaryExpr *bexpr = new ::fesql::node::BinaryExpr(op);
    bexpr->AddChild(left);
    bexpr->AddChild(right);
    return RegisterNode(bexpr);
}

ExprNode *NodeManager::MakeUnaryExprNode(ExprNode *left, FnOperator op) {
    ::fesql::node::UnaryExpr *uexpr = new ::fesql::node::UnaryExpr(op);
    uexpr->AddChild(left);
    return RegisterNode(uexpr);
}

SQLNode *NodeManager::MakeNameNode(const std::string &name) {
    SQLNode *node_ptr = new NameNode(name);
    return RegisterNode(node_ptr);
}

SQLNode *NodeManager::MakeCreateTableNode(bool op_if_not_exist,
                                          const std::string &table_name,
                                          SQLNodeList *column_desc_list) {
    CreateStmt *node_ptr = new CreateStmt(table_name, op_if_not_exist);
    FillSQLNodeList2NodeVector(column_desc_list, node_ptr->GetColumnDefList());
    return RegisterNode(node_ptr);
}

SQLNode *NodeManager::MakeColumnIndexNode(SQLNodeList *index_item_list) {
    ColumnIndexNode *index_ptr = new ColumnIndexNode();
    if (nullptr != index_item_list && 0 != index_item_list->GetSize()) {
        for (auto node_ptr : index_item_list->GetList()) {
            switch (node_ptr->GetType()) {
                case kIndexKey:
                    index_ptr->SetKey(
                        dynamic_cast<IndexKeyNode *>(node_ptr)->GetKey());
                    break;
                case kIndexTs:
                    index_ptr->SetTs(
                        dynamic_cast<IndexTsNode *>(node_ptr)->GetColumnName());
                    break;
                case kIndexVersion:
                    index_ptr->SetVersion(
                        dynamic_cast<IndexVersionNode *>(node_ptr)
                            ->GetColumnName());

                    index_ptr->SetVersionCount(
                        dynamic_cast<IndexVersionNode *>(node_ptr)->GetCount());
                    break;
                case kIndexTTL: {
                    IndexTTLNode *ttl_node =
                        dynamic_cast<IndexTTLNode *>(node_ptr);
                    index_ptr->SetTTL(ttl_node->GetTTLExpr());
                    break;
                }
                case kIndexTTLType: {
                    IndexTTLTypeNode *ttl_type_node =
                        dynamic_cast<IndexTTLTypeNode *>(node_ptr);
                    index_ptr->set_ttl_type(ttl_type_node->ttl_type());
                    break;
                }
                default: {
                    LOG(WARNING) << "can not handle type "
                                 << NameOfSQLNodeType(node_ptr->GetType())
                                 << " for column index";
                }
            }
        }
    }
    return RegisterNode(index_ptr);
}
SQLNode *NodeManager::MakeColumnIndexNode(SQLNodeList *keys, SQLNode *ts,
                                          SQLNode *ttl, SQLNode *version) {
    SQLNode *node_ptr = new SQLNode(kColumnIndex, 0, 0);
    return RegisterNode(node_ptr);
}

SQLNode *NodeManager::MakeColumnDescNode(const std::string &column_name,
                                         const DataType data_type,
                                         bool op_not_null) {
    SQLNode *node_ptr = new ColumnDefNode(column_name, data_type, op_not_null);
    return RegisterNode(node_ptr);
}

SQLNodeList *NodeManager::MakeNodeList() {
    SQLNodeList *new_list_ptr = new SQLNodeList();
    RegisterNode(new_list_ptr);
    return new_list_ptr;
}

SQLNodeList *NodeManager::MakeNodeList(SQLNode *node) {
    SQLNodeList *new_list_ptr = new SQLNodeList();
    new_list_ptr->PushBack(node);
    RegisterNode(new_list_ptr);
    return new_list_ptr;
}

ExprListNode *NodeManager::MakeExprList() {
    ExprListNode *new_list_ptr = new ExprListNode();
    RegisterNode(new_list_ptr);
    return new_list_ptr;
}
ExprListNode *NodeManager::MakeExprList(ExprNode *expr_node) {
    ExprListNode *new_list_ptr = new ExprListNode();
    new_list_ptr->AddChild(expr_node);
    RegisterNode(new_list_ptr);
    return new_list_ptr;
}

PlanNode *NodeManager::MakeLeafPlanNode(const PlanType &type) {
    PlanNode *node_ptr = new LeafPlanNode(type);
    RegisterNode(node_ptr);
    return node_ptr;
}

PlanNode *NodeManager::MakeUnaryPlanNode(const PlanType &type) {
    PlanNode *node_ptr = new UnaryPlanNode(type);
    RegisterNode(node_ptr);
    return node_ptr;
}

PlanNode *NodeManager::MakeBinaryPlanNode(const PlanType &type) {
    PlanNode *node_ptr = new BinaryPlanNode(type);
    RegisterNode(node_ptr);
    return node_ptr;
}

PlanNode *NodeManager::MakeMultiPlanNode(const PlanType &type) {
    PlanNode *node_ptr = new MultiChildPlanNode(type);
    RegisterNode(node_ptr);
    return node_ptr;
}

PlanNode *NodeManager::MakeTablePlanNode(const std::string &table_name) {
    PlanNode *node_ptr = new TablePlanNode("", table_name);
    return RegisterNode(node_ptr);
}

PlanNode *NodeManager::MakeRenamePlanNode(PlanNode *node,
                                          std::string alias_name) {
    PlanNode *node_ptr = new RenamePlanNode(node, alias_name);
    return RegisterNode(node_ptr);
}

FilterPlanNode *NodeManager::MakeFilterPlanNode(PlanNode *node,
                                                const ExprNode *condition) {
    node::FilterPlanNode *node_ptr = new FilterPlanNode(node, condition);
    RegisterNode(node_ptr);
    return node_ptr;
}

WindowPlanNode *NodeManager::MakeWindowPlanNode(int w_id) {
    WindowPlanNode *node_ptr = new WindowPlanNode(w_id);
    RegisterNode(node_ptr);
    return node_ptr;
}

ProjectListNode *NodeManager::MakeProjectListPlanNode(
    const WindowPlanNode *w_ptr, const bool need_agg) {
    ProjectListNode *node_ptr = new ProjectListNode(w_ptr, need_agg);
    RegisterNode(node_ptr);
    return node_ptr;
}

FnNode *NodeManager::MakeFnHeaderNode(const std::string &name,
                                      FnNodeList *plist,
                                      const TypeNode *return_type) {
    ::fesql::node::FnNodeFnHeander *fn_header =
        new FnNodeFnHeander(name, plist, return_type);
    return RegisterNode(fn_header);
}

FnNode *NodeManager::MakeFnDefNode(const FnNode *header,
                                   const FnNodeList *block) {
    ::fesql::node::FnNodeFnDef *fn_def =
        new FnNodeFnDef(dynamic_cast<const FnNodeFnHeander *>(header), block);
    return RegisterNode(fn_def);
}
FnNode *NodeManager::MakeAssignNode(const std::string &name,
                                    ExprNode *expression) {
    ::fesql::node::FnAssignNode *fn_assign =
        new fesql::node::FnAssignNode(name, expression);
    return RegisterNode(fn_assign);
}

FnNode *NodeManager::MakeAssignNode(const std::string &name,
                                    ExprNode *expression, const FnOperator op) {
    ::fesql::node::FnAssignNode *fn_assign = new fesql::node::FnAssignNode(
        name, MakeBinaryExprNode(MakeExprIdNode(name), expression, op));

    return RegisterNode(fn_assign);
}
FnNode *NodeManager::MakeReturnStmtNode(ExprNode *value) {
    FnNode *fn_node = new FnReturnStmt(value);
    return RegisterNode(fn_node);
}

FnNode *NodeManager::MakeIfStmtNode(const ExprNode *value) {
    FnNode *fn_node = new FnIfNode(value);
    return RegisterNode(fn_node);
}
FnNode *NodeManager::MakeElseStmtNode() {
    FnNode *fn_node = new FnElseNode();
    return RegisterNode(fn_node);
}
FnNode *NodeManager::MakeElifStmtNode(ExprNode *value) {
    FnNode *fn_node = new FnElifNode(value);
    return RegisterNode(fn_node);
}
FnNode *NodeManager::MakeFnNode(const SQLNodeType &type) {
    return RegisterNode(new FnNode(type));
}

FnNodeList *NodeManager::MakeFnListNode() {
    FnNodeList *fn_list = new FnNodeList();
    RegisterNode(fn_list);
    return fn_list;
}

FnIfBlock *NodeManager::MakeFnIfBlock(const FnIfNode *if_node,
                                      const FnNodeList *block) {
    ::fesql::node::FnIfBlock *if_block =
        new ::fesql::node::FnIfBlock(if_node, block);
    RegisterNode(if_block);
    return if_block;
}

FnElifBlock *NodeManager::MakeFnElifBlock(const FnElifNode *elif_node,
                                          const FnNodeList *block) {
    ::fesql::node::FnElifBlock *elif_block =
        new ::fesql::node::FnElifBlock(elif_node, block);
    RegisterNode(elif_block);
    return elif_block;
}
FnIfElseBlock *NodeManager::MakeFnIfElseBlock(const FnIfBlock *if_block,
                                              const FnElseBlock *else_block) {
    ::fesql::node::FnIfElseBlock *if_else_block =
        new ::fesql::node::FnIfElseBlock(if_block, else_block);
    RegisterNode(if_else_block);
    return if_else_block;
}
FnElseBlock *NodeManager::MakeFnElseBlock(const FnNodeList *block) {
    ::fesql::node::FnElseBlock *else_block =
        new ::fesql::node::FnElseBlock(block);
    RegisterNode(else_block);
    return else_block;
}

FnNode *NodeManager::MakeFnParaNode(const std::string &name,
                                    const TypeNode *para_type) {
    ::fesql::node::FnParaNode *para_node =
        new ::fesql::node::FnParaNode(name, para_type);
    return RegisterNode(para_node);
}

SQLNode *NodeManager::MakeKeyNode(SQLNodeList *key_list) {
    SQLNode *node_ptr = new SQLNode(kIndexKey, 0, 0);
    return RegisterNode(node_ptr);
}
SQLNode *NodeManager::MakeKeyNode(const std::string &key) {
    SQLNode *node_ptr = new SQLNode(kIndexKey, 0, 0);
    return RegisterNode(node_ptr);
}

SQLNode *NodeManager::MakeIndexKeyNode(const std::string &key) {
    SQLNode *node_ptr = new IndexKeyNode(key);
    return RegisterNode(node_ptr);
}
SQLNode *NodeManager::MakeIndexTsNode(const std::string &ts) {
    SQLNode *node_ptr = new IndexTsNode(ts);
    return RegisterNode(node_ptr);
}

SQLNode *NodeManager::MakeIndexTTLNode(ExprNode *ttl_expr) {
    SQLNode *node_ptr = new IndexTTLNode(ttl_expr);
    return RegisterNode(node_ptr);
}
SQLNode *NodeManager::MakeIndexTTLTypeNode(const std::string &ttl_type) {
    SQLNode *node_ptr = new IndexTTLTypeNode(ttl_type);
    return RegisterNode(node_ptr);
}
SQLNode *NodeManager::MakeIndexVersionNode(const std::string &version) {
    SQLNode *node_ptr = new IndexVersionNode(version);
    return RegisterNode(node_ptr);
}
SQLNode *NodeManager::MakeIndexVersionNode(const std::string &version,
                                           int count) {
    SQLNode *node_ptr = new IndexVersionNode(version, count);
    return RegisterNode(node_ptr);
}
SQLNode *NodeManager::MakeCmdNode(node::CmdType cmd_type) {
    SQLNode *node_ptr = new CmdNode(cmd_type);
    return RegisterNode(node_ptr);
}
SQLNode *NodeManager::MakeCmdNode(node::CmdType cmd_type,
                                  const std::string &arg) {
    CmdNode *node_ptr = new CmdNode(cmd_type);
    node_ptr->AddArg(arg);
    return RegisterNode(node_ptr);
}
SQLNode *NodeManager::MakeCmdNode(node::CmdType cmd_type,
                                  const std::string &index_name,
                                  const std::string &table_name) {
    CmdNode *node_ptr = new CmdNode(cmd_type);
    node_ptr->AddArg(index_name);
    node_ptr->AddArg(table_name);
    return RegisterNode(node_ptr);
}
SQLNode *NodeManager::MakeCreateIndexNode(const std::string &index_name,
                                          const std::string &table_name,
                                          ColumnIndexNode *index) {
    CreateIndexNode *node_ptr =
        new CreateIndexNode(index_name, table_name, index);
    return RegisterNode(node_ptr);
}
ExprNode *NodeManager::MakeAllNode(const std::string &relation_name) {
    return MakeAllNode(relation_name, "");
}

ExprNode *NodeManager::MakeAllNode(const std::string &relation_name,
                                   const std::string &db_name) {
    ExprNode *node_ptr = new AllNode(relation_name, db_name);
    return RegisterNode(node_ptr);
}

SQLNode *NodeManager::MakeInsertTableNode(const std::string &table_name,
                                          const ExprListNode *columns_expr,
                                          const ExprListNode *values) {
    if (nullptr == columns_expr) {
        InsertStmt *node_ptr = new InsertStmt(table_name, values->children_);
        return RegisterNode(node_ptr);
    } else {
        std::vector<std::string> column_names;
        for (auto expr : columns_expr->children_) {
            switch (expr->GetExprType()) {
                case kExprColumnRef: {
                    ColumnRefNode *column_ref =
                        dynamic_cast<ColumnRefNode *>(expr);
                    column_names.push_back(column_ref->GetColumnName());
                    break;
                }
                default: {
                    LOG(WARNING)
                        << "Can't not handle insert column name with type"
                        << ExprTypeName(expr->GetExprType());
                }
            }
        }
        InsertStmt *node_ptr =
            new InsertStmt(table_name, column_names, values->children_);
        return RegisterNode(node_ptr);
    }
}

DatasetNode *NodeManager::MakeDataset(const std::string &table) {
    DatasetNode *db = new DatasetNode(table);
    batch_plan_node_list_.push_back(db);
    return db;
}

MapNode *NodeManager::MakeMapNode(const NodePointVector &nodes) {
    MapNode *mn = new MapNode(nodes);
    batch_plan_node_list_.push_back(mn);
    return mn;
}

TypeNode *NodeManager::MakeTypeNode(fesql::node::DataType base) {
    TypeNode *node_ptr = new TypeNode(base);
    RegisterNode(node_ptr);
    return node_ptr;
}
TypeNode *NodeManager::MakeTypeNode(fesql::node::DataType base,
                                    const fesql::node::TypeNode& v1) {
    TypeNode *node_ptr = new TypeNode(base, v1);
    RegisterNode(node_ptr);
    return node_ptr;
}
TypeNode *NodeManager::MakeTypeNode(fesql::node::DataType base,
                                    fesql::node::DataType v1) {
    TypeNode *node_ptr = new TypeNode(base, TypeNode(v1));
    RegisterNode(node_ptr);
    return node_ptr;
}
TypeNode *NodeManager::MakeTypeNode(fesql::node::DataType base,
                                    fesql::node::DataType v1,
                                    fesql::node::DataType v2) {
    TypeNode *node_ptr = new TypeNode(base, TypeNode(v1), TypeNode(v2));
    RegisterNode(node_ptr);
    return node_ptr;
}

FnNode *NodeManager::MakeForInStmtNode(const std::string &var_name,
                                       const ExprNode *expression) {
    FnForInNode *node_ptr = new FnForInNode(var_name, expression);
    return RegisterNode(node_ptr);
}

FnForInBlock *NodeManager::MakeForInBlock(FnForInNode *for_in_node,
                                          FnNodeList *block) {
    FnForInBlock *node_ptr = new FnForInBlock(for_in_node, block);
    RegisterNode(node_ptr);
    return node_ptr;
}
PlanNode *NodeManager::MakeJoinNode(PlanNode *left, PlanNode *right,
                                    JoinType join_type,
                                    const OrderByNode *order_by,
                                    const ExprNode *condition) {
    node::JoinPlanNode *node_ptr =
        new JoinPlanNode(left, right, join_type, order_by, condition);
    return RegisterNode(node_ptr);
}
PlanNode *NodeManager::MakeSelectPlanNode(PlanNode *node) {
    node::QueryPlanNode *select_plan_ptr = new QueryPlanNode(node);
    return RegisterNode(select_plan_ptr);
}
PlanNode *NodeManager::MakeGroupPlanNode(PlanNode *node,
                                         const ExprListNode *by_list) {
    node::GroupPlanNode *node_ptr = new GroupPlanNode(node, by_list);
    return RegisterNode(node_ptr);
}
PlanNode *NodeManager::MakeProjectPlanNode(
    PlanNode *node, const std::string &table,
    const PlanNodeList &projection_list,
    const std::vector<std::pair<uint32_t, uint32_t>> &pos_mapping) {
    node::ProjectPlanNode *node_ptr =
        new ProjectPlanNode(node, table, projection_list, pos_mapping);
    return RegisterNode(node_ptr);
}
PlanNode *NodeManager::MakeLimitPlanNode(PlanNode *node, int limit_cnt) {
    node::LimitPlanNode *node_ptr = new LimitPlanNode(node, limit_cnt);
    return RegisterNode(node_ptr);
}
ProjectNode *NodeManager::MakeProjectNode(const int32_t pos,
                                          const std::string &name,
                                          const bool is_aggregation,
                                          node::ExprNode *expression,
                                          node::FrameNode *frame) {
    node::ProjectNode *node_ptr =
        new ProjectNode(pos, name, is_aggregation, expression, frame);
    RegisterNode(node_ptr);
    return node_ptr;
}
CreatePlanNode *NodeManager::MakeCreateTablePlanNode(
    std::string table_name, const NodePointVector &column_list) {
    node::CreatePlanNode *node_ptr =
        new CreatePlanNode(table_name, column_list);
    RegisterNode(node_ptr);
    return node_ptr;
}
CmdPlanNode *NodeManager::MakeCmdPlanNode(const CmdNode *node) {
    node::CmdPlanNode *node_ptr =
        new CmdPlanNode(node->GetCmdType(), node->GetArgs());
    RegisterNode(node_ptr);
    return node_ptr;
}
InsertPlanNode *NodeManager::MakeInsertPlanNode(const InsertStmt *node) {
    node::InsertPlanNode *node_ptr = new InsertPlanNode(node);
    RegisterNode(node_ptr);
    return node_ptr;
}
FuncDefPlanNode *NodeManager::MakeFuncPlanNode(const FnNodeFnDef *node) {
    node::FuncDefPlanNode *node_ptr = new FuncDefPlanNode(node);
    RegisterNode(node_ptr);
    return node_ptr;
}
ExprNode *NodeManager::MakeQueryExprNode(const QueryNode *query) {
    node::ExprNode *node_ptr = new QueryExpr(query);
    RegisterNode(node_ptr);
    return node_ptr;
}
PlanNode *NodeManager::MakeSortPlanNode(PlanNode *node,
                                        const OrderByNode *order_list) {
    node::SortPlanNode *node_ptr = new SortPlanNode(node, order_list);
    return RegisterNode(node_ptr);
}
PlanNode *NodeManager::MakeUnionPlanNode(PlanNode *left, PlanNode *right,
                                         const bool is_all) {
    node::UnionPlanNode *node_ptr = new UnionPlanNode(left, right, is_all);
    return RegisterNode(node_ptr);
}
PlanNode *NodeManager::MakeDistinctPlanNode(PlanNode *node) {
    node::DistinctPlanNode *node_ptr = new DistinctPlanNode(node);
    return RegisterNode(node_ptr);
}
SQLNode *NodeManager::MakeExplainNode(const QueryNode *query,
                                      ExplainType explain_type) {
    node::ExplainNode *node_ptr = new ExplainNode(query, explain_type);
    return RegisterNode(node_ptr);
}
ProjectNode *NodeManager::MakeAggProjectNode(const int32_t pos,
                                             const std::string &name,
                                             node::ExprNode *expression,
                                             node::FrameNode *frame) {
    return MakeProjectNode(pos, name, true, expression, frame);
}
ProjectNode *NodeManager::MakeRowProjectNode(const int32_t pos,
                                             const std::string &name,
                                             node::ExprNode *expression) {
    return MakeProjectNode(pos, name, false, expression, nullptr);
}
ExprNode *NodeManager::MakeEqualCondition(const std::string &db1,
                                          const std::string &table1,
                                          const std::string &db2,
                                          const std::string &table2,
                                          const node::ExprListNode *expr_list) {
    if (nullptr == expr_list || expr_list->children_.empty()) {
        return nullptr;
    }
    auto iter = expr_list->children_.cbegin();
    auto condition =
        MakeBinaryExprNode(MakeExprFrom(*iter, table1, db1),
                           MakeExprFrom(*iter, table2, db2), node::kFnOpEq);
    iter++;
    for (; iter != expr_list->children_.cend(); iter++) {
        auto eq =
            MakeBinaryExprNode(MakeExprFrom(*iter, table1, db1),
                               MakeExprFrom(*iter, table2, db2), node::kFnOpEq);
        condition = MakeBinaryExprNode(condition, eq, kFnOpAnd);
    }

    return condition;
}

// TODO(chenjing): WindoNode, FrameNode 支持expr
ExprNode *NodeManager::MakeExprFrom(const node::ExprNode *expr,
                                    const std::string relation_name,
                                    const std::string db_name) {
    if (nullptr == expr) {
        return nullptr;
    }

    switch (expr->expr_type_) {
        case kExprList: {
            auto expr_list = dynamic_cast<const ExprListNode *>(expr);
            auto new_expr_list = MakeExprList();
            for (auto each : expr_list->children_) {
                new_expr_list->AddChild(
                    MakeExprFrom(each, relation_name, db_name));
            }
            return new_expr_list;
        }
        case kExprAll: {
            return MakeAllNode(relation_name, db_name);
        }
        case kExprColumnRef: {
            auto expr_column = dynamic_cast<const ColumnRefNode *>(expr);
            return MakeColumnRefNode(expr_column->GetColumnName(),
                                     relation_name, db_name);
        }
        case kExprBinary: {
            auto expr_binary_op = dynamic_cast<const BinaryExpr *>(expr);
            return MakeBinaryExprNode(MakeExprFrom(expr_binary_op->children_[0],
                                                   relation_name, db_name),
                                      MakeExprFrom(expr_binary_op->children_[1],
                                                   relation_name, db_name),
                                      expr_binary_op->GetOp());
        }
        case kExprUnary: {
            auto expr_unary_op = dynamic_cast<const UnaryExpr *>(expr);
            return MakeUnaryExprNode(MakeExprFrom(expr_unary_op->children_[0],
                                                  relation_name, db_name),
                                     expr_unary_op->GetOp());
        }
        case kExprOrder: {
            auto expr_order = dynamic_cast<const OrderByNode *>(expr);
            return MakeOrderByNode(
                dynamic_cast<node::ExprListNode *>(MakeExprFrom(
                    expr_order->order_by_, relation_name, db_name)),
                expr_order->is_asc_);
        }
        case kExprCall: {
            auto expr_call = dynamic_cast<const CallExprNode *>(expr);
            return MakeFuncNode(
                expr_call->GetFnDef(),
                dynamic_cast<node::ExprListNode *>(
                    MakeExprFrom(expr_call->GetArgs(), relation_name, db_name)),
                expr_call->GetOver());
        }

        case kExprPrimary: {
            auto expr_primary = dynamic_cast<const ConstNode *>(expr);
            switch (expr_primary->GetDataType()) {
                case node::kInt16:
                    return MakeConstNode(expr_primary->GetSmallInt());
                case node::kInt32:
                    return MakeConstNode(expr_primary->GetInt());
                case node::kInt64:
                    return MakeConstNode(expr_primary->GetLong());
                case node::kFloat:
                    return MakeConstNode(expr_primary->GetFloat());
                case node::kDouble:
                    return MakeConstNode(expr_primary->GetDouble());
                case node::kVarchar:
                    return MakeConstNode(expr_primary->GetStr());
                case node::kTimestamp:
                    return MakeConstNode(expr_primary->GetLong(),
                                         expr_primary->GetDataType());
                default: {
                    LOG(WARNING)
                        << "fail to copy primary expr " +
                               node::DataTypeName(expr_primary->GetDataType());
                    return nullptr;
                }
            }
        }
        default: {
            LOG(WARNING) << "fail to copy expr " +
                                node::ExprTypeName(expr->expr_type_);
            return nullptr;
        }
    }
}

ExprNode *NodeManager::MakeBetweenExpr(ExprNode *expr, ExprNode *left,
                                       ExprNode *right) {
    ExprNode *node_ptr = new BetweenExpr(expr, left, right);
    return RegisterNode(node_ptr);
}
ExprNode *NodeManager::MakeAndExpr(ExprListNode *expr_list) {
    if (node::ExprListNullOrEmpty(expr_list)) {
        return nullptr;
    }
    ExprNode *left_node = expr_list->children_[0];
    if (1 == expr_list->children_.size()) {
        return left_node;
    }
    for (size_t i = 1; i < expr_list->children_.size(); i++) {
        left_node = MakeBinaryExprNode(left_node, expr_list->children_[i],
                                       node::kFnOpAnd);
    }
    return left_node;
}

// Build expression list from column sources
node::ExprListNode *NodeManager::BuildExprListFromSchemaSource(
    const vm::ColumnSourceList column_sources,
    const vm::SchemaSourceList &schema_souces) {
    node::ExprListNode *output = MakeExprList();
    if (nullptr == output) {
        LOG(WARNING)
            << "Fail Build Expr List from column sources: output is nullptr";
        return nullptr;
    }
    for (auto iter = column_sources.cbegin(); iter != column_sources.cend();
         iter++) {
        switch (iter->type()) {
            case vm::kSourceColumn: {
                auto schema_souce =
                    schema_souces.schema_source_list().at(iter->schema_idx());
                auto column = schema_souce.schema_->Get(iter->column_idx());
                output->AddChild(
                    MakeColumnRefNode(column.name(), schema_souce.table_name_));
                break;
            }
            case vm::kSourceConst: {
                output->AddChild(
                    const_cast<node::ConstNode *>(iter->const_value()));
                break;
            }
            default: {
                LOG(WARNING) << "Fail Gen Simple Project, invalid source type";
                return nullptr;
            }
        }
    }
    return output;
}

<<<<<<< HEAD

node::SQLNode* NodeManager::MakeExternalFnDefNode(
    const std::string& function_name,
    void* function_ptr,
    node::TypeNode* ret_type,
    const std::vector<const node::TypeNode*>& arg_types,
    int variadic_pos) {
    return RegisterNode(new node::ExternalFnDefNode(
        function_name, function_ptr, ret_type,
        arg_types, variadic_pos));
=======
node::SQLNode *NodeManager::MakeExternalFnDefNode(
    const std::string &function_name) {
    return RegisterNode(new node::ExternalFnDefNode(function_name));
>>>>>>> 465d5062
}

node::SQLNode *NodeManager::MakeUDFDefNode(const FnNodeFnDef *def) {
    return RegisterNode(new node::UDFDefNode(def));
}

node::SQLNode *NodeManager::MakeUDAFDefNode(const ExprNode *init,
                                            const FnDefNode *update_func,
                                            const FnDefNode *merge_func,
                                            const FnDefNode *output_func) {
    return RegisterNode(
        new node::UDAFDefNode(init, update_func, merge_func, output_func));
}

}  // namespace node
}  // namespace fesql<|MERGE_RESOLUTION|>--- conflicted
+++ resolved
@@ -348,13 +348,9 @@
 ExprNode *NodeManager::MakeFuncNode(const std::string &name,
                                     const ExprListNode *list_ptr,
                                     const SQLNode *over) {
-<<<<<<< HEAD
+
     FnDefNode* def_node = dynamic_cast<FnDefNode*>(
         MakeExternalFnDefNode(name, nullptr, nullptr, {}, -1));
-=======
-    FnDefNode *def_node =
-        dynamic_cast<FnDefNode *>(MakeExternalFnDefNode(name));
->>>>>>> 465d5062
     CallExprNode *node_ptr = new CallExprNode(
         def_node, list_ptr, dynamic_cast<const WindowDefNode *>(over));
     return RegisterNode(node_ptr);
@@ -1077,7 +1073,6 @@
     return output;
 }
 
-<<<<<<< HEAD
 
 node::SQLNode* NodeManager::MakeExternalFnDefNode(
     const std::string& function_name,
@@ -1088,11 +1083,7 @@
     return RegisterNode(new node::ExternalFnDefNode(
         function_name, function_ptr, ret_type,
         arg_types, variadic_pos));
-=======
-node::SQLNode *NodeManager::MakeExternalFnDefNode(
-    const std::string &function_name) {
-    return RegisterNode(new node::ExternalFnDefNode(function_name));
->>>>>>> 465d5062
+
 }
 
 node::SQLNode *NodeManager::MakeUDFDefNode(const FnNodeFnDef *def) {
