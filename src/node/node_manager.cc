--- conflicted
+++ resolved
@@ -1346,7 +1346,6 @@
     return RegisterNode(index_ptr);
 }
 
-<<<<<<< HEAD
 SQLNode *NodeManager::MakeCreateProcedureNode(const std::string &sp_name,
                                           SQLNodeList *input_parameter_list,
                                           SQLNode* inner_node) {
@@ -1364,7 +1363,8 @@
     SQLNode *node_ptr = new InputParameterNode(
             column_name, data_type, is_constant);
     return RegisterNode(node_ptr);
-=======
+}
+
 void NodeManager::SetNodeUniqueId(ExprNode *node) {
     node->SetNodeId(expr_idx_counter_++);
 }
@@ -1376,7 +1376,6 @@
 }
 void NodeManager::SetNodeUniqueId(vm::PhysicalOpNode *node) {
     node->SetNodeId(physical_plan_idx_counter_++);
->>>>>>> 40989cb5
 }
 
 }  // namespace node
