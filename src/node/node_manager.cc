/*-------------------------------------------------------------------------
 * Copyright (C) 2019, 4paradigm
 * node_manager.cc
 *
 * Author: chenjing
 * Date: 2019/10/28
 *--------------------------------------------------------------------------
 **/

#include "node/node_manager.h"
#include <string>
#include <utility>
#include <vector>

namespace fesql {
namespace node {

QueryNode *NodeManager::MakeSelectQueryNode(
    bool is_distinct, SQLNodeList *select_list_ptr,
    SQLNodeList *tableref_list_ptr, ExprNode *where_expr,
    ExprListNode *group_expr_list, ExprNode *having_expr,
    ExprNode *order_expr_list, SQLNodeList *window_list_ptr,
    SQLNode *limit_ptr) {
    SelectQueryNode *node_ptr =
        new SelectQueryNode(is_distinct, select_list_ptr, tableref_list_ptr,
                            where_expr, group_expr_list, having_expr,
                            dynamic_cast<OrderByNode *>(order_expr_list),
                            window_list_ptr, limit_ptr);
    RegisterNode(node_ptr);
    return node_ptr;
}

QueryNode *NodeManager::MakeUnionQueryNode(QueryNode *left, QueryNode *right,
                                           bool is_all) {
    UnionQueryNode *node_ptr = new UnionQueryNode(left, right, is_all);
    RegisterNode(node_ptr);
    return node_ptr;
}

TableRefNode *NodeManager::MakeTableNode(const std::string &name,
                                         const std::string &alias) {
    TableRefNode *node_ptr = new TableNode(name, alias);
    RegisterNode(node_ptr);
    return node_ptr;
}

TableRefNode *NodeManager::MakeJoinNode(const TableRefNode *left,
                                        const TableRefNode *right,
                                        const JoinType type,
                                        const ExprNode *condition,
                                        const std::string alias) {
    TableRefNode *node_ptr =
        new JoinNode(left, right, type, nullptr, condition, alias);
    RegisterNode(node_ptr);
    return node_ptr;
}

TableRefNode *NodeManager::MakeLastJoinNode(const TableRefNode *left,
                                            const TableRefNode *right,
                                            const ExprNode *orders,
                                            const ExprNode *condition,
                                            const std::string alias) {
    if (nullptr == orders || node::kExprOrder != orders->GetExprType()) {
        LOG(WARNING)
            << "fail to create last join node with invalid order type " +
                   NameOfSQLNodeType(orders->GetType());
        return nullptr;
    }
    TableRefNode *node_ptr = new JoinNode(
        left, right, node::kJoinTypeLast,
        dynamic_cast<const OrderByNode *>(orders), condition, alias);
    RegisterNode(node_ptr);
    return node_ptr;
}

TableRefNode *NodeManager::MakeQueryRefNode(const QueryNode *sub_query,
                                            const std::string &alias) {
    TableRefNode *node_ptr = new QueryRefNode(sub_query, alias);
    RegisterNode(node_ptr);
    return node_ptr;
}
SQLNode *NodeManager::MakeResTargetNode(ExprNode *node,
                                        const std::string &name) {
    ResTarget *node_ptr = new ResTarget(name, node);
    return RegisterNode(node_ptr);
}

SQLNode *NodeManager::MakeLimitNode(int count) {
    LimitNode *node_ptr = new LimitNode(count);
    return RegisterNode(node_ptr);
}
SQLNode *NodeManager::MakeWindowDefNode(ExprListNode *partitions,
                                        ExprNode *orders, SQLNode *frame) {
    return MakeWindowDefNode(nullptr, partitions, orders, frame, false);
}
SQLNode *NodeManager::MakeWindowDefNode(SQLNodeList *union_tables,
                                        ExprListNode *partitions,
                                        ExprNode *orders, SQLNode *frame,
                                        bool instance_not_in_window) {
    WindowDefNode *node_ptr = new WindowDefNode();
    if (nullptr != orders) {
        if (node::kExprOrder != orders->GetExprType()) {
            LOG(WARNING)
                << "fail to create window node with invalid order type " +
                       NameOfSQLNodeType(orders->GetType());
            delete node_ptr;
            return nullptr;
        }
        node_ptr->SetOrders(dynamic_cast<OrderByNode *>(orders));
    }
    node_ptr->set_instance_not_in_window(instance_not_in_window);
    node_ptr->set_union_tables(union_tables);
    node_ptr->SetPartitions(partitions);
    node_ptr->SetFrame(dynamic_cast<FrameNode *>(frame));
    return RegisterNode(node_ptr);
}

SQLNode *NodeManager::MakeWindowDefNode(const std::string &name) {
    WindowDefNode *node_ptr = new WindowDefNode();
    node_ptr->SetName(name);
    return RegisterNode(node_ptr);
}

WindowDefNode *NodeManager::MergeWindow(const WindowDefNode *w1,
                                        const WindowDefNode *w2) {
    if (nullptr == w1 || nullptr == w2) {
        LOG(WARNING) << "Fail to Merge Window: input windows are null";
        return nullptr;
    }

    if (!w1->CanMergeWith(w2)) {
        LOG(WARNING) << "Fail to Merge Window: can't merge windows";
        return nullptr;
    }
    return dynamic_cast<WindowDefNode *>(MakeWindowDefNode(
        w1->union_tables(), w1->GetPartitions(), w1->GetOrders(),
        MergeFrameNode(w1->GetFrame(), w2->GetFrame()),
        w1->instance_not_in_window()));
}
FrameNode *NodeManager::MergeFrameNodeWithCurrentHistoryFrame(
    FrameNode *frame1) {
    if (nullptr == frame1) {
        return nullptr;
    }

    switch (frame1->frame_type()) {
        case kFrameRows: {
            return MergeFrameNode(
                frame1,
                dynamic_cast<FrameNode *>(MakeFrameNode(
                    kFrameRows, nullptr,
                    dynamic_cast<FrameExtent *>(MakeFrameExtent(
                        MakeFrameBound(kCurrent), MakeFrameBound(kCurrent))),
                    0)));
        }
        case kFrameRange: {
            return MergeFrameNode(
                frame1,
                dynamic_cast<FrameNode *>(MakeFrameNode(
                    kFrameRange,
                    dynamic_cast<FrameExtent *>(MakeFrameExtent(
                        MakeFrameBound(kCurrent), MakeFrameBound(kCurrent))),
                    nullptr, 0)));
        }
        case kFrameRowsRange: {
            return MergeFrameNode(
                frame1,
                dynamic_cast<FrameNode *>(MakeFrameNode(
                    kFrameRowsRange,
                    dynamic_cast<FrameExtent *>(MakeFrameExtent(
                        MakeFrameBound(kCurrent), MakeFrameBound(kCurrent))),
                    nullptr, 0)));
        }
    }
    return nullptr;
}
FrameNode *NodeManager::MergeFrameNode(const FrameNode *frame1,
                                       const FrameNode *frame2) {
    if (nullptr == frame1 || nullptr == frame2) {
        LOG(WARNING) << "Fail to Merge Frame: input frames are null";
        return nullptr;
    }

    if (!frame1->CanMergeWith(frame2)) {
        LOG(WARNING) << "Fail to Merge Frame: can't merge frames";
        return nullptr;
    }

    FrameType frame_type = frame1->frame_type() == frame2->frame_type()
                               ? frame1->frame_type()
                               : kFrameRowsRange;
    FrameExtent *frame_range = nullptr;
    if (nullptr == frame1->frame_range()) {
        frame_range = frame2->frame_range();
    } else if (nullptr == frame2->frame_range()) {
        frame_range = frame1->frame_range();
    } else {
        FrameBound *start1 = frame1->frame_range()->start();
        FrameBound *start2 = frame2->frame_range()->start();
        int start_compared = FrameBound::Compare(start1, start2);
        FrameBound *start = start_compared < 1 ? start1 : start2;

        FrameBound *end1 = frame1->frame_range()->end();
        FrameBound *end2 = frame2->frame_range()->end();
        int end_compared = FrameBound::Compare(end1, end2);
        FrameBound *end = end_compared >= 1 ? end1 : end2;
        frame_range = dynamic_cast<FrameExtent *>(MakeFrameExtent(start, end));
    }

    FrameExtent *frame_rows = nullptr;
    if (nullptr == frame1->frame_rows()) {
        frame_rows = frame2->frame_rows();
    } else if (nullptr == frame2->frame_rows()) {
        frame_rows = frame1->frame_rows();
    } else {
        FrameBound *start1 = frame1->frame_rows()->start();
        FrameBound *start2 = frame2->frame_rows()->start();
        int start_compared = FrameBound::Compare(start1, start2);
        FrameBound *start = start_compared < 1 ? start1 : start2;

        FrameBound *end1 = frame1->frame_rows()->end();
        FrameBound *end2 = frame2->frame_rows()->end();
        int end_compared = FrameBound::Compare(end1, end2);
        FrameBound *end = end_compared >= 1 ? end1 : end2;
        frame_rows = dynamic_cast<FrameExtent *>(MakeFrameExtent(start, end));
    }
    int64_t maxsize = frame1->frame_maxsize() > frame2->frame_maxsize()
                          ? frame1->frame_maxsize()
                          : frame2->frame_maxsize();

    return dynamic_cast<FrameNode *>(
        MakeFrameNode(frame_type, frame_range, frame_rows, maxsize));
}
SQLNode *NodeManager::MakeFrameBound(BoundType bound_type) {
    FrameBound *node_ptr = new FrameBound(bound_type);
    return RegisterNode(node_ptr);
}

SQLNode *NodeManager::MakeFrameBound(BoundType bound_type, ExprNode *expr) {
    ConstNode *primary = dynamic_cast<ConstNode *>(expr);
    int64_t offset;
    switch (primary->GetDataType()) {
        case node::DataType::kFloat:
        case node::DataType::kDouble:
        case node::DataType::kInt16:
        case node::DataType::kInt32:
        case node::DataType::kInt64:
            offset = primary->GetAsInt64();
            break;
        case node::DataType::kDay:
        case node::DataType::kHour:
        case node::DataType::kMinute:
        case node::DataType::kSecond:
            offset = (primary->GetMillis());
            break;
        default: {
            LOG(WARNING) << "cannot create window frame, only support "
                            "number and time offset of frame";
            return nullptr;
        }
    }
    FrameBound *node_ptr = new FrameBound(bound_type, offset);
    return RegisterNode(node_ptr);
}
SQLNode *NodeManager::MakeFrameBound(BoundType bound_type, int64_t offset) {
    FrameBound *node_ptr = new FrameBound(bound_type, offset);
    return RegisterNode(node_ptr);
}
SQLNode *NodeManager::MakeFrameExtent(SQLNode *start, SQLNode *end) {
    FrameExtent *node_ptr = new FrameExtent(dynamic_cast<FrameBound *>(start),
                                            dynamic_cast<FrameBound *>(end));
    return RegisterNode(node_ptr);
}
SQLNode *NodeManager::MakeFrameNode(FrameType frame_type,
                                    SQLNode *frame_extent) {
    int64_t max_size = 0;
    return MakeFrameNode(frame_type, frame_extent, max_size);
}
SQLNode *NodeManager::MakeFrameNode(FrameType frame_type, SQLNode *frame_extent,
                                    ExprNode *frame_size) {
    if (nullptr != frame_extent && node::kFrameExtent != frame_extent->type_) {
        LOG(WARNING) << "Fail Make Frame Node: 2nd arg isn't frame extent";
        return nullptr;
    }

    if (nullptr != frame_size && node::kExprPrimary != frame_size->expr_type_) {
        LOG(WARNING) << "Fail Make Frame Node: 3nd arg isn't const expression";
        return nullptr;
    }
    return MakeFrameNode(
        frame_type, frame_extent,
        nullptr == frame_size
            ? 0L
            : dynamic_cast<ConstNode *>(frame_size)->GetAsInt64());
}

SQLNode *NodeManager::MakeFrameNode(FrameType frame_type, SQLNode *frame_extent,
                                    int64_t maxsize) {
    if (nullptr != frame_extent && node::kFrameExtent != frame_extent->type_) {
        LOG(WARNING) << "Fail Make Frame Node: 2nd arg isn't frame extent";
        return nullptr;
    }

    switch (frame_type) {
        case kFrameRows: {
            FrameNode *node_ptr = new FrameNode(
                frame_type, nullptr, dynamic_cast<FrameExtent *>(frame_extent),
                maxsize);
            return RegisterNode(node_ptr);
        }
        case kFrameRange:
        case kFrameRowsRange: {
            FrameNode *node_ptr = new FrameNode(
                frame_type, dynamic_cast<FrameExtent *>(frame_extent), nullptr,
                maxsize);
            return RegisterNode(node_ptr);
        }
    }
}

SQLNode *NodeManager::MakeFrameNode(FrameType frame_type,
                                    FrameExtent *frame_range,
                                    FrameExtent *frame_rows, int64_t maxsize) {
    FrameNode *node_ptr =
        new FrameNode(frame_type, frame_range, frame_rows, maxsize);
    return RegisterNode(node_ptr);
}
ExprNode *NodeManager::MakeOrderByNode(const ExprListNode *order,
                                       const bool is_asc) {
    OrderByNode *node_ptr = new OrderByNode(order, is_asc);
    return RegisterNode(node_ptr);
}

ExprNode *NodeManager::MakeColumnRefNode(const std::string &column_name,
                                         const std::string &relation_name,
                                         const std::string &db_name) {
    ColumnRefNode *node_ptr =
        new ColumnRefNode(column_name, relation_name, db_name);

    return RegisterNode(node_ptr);
}

ExprNode *NodeManager::MakeColumnRefNode(const std::string &column_name,
                                         const std::string &relation_name) {
    return MakeColumnRefNode(column_name, relation_name, "");
}
<<<<<<< HEAD

ExprNode *NodeManager::MakeTimeFuncNode(const TimeUnit time_unit,
                                        const ExprListNode *list_ptr) {
    std::string fn_name = TimeUnitName(time_unit);

    if (fn_name.empty() || fn_name == "unknow") {
        LOG(WARNING) << "Fail to build time function node";
        return nullptr;
    }
    FnDefNode *def_node =
        dynamic_cast<FnDefNode *>(MakeExternalFnDefNode(fn_name));
    CallExprNode *node_ptr = new CallExprNode(def_node, list_ptr, NULL);
=======
ExprNode *NodeManager::MakeCastNode(const node::DataType cast_type,
                                    const ExprNode *expr) {
    CastExprNode *node_ptr = new CastExprNode(cast_type, expr);
>>>>>>> 18f54dd1
    return RegisterNode(node_ptr);
}
ExprNode *NodeManager::MakeFuncNode(const std::string &name,
                                    const ExprListNode *list_ptr,
                                    const SQLNode *over) {
    FnDefNode *def_node =
        dynamic_cast<FnDefNode *>(MakeExternalFnDefNode(name));
    CallExprNode *node_ptr = new CallExprNode(
        def_node, list_ptr, dynamic_cast<const WindowDefNode *>(over));
    return RegisterNode(node_ptr);
}

ExprNode *NodeManager::MakeFuncNode(const FnDefNode *fn,
                                    const ExprListNode *list_ptr,
                                    const SQLNode *over) {
    CallExprNode *node_ptr = new CallExprNode(
        fn, list_ptr, dynamic_cast<const WindowDefNode *>(over));
    return RegisterNode(node_ptr);
}
ExprNode *NodeManager::MakeConstNode(int16_t value) {
    ExprNode *node_ptr = new ConstNode(value);
    return RegisterNode(node_ptr);
}
ExprNode *NodeManager::MakeConstNode(int value) {
    ExprNode *node_ptr = new ConstNode(value);
    return RegisterNode(node_ptr);
}

ExprNode *NodeManager::MakeConstNode(int64_t value) {
    ExprNode *node_ptr = new ConstNode(value);
    return RegisterNode(node_ptr);
}

ExprNode *NodeManager::MakeConstNode(int64_t value, DataType time_type) {
    ExprNode *node_ptr = new ConstNode(value, time_type);
    return RegisterNode(node_ptr);
}
ExprNode *NodeManager::MakeConstNode(float value) {
    ExprNode *node_ptr = new ConstNode(value);
    return RegisterNode(node_ptr);
}

ExprNode *NodeManager::MakeConstNode(double value) {
    ExprNode *node_ptr = new ConstNode(value);
    return RegisterNode(node_ptr);
}

ExprNode *NodeManager::MakeConstNode(const char *value) {
    ExprNode *node_ptr = new ConstNode(value);
    return RegisterNode(node_ptr);
}
ExprNode *NodeManager::MakeConstNode(const std::string &value) {
    ExprNode *node_ptr = new ConstNode(value);
    return RegisterNode(node_ptr);
}
ExprNode *NodeManager::MakeConstNode() {
    ExprNode *node_ptr = new ConstNode();
    return RegisterNode(node_ptr);
}
ExprNode *NodeManager::MakeConstNodeINT16MAX() {
    return MakeConstNode(static_cast<int16_t>(INT16_MAX));
}
ExprNode *NodeManager::MakeConstNodeINT32MAX() {
    return MakeConstNode(static_cast<int32_t>(INT32_MAX));
}
ExprNode *NodeManager::MakeConstNodeINT64MAX() {
    return MakeConstNode(static_cast<int64_t>(INT64_MAX));
}
ExprNode *NodeManager::MakeConstNodeFLOATMAX() {
    return MakeConstNode(static_cast<float>(FLT_MAX));
}
ExprNode *NodeManager::MakeConstNodeDOUBLEMAX() {
    return MakeConstNode(static_cast<double>(DBL_MAX));
}
ExprNode *NodeManager::MakeConstNodeINT16MIN() {
    return MakeConstNode(static_cast<int16_t>(INT16_MIN));
}
ExprNode *NodeManager::MakeConstNodeINT32MIN() {
    return MakeConstNode(static_cast<int32_t>(INT32_MIN));
}
ExprNode *NodeManager::MakeConstNodeINT64MIN() {
    return MakeConstNode(static_cast<int64_t>(INT64_MIN));
}
ExprNode *NodeManager::MakeConstNodeFLOATMIN() {
    return MakeConstNode(static_cast<float>(FLT_MIN));
}
ExprNode *NodeManager::MakeConstNodeDOUBLEMIN() {
    return MakeConstNode(static_cast<double>(DBL_MIN));
}
ExprNode *NodeManager::MakeExprIdNode(const std::string &name) {
    ::fesql::node::ExprNode *id_node = new ::fesql::node::ExprIdNode(name);
    return RegisterNode(id_node);
}

ExprNode *NodeManager::MakeBinaryExprNode(ExprNode *left, ExprNode *right,
                                          FnOperator op) {
    ::fesql::node::BinaryExpr *bexpr = new ::fesql::node::BinaryExpr(op);
    bexpr->AddChild(left);
    bexpr->AddChild(right);
    return RegisterNode(bexpr);
}

ExprNode *NodeManager::MakeUnaryExprNode(ExprNode *left, FnOperator op) {
    ::fesql::node::UnaryExpr *uexpr = new ::fesql::node::UnaryExpr(op);
    uexpr->AddChild(left);
    return RegisterNode(uexpr);
}

SQLNode *NodeManager::MakeNameNode(const std::string &name) {
    SQLNode *node_ptr = new NameNode(name);
    return RegisterNode(node_ptr);
}

SQLNode *NodeManager::MakeCreateTableNode(bool op_if_not_exist,
                                          const std::string &table_name,
                                          SQLNodeList *column_desc_list) {
    CreateStmt *node_ptr = new CreateStmt(table_name, op_if_not_exist);
    FillSQLNodeList2NodeVector(column_desc_list, node_ptr->GetColumnDefList());
    return RegisterNode(node_ptr);
}

SQLNode *NodeManager::MakeColumnIndexNode(SQLNodeList *index_item_list) {
    ColumnIndexNode *index_ptr = new ColumnIndexNode();
    if (nullptr != index_item_list && 0 != index_item_list->GetSize()) {
        for (auto node_ptr : index_item_list->GetList()) {
            switch (node_ptr->GetType()) {
                case kIndexKey:
                    index_ptr->SetKey(
                        dynamic_cast<IndexKeyNode *>(node_ptr)->GetKey());
                    break;
                case kIndexTs:
                    index_ptr->SetTs(
                        dynamic_cast<IndexTsNode *>(node_ptr)->GetColumnName());
                    break;
                case kIndexVersion:
                    index_ptr->SetVersion(
                        dynamic_cast<IndexVersionNode *>(node_ptr)
                            ->GetColumnName());

                    index_ptr->SetVersionCount(
                        dynamic_cast<IndexVersionNode *>(node_ptr)->GetCount());
                    break;
                case kIndexTTL: {
                    IndexTTLNode *ttl_node =
                        dynamic_cast<IndexTTLNode *>(node_ptr);
                    index_ptr->SetTTL(ttl_node->GetTTLExpr());
                    break;
                }
                case kIndexTTLType: {
                    IndexTTLTypeNode *ttl_type_node =
                        dynamic_cast<IndexTTLTypeNode *>(node_ptr);
                    index_ptr->set_ttl_type(ttl_type_node->ttl_type());
                    break;
                }
                default: {
                    LOG(WARNING) << "can not handle type "
                                 << NameOfSQLNodeType(node_ptr->GetType())
                                 << " for column index";
                }
            }
        }
    }
    return RegisterNode(index_ptr);
}
SQLNode *NodeManager::MakeColumnIndexNode(SQLNodeList *keys, SQLNode *ts,
                                          SQLNode *ttl, SQLNode *version) {
    SQLNode *node_ptr = new SQLNode(kColumnIndex, 0, 0);
    return RegisterNode(node_ptr);
}

SQLNode *NodeManager::MakeColumnDescNode(const std::string &column_name,
                                         const DataType data_type,
                                         bool op_not_null) {
    SQLNode *node_ptr = new ColumnDefNode(column_name, data_type, op_not_null);
    return RegisterNode(node_ptr);
}

SQLNodeList *NodeManager::MakeNodeList() {
    SQLNodeList *new_list_ptr = new SQLNodeList();
    RegisterNode(new_list_ptr);
    return new_list_ptr;
}

SQLNodeList *NodeManager::MakeNodeList(SQLNode *node) {
    SQLNodeList *new_list_ptr = new SQLNodeList();
    new_list_ptr->PushBack(node);
    RegisterNode(new_list_ptr);
    return new_list_ptr;
}

ExprListNode *NodeManager::MakeExprList() {
    ExprListNode *new_list_ptr = new ExprListNode();
    RegisterNode(new_list_ptr);
    return new_list_ptr;
}
ExprListNode *NodeManager::MakeExprList(ExprNode *expr_node) {
    ExprListNode *new_list_ptr = new ExprListNode();
    new_list_ptr->AddChild(expr_node);
    RegisterNode(new_list_ptr);
    return new_list_ptr;
}

PlanNode *NodeManager::MakeLeafPlanNode(const PlanType &type) {
    PlanNode *node_ptr = new LeafPlanNode(type);
    RegisterNode(node_ptr);
    return node_ptr;
}

PlanNode *NodeManager::MakeUnaryPlanNode(const PlanType &type) {
    PlanNode *node_ptr = new UnaryPlanNode(type);
    RegisterNode(node_ptr);
    return node_ptr;
}

PlanNode *NodeManager::MakeBinaryPlanNode(const PlanType &type) {
    PlanNode *node_ptr = new BinaryPlanNode(type);
    RegisterNode(node_ptr);
    return node_ptr;
}

PlanNode *NodeManager::MakeMultiPlanNode(const PlanType &type) {
    PlanNode *node_ptr = new MultiChildPlanNode(type);
    RegisterNode(node_ptr);
    return node_ptr;
}

PlanNode *NodeManager::MakeTablePlanNode(const std::string &table_name) {
    PlanNode *node_ptr = new TablePlanNode("", table_name);
    return RegisterNode(node_ptr);
}

PlanNode *NodeManager::MakeRenamePlanNode(PlanNode *node,
                                          std::string alias_name) {
    PlanNode *node_ptr = new RenamePlanNode(node, alias_name);
    return RegisterNode(node_ptr);
}

FilterPlanNode *NodeManager::MakeFilterPlanNode(PlanNode *node,
                                                const ExprNode *condition) {
    node::FilterPlanNode *node_ptr = new FilterPlanNode(node, condition);
    RegisterNode(node_ptr);
    return node_ptr;
}

WindowPlanNode *NodeManager::MakeWindowPlanNode(int w_id) {
    WindowPlanNode *node_ptr = new WindowPlanNode(w_id);
    RegisterNode(node_ptr);
    return node_ptr;
}

ProjectListNode *NodeManager::MakeProjectListPlanNode(
    const WindowPlanNode *w_ptr, const bool need_agg) {
    ProjectListNode *node_ptr = new ProjectListNode(w_ptr, need_agg);
    RegisterNode(node_ptr);
    return node_ptr;
}

FnNode *NodeManager::MakeFnHeaderNode(const std::string &name,
                                      FnNodeList *plist,
                                      const TypeNode *return_type) {
    ::fesql::node::FnNodeFnHeander *fn_header =
        new FnNodeFnHeander(name, plist, return_type);
    return RegisterNode(fn_header);
}

FnNode *NodeManager::MakeFnDefNode(const FnNode *header,
                                   const FnNodeList *block) {
    ::fesql::node::FnNodeFnDef *fn_def =
        new FnNodeFnDef(dynamic_cast<const FnNodeFnHeander *>(header), block);
    return RegisterNode(fn_def);
}
FnNode *NodeManager::MakeAssignNode(const std::string &name,
                                    ExprNode *expression) {
    ::fesql::node::FnAssignNode *fn_assign =
        new fesql::node::FnAssignNode(name, expression);
    return RegisterNode(fn_assign);
}

FnNode *NodeManager::MakeAssignNode(const std::string &name,
                                    ExprNode *expression, const FnOperator op) {
    ::fesql::node::FnAssignNode *fn_assign = new fesql::node::FnAssignNode(
        name, MakeBinaryExprNode(MakeExprIdNode(name), expression, op));

    return RegisterNode(fn_assign);
}
FnNode *NodeManager::MakeReturnStmtNode(ExprNode *value) {
    FnNode *fn_node = new FnReturnStmt(value);
    return RegisterNode(fn_node);
}

FnNode *NodeManager::MakeIfStmtNode(const ExprNode *value) {
    FnNode *fn_node = new FnIfNode(value);
    return RegisterNode(fn_node);
}
FnNode *NodeManager::MakeElseStmtNode() {
    FnNode *fn_node = new FnElseNode();
    return RegisterNode(fn_node);
}
FnNode *NodeManager::MakeElifStmtNode(ExprNode *value) {
    FnNode *fn_node = new FnElifNode(value);
    return RegisterNode(fn_node);
}
FnNode *NodeManager::MakeFnNode(const SQLNodeType &type) {
    return RegisterNode(new FnNode(type));
}

FnNodeList *NodeManager::MakeFnListNode() {
    FnNodeList *fn_list = new FnNodeList();
    RegisterNode(fn_list);
    return fn_list;
}

FnIfBlock *NodeManager::MakeFnIfBlock(const FnIfNode *if_node,
                                      const FnNodeList *block) {
    ::fesql::node::FnIfBlock *if_block =
        new ::fesql::node::FnIfBlock(if_node, block);
    RegisterNode(if_block);
    return if_block;
}

FnElifBlock *NodeManager::MakeFnElifBlock(const FnElifNode *elif_node,
                                          const FnNodeList *block) {
    ::fesql::node::FnElifBlock *elif_block =
        new ::fesql::node::FnElifBlock(elif_node, block);
    RegisterNode(elif_block);
    return elif_block;
}
FnIfElseBlock *NodeManager::MakeFnIfElseBlock(const FnIfBlock *if_block,
                                              const FnElseBlock *else_block) {
    ::fesql::node::FnIfElseBlock *if_else_block =
        new ::fesql::node::FnIfElseBlock(if_block, else_block);
    RegisterNode(if_else_block);
    return if_else_block;
}
FnElseBlock *NodeManager::MakeFnElseBlock(const FnNodeList *block) {
    ::fesql::node::FnElseBlock *else_block =
        new ::fesql::node::FnElseBlock(block);
    RegisterNode(else_block);
    return else_block;
}

FnNode *NodeManager::MakeFnParaNode(const std::string &name,
                                    const TypeNode *para_type) {
    ::fesql::node::FnParaNode *para_node =
        new ::fesql::node::FnParaNode(name, para_type);
    return RegisterNode(para_node);
}

SQLNode *NodeManager::MakeKeyNode(SQLNodeList *key_list) {
    SQLNode *node_ptr = new SQLNode(kIndexKey, 0, 0);
    return RegisterNode(node_ptr);
}
SQLNode *NodeManager::MakeKeyNode(const std::string &key) {
    SQLNode *node_ptr = new SQLNode(kIndexKey, 0, 0);
    return RegisterNode(node_ptr);
}

SQLNode *NodeManager::MakeIndexKeyNode(const std::string &key) {
    SQLNode *node_ptr = new IndexKeyNode(key);
    return RegisterNode(node_ptr);
}
SQLNode *NodeManager::MakeIndexTsNode(const std::string &ts) {
    SQLNode *node_ptr = new IndexTsNode(ts);
    return RegisterNode(node_ptr);
}

SQLNode *NodeManager::MakeIndexTTLNode(ExprNode *ttl_expr) {
    SQLNode *node_ptr = new IndexTTLNode(ttl_expr);
    return RegisterNode(node_ptr);
}
SQLNode *NodeManager::MakeIndexTTLTypeNode(const std::string &ttl_type) {
    SQLNode *node_ptr = new IndexTTLTypeNode(ttl_type);
    return RegisterNode(node_ptr);
}
SQLNode *NodeManager::MakeIndexVersionNode(const std::string &version) {
    SQLNode *node_ptr = new IndexVersionNode(version);
    return RegisterNode(node_ptr);
}
SQLNode *NodeManager::MakeIndexVersionNode(const std::string &version,
                                           int count) {
    SQLNode *node_ptr = new IndexVersionNode(version, count);
    return RegisterNode(node_ptr);
}
SQLNode *NodeManager::MakeCmdNode(node::CmdType cmd_type) {
    SQLNode *node_ptr = new CmdNode(cmd_type);
    return RegisterNode(node_ptr);
}
SQLNode *NodeManager::MakeCmdNode(node::CmdType cmd_type,
                                  const std::string &arg) {
    CmdNode *node_ptr = new CmdNode(cmd_type);
    node_ptr->AddArg(arg);
    return RegisterNode(node_ptr);
}
SQLNode *NodeManager::MakeCmdNode(node::CmdType cmd_type,
                                  const std::string &index_name,
                                  const std::string &table_name) {
    CmdNode *node_ptr = new CmdNode(cmd_type);
    node_ptr->AddArg(index_name);
    node_ptr->AddArg(table_name);
    return RegisterNode(node_ptr);
}
SQLNode *NodeManager::MakeCreateIndexNode(const std::string &index_name,
                                          const std::string &table_name,
                                          ColumnIndexNode *index) {
    CreateIndexNode *node_ptr =
        new CreateIndexNode(index_name, table_name, index);
    return RegisterNode(node_ptr);
}
ExprNode *NodeManager::MakeAllNode(const std::string &relation_name) {
    return MakeAllNode(relation_name, "");
}

ExprNode *NodeManager::MakeAllNode(const std::string &relation_name,
                                   const std::string &db_name) {
    ExprNode *node_ptr = new AllNode(relation_name, db_name);
    return RegisterNode(node_ptr);
}

SQLNode *NodeManager::MakeInsertTableNode(const std::string &table_name,
                                          const ExprListNode *columns_expr,
                                          const ExprListNode *values) {
    if (nullptr == columns_expr) {
        InsertStmt *node_ptr = new InsertStmt(table_name, values->children_);
        return RegisterNode(node_ptr);
    } else {
        std::vector<std::string> column_names;
        for (auto expr : columns_expr->children_) {
            switch (expr->GetExprType()) {
                case kExprColumnRef: {
                    ColumnRefNode *column_ref =
                        dynamic_cast<ColumnRefNode *>(expr);
                    column_names.push_back(column_ref->GetColumnName());
                    break;
                }
                default: {
                    LOG(WARNING)
                        << "Can't not handle insert column name with type"
                        << ExprTypeName(expr->GetExprType());
                }
            }
        }
        InsertStmt *node_ptr =
            new InsertStmt(table_name, column_names, values->children_);
        return RegisterNode(node_ptr);
    }
}

DatasetNode *NodeManager::MakeDataset(const std::string &table) {
    DatasetNode *db = new DatasetNode(table);
    batch_plan_node_list_.push_back(db);
    return db;
}

MapNode *NodeManager::MakeMapNode(const NodePointVector &nodes) {
    MapNode *mn = new MapNode(nodes);
    batch_plan_node_list_.push_back(mn);
    return mn;
}

TypeNode *NodeManager::MakeTypeNode(fesql::node::DataType base) {
    TypeNode *node_ptr = new TypeNode(base);
    RegisterNode(node_ptr);
    return node_ptr;
}
TypeNode *NodeManager::MakeTypeNode(fesql::node::DataType base,
                                    const fesql::node::TypeNode &v1) {
    TypeNode *node_ptr = new TypeNode(base, v1);
    RegisterNode(node_ptr);
    return node_ptr;
}
TypeNode *NodeManager::MakeTypeNode(fesql::node::DataType base,
                                    fesql::node::DataType v1) {
    TypeNode *node_ptr = new TypeNode(base, TypeNode(v1));
    RegisterNode(node_ptr);
    return node_ptr;
}
TypeNode *NodeManager::MakeTypeNode(fesql::node::DataType base,
                                    fesql::node::DataType v1,
                                    fesql::node::DataType v2) {
    TypeNode *node_ptr = new TypeNode(base, TypeNode(v1), TypeNode(v2));
    RegisterNode(node_ptr);
    return node_ptr;
}

FnNode *NodeManager::MakeForInStmtNode(const std::string &var_name,
                                       const ExprNode *expression) {
    FnForInNode *node_ptr = new FnForInNode(var_name, expression);
    return RegisterNode(node_ptr);
}

FnForInBlock *NodeManager::MakeForInBlock(FnForInNode *for_in_node,
                                          FnNodeList *block) {
    FnForInBlock *node_ptr = new FnForInBlock(for_in_node, block);
    RegisterNode(node_ptr);
    return node_ptr;
}
PlanNode *NodeManager::MakeJoinNode(PlanNode *left, PlanNode *right,
                                    JoinType join_type,
                                    const OrderByNode *order_by,
                                    const ExprNode *condition) {
    node::JoinPlanNode *node_ptr =
        new JoinPlanNode(left, right, join_type, order_by, condition);
    return RegisterNode(node_ptr);
}
PlanNode *NodeManager::MakeSelectPlanNode(PlanNode *node) {
    node::QueryPlanNode *select_plan_ptr = new QueryPlanNode(node);
    return RegisterNode(select_plan_ptr);
}
PlanNode *NodeManager::MakeGroupPlanNode(PlanNode *node,
                                         const ExprListNode *by_list) {
    node::GroupPlanNode *node_ptr = new GroupPlanNode(node, by_list);
    return RegisterNode(node_ptr);
}
PlanNode *NodeManager::MakeProjectPlanNode(
    PlanNode *node, const std::string &table,
    const PlanNodeList &projection_list,
    const std::vector<std::pair<uint32_t, uint32_t>> &pos_mapping) {
    node::ProjectPlanNode *node_ptr =
        new ProjectPlanNode(node, table, projection_list, pos_mapping);
    return RegisterNode(node_ptr);
}
PlanNode *NodeManager::MakeLimitPlanNode(PlanNode *node, int limit_cnt) {
    node::LimitPlanNode *node_ptr = new LimitPlanNode(node, limit_cnt);
    return RegisterNode(node_ptr);
}
ProjectNode *NodeManager::MakeProjectNode(const int32_t pos,
                                          const std::string &name,
                                          const bool is_aggregation,
                                          node::ExprNode *expression,
                                          node::FrameNode *frame) {
    node::ProjectNode *node_ptr =
        new ProjectNode(pos, name, is_aggregation, expression, frame);
    RegisterNode(node_ptr);
    return node_ptr;
}
CreatePlanNode *NodeManager::MakeCreateTablePlanNode(
    std::string table_name, const NodePointVector &column_list) {
    node::CreatePlanNode *node_ptr =
        new CreatePlanNode(table_name, column_list);
    RegisterNode(node_ptr);
    return node_ptr;
}
CmdPlanNode *NodeManager::MakeCmdPlanNode(const CmdNode *node) {
    node::CmdPlanNode *node_ptr =
        new CmdPlanNode(node->GetCmdType(), node->GetArgs());
    RegisterNode(node_ptr);
    return node_ptr;
}
InsertPlanNode *NodeManager::MakeInsertPlanNode(const InsertStmt *node) {
    node::InsertPlanNode *node_ptr = new InsertPlanNode(node);
    RegisterNode(node_ptr);
    return node_ptr;
}
FuncDefPlanNode *NodeManager::MakeFuncPlanNode(const FnNodeFnDef *node) {
    node::FuncDefPlanNode *node_ptr = new FuncDefPlanNode(node);
    RegisterNode(node_ptr);
    return node_ptr;
}
ExprNode *NodeManager::MakeQueryExprNode(const QueryNode *query) {
    node::ExprNode *node_ptr = new QueryExpr(query);
    RegisterNode(node_ptr);
    return node_ptr;
}
PlanNode *NodeManager::MakeSortPlanNode(PlanNode *node,
                                        const OrderByNode *order_list) {
    node::SortPlanNode *node_ptr = new SortPlanNode(node, order_list);
    return RegisterNode(node_ptr);
}
PlanNode *NodeManager::MakeUnionPlanNode(PlanNode *left, PlanNode *right,
                                         const bool is_all) {
    node::UnionPlanNode *node_ptr = new UnionPlanNode(left, right, is_all);
    return RegisterNode(node_ptr);
}
PlanNode *NodeManager::MakeDistinctPlanNode(PlanNode *node) {
    node::DistinctPlanNode *node_ptr = new DistinctPlanNode(node);
    return RegisterNode(node_ptr);
}
SQLNode *NodeManager::MakeExplainNode(const QueryNode *query,
                                      ExplainType explain_type) {
    node::ExplainNode *node_ptr = new ExplainNode(query, explain_type);
    return RegisterNode(node_ptr);
}
ProjectNode *NodeManager::MakeAggProjectNode(const int32_t pos,
                                             const std::string &name,
                                             node::ExprNode *expression,
                                             node::FrameNode *frame) {
    return MakeProjectNode(pos, name, true, expression, frame);
}
ProjectNode *NodeManager::MakeRowProjectNode(const int32_t pos,
                                             const std::string &name,
                                             node::ExprNode *expression) {
    return MakeProjectNode(pos, name, false, expression, nullptr);
}
ExprNode *NodeManager::MakeEqualCondition(const std::string &db1,
                                          const std::string &table1,
                                          const std::string &db2,
                                          const std::string &table2,
                                          const node::ExprListNode *expr_list) {
    if (nullptr == expr_list || expr_list->children_.empty()) {
        return nullptr;
    }
    auto iter = expr_list->children_.cbegin();
    auto condition =
        MakeBinaryExprNode(MakeExprFrom(*iter, table1, db1),
                           MakeExprFrom(*iter, table2, db2), node::kFnOpEq);
    iter++;
    for (; iter != expr_list->children_.cend(); iter++) {
        auto eq =
            MakeBinaryExprNode(MakeExprFrom(*iter, table1, db1),
                               MakeExprFrom(*iter, table2, db2), node::kFnOpEq);
        condition = MakeBinaryExprNode(condition, eq, kFnOpAnd);
    }

    return condition;
}

// TODO(chenjing): WindoNode, FrameNode 支持expr
ExprNode *NodeManager::MakeExprFrom(const node::ExprNode *expr,
                                    const std::string relation_name,
                                    const std::string db_name) {
    if (nullptr == expr) {
        return nullptr;
    }

    switch (expr->expr_type_) {
        case kExprList: {
            auto expr_list = dynamic_cast<const ExprListNode *>(expr);
            auto new_expr_list = MakeExprList();
            for (auto each : expr_list->children_) {
                new_expr_list->AddChild(
                    MakeExprFrom(each, relation_name, db_name));
            }
            return new_expr_list;
        }
        case kExprAll: {
            return MakeAllNode(relation_name, db_name);
        }
        case kExprColumnRef: {
            auto expr_column = dynamic_cast<const ColumnRefNode *>(expr);
            return MakeColumnRefNode(expr_column->GetColumnName(),
                                     relation_name, db_name);
        }
        case kExprBinary: {
            auto expr_binary_op = dynamic_cast<const BinaryExpr *>(expr);
            return MakeBinaryExprNode(MakeExprFrom(expr_binary_op->children_[0],
                                                   relation_name, db_name),
                                      MakeExprFrom(expr_binary_op->children_[1],
                                                   relation_name, db_name),
                                      expr_binary_op->GetOp());
        }
        case kExprUnary: {
            auto expr_unary_op = dynamic_cast<const UnaryExpr *>(expr);
            return MakeUnaryExprNode(MakeExprFrom(expr_unary_op->children_[0],
                                                  relation_name, db_name),
                                     expr_unary_op->GetOp());
        }
        case kExprOrder: {
            auto expr_order = dynamic_cast<const OrderByNode *>(expr);
            return MakeOrderByNode(
                dynamic_cast<node::ExprListNode *>(MakeExprFrom(
                    expr_order->order_by_, relation_name, db_name)),
                expr_order->is_asc_);
        }
        case kExprCall: {
            auto expr_call = dynamic_cast<const CallExprNode *>(expr);
            return MakeFuncNode(
                expr_call->GetFnDef(),
                dynamic_cast<node::ExprListNode *>(
                    MakeExprFrom(expr_call->GetArgs(), relation_name, db_name)),
                expr_call->GetOver());
        }

        case kExprPrimary: {
            auto expr_primary = dynamic_cast<const ConstNode *>(expr);
            switch (expr_primary->GetDataType()) {
                case node::kInt16:
                    return MakeConstNode(expr_primary->GetSmallInt());
                case node::kInt32:
                    return MakeConstNode(expr_primary->GetInt());
                case node::kInt64:
                    return MakeConstNode(expr_primary->GetLong());
                case node::kFloat:
                    return MakeConstNode(expr_primary->GetFloat());
                case node::kDouble:
                    return MakeConstNode(expr_primary->GetDouble());
                case node::kVarchar:
                    return MakeConstNode(expr_primary->GetStr());
                case node::kTimestamp:
                    return MakeConstNode(expr_primary->GetLong(),
                                         expr_primary->GetDataType());
                default: {
                    LOG(WARNING)
                        << "fail to copy primary expr " +
                               node::DataTypeName(expr_primary->GetDataType());
                    return nullptr;
                }
            }
        }
        default: {
            LOG(WARNING) << "fail to copy expr " +
                                node::ExprTypeName(expr->expr_type_);
            return nullptr;
        }
    }
}

ExprNode *NodeManager::MakeBetweenExpr(ExprNode *expr, ExprNode *left,
                                       ExprNode *right) {
    ExprNode *node_ptr = new BetweenExpr(expr, left, right);
    return RegisterNode(node_ptr);
}
ExprNode *NodeManager::MakeAndExpr(ExprListNode *expr_list) {
    if (node::ExprListNullOrEmpty(expr_list)) {
        return nullptr;
    }
    ExprNode *left_node = expr_list->children_[0];
    if (1 == expr_list->children_.size()) {
        return left_node;
    }
    for (size_t i = 1; i < expr_list->children_.size(); i++) {
        left_node = MakeBinaryExprNode(left_node, expr_list->children_[i],
                                       node::kFnOpAnd);
    }
    return left_node;
}

// Build expression list from column sources
node::ExprListNode *NodeManager::BuildExprListFromSchemaSource(
    const vm::ColumnSourceList column_sources,
    const vm::SchemaSourceList &schema_souces) {
    node::ExprListNode *output = MakeExprList();
    if (nullptr == output) {
        LOG(WARNING)
            << "Fail Build Expr List from column sources: output is nullptr";
        return nullptr;
    }
    for (auto iter = column_sources.cbegin(); iter != column_sources.cend();
         iter++) {
        switch (iter->type()) {
            case vm::kSourceColumn: {
                auto schema_souce =
                    schema_souces.schema_source_list().at(iter->schema_idx());
                auto column = schema_souce.schema_->Get(iter->column_idx());
                output->AddChild(
                    MakeColumnRefNode(column.name(), schema_souce.table_name_));
                break;
            }
            case vm::kSourceConst: {
                output->AddChild(
                    const_cast<node::ConstNode *>(iter->const_value()));
                break;
            }
            default: {
                LOG(WARNING) << "Fail Gen Simple Project, invalid source type";
                return nullptr;
            }
        }
    }
    return output;
}

node::SQLNode *NodeManager::MakeExternalFnDefNode(
    const std::string &function_name) {
    return RegisterNode(new node::ExternalFnDefNode(function_name));
}

node::SQLNode *NodeManager::MakeUDFDefNode(const FnNodeFnDef *def) {
    return RegisterNode(new node::UDFDefNode(def));
}

node::SQLNode *NodeManager::MakeUDAFDefNode(const ExprNode *init,
                                            const FnDefNode *update_func,
                                            const FnDefNode *merge_func,
                                            const FnDefNode *output_func) {
    return RegisterNode(
        new node::UDAFDefNode(init, update_func, merge_func, output_func));
}

}  // namespace node
}  // namespace fesql<|MERGE_RESOLUTION|>--- conflicted
+++ resolved
@@ -344,7 +344,11 @@
                                          const std::string &relation_name) {
     return MakeColumnRefNode(column_name, relation_name, "");
 }
-<<<<<<< HEAD
+ExprNode *NodeManager::MakeCastNode(const node::DataType cast_type,
+                                    const ExprNode *expr) {
+    CastExprNode *node_ptr = new CastExprNode(cast_type, expr);
+    return RegisterNode(node_ptr);
+}
 
 ExprNode *NodeManager::MakeTimeFuncNode(const TimeUnit time_unit,
                                         const ExprListNode *list_ptr) {
@@ -357,11 +361,6 @@
     FnDefNode *def_node =
         dynamic_cast<FnDefNode *>(MakeExternalFnDefNode(fn_name));
     CallExprNode *node_ptr = new CallExprNode(def_node, list_ptr, NULL);
-=======
-ExprNode *NodeManager::MakeCastNode(const node::DataType cast_type,
-                                    const ExprNode *expr) {
-    CastExprNode *node_ptr = new CastExprNode(cast_type, expr);
->>>>>>> 18f54dd1
     return RegisterNode(node_ptr);
 }
 ExprNode *NodeManager::MakeFuncNode(const std::string &name,
