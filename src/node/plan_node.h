--- conflicted
+++ resolved
@@ -30,7 +30,6 @@
 
     PlanType GetType() const { return type_; }
 
-<<<<<<< HEAD
     const std::vector<PlanNode *> &GetChildren()  const {
         return children_;
     }
@@ -38,12 +37,6 @@
     int GetChildrenSize() const {
         return children_.size();
     }
-=======
-    std::vector<PlanNode *> &GetChildren() { return children_; }
-
-    int GetChildrenSize() { return children_.size(); }
->>>>>>> b2d67096
-
     friend std::ostream &operator<<(std::ostream &output, const PlanNode &thiz);
 
     virtual void Print(std::ostream &output, const std::string &tab) const;
@@ -101,20 +94,14 @@
 class ScanPlanNode : public UnaryPlanNode {
  public:
     ScanPlanNode(const std::string &table_name, PlanType scan_type)
-<<<<<<< HEAD
-        : UnaryPlanNode(kPlanTypeScan), scan_type_(scan_type), table_name_(table_name), limit_cnt(-1) {};
-    ~ScanPlanNode() {};
-=======
         : UnaryPlanNode(kPlanTypeScan),
           scan_type_(scan_type),
-          table_name(table_name),
+          table_name_(table_name),
           limit_cnt(-1) {}
     ~ScanPlanNode() {}
->>>>>>> b2d67096
 
     PlanType GetScanType() { return scan_type_; }
 
-<<<<<<< HEAD
     const int GetLimit() const {
         return limit_cnt;
     }
@@ -126,23 +113,14 @@
     void SetLimit(int limit) {
         limit_cnt = limit;
     }
-=======
-    int GetLimit() { return limit_cnt; }
-
-    void SetLimit(int limit) { limit_cnt = limit; }
->>>>>>> b2d67096
-
     SQLNode *GetCondition() const { return condition; }
 
  private:
     // TODO(chenjing): OP tid
     PlanType scan_type_;
-<<<<<<< HEAD
     std::string table_name_;
     //TODO: M2
-=======
-    std::string table_name;
->>>>>>> b2d67096
+
     SQLNode *condition;
     int limit_cnt;
 };
@@ -155,13 +133,9 @@
 
     ~LimitPlanNode() {}
 
-<<<<<<< HEAD
     const int GetLimitCnt() const {
         return limit_cnt_;
     }
-=======
-    int GetLimitCnt() { return limit_cnt_; }
->>>>>>> b2d67096
 
     void SetLimitCnt(int limit_cnt) { limit_cnt_ = limit_cnt; }
 
@@ -228,7 +202,6 @@
     ~ProjectListPlanNode() {}
     void Print(std::ostream &output, const std::string &org_tab) const;
 
-<<<<<<< HEAD
     const PlanNodeList &GetProjects() const {
         return projects;
     }
@@ -239,12 +212,6 @@
     const std::string GetTable() const {
         return table_;
     }
-=======
-    PlanNodeList &GetProjects() { return projects; }
-    void AddProject(ProjectPlanNode *project) { projects.push_back(project); }
-
-    std::string GetTable() const { return table_; }
->>>>>>> b2d67096
 
     std::string GetW() const { return w_; }
 
@@ -286,15 +253,17 @@
     CmdPlanNode() : LeafPlanNode(kPlanTypeCmd) {}
     ~CmdPlanNode() {}
     
-    void SetCmdNode(CmdNode *node) {
-        cmd_node_ = node;
-    }
-    
-    const CmdNode *GetCmdNode() const {
-        return cmd_node_;
-    }
- private:
-    CmdNode * cmd_node_;
+    void SetCmdNode(const CmdNode *node) {
+        cmd_type_ = node->GetCmdType();
+        args_ = node->GetArgs();
+    }
+
+    const node::CmdType GetCmdType() const { return cmd_type_; }
+    const std::vector<std::string> &GetArgs() const { return args_; }
+
+ private:
+    node::CmdType cmd_type_;
+    std::vector<std::string> args_;
 };
 void PrintPlanVector(std::ostream &output, const std::string &tab,
                      PlanNodeList vec, const std::string vector_name,
