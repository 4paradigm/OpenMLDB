--- conflicted
+++ resolved
@@ -899,8 +899,7 @@
     output << "\n";
     PrintValue(output, tab, std::to_string(replica_num_), "replica_num", false);
     output << "\n";
-    PrintSQLVector(
-            output, tab, distribution_list_, "distribution_list", true);
+    PrintSQLVector(output, tab, distribution_list_, "distribution_list", true);
 }
 
 void ColumnDefNode::Print(std::ostream &output,
@@ -1701,7 +1700,6 @@
     PrintSQLNode(output, tab, output_, "output", true);
 }
 
-<<<<<<< HEAD
 void CondExpr::Print(std::ostream &output, const std::string &org_tab) const {
     output << org_tab << "[kCondExpr]"
            << "\n";
@@ -1755,9 +1753,10 @@
     } else {
         return nullptr;
     }
-=======
+}
+
 void PartitionMetaNode::Print(std::ostream &output,
-                          const std::string &org_tab) const {
+                              const std::string &org_tab) const {
     SQLNode::Print(output, org_tab);
     const std::string tab = org_tab + INDENT + SPACE_ED;
     output << "\n";
@@ -1767,7 +1766,7 @@
 }
 
 void ReplicaNumNode::Print(std::ostream &output,
-                          const std::string &org_tab) const {
+                           const std::string &org_tab) const {
     SQLNode::Print(output, org_tab);
     const std::string tab = org_tab + INDENT + SPACE_ED;
     output << "\n";
@@ -1775,13 +1774,12 @@
 }
 
 void DistributionsNode::Print(std::ostream &output,
-        const std::string &org_tab) const {
+                              const std::string &org_tab) const {
     SQLNode::Print(output, org_tab);
     const std::string tab = org_tab + INDENT + SPACE_ED;
     output << "\n";
     PrintSQLVector(output, tab, distribution_list_->GetList(),
-            "distribution_list", true);
->>>>>>> c1578dc4
+                   "distribution_list", true);
 }
 
 }  // namespace node
