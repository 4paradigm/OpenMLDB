/*-------------------------------------------------------------------------
 * Copyright (C) 2019, 4paradigm
 * sql_node.cc
 *
 * Author: chenjing
 * Date: 2019/10/11
 *--------------------------------------------------------------------------
 **/

#include "node/sql_node.h"
#include <numeric>
#include "glog/logging.h"
#include "node/node_manager.h"
namespace fesql {
namespace node {

void PrintSQLNode(std::ostream &output, const std::string &org_tab,
                  SQLNode *node_ptr, const std::string &item_name,
                  bool last_child) {
    output << org_tab << SPACE_ST << item_name << ":";

    if (nullptr == node_ptr) {
        output << " null";
    } else if (last_child) {
        output << "\n";
        node_ptr->Print(output, org_tab + INDENT);
    } else {
        output << "\n";
        node_ptr->Print(output, org_tab + OR_INDENT);
    }
}
void PrintSQLVector(std::ostream &output, const std::string &tab,
                    const std::vector<FnNode *> &vec,
                    const std::string &vector_name, bool last_item) {
    if (0 == vec.size()) {
        output << tab << SPACE_ST << vector_name << ": []";
        return;
    }
    output << tab << SPACE_ST << vector_name << "[list]: \n";
    const std::string space = last_item ? (tab + INDENT) : tab + OR_INDENT;
    int count = vec.size();
    int i = 0;
    for (i = 0; i < count - 1; ++i) {
        PrintSQLNode(output, space, vec[i], "" + std::to_string(i), false);
        output << "\n";
    }
    PrintSQLNode(output, space, vec[i], "" + std::to_string(i), true);
}
void PrintSQLVector(std::ostream &output, const std::string &tab,
                    const std::vector<ExprNode *> &vec,
                    const std::string &vector_name, bool last_item) {
    if (0 == vec.size()) {
        output << tab << SPACE_ST << vector_name << ": []";
        return;
    }
    output << tab << SPACE_ST << vector_name << "[list]: \n";
    const std::string space = last_item ? (tab + INDENT) : tab + OR_INDENT;
    int count = vec.size();
    int i = 0;
    for (i = 0; i < count - 1; ++i) {
        PrintSQLNode(output, space, vec[i], "" + std::to_string(i), false);
        output << "\n";
    }
    PrintSQLNode(output, space, vec[i], "" + std::to_string(i), true);
}

void PrintSQLVector(std::ostream &output, const std::string &tab,
                    const std::vector<std::pair<std::string, DataType>> &vec,
                    const std::string &vector_name, bool last_item) {
    if (0 == vec.size()) {
        output << tab << SPACE_ST << vector_name << ": []";
        return;
    }
    output << tab << SPACE_ST << vector_name << "[list]: \n";
    const std::string space = last_item ? (tab + INDENT) : tab + OR_INDENT;
    int count = vec.size();
    int i = 0;
    for (i = 0; i < count - 1; ++i) {
        PrintValue(output, space, DataTypeName(vec[i].second), "" + vec[i].first, false);
        output << "\n";
    }
    PrintValue(output, space, DataTypeName(vec[i].second), "" + vec[i].first, true);
}

void PrintSQLVector(std::ostream &output, const std::string &tab,
                    const NodePointVector &vec, const std::string &vector_name,
                    bool last_item) {
    if (0 == vec.size()) {
        output << tab << SPACE_ST << vector_name << ": []";
        return;
    }
    output << tab << SPACE_ST << vector_name << "[list]: \n";
    const std::string space = last_item ? (tab + INDENT) : tab + OR_INDENT;
    int count = vec.size();
    int i = 0;
    for (i = 0; i < count - 1; ++i) {
        PrintSQLNode(output, space, vec[i], "" + std::to_string(i), false);
        output << "\n";
    }
    PrintSQLNode(output, space, vec[i], "" + std::to_string(i), true);
}

void PrintValue(std::ostream &output, const std::string &org_tab,
                const std::string &value, const std::string &item_name,
                bool last_child) {
    output << org_tab << SPACE_ST << item_name << ": " << value;
}

void PrintValue(std::ostream &output, const std::string &org_tab,
                const std::vector<std::string> &vec,
                const std::string &item_name, bool last_child) {
    std::string value = "";
    for (auto item : vec) {
        value.append(item).append(",");
    }
    if (vec.size() > 0) {
        value.pop_back();
    }
    output << org_tab << SPACE_ST << item_name << ": " << value;
}


void SQLNode::Print(std::ostream &output, const std::string &tab) const {
    output << tab << SPACE_ST << "node[" << NameOfSQLNodeType(type_) << "]";
}

void SQLNodeList::Print(std::ostream &output, const std::string &tab) const {
    PrintSQLVector(output, tab, list_, "list", true);
}

void ExprNode::Print(std::ostream &output, const std::string &org_tab) const {
    output << org_tab << SPACE_ST << "expr[" << ExprTypeName(expr_type_) << "]";
}

void ConstNode::Print(std::ostream &output, const std::string &org_tab) const {
    {
        ExprNode::Print(output, org_tab);
        output << "\n";
        const std::string tab = org_tab + INDENT + SPACE_ED;
        output << tab << SPACE_ST;
        switch (date_type_) {
            case kTypeInt32:
                output << "value: " << val_.vint;
                break;
            case kTypeInt64:
                output << "value: " << val_.vlong;
                break;
            case kTypeString:
                output << "value: " << val_.vstr;
                break;
            case kTypeFloat:
                output << "value: " << val_.vfloat;
                break;
            case kTypeDouble:
                output << "value: " << val_.vdouble;
                break;
            case kTypeNull:
                output << "value: null";
                break;
            default:
                output << "value: unknow";
        }
    }
}

void LimitNode::Print(std::ostream &output, const std::string &org_tab) const {
    SQLNode::Print(output, org_tab);
    const std::string tab = org_tab + INDENT + SPACE_ED;
    output << "\n";
    PrintValue(output, tab, std::to_string(limit_cnt_), "limit_cnt", true);
}

void TableNode::Print(std::ostream &output, const std::string &org_tab) const {
    SQLNode::Print(output, org_tab);
    const std::string tab = org_tab + INDENT + SPACE_ED;
    output << "\n";
    PrintValue(output, tab, org_table_name_, "table", false);
    output << "\n";
    PrintValue(output, tab, alias_table_name_, "alias", true);
}

void ColumnRefNode::Print(std::ostream &output,
                          const std::string &org_tab) const {
    ExprNode::Print(output, org_tab);
    const std::string tab = org_tab + INDENT + SPACE_ED;
    output << "\n";
    PrintValue(output, tab, relation_name_, "relation_name", false);
    output << "\n";
    PrintValue(output, tab, column_name_, "column_name", true);
}

void OrderByNode::Print(std::ostream &output,
                        const std::string &org_tab) const {
    SQLNode::Print(output, org_tab);
    const std::string tab = org_tab + INDENT + SPACE_ED;

    output << "\n";
    PrintValue(output, tab, NameOfSQLNodeType(sort_type_), "sort_type", false);

    output << "\n";
    PrintSQLNode(output, tab, order_by_, "order_by", true);
}

void FrameNode::Print(std::ostream &output, const std::string &org_tab) const {
    SQLNode::Print(output, org_tab);
    const std::string tab = org_tab + INDENT + SPACE_ED;

    output << "\n";
    PrintValue(output, tab, NameOfSQLNodeType(frame_type_), "type", false);

    output << "\n";
    if (NULL == start_) {
        PrintValue(output, tab, "UNBOUNDED", "start", false);
    } else {
        PrintSQLNode(output, tab, start_, "start", false);
    }

    output << "\n";
    if (NULL == end_) {
        PrintValue(output, tab, "UNBOUNDED", "end", true);
    } else {
        PrintSQLNode(output, tab, end_, "end", true);
    }
}

void CallExprNode::Print(std::ostream &output,
                         const std::string &org_tab) const {
    ExprNode::Print(output, org_tab);
    output << "\n";
    const std::string tab = org_tab + INDENT + SPACE_ED;
    output << tab << "function_name: " << function_name_;
    output << "\n";
    PrintSQLVector(output, tab, args_, "args", false);
    output << "\n";
    PrintSQLNode(output, tab, over_, "over", true);
}

void WindowDefNode::Print(std::ostream &output,
                          const std::string &org_tab) const {
    SQLNode::Print(output, org_tab);
    const std::string tab = org_tab;
    output << "\n";
    PrintValue(output, tab, window_name_, "window_name", false);

    output << "\n";
    PrintValue(output, tab, partitions_, "partitions", false);

    output << "\n";
    PrintValue(output, tab, orders_, "orders", false);

    output << "\n";
    PrintSQLNode(output, tab, frame_ptr_, "frame", true);
}

void ResTarget::Print(std::ostream &output, const std::string &org_tab) const {
    SQLNode::Print(output, org_tab);
    output << "\n";
    const std::string tab = org_tab + INDENT + SPACE_ED;
    PrintSQLNode(output, tab, val_, "val", false);
    output << "\n";
    PrintValue(output, tab, name_, "name", true);
}

void SelectStmt::Print(std::ostream &output, const std::string &org_tab) const {
    SQLNode::Print(output, org_tab);
    const std::string tab = org_tab + INDENT + SPACE_ED;
    output << "\n";
    bool last_child = false;
    PrintSQLNode(output, tab, where_clause_ptr_, "where_clause", last_child);
    output << "\n";
    PrintSQLNode(output, tab, group_clause_ptr_, "group_clause", last_child);
    output << "\n";
    PrintSQLNode(output, tab, having_clause_ptr_, "haveing_clause", last_child);
    output << "\n";
    PrintSQLNode(output, tab, order_clause_ptr_, "order_clause", last_child);
    output << "\n";
    PrintSQLNode(output, tab, limit_ptr_, "limit", last_child);
    output << "\n";
    PrintSQLVector(output, tab, select_list_ptr_, "select_list", last_child);
    output << "\n";
    PrintSQLVector(output, tab, tableref_list_ptr_, "tableref_list",
                   last_child);
    output << "\n";
    last_child = true;
    PrintSQLVector(output, tab, window_list_ptr_, "window_list", last_child);
}

/**
 * get the node type name
 * @param type
 * @param output
 */
std::string NameOfSQLNodeType(const SQLNodeType &type) {
    std::string output;
    switch (type) {
        case kSelectStmt:
            output = "SELECT";
            break;
        case kCreateStmt:
            output = "CREATE";
            break;
        case kCmdStmt:
            output = "CMD";
            break;
        case kName:
            output = "kName";
            break;
        case kResTarget:
            output = "kResTarget";
            break;
        case kTable:
            output = "kTable";
            break;
        case kColumnDesc:
            output = "kColumnDesc";
            break;
        case kColumnIndex:
            output = "kColumnIndex";
            break;
        case kExpr:
            output = "kExpr";
            break;
        case kWindowDef:
            output = "kWindowDef";
            break;
        case kFrames:
            output = "kFrame";
            break;
        case kFrameBound:
            output = "kBound";
            break;
        case kPreceding:
            output = "kPreceding";
            break;
        case kFollowing:
            output = "kFollowing";
            break;
        case kCurrent:
            output = "kCurrent";
            break;
        case kFrameRange:
            output = "kFrameRange";
            break;
        case kFrameRows:
            output = "kFrameRows";
            break;
        case kConst:
            output = "kConst";
            break;
        case kOrderBy:
            output = "kOrderBy";
            break;
        case kLimit:
            output = "kLimit";
            break;
        case kFnList:
            output = "kFnList";
            break;
        case kFnDef:
            output = "kFnDef";
            break;
        case kFnPara:
            output = "kFnPara";
            break;
        case kFnReturnStmt:
            output = "kFnReturnStmt";
            break;
        case kFnAssignStmt:
            output = "kFnAssignStmt";
            break;
        case kFnValue:
            output = "kFnValue";
            break;
        default:
            output = "unknown";
    }
    return output;
}

std::ostream &operator<<(std::ostream &output, const SQLNode &thiz) {
    thiz.Print(output, "");
    return output;
}

std::ostream &operator<<(std::ostream &output, const SQLNodeList &thiz) {
    thiz.Print(output, "");
    return output;
}

void FillSQLNodeList2NodeVector(
    SQLNodeList *node_list_ptr,
    std::vector<SQLNode *> &node_list  // NOLINT (runtime/references)
) {
    if (nullptr != node_list_ptr) {
        for (auto item : node_list_ptr->GetList()) {
            node_list.push_back(item);
        }
    }
}

WindowDefNode* WindowOfExpression(std::map<std::string, WindowDefNode*> windows, ExprNode *node_ptr) {
    WindowDefNode * w_ptr = nullptr;
    switch (node_ptr->GetExprType()) {
        case kExprCall: {
            CallExprNode *func_node_ptr =
                dynamic_cast<CallExprNode *>(node_ptr);
            if (nullptr != func_node_ptr->GetOver()) {
                return windows.at(func_node_ptr->GetOver()->GetName());
            }

            if (func_node_ptr->GetArgs().empty()) {
                return nullptr;
            }
            for (auto arg : func_node_ptr->GetArgs()) {
                WindowDefNode * ptr =
                    WindowOfExpression(windows, dynamic_cast<ExprNode *>(arg));
                if (nullptr != ptr && nullptr != w_ptr) {
                    LOG(WARNING) << "Cannot handle more than 1 windows in an expression";
                    return nullptr;
                }
            }

            return w_ptr;
        }
        default:
<<<<<<< HEAD
            return w_ptr;
=======
            return "";
    }
}

void PrintSQLNode(std::ostream &output, const std::string &org_tab,
                  const SQLNode *node_ptr, const std::string &item_name,
                  bool last_child) {
    output << org_tab << SPACE_ST << item_name << ":";

    if (nullptr == node_ptr) {
        output << " null";
    } else if (last_child) {
        output << "\n";
        node_ptr->Print(output, org_tab + INDENT);
    } else {
        output << "\n";
        node_ptr->Print(output, org_tab + OR_INDENT);
    }
}
void PrintSQLVector(std::ostream &output, const std::string &tab,
                    const std::vector<FnNode *> &vec,
                    const std::string &vector_name, bool last_item) {
    if (0 == vec.size()) {
        output << tab << SPACE_ST << vector_name << ": []";
        return;
    }
    output << tab << SPACE_ST << vector_name << "[list]: \n";
    const std::string space = last_item ? (tab + INDENT) : tab + OR_INDENT;
    int count = vec.size();
    int i = 0;
    for (i = 0; i < count - 1; ++i) {
        PrintSQLNode(output, space, vec[i], "" + std::to_string(i), false);
        output << "\n";
    }
    PrintSQLNode(output, space, vec[i], "" + std::to_string(i), true);
}
void PrintSQLVector(std::ostream &output, const std::string &tab,
                    const std::vector<ExprNode *> &vec,
                    const std::string &vector_name, bool last_item) {
    if (0 == vec.size()) {
        output << tab << SPACE_ST << vector_name << ": []";
        return;
    }
    output << tab << SPACE_ST << vector_name << "[list]: \n";
    const std::string space = last_item ? (tab + INDENT) : tab + OR_INDENT;
    int count = vec.size();
    int i = 0;
    for (i = 0; i < count - 1; ++i) {
        PrintSQLNode(output, space, vec[i], "" + std::to_string(i), false);
        output << "\n";
    }
    PrintSQLNode(output, space, vec[i], "" + std::to_string(i), true);
}

void PrintSQLVector(std::ostream &output, const std::string &tab,
                    const NodePointVector &vec, const std::string &vector_name,
                    bool last_item) {
    if (0 == vec.size()) {
        output << tab << SPACE_ST << vector_name << ": []";
        return;
    }
    output << tab << SPACE_ST << vector_name << "[list]: \n";
    const std::string space = last_item ? (tab + INDENT) : tab + OR_INDENT;
    int count = vec.size();
    int i = 0;
    for (i = 0; i < count - 1; ++i) {
        PrintSQLNode(output, space, vec[i], "" + std::to_string(i), false);
        output << "\n";
    }
    PrintSQLNode(output, space, vec[i], "" + std::to_string(i), true);
}

void PrintValue(std::ostream &output, const std::string &org_tab,
                const std::string &value, const std::string &item_name,
                bool last_child) {
    output << org_tab << SPACE_ST << item_name << ": " << value;
}

void PrintValue(std::ostream &output, const std::string &org_tab,
                const std::vector<std::string> &vec,
                const std::string &item_name, bool last_child) {
    std::string value = "";
    for (auto item : vec) {
        value.append(item).append(",");
    }
    if (vec.size() > 0) {
        value.pop_back();
>>>>>>> 20d6d765
    }
}

void CreateStmt::Print(std::ostream &output, const std::string &org_tab) const {
    SQLNode::Print(output, org_tab);
    const std::string tab = org_tab + INDENT + SPACE_ED;
    output << "\n";
    PrintValue(output, tab, table_name_, "table", false);
    output << "\n";
    PrintValue(output, tab, std::to_string(op_if_not_exist_), "IF NOT EXIST",
               false);
    output << "\n";
    PrintSQLVector(output, tab, column_desc_list_, "column_desc_list_", true);
    output << "\n";
    //    if (nullptr != table_def_) {
    //        PrintValue(output, tab, table_def_->DebugString() , "table def",
    //        true);
    //    }
}

void ColumnDefNode::Print(std::ostream &output,
                          const std::string &org_tab) const {
    SQLNode::Print(output, org_tab);
    const std::string tab = org_tab + INDENT + SPACE_ED;
    output << "\n";
    PrintValue(output, tab, column_name_, "column_name", false);
    output << "\n";
    PrintValue(output, tab, DataTypeName(column_type_), "column_type", false);
    output << "\n";
    PrintValue(output, tab, std::to_string(op_not_null_), "NOT NULL", false);
}

void ColumnIndexNode::Print(std::ostream &output,
                            const std::string &org_tab) const {
    SQLNode::Print(output, org_tab);
    const std::string tab = org_tab + INDENT + SPACE_ED;
    output << "\n";
    std::string lastdata;
    lastdata = accumulate(key_.begin(), key_.end(), lastdata);
    PrintValue(output, tab, lastdata, "keys", false);
    output << "\n";
    PrintValue(output, tab, ts_, "ts_col", false);
    output << "\n";
    PrintValue(output, tab, std::to_string(ttl_), "ttl", false);
    output << "\n";
    PrintValue(output, tab, version_, "version_column", false);
    output << "\n";
    PrintValue(output, tab, std::to_string(version_count_), "version_count",
               true);
}
void CmdNode::Print(std::ostream &output, const std::string &org_tab) const {
    SQLNode::Print(output, org_tab);
    const std::string tab = org_tab + INDENT + SPACE_ED;
    output << "\n";
    PrintValue(output, tab, CmdTypeName(cmd_type_), "cmd_type", false);
    output << "\n";
    PrintValue(output, tab, args_, "args", true);
}

void InsertStmt::Print(std::ostream &output, const std::string &org_tab) const {
    SQLNode::Print(output, org_tab);
    const std::string tab = org_tab + INDENT + SPACE_ED;
    output << "\n";
    PrintValue(output, tab, table_name_, "table_name", false);
    output << "\n";
    if (is_all_) {
        PrintValue(output, tab, "all", "columns", false);
    } else {
        PrintValue(output, tab, columns_, "columns", false);
    }

    PrintSQLVector(output, tab, values_, "values", false);
}
void BinaryExpr::Print(std::ostream &output, const std::string &org_tab) const {
    ExprNode::Print(output, org_tab);
    const std::string tab = org_tab + INDENT + SPACE_ED;
    output << "\n";
    PrintSQLVector(output, tab, children, ExprOpTypeName(op_), true);
}
void UnaryExpr::Print(std::ostream &output, const std::string &org_tab) const {
    ExprNode::Print(output, org_tab);
    const std::string tab = org_tab + INDENT + SPACE_ED;
    output << "\n";
    PrintSQLVector(output, tab, children, ExprOpTypeName(op_), true);
}
void ExprIdNode::Print(std::ostream &output, const std::string &org_tab) const {
    ExprNode::Print(output, org_tab);
    const std::string tab = org_tab + INDENT + SPACE_ED;
    output << "\n";
    PrintValue(output, tab, name_, "var", true);
}

void ExprListNode::Print(std::ostream &output,
                         const std::string &org_tab) const {
    ExprNode::Print(output, org_tab);
    const std::string tab = org_tab + INDENT + SPACE_ED;
    output << "\n";
    PrintSQLVector(output, tab, children, "list", true);
}
void FnParaNode::Print(std::ostream &output, const std::string &org_tab) const {
    SQLNode::Print(output, org_tab);
    const std::string tab = org_tab + INDENT + SPACE_ED;
    output << "\n";
    PrintValue(output, tab, DataTypeName(para_type_), name_, true);
}
void FnNodeFnDef::Print(std::ostream &output,
                        const std::string &org_tab) const {
    SQLNode::Print(output, org_tab);
    const std::string tab = org_tab + INDENT + SPACE_ED;
    output << "\n";
    PrintValue(output, tab, this->name_, "func_name", true);
    output << "\n";
    PrintValue(output, tab, DataTypeName(this->ret_type_), "return_type", true);
    output << "\n";
    PrintSQLNode(output, tab, reinterpret_cast<const SQLNode *>(parameters_),
                 "parameters", true);
}
void FnNodeList::Print(std::ostream &output, const std::string &org_tab) const {
    SQLNode::Print(output, org_tab);
    const std::string tab = org_tab + INDENT + SPACE_ED;
    output << "\n";
    PrintSQLVector(output, tab, children, "list", true);
}
void FnAssignNode::Print(std::ostream &output,
                         const std::string &org_tab) const {
    SQLNode::Print(output, org_tab);
    const std::string tab = org_tab + INDENT + SPACE_ED;
    output << "\n";
    PrintSQLNode(output, tab, reinterpret_cast<const SQLNode *>(expression_),
                 name_, true);
}
void FnReturnStmt::Print(std::ostream &output,
                         const std::string &org_tab) const {
    SQLNode::Print(output, org_tab);
    const std::string tab = org_tab + INDENT + SPACE_ED;
    output << "\n";
    PrintSQLNode(output, tab, reinterpret_cast<const SQLNode *>(return_expr_),
                 "return", true);
}
void StructExpr::Print(std::ostream &output, const std::string &org_tab) const {
    ExprNode::Print(output, org_tab);
    const std::string tab = org_tab + INDENT + SPACE_ED;
    PrintValue(output, tab, class_name_, "name", false);
    output << "\n";
    PrintSQLNode(output, tab, fileds_, "fileds", false);
    output << "\n";
    PrintSQLNode(output, tab, methods_, "methods", true);

}
}  // namespace node
}  // namespace fesql<|MERGE_RESOLUTION|>--- conflicted
+++ resolved
@@ -9,13 +9,14 @@
 
 #include "node/sql_node.h"
 #include <numeric>
+#include <utility>
 #include "glog/logging.h"
 #include "node/node_manager.h"
 namespace fesql {
 namespace node {
 
 void PrintSQLNode(std::ostream &output, const std::string &org_tab,
-                  SQLNode *node_ptr, const std::string &item_name,
+                  const SQLNode *node_ptr, const std::string &item_name,
                   bool last_child) {
     output << org_tab << SPACE_ST << item_name << ":";
 
@@ -76,10 +77,12 @@
     int count = vec.size();
     int i = 0;
     for (i = 0; i < count - 1; ++i) {
-        PrintValue(output, space, DataTypeName(vec[i].second), "" + vec[i].first, false);
-        output << "\n";
-    }
-    PrintValue(output, space, DataTypeName(vec[i].second), "" + vec[i].first, true);
+        PrintValue(output, space, DataTypeName(vec[i].second),
+                   "" + vec[i].first, false);
+        output << "\n";
+    }
+    PrintValue(output, space, DataTypeName(vec[i].second), "" + vec[i].first,
+               true);
 }
 
 void PrintSQLVector(std::ostream &output, const std::string &tab,
@@ -118,7 +121,6 @@
     }
     output << org_tab << SPACE_ST << item_name << ": " << value;
 }
-
 
 void SQLNode::Print(std::ostream &output, const std::string &tab) const {
     output << tab << SPACE_ST << "node[" << NameOfSQLNodeType(type_) << "]";
@@ -398,8 +400,9 @@
     }
 }
 
-WindowDefNode* WindowOfExpression(std::map<std::string, WindowDefNode*> windows, ExprNode *node_ptr) {
-    WindowDefNode * w_ptr = nullptr;
+WindowDefNode *WindowOfExpression(
+    std::map<std::string, WindowDefNode *> windows, ExprNode *node_ptr) {
+    WindowDefNode *w_ptr = nullptr;
     switch (node_ptr->GetExprType()) {
         case kExprCall: {
             CallExprNode *func_node_ptr =
@@ -412,10 +415,11 @@
                 return nullptr;
             }
             for (auto arg : func_node_ptr->GetArgs()) {
-                WindowDefNode * ptr =
+                WindowDefNode *ptr =
                     WindowOfExpression(windows, dynamic_cast<ExprNode *>(arg));
                 if (nullptr != ptr && nullptr != w_ptr) {
-                    LOG(WARNING) << "Cannot handle more than 1 windows in an expression";
+                    LOG(WARNING)
+                        << "Cannot handle more than 1 windows in an expression";
                     return nullptr;
                 }
             }
@@ -423,97 +427,7 @@
             return w_ptr;
         }
         default:
-<<<<<<< HEAD
             return w_ptr;
-=======
-            return "";
-    }
-}
-
-void PrintSQLNode(std::ostream &output, const std::string &org_tab,
-                  const SQLNode *node_ptr, const std::string &item_name,
-                  bool last_child) {
-    output << org_tab << SPACE_ST << item_name << ":";
-
-    if (nullptr == node_ptr) {
-        output << " null";
-    } else if (last_child) {
-        output << "\n";
-        node_ptr->Print(output, org_tab + INDENT);
-    } else {
-        output << "\n";
-        node_ptr->Print(output, org_tab + OR_INDENT);
-    }
-}
-void PrintSQLVector(std::ostream &output, const std::string &tab,
-                    const std::vector<FnNode *> &vec,
-                    const std::string &vector_name, bool last_item) {
-    if (0 == vec.size()) {
-        output << tab << SPACE_ST << vector_name << ": []";
-        return;
-    }
-    output << tab << SPACE_ST << vector_name << "[list]: \n";
-    const std::string space = last_item ? (tab + INDENT) : tab + OR_INDENT;
-    int count = vec.size();
-    int i = 0;
-    for (i = 0; i < count - 1; ++i) {
-        PrintSQLNode(output, space, vec[i], "" + std::to_string(i), false);
-        output << "\n";
-    }
-    PrintSQLNode(output, space, vec[i], "" + std::to_string(i), true);
-}
-void PrintSQLVector(std::ostream &output, const std::string &tab,
-                    const std::vector<ExprNode *> &vec,
-                    const std::string &vector_name, bool last_item) {
-    if (0 == vec.size()) {
-        output << tab << SPACE_ST << vector_name << ": []";
-        return;
-    }
-    output << tab << SPACE_ST << vector_name << "[list]: \n";
-    const std::string space = last_item ? (tab + INDENT) : tab + OR_INDENT;
-    int count = vec.size();
-    int i = 0;
-    for (i = 0; i < count - 1; ++i) {
-        PrintSQLNode(output, space, vec[i], "" + std::to_string(i), false);
-        output << "\n";
-    }
-    PrintSQLNode(output, space, vec[i], "" + std::to_string(i), true);
-}
-
-void PrintSQLVector(std::ostream &output, const std::string &tab,
-                    const NodePointVector &vec, const std::string &vector_name,
-                    bool last_item) {
-    if (0 == vec.size()) {
-        output << tab << SPACE_ST << vector_name << ": []";
-        return;
-    }
-    output << tab << SPACE_ST << vector_name << "[list]: \n";
-    const std::string space = last_item ? (tab + INDENT) : tab + OR_INDENT;
-    int count = vec.size();
-    int i = 0;
-    for (i = 0; i < count - 1; ++i) {
-        PrintSQLNode(output, space, vec[i], "" + std::to_string(i), false);
-        output << "\n";
-    }
-    PrintSQLNode(output, space, vec[i], "" + std::to_string(i), true);
-}
-
-void PrintValue(std::ostream &output, const std::string &org_tab,
-                const std::string &value, const std::string &item_name,
-                bool last_child) {
-    output << org_tab << SPACE_ST << item_name << ": " << value;
-}
-
-void PrintValue(std::ostream &output, const std::string &org_tab,
-                const std::vector<std::string> &vec,
-                const std::string &item_name, bool last_child) {
-    std::string value = "";
-    for (auto item : vec) {
-        value.append(item).append(",");
-    }
-    if (vec.size() > 0) {
-        value.pop_back();
->>>>>>> 20d6d765
     }
 }
 
@@ -650,8 +564,7 @@
     SQLNode::Print(output, org_tab);
     const std::string tab = org_tab + INDENT + SPACE_ED;
     output << "\n";
-    PrintSQLNode(output, tab, reinterpret_cast<const SQLNode *>(return_expr_),
-                 "return", true);
+    PrintSQLNode(output, tab, return_expr_, "return", true);
 }
 void StructExpr::Print(std::ostream &output, const std::string &org_tab) const {
     ExprNode::Print(output, org_tab);
@@ -661,7 +574,6 @@
     PrintSQLNode(output, tab, fileds_, "fileds", false);
     output << "\n";
     PrintSQLNode(output, tab, methods_, "methods", true);
-
 }
 }  // namespace node
 }  // namespace fesql