--- conflicted
+++ resolved
@@ -81,38 +81,22 @@
     virtual void SetUp() {
         std::vector<std::string> file_path;
         ::openmldb::base::SplitString(FLAGS_hdd_root_path, ",", file_path);
-<<<<<<< HEAD
-        for (size_t i = 0; i < file_path.size(); i++) {
-            ::openmldb::base::RemoveDirRecursive(file_path[i]);
-        }
-        ::openmldb::base::SplitString(FLAGS_recycle_bin_hdd_root_path, ",", file_path);
-        for (size_t i = 0; i < file_path.size(); i++) {
-=======
         for (uint32_t i = 0; i < file_path.size(); i++) {
             ::openmldb::base::RemoveDirRecursive(file_path[i]);
         }
         ::openmldb::base::SplitString(FLAGS_recycle_bin_hdd_root_path, ",", file_path);
         for (uint32_t i = 0; i < file_path.size(); i++) {
->>>>>>> 59b85589
             ::openmldb::base::RemoveDirRecursive(file_path[i]);
         }
     }
     virtual void TearDown() {
         std::vector<std::string> file_path;
         ::openmldb::base::SplitString(FLAGS_hdd_root_path, ",", file_path);
-<<<<<<< HEAD
-        for (size_t i = 0; i < file_path.size(); i++) {
-            ::openmldb::base::RemoveDirRecursive(file_path[i]);
-        }
-        ::openmldb::base::SplitString(FLAGS_recycle_bin_hdd_root_path, ",", file_path);
-        for (size_t i = 0; i < file_path.size(); i++) {
-=======
         for (uint32_t i = 0; i < file_path.size(); i++) {
             ::openmldb::base::RemoveDirRecursive(file_path[i]);
         }
         ::openmldb::base::SplitString(FLAGS_recycle_bin_hdd_root_path, ",", file_path);
         for (uint32_t i = 0; i < file_path.size(); i++) {
->>>>>>> 59b85589
             ::openmldb::base::RemoveDirRecursive(file_path[i]);
         }
     }
