//
// tablet_impl.cc
// Copyright (C) 2017 4paradigm.com
// Author wangtaize 
// Date 2017-04-01
//

#include "tablet/tablet_impl.h"
#include "tablet/file_sender.h"

#include "config.h"
#include <vector>
#include <stdlib.h>
#include <stdio.h>
#include <gflags/gflags.h>
#include "rapidjson/writer.h"
#include "rapidjson/stringbuffer.h"
#ifdef TCMALLOC_ENABLE 
#include "gperftools/malloc_extension.h"
#endif
#include "base/codec.h"
#include "base/strings.h"
#include "base/file_util.h"
#include "base/hash.h"
#include "storage/segment.h"
#include "storage/binlog.h"
#include "logging.h"
#include "timer.h"
#include <google/protobuf/text_format.h>
#include <google/protobuf/io/zero_copy_stream_impl.h>
#include <thread>

using ::baidu::common::INFO;
using ::baidu::common::WARNING;
using ::baidu::common::DEBUG;
using ::rtidb::storage::Table;
using ::rtidb::storage::DataBlock;

DECLARE_int32(gc_interval);
DECLARE_int32(disk_gc_interval);
DECLARE_int32(gc_pool_size);
DECLARE_int32(statdb_ttl);
DECLARE_uint32(scan_max_bytes_size);
DECLARE_uint32(scan_reserve_size);
DECLARE_double(mem_release_rate);
DECLARE_string(db_root_path);
DECLARE_string(ssd_root_path);
DECLARE_string(hdd_root_path);
DECLARE_bool(binlog_notify_on_put);
DECLARE_int32(task_pool_size);
DECLARE_int32(io_pool_size);
DECLARE_int32(make_snapshot_time);
DECLARE_int32(make_snapshot_check_interval);
DECLARE_bool(recycle_bin_enabled);
DECLARE_uint32(recycle_ttl);
DECLARE_string(recycle_bin_root_path);
DECLARE_string(recycle_ssd_bin_root_path);
DECLARE_string(recycle_hdd_bin_root_path);
DECLARE_int32(make_snapshot_threshold_offset);

// cluster config
DECLARE_string(endpoint);
DECLARE_string(zk_cluster);
DECLARE_string(zk_root_path);
DECLARE_int32(zk_session_timeout);
DECLARE_int32(zk_keep_alive_check_interval);

DECLARE_int32(binlog_sync_to_disk_interval);
DECLARE_int32(binlog_delete_interval);
DECLARE_uint32(absolute_ttl_max);
DECLARE_uint32(latest_ttl_max);
DECLARE_uint32(max_traverse_cnt);

namespace rtidb {
namespace tablet {

const static std::string SERVER_CONCURRENCY_KEY = "server";
const static uint32_t SEED = 0xe17a1465;

TabletImpl::TabletImpl():tables_(),mu_(), gc_pool_(FLAGS_gc_pool_size),
    replicators_(), snapshots_(), zk_client_(NULL),
    keep_alive_pool_(1), task_pool_(FLAGS_task_pool_size),
    io_pool_(FLAGS_io_pool_size), snapshot_pool_(1), server_(NULL),
    mode_root_paths_(), mode_recycle_root_paths_(){
    follower_.store(false);
}

TabletImpl::~TabletImpl() {
    task_pool_.Stop(true);
    keep_alive_pool_.Stop(true);
    gc_pool_.Stop(true);
    io_pool_.Stop(true);
    snapshot_pool_.Stop(true);
}

bool TabletImpl::Init() {
    std::lock_guard<std::mutex> lock(mu_);
    ::rtidb::base::SplitString(FLAGS_db_root_path, ",", mode_root_paths_[::rtidb::common::kMemory]);
    ::rtidb::base::SplitString(FLAGS_ssd_root_path, ",", mode_root_paths_[::rtidb::common::kSSD]);
    ::rtidb::base::SplitString(FLAGS_hdd_root_path, ",", mode_root_paths_[::rtidb::common::kHDD]);

    ::rtidb::base::SplitString(FLAGS_recycle_bin_root_path, ",", mode_recycle_root_paths_[::rtidb::common::kMemory]);
    ::rtidb::base::SplitString(FLAGS_recycle_ssd_bin_root_path, ",", mode_recycle_root_paths_[::rtidb::common::kSSD]);
    ::rtidb::base::SplitString(FLAGS_recycle_hdd_bin_root_path, ",", mode_recycle_root_paths_[::rtidb::common::kHDD]);

    if (!FLAGS_zk_cluster.empty()) {
        zk_client_ = new ZkClient(FLAGS_zk_cluster, FLAGS_zk_session_timeout,
                FLAGS_endpoint, FLAGS_zk_root_path);
        bool ok = zk_client_->Init();
        if (!ok) {
            PDLOG(WARNING, "fail to init zookeeper with cluster %s", FLAGS_zk_cluster.c_str());
            return false;
        }
    }else {
        PDLOG(INFO, "zk cluster disabled");
    }

    if (FLAGS_make_snapshot_time < 0 || FLAGS_make_snapshot_time > 23) {
        PDLOG(WARNING, "make_snapshot_time[%d] is illegal.", FLAGS_make_snapshot_time);
        return false;
    }

    if (!CreateMultiDir(mode_root_paths_[::rtidb::common::kMemory])) {
        PDLOG(WARNING, "fail to create db root path %s", FLAGS_db_root_path.c_str());
        return false;
    }

    if (!CreateMultiDir(mode_root_paths_[::rtidb::common::kSSD])) {
        PDLOG(WARNING, "fail to create ssd root path %s", FLAGS_ssd_root_path.c_str());
        return false;
    }

    if (!CreateMultiDir(mode_root_paths_[::rtidb::common::kHDD])) {
        PDLOG(WARNING, "fail to create hdd root path %s", FLAGS_hdd_root_path.c_str());
        return false;
    }

    if (!CreateMultiDir(mode_recycle_root_paths_[::rtidb::common::kMemory])) {
        PDLOG(WARNING, "fail to create recycle bin root path %s", FLAGS_recycle_bin_root_path.c_str());
        return false;
    }

    if (!CreateMultiDir(mode_recycle_root_paths_[::rtidb::common::kSSD])) {
        PDLOG(WARNING, "fail to create recycle ssd bin root path %s", FLAGS_recycle_ssd_bin_root_path.c_str());
        return false;
    }

    if (!CreateMultiDir(mode_recycle_root_paths_[::rtidb::common::kHDD])) {
        PDLOG(WARNING, "fail to create recycle bin root path %s", FLAGS_recycle_hdd_bin_root_path.c_str());
        return false;
    }

    snapshot_pool_.DelayTask(FLAGS_make_snapshot_check_interval, boost::bind(&TabletImpl::SchedMakeSnapshot, this));
    if (FLAGS_recycle_ttl != 0) {
        task_pool_.DelayTask(FLAGS_recycle_ttl*60*1000, boost::bind(&TabletImpl::SchedDelRecycle, this));
    }
#ifdef TCMALLOC_ENABLE
    MallocExtension* tcmalloc = MallocExtension::instance();
    tcmalloc->SetMemoryReleaseRate(FLAGS_mem_release_rate);
#endif 
    return true;
}

void TabletImpl::UpdateTTL(RpcController* ctrl,
        const ::rtidb::api::UpdateTTLRequest* request,
        ::rtidb::api::UpdateTTLResponse* response,
        Closure* done) {
    brpc::ClosureGuard done_guard(done);         
    std::shared_ptr<Table> table = GetTable(request->tid(), request->pid());

    if (!table) {
        PDLOG(WARNING, "table is not exist. tid %u, pid %u", request->tid(),
                request->pid());
        response->set_code(100);
        response->set_msg("table is not exist");
        return;
    }

    if (request->type() != table->GetTTLType()) {
        response->set_code(112);
        response->set_msg("ttl type mismatch");
        PDLOG(WARNING, "ttl type mismatch. tid %u, pid %u", request->tid(), request->pid());
        return;
    }

    uint64_t ttl = request->value();
    if ((table->GetTTLType() == ::rtidb::api::kAbsoluteTime && ttl > FLAGS_absolute_ttl_max) ||
            (table->GetTTLType() == ::rtidb::api::kLatestTime && ttl > FLAGS_latest_ttl_max)) {
        response->set_code(132);
        uint32_t max_ttl = table->GetTTLType() == ::rtidb::api::kAbsoluteTime ? FLAGS_absolute_ttl_max : FLAGS_latest_ttl_max;
        response->set_msg("ttl is greater than conf value. max ttl is " + std::to_string(max_ttl));
        PDLOG(WARNING, "ttl is greater than conf value. ttl[%lu] ttl_type[%s] max ttl[%u]", 
                        ttl, ::rtidb::api::TTLType_Name(table->GetTTLType()).c_str(), max_ttl);
        return;
    }
    if (request->has_ts_name() && request->ts_name().size() > 0) {
        auto iter = table->GetTSMapping().find(request->ts_name());
        if (iter == table->GetTSMapping().end()) {
            PDLOG(WARNING, "ts name %s not found in table tid %u, pid %u", request->ts_name().c_str(),
                  request->tid(), request->pid());
            response->set_code(137);
            response->set_msg("ts name not found");
            return;
        }
        table->SetTTL(iter->second, ttl);
        PDLOG(INFO, "update table #tid %d #pid %d ttl to %lu, ts_name %u",
                request->tid(), request->pid(), request->value(), request->ts_name().c_str());
    } else {
        table->SetTTL(ttl);
        PDLOG(INFO, "update table #tid %d #pid %d ttl to %lu", request->tid(), request->pid(), request->value());
    }
    response->set_code(0);
    response->set_msg("ok");
}

bool TabletImpl::RegisterZK() {
    if (!FLAGS_zk_cluster.empty()) {
        if (!zk_client_->Register(true)) {
            PDLOG(WARNING, "fail to register tablet with endpoint %s", FLAGS_endpoint.c_str());
            return false;
        }
        PDLOG(INFO, "tablet with endpoint %s register to zk cluster %s ok", FLAGS_endpoint.c_str(), FLAGS_zk_cluster.c_str());
        keep_alive_pool_.DelayTask(FLAGS_zk_keep_alive_check_interval, boost::bind(&TabletImpl::CheckZkClient, this));
    }
    return true;
}

bool TabletImpl::CheckGetDone(::rtidb::api::GetType type, uint64_t ts,  uint64_t target_ts) {
    switch (type) {
        case rtidb::api::GetType::kSubKeyEq:
            if (ts == target_ts) {
                return true;
            }
            break;
        case rtidb::api::GetType::kSubKeyLe:
            if (ts <= target_ts) {
                return true;
            }
            break;
        case rtidb::api::GetType::kSubKeyLt:
            if (ts < target_ts) {
                return true;
            }
            break;
        case rtidb::api::GetType::kSubKeyGe:
            if (ts >= target_ts) {
                return true;
            }
            break;
        case rtidb::api::GetType::kSubKeyGt:
            if (ts > target_ts) {
                return true;
            }
    }
    return false;
}

int32_t TabletImpl::GetTimeIndex(uint64_t expire_ts,
                                 ::rtidb::storage::TableIterator* it,
                                 uint64_t st,
                                 const rtidb::api::GetType& st_type,
                                 uint64_t et,
                                 const rtidb::api::GetType& et_type,
                                 std::string* value,
                                 uint64_t* ts) {

    if (it == NULL || value == NULL || ts == NULL) {
        PDLOG(WARNING, "invalid args");
        return -1;
    }
    if (st_type == ::rtidb::api::kSubKeyEq
            && et_type == ::rtidb::api::kSubKeyEq
            && st != et) return -1;

    uint64_t end_time = std::max(et, expire_ts);
    ::rtidb::api::GetType real_et_type = et_type;
    if (et < expire_ts && et_type == ::rtidb::api::GetType::kSubKeyGt) {
        real_et_type = ::rtidb::api::GetType::kSubKeyGe; 
    }
    if (st > 0) {
        if (st < end_time) {
            PDLOG(WARNING, "invalid args for st %lu less than et %lu or expire time %lu", st, et, expire_ts);
            return -1;
        }
        switch (st_type) {
            case ::rtidb::api::GetType::kSubKeyEq:
                it->Seek(st);
                if (it->Valid() && it->GetKey() == st) {
                    ::rtidb::base::Slice it_value = it->GetValue();
                    value->assign(it_value.data(), it_value.size());
                    *ts = it->GetKey();
                    return 0;
                }else {
                    return 1;
                }
            case ::rtidb::api::GetType::kSubKeyLe:
                it->Seek(st);
                break;
            case ::rtidb::api::GetType::kSubKeyLt:
                //NOTE the st is million second
                it->Seek(st - 1);
                break;
            // adopt for legacy
            case ::rtidb::api::GetType::kSubKeyGt:
                it->SeekToFirst();
                if (it->Valid() && it->GetKey() > st) {
                    ::rtidb::base::Slice it_value = it->GetValue();
                    value->assign(it_value.data(), it_value.size());
                    *ts = it->GetKey();
                    return 0;
                }else {
                    return 1;
                }
            // adopt for legacy
            case ::rtidb::api::GetType::kSubKeyGe:
                it->SeekToFirst();
                if (it->Valid() && it->GetKey() >= st) {
                    ::rtidb::base::Slice it_value = it->GetValue();
                    value->assign(it_value.data(), it_value.size());
                    *ts = it->GetKey();
                    return 0;
                }else {
                    return 1;
                }
            default:
                PDLOG(WARNING, "invalid st type %s", ::rtidb::api::GetType_Name(st_type).c_str());
                return -2;
        }
    }else {
        it->SeekToFirst(); 
    }

    if (it->Valid()) {
        bool jump_out = false;
        switch(real_et_type) {
            case ::rtidb::api::GetType::kSubKeyEq:
                if (it->GetKey() != end_time) {
                    jump_out = true;
                }
                break;
            case ::rtidb::api::GetType::kSubKeyGt:
                if (it->GetKey() <= end_time) {
                    jump_out = true;
                }
                break;
            case ::rtidb::api::GetType::kSubKeyGe:
                if (it->GetKey() < end_time) {
                    jump_out = true;
                }
                break;
            default:
                PDLOG(WARNING, "invalid et type %s", ::rtidb::api::GetType_Name(et_type).c_str());
                return -2;
        }
        if (jump_out) return 1;
        ::rtidb::base::Slice it_value = it->GetValue();
        value->assign(it_value.data(), it_value.size());
        *ts = it->GetKey();
        return 0;
    }
    return 1;
}


int32_t TabletImpl::GetLatestIndex(uint64_t ttl,
                               ::rtidb::storage::TableIterator* it,
                               uint64_t st,
                               const rtidb::api::GetType& st_type,
                               uint64_t et,
                               const rtidb::api::GetType& et_type,
                               std::string* value,
                               uint64_t* ts) {

    if (it == NULL || value == NULL || ts == NULL) {
        PDLOG(WARNING, "invalid args");
        return -1;
    }

    if (st_type == ::rtidb::api::kSubKeyEq
        && et_type == ::rtidb::api::kSubKeyEq
        && st != et) return -1;

    if (st < et) {
        PDLOG(WARNING, "invalid args");
        return -1;
    }

    uint32_t it_count = 0;
    // go to start point
    it->SeekToFirst();
    if (st > 0) {
        while (it->Valid() && (it_count < ttl || ttl == 0)) {
            it_count++;
            bool jump_out = false;
            switch (st_type) {
                case ::rtidb::api::GetType::kSubKeyEq:
                    if (it->GetKey() <= st) {
                        if (it->GetKey() == st)  {
                            ::rtidb::base::Slice it_value = it->GetValue();
                            value->assign(it_value.data(), it_value.size());
                            *ts = it->GetKey();
                            return 0;
                        }else {
                            return 1;
                        }
                    }
                    break;
                case ::rtidb::api::GetType::kSubKeyLe:
                    if (it->GetKey() <= st) {
                        jump_out = true;
                    }
                    break;

                case ::rtidb::api::GetType::kSubKeyLt:
                    if (it->GetKey() < st) {
                        jump_out = true;
                    }
                    break;
                // adopt for the legacy
                case ::rtidb::api::GetType::kSubKeyGe:
                    if (it->GetKey() >= st) {
                        ::rtidb::base::Slice it_value = it->GetValue();
                        value->assign(it_value.data(), it_value.size());
                        *ts = it->GetKey();
                        return 0;
                    }else {
                        return 1;
                    }
                // adopt for the legacy
                case ::rtidb::api::GetType::kSubKeyGt:
                    if (it->GetKey() > st) {
                        ::rtidb::base::Slice it_value = it->GetValue();
                        value->assign(it_value.data(), it_value.size());
                        *ts = it->GetKey();
                        return 0;
                    }else {
                        return 1;
                    }
                default:
                    PDLOG(WARNING, "invalid st type %s", ::rtidb::api::GetType_Name(st_type).c_str());
                    return -2;
            }
            if (!jump_out) {
                it->Next();
            }else {
                break;
            }
        }
    }
    if (it->Valid() && (it_count < ttl || ttl == 0)) {
        it_count++;
        bool jump_out = false;
        switch(et_type) {
            case ::rtidb::api::GetType::kSubKeyEq:
                if (it->GetKey() != et) {
                    jump_out = true;
                }
                break;

            case ::rtidb::api::GetType::kSubKeyGt:
                if (it->GetKey() <= et) {
                    jump_out = true;
                }
                break;

            case ::rtidb::api::GetType::kSubKeyGe:
                if (it->GetKey() < et) {
                    jump_out = true;
                }
                break;

            default:
                PDLOG(WARNING, "invalid et type %s", ::rtidb::api::GetType_Name(et_type).c_str());
                return -2;
        }
        if (jump_out) return 1;
        ::rtidb::base::Slice it_value = it->GetValue();
        value->assign(it_value.data(), it_value.size());
        *ts = it->GetKey();
        return 0;
    }
    // not found
    return 1;
}


void TabletImpl::Get(RpcController* controller,
             const ::rtidb::api::GetRequest* request,
             ::rtidb::api::GetResponse* response,
             Closure* done) {
    brpc::ClosureGuard done_guard(done);         
    std::shared_ptr<Table> table = GetTable(request->tid(), request->pid());
    if (!table) {
        PDLOG(WARNING, "table is not exist. tid %u, pid %u", request->tid(), request->pid());
        response->set_code(100);
        response->set_msg("table is not exist");
        return;
    }

    if (table->GetTableStat() == ::rtidb::storage::kLoading) {
        PDLOG(WARNING, "table is loading. tid %u, pid %u", 
                      request->tid(), request->pid());
        response->set_code(104);
        response->set_msg("table is loading");
        return;
    }

    uint32_t index = 0;
    int ts_index = -1;
    if (request->has_idx_name() && request->idx_name().size() > 0) {
        std::map<std::string, uint32_t>::iterator iit = table->GetMapping().find(request->idx_name());
        if (iit == table->GetMapping().end()) {
            PDLOG(WARNING, "idx name %s not found in table tid %u, pid %u", request->idx_name().c_str(),
                  request->tid(), request->pid());
            response->set_code(108);
            response->set_msg("idx name not found");
            return;
        }
        index = iit->second;
    }
    if (request->has_ts_name() && request->ts_name().size() > 0) {
        auto iter = table->GetTSMapping().find(request->ts_name());
        if (iter == table->GetTSMapping().end()) {
            PDLOG(WARNING, "ts name %s not found in table tid %u, pid %u", request->ts_name().c_str(), request->tid(), request->pid());
            response->set_code(137);
            response->set_msg("ts name not found");
            return;
        }
        ts_index = iter->second;
    }

    ::rtidb::storage::Ticket ticket;
    ::rtidb::storage::TableIterator* it = NULL;
    if (ts_index >= 0) {
        it = table->NewIterator(index, ts_index, request->key(), ticket);
    } else {
        it = table->NewIterator(index, request->key(), ticket);
    }

    if (it == NULL) {
        response->set_code(137);
        response->set_msg("ts name not found");
        return;
    }

    uint64_t ttl = ts_index < 0 ? table->GetTTL(index) : table->GetTTL(index, ts_index);
    std::string* value = response->mutable_value(); 
    uint64_t ts = 0;
    int32_t code = 0;
    switch(table->GetTTLType()) {
        case ::rtidb::api::TTLType::kLatestTime:
            code = GetLatestIndex(ttl, it,
                        request->ts(), request->type(),
                        request->et(), request->et_type(),
                        value, &ts);
            break;

        default:
            uint64_t expire_ts = table->GetExpireTime(ttl);
            code = GetTimeIndex(expire_ts, it,
                    request->ts(), request->type(),
                    request->et(), request->et_type(),
                    value, &ts);
            break;
    }
    delete it;
    response->set_ts(ts);
    response->set_code(code);
    switch(code) {
        case 1:
            response->set_code(109);
            response->set_msg("key not found");
            return;
        case 0:
            return;
        case -1:
            response->set_msg("invalid args");
            response->set_code(307);
            return;
        case -2:
            response->set_code(307);
            response->set_msg("st/et sub key type is invalid");
            return;
        default:
            return;
    }
}

void TabletImpl::Put(RpcController* controller,
        const ::rtidb::api::PutRequest* request,
        ::rtidb::api::PutResponse* response,
        Closure* done) {
    if (follower_.load(std::memory_order_relaxed)) {
        response->set_code(453);
        response->set_msg("is follower cluster");
        done->Run();
        return;
    }
    if (request->time() == 0 && request->ts_dimensions_size() == 0) {
        response->set_code(114);
        response->set_msg("ts must be greater than zero");
        done->Run();
        return;
    }

    std::shared_ptr<Table> table = GetTable(request->tid(), request->pid());
    if (!table) {
        PDLOG(WARNING, "table is not exist. tid %u, pid %u", request->tid(), request->pid());
        response->set_code(100);
        response->set_msg("table is not exist");
        done->Run();
        return;
    }    
    if (!table->IsLeader()) {
        response->set_code(103);
        response->set_msg("table is follower");
        done->Run();
        return;
    }
    if (table->GetTableStat() == ::rtidb::storage::kLoading) {
        PDLOG(WARNING, "table is loading. tid %u, pid %u", 
                      request->tid(), request->pid());
        response->set_code(104);
        response->set_msg("table is loading");
        done->Run();
        return;
    }
    bool ok = false;
    if (request->dimensions_size() > 0) {
        int32_t ret_code = CheckDimessionPut(request, table->GetIdxCnt());
        if (ret_code != 0) {
            response->set_code(115);
            response->set_msg("invalid dimension parameter");
            done->Run();
            return;
        }
        if (request->ts_dimensions_size() > 0) {
            ok = table->Put(request->dimensions(), request->ts_dimensions(), request->value());
        } else {
            ok = table->Put(request->time(), request->value(), request->dimensions());
        }
    } else {
        ok = table->Put(request->pk(), 
                   request->time(), 
                   request->value().c_str(),
                   request->value().size());
    }
    if (!ok) {
        response->set_code(116);
        response->set_msg("put failed");
        done->Run();
        return;
    }
    response->set_code(0);
    std::shared_ptr<LogReplicator> replicator;
    do {
        replicator = GetReplicator(request->tid(), request->pid());
        if (!replicator) {
            PDLOG(WARNING, "fail to find table tid %u pid %u leader's log replicator", request->tid(),
                    request->pid());
            break;
        }
        ::rtidb::api::LogEntry entry;
        entry.set_pk(request->pk());
        entry.set_ts(request->time());
        entry.set_value(request->value());
        entry.set_term(replicator->GetLeaderTerm());
        if (request->dimensions_size() > 0) {
            entry.mutable_dimensions()->CopyFrom(request->dimensions());
        }
        if (request->ts_dimensions_size() > 0) {
            entry.mutable_ts_dimensions()->CopyFrom(request->ts_dimensions());
        }
        replicator->AppendEntry(entry);
    } while(false);
    done->Run();
    if (replicator) {
        if (FLAGS_binlog_notify_on_put) {
            replicator->Notify(); 
        }
    }
}

int TabletImpl::CheckTableMeta(const rtidb::api::TableMeta* table_meta, std::string& msg) {
    msg.clear();
    if (table_meta->name().size() <= 0) {
        msg = "table name is empty";
        return -1;
    }
    if (table_meta->tid() <= 0) {
        msg = "tid is zero";
        return -1;
    }
    ::rtidb::api::TTLType type = table_meta->ttl_type();
    uint64_t ttl = table_meta->ttl();
    if ((type == ::rtidb::api::kAbsoluteTime && ttl > FLAGS_absolute_ttl_max) ||
            (type == ::rtidb::api::kLatestTime && ttl > FLAGS_latest_ttl_max)) {
        uint32_t max_ttl = type == ::rtidb::api::kAbsoluteTime ? FLAGS_absolute_ttl_max : FLAGS_latest_ttl_max;
        msg = "ttl is greater than conf value. max ttl is " + std::to_string(max_ttl);
        return -1;
    }
    std::map<std::string, std::string> column_map;
    std::set<std::string> ts_set;
    if (table_meta->column_desc_size() > 0) {
        for (const auto& column_desc : table_meta->column_desc()) {
            if (column_map.find(column_desc.name()) != column_map.end()) {
                msg = "has repeated column name " + column_desc.name();
                return -1;
            }
            if (column_desc.is_ts_col()) {
                if (column_desc.add_ts_idx()) {
                    msg = "can not set add_ts_idx and is_ts_col together. column name " + column_desc.name();
                    return -1;
                }
                if (column_desc.type() != "int64" && column_desc.type() != "uint64" && 
                        column_desc.type() != "timestamp") {
                    msg = "ttl column type must be int64, uint64, timestamp";
                    return -1;
                }
                if (column_desc.has_ttl()) {
                    ttl = column_desc.ttl();
                    if ((type == ::rtidb::api::kAbsoluteTime && ttl > FLAGS_absolute_ttl_max) ||
                            (type == ::rtidb::api::kLatestTime && ttl > FLAGS_latest_ttl_max)) {
                        uint32_t max_ttl = type == ::rtidb::api::kAbsoluteTime ? FLAGS_absolute_ttl_max : FLAGS_latest_ttl_max;
                        msg = "ttl is greater than conf value. max ttl is " + std::to_string(max_ttl);
                        return -1;
                    }
                }
                ts_set.insert(column_desc.name());
            }
            if (column_desc.add_ts_idx() && ((column_desc.type() == "float") || (column_desc.type() == "double"))) {
                msg = "float or double column can not be index";
                return -1;
            }
            column_map.insert(std::make_pair(column_desc.name(), column_desc.type()));
        }
    }
    std::set<std::string> index_set;
    if (table_meta->column_key_size() > 0) {
        for (const auto& column_key : table_meta->column_key()) {
            if (index_set.find(column_key.index_name()) != index_set.end()) {
                msg = "has repeated index name " + column_key.index_name();
                return -1;
            }
            index_set.insert(column_key.index_name());
            bool has_col = false;
            for (const auto& column_name : column_key.col_name()) {
                has_col = true;
                auto iter = column_map.find(column_name);
                if (iter == column_map.end()) {
                    msg = "not found column name " + column_name;
                    return -1;
                }
                if ((iter->second == "float") || (iter->second == "double")) {
                    msg = "float or double column can not be index" + column_name;
                    return -1;
                }
                if (ts_set.find(column_name) != ts_set.end()) {
                    msg = "column name in column key can not set ts col. column name " + column_name;
                    return -1;
                }
            }
            if (!has_col) {
                auto iter = column_map.find(column_key.index_name());
                if (iter == column_map.end()) {
                    msg = "index must member of columns when column key col name is empty";
                    return -1;
                } else {
                    if ((iter->second == "float") || (iter->second == "double")) {
                        msg = "indxe name column type can not float or column";
                        return -1;
                    }
                }
            }
            std::set<std::string> ts_name_set;
            for (const auto& ts_name : column_key.ts_name()) {
                if (ts_set.find(ts_name) == ts_set.end()) {
                    msg = "not found ts_name " + ts_name;
                    return -1;
                }
                if (ts_name_set.find(ts_name) != ts_name_set.end()) {
                    msg = "has repeated ts_name " + ts_name;
                    return -1;
                }
                ts_name_set.insert(ts_name);
            }
            if (ts_set.size() > 1 && column_key.ts_name_size() == 0) {
                msg = "ts column num more than one, must set ts name";
                return -1;
            }
        }
    } else if (ts_set.size() > 1) {
        msg = "column_key should be set when has two or more ts columns";
        return -1;
    }
    return 0;
}

int32_t TabletImpl::CountTimeIndex(uint64_t expire_ts, 
                          ::rtidb::storage::TableIterator* it,
                          uint64_t st,
                          const rtidb::api::GetType& st_type,
                          uint64_t et,
                          const rtidb::api::GetType& et_type,
                          uint32_t* count,
                          bool remove_duplicated_record) {

    if (it == NULL || count == NULL) {
        PDLOG(WARNING, "invalid args");
        return -1;
    }

    uint64_t end_time = std::max(et, expire_ts);
    rtidb::api::GetType real_type = et_type;
    if (et < expire_ts && et_type == ::rtidb::api::GetType::kSubKeyGt) {
        real_type = ::rtidb::api::GetType::kSubKeyGe;
    }

    if (st > 0) {
        if (st < end_time) {
            PDLOG(WARNING, "invalid args for st %lu less than et %lu or expire time %lu", st, et, expire_ts);
            return -1;
        }
        switch (st_type) {
            case ::rtidb::api::GetType::kSubKeyEq:
            case ::rtidb::api::GetType::kSubKeyLe:
                it->Seek(st);
                break;
            case ::rtidb::api::GetType::kSubKeyLt:
                //NOTE the st is million second
                it->Seek(st - 1);
                break;
            default:
                PDLOG(WARNING, "invalid st type %s", ::rtidb::api::GetType_Name(st_type).c_str());
                return -2;
        }
    }else {
        it->SeekToFirst(); 
    }

    uint64_t last_time = 0;
    uint32_t internal_cnt = 0;
    while (it->Valid()) {
        // skip duplicate record 
        if (remove_duplicated_record 
            && internal_cnt > 0
            && last_time == it->GetKey()) {
            it->Next();
            continue;
        }

        bool jump_out = false;
        switch(real_type) {
            case ::rtidb::api::GetType::kSubKeyEq:
                if (it->GetKey() != end_time) {
                    jump_out = true;
                }
                break;
            case ::rtidb::api::GetType::kSubKeyGt:
                if (it->GetKey() <= end_time) {
                    jump_out = true;
                }
                break;
            case ::rtidb::api::GetType::kSubKeyGe:
                if (it->GetKey() < end_time) {
                    jump_out = true;
                }
                break;
            default:
                PDLOG(WARNING, "invalid et type %s", ::rtidb::api::GetType_Name(et_type).c_str());
                return -2;
        }

        if (jump_out) break;
        last_time = it->GetKey();
        internal_cnt++;
        it->Next();
    }
    *count = internal_cnt;
    return 0;
}

int32_t TabletImpl::ScanTimeIndex(uint64_t expire_ts, 
                                 ::rtidb::storage::TableIterator* it,
                                 uint32_t limit,
                                 uint64_t st,
                                 const rtidb::api::GetType& st_type,
                                 uint64_t et,
                                 const rtidb::api::GetType& et_type,
                                 std::string* pairs,
                                 uint32_t* count,
                                 bool remove_duplicated_record) {

    if (it == NULL || pairs == NULL || count == NULL) {
        PDLOG(WARNING, "invalid args");
        return -1;
    }

    uint64_t end_time = std::max(et, expire_ts);
    rtidb::api::GetType real_type = et_type;
    if (et < expire_ts && et_type == ::rtidb::api::GetType::kSubKeyGt) {
        real_type = ::rtidb::api::GetType::kSubKeyGe;
    }
    if (st > 0) {
        if (st < end_time) {
            PDLOG(WARNING, "invalid args for st %lu less than et %lu or expire time %lu", st, et, expire_ts);
            return -1;
        }
        switch (st_type) {
            case ::rtidb::api::GetType::kSubKeyEq:
            case ::rtidb::api::GetType::kSubKeyLe:
                it->Seek(st);
                break;
            case ::rtidb::api::GetType::kSubKeyLt:
                //NOTE the st is million second
                it->Seek(st - 1);
                break;
            default:
                PDLOG(WARNING, "invalid st type %s", ::rtidb::api::GetType_Name(st_type).c_str());
                return -2;
        }
    }else {
        it->SeekToFirst(); 
    }

    uint64_t last_time = 0;
    std::vector<std::pair<uint64_t, ::rtidb::base::Slice>> tmp;
    tmp.reserve(FLAGS_scan_reserve_size);

    uint32_t total_block_size = 0;
    while (it->Valid()) {
        if (limit > 0 && tmp.size() >= limit) {
            break;
        }
        // skip duplicate record 
        if (remove_duplicated_record 
            && tmp.size() > 0 && last_time == it->GetKey()) {
            it->Next();
            continue;
        }
        bool jump_out = false;
        switch(real_type) {
            case ::rtidb::api::GetType::kSubKeyEq:
                if (it->GetKey() != end_time) {
                    jump_out = true;
                }
                break;
            case ::rtidb::api::GetType::kSubKeyGt:
                if (it->GetKey() <= end_time) {
                    jump_out = true;
                }
                break;
            case ::rtidb::api::GetType::kSubKeyGe:
                if (it->GetKey() < end_time) {
                    jump_out = true;
                }
                break;
            default:
                PDLOG(WARNING, "invalid et type %s", ::rtidb::api::GetType_Name(et_type).c_str());
                return -2;
        }
        if (jump_out) break;
        last_time = it->GetKey();
        ::rtidb::base::Slice it_value = it->GetValue();
        tmp.push_back(std::make_pair(it->GetKey(), it_value));
        total_block_size += it_value.size();
        if (total_block_size > FLAGS_scan_max_bytes_size) {
            PDLOG(WARNING, "reach the max byte size");
            return -3;
        }
        it->Next();
    }
    int32_t ok = ::rtidb::base::EncodeRows(tmp, total_block_size, pairs);
    if (ok == -1) {
        PDLOG(WARNING, "fail to encode rows");
        return -4;
    }
    *count = tmp.size();
    return 0;
}

int32_t TabletImpl::CountLatestIndex(uint64_t ttl, 
                            ::rtidb::storage::TableIterator* it,
                            uint64_t st,
                            const ::rtidb::api::GetType& st_type,
                            uint64_t et,
                            const ::rtidb::api::GetType& et_type,
                            uint32_t* count,
                            bool remove_duplicated_record) {

    if (it == NULL || count == NULL) {
        PDLOG(WARNING, "invalid args");
        return -1;
    }

    uint32_t it_count = 0;
    // go to start point
    it->SeekToFirst();
    if (st > 0) {
        while (it->Valid() && (it_count < ttl || ttl == 0)) {
            bool jump_out = false;
            switch (st_type) {
                case ::rtidb::api::GetType::kSubKeyEq:
                case ::rtidb::api::GetType::kSubKeyLe:
                    if (it->GetKey() <= st) {
                        jump_out = true;
                    }
                    break;

                case ::rtidb::api::GetType::kSubKeyLt:
                    if (it->GetKey() < st) {
                        jump_out = true;
                    }
                    break;

                default:
                    PDLOG(WARNING, "invalid st type %s", ::rtidb::api::GetType_Name(st_type).c_str());
                    return -2;
            }
            if (!jump_out) {
                it_count++;
                it->Next();
            }else {
                break;
            }
        }
    }
    uint64_t last_key = 0;
    uint32_t internal_cnt = 0;
    while (it->Valid() && (it_count < ttl || ttl == 0)) {
        // skip duplicate record 
        if (remove_duplicated_record 
            && internal_cnt > 0
            && last_key == it->GetKey()) {
            it_count++;
            it->Next();
            continue;
        }
        bool jump_out = false;
        switch(et_type) {
            case ::rtidb::api::GetType::kSubKeyEq:
                if (it->GetKey() != et) {
                    jump_out = true;
                }
                break;
            case ::rtidb::api::GetType::kSubKeyGt:
                if (it->GetKey() <= et) {
                    jump_out = true;
                }
                break;
            case ::rtidb::api::GetType::kSubKeyGe:
                if (it->GetKey() < et) {
                    jump_out = true;
                }
                break;
            default:
                PDLOG(WARNING, "invalid et type %s", ::rtidb::api::GetType_Name(et_type).c_str());
                return -2;
        }
        if (jump_out) break;
        last_key = it->GetKey();
        it_count++;
        internal_cnt++;
        it->Next();
    }
    *count = internal_cnt;
    return 0;
}


int32_t TabletImpl::ScanLatestIndex(uint64_t ttl,
                                    ::rtidb::storage::TableIterator* it,
                                    uint32_t limit,
                                    uint64_t st,
                                    const rtidb::api::GetType& st_type,
                                    uint64_t et,
                                    const rtidb::api::GetType& et_type,
                                    std::string* pairs,
                                    uint32_t* count) {

    if (it == NULL || pairs == NULL || count == NULL) {
        PDLOG(WARNING, "invalid args");
        return -1;
    }
    //PDLOG(DEBUG, "scan latest index ttl %lu, limit %u, st %lu, et %lu , st type %s, et type %s",
    //         ttl, limit, st, et, ::rtidb::api::GetType_Name(st_type).c_str(),
    //        ::rtidb::api::GetType_Name(et_type).c_str());
    uint32_t it_count = 0;
    // go to start point
    it->SeekToFirst();
    if (st > 0) {
        while (it->Valid() && (it_count < ttl || ttl == 0)) {
            bool jump_out = false;
            switch (st_type) {
                case ::rtidb::api::GetType::kSubKeyEq:
                case ::rtidb::api::GetType::kSubKeyLe:
                    if (it->GetKey() <= st) {
                        jump_out = true;
                    }
                    break;

                case ::rtidb::api::GetType::kSubKeyLt:
                    if (it->GetKey() < st) {
                        jump_out = true;
                    }
                    break;

                default:
                    PDLOG(WARNING, "invalid st type %s", ::rtidb::api::GetType_Name(st_type).c_str());
                    return -2;
            }
            if (!jump_out) {
                it_count++;
                it->Next();
            }else {
                break;
            }
        }
    }
    std::vector<std::pair<uint64_t, ::rtidb::base::Slice>> tmp;
    tmp.reserve(FLAGS_scan_reserve_size);
    uint32_t total_block_size = 0;
    while (it->Valid() && (it_count < ttl || ttl == 0)) {
        it_count++;
        if (limit > 0 && tmp.size() >= limit) break;
        bool jump_out = false;
        switch(et_type) {
            case ::rtidb::api::GetType::kSubKeyEq:
                if (it->GetKey() != et) {
                    jump_out = true;
                }
                break;

            case ::rtidb::api::GetType::kSubKeyGt:
                if (it->GetKey() <= et) {
                    jump_out = true;
                }
                break;

            case ::rtidb::api::GetType::kSubKeyGe:
                if (it->GetKey() < et) {
                    jump_out = true;
                }
                break;

            default:
                PDLOG(WARNING, "invalid et type %s", ::rtidb::api::GetType_Name(et_type).c_str());
                return -2;
        }
        if (jump_out) break;
        ::rtidb::base::Slice it_value = it->GetValue();
        tmp.push_back(std::make_pair(it->GetKey(), it_value));
        total_block_size += it_value.size();
        it->Next();
        if (total_block_size > FLAGS_scan_max_bytes_size) {
            PDLOG(WARNING, "reach the max byte size");
            return -3;
        }
    }
    int32_t ok = ::rtidb::base::EncodeRows(tmp, total_block_size, pairs);
    if (ok == -1) {
        PDLOG(WARNING, "fail to encode rows");
        return -4;
    }
    *count = tmp.size();
    return 0;
}

void TabletImpl::Scan(RpcController* controller,
              const ::rtidb::api::ScanRequest* request,
              ::rtidb::api::ScanResponse* response,
              Closure* done) {
    brpc::ClosureGuard done_guard(done);
    if (request->st() < request->et()) {
        response->set_code(117);
        response->set_msg("starttime less than endtime");
        return;
    }
    std::shared_ptr<Table> table = GetTable(request->tid(), request->pid());
    if (!table) {
        PDLOG(WARNING, "table is not exist. tid %u, pid %u", request->tid(), request->pid());
        response->set_code(100);
        response->set_msg("table is not exist");
        return;
    }
    if (table->GetTableStat() == ::rtidb::storage::kLoading) {
        PDLOG(WARNING, "table is loading. tid %u, pid %u", 
                      request->tid(), request->pid());
        response->set_code(104);
        response->set_msg("table is loading");
        return;
    }
    uint32_t index = 0;
    int ts_index = -1;
    if (request->has_idx_name() && request->idx_name().size() > 0) {
        std::map<std::string, uint32_t>::iterator iit = table->GetMapping().find(request->idx_name());
        if (iit == table->GetMapping().end()) {
            PDLOG(WARNING, "idx name %s not found in table tid %u, pid %u", request->idx_name().c_str(),
                  request->tid(), request->pid());
            response->set_code(108);
            response->set_msg("idx name not found");
            return;
        }
        index = iit->second;
    }
    if (request->has_ts_name() && request->ts_name().size() > 0) {
        auto iter = table->GetTSMapping().find(request->ts_name());
        if (iter == table->GetTSMapping().end()) {
            PDLOG(WARNING, "ts name %s not found in table tid %u, pid %u", request->ts_name().c_str(),
                  request->tid(), request->pid());
            response->set_code(137);
            response->set_msg("ts name not found");
            return;
        }
        ts_index = iter->second;
    }    

    // Use seek to process scan request
    // the first seek to find the total size to copy
    ::rtidb::storage::Ticket ticket;
    ::rtidb::storage::TableIterator* it = NULL;
    if (ts_index >= 0) {
        it = table->NewIterator(index, ts_index, request->pk(), ticket);
    } else {
        it = table->NewIterator(index, request->pk(), ticket);
    }
    if (it == NULL) {
        response->set_code(109);
        response->set_msg("key not found");
        return;
    }
    uint64_t ttl = ts_index < 0 ? table->GetTTL(index) : table->GetTTL(index, ts_index);
    std::string* pairs = response->mutable_pairs(); 
    uint32_t count = 0;
    int32_t code = 0;
    switch(table->GetTTLType()) {
        case ::rtidb::api::TTLType::kLatestTime:
            code = ScanLatestIndex(ttl, it, request->limit(),
                        request->st(), request->st_type(),
                        request->et(), request->et_type(),
                        pairs, &count);
            break;

        default:
            bool remove_duplicated_record = false;
            if (request->has_enable_remove_duplicated_record()) {
                remove_duplicated_record = request->enable_remove_duplicated_record();
            }
            uint64_t expire_ts = table->GetExpireTime(ttl);
            code = ScanTimeIndex(expire_ts, it, request->limit(),
                    request->st(), request->st_type(),
                    request->et(), request->et_type(),
                    pairs, &count, remove_duplicated_record);
            break;
    }
    delete it;
    response->set_code(code);
    response->set_count(count);
    switch(code) {
        case 0:
            return;
        case -1:
            response->set_msg("invalid args");
            response->set_code(307);
            return;
        case -2:
            response->set_msg("st/et sub key type is invalid");
            response->set_code(307);
            return;
        case -3:
            response->set_code(118);
            response->set_msg("reach the max scan byte size");
            return;
        case -4:
            response->set_msg("fail to encode data rows");
            response->set_code(322);
            return;
        default:
            return;
    }
}

void TabletImpl::Count(RpcController* controller,
              const ::rtidb::api::CountRequest* request,
              ::rtidb::api::CountResponse* response,
              Closure* done) {
    brpc::ClosureGuard done_guard(done);
    std::shared_ptr<Table> table = GetTable(request->tid(), request->pid());
    if (!table) {
        PDLOG(WARNING, "table is not exist. tid %u, pid %u", request->tid(), request->pid());
        response->set_code(100);
        response->set_msg("table is not exist");
        return;
    }
    if (table->GetTableStat() == ::rtidb::storage::kLoading) {
        PDLOG(WARNING, "table is loading. tid %u, pid %u", 
                      request->tid(), request->pid());
        response->set_code(104);
        response->set_msg("table is loading");
        return;
    }
    uint32_t index = 0;
    int ts_index = -1;
    if (request->has_idx_name() && request->idx_name().size() > 0) {
        std::map<std::string, uint32_t>::iterator iit = table->GetMapping().find(request->idx_name());
        if (iit == table->GetMapping().end()) {
            PDLOG(WARNING, "idx name %s not found in table tid %u, pid %u", request->idx_name().c_str(),
                  request->tid(), request->pid());
            response->set_code(108);
            response->set_msg("idx name not found");
            return;
        }
        index = iit->second;
    }
    if (request->has_ts_name() && request->ts_name().size() > 0) {
        auto iter = table->GetTSMapping().find(request->ts_name());
        if (iter == table->GetTSMapping().end()) {
            PDLOG(WARNING, "ts name %s not found in table tid %u, pid %u", request->ts_name().c_str(),
                  request->tid(), request->pid());
            response->set_code(137);
            response->set_msg("ts name not found");
            return;
        }
        ts_index = iter->second;
        if (!table->CheckTsValid(index, ts_index)) {
            response->set_code(137);
            response->set_msg("ts name not found");
            return;
        }
    }    
    if (!request->filter_expired_data() && table->GetStorageMode() == ::rtidb::common::StorageMode::kMemory) {
        MemTable* mem_table = dynamic_cast<MemTable*>(table.get());
        if (mem_table != NULL) {
            uint64_t count = 0;
            if (ts_index >= 0) {
                if (mem_table->GetCount(index, ts_index, request->key(), count) < 0) {
                    count = 0;
                }
            } else {
                if (mem_table->GetCount(index, request->key(), count) < 0) {
                    count = 0;
                }
            }
            response->set_code(0);
            response->set_msg("ok");
            response->set_count(count);
            return;
        }
    }
    ::rtidb::storage::Ticket ticket;
    ::rtidb::storage::TableIterator* it = NULL;
    if (ts_index >= 0) {
        it = table->NewIterator(index, ts_index, request->key(), ticket);
    } else {
        it = table->NewIterator(index, request->key(), ticket);
    }
    if (it == NULL) {
        response->set_code(137);
        response->set_msg("ts name not found");
        return;
    }
    uint64_t ttl = ts_index < 0 ? table->GetTTL(index) : table->GetTTL(index, ts_index);
    uint32_t count = 0;
    int32_t code = 0;
    bool remove_duplicated_record = false;
    if (request->has_enable_remove_duplicated_record()) {
        remove_duplicated_record = request->enable_remove_duplicated_record();
    }
    switch(table->GetTTLType()) {
        case ::rtidb::api::TTLType::kLatestTime:
            code = CountLatestIndex(ttl, it,
                        request->st(), request->st_type(),
                        request->et(), request->et_type(),
                        &count, remove_duplicated_record);
            break;

        default:
            uint64_t expire_ts = table->GetExpireTime(ttl);
            code = CountTimeIndex(expire_ts, it,
                    request->st(), request->st_type(),
                    request->et(), request->et_type(),
                    &count, remove_duplicated_record);
            break;
    }
    delete it;
    response->set_code(code);
    response->set_count(count);
    switch(code) {
        case 0:
            return;
        case -1:
            response->set_msg("invalid args");
            response->set_code(307);
            return;
        case -2:
            response->set_msg("st/et sub key type is invalid");
            response->set_code(307);
            return;
        case -3:
            response->set_code(118);
            response->set_msg("reach the max scan byte size");
            return;
        case -4:
            response->set_msg("fail to encode data rows");
            response->set_code(322);
            return;
        default:
            return;
    }
}

void TabletImpl::Traverse(RpcController* controller,
              const ::rtidb::api::TraverseRequest* request,
              ::rtidb::api::TraverseResponse* response,
              Closure* done) {
    brpc::ClosureGuard done_guard(done);
    std::shared_ptr<Table> table = GetTable(request->tid(), request->pid());
    if (!table) {
        PDLOG(WARNING, "table is not exist. tid %u, pid %u", request->tid(), request->pid());
        response->set_code(100);
        response->set_msg("table is not exist");
        return;
    }
    if (table->GetTableStat() == ::rtidb::storage::kLoading) {
        PDLOG(WARNING, "table is loading. tid %u, pid %u", 
                      request->tid(), request->pid());
        response->set_code(104);
        response->set_msg("table is loading");
        return;
    }
    uint32_t index = 0;
    int ts_index = -1;
    if (request->has_idx_name() && request->idx_name().size() > 0) {
        std::map<std::string, uint32_t>::iterator iit = table->GetMapping().find(request->idx_name());
        if (iit == table->GetMapping().end()) {
            PDLOG(WARNING, "idx name %s not found in table tid %u, pid %u", request->idx_name().c_str(),
                  request->tid(), request->pid());
            response->set_code(108);
            response->set_msg("idx name not found");
            return;
        }
        index = iit->second;
    }
    if (request->has_ts_name() && request->ts_name().size() > 0) {
        auto iter = table->GetTSMapping().find(request->ts_name());
        if (iter == table->GetTSMapping().end()) {
            PDLOG(WARNING, "ts name %s not found in table tid %u, pid %u", request->ts_name().c_str(),
                  request->tid(), request->pid());
            response->set_code(137);
            response->set_msg("ts name not found");
            return;
        }
        ts_index = iter->second;
    }
    ::rtidb::storage::TableIterator* it = NULL;
    if (ts_index >= 0) {
        it = table->NewTraverseIterator(index, ts_index);
    } else {
        it = table->NewTraverseIterator(index);
    }
    if (it == NULL) {
        response->set_code(137);
        response->set_msg("ts name not found, when create iterator");
        return;
    }

    uint64_t last_time = 0;
    std::string last_pk;
    if (request->has_pk() && request->pk().size() > 0) {
        PDLOG(DEBUG, "tid %u, pid %u seek pk %s ts %lu", 
                    request->tid(), request->pid(), request->pk().c_str(), request->ts());
        it->Seek(request->pk(), request->ts());
        last_pk = request->pk();
        last_time = request->ts();
    } else {
        PDLOG(DEBUG, "tid %u, pid %u seek to first", request->tid(), request->pid());
        it->SeekToFirst();
    }
    std::map<std::string, std::vector<std::pair<uint64_t, rtidb::base::Slice>>> value_map;
    uint32_t total_block_size = 0;
    bool remove_duplicated_record = false;
    if (request->has_enable_remove_duplicated_record()) {
        remove_duplicated_record = request->enable_remove_duplicated_record();
    }
    uint32_t scount = 0;
    for (;it->Valid(); it->Next()) {
        if (request->limit() > 0 && scount > request->limit() - 1) {
            PDLOG(DEBUG, "reache the limit %u ", request->limit());
            break;
        }
        PDLOG(DEBUG, "traverse pk %s ts %lu", it->GetPK().c_str(), it->GetKey());
        // skip duplicate record
        if (remove_duplicated_record && last_time == it->GetKey() && last_pk == it->GetPK()) {
            PDLOG(DEBUG, "filter duplicate record for key %s with ts %lu", last_pk.c_str(), last_time);
            continue;
        }
        last_pk = it->GetPK();
        last_time = it->GetKey();
        if (value_map.find(last_pk) == value_map.end()) {
            value_map.insert(std::make_pair(last_pk, std::vector<std::pair<uint64_t, rtidb::base::Slice>>()));
            value_map[last_pk].reserve(request->limit());
        }
        rtidb::base::Slice value = it->GetValue();
        value_map[last_pk].push_back(std::make_pair(it->GetKey(), value));
        total_block_size += last_pk.length() + value.size();
        scount ++;
        if (it->GetCount() >= FLAGS_max_traverse_cnt) {
            PDLOG(DEBUG, "traverse cnt %lu max %lu, key %s ts %lu", 
                         it->GetCount(), FLAGS_max_traverse_cnt, last_pk.c_str(), last_time);
            break;
        }
    }
    bool is_finish = false;
    if (it->GetCount() >= FLAGS_max_traverse_cnt) {
        PDLOG(DEBUG, "traverse cnt %lu is great than max %lu, key %s ts %lu", 
                      it->GetCount(), FLAGS_max_traverse_cnt, last_pk.c_str(), last_time);
        last_pk = it->GetPK();
        last_time = it->GetKey();
        if (last_pk.empty()) {
            is_finish = true;
        }
    } else if (scount < request->limit()) {
        is_finish = true;
    }
    delete it;
    uint32_t total_size = scount * (8+4+4) + total_block_size;
    std::string* pairs = response->mutable_pairs();
    if (scount <= 0) {
        pairs->resize(0);
    } else {
        pairs->resize(total_size);
    }
    char* rbuffer = reinterpret_cast<char*>(& ((*pairs)[0]));
    uint32_t offset = 0;
    for (const auto& kv : value_map) {
        for (const auto& pair : kv.second) {
            PDLOG(DEBUG, "encode pk %s ts %lu value %s size %u", kv.first.c_str(), pair.first, pair.second.data(), pair.second.size());
            ::rtidb::base::EncodeFull(kv.first, pair.first, pair.second.data(), pair.second.size(), rbuffer, offset);
            offset += (4 + 4 + 8 + kv.first.length() + pair.second.size());
        }
    }
    PDLOG(DEBUG, "traverse count %d. last_pk %s last_time %lu", scount, last_pk.c_str(), last_time);
    response->set_code(0);
    response->set_count(scount);
    response->set_pk(last_pk);
    response->set_ts(last_time);
    response->set_is_finish(is_finish);
}

void TabletImpl::Delete(RpcController* controller,
              const ::rtidb::api::DeleteRequest* request,
              ::rtidb::api::GeneralResponse* response,
              Closure* done) {
    brpc::ClosureGuard done_guard(done);
    if (follower_.load(std::memory_order_relaxed)) {
        response->set_code(453);
        response->set_msg("is follower cluster");
        return;
    }
    std::shared_ptr<Table> table = GetTable(request->tid(), request->pid());
    if (!table) {
        PDLOG(DEBUG, "table is not exist. tid %u, pid %u", request->tid(), request->pid());
        response->set_code(100);
        response->set_msg("table is not exist");
        return;
    }    
    if (!table->IsLeader()) {
        PDLOG(DEBUG, "table is follower. tid %u, pid %u", request->tid(),
                request->pid());
        response->set_code(103);
        response->set_msg("table is follower");
        return;
    }
    if (table->GetTableStat() == ::rtidb::storage::kLoading) {
        PDLOG(WARNING, "table is loading. tid %u, pid %u", request->tid(), request->pid());
        response->set_code(104);
        response->set_msg("table is loading");
        return;
    }
    uint32_t idx = 0;
    if (request->has_idx_name() && request->idx_name().size() > 0) {
        std::map<std::string, uint32_t>::iterator iit = table->GetMapping().find(request->idx_name());
        if (iit == table->GetMapping().end()) {
            PDLOG(WARNING, "idx name %s not found in table tid %u, pid %u", request->idx_name().c_str(),
                  request->tid(), request->pid());
            response->set_code(108);
            response->set_msg("idx name not found");
            return;
        }
        idx = iit->second;
    }
    if (table->Delete(request->key(), idx)) {
        response->set_code(0);
        response->set_msg("ok");
        PDLOG(DEBUG, "delete ok. tid %u, pid %u, key %s", request->tid(), request->pid(), request->key().c_str());
    } else {
        response->set_code(136);
        response->set_msg("delete failed");
        return;
    }
    std::shared_ptr<LogReplicator> replicator;
    do {
        replicator = GetReplicator(request->tid(), request->pid());
        if (!replicator) {
            PDLOG(WARNING, "fail to find table tid %u pid %u leader's log replicator", request->tid(),
                    request->pid());
            break;
        }
        ::rtidb::api::LogEntry entry;
        entry.set_term(replicator->GetLeaderTerm());
        entry.set_method_type(::rtidb::api::MethodType::kDelete);
        ::rtidb::api::Dimension* dimension = entry.add_dimensions();
        dimension->set_key(request->key());
        dimension->set_idx(idx);
        replicator->AppendEntry(entry);
    } while(false);
    if (replicator && FLAGS_binlog_notify_on_put) {
        replicator->Notify();
    }
    return;
}

void TabletImpl::ChangeRole(RpcController* controller,
            const ::rtidb::api::ChangeRoleRequest* request,
            ::rtidb::api::ChangeRoleResponse* response,
            Closure* done) {
    brpc::ClosureGuard done_guard(done);
    uint32_t tid = request->tid();
    uint32_t pid = request->pid();
    std::shared_ptr<Table> table = GetTable(tid, pid);
    if (!table) {
        response->set_code(100);
        response->set_msg("table is not exist");
        return;
    }
    if (table->GetTableStat() != ::rtidb::storage::kNormal) {
        PDLOG(WARNING, "table state[%u] can not change role. tid[%u] pid[%u]", 
                    table->GetTableStat(), tid, pid);
        response->set_code(105);
        response->set_msg("table status is not kNormal");
        return;
    }
    std::shared_ptr<LogReplicator> replicator = GetReplicator(tid, pid);
    if (!replicator) {
        response->set_code(110);
        response->set_msg("replicator is not exist");
        return;
    }
    bool is_leader = false;
    if (request->mode() == ::rtidb::api::TableMode::kTableLeader) {
        is_leader = true;
    }
    std::vector<std::string> vec;
    for (int idx = 0; idx < request->replicas_size(); idx++) {
        vec.push_back(request->replicas(idx).c_str());
    }
    if (is_leader) {
        {
            std::lock_guard<SpinMutex> spin_lock(spin_mutex_);
            if (table->IsLeader()) {
                PDLOG(WARNING, "table is leader. tid[%u] pid[%u]", tid, pid);
                response->set_code(102);
                response->set_msg("table is leader");
                return ;
            }
            PDLOG(INFO, "change to leader. tid[%u] pid[%u] term[%lu]", tid, pid, request->term());
            table->SetLeader(true);
            replicator->SetRole(ReplicatorRole::kLeaderNode);
            if (!FLAGS_zk_cluster.empty()) {
                replicator->SetLeaderTerm(request->term());
            }
        }
        if (replicator->AddReplicateNode(vec) < 0) {
            PDLOG(WARNING,"add replicator failed. tid[%u] pid[%u]", tid, pid);
        }
        for (auto& e : request->endpoint_tid()) {
            std::vector<std::string> endpoints{e.endpoint()};
            replicator->AddReplicateNode(endpoints, e.tid());
        }
    } else {
        std::lock_guard<SpinMutex> spin_lock(spin_mutex_);
        if (!table->IsLeader()) {
            PDLOG(WARNING, "table is follower. tid[%u] pid[%u]", tid, pid);
            response->set_code(0);
            response->set_msg("table is follower");
            return;
        }
        replicator->DelAllReplicateNode();
        replicator->SetRole(ReplicatorRole::kFollowerNode);
        table->SetLeader(false);
        PDLOG(INFO, "change to follower. tid[%u] pid[%u]", tid, pid);
    }
    response->set_code(0);
    response->set_msg("ok");
}

void TabletImpl::AddReplica(RpcController* controller, 
            const ::rtidb::api::ReplicaRequest* request,
            ::rtidb::api::AddReplicaResponse* response,
            Closure* done) {
    brpc::ClosureGuard done_guard(done);        
    std::shared_ptr<::rtidb::api::TaskInfo> task_ptr;
    if (request->has_task_info() && request->task_info().IsInitialized()) {
        if (AddOPMultiTask(request->task_info(), ::rtidb::api::TaskType::kAddReplica, task_ptr) < 0) {
            response->set_code(-1);
            response->set_msg("add task failed");
            return;
        }
        /**
          if (AddOPTask(request->task_info(), ::rtidb::api::TaskType::kAddReplica, task_ptr) < 0) {
          response->set_code(-1);
          response->set_msg("add task failed");
          return;
        }
        */
    }
    std::shared_ptr<Table> table = GetTable(request->tid(), request->pid());
    do {
        if (!table) {
            PDLOG(WARNING, "table is not exist. tid %u, pid %u", request->tid(),
                    request->pid());
            response->set_code(100);
            response->set_msg("table is not exist");
            break;
        }
        if (!table->IsLeader()) {
            PDLOG(WARNING, "table is follower. tid %u, pid %u", request->tid(), request->pid());
            response->set_code(103);
            response->set_msg("table is follower");
            break;
        }
        std::shared_ptr<LogReplicator> replicator = GetReplicator(request->tid(), request->pid());
        if (!replicator) {
            response->set_code(110);
            response->set_msg("replicator is not exist");
            PDLOG(WARNING,"replicator is not exist. tid %u, pid %u", request->tid(), request->pid());
            break;
        }
        std::vector<std::string> vec;
        vec.push_back(request->endpoint());
        int ret = -1;
        if (request->has_remote_tid()) {
            ret = replicator->AddReplicateNode(vec, request->remote_tid());
        } else {
            ret = replicator->AddReplicateNode(vec);
        }
        if (ret == 0) {
            response->set_code(0);
            response->set_msg("ok");
        } else if (ret < 0) {
            response->set_code(120);
            PDLOG(WARNING, "fail to add replica endpoint. tid %u pid %u", request->tid(), request->pid());
            response->set_msg("fail to add replica endpoint");
            break;
        } else {
            response->set_code(119);
            response->set_msg("replica endpoint already exists");
            PDLOG(WARNING, "replica endpoint already exists. tid %u pid %u", request->tid(), request->pid());
        }
        if (task_ptr) {
            std::lock_guard<std::mutex> lock(mu_);
            task_ptr->set_status(::rtidb::api::TaskStatus::kDone);
        }
        return;
    } while(0);
    if (task_ptr) {
        std::lock_guard<std::mutex> lock(mu_);
        task_ptr->set_status(::rtidb::api::TaskStatus::kFailed);
    }
}

void TabletImpl::DelReplica(RpcController* controller, 
            const ::rtidb::api::ReplicaRequest* request,
            ::rtidb::api::GeneralResponse* response,
            Closure* done) {
    brpc::ClosureGuard done_guard(done);        
    std::shared_ptr<::rtidb::api::TaskInfo> task_ptr;
    if (request->has_task_info() && request->task_info().IsInitialized()) {
        if (AddOPTask(request->task_info(), ::rtidb::api::TaskType::kDelReplica, task_ptr) < 0) {
            response->set_code(-1);
            response->set_msg("add task failed");
            return;
        }
    }
    std::shared_ptr<Table> table = GetTable(request->tid(), request->pid());
    do {
        if (!table) {
            PDLOG(WARNING, "table is not exist. tid %u, pid %u", request->tid(),
                    request->pid());
            response->set_code(100);
            response->set_msg("table is not exist");
            break;
        }
        if (!table->IsLeader()) {
            PDLOG(WARNING, "table is follower. tid %u, pid %u", request->tid(), request->pid());
            response->set_code(103);
            response->set_msg("table is follower");
            break;
        }
        std::shared_ptr<LogReplicator> replicator = GetReplicator(request->tid(), request->pid());
        if (!replicator) {
            response->set_code(110);
            response->set_msg("replicator is not exist");
            PDLOG(WARNING,"replicator is not exist. tid %u, pid %u", request->tid(), request->pid());
            break;
        }
        int ret = replicator->DelReplicateNode(request->endpoint());
        if (ret == 0) {
            response->set_code(0);
            response->set_msg("ok");
        } else if (ret < 0) {
            response->set_code(121);
            PDLOG(WARNING, "replicator role is not leader. table %u pid %u", request->tid(), request->pid());
            response->set_msg("replicator role is not leader");
            break;
        } else {
            response->set_code(0);
            PDLOG(WARNING, "fail to del endpoint for table %u pid %u. replica does not exist", 
                            request->tid(), request->pid());
            response->set_msg("replica does not exist");
        }
        if (task_ptr) {
            std::lock_guard<std::mutex> lock(mu_);
            task_ptr->set_status(::rtidb::api::TaskStatus::kDone);
        }
        return;
    } while (0);
    if (task_ptr) {
        std::lock_guard<std::mutex> lock(mu_);
        task_ptr->set_status(::rtidb::api::TaskStatus::kFailed);
    }
}

void TabletImpl::AppendEntries(RpcController* controller,
        const ::rtidb::api::AppendEntriesRequest* request,
        ::rtidb::api::AppendEntriesResponse* response,
        Closure* done) {
    brpc::ClosureGuard done_guard(done);
    std::shared_ptr<Table> table = GetTable(request->tid(), request->pid());
    if (!table) {
        PDLOG(WARNING, "table is not exist. tid %u, pid %u", request->tid(),
                request->pid());
        response->set_code(100);
        response->set_msg("table is not exist");
        return;
    }
<<<<<<< HEAD
    /**
    if (table->IsLeader()) {
=======
    if (!follower_.load(std::memory_order_relaxed) && table->IsLeader()) {
>>>>>>> 109a5278
        PDLOG(WARNING, "table is leader. tid %u, pid %u", request->tid(), request->pid());
        response->set_code(102);
        response->set_msg("table is leader");
        return;
    }
    */
    if (table->GetTableStat() == ::rtidb::storage::kLoading) {
        response->set_code(104);
        response->set_msg("table is loading");
        PDLOG(WARNING, "table is loading. tid %u, pid %u", request->tid(), request->pid());
        return;
    }    
    std::shared_ptr<LogReplicator> replicator = GetReplicator(request->tid(), request->pid());
    if (!replicator) {
        response->set_code(110);
        response->set_msg("replicator is not exist");
        return;
    }
    bool ok = replicator->AppendEntries(request, response);
    if (!ok) {
        response->set_code(122);
        response->set_msg("fail to append entries to replicator");
    } else {
        response->set_code(0);
        response->set_msg("ok");
    }
}

void TabletImpl::GetTableSchema(RpcController* controller,
            const ::rtidb::api::GetTableSchemaRequest* request,
            ::rtidb::api::GetTableSchemaResponse* response,
            Closure* done) {
    brpc::ClosureGuard done_guard(done);        
    std::shared_ptr<Table> table = GetTable(request->tid(), request->pid());
    if (!table) {
        response->set_code(100);
        response->set_msg("table is not exist");
        PDLOG(WARNING, "table is not exist. tid %u, pid %u", request->tid(),
                request->pid());
        return;
    } else {
        response->set_schema(table->GetSchema());
    }
    response->set_code(0);
    response->set_msg("ok");
    response->set_schema(table->GetSchema());
    response->mutable_table_meta()->CopyFrom(table->GetTableMeta());
}

void TabletImpl::UpdateTableMetaForAddField(RpcController* controller,
        const ::rtidb::api::UpdateTableMetaForAddFieldRequest* request,
        ::rtidb::api::GeneralResponse* response,
        Closure* done) {
    brpc::ClosureGuard done_guard(done);
    uint32_t tid = request->tid();
    std::map<uint32_t, std::shared_ptr<Table>> table_map;
    {
        std::lock_guard<SpinMutex> spin_lock(spin_mutex_);
        auto it = tables_.find(tid);
        if (it == tables_.end()) {
            response->set_code(100);
            response->set_msg("table doesn`t exist");
            PDLOG(WARNING, "table tid %u doesn`t exist.", tid);
            return;
        }
        table_map = it->second;
    }
    for (auto pit = table_map.begin(); pit != table_map.end(); ++pit) {
        uint32_t pid = pit->first;
        std::shared_ptr<Table> table = pit->second;
        //judge if field exists
        bool repeated = false;
        std::string col_name = request->column_desc().name();
        for (const auto& column : table->GetTableMeta().column_desc()) {
            if (column.name() == col_name) {
                PDLOG(WARNING, "field name[%s] repeated in tablet!", col_name.c_str());
                repeated = true;
                break;
            } 
        }
        if (!repeated) {
            for (const auto& column : table->GetTableMeta().added_column_desc()) {
                if (column.name() == col_name) {
                    PDLOG(WARNING, "field name[%s] repeated in tablet!", col_name.c_str());
                    repeated = true;
                    break;
                } 
            }
        }
        if (repeated) {
            continue;
        }
        ::rtidb::api::TableMeta table_meta;
        table_meta.CopyFrom(table->GetTableMeta());
        ::rtidb::common::ColumnDesc* column_desc = table_meta.add_added_column_desc();
        column_desc->CopyFrom(request->column_desc());
        table_meta.set_schema(request->schema());
        table->SetTableMeta(table_meta);
        table->SetSchema(request->schema());
        //update TableMeta.txt
        std::string db_root_path;
        ::rtidb::common::StorageMode mode = table_meta.storage_mode();
        bool ok = ChooseDBRootPath(tid, pid, mode, db_root_path);
        if (!ok) {
            response->set_code(138);
            response->set_msg("fail to get db root path");
            PDLOG(WARNING, "fail to get table db root path for tid %u, pid %u", tid, pid);
            return;
        }
        std::string db_path = db_root_path + "/" + std::to_string(tid) + 
            "_" + std::to_string(pid);
        if (!::rtidb::base::IsExists(db_path)) {
            PDLOG(WARNING, "table db path doesn`t exist. tid %u, pid %u", tid, pid);
            response->set_code(130);
            response->set_msg("table db path is not exist");
            return;
        }
        UpdateTableMeta(db_path, &table_meta, true);
        if (WriteTableMeta(db_path, &table_meta) < 0) {
            PDLOG(WARNING, "write table_meta failed. tid[%u] pid[%u]", tid, pid);
            response->set_code(127);
            response->set_msg("write data failed");
            return;
        }
    }
    response->set_code(0);
    response->set_msg("ok");
}

void TabletImpl::GetTableStatus(RpcController* controller,
            const ::rtidb::api::GetTableStatusRequest* request,
            ::rtidb::api::GetTableStatusResponse* response,
            Closure* done) {
    brpc::ClosureGuard done_guard(done);        
    std::lock_guard<SpinMutex> spin_lock(spin_mutex_);
    for (auto it = tables_.begin(); it != tables_.end(); ++it) {
        if (request->has_tid() && request->tid() != it->first) {
            continue;
        }
        for (auto pit = it->second.begin(); pit != it->second.end(); ++pit) {
            if (request->has_pid() && request->pid() != pit->first) {
                continue;
            }
            std::shared_ptr<Table> table = pit->second;
            ::rtidb::api::TableStatus* status = response->add_all_table_status();
            status->set_mode(::rtidb::api::TableMode::kTableFollower);
            if (table->IsLeader()) {
                status->set_mode(::rtidb::api::TableMode::kTableLeader);
            }
            status->set_tid(table->GetId());
            status->set_pid(table->GetPid());
            status->set_ttl(table->GetTTL());
            status->set_ttl_type(table->GetTTLType());
            status->set_compress_type(table->GetCompressType());
            status->set_storage_mode(table->GetStorageMode());
            status->set_name(table->GetName());
            if (::rtidb::api::TableState_IsValid(table->GetTableStat())) {
                status->set_state(::rtidb::api::TableState(table->GetTableStat()));
            }
            std::shared_ptr<LogReplicator> replicator = GetReplicatorUnLock(table->GetId(), table->GetPid());
            if (replicator) {
                status->set_offset(replicator->GetOffset());
            }
            status->set_record_cnt(table->GetRecordCnt());
            if (table->GetStorageMode() == ::rtidb::common::StorageMode::kMemory) {
                if (MemTable* mem_table = dynamic_cast<MemTable*>(table.get())) {
                    status->set_time_offset(mem_table->GetTimeOffset());
                    status->set_is_expire(mem_table->GetExpireStatus());
                    status->set_record_byte_size(mem_table->GetRecordByteSize());
                    status->set_record_idx_byte_size(mem_table->GetRecordIdxByteSize());
                    status->set_record_pk_cnt(mem_table->GetRecordPkCnt());
                    status->set_skiplist_height(mem_table->GetKeyEntryHeight());
                    uint64_t record_idx_cnt = 0;
                    for (auto iit = table->GetMapping().begin(); iit != table->GetMapping().end(); ++iit) {
                        ::rtidb::api::TsIdxStatus* ts_idx_status = status->add_ts_idx_status();
                        ts_idx_status->set_idx_name(iit->first);
                        uint64_t* stats = NULL;
                        uint32_t size = 0;
                        bool ok = mem_table->GetRecordIdxCnt(iit->second, &stats, &size);
                        if (ok) {
                            for (uint32_t i = 0; i < size; i++) {
                                ts_idx_status->add_seg_cnts(stats[i]); 
                                record_idx_cnt += stats[i];
                            }
                        }
                        delete stats;
                    }
                    status->set_idx_cnt(record_idx_cnt);
                }
            }
            if (request->has_need_schema() && request->need_schema()) {
                status->set_schema(table->GetSchema());
            }
        }
    }
    response->set_code(0);
}

void TabletImpl::SetExpire(RpcController* controller,
            const ::rtidb::api::SetExpireRequest* request,
            ::rtidb::api::GeneralResponse* response,
            Closure* done) {
    brpc::ClosureGuard done_guard(done);        
    std::shared_ptr<Table> table = GetTable(request->tid(), request->pid());
    if (!table) {
        PDLOG(WARNING, "table is not exist. tid %u, pid %u", request->tid(), request->pid());
        response->set_code(100);
        response->set_msg("table is not exist");
        return;
    }
    if (table->GetStorageMode() == ::rtidb::common::StorageMode::kMemory) {
        MemTable* mem_table = dynamic_cast<MemTable*>(table.get());
        if (mem_table != NULL) {
            mem_table->SetExpire(request->is_expire());
            PDLOG(INFO, "set table expire[%d]. tid[%u] pid[%u]", request->is_expire(), request->tid(), request->pid());
        }
    }
    response->set_code(0);
    response->set_msg("ok");
}

void TabletImpl::SetTTLClock(RpcController* controller,
            const ::rtidb::api::SetTTLClockRequest* request,
            ::rtidb::api::GeneralResponse* response,
            Closure* done) {
    brpc::ClosureGuard done_guard(done);        
    std::shared_ptr<Table> table = GetTable(request->tid(), request->pid());
    if (!table) {
        PDLOG(WARNING, "table is not exist. tid %u, pid %u", request->tid(), request->pid());
        response->set_code(100);
        response->set_msg("table is not exist");
        return;
    }
    if (table->GetStorageMode() == ::rtidb::common::StorageMode::kMemory) {
        MemTable* mem_table = dynamic_cast<MemTable*>(table.get());
        if (mem_table != NULL) {
            int64_t cur_time = ::baidu::common::timer::get_micros() / 1000000;
            int64_t offset = (int64_t)request->timestamp() - cur_time;
            mem_table->SetTimeOffset(offset);
            PDLOG(INFO, "set table virtual timestamp[%lu] cur timestamp[%lu] offset[%ld]. tid[%u] pid[%u]", 
                        request->timestamp(), cur_time, offset, request->tid(), request->pid());
        }
    }
    response->set_code(0);
    response->set_msg("ok");
}

void TabletImpl::MakeSnapshotInternal(uint32_t tid, uint32_t pid, std::shared_ptr<::rtidb::api::TaskInfo> task) {
    std::shared_ptr<Table> table;
    std::shared_ptr<Snapshot> snapshot;
    std::shared_ptr<LogReplicator> replicator;
    bool has_error = true;
    do {
        std::lock_guard<SpinMutex> spin_lock(spin_mutex_);
        table = GetTableUnLock(tid, pid);
        if (!table) {
            PDLOG(WARNING, "table is not exist. tid[%u] pid[%u]", tid, pid);
            break;
        }
        if (table->GetTableStat() != ::rtidb::storage::kNormal) {
            PDLOG(WARNING, "table state is %d, cannot make snapshot. %u, pid %u", 
                    table->GetTableStat(), tid, pid);
            break;
        }    
        snapshot = GetSnapshotUnLock(tid, pid);
        if (!snapshot) {
            PDLOG(WARNING, "snapshot is not exist. tid[%u] pid[%u]", tid, pid);
            break;
        }
        replicator = GetReplicatorUnLock(tid, pid);
        if (!replicator) {
            PDLOG(WARNING, "replicator is not exist. tid[%u] pid[%u]", tid, pid);
            break;
        }
        has_error = false;
    } while (0);
    if (has_error) {
        if (task) {
            std::lock_guard<std::mutex> lock(mu_);
            task->set_status(::rtidb::api::kFailed);
        }    
        return;
    }
    {
        std::lock_guard<SpinMutex> spin_lock(spin_mutex_);
        table->SetTableStat(::rtidb::storage::kMakingSnapshot);
    }
    uint64_t cur_offset = replicator->GetOffset();
    uint64_t snapshot_offset = snapshot->GetOffset();
    int ret = 0;
    if (cur_offset < snapshot_offset + FLAGS_make_snapshot_threshold_offset) {
        PDLOG(INFO, "offset can't reach the threshold. tid[%u] pid[%u] cur_offset[%lu], snapshot_offset[%lu]", 
                tid, pid, cur_offset, snapshot_offset);
    } else {
        if (table->GetStorageMode() != ::rtidb::common::StorageMode::kMemory) {
            ::rtidb::storage::DiskTableSnapshot* disk_snapshot = 
                dynamic_cast<::rtidb::storage::DiskTableSnapshot*>(snapshot.get());
            if (disk_snapshot != NULL) {
                disk_snapshot->SetTerm(replicator->GetLeaderTerm());
            }    
        }
        uint64_t offset = 0;
        ret = snapshot->MakeSnapshot(table, offset);
        if (ret == 0) {
            std::shared_ptr<LogReplicator> replicator = GetReplicator(tid, pid);
            if (replicator) {
                replicator->SetSnapshotLogPartIndex(offset);
            }
        }
    }
    {
        std::lock_guard<SpinMutex> spin_lock(spin_mutex_);
        table->SetTableStat(::rtidb::storage::kNormal);
    }
    {
        std::lock_guard<std::mutex> lock(mu_);
        if (task) {
            if (ret == 0) {
                task->set_status(::rtidb::api::kDone);
            } else {
                task->set_status(::rtidb::api::kFailed);
            }    
        }
    }
}

void TabletImpl::MakeSnapshot(RpcController* controller,
            const ::rtidb::api::GeneralRequest* request,
            ::rtidb::api::GeneralResponse* response,
            Closure* done) {
    brpc::ClosureGuard done_guard(done);
    std::shared_ptr<::rtidb::api::TaskInfo> task_ptr;
    if (request->has_task_info() && request->task_info().IsInitialized()) {
        if (AddOPTask(request->task_info(), ::rtidb::api::TaskType::kMakeSnapshot, task_ptr) < 0) {
            response->set_code(-1);
            response->set_msg("add task failed");
            return;
        }
    }    
    uint32_t tid = request->tid();        
    uint32_t pid = request->pid();
    do {
        {
            std::lock_guard<SpinMutex> spin_lock(spin_mutex_);
            std::shared_ptr<Snapshot> snapshot = GetSnapshotUnLock(tid, pid);
            if (!snapshot) {
                response->set_code(111);
                response->set_msg("snapshot is not exist");
                PDLOG(WARNING, "snapshot is not exist. tid[%u] pid[%u]", tid, pid);
                break;
            }
            std::shared_ptr<Table> table = GetTableUnLock(request->tid(), request->pid());
            if (!table) {
                PDLOG(WARNING, "table is not exist. tid %u, pid %u", tid, pid);
                response->set_code(100);
                response->set_msg("table is not exist");
                break;
            }
            if (table->GetTableStat() != ::rtidb::storage::kNormal) {
                response->set_code(105);
                response->set_msg("table status is not kNormal");
                PDLOG(WARNING, "table state is %d, cannot make snapshot. %u, pid %u", 
                        table->GetTableStat(), tid, pid);
                break;
            }
        }
        std::lock_guard<std::mutex> lock(mu_);
        if (task_ptr) {
            task_ptr->set_status(::rtidb::api::TaskStatus::kDoing);
        }    
        snapshot_pool_.AddTask(boost::bind(&TabletImpl::MakeSnapshotInternal, this, tid, pid, task_ptr));
        response->set_code(0);
        response->set_msg("ok");
        return;
    } while (0);
    if (task_ptr) {       
        std::lock_guard<std::mutex> lock(mu_);
        task_ptr->set_status(::rtidb::api::TaskStatus::kFailed);
    }
}

void TabletImpl::SchedMakeSnapshot() {
    int now_hour = ::rtidb::base::GetNowHour();
    if (now_hour != FLAGS_make_snapshot_time) {
        snapshot_pool_.DelayTask(FLAGS_make_snapshot_check_interval, boost::bind(&TabletImpl::SchedMakeSnapshot, this));
        return;
    }
    std::vector<std::pair<uint32_t, uint32_t> > table_set;
    {
        std::lock_guard<SpinMutex> spin_lock(spin_mutex_);
        for (auto iter = tables_.begin(); iter != tables_.end(); ++iter) {
            for (auto inner = iter->second.begin(); inner != iter->second.end(); ++ inner) {
                if (iter->first == 0 && inner->first == 0) {
                    continue;
                }
                table_set.push_back(std::make_pair(iter->first, inner->first));
            }
        }
    }
    for (auto iter = table_set.begin(); iter != table_set.end(); ++iter) {
        PDLOG(INFO, "start make snapshot tid[%u] pid[%u]", iter->first, iter->second);
        MakeSnapshotInternal(iter->first, iter->second, std::shared_ptr<::rtidb::api::TaskInfo>());
    }
    // delay task one hour later avoid execute  more than one time
    snapshot_pool_.DelayTask(FLAGS_make_snapshot_check_interval + 60 * 60 * 1000, boost::bind(&TabletImpl::SchedMakeSnapshot, this));
}

void TabletImpl::SendData(RpcController* controller,
            const ::rtidb::api::SendDataRequest* request,
            ::rtidb::api::GeneralResponse* response,
            Closure* done) {

    brpc::ClosureGuard done_guard(done);
    brpc::Controller *cntl = static_cast<brpc::Controller*>(controller);
    uint32_t tid = request->tid(); 
    uint32_t pid = request->pid(); 
    ::rtidb::common::StorageMode mode = ::rtidb::common::kMemory;
    if (request->has_storage_mode()) {
        mode = request->storage_mode();
    }
    std::string db_root_path;
    bool ok = ChooseDBRootPath(tid, pid, mode, db_root_path);
    if (!ok) {
        response->set_code(138);
        response->set_msg("fail to get db root path");
        PDLOG(WARNING, "fail to get table db root path for tid %u, pid %u", tid, pid);
        return;
    }
    std::string combine_key = std::to_string(tid) + "_" + std::to_string(pid) + "_" + request->file_name();
    std::shared_ptr<FileReceiver> receiver;
    std::string path = db_root_path + "/" + std::to_string(tid) + "_" + std::to_string(pid) + "/";
    if (request->file_name() != "table_meta.txt") {
        path.append("snapshot/");
    }
    std::string dir_name;
    if (request->has_dir_name() && request->dir_name().size() > 0) {
        dir_name = request->dir_name();
        path.append(request->dir_name() + "/");
    }
    std::shared_ptr<Table> table;
    if (request->block_id() == 0) {
        table = GetTable(tid, pid);
    }
    {
        std::lock_guard<std::mutex> lock(mu_);
        auto iter = file_receiver_map_.find(combine_key);
        if (request->block_id() == 0) {
            if (table) {
                PDLOG(WARNING, "table already exists. tid %u, pid %u", tid, pid);
                response->set_code(101);
                response->set_msg("table already exists");
                return;
            }
            if (iter == file_receiver_map_.end()) {
                file_receiver_map_.insert(std::make_pair(combine_key, 
                            std::make_shared<FileReceiver>(request->file_name(), dir_name, path)));
                iter = file_receiver_map_.find(combine_key);
            }
            if (!iter->second->Init()) {
                PDLOG(WARNING, "file receiver init failed. tid %u, pid %u, file_name %s", tid, pid, request->file_name().c_str());
                response->set_code(123);
                response->set_msg("file receiver init failed");
                file_receiver_map_.erase(iter);
                return;
            }
            PDLOG(INFO, "file receiver init ok. tid %u, pid %u, file_name %s", tid, pid, request->file_name().c_str());
            response->set_code(0);
            response->set_msg("ok");
        } else if (iter == file_receiver_map_.end()){
            PDLOG(WARNING, "cannot find receiver. tid %u, pid %u, file_name %s", tid, pid, request->file_name().c_str());
            response->set_code(124);
            response->set_msg("cannot find receiver");
            return;
        }
        receiver = iter->second;
    }
    if (!receiver) {
        PDLOG(WARNING, "cannot find receiver. tid %u, pid %u, file_name %s", tid, pid, request->file_name().c_str());
        response->set_code(124);
        response->set_msg("cannot find receiver");
        return;
    }
    if (receiver->GetBlockId() == request->block_id()) {
        response->set_msg("ok");
        response->set_code(0);
        return;
    }
    if (request->block_id() != receiver->GetBlockId() + 1) {
        response->set_msg("block_id mismatch");
        PDLOG(WARNING, "block_id mismatch. tid %u, pid %u, file_name %s, request block_id %lu cur block_id %lu", 
                        tid, pid, request->file_name().c_str(), request->block_id(), receiver->GetBlockId());
        response->set_code(125);
        return;
    }
    std::string data = cntl->request_attachment().to_string();
    if (data.length() != request->block_size()) {
        PDLOG(WARNING, "receive data error. tid %u, pid %u, file_name %s, expected length %u real length %u", 
                        tid, pid, request->file_name().c_str(), request->block_size(), data.length());
        response->set_code(126);
        response->set_msg("receive data error");
        return;
    }
    if (receiver->WriteData(data, request->block_id()) < 0) {
        PDLOG(WARNING, "receiver write data failed. tid %u, pid %u, file_name %s", tid, pid, request->file_name().c_str());
        response->set_code(127);
        response->set_msg("write data failed");
        return;
    }
    if (request->eof()) {
        receiver->SaveFile();
        std::lock_guard<std::mutex> lock(mu_);
        file_receiver_map_.erase(combine_key);
    }
    response->set_msg("ok");
    response->set_code(0);
}

void TabletImpl::SendSnapshot(RpcController* controller,
            const ::rtidb::api::SendSnapshotRequest* request,
            ::rtidb::api::GeneralResponse* response,
            Closure* done) {
    brpc::ClosureGuard done_guard(done);
    std::shared_ptr<::rtidb::api::TaskInfo> task_ptr;
    if (request->has_task_info() && request->task_info().IsInitialized()) {
        if (AddOPTask(request->task_info(), ::rtidb::api::TaskType::kSendSnapshot, task_ptr) < 0) {
            response->set_code(-1);
            response->set_msg("add task failed");
            return;
        }
    }
    uint32_t tid = request->tid();
    uint32_t pid = request->pid();
    std::string sync_snapshot_key = request->endpoint() + "_" + 
                    std::to_string(tid) + "_" + std::to_string(pid);
    do {
        {
            std::lock_guard<SpinMutex> spin_lock(spin_mutex_);
            std::shared_ptr<Table> table = GetTableUnLock(tid, pid);
            if (!table) {
                PDLOG(WARNING, "table is not exist. tid %u, pid %u", tid, pid);
                response->set_code(100);
                response->set_msg("table is not exist");
                break;
            }
            if (!table->IsLeader()) {
                PDLOG(WARNING, "table is follower. tid %u, pid %u", tid, pid);
                response->set_code(103);
                response->set_msg("table is follower");
                break;
            }
            if (table->GetTableStat() != ::rtidb::storage::kSnapshotPaused) {
                PDLOG(WARNING, "table status is not kSnapshotPaused. tid %u, pid %u", tid, pid);
                response->set_code(107);
                response->set_msg("table status is not kSnapshotPaused");
                break;
            }
        }
        std::lock_guard<std::mutex> lock(mu_);
        if (sync_snapshot_set_.find(sync_snapshot_key) != sync_snapshot_set_.end()) {
            PDLOG(WARNING, "snapshot is sending. tid %u pid %u endpoint %s", 
                    tid, pid, request->endpoint().c_str());
            response->set_code(128);
            response->set_msg("snapshot is sending");
            break;
        }
        if (task_ptr) {
            task_ptr->set_status(::rtidb::api::TaskStatus::kDoing);
        }    
        sync_snapshot_set_.insert(sync_snapshot_key);
        if (request->has_remote_tid()) {
            task_pool_.AddTask(boost::bind(&TabletImpl::SendSnapshotInternal, this, 
                        request->endpoint(), tid, pid, request->remote_tid(), task_ptr));
        } else {
            task_pool_.AddTask(boost::bind(&TabletImpl::SendSnapshotInternal, this, 
                        request->endpoint(), tid, pid, task_ptr));
        }
        response->set_code(0);
        response->set_msg("ok");
        return;
    } while(0);
    if (task_ptr) {
        std::lock_guard<std::mutex> lock(mu_);
        task_ptr->set_status(::rtidb::api::TaskStatus::kFailed);
    }
}

void TabletImpl::SendSnapshotInternal(const std::string& endpoint, uint32_t tid, uint32_t pid, 
            std::shared_ptr<::rtidb::api::TaskInfo> task) {
    return SendSnapshotInternal(endpoint, tid, pid, INVALID_REMOTE_TID, task);
}

void TabletImpl::SendSnapshotInternal(const std::string& endpoint, uint32_t tid, uint32_t pid, 
            uint32_t remote_tid, std::shared_ptr<::rtidb::api::TaskInfo> task) {
    bool has_error = true;
    do {
        std::shared_ptr<Table> table = GetTable(tid, pid);
        if (!table) {
            PDLOG(WARNING, "table is not exist. tid %u, pid %u", tid, pid);
            break;
        }
        std::string db_root_path;
        bool ok = ChooseDBRootPath(tid, pid, table->GetStorageMode(), db_root_path);
        if (!ok) {
            PDLOG(WARNING, "fail to get db root path for table tid %u, pid %u", tid, pid);
            break;
        }
        FileSender sender(tid, pid, table->GetStorageMode(), endpoint);
        if (remote_tid != INVALID_REMOTE_TID) {
            FileSender sender_tmp(remote_tid, pid, table->GetStorageMode(), endpoint);
            sender = sender_tmp;
        }
        if (!sender.Init()) {
            PDLOG(WARNING, "Init FileSender failed. tid[%u] pid[%u] endpoint[%s]", tid, pid, endpoint.c_str());
            break;
        }
        // send table_meta file
        std::string full_path = db_root_path + "/" + std::to_string(tid) + "_" + std::to_string(pid) + "/";
        std::string file_name = "table_meta.txt";
        if (sender.SendFile(file_name, full_path + file_name) < 0) {
            PDLOG(WARNING, "send table_meta.txt failed. tid[%u] pid[%u]", tid, pid);
            break;
        }
        full_path.append("snapshot/");
        std::string manifest_file = full_path + "MANIFEST";
        std::string snapshot_file;
        {
            int fd = open(manifest_file.c_str(), O_RDONLY);
            if (fd < 0) {
                PDLOG(WARNING, "[%s] is not exist", manifest_file.c_str());
                has_error = false;
                break;
            }
            google::protobuf::io::FileInputStream fileInput(fd);
            fileInput.SetCloseOnDelete(true);
            ::rtidb::api::Manifest manifest;
            if (!google::protobuf::TextFormat::Parse(&fileInput, &manifest)) {
                PDLOG(WARNING, "parse manifest failed. tid[%u] pid[%u]", tid, pid);
                break;
            }
            snapshot_file = manifest.name();
        }
        if (table->GetStorageMode() == ::rtidb::common::StorageMode::kMemory) {
            // send snapshot file
            if (sender.SendFile(snapshot_file, full_path + snapshot_file) < 0) {
                PDLOG(WARNING, "send snapshot failed. tid[%u] pid[%u]", tid, pid);
                break;
            }
        } else {
            if (sender.SendDir(snapshot_file, full_path + snapshot_file) < 0) {
                PDLOG(WARNING, "send snapshot failed. tid[%u] pid[%u]", tid, pid);
                break;
            }
        }
        // send manifest file
        file_name = "MANIFEST";
        if (sender.SendFile(file_name, full_path + file_name) < 0) {
            PDLOG(WARNING, "send MANIFEST failed. tid[%u] pid[%u]", tid, pid);
            break;
        }
        has_error = false;
        PDLOG(INFO, "send snapshot success. endpoint %s tid %u pid %u", endpoint.c_str(), tid, pid);
    } while(0);
    std::lock_guard<std::mutex> lock(mu_);
    if (task) {
        if (has_error) {
            task->set_status(::rtidb::api::kFailed);
           } else {
            task->set_status(::rtidb::api::kDone);
        }
    }
    std::string sync_snapshot_key = endpoint + "_" + 
                    std::to_string(tid) + "_" + std::to_string(pid);
	sync_snapshot_set_.erase(sync_snapshot_key);
}

void TabletImpl::PauseSnapshot(RpcController* controller,
            const ::rtidb::api::GeneralRequest* request,
            ::rtidb::api::GeneralResponse* response,
            Closure* done) {
    brpc::ClosureGuard done_guard(done);        
    std::shared_ptr<::rtidb::api::TaskInfo> task_ptr;
    if (request->has_task_info() && request->task_info().IsInitialized()) {
        if (AddOPTask(request->task_info(), ::rtidb::api::TaskType::kPauseSnapshot, task_ptr) < 0) {
            response->set_code(-1);
            response->set_msg("add task failed");
            return;
        }
    }    
    do {
        {
            std::lock_guard<SpinMutex> spin_lock(spin_mutex_);
            std::shared_ptr<Table> table = GetTableUnLock(request->tid(), request->pid());
            if (!table) {
                PDLOG(WARNING, "table is not exist. tid %u, pid %u", request->tid(), request->pid());
                response->set_code(100);
                response->set_msg("table is not exist");
                break;
            }
            if (table->GetTableStat() == ::rtidb::storage::kSnapshotPaused) {
                PDLOG(INFO, "table status is kSnapshotPaused, need not pause. tid[%u] pid[%u]", 
                        request->tid(), request->pid());
            } else if (table->GetTableStat() != ::rtidb::storage::kNormal) {
                PDLOG(WARNING, "table status is [%u], cann't pause. tid[%u] pid[%u]", 
                        table->GetTableStat(), request->tid(), request->pid());
                response->set_code(105);
                response->set_msg("table status is not kNormal");
                break;
            } else {
                table->SetTableStat(::rtidb::storage::kSnapshotPaused);
                PDLOG(INFO, "table status has set[%u]. tid[%u] pid[%u]", 
                        table->GetTableStat(), request->tid(), request->pid());
            }
        }
        if (task_ptr) {
            std::lock_guard<std::mutex> lock(mu_);
            task_ptr->set_status(::rtidb::api::TaskStatus::kDone);
        }
        response->set_code(0);
        response->set_msg("ok");
        return;
    } while(0);
    if (task_ptr) {
        std::lock_guard<std::mutex> lock(mu_);
        task_ptr->set_status(::rtidb::api::TaskStatus::kFailed);
    }
}

void TabletImpl::RecoverSnapshot(RpcController* controller,
            const ::rtidb::api::GeneralRequest* request,
            ::rtidb::api::GeneralResponse* response,
            Closure* done) {
    brpc::ClosureGuard done_guard(done);        
    std::shared_ptr<::rtidb::api::TaskInfo> task_ptr;
    if (request->has_task_info() && request->task_info().IsInitialized()) {
        if (AddOPTask(request->task_info(), ::rtidb::api::TaskType::kRecoverSnapshot, task_ptr) < 0) {
            response->set_code(-1);
            response->set_msg("add task failed");
            return;
        }
    }
    do {
        {
            std::lock_guard<SpinMutex> spin_lock(spin_mutex_);
            std::shared_ptr<Table> table = GetTableUnLock(request->tid(), request->pid());
            if (!table) {
                PDLOG(WARNING, "table is not exist. tid %u, pid %u", request->tid(), request->pid());
                response->set_code(100);
                response->set_msg("table is not exist");
                break;
            }
            if (table->GetTableStat() == rtidb::storage::kNormal) {
                PDLOG(INFO, "table status is already kNormal, need not recover. tid[%u] pid[%u]", 
                        request->tid(), request->pid());

            } else if (table->GetTableStat() != ::rtidb::storage::kSnapshotPaused) {
                PDLOG(WARNING, "table status is [%u], cann't recover. tid[%u] pid[%u]", 
                        table->GetTableStat(), request->tid(), request->pid());
                response->set_code(107);
                response->set_msg("table status is not kSnapshotPaused");
                break;
            } else {
                table->SetTableStat(::rtidb::storage::kNormal);
                PDLOG(INFO, "table status has set[%u]. tid[%u] pid[%u]", 
                        table->GetTableStat(), request->tid(), request->pid());
            }
        }
        std::lock_guard<std::mutex> lock(mu_);
        if (task_ptr) {       
            task_ptr->set_status(::rtidb::api::TaskStatus::kDone);
        }
        response->set_code(0);
        response->set_msg("ok");
        return;
    } while(0);
    if (task_ptr) {       
        std::lock_guard<std::mutex> lock(mu_);
        task_ptr->set_status(::rtidb::api::TaskStatus::kFailed);
    }
}

void TabletImpl::LoadTable(RpcController* controller,
            const ::rtidb::api::LoadTableRequest* request,
            ::rtidb::api::GeneralResponse* response,
            Closure* done) {
    brpc::ClosureGuard done_guard(done);
    std::shared_ptr<::rtidb::api::TaskInfo> task_ptr;
    if (request->has_task_info() && request->task_info().IsInitialized()) {
        if (AddOPTask(request->task_info(), ::rtidb::api::TaskType::kLoadTable, task_ptr) < 0) {
            response->set_code(-1);
            response->set_msg("add task failed");
            return;
        }
    }
    do {
        ::rtidb::api::TableMeta table_meta;
        table_meta.CopyFrom(request->table_meta());
        std::string msg;
        if (CheckTableMeta(&table_meta, msg) != 0) {
            response->set_code(129);
            response->set_msg(msg);
            break;
        }
        uint32_t tid = table_meta.tid();
        uint32_t pid = table_meta.pid();
        std::string root_path;
        bool ok = ChooseDBRootPath(tid, pid, table_meta.storage_mode(), root_path);
        if (!ok) {
            response->set_code(138);
            response->set_msg("fail to get table db root path");
            PDLOG(WARNING, "table db path is not found. tid %u, pid %u", tid, pid);
            break;
        }

        std::string db_path = root_path + "/" + std::to_string(tid) + 
                        "_" + std::to_string(pid);
        if (!::rtidb::base::IsExists(db_path)) {
            PDLOG(WARNING, "table db path is not exist. tid %u, pid %u", tid, pid);
            response->set_code(130);
            response->set_msg("table db path is not exist");
            break;
        }

        std::shared_ptr<Table> table = GetTable(tid, pid);
        if (table) {
            PDLOG(WARNING, "table with tid[%u] and pid[%u] exists", tid, pid);
            response->set_code(101);
            response->set_msg("table already exists");
            break;
        }

        UpdateTableMeta(db_path, &table_meta);
        if (WriteTableMeta(db_path, &table_meta) < 0) {
            PDLOG(WARNING, "write table_meta failed. tid[%lu] pid[%lu]", tid, pid);
            response->set_code(127);
            response->set_msg("write data failed");
            break;
        }
        if (table_meta.storage_mode() == rtidb::common::kMemory) {
            std::string msg;
            if (CreateTableInternal(&table_meta, msg) < 0) {
                response->set_code(131);
                response->set_msg(msg.c_str());
                break;
            }
            uint64_t ttl = table_meta.ttl();
            std::string name = table_meta.name();
            uint32_t seg_cnt = 8;
            if (table_meta.seg_cnt() > 0) {
                seg_cnt = table_meta.seg_cnt();
            }
            PDLOG(INFO, "start to recover table with id %u pid %u name %s seg_cnt %d idx_cnt %u schema_size %u ttl %llu", tid, 
                       pid, name.c_str(), seg_cnt, table_meta.dimensions_size(), table_meta.schema().size(), ttl);
            task_pool_.AddTask(boost::bind(&TabletImpl::LoadTableInternal, this, tid, pid, task_ptr));
        } else {
            task_pool_.AddTask(boost::bind(&TabletImpl::LoadDiskTableInternal, this, tid, pid, table_meta, task_ptr));
            PDLOG(INFO, "load table tid[%u] pid[%u] storage mode[%s]", 
                        tid, pid, ::rtidb::common::StorageMode_Name(table_meta.storage_mode()).c_str());
        }
        response->set_code(0);
        response->set_msg("ok");
        return;
    } while(0);
    if (task_ptr) {
        std::lock_guard<std::mutex> lock(mu_);
        task_ptr->set_status(::rtidb::api::TaskStatus::kFailed);
    }
}

int TabletImpl::LoadDiskTableInternal(uint32_t tid, uint32_t pid, 
            const ::rtidb::api::TableMeta& table_meta, std::shared_ptr<::rtidb::api::TaskInfo> task_ptr) {
    do {
        std::string db_root_path;
        bool ok = ChooseDBRootPath(tid, pid, table_meta.storage_mode(), db_root_path);
        if (!ok) {
            PDLOG(WARNING, "fail to find db root path for table tid %u pid %u", tid, pid);
            break;
        }
        std::string table_path = db_root_path + 
                "/" + std::to_string(tid) + "_" + std::to_string(pid);
        std::string snapshot_path = table_path + "/snapshot/";
        ::rtidb::api::Manifest manifest;
        uint64_t snapshot_offset = 0;
        std::string data_path = table_path + "/data";
        if (::rtidb::base::IsExists(data_path)) {
            if (!::rtidb::base::RemoveDir(data_path)) {
                PDLOG(WARNING, "remove dir failed. tid %u pid %u path %s", tid, pid, data_path.c_str());
                break;
            }
        }
        bool need_load = false;
        std::string manifest_file = snapshot_path + "MANIFEST";
        if (Snapshot::GetLocalManifest(manifest_file, manifest) == 0) {
            std::string snapshot_dir = snapshot_path + manifest.name();
            if (!::rtidb::base::Rename(snapshot_dir, data_path)) {
                PDLOG(WARNING, "rename dir failed. tid %u pid %u path %s", tid, pid, snapshot_dir.c_str());
                break; 
            }
            if (unlink(manifest_file.c_str()) < 0) {
                PDLOG(WARNING, "remove manifest failed. tid %u pid %u path %s", tid, pid, manifest_file.c_str());
                break;
            }
            snapshot_offset = manifest.offset();
            need_load = true;
        }
        std::string msg;
        if (CreateDiskTableInternal(&table_meta, need_load, msg) < 0) {
            PDLOG(WARNING, "create table failed. tid %u pid %u msg %s", tid, pid, msg.c_str());
            break;
        }
        // load snapshot data
        std::shared_ptr<Table> table = GetTable(tid, pid);        
        if (!table) {
            PDLOG(WARNING, "table with tid %u and pid %u does not exist", tid, pid);
            break; 
        }
        DiskTable* disk_table = dynamic_cast<DiskTable*>(table.get());
        if (disk_table == NULL) {
            break;
        }
        std::shared_ptr<Snapshot> snapshot = GetSnapshot(tid, pid);
        if (!snapshot) {
            PDLOG(WARNING, "snapshot with tid %u and pid %u does not exist", tid, pid);
            break; 
        }
        std::shared_ptr<LogReplicator> replicator = GetReplicator(tid, pid);
        if (!replicator) {
            PDLOG(WARNING, "replicator with tid %u and pid %u does not exist", tid, pid);
            break;
        }
        {
            std::lock_guard<SpinMutex> spin_lock(spin_mutex_);
            table->SetTableStat(::rtidb::storage::kLoading);
        }
        uint64_t latest_offset = 0;
        std::string binlog_path = table_path + "/binlog/";
        ::rtidb::storage::Binlog binlog(replicator->GetLogPart(), binlog_path);
        if (binlog.RecoverFromBinlog(table, snapshot_offset, latest_offset)) {
            table->SetTableStat(::rtidb::storage::kNormal);
            replicator->SetOffset(latest_offset);
            replicator->SetSnapshotLogPartIndex(snapshot->GetOffset());
            replicator->StartSyncing();
            disk_table->SetOffset(latest_offset);
            table->SchedGc();
            gc_pool_.DelayTask(FLAGS_gc_interval * 60 * 1000, boost::bind(&TabletImpl::GcTable, this, tid, pid, false));
            io_pool_.DelayTask(FLAGS_binlog_sync_to_disk_interval, boost::bind(&TabletImpl::SchedSyncDisk, this, tid, pid));
            task_pool_.DelayTask(FLAGS_binlog_delete_interval, boost::bind(&TabletImpl::SchedDelBinlog, this, tid, pid));
            PDLOG(INFO, "load table success. tid %u pid %u", tid, pid);
            MakeSnapshotInternal(tid, pid, std::shared_ptr<::rtidb::api::TaskInfo>());
            if (task_ptr) {
                std::lock_guard<std::mutex> lock(mu_);
                task_ptr->set_status(::rtidb::api::TaskStatus::kDone);
                return 0;
            }
        } else {
           DeleteTableInternal(tid, pid, std::shared_ptr<::rtidb::api::TaskInfo>());
        }
    } while (0);    
    if (task_ptr) {
        std::lock_guard<std::mutex> lock(mu_);
        task_ptr->set_status(::rtidb::api::TaskStatus::kFailed);
    }
    return -1;
}

int TabletImpl::LoadTableInternal(uint32_t tid, uint32_t pid, std::shared_ptr<::rtidb::api::TaskInfo> task_ptr) {
    do {
        // load snapshot data
        std::shared_ptr<Table> table = GetTable(tid, pid);        
        if (!table) {
            PDLOG(WARNING, "table with tid %u and pid %u does not exist", tid, pid);
            break; 
        }
        std::shared_ptr<Snapshot> snapshot = GetSnapshot(tid, pid);
        if (!snapshot) {
            PDLOG(WARNING, "snapshot with tid %u and pid %u does not exist", tid, pid);
            break; 
        }
        std::shared_ptr<LogReplicator> replicator = GetReplicator(tid, pid);
        if (!replicator) {
            PDLOG(WARNING, "replicator with tid %u and pid %u does not exist", tid, pid);
            break;
        }
        {
            std::lock_guard<SpinMutex> spin_lock(spin_mutex_);
            table->SetTableStat(::rtidb::storage::kLoading);
        }
        uint64_t latest_offset = 0;
        uint64_t snapshot_offset = 0;
        std::string db_root_path;
        bool ok = ChooseDBRootPath(tid, pid, table->GetStorageMode(), db_root_path);
        if (!ok) {
            PDLOG(WARNING, "fail to find db root path for table tid %u pid %u", tid, pid);
            break;
        }
        std::string binlog_path = db_root_path + 
                "/" + std::to_string(tid) + "_" + std::to_string(pid) + "/binlog/";
        ::rtidb::storage::Binlog binlog(replicator->GetLogPart(), binlog_path);
        if (snapshot->Recover(table, snapshot_offset) && binlog.RecoverFromBinlog(table, snapshot_offset, latest_offset)) {
            table->SetTableStat(::rtidb::storage::kNormal);
            replicator->SetOffset(latest_offset);
            replicator->SetSnapshotLogPartIndex(snapshot->GetOffset());
            replicator->StartSyncing();
            table->SchedGc();
            gc_pool_.DelayTask(FLAGS_gc_interval * 60 * 1000, boost::bind(&TabletImpl::GcTable, this, tid, pid, false));
            io_pool_.DelayTask(FLAGS_binlog_sync_to_disk_interval, boost::bind(&TabletImpl::SchedSyncDisk, this, tid, pid));
            task_pool_.DelayTask(FLAGS_binlog_delete_interval, boost::bind(&TabletImpl::SchedDelBinlog, this, tid, pid));
            PDLOG(INFO, "load table success. tid %u pid %u", tid, pid);
            if (task_ptr) {
                std::lock_guard<std::mutex> lock(mu_);
                task_ptr->set_status(::rtidb::api::TaskStatus::kDone);
                return 0;
            }
        } else {
           DeleteTableInternal(tid, pid, std::shared_ptr<::rtidb::api::TaskInfo>());
        }
    } while (0);    
    if (task_ptr) {
        std::lock_guard<std::mutex> lock(mu_);
        task_ptr->set_status(::rtidb::api::TaskStatus::kFailed);
    }
    return -1;
}

int32_t TabletImpl::DeleteTableInternal(uint32_t tid, uint32_t pid, std::shared_ptr<::rtidb::api::TaskInfo> task_ptr) {
    std::string root_path;
    std::string recycle_bin_root_path;
    {
        std::shared_ptr<Table> table = GetTable(tid, pid);
        bool ok = ChooseDBRootPath(tid, pid, table->GetStorageMode(), root_path);
        if (!ok) {
            PDLOG(WARNING, "fail to get db root path");
            return 138;
        }
        ok = ChooseRecycleBinRootPath(tid, pid, table->GetStorageMode(), recycle_bin_root_path);
        if (!ok) {
            PDLOG(WARNING, "fail to get recycle bin root path");
            return 139;
        }
        std::shared_ptr<LogReplicator> replicator = GetReplicator(tid, pid);
        // do block other requests
        {
            std::lock_guard<SpinMutex> spin_lock(spin_mutex_);
            tables_[tid].erase(pid);
            replicators_[tid].erase(pid);
            snapshots_[tid].erase(pid);
        }

        if (replicator) {
            replicator->DelAllReplicateNode();
            PDLOG(INFO, "drop replicator for tid %u, pid %u", tid, pid);
        }
    }

    std::string source_path = root_path + "/" + std::to_string(tid) + "_" + std::to_string(pid);
    if (!::rtidb::base::IsExists(source_path)) {
        if (task_ptr) {
            std::lock_guard<std::mutex> lock(mu_);
            task_ptr->set_status(::rtidb::api::TaskStatus::kDone);
        } 
        PDLOG(INFO, "drop table ok. tid[%u] pid[%u]", tid, pid);
        return 0;
    }

    if(FLAGS_recycle_bin_enabled) {
        std::string recycle_path = recycle_bin_root_path + "/" + std::to_string(tid) + 
                "_" + std::to_string(pid) + "_" + ::rtidb::base::GetNowTime();
        ::rtidb::base::Rename(source_path, recycle_path);
    } else {
        ::rtidb::base::RemoveDirRecursive(source_path);
    }

    if (task_ptr) {
        std::lock_guard<std::mutex> lock(mu_);
        task_ptr->set_status(::rtidb::api::TaskStatus::kDone);
    }
    PDLOG(INFO, "drop table ok. tid[%u] pid[%u]", tid, pid);
    return 0;
}

void TabletImpl::CreateTable(RpcController* controller,
            const ::rtidb::api::CreateTableRequest* request,
            ::rtidb::api::CreateTableResponse* response,
            Closure* done) {
    brpc::ClosureGuard done_guard(done);
    const ::rtidb::api::TableMeta* table_meta = &request->table_meta();
    std::string msg;
    uint32_t tid = table_meta->tid();
    uint32_t pid = table_meta->pid();
    if (CheckTableMeta(table_meta, msg) != 0) {
        response->set_code(129);
        response->set_msg(msg);
        PDLOG(WARNING, "check table_meta failed. tid[%u] pid[%u], err_msg[%s]", tid, pid, msg.c_str());
        return;
    }
    std::shared_ptr<Table> table = GetTable(tid, pid);
    std::shared_ptr<Snapshot> snapshot = GetSnapshot(tid, pid);
    if (table || snapshot) {
        if (table) {
            PDLOG(WARNING, "table with tid[%u] and pid[%u] exists", tid, pid);
        }
        if (snapshot) {
            PDLOG(WARNING, "snapshot with tid[%u] and pid[%u] exists", tid, pid);
        }
        response->set_code(101);
        response->set_msg("table already exists");
        return;
    } 
    ::rtidb::api::TTLType type = table_meta->ttl_type();
    uint64_t ttl = table_meta->ttl();
    std::string name = table_meta->name();
    PDLOG(INFO, "start creating table tid[%u] pid[%u] with mode %s", 
            tid, pid, ::rtidb::api::TableMode_Name(request->table_meta().mode()).c_str());
    std::string db_root_path;
    bool ok = ChooseDBRootPath(tid, pid, table_meta->storage_mode(), db_root_path);
    if (!ok) {
        PDLOG(WARNING, "fail to find db root path tid[%u] pid[%u]", tid, pid);
        response->set_code(138);
        response->set_msg("fail to find db root path");
        return;
    }
    std::string table_db_path = db_root_path + "/" + std::to_string(tid) +
                        "_" + std::to_string(pid);

    if (WriteTableMeta(table_db_path, table_meta) < 0) {
        PDLOG(WARNING, "write table_meta failed. tid[%u] pid[%u]", tid, pid);
        response->set_code(127);
        response->set_msg("write data failed");
        return;
    }

    if (table_meta->storage_mode() != rtidb::common::kMemory) {
        std::string msg;
        if (CreateDiskTableInternal(table_meta, false, msg) < 0) {
            response->set_code(131);
            response->set_msg(msg.c_str());
            return;
        }
    } else {
        std::string msg;
        if (CreateTableInternal(table_meta, msg) < 0) {
            response->set_code(131);
            response->set_msg(msg.c_str());
            return;
        }
    }
    table = GetTable(tid, pid);        
    if (!table) {
        response->set_code(131);
        response->set_msg("table is not exist");
        PDLOG(WARNING, "table with tid %u and pid %u does not exist", tid, pid);
        return; 
    }
    std::shared_ptr<LogReplicator> replicator = GetReplicator(tid, pid);
    if (!replicator) {
        response->set_code(131);
        response->set_msg("replicator is not exist");
        PDLOG(WARNING, "replicator with tid %u and pid %u does not exist", tid, pid);
        return;
    }
    response->set_code(0);
    response->set_msg("ok");
    table->SetTableStat(::rtidb::storage::kNormal);
    replicator->StartSyncing();
    io_pool_.DelayTask(FLAGS_binlog_sync_to_disk_interval, boost::bind(&TabletImpl::SchedSyncDisk, this, tid, pid));
    task_pool_.DelayTask(FLAGS_binlog_delete_interval, boost::bind(&TabletImpl::SchedDelBinlog, this, tid, pid));
    PDLOG(INFO, "create table with id %u pid %u name %s ttl %llu type %s", 
                tid, pid, name.c_str(), ttl, ::rtidb::api::TTLType_Name(type).c_str());
    gc_pool_.DelayTask(FLAGS_gc_interval * 60 * 1000, boost::bind(&TabletImpl::GcTable, this, tid, pid, false));
}

void TabletImpl::ExecuteGc(RpcController* controller,
            const ::rtidb::api::ExecuteGcRequest* request,
            ::rtidb::api::GeneralResponse* response,
            Closure* done) {
    brpc::ClosureGuard done_guard(done);
    uint32_t tid = request->tid();
    uint32_t pid = request->pid();
    std::shared_ptr<Table> table = GetTable(tid, pid);
    if (!table) {
        PDLOG(DEBUG, "table is not exist. tid %u pid %u", tid, pid);
        response->set_code(-1);
        response->set_msg("table not found");
        return;
    }
    gc_pool_.AddTask(boost::bind(&TabletImpl::GcTable, this, tid, pid, true));
    response->set_code(0);
    response->set_msg("ok");
    PDLOG(INFO, "ExecuteGc. tid %u pid %u", tid, pid);
}

void TabletImpl::GetTableFollower(RpcController* controller,
            const ::rtidb::api::GetTableFollowerRequest* request,
            ::rtidb::api::GetTableFollowerResponse* response,
            Closure* done) {
    brpc::ClosureGuard done_guard(done);
    uint32_t tid = request->tid();
    uint32_t pid = request->pid();
    std::shared_ptr<Table> table = GetTable(tid, pid);
    if (!table) {
        PDLOG(DEBUG, "table is not exist. tid %u pid %u", tid, pid);
        response->set_code(100);
        response->set_msg("table is not exist");
        return;
    }
    if (!table->IsLeader()) {
        PDLOG(DEBUG, "table is follower. tid %u, pid %u", tid, pid);
        response->set_msg("table is follower");
        response->set_code(103);
        return;
    }
    std::shared_ptr<LogReplicator> replicator = GetReplicator(tid, pid);
    if (!replicator) {
        PDLOG(DEBUG, "replicator is not exist. tid %u pid %u", tid, pid);
        response->set_msg("replicator is not exist");
        response->set_code(110);
        return;
    }
    response->set_offset(replicator->GetOffset());
    std::map<std::string, uint64_t> info_map;
    replicator->GetReplicateInfo(info_map);
    if (info_map.empty()) {
        response->set_msg("has no follower");
        response->set_code(134);
    }
    for (const auto& kv : info_map) {
        ::rtidb::api::FollowerInfo* follower_info = response->add_follower_info();
        follower_info->set_endpoint(kv.first);
        follower_info->set_offset(kv.second);
    }
    response->set_msg("ok");
    response->set_code(0);
}

void TabletImpl::GetTermPair(RpcController* controller,
            const ::rtidb::api::GetTermPairRequest* request,
            ::rtidb::api::GetTermPairResponse* response,
            Closure* done) {
    brpc::ClosureGuard done_guard(done);
    if (FLAGS_zk_cluster.empty()) {
        response->set_code(-1);
        response->set_msg("tablet is not run in cluster mode");
        PDLOG(WARNING, "tablet is not run in cluster mode");
        return;
    }
    uint32_t tid = request->tid();
    uint32_t pid = request->pid();
    std::shared_ptr<Table> table = GetTable(tid, pid);
    ::rtidb::common::StorageMode mode = ::rtidb::common::kMemory;
    if (request->has_storage_mode()) {
        mode = request->storage_mode();
    }
	if (!table) {
		response->set_code(0);
		response->set_has_table(false);
		response->set_msg("table is not exist");
        std::string db_root_path;
        bool ok = ChooseDBRootPath(tid, pid, mode, db_root_path);
        if (!ok) {
            response->set_code(138);
            response->set_msg("fail to get db root path");
            PDLOG(WARNING, "fail to get table db root path");
            return;
        }
        std::string db_path = db_root_path + "/" + std::to_string(tid) + "_" + std::to_string(pid);
    	std::string manifest_file =  db_path + "/snapshot/MANIFEST";
		int fd = open(manifest_file.c_str(), O_RDONLY);
	    response->set_msg("ok");
		if (fd < 0) {
			PDLOG(WARNING, "[%s] is not exist", manifest_file.c_str());
            response->set_term(0);
            response->set_offset(0);
            return;
        }
        google::protobuf::io::FileInputStream fileInput(fd);
        fileInput.SetCloseOnDelete(true);
        ::rtidb::api::Manifest manifest;
        if (!google::protobuf::TextFormat::Parse(&fileInput, &manifest)) {
            PDLOG(WARNING, "parse manifest failed");
            response->set_term(0);
            response->set_offset(0);
            return;
        }
        std::string snapshot_file = db_path + "/snapshot/" + manifest.name();
        if (!::rtidb::base::IsExists(snapshot_file)) {
            PDLOG(WARNING, "snapshot file[%s] is not exist", snapshot_file.c_str());
            response->set_term(0);
            response->set_offset(0);
            return;
        }
        response->set_term(manifest.term());
        response->set_offset(manifest.offset());
        return;
    }
    std::shared_ptr<LogReplicator> replicator = GetReplicator(tid, pid);
    if (!replicator) {
        response->set_code(110);
        response->set_msg("replicator is not exist");
        return;
    }
    response->set_code(0);
    response->set_msg("ok");
    response->set_has_table(true);
    if (table->IsLeader()) {
        response->set_is_leader(true);
    } else {
        response->set_is_leader(false);
    }
    response->set_term(replicator->GetLeaderTerm());
    response->set_offset(replicator->GetOffset());
}

void TabletImpl::DeleteBinlog(RpcController* controller,
            const ::rtidb::api::GeneralRequest* request,
            ::rtidb::api::GeneralResponse* response,
            Closure* done) {
    brpc::ClosureGuard done_guard(done);
    uint32_t tid = request->tid();
    uint32_t pid = request->pid();
    ::rtidb::common::StorageMode mode = ::rtidb::common::kMemory;
    if (request->has_storage_mode()) {
        mode = request->storage_mode();
    }
    std::string db_root_path;
    bool ok = ChooseDBRootPath(tid, pid, mode, db_root_path);
    if (!ok) {
        response->set_code(138);
        response->set_msg("fail to get db root path");
        PDLOG(WARNING, "fail to get table db root path");
        return;
    }
    std::string db_path = db_root_path + "/" + std::to_string(tid) + "_" + std::to_string(pid);
    std::string binlog_path = db_path + "/binlog";
    if (::rtidb::base::IsExists(binlog_path)) {
        //TODO add clean the recycle bin logic
        if(FLAGS_recycle_bin_enabled) {
            std::string recycle_bin_root_path;
            ok = ChooseRecycleBinRootPath(tid, pid, mode, recycle_bin_root_path);
            if (!ok) {
                response->set_code(139);
                response->set_msg("fail to get recycle root path");
                PDLOG(WARNING, "fail to get table recycle root path");
                return;
            }
            std::string recycle_path = recycle_bin_root_path + "/" + std::to_string(tid) + 
                    "_" + std::to_string(pid) + "_binlog_" + ::rtidb::base::GetNowTime();
            ::rtidb::base::Rename(binlog_path, recycle_path);
            PDLOG(INFO, "binlog has moved form %s to %s. tid %u pid %u", 
                    binlog_path.c_str(), recycle_path.c_str(), tid, pid);
        } else {
            ::rtidb::base::RemoveDirRecursive(binlog_path);
            PDLOG(INFO, "binlog %s has removed. tid %u pid %u", 
                    binlog_path.c_str(), tid, pid);
        }
    }
	response->set_code(0);
	response->set_msg("ok");
}

void TabletImpl::CheckFile(RpcController* controller,
            const ::rtidb::api::CheckFileRequest* request,
            ::rtidb::api::GeneralResponse* response,
            Closure* done) {
    brpc::ClosureGuard done_guard(done);
    uint32_t tid = request->tid();
    uint32_t pid = request->pid();
    std::string db_root_path;
    ::rtidb::common::StorageMode mode = ::rtidb::common::kMemory;
    if (request->has_storage_mode()) {
        mode = request->storage_mode();
    }
    bool ok = ChooseDBRootPath(tid, pid, mode, db_root_path);
    if (!ok) {
        response->set_code(138);
        response->set_msg("fail to get db root path");
        PDLOG(WARNING, "fail to get table db root path");
        return;
    }
    std::string file_name = request->file();
    std::string full_path = db_root_path + "/" + std::to_string(tid) + "_" + std::to_string(pid) + "/";
    if (file_name != "table_meta.txt") {
        full_path += "snapshot/";
    }
    if (request->has_dir_name() && request->dir_name().size() > 0) {
        full_path.append(request->dir_name() + "/");
    }
    full_path += file_name;
    uint64_t size = 0;
    if (::rtidb::base::GetSize(full_path, size) < 0) {
        response->set_code(-1);
        response->set_msg("get size failed");
        PDLOG(WARNING, "get size failed. file[%s]", full_path.c_str());
        return;
    }
    if (size != request->size()) {
        response->set_code(-1);
        response->set_msg("check size failed");
        PDLOG(WARNING, "check size failed. file[%s] cur_size[%lu] expect_size[%lu]", 
                        full_path.c_str(), size, request->size());
        return;
    }
    response->set_code(0);
    response->set_msg("ok");
}

void TabletImpl::GetManifest(RpcController* controller,
            const ::rtidb::api::GetManifestRequest* request,
            ::rtidb::api::GetManifestResponse* response,
            Closure* done) {
	brpc::ClosureGuard done_guard(done);
    std::string db_root_path;
    ::rtidb::common::StorageMode mode = ::rtidb::common::kMemory;
    if (request->has_storage_mode()) {
        mode = request->storage_mode();
    }
    bool ok = ChooseDBRootPath(request->tid(), request->pid(), 
            mode, db_root_path);
    if (!ok) {
        response->set_code(138);
        response->set_msg("fail to get db root path");
        PDLOG(WARNING, "fail to get table db root path");
        return;
    }
	std::string db_path = db_root_path + "/" + std::to_string(request->tid()) + "_" + 
                std::to_string(request->pid());
    std::string manifest_file =  db_path + "/snapshot/MANIFEST";
    ::rtidb::api::Manifest manifest;
    int fd = open(manifest_file.c_str(), O_RDONLY);
    if (fd >= 0) {
        google::protobuf::io::FileInputStream fileInput(fd);
        fileInput.SetCloseOnDelete(true);
        if (!google::protobuf::TextFormat::Parse(&fileInput, &manifest)) {
            PDLOG(WARNING, "parse manifest failed");
            response->set_code(-1);
            response->set_msg("parse manifest failed");
            return;
        }
    } else {
        PDLOG(INFO, "[%s] is not exist", manifest_file.c_str());
        manifest.set_offset(0);
    }
    response->set_code(0);
    response->set_msg("ok");
    ::rtidb::api::Manifest* manifest_r = response->mutable_manifest();
    manifest_r->CopyFrom(manifest);
}

int TabletImpl::WriteTableMeta(const std::string& path, const ::rtidb::api::TableMeta* table_meta) {
    if (!::rtidb::base::MkdirRecur(path)) {
        PDLOG(WARNING, "fail to create path %s", path.c_str());
        return -1;
    }
    std::string full_path = path + "/table_meta.txt";
    std::string table_meta_info;
    google::protobuf::TextFormat::PrintToString(*table_meta, &table_meta_info);
    FILE* fd_write = fopen(full_path.c_str(), "w");
    if (fd_write == NULL) {
        PDLOG(WARNING, "fail to open file %s. err[%d: %s]", full_path.c_str(), errno, strerror(errno));
        return -1;
    }
    if (fputs(table_meta_info.c_str(), fd_write) == EOF) {
        PDLOG(WARNING, "write error. path[%s], err[%d: %s]", full_path.c_str(), errno, strerror(errno));
        fclose(fd_write);
        return -1;
    }
    fclose(fd_write);
    return 0;
}

int TabletImpl::UpdateTableMeta(const std::string& path, ::rtidb::api::TableMeta* table_meta, bool for_add_column) {
    std::string full_path = path + "/table_meta.txt";
    int fd = open(full_path.c_str(), O_RDONLY);
    ::rtidb::api::TableMeta old_meta;
    if (fd < 0) {
        PDLOG(WARNING, "[%s] is not exist", "table_meta.txt");
        return 1;
    } else {
        google::protobuf::io::FileInputStream fileInput(fd);
        fileInput.SetCloseOnDelete(true);
        if (!google::protobuf::TextFormat::Parse(&fileInput, &old_meta)) {
            PDLOG(WARNING, "parse table_meta failed");
            return -1;
        }
    }
    // use replicas in LoadRequest
    if (!for_add_column) {
        old_meta.clear_replicas();
        old_meta.MergeFrom(*table_meta);
        table_meta->CopyFrom(old_meta);
    }
    std::string new_name = full_path + "." + ::rtidb::base::GetNowTime();
    rename(full_path.c_str(), new_name.c_str());
    return 0;
}

int TabletImpl::UpdateTableMeta(const std::string& path, ::rtidb::api::TableMeta* table_meta) {
    return UpdateTableMeta(path, table_meta, false);
}
 

int TabletImpl::CreateTableInternal(const ::rtidb::api::TableMeta* table_meta, std::string& msg) {
    std::vector<std::string> endpoints;
    for (int32_t i = 0; i < table_meta->replicas_size(); i++) {
        endpoints.push_back(table_meta->replicas(i));
    }
    uint32_t tid = table_meta->tid();
    uint32_t pid = table_meta->pid();
    std::lock_guard<SpinMutex> spin_lock(spin_mutex_);
    std::shared_ptr<Table> table = GetTableUnLock(tid, pid);
    if (table) {
        PDLOG(WARNING, "table with tid[%u] and pid[%u] exists", tid, pid);
        return -1;
    }
    Table* table_ptr = new MemTable(*table_meta);
    table.reset(table_ptr);
    if (!table->Init()) {
        PDLOG(WARNING, "fail to init table. tid %u, pid %u", table_meta->tid(), table_meta->pid());
        msg.assign("fail to init table");
        return -1;
    }
    std::string db_root_path;
    bool ok = ChooseDBRootPath(tid, pid, table->GetStorageMode(), db_root_path);
    if (!ok) {
        PDLOG(WARNING, "fail to get table db root path");
        msg.assign("fail to get table db root path");
        return -1;
    }
    std::string table_db_path = db_root_path + "/" + std::to_string(table_meta->tid()) +
                "_" + std::to_string(table_meta->pid());
    std::shared_ptr<LogReplicator> replicator;
    if (table->IsLeader()) {
        replicator = std::make_shared<LogReplicator>(table_db_path, 
                                                     endpoints,
                                                     ReplicatorRole::kLeaderNode, 
                                                     table, &follower_);
    } else {
        replicator = std::make_shared<LogReplicator>(table_db_path, 
                                                     std::vector<std::string>(), 
                                                     ReplicatorRole::kFollowerNode,
                                                     table, &follower_);
    }
    if (!replicator) {
        PDLOG(WARNING, "fail to create replicator for table tid %u, pid %u", table_meta->tid(), table_meta->pid());
        msg.assign("fail create replicator for table");
        return -1;
    }
    ok = replicator->Init();
    if (!ok) {
        PDLOG(WARNING, "fail to init replicator for table tid %u, pid %u", table_meta->tid(), table_meta->pid());
        // clean memory
        msg.assign("fail init replicator for table");
        return -1;
    }
    if (!FLAGS_zk_cluster.empty() && table_meta->mode() == ::rtidb::api::TableMode::kTableLeader) {
        replicator->SetLeaderTerm(table_meta->term());
    }
    ::rtidb::storage::Snapshot* snapshot_ptr = 
                new ::rtidb::storage::MemTableSnapshot(table_meta->tid(), table_meta->pid(), replicator->GetLogPart(),
                        db_root_path);

    if (!snapshot_ptr->Init()){
        PDLOG(WARNING, "fail to init snapshot for tid %u, pid %u", table_meta->tid(), table_meta->pid());
        msg.assign("fail to init snapshot");
        return -1;
    }
    std::shared_ptr<Snapshot> snapshot(snapshot_ptr);
    tables_[table_meta->tid()].insert(std::make_pair(table_meta->pid(), table));
    snapshots_[table_meta->tid()].insert(std::make_pair(table_meta->pid(), snapshot));
    replicators_[table_meta->tid()].insert(std::make_pair(table_meta->pid(), replicator));
    return 0;
}

int TabletImpl::CreateDiskTableInternal(const ::rtidb::api::TableMeta* table_meta, bool is_load, std::string& msg) {
    std::vector<std::string> endpoints;
    for (int32_t i = 0; i < table_meta->replicas_size(); i++) {
        endpoints.push_back(table_meta->replicas(i));
    }
    uint32_t tid = table_meta->tid();
    uint32_t pid = table_meta->pid();
    std::string db_root_path;
    bool ok = ChooseDBRootPath(table_meta->tid(), table_meta->pid(), table_meta->storage_mode(), db_root_path);
    if (!ok) {
        PDLOG(WARNING, "fail to get table db root path");
        msg.assign("fail to get table db root path");
        return -1;
    }
    DiskTable* table_ptr = new DiskTable(*table_meta, db_root_path);
    if (is_load) {
        if (!table_ptr->LoadTable()) {
            return -1;
        }
        PDLOG(INFO, "load disk table. tid %u pid %u", tid, pid);
    } else {
        if (!table_ptr->Init()) {
            return -1;
        }
        PDLOG(INFO, "create disk table. tid %u pid %u", tid, pid);
    }
    std::lock_guard<SpinMutex> spin_lock(spin_mutex_);
    std::shared_ptr<Table> table = GetTableUnLock(tid, pid);
    if (table) {
        PDLOG(WARNING, "table with tid[%u] and pid[%u] exists", tid, pid);
        return -1;
    }
    table.reset((Table*)table_ptr);
    tables_[table_meta->tid()].insert(std::make_pair(table_meta->pid(), table));
    ::rtidb::storage::Snapshot* snapshot_ptr = 
        new ::rtidb::storage::DiskTableSnapshot(table_meta->tid(), table_meta->pid(), table_meta->storage_mode(),
                db_root_path);
    if (!snapshot_ptr->Init()) {
        PDLOG(WARNING, "fail to init snapshot for tid %u, pid %u", table_meta->tid(), table_meta->pid());
        msg.assign("fail to init snapshot");
        return -1;
    }
    std::string table_db_path =db_root_path + "/" + std::to_string(table_meta->tid()) + "_" + std::to_string(table_meta->pid());
    std::shared_ptr<LogReplicator> replicator;
    if (table->IsLeader()) {
        replicator = std::make_shared<LogReplicator>(table_db_path, 
                                                     endpoints,
                                                     ReplicatorRole::kLeaderNode, 
                                                     table, &follower_);
    } else {
        replicator = std::make_shared<LogReplicator>(table_db_path, 
                                                     std::vector<std::string>(), 
                                                     ReplicatorRole::kFollowerNode,
                                                     table, &follower_);
    }
    if (!replicator) {
        PDLOG(WARNING, "fail to create replicator for table tid %u, pid %u", table_meta->tid(), table_meta->pid());
        msg.assign("fail create replicator for table");
        return -1;
    }
    ok = replicator->Init();
    if (!ok) {
        PDLOG(WARNING, "fail to init replicator for table tid %u, pid %u", table_meta->tid(), table_meta->pid());
        // clean memory
        msg.assign("fail init replicator for table");
        return -1;
    }
    if (!FLAGS_zk_cluster.empty() && table_meta->mode() == ::rtidb::api::TableMode::kTableLeader) {
        replicator->SetLeaderTerm(table_meta->term());
    }
    std::shared_ptr<Snapshot> snapshot(snapshot_ptr);
    tables_[table_meta->tid()].insert(std::make_pair(table_meta->pid(), table));
    snapshots_[table_meta->tid()].insert(std::make_pair(table_meta->pid(), snapshot));
    replicators_[table_meta->tid()].insert(std::make_pair(table_meta->pid(), replicator));
    return 0;
}

void TabletImpl::DropTable(RpcController* controller,
            const ::rtidb::api::DropTableRequest* request,
            ::rtidb::api::DropTableResponse* response,
            Closure* done) {
    brpc::ClosureGuard done_guard(done);        
    std::shared_ptr<::rtidb::api::TaskInfo> task_ptr;
    if (request->has_task_info() && request->task_info().IsInitialized()) {
        if (AddOPTask(request->task_info(), ::rtidb::api::TaskType::kDropTable, task_ptr) < 0) {
            response->set_code(-1);
            response->set_msg("add task failed");
            return;
        }
    }
    uint32_t tid = request->tid();
    uint32_t pid = request->pid();
    PDLOG(INFO, "drop table. tid[%u] pid[%u]", tid, pid);
    do {
        std::shared_ptr<Table> table = GetTable(tid, pid);
        if (!table) {
            response->set_code(100);
            response->set_msg("table is not exist");
            break;
        } else {
            if (table->GetTableStat() == ::rtidb::storage::kMakingSnapshot) {
                PDLOG(WARNING, "making snapshot task is running now. tid[%u] pid[%u]", tid, pid);
                response->set_code(106);
                response->set_msg("table status is kMakingSnapshot");
                break;
            }
        }
        response->set_code(0);
        response->set_msg("ok");
        task_pool_.AddTask(boost::bind(&TabletImpl::DeleteTableInternal, this, tid, pid, task_ptr));
        return;
    } while (0);
    if (task_ptr) {       
        std::lock_guard<std::mutex> lock(mu_);
        task_ptr->set_status(::rtidb::api::TaskStatus::kFailed);
    }
}

void TabletImpl::GetTaskStatus(RpcController* controller,
        const ::rtidb::api::TaskStatusRequest* request,
        ::rtidb::api::TaskStatusResponse* response,
        Closure* done) {
    brpc::ClosureGuard done_guard(done);
    std::lock_guard<std::mutex> lock(mu_);
    for (const auto& kv : task_map_) {
        for (const auto& task_info : kv.second) {
            ::rtidb::api::TaskInfo* task = response->add_task();
            task->CopyFrom(*task_info);
        }
    }
    response->set_code(0);
    response->set_msg("ok");
}

void TabletImpl::DeleteOPTask(RpcController* controller,
        const ::rtidb::api::DeleteTaskRequest* request,
        ::rtidb::api::GeneralResponse* response,
        Closure* done) {
    brpc::ClosureGuard done_guard(done);
    std::lock_guard<std::mutex> lock(mu_);
    for (int idx = 0; idx < request->op_id_size(); idx++) {
        auto iter = task_map_.find(request->op_id(idx));
        if (iter == task_map_.end()) {
            continue;
        }
        if (!iter->second.empty()) {
            PDLOG(INFO, "delete op task. op_id[%lu] op_type[%s] task_num[%u]", 
                        request->op_id(idx),
                        ::rtidb::api::OPType_Name(iter->second.front()->op_type()).c_str(),
                        iter->second.size());
            iter->second.clear();
        }
        task_map_.erase(iter);
    }
    response->set_code(0);
    response->set_msg("ok");
}

void TabletImpl::ConnectZK(RpcController* controller,
            const ::rtidb::api::ConnectZKRequest* request,
            ::rtidb::api::GeneralResponse* response,
            Closure* done) {
    brpc::ClosureGuard done_guard(done);
    if (zk_client_->Reconnect() && zk_client_->Register()) {
        response->set_code(0);
        response->set_msg("ok");
        PDLOG(INFO, "connect zk ok"); 
        return;
    }
    response->set_code(-1);
    response->set_msg("connect failed");
}

void TabletImpl::DisConnectZK(RpcController* controller,
            const ::rtidb::api::DisConnectZKRequest* request,
            ::rtidb::api::GeneralResponse* response,
            Closure* done) {
    brpc::ClosureGuard done_guard(done);
    zk_client_->CloseZK();
    response->set_code(0);
    response->set_msg("ok");
    PDLOG(INFO, "disconnect zk ok"); 
    return;
}

void TabletImpl::SetConcurrency(RpcController* ctrl,
        const ::rtidb::api::SetConcurrencyRequest* request,
        ::rtidb::api::SetConcurrencyResponse* response,
        Closure* done) {
    brpc::ClosureGuard done_guard(done);
    if (server_ == NULL) {
        response->set_code(-1);
        response->set_msg("server is NULL");
        return;
    }

    if (request->max_concurrency() < 0) {
        response->set_code(135);
        response->set_msg("invalid concurrency " + request->max_concurrency());
        return;
    }

    if (SERVER_CONCURRENCY_KEY.compare(request->key()) == 0) {
        PDLOG(INFO, "update server max concurrency to %d", request->max_concurrency());
        server_->ResetMaxConcurrency(request->max_concurrency());
    }else {
        PDLOG(INFO, "update server api %s max concurrency to %d", request->key().c_str(), request->max_concurrency());
        server_->MaxConcurrencyOf(this, request->key()) = request->max_concurrency();
    }
    response->set_code(0);
    response->set_msg("ok");
}

int TabletImpl::AddOPTask(const ::rtidb::api::TaskInfo& task_info, ::rtidb::api::TaskType task_type,
            std::shared_ptr<::rtidb::api::TaskInfo>& task_ptr) {
    std::lock_guard<std::mutex> lock(mu_);
    if (FindTask(task_info.op_id(), task_info.task_type())) {
        PDLOG(WARNING, "task is running. op_id[%lu] op_type[%s] task_type[%s]", 
                        task_info.op_id(),
                        ::rtidb::api::OPType_Name(task_info.op_type()).c_str(),
                        ::rtidb::api::TaskType_Name(task_info.task_type()).c_str());
        return -1;
    }
    task_ptr.reset(task_info.New());
    task_ptr->CopyFrom(task_info);
    task_ptr->set_status(::rtidb::api::TaskStatus::kDoing);
    auto iter = task_map_.find(task_info.op_id());
    if (iter == task_map_.end()) {
        task_map_.insert(std::make_pair(task_info.op_id(), 
                std::list<std::shared_ptr<::rtidb::api::TaskInfo>>()));
    }
    task_map_[task_info.op_id()].push_back(task_ptr);
    if (task_info.task_type() != task_type) {
        PDLOG(WARNING, "task type is not match. type is[%s]", 
                        ::rtidb::api::TaskType_Name(task_info.task_type()).c_str());
        task_ptr->set_status(::rtidb::api::TaskStatus::kFailed);
        return -1;
    }
    PDLOG(DEBUG, "task status [%s]--------------", ::rtidb::api::TaskStatus_Name(task_ptr->status()).c_str());
    return 0;
}

std::shared_ptr<::rtidb::api::TaskInfo> TabletImpl::FindTask(
        uint64_t op_id, ::rtidb::api::TaskType task_type) {
    auto iter = task_map_.find(op_id);
    if (iter == task_map_.end()) {
        return std::shared_ptr<::rtidb::api::TaskInfo>();
    }
    for (auto& task : iter->second) {
        if (task->op_id() == op_id && task->task_type() == task_type) {
            return task;
        }
    }
    return std::shared_ptr<::rtidb::api::TaskInfo>();
}

int TabletImpl::AddOPMultiTask(const ::rtidb::api::TaskInfo& task_info, 
        ::rtidb::api::TaskType task_type,
        std::shared_ptr<::rtidb::api::TaskInfo>& task_ptr) {
    std::lock_guard<std::mutex> lock(mu_);
    if (FindMultiTask(task_info)) {
        PDLOG(WARNING, "task is running. op_id[%lu] op_type[%s] task_type[%s]", 
                        task_info.op_id(),
                        ::rtidb::api::OPType_Name(task_info.op_type()).c_str(),
                        ::rtidb::api::TaskType_Name(task_info.task_type()).c_str());
        return -1;
    }
    task_ptr.reset(task_info.New());
    task_ptr->CopyFrom(task_info);
    task_ptr->set_status(::rtidb::api::TaskStatus::kDoing);
    auto iter = task_map_.find(task_info.op_id());
    if (iter == task_map_.end()) {
        task_map_.insert(std::make_pair(task_info.op_id(), 
                std::list<std::shared_ptr<::rtidb::api::TaskInfo>>()));
    }
    task_map_[task_info.op_id()].push_back(task_ptr);
    if (task_info.task_type() != task_type) {
        PDLOG(WARNING, "task type is not match. type is[%s]", 
                        ::rtidb::api::TaskType_Name(task_info.task_type()).c_str());
        task_ptr->set_status(::rtidb::api::TaskStatus::kFailed);
        return -1;
    }
    PDLOG(DEBUG, "task status [%s]--------------", ::rtidb::api::TaskStatus_Name(task_ptr->status()).c_str());
    return 0;
}

std::shared_ptr<::rtidb::api::TaskInfo> TabletImpl::FindMultiTask(const ::rtidb::api::TaskInfo& task_info) {
    auto iter = task_map_.find(task_info.op_id());
    if (iter == task_map_.end()) {
        return std::shared_ptr<::rtidb::api::TaskInfo>();
    }
    for (auto& task : iter->second) {
        if (task->op_id() == task_info.op_id() && 
                task->task_type() == task_info.task_type() &&
                task->task_id() == task_info.task_id()) {
            return task;
        }
    }
    return std::shared_ptr<::rtidb::api::TaskInfo>();
}

void TabletImpl::GcTable(uint32_t tid, uint32_t pid, bool execute_once) {
    std::shared_ptr<Table> table = GetTable(tid, pid);
    if (table) {
        int32_t gc_interval = FLAGS_gc_interval;
        if (table->GetStorageMode() != ::rtidb::common::StorageMode::kMemory) {
            gc_interval = FLAGS_disk_gc_interval;
        }
        table->SchedGc();
        if (!execute_once) {
            gc_pool_.DelayTask(gc_interval * 60 * 1000, boost::bind(&TabletImpl::GcTable, this, tid, pid, false));
        }
        return;
    }
}

std::shared_ptr<Snapshot> TabletImpl::GetSnapshot(uint32_t tid, uint32_t pid) {
    std::lock_guard<SpinMutex> spin_lock(spin_mutex_);
    return GetSnapshotUnLock(tid, pid);
}

std::shared_ptr<Snapshot> TabletImpl::GetSnapshotUnLock(uint32_t tid, uint32_t pid) {
    Snapshots::iterator it = snapshots_.find(tid);
    if (it != snapshots_.end()) {
        auto tit = it->second.find(pid);
        if (tit != it->second.end()) {
            return tit->second;
        }
    }
    return std::shared_ptr<Snapshot>();
}

std::shared_ptr<LogReplicator> TabletImpl::GetReplicatorUnLock(uint32_t tid, uint32_t pid) {
    Replicators::iterator it = replicators_.find(tid);
    if (it != replicators_.end()) {
        auto tit = it->second.find(pid);
        if (tit != it->second.end()) {
            return tit->second;
        }
    }
    return std::shared_ptr<LogReplicator>();
}

std::shared_ptr<LogReplicator> TabletImpl::GetReplicator(uint32_t tid, uint32_t pid) {
    std::lock_guard<SpinMutex> spin_lock(spin_mutex_);
    return GetReplicatorUnLock(tid, pid);
}

std::shared_ptr<Table> TabletImpl::GetTable(uint32_t tid, uint32_t pid) {
    std::lock_guard<SpinMutex> spin_lock(spin_mutex_);
    return GetTableUnLock(tid, pid);
}

std::shared_ptr<Table> TabletImpl::GetTableUnLock(uint32_t tid, uint32_t pid) {
    Tables::iterator it = tables_.find(tid);
    if (it != tables_.end()) {
        auto tit = it->second.find(pid);
        if (tit != it->second.end()) {
            return tit->second;
        }
    }
    return std::shared_ptr<Table>();
}

void TabletImpl::ShowMemPool(RpcController* controller,
            const ::rtidb::api::HttpRequest* request,
            ::rtidb::api::HttpResponse* response,
            Closure* done) {
    brpc::ClosureGuard done_guard(done);
#ifdef TCMALLOC_ENABLE
    brpc::Controller* cntl = static_cast<brpc::Controller*>(controller);
    MallocExtension* tcmalloc = MallocExtension::instance();
    std::string stat;
    stat.resize(1024);
    char* buffer = reinterpret_cast<char*>(& (stat[0]));
    tcmalloc->GetStats(buffer, 1024);
    cntl->response_attachment().append("<html><head><title>Mem Stat</title></head><body><pre>");
    cntl->response_attachment().append(stat);
    cntl->response_attachment().append("</pre></body></html>");
#endif
}

void TabletImpl::CheckZkClient() {
    if (!zk_client_->IsConnected()) {
        PDLOG(WARNING, "reconnect zk"); 
        if (zk_client_->Reconnect() && zk_client_->Register()) {
            PDLOG(INFO, "reconnect zk ok"); 
        }
    } else if (!zk_client_->IsRegisted()) {
        PDLOG(WARNING, "registe zk"); 
        if (zk_client_->Register()) {
            PDLOG(INFO, "registe zk ok"); 
        }
    }
    keep_alive_pool_.DelayTask(FLAGS_zk_keep_alive_check_interval, boost::bind(&TabletImpl::CheckZkClient, this));
}

int TabletImpl::CheckDimessionPut(const ::rtidb::api::PutRequest* request,
                                      uint32_t idx_cnt) {
    for (int32_t i = 0; i < request->dimensions_size(); i++) {
        if (idx_cnt <= request->dimensions(i).idx()) {
            PDLOG(WARNING, "invalid put request dimensions, request idx %u is greater than table idx cnt %u", 
                    request->dimensions(i).idx(), idx_cnt);
            return -1;
        }
        if (request->dimensions(i).key().length() <= 0) {
            PDLOG(WARNING, "invalid put request dimension key is empty with idx %u", request->dimensions(i).idx());
            return 1;
        }
    }
    return 0;
}

void TabletImpl::SchedSyncDisk(uint32_t tid, uint32_t pid) {
    std::shared_ptr<LogReplicator> replicator = GetReplicator(tid, pid);
    if (replicator) {
        replicator->SyncToDisk();
        io_pool_.DelayTask(FLAGS_binlog_sync_to_disk_interval, boost::bind(&TabletImpl::SchedSyncDisk, this, tid, pid));
    }
}

void TabletImpl::SchedDelBinlog(uint32_t tid, uint32_t pid) {
    std::shared_ptr<LogReplicator> replicator = GetReplicator(tid, pid);
    if (replicator) {
        replicator->DeleteBinlog();
        task_pool_.DelayTask(FLAGS_binlog_delete_interval, boost::bind(&TabletImpl::SchedDelBinlog, this, tid, pid));
    }
}

bool TabletImpl::ChooseDBRootPath(uint32_t tid, uint32_t pid,
                                  const ::rtidb::common::StorageMode& mode,
                                  std::string& path) {

    std::vector<std::string>& paths = mode_root_paths_[mode];
    if (paths.size() < 1) {
        return false;
    }

    if (paths.size() == 1) {
        path.assign(paths[0]);
        return true;
    }

    std::string key = std::to_string(tid) + std::to_string(pid);
    uint32_t index = ::rtidb::base::hash(key.c_str(), key.size(), SEED) % paths.size();
    path.assign(paths[index]);
    return true;
}


bool TabletImpl::ChooseRecycleBinRootPath(uint32_t tid, uint32_t pid,
                                  const ::rtidb::common::StorageMode& mode,
                                  std::string& path) {
    std::vector<std::string>& paths = mode_recycle_root_paths_[mode];
    if (paths.size() < 1) return false;

    if (paths.size() == 1) {
        path.assign(paths[0]);
        return true;
    }
    std::string key = std::to_string(tid) + std::to_string(pid);
    uint32_t index = ::rtidb::base::hash(key.c_str(), key.size(), SEED) % paths.size();
    path.assign(paths[index]);
    return true;
}

void TabletImpl::DelRecycle(const std::string &path) {
    std::vector<std::string> file_vec;
    ::rtidb::base::GetChildFileName(path, file_vec);
    for(auto file_path : file_vec) {
        std::string file_name = ::rtidb::base::ParseFileNameFromPath(file_path);
        std::vector<std::string> parts;
        int64_t recycle_time;
        int64_t now_time = ::baidu::common::timer::get_micros() / 1000000;
        ::rtidb::base::SplitString(file_name, "_", parts);
        if(parts.size() == 3) {
            recycle_time = ::rtidb::base::ParseTimeToSecond(parts[2], "%Y%m%d%H%M%S");
        } else {
            recycle_time = ::rtidb::base::ParseTimeToSecond(parts[3], "%Y%m%d%H%M%S");
        }
        if (FLAGS_recycle_ttl != 0 && (now_time - recycle_time) > FLAGS_recycle_ttl * 60) {
            PDLOG(INFO, "delete recycle dir %s", file_path.c_str());
            ::rtidb::base::RemoveDirRecursive(file_path);
        }
    }
}

void TabletImpl::SchedDelRecycle() {
    for (auto kv : mode_recycle_root_paths_) {
        for(auto path : kv.second) {
            DelRecycle(path);
        }
    }
    task_pool_.DelayTask(FLAGS_recycle_ttl*60*1000, boost::bind(&TabletImpl::SchedDelRecycle, this));
}

bool TabletImpl::CreateMultiDir(const std::vector<std::string>& dirs) {

    std::vector<std::string>::const_iterator it = dirs.begin();
    for (; it != dirs.end(); ++it) {
        std::string path = *it;
        bool ok = ::rtidb::base::MkdirRecur(path);
        if (!ok) {
            PDLOG(WARNING, "fail to create dir %s", path.c_str());
            return false;
        }
    }
    return true;
}

void TabletImpl::SetMode(RpcController* controller,
        const ::rtidb::api::SetModeRequest* request,
        ::rtidb::api::GeneralResponse* response,
        Closure* done) {
    brpc::ClosureGuard done_guard(done);
    follower_.store(request->follower(), std::memory_order_relaxed);
    std::string mode = request->follower() == true ? "follower" : "normal";
    PDLOG(INFO, "set tablet mode %s", mode.c_str());
    response->set_code(0);
}

void TabletImpl::AlignTable(RpcController* controller,
        const ::rtidb::api::GeneralRequest* request,
        ::rtidb::api::GeneralResponse* response,
        Closure* done) {
    brpc::ClosureGuard done_guard(done);
    std::shared_ptr<Table> table = GetTable(request->tid(), request->pid());
    if (!table) {
        PDLOG(WARNING, "table is not exist. tid %u, pid %u", request->tid(), request->pid());
        response->set_code(100);
        response->set_msg("table is not exist");
        return;
    }
    std::shared_ptr<LogReplicator> replicator = GetReplicator(request->tid(), request->pid());
    if (!replicator) {
        PDLOG(WARNING, "fail to find table tid %u pid %u leader's log replicator", request->tid(),
              request->pid());
        response->set_code(100);
        response->set_msg("table is not exist");
        return;
    }
    // replicator.GetLogPart().Get
}

}
}

<|MERGE_RESOLUTION|>--- conflicted
+++ resolved
@@ -1844,18 +1844,12 @@
         response->set_msg("table is not exist");
         return;
     }
-<<<<<<< HEAD
-    /**
-    if (table->IsLeader()) {
-=======
     if (!follower_.load(std::memory_order_relaxed) && table->IsLeader()) {
->>>>>>> 109a5278
         PDLOG(WARNING, "table is leader. tid %u, pid %u", request->tid(), request->pid());
         response->set_code(102);
         response->set_msg("table is leader");
         return;
     }
-    */
     if (table->GetTableStat() == ::rtidb::storage::kLoading) {
         response->set_code(104);
         response->set_msg("table is loading");
@@ -3659,7 +3653,6 @@
         task_ptr->set_status(::rtidb::api::TaskStatus::kFailed);
         return -1;
     }
-    PDLOG(DEBUG, "task status [%s]--------------", ::rtidb::api::TaskStatus_Name(task_ptr->status()).c_str());
     return 0;
 }
 
