--- conflicted
+++ resolved
@@ -5112,31 +5112,14 @@
                 response->set_msg("table snapshot is not exist");
                 break;
             }
-<<<<<<< HEAD
-        }
-        std::shared_ptr<::rtidb::storage::MemTableSnapshot> memtable_snapshot = std::static_pointer_cast<::rtidb::storage::MemTableSnapshot>(snapshot);
-        task_pool_.AddTask(boost::bind(&TabletImpl::DumpIndexDataInternal, this, table, memtable_snapshot, request->partition_num(), request->column_key(), request->idx(), task_ptr));
-=======
-            replicator = GetReplicatorUnLock(tid, pid);
-            if (!replicator) {
-                PDLOG(
-                    WARNING,
-                    "fail to find table tid %u pid %u leader's log replicator",
-                    tid, pid);
-                response->set_code(
-                    ::rtidb::base::ReturnCode::kReplicatorIsNotExist);
-                response->set_msg("replicator is not exist");
-                break;
-            }
         }
         std::shared_ptr<::rtidb::storage::MemTableSnapshot> memtable_snapshot =
             std::static_pointer_cast<::rtidb::storage::MemTableSnapshot>(
                 snapshot);
         task_pool_.AddTask(
             boost::bind(&TabletImpl::DumpIndexDataInternal, this, table,
-                        memtable_snapshot, replicator, request->partition_num(),
+                        memtable_snapshot, request->partition_num(),
                         request->column_key(), request->idx(), task_ptr));
->>>>>>> 0a1c156f
         response->set_code(::rtidb::base::ReturnCode::kOk);
         response->set_msg("ok");
         PDLOG(INFO, "dump index tid[%u] pid[%u]", tid, pid);
@@ -5145,21 +5128,11 @@
     SetTaskStatus(task_ptr, ::rtidb::api::TaskStatus::kFailed);
 }
 
-<<<<<<< HEAD
-void TabletImpl::DumpIndexDataInternal(std::shared_ptr<::rtidb::storage::Table> table, 
-        std::shared_ptr<::rtidb::storage::MemTableSnapshot> memtable_snapshot, 
-        uint32_t partition_num,
-        ::rtidb::common::ColumnKey& column_key, 
-        uint32_t idx, 
-        std::shared_ptr<::rtidb::api::TaskInfo> task) {
-=======
 void TabletImpl::DumpIndexDataInternal(
     std::shared_ptr<::rtidb::storage::Table> table,
     std::shared_ptr<::rtidb::storage::MemTableSnapshot> memtable_snapshot,
-    std::shared_ptr<::rtidb::replica::LogReplicator> replicator,
     uint32_t partition_num, ::rtidb::common::ColumnKey& column_key,
     uint32_t idx, std::shared_ptr<::rtidb::api::TaskInfo> task) {
->>>>>>> 0a1c156f
     uint32_t tid = table->GetId();
     uint32_t pid = table->GetPid();
     std::string db_root_path;
@@ -5199,15 +5172,7 @@
             new ::rtidb::log::WriteHandle(index_file_name, fd);
         whs.push_back(wh);
     }
-<<<<<<< HEAD
     if (memtable_snapshot->DumpIndexData(table, column_key, idx, whs)) {
-=======
-    ::rtidb::storage::Binlog binlog(replicator->GetLogPart(), binlog_path);
-    uint64_t offset = 0;
-    if (memtable_snapshot->DumpSnapshotIndexData(table, column_key, idx, whs,
-                                                 offset) &&
-        binlog.DumpBinlogIndexData(table, column_key, idx, whs, offset)) {
->>>>>>> 0a1c156f
         PDLOG(INFO, "dump index on table tid[%u] pid[%u] succeed", tid, pid);
         SetTaskStatus(task, ::rtidb::api::kDone);
     } else {
@@ -5357,7 +5322,8 @@
         }
         ::rtidb::api::LogEntry entry;
         entry.ParseFromString(std::string(record.data(), record.size()));
-        if (entry.has_method_type() && entry.method_type() == ::rtidb::api::MethodType::kDelete) {
+        if (entry.has_method_type() &&
+            entry.method_type() == ::rtidb::api::MethodType::kDelete) {
             table->Delete(entry.dimensions(0).key(), entry.dimensions(0).idx());
         } else {
             table->Put(entry);
