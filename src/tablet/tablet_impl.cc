//
// tablet_impl.cc
// Copyright (C) 2017 4paradigm.com
// Author wangtaize 
// Date 2017-04-01
//

#include "tablet/tablet_impl.h"

#include "config.h"
#include <vector>
#include <stdlib.h>
#include <stdio.h>
#include <gflags/gflags.h>
#include <boost/bind.hpp>
#include <boost/lexical_cast.hpp>
#include "rapidjson/writer.h"
#include "rapidjson/stringbuffer.h"
#ifdef TCMALLOC_ENABLE 
#include "gperftools/malloc_extension.h"
#endif
#include "base/codec.h"
#include "base/strings.h"
#include "base/file_util.h"
#include "logging.h"
#include "timer.h"
#include <google/protobuf/text_format.h>
#include <google/protobuf/io/zero_copy_stream_impl.h>

using ::baidu::common::INFO;
using ::baidu::common::WARNING;
using ::baidu::common::DEBUG;
using ::rtidb::storage::Table;
using ::rtidb::storage::DataBlock;

DECLARE_int32(gc_interval);
DECLARE_int32(gc_pool_size);
DECLARE_int32(gc_safe_offset);
DECLARE_int32(statdb_ttl);
DECLARE_uint32(scan_max_bytes_size);
DECLARE_double(mem_release_rate);
DECLARE_string(db_root_path);
DECLARE_bool(enable_statdb);
DECLARE_bool(binlog_notify_on_put);
DECLARE_int32(task_pool_size);
DECLARE_int32(make_snapshot_time);
DECLARE_int32(make_snapshot_check_interval);
DECLARE_uint32(metric_max_record_cnt);
DECLARE_string(recycle_bin_root_path);

// cluster config
DECLARE_string(endpoint);
DECLARE_string(zk_cluster);
DECLARE_string(zk_root_path);
DECLARE_int32(zk_session_timeout);
DECLARE_int32(zk_keep_alive_check_interval);

namespace rtidb {
namespace tablet {

TabletImpl::TabletImpl():tables_(),mu_(), gc_pool_(FLAGS_gc_pool_size),
    metric_(NULL), replicators_(), snapshots_(), zk_client_(NULL),
    keep_alive_pool_(1), task_pool_(FLAGS_task_pool_size){}

TabletImpl::~TabletImpl() {
    if (FLAGS_enable_statdb) {
        tables_.erase(0);
        delete metric_;
    }
}

bool TabletImpl::Init() {
    MutexLock lock(&mu_);
    if (!FLAGS_zk_cluster.empty()) {
        zk_client_ = new ZkClient(FLAGS_zk_cluster, FLAGS_zk_session_timeout,
                FLAGS_endpoint, FLAGS_zk_root_path);
        bool ok = zk_client_->Init();
        if (!ok) {
            LOG(WARNING, "fail to init zookeeper with cluster %s", FLAGS_zk_cluster.c_str());
            return false;
        }
        ok = zk_client_->Register();
        if (!ok) {
            LOG(WARNING, "fail to register tablet with endpoint %s", FLAGS_endpoint.c_str());
            return false;
        }
        LOG(INFO, "tablet with endpoint %s register to zk cluster %s ok", FLAGS_endpoint.c_str(), FLAGS_zk_cluster.c_str());
        keep_alive_pool_.DelayTask(FLAGS_zk_keep_alive_check_interval, boost::bind(&TabletImpl::CheckZkClient, this));
    }else {
        LOG(INFO, "zk cluster disabled");
    }
    bool ok = ::rtidb::base::MkdirRecur(FLAGS_recycle_bin_root_path);
    if (!ok) {
        LOG(WARNING, "fail to create recycle bin path %s", FLAGS_recycle_bin_root_path.c_str());
        return false;
    }
    if (FLAGS_enable_statdb) {
        // Create a dbstat table with tid = 0 and pid = 0
        std::shared_ptr<Table> dbstat = std::make_shared<Table>("dbstat", 0, 0, 8, FLAGS_statdb_ttl);
        dbstat->Init();
        tables_[0].insert(std::make_pair(0, dbstat));
        if (FLAGS_statdb_ttl > 0) {
            gc_pool_.DelayTask(FLAGS_gc_interval * 60 * 1000,
                    boost::bind(&TabletImpl::GcTable, this, 0, 0));
        }
        // For tablet metric
        metric_ = new TabletMetric(dbstat);
        metric_->Init();
    }
    if (FLAGS_make_snapshot_time < 0 || FLAGS_make_snapshot_time > 23) {
        LOG(WARNING, "make_snapshot_time[%d] is illegal.", FLAGS_make_snapshot_time);
        return false;
    }
    task_pool_.DelayTask(FLAGS_make_snapshot_check_interval, boost::bind(&TabletImpl::SchedMakeSnapshot, this));
#ifdef TCMALLOC_ENABLE
    MallocExtension* tcmalloc = MallocExtension::instance();
    tcmalloc->SetMemoryReleaseRate(FLAGS_mem_release_rate);
#endif 
    return true;
}

void TabletImpl::Put(RpcController* controller,
        const ::rtidb::api::PutRequest* request,
        ::rtidb::api::PutResponse* response,
        Closure* done) {
    if (request->tid() < 1) {
        LOG(WARNING, "invalid table tid %ld", request->tid());
        response->set_code(11);
        response->set_msg("invalid table id");
        done->Run();
        return;
    }
    std::shared_ptr<Table> table = GetTable(request->tid(), request->pid());
    if (!table) {
        LOG(WARNING, "fail to find table with tid %ld, pid %ld", request->tid(),
                request->pid());
        response->set_code(10);
        response->set_msg("table not found");
        done->Run();
        return;
    }
    if (!table->IsLeader()) {
        LOG(WARNING, "table with tid %ld, pid %ld is follower and it's readonly ", request->tid(),
                request->pid());
        response->set_code(20);
        response->set_msg("table is follower, and it's readonly");
        done->Run();
        return;
    }
    if (table->GetTableStat() == ::rtidb::storage::kLoading) {
        LOG(WARNING, "table with tid %ld, pid %ld is unavailable now", 
                      request->tid(), request->pid());
        response->set_code(20);
        response->set_msg("table is unavailable now");
        done->Run();
        return;
    }
    uint64_t size = request->value().size();
    table->Put(request->pk(), request->time(), request->value().c_str(),
            request->value().length());
    response->set_code(0);
    LOG(DEBUG, "put key %s ok ts %lld", request->pk().c_str(), request->time());
    bool leader = table->IsLeader();
    std::shared_ptr<LogReplicator> replicator;
    if (leader) {
        do {
            replicator = GetReplicator(request->tid(), request->pid());
            if (!replicator) {
                LOG(WARNING, "fail to find table tid %ld pid %ld leader's log replicator", request->tid(),
                        request->pid());
                break;
            }
            ::rtidb::api::LogEntry entry;
            entry.set_ts(request->time());
            entry.set_pk(request->pk());
            entry.set_value(request->value());
            replicator->AppendEntry(entry);
        } while(false);
    }
    done->Run();
    if (FLAGS_enable_statdb) {
        metric_->IncrThroughput(1, size, 0, 0);
    }
    if (replicator) {
        if (FLAGS_binlog_notify_on_put) {
            replicator->Notify(); 
        }
    }
}

void TabletImpl::BatchGet(RpcController* controller, 
        const ::rtidb::api::BatchGetRequest* request,
        ::rtidb::api::BatchGetResponse* response,
        Closure* done) {
    std::shared_ptr<Table> table = GetTable(request->tid(), request->pid());
    if (!table) {
        LOG(WARNING, "fail to find table with tid %ld, pid %ld", request->tid(), request->pid());
        response->set_code(10);
        response->set_msg("table not found");
        done->Run();
        return;
    }
    if (table->GetTableStat() == ::rtidb::storage::kLoading) {
        LOG(WARNING, "table with tid %ld, pid %ld is unavailable now", 
                      request->tid(), request->pid());
        response->set_code(20);
        response->set_msg("table is unavailable now");
        done->Run();
        return;
    }
    std::vector<std::string> keys;
    for (int32_t i = 0; i < request->keys_size(); i++) {
        keys.push_back(request->keys(i));
    }
    std::map<uint32_t, DataBlock*> datas;
    ::rtidb::storage::Ticket ticket;
    table->BatchGet(keys, datas, ticket);
    uint32_t total_block_size = 0;
    std::map<uint32_t, DataBlock*>::iterator it = datas.begin();
    for (; it != datas.end(); ++it) {
        total_block_size += it->second->size;
    }
    uint32_t total_size = datas.size() * (8+4) + total_block_size;
    std::string* pairs = response->mutable_pairs();
    if (datas.size() <= 0) {
        pairs->resize(0);
    }else {
        pairs->resize(total_size);
    }
    LOG(DEBUG, "batch get count %d", datas.size());
    char* rbuffer = reinterpret_cast<char*>(& ((*pairs)[0]));
    uint32_t offset = 0;
    it = datas.begin();
    for (; it != datas.end(); ++it) {
        LOG(DEBUG, "decode key %lld value %s", it->first, it->second->data);
        ::rtidb::base::Encode((uint64_t)it->first, it->second, rbuffer, offset);
        offset += (4 + 8 + it->second->size);
    }
    response->set_code(0);
    response->set_msg("ok");
    done->Run();
}

inline bool TabletImpl::CheckScanRequest(const rtidb::api::ScanRequest* request) {
    if (request->st() < request->et()) {
        return false;
    }
    return true;
}

inline bool TabletImpl::CheckTableMeta(const rtidb::api::TableMeta* table_meta) {
    if (table_meta->name().size() <= 0) {
        return false;
    }
    if (table_meta->tid() <= 0) {
        return false;
    }
    return true;
}

void TabletImpl::Scan(RpcController* controller,
              const ::rtidb::api::ScanRequest* request,
              ::rtidb::api::ScanResponse* response,
              Closure* done) {

    if (!CheckScanRequest(request)) {
        response->set_code(8);
        response->set_msg("bad scan request");
        done->Run();
        return;
    }

    ::rtidb::api::RpcMetric* metric = response->mutable_metric();
    metric->CopyFrom(request->metric());
    metric->set_rqtime(::baidu::common::timer::get_micros());
    std::shared_ptr<Table> table = GetTable(request->tid(), request->pid());
    if (!table) {
        LOG(WARNING, "fail to find table with tid %ld, pid %ld", request->tid(), request->pid());
        response->set_code(10);
        response->set_msg("table not found");
        done->Run();
        return;
    }
    if (table->GetTableStat() == ::rtidb::storage::kLoading) {
        LOG(WARNING, "table with tid %ld, pid %ld is unavailable now", 
                      request->tid(), request->pid());
        response->set_code(20);
        response->set_msg("table is unavailable now");
        done->Run();
        return;
    }

    metric->set_sctime(::baidu::common::timer::get_micros());
    // Use seek to process scan request
    // the first seek to find the total size to copy
    ::rtidb::storage::Ticket ticket;
    Table::Iterator* it = table->NewIterator(request->pk(), ticket);
    it->Seek(request->st());
    metric->set_sitime(::baidu::common::timer::get_micros());
    std::vector<std::pair<uint64_t, DataBlock*> > tmp;
    uint32_t total_block_size = 0;
    uint64_t end_time = request->et();
    bool remove_duplicated_record = false;
    if (request->has_enable_remove_duplicated_record()) {
        remove_duplicated_record = request->enable_remove_duplicated_record();
    }
    LOG(DEBUG, "scan pk %s st %lld et %lld", request->pk().c_str(), request->st(), end_time);
    uint32_t scount = 0;
    uint64_t last_time = 0;
    while (it->Valid()) {
        scount ++;
        LOG(DEBUG, "scan key %lld value %s", it->GetKey(), it->GetValue()->data);
        if (it->GetKey() <= end_time) {
            break;
        }
        // skip duplicate record 
        if (remove_duplicated_record && scount > 1 && last_time == it->GetKey()) {
            LOG(DEBUG, "filter duplicate record for key %s with ts %lld", request->pk().c_str(), it->GetKey());
            last_time = it->GetKey();
            it->Next();
            continue;
        }
        last_time = it->GetKey();
        tmp.push_back(std::make_pair(it->GetKey(), it->GetValue()));
        total_block_size += it->GetValue()->size;
        it->Next();
        if (request->limit() > 0 && request->limit() <= scount) {
            break;
        }
    }
    delete it;
    metric->set_setime(::baidu::common::timer::get_micros());
    uint32_t total_size = tmp.size() * (8+4) + total_block_size;
    // check reach the max bytes size
    if (total_size > FLAGS_scan_max_bytes_size) {
        response->set_code(31);
        response->set_msg("reache the scan max bytes size " + ::rtidb::base::HumanReadableString(total_size));
        done->Run();
        return;
    }

    std::string* pairs = response->mutable_pairs();
    if (tmp.size() <= 0) {
        pairs->resize(0);
    }else {
        pairs->resize(total_size);
    }

    LOG(DEBUG, "scan count %d", tmp.size());
    char* rbuffer = reinterpret_cast<char*>(& ((*pairs)[0]));
    uint32_t offset = 0;
    std::vector<std::pair<uint64_t, DataBlock*> >::iterator lit = tmp.begin();
    for (; lit != tmp.end(); ++lit) {
        std::pair<uint64_t, DataBlock*>& pair = *lit;
        LOG(DEBUG, "decode key %lld value %s", pair.first, pair.second->data);
        ::rtidb::base::Encode(pair.first, pair.second, rbuffer, offset);
        offset += (4 + 8 + pair.second->size);
    }

    response->set_code(0);
    response->set_count(tmp.size());
    metric->set_sptime(::baidu::common::timer::get_micros()); 
    done->Run();
    if (FLAGS_enable_statdb) {
        metric_->IncrThroughput(0, 0, 1, total_size);
    }
}

void TabletImpl::ChangeRole(RpcController* controller, 
            const ::rtidb::api::ChangeRoleRequest* request,
            ::rtidb::api::ChangeRoleResponse* response,
            Closure* done) {
    uint32_t tid = request->tid();
    uint32_t pid = request->pid();
    bool is_leader = false;
    if (request->mode() == ::rtidb::api::TableMode::kTableLeader) {
        is_leader = true;
    }
    std::vector<std::string> vec;
    for (int idx = 0; idx < request->replicas_size(); idx++) {
        vec.push_back(request->replicas(idx).c_str());
    }
    if (is_leader) {
        if (ChangeToLeader(tid, pid, vec) < 0) {
            response->set_code(-1);
            response->set_msg("table change to leader failed!");
            done->Run();
            return;
        }
        response->set_code(0);
        response->set_msg("ok");
        done->Run();
    } else {
        response->set_code(-1);
        response->set_msg("not support change to follower");
        done->Run();
    }
}

int TabletImpl::ChangeToLeader(uint32_t tid, uint32_t pid, const std::vector<std::string>& replicas) {
    std::shared_ptr<Table> table;
    std::shared_ptr<LogReplicator> replicator;
    {
        MutexLock lock(&mu_);
        table = GetTableUnLock(tid, pid);
        if (!table) {
            LOG(WARNING, "table is not exisit. tid[%u] pid[%u]", tid, pid);
            return -1;
        }
        if (table->IsLeader() || table->GetTableStat() != ::rtidb::storage::kNormal) {
            LOG(WARNING, "table is leader or  state[%u] can not change role. tid[%u] pid[%u]", 
                        table->GetTableStat(), tid, pid);
            return -1;
        }
        replicator = GetReplicatorUnLock(tid, pid);
        if (!replicator) {
            LOG(WARNING,"no replicator for table tid[%u] pid[%u]", tid, pid);
            return -1;
        }
        table->SetLeader(true);
        table->SetReplicas(replicas);
        replicator->SetRole(ReplicatorRole::kLeaderNode);
    }
    for (auto iter = replicas.begin(); iter != replicas.end(); ++iter) {
        if (!replicator->AddReplicateNode(*iter)) {
            LOG(WARNING,"add replicator[%s] for table tid[%u] pid[%u] failed!", 
                        iter->c_str(), tid, pid);
        }
    }
    return 0;
}

void TabletImpl::AddReplica(RpcController* controller, 
            const ::rtidb::api::ReplicaRequest* request,
            ::rtidb::api::AddReplicaResponse* response,
            Closure* done) {
    std::shared_ptr<Table> table = GetTable(request->tid(), request->pid());
    if (!table || !table->IsLeader()) {
        LOG(WARNING, "table not exist or table is not leader tid %ld, pid %ld", request->tid(),
                request->pid());
        response->set_code(-1);
        response->set_msg("table not exist or table is leader");
        done->Run();
        return;
    }
    std::shared_ptr<LogReplicator> replicator = GetReplicator(request->tid(), request->pid());
    if (!replicator) {
        response->set_code(-2);
        response->set_msg("no replicator for table");
        LOG(WARNING,"no replicator for table %d, pid %d", request->tid(), request->pid());
        done->Run();
        return;
    }
    bool ok = replicator->AddReplicateNode(request->endpoint());
    if (ok) {
        response->set_code(0);
        response->set_msg("ok");
        done->Run();
    }else {
        response->set_code(-3);
        LOG(WARNING, "fail to add endpoint for table %d pid %d", request->tid(), request->pid());
        response->set_msg("fail to add endpoint");
        done->Run();
    }  
    table->SetTableStat(::rtidb::storage::kNormal);
}

void TabletImpl::DelReplica(RpcController* controller, 
            const ::rtidb::api::ReplicaRequest* request,
            ::rtidb::api::GeneralResponse* response,
            Closure* done) {
    std::shared_ptr<Table> table = GetTable(request->tid(), request->pid());
    if (!table || !table->IsLeader()) {
        LOG(WARNING, "table not exist or table is not leader tid %ld, pid %ld", request->tid(),
                request->pid());
        response->set_code(-1);
        response->set_msg("table not exist or table is leader");
        done->Run();
        return;
    }
    std::shared_ptr<LogReplicator> replicator = GetReplicator(request->tid(), request->pid());
    if (!replicator) {
        response->set_code(-2);
        response->set_msg("no replicator for table");
        LOG(WARNING,"no replicator for table %d, pid %d", request->tid(), request->pid());
        done->Run();
        return;
    }
    bool ok = replicator->DelReplicateNode(request->endpoint());
    if (ok) {
        response->set_code(0);
        response->set_msg("ok");
        done->Run();
    } else {
        response->set_code(-3);
        LOG(WARNING, "fail to del endpoint for table %d pid %d", request->tid(), request->pid());
        response->set_msg("fail to del endpoint");
        done->Run();
    }  
}

void TabletImpl::AppendEntries(RpcController* controller,
        const ::rtidb::api::AppendEntriesRequest* request,
        ::rtidb::api::AppendEntriesResponse* response,
        Closure* done) {
    std::shared_ptr<Table> table = GetTable(request->tid(), request->pid());
    if (!table || table->IsLeader()) {
        LOG(WARNING, "table not exist or table is leader tid %d, pid %d", request->tid(),
                request->pid());
        response->set_code(-1);
        response->set_msg("table not exist or table is leader");
        done->Run();
        return;
    }
    if (table->GetTableStat() == ::rtidb::storage::kLoading) {
        response->set_code(-1);
        response->set_msg("table is loading now");
        LOG(WARNING, "table is loading now. tid %ld, pid %ld", request->tid(), request->pid());
        done->Run();
        return;
    }    
    std::shared_ptr<LogReplicator> replicator = GetReplicator(request->tid(), request->pid());
    if (!replicator) {
        response->set_code(-2);
        response->set_msg("no replicator for table");
        done->Run();
        return;
    }
    bool ok = replicator->AppendEntries(request, response);
    if (!ok) {
        response->set_code(-1);
        response->set_msg("fail to append entries to replicator");
        done->Run();
    }else {
        response->set_code(0);
        response->set_msg("ok");
        done->Run();
    }
}

void TabletImpl::GetTableStatus(RpcController* controller,
            const ::rtidb::api::GetTableStatusRequest* request,
            ::rtidb::api::GetTableStatusResponse* response,
            Closure* done) {

    MutexLock lock(&mu_);
    Tables::iterator it = tables_.begin();
    for (; it != tables_.end(); ++it) {
        auto pit = it->second.begin();
        for (; pit != it->second.end(); ++pit) {
            std::shared_ptr<Table> table = pit->second;
            ::rtidb::api::TableStatus* status = response->add_all_table_status();
            status->set_mode(::rtidb::api::TableMode::kTableFollower);
            if (table->IsLeader()) {
                status->set_mode(::rtidb::api::TableMode::kTableLeader);
            }
            status->set_tid(table->GetId());
            status->set_pid(table->GetPid());
            status->set_ttl(table->GetTTL());
            if (::rtidb::api::TableState_IsValid(table->GetTableStat())) {
                status->set_state(::rtidb::api::TableState(table->GetTableStat()));
            }
            std::shared_ptr<LogReplicator> replicator = GetReplicatorUnLock(table->GetId(), table->GetPid());
            if (replicator) {
                status->set_offset(replicator->GetOffset());
            }
        }
    }
    response->set_code(0);
    done->Run();
}


bool TabletImpl::ApplyLogToTable(uint32_t tid, uint32_t pid, const ::rtidb::api::LogEntry& log) {
    std::shared_ptr<Table> table = GetTable(tid, pid);
    if (!table) {
        LOG(WARNING, "table with tid %ld and pid %ld does not exist", tid, pid);
        return false; 
    }
    table->Put(log.pk(), log.ts(), log.value().c_str(), log.value().size());
    return true;
}

void TabletImpl::MakeSnapshotInternal(uint32_t tid, uint32_t pid) {
    std::shared_ptr<Table> table;
    std::shared_ptr<Snapshot> snapshot;
    {
        MutexLock lock(&mu_);
        table = GetTableUnLock(tid, pid);
        if (!table) {
            LOG(WARNING, "table is not exisit. tid[%u] pid[%u]", tid, pid);
            return;
        }
        if (table->GetTableStat() != ::rtidb::storage::kNormal) {
            LOG(WARNING, "table state is %d, cannot make snapshot. %ld, pid %ld", 
                         table->GetTableStat(), tid, pid);
            return;
        }    
        snapshot = GetSnapshotUnLock(tid, pid);
        if (!snapshot) {
            LOG(WARNING, "snapshot is not exisit. tid[%u] pid[%u]", tid, pid);
            return;
        }
        table->SetTableStat(::rtidb::storage::kMakingSnapshot);
    }    
    uint64_t offset = 0;
    if (snapshot->MakeSnapshot(table, offset) == 0) {
        std::shared_ptr<LogReplicator> replicator = GetReplicator(tid, pid);
        if (replicator) {
            replicator->SetSnapshotLogPartIndex(offset);
        }    
    }
    {
        MutexLock lock(&mu_);
        table->SetTableStat(::rtidb::storage::kNormal);
    }
}

void TabletImpl::MakeSnapshot(RpcController* controller,
            const ::rtidb::api::GeneralRequest* request,
            ::rtidb::api::GeneralResponse* response,
            Closure* done) {
    uint32_t tid = request->tid();        
    uint32_t pid = request->pid();        
    std::shared_ptr<Snapshot> snapshot = GetSnapshot(tid, pid);
    if (!snapshot) {
        response->set_code(-1);
        response->set_msg("snapshot is not exisit!");
        LOG(WARNING, "snapshot is not exisit! tid[%u] pid[%u]", tid, pid);
        done->Run();
        return;
    }
    std::shared_ptr<Table> table = GetTable(request->tid(), request->pid());
    if (!table) {
        LOG(WARNING, "fail to find table with tid %ld, pid %ld", tid, pid);
        response->set_code(-1);
        response->set_msg("table not found");
        done->Run();
        return;
    }
    if (table->GetTableStat() != ::rtidb::storage::kNormal) {
        response->set_code(-1);
        response->set_msg("table status is not normal");
        LOG(WARNING, "table state is %d, cannot make snapshot. %ld, pid %ld", 
                     table->GetTableStat(), tid, pid);
        done->Run();
        return;
    }    
    response->set_code(0);
    response->set_msg("ok");
    done->Run();
    task_pool_.AddTask(boost::bind(&TabletImpl::MakeSnapshotInternal, this, tid, pid));
}

void TabletImpl::SchedMakeSnapshot() {
    int now_hour = ::rtidb::base::GetNowHour();
    if (now_hour != FLAGS_make_snapshot_time) {
        task_pool_.DelayTask(FLAGS_make_snapshot_check_interval, boost::bind(&TabletImpl::SchedMakeSnapshot, this));
        return;
    }
    std::vector<std::pair<uint32_t, uint32_t> > table_set;
    {
        MutexLock lock(&mu_);
        for (auto iter = tables_.begin(); iter != tables_.end(); ++iter) {
            for (auto inner = iter->second.begin(); inner != iter->second.end(); ++ inner) {
                if (iter->first == 0 && inner->first == 0) {
                    continue;
                }
                table_set.push_back(std::make_pair(iter->first, inner->first));
            }
        }
    }
    for (auto iter = table_set.begin(); iter != table_set.end(); ++iter) {
        LOG(INFO, "start make snapshot tid[%u] pid[%u]", iter->first, iter->second);
        MakeSnapshotInternal(iter->first, iter->second);
    }
    // delay task one hour later avoid execute  more than one time
    task_pool_.DelayTask(FLAGS_make_snapshot_check_interval + 60 * 60 * 1000, boost::bind(&TabletImpl::SchedMakeSnapshot, this));
}

void TabletImpl::PauseSnapshot(RpcController* controller,
            const ::rtidb::api::GeneralRequest* request,
            ::rtidb::api::GeneralResponse* response,
            Closure* done) {
    std::shared_ptr<Table> table = GetTable(request->tid(), request->pid());
    if (!table) {
        LOG(WARNING, "table not exist. tid %ld, pid %ld", request->tid(), request->pid());
        response->set_code(-1);
        response->set_msg("table not exist");
        done->Run();
        return;
    }
	{
        MutexLock lock(&mu_);
		if (table->GetTableStat() != ::rtidb::storage::kNormal) {
			LOG(WARNING, "table status is [%u], cann't pause. tid[%u] pid[%u]", 
					table->GetTableStat(), request->tid(), request->pid());
			response->set_code(-2);
			response->set_msg("table status is not kNormal");
			done->Run();
			return;
		}
		table->SetTableStat(::rtidb::storage::kSnapshotPaused);
		LOG(INFO, "table status has set[%u]. tid[%u] pid[%u]", 
				   table->GetTableStat(), request->tid(), request->pid());
	}
    response->set_code(0);
    response->set_msg("ok");
    done->Run();
}

void TabletImpl::RecoverSnapshot(RpcController* controller,
            const ::rtidb::api::GeneralRequest* request,
            ::rtidb::api::GeneralResponse* response,
            Closure* done) {
    std::shared_ptr<Table> table = GetTable(request->tid(), request->pid());
    if (!table) {
        LOG(WARNING, "table not exist tid %ld, pid %ld", request->tid(), request->pid());
        response->set_code(-1);
        response->set_msg("table not exist");
        done->Run();
        return;
    }
	{
        MutexLock lock(&mu_);
		if (table->GetTableStat() != ::rtidb::storage::kSnapshotPaused) {
			LOG(WARNING, "table status is [%u], cann't recover. tid[%u] pid[%u]", 
					table->GetTableStat(), request->tid(), request->pid());
			response->set_code(-1);
			response->set_msg("table status is not kSnapshotPaused");
			done->Run();
			return;
		}
		table->SetTableStat(::rtidb::storage::kNormal);
		LOG(INFO, "table status has set[%u]. tid[%u] pid[%u]", 
				   table->GetTableStat(), request->tid(), request->pid());
	}
    response->set_code(0);
    response->set_msg("ok");
    done->Run();
}

void TabletImpl::LoadTable(RpcController* controller,
            const ::rtidb::api::LoadTableRequest* request,
            ::rtidb::api::GeneralResponse* response,
            Closure* done) {
    ::rtidb::api::TableMeta table_meta;
    table_meta.CopyFrom(request->table_meta());
    if (!CheckTableMeta(&table_meta)) {
        response->set_code(8);
        response->set_msg("table name is empty");
        done->Run();
        return;
    }
<<<<<<< HEAD
    uint32_t tid = table_meta.tid();
    uint32_t pid = table_meta.pid();

=======
    uint32_t tid = request->tid();
    uint32_t pid = request->pid();
    uint64_t ttl = request->ttl();
    std::string name = request->name();
    uint32_t seg_cnt = 8;
    if (request->seg_cnt() > 0) {
        seg_cnt = request->seg_cnt();
    }
    std::string db_path = FLAGS_db_root_path + "/" + boost::lexical_cast<std::string>(tid) + 
        "_" + boost::lexical_cast<std::string>(pid);
    if (!::rtidb::base::IsExists(db_path)) {
        LOG(WARNING, "no db data for table tid %u, pid %u", tid, pid);
        response->set_code(-1);
        response->set_msg("no db data for table");
        done->Run();
        return;
    }
>>>>>>> 8d1acce6
    {
        MutexLock lock(&mu_);
        std::shared_ptr<Table> table = GetTableUnLock(tid, pid);
        if (!table) {
            std::string table_db_path = FLAGS_db_root_path + "/" + boost::lexical_cast<std::string>(tid) +
                        "_" + boost::lexical_cast<std::string>(pid);
            
            UpdateTableMeta(table_db_path, &table_meta);
            if (WriteTableMeta(table_db_path, &table_meta) < 0) {
                LOG(WARNING, "write table_meta failed. tid[%lu] pid[%lu]", tid, pid);
                response->set_code(-1);
                response->set_msg("write table_meta failed");
                done->Run();
                return;
            }
            std::string msg;
            if (CreateTableInternal(&table_meta, msg) < 0) {
                response->set_code(-1);
                response->set_msg(msg.c_str());
                done->Run();
                return;
            }
        } else {
            response->set_code(1);
            response->set_msg("table with tid and pid exists");
            done->Run();
            return;
        }
    }
    done->Run();
    uint64_t ttl = table_meta.ttl();
    std::string name = table_meta.name();
    uint32_t seg_cnt = 8;
    if (table_meta.seg_cnt() > 0) {
        seg_cnt = table_meta.seg_cnt();
    }
    LOG(INFO, "create table with id %d pid %d name %s seg_cnt %d ttl %llu", tid, 
            pid, name.c_str(), seg_cnt, ttl);
    
    // load snapshot data
    std::shared_ptr<Table> table = GetTable(tid, pid);        
    if (!table) {
        LOG(WARNING, "table with tid %ld and pid %ld does not exist", tid, pid);
        return; 
    }
    std::shared_ptr<Snapshot> snapshot = GetSnapshot(tid, pid);
    if (!snapshot) {
        LOG(WARNING, "snapshot with tid %ld and pid %ld does not exist", tid, pid);
        return; 
    }
    std::shared_ptr<LogReplicator> replicator = GetReplicator(tid, pid);
    if (!replicator) {
        LOG(WARNING, "replicator with tid %ld and pid %ld does not exist", tid, pid);
        return;
    }
    uint64_t latest_offset = 0;
    bool ok = snapshot->Recover(table, latest_offset);
    if (ok) {
        table->SetTableStat(::rtidb::storage::kNormal);
        replicator->SetOffset(latest_offset);
        replicator->SetSnapshotLogPartIndex(snapshot->GetOffset());
        replicator->MatchLogOffset();
        table->SchedGc();
        if (ttl > 0) {
            gc_pool_.DelayTask(FLAGS_gc_interval * 60 * 1000, boost::bind(&TabletImpl::GcTable, this, tid, pid));
            LOG(INFO, "table %s with tid %ld pid %ld enable ttl %ld", name.c_str(), tid, pid, ttl);
        }
    }else {
       DeleteTableInternal(tid, pid);
    }
}

int32_t TabletImpl::DeleteTableInternal(uint32_t tid, uint32_t pid) {
    std::shared_ptr<Table> table = GetTable(tid, pid);
    if (!table) {
        return -1;
    }
    std::shared_ptr<LogReplicator> replicator = GetReplicator(tid, pid);
    // do block other requests
    {
        MutexLock lock(&mu_);
        tables_[tid].erase(pid);
        replicators_[tid].erase(pid);
        snapshots_[tid].erase(pid);
    }

    if (replicator) {
        replicator->Stop();
        LOG(INFO, "drop replicator for tid %d, pid %d", tid, pid);
    }

    std::string source_path = FLAGS_db_root_path + "/" + boost::lexical_cast<std::string>(tid) + "_" +
        boost::lexical_cast<std::string>(pid);

    if (!::rtidb::base::IsExists(source_path)) {
        return 0;
    }

    std::string recycle_path = FLAGS_recycle_bin_root_path + "/" + boost::lexical_cast<std::string>(tid) + 
        "_" + boost::lexical_cast<std::string>(pid) + "_" + ::rtidb::base::GetNowTime();
    ::rtidb::base::Rename(source_path, recycle_path);
    return 0;
}

void TabletImpl::CreateTable(RpcController* controller,
            const ::rtidb::api::CreateTableRequest* request,
            ::rtidb::api::CreateTableResponse* response,
            Closure* done) {
    const ::rtidb::api::TableMeta* table_meta = &request->table_meta();
    if (!CheckTableMeta(table_meta)) {
        response->set_code(8);
        response->set_msg("table name is empty");
        done->Run();
        return;
    }
    uint32_t tid = table_meta->tid();
    uint32_t pid = table_meta->pid();
    uint64_t ttl = table_meta->ttl();
    std::string name = table_meta->name();
    uint32_t seg_cnt = 8;
    if (table_meta->seg_cnt() > 0) {
        seg_cnt = table_meta->seg_cnt();
    }
    // Note after create , request and response is unavaliable
    {
        MutexLock lock(&mu_);
        std::shared_ptr<Table> table = GetTableUnLock(tid, pid);
        std::shared_ptr<Snapshot> snapshot = GetSnapshotUnLock(tid, pid);
        if (table || snapshot) {
            if (table) {
                LOG(WARNING, "table with tid[%u] and pid[%u] exists", tid, pid);
            }
            if (snapshot) {
                LOG(WARNING, "snapshot with tid[%u] and pid[%u] exists", tid, pid);
            }
            response->set_code(1);
            response->set_msg("table with tid and pid exists");
            done->Run();
            return;
        }       
    	std::string table_db_path = FLAGS_db_root_path + "/" + boost::lexical_cast<std::string>(tid) +
                        "_" + boost::lexical_cast<std::string>(pid);
		if (WriteTableMeta(table_db_path, table_meta) < 0) {
        	LOG(WARNING, "write table_meta failed. tid[%lu] pid[%lu]", tid, pid);
            response->set_code(-1);
            response->set_msg("write table_meta failed");
            done->Run();
            return;
		}
        std::string msg;
        if (CreateTableInternal(table_meta, msg) < 0) {
            response->set_code(-1);
            response->set_msg(msg.c_str());
            done->Run();
            return;
        }
    }
    response->set_code(0);
    response->set_msg("ok");
    done->Run();
    std::shared_ptr<Table> table = GetTable(tid, pid);        
    if (!table) {
        LOG(WARNING, "table with tid %ld and pid %ld does not exist", tid, pid);
        return; 
    }
    std::shared_ptr<LogReplicator> replicator = GetReplicator(tid, pid);
    if (!replicator) {
        LOG(WARNING, "replicator with tid %ld and pid %ld does not exist", tid, pid);
        return;
    }
    table->SetTableStat(::rtidb::storage::kNormal);
    replicator->MatchLogOffset();
    LOG(INFO, "create table with id %d pid %d name %s seg_cnt %d ttl %llu", tid, 
            pid, name.c_str(), seg_cnt, ttl);
    if (ttl > 0) {
        gc_pool_.DelayTask(FLAGS_gc_interval * 60 * 1000, boost::bind(&TabletImpl::GcTable, this, tid, pid));
        LOG(INFO, "table %s with tid %ld pid %ld enable ttl %llu", name.c_str(), tid, pid, ttl);
    }
}

int TabletImpl::WriteTableMeta(const std::string& path, const ::rtidb::api::TableMeta* table_meta) {
	if (!::rtidb::base::MkdirRecur(path)) {
        LOG(WARNING, "fail to create path %s", path.c_str());
        return -1;
    }
	std::string full_path = path + "/table_meta.txt";
	std::string table_meta_info;
    google::protobuf::TextFormat::PrintToString(*table_meta, &table_meta_info);
    FILE* fd_write = fopen(full_path.c_str(), "w");
    if (fd_write == NULL) {
        LOG(WARNING, "fail to open file %s. err[%d: %s]", full_path.c_str(), errno, strerror(errno));
        return -1;
    }
	if (fputs(table_meta_info.c_str(), fd_write) == EOF) {
        LOG(WARNING, "write error. path[%s], err[%d: %s]", full_path.c_str(), errno, strerror(errno));
		fclose(fd_write);
		return -1;
    }
	fclose(fd_write);
	return 0;
}

int TabletImpl::UpdateTableMeta(const std::string& path, ::rtidb::api::TableMeta* table_meta) {
	std::string full_path = path + "/table_meta.txt";
    int fd = open(full_path.c_str(), O_RDONLY);
	::rtidb::api::TableMeta old_meta;
    if (fd < 0) {
        LOG(WARNING, "[%s] is not exisit", "table_meta.txt");
        return 1;
    } else {
        google::protobuf::io::FileInputStream fileInput(fd);
        fileInput.SetCloseOnDelete(true);
        if (!google::protobuf::TextFormat::Parse(&fileInput, &old_meta)) {
            LOG(WARNING, "parse table_meta failed");
            return -1;
        }
    }
	// use replicas in LoadRequest
	old_meta.clear_replicas();
	old_meta.MergeFrom(*table_meta);
	table_meta->CopyFrom(old_meta);
	std::string new_name = full_path + "." + ::rtidb::base::GetNowTime();
	rename(full_path.c_str(), new_name.c_str());
    return 0;
}

int TabletImpl::CreateTableInternal(const ::rtidb::api::TableMeta* table_meta, std::string& msg) {
    mu_.AssertHeld();
    uint32_t seg_cnt = 8;
    std::string name = table_meta->name();
    if (table_meta->seg_cnt() > 0) {
        seg_cnt = table_meta->seg_cnt();
    }
    bool is_leader = false;
    if (table_meta->mode() == ::rtidb::api::TableMode::kTableLeader) {
        is_leader = true;
    }
    std::vector<std::string> endpoints;
    for (int32_t i = 0; i < table_meta->replicas_size(); i++) {
        endpoints.push_back(table_meta->replicas(i));
    }
    std::shared_ptr<Table> table = std::make_shared<Table>(table_meta->name(), table_meta->tid(),
                             table_meta->pid(), seg_cnt, 
                             table_meta->ttl(), is_leader,
                             endpoints, table_meta->wal());
    table->Init();
    table->SetGcSafeOffset(FLAGS_gc_safe_offset);
    // for tables_ 
    table->SetTerm(table_meta->term());
    std::string table_db_path = FLAGS_db_root_path + "/" + boost::lexical_cast<std::string>(table_meta->tid()) +
                "_" + boost::lexical_cast<std::string>(table_meta->pid());
    std::shared_ptr<LogReplicator> replicator;
    if (table->IsLeader() && table->GetWal()) {
        replicator = std::make_shared<LogReplicator>(table_db_path, table->GetReplicas(), ReplicatorRole::kLeaderNode, table);
    } else if(table->GetWal()) {
        replicator = std::make_shared<LogReplicator>(table_db_path, std::vector<std::string>(), ReplicatorRole::kFollowerNode, table);
    }
    if (!replicator) {
        LOG(WARNING, "fail to create replicator for table tid %ld, pid %ld", table_meta->tid(), table_meta->pid());
        msg.assign("fail create replicator for table");
        return -1;
    }
    bool ok = replicator->Init();
    if (!ok) {
        LOG(WARNING, "fail to init replicator for table tid %ld, pid %ld", table_meta->tid(), table_meta->pid());
        // clean memory
        msg.assign("fail init replicator for table");
        return -1;
    }
    std::shared_ptr<Snapshot> snapshot = std::make_shared<Snapshot>(table_meta->tid(), table_meta->pid(), replicator->GetLogPart());
    ok = snapshot->Init();
    if (!ok) {
        LOG(WARNING, "fail to init snapshot for tid %d, pid %d", table_meta->tid(), table_meta->pid());
        msg.assign("fail to init snapshot");
        return -1;

    }
    tables_[table_meta->tid()].insert(std::make_pair(table_meta->pid(), table));
    snapshots_[table_meta->tid()].insert(std::make_pair(table_meta->pid(), snapshot));
    replicators_[table_meta->tid()].insert(std::make_pair(table_meta->pid(), replicator));
    return 0;
}

void TabletImpl::DropTable(RpcController* controller,
            const ::rtidb::api::DropTableRequest* request,
            ::rtidb::api::DropTableResponse* response,
            Closure* done) {
    uint32_t tid = request->tid();
    uint32_t pid = request->pid();
    std::shared_ptr<Table> table = GetTable(tid, pid);
    if (!table) {
        response->set_code(-1);
        response->set_msg("table dose not exists");
        done->Run();
        return;
    }
    if (table->GetTableStat() == ::rtidb::storage::kMakingSnapshot) {
        LOG(WARNING, "making snapshot task is running now. tid[%u] pid[%u]", tid, pid);
        response->set_code(-1);
        response->set_msg("table is making snapshot");
        done->Run();
        return;
    }
    response->set_code(0);
    response->set_msg("ok");
    done->Run();
    DeleteTableInternal(tid, pid);
}

void TabletImpl::GcTable(uint32_t tid, uint32_t pid) {
    std::shared_ptr<Table> table = GetTable(tid, pid);
    if (!table) {
        return;
    }
    table->SchedGc();
    gc_pool_.DelayTask(FLAGS_gc_interval * 60 * 1000, boost::bind(&TabletImpl::GcTable, this, tid, pid));
}

std::shared_ptr<Snapshot> TabletImpl::GetSnapshot(uint32_t tid, uint32_t pid) {
    MutexLock lock(&mu_);
    return GetSnapshotUnLock(tid, pid);
}

std::shared_ptr<Snapshot> TabletImpl::GetSnapshotUnLock(uint32_t tid, uint32_t pid) {
    mu_.AssertHeld();
    Snapshots::iterator it = snapshots_.find(tid);
    if (it != snapshots_.end()) {
        auto tit = it->second.find(pid);
        if (tit != it->second.end()) {
            return tit->second;
        }
    }
    return std::shared_ptr<Snapshot>();
}

std::shared_ptr<LogReplicator> TabletImpl::GetReplicatorUnLock(uint32_t tid, uint32_t pid) {
    mu_.AssertHeld();
    Replicators::iterator it = replicators_.find(tid);
    if (it != replicators_.end()) {
        auto tit = it->second.find(pid);
        if (tit != it->second.end()) {
            return tit->second;
        }
    }
    return std::shared_ptr<LogReplicator>();
}

std::shared_ptr<LogReplicator> TabletImpl::GetReplicator(uint32_t tid, uint32_t pid) {
    MutexLock lock(&mu_);
    return GetReplicatorUnLock(tid, pid);
}

std::shared_ptr<Table> TabletImpl::GetTable(uint32_t tid, uint32_t pid) {
    MutexLock lock(&mu_);
    return GetTableUnLock(tid, pid);
}

std::shared_ptr<Table> TabletImpl::GetTableUnLock(uint32_t tid, uint32_t pid) {
    mu_.AssertHeld();
    Tables::iterator it = tables_.find(tid);
    if (it != tables_.end()) {
        auto tit = it->second.find(pid);
        if (tit != it->second.end()) {
            return tit->second;
        }
    }
    return std::shared_ptr<Table>();
}


// http action
bool TabletImpl::WebService(const sofa::pbrpc::HTTPRequest& request,
        sofa::pbrpc::HTTPResponse& response) {
    const std::string& path = request.path; 
    if (path == "/tablet/show") {
       ShowTables(request, response); 
    }else if (path == "/tablet/metric") {
       ShowMetric(request, response);
    }else if (path == "/tablet/memory") {
       ShowMemPool(request, response);
    }
    return true;
}

void TabletImpl::ShowTables(const sofa::pbrpc::HTTPRequest& request,
        sofa::pbrpc::HTTPResponse& response) {

    std::vector<std::shared_ptr<Table> > tmp_tables;
    {
        MutexLock lock(&mu_);
        Tables::iterator it = tables_.begin();
        for (; it != tables_.end(); ++it) {
            auto tit = it->second.begin();
            for (; tit != it->second.end(); ++tit) {
                tmp_tables.push_back(tit->second);
            }
        }
    }

    ::rapidjson::StringBuffer sb;
    ::rapidjson::Writer<::rapidjson::StringBuffer> writer(sb);
    writer.StartObject();
    writer.Key("tables");
    writer.StartArray();
    for (size_t i = 0; i < tmp_tables.size(); i++) {
        std::shared_ptr<Table> table = tmp_tables[i];
        writer.StartObject();
        writer.Key("name");
        writer.String(table->GetName().c_str());
        writer.Key("tid");
        writer.Uint(table->GetId());
        writer.Key("pid");
        writer.Uint(table->GetPid());
        std::shared_ptr<LogReplicator> replicator = GetReplicator(table->GetId(), table->GetPid());
        if (replicator) {
            writer.Key("log_offset");
            writer.Uint(replicator->GetLogOffset());
        }
        writer.Key("seg_cnt");
        writer.Uint(table->GetSegCnt());
        uint64_t total = 0;
        uint64_t* stat = NULL;
        uint32_t size = 0;
        table->GetDataCnt(&stat, &size);
        if (stat != NULL) {
            writer.Key("data_cnt_stat");
            writer.StartObject();
            writer.Key("stat");
            writer.StartArray();
            for (size_t k = 0; k < size; k++) {
                writer.Uint(stat[k]);
                total += stat[k];
            }
            writer.EndArray();
            writer.Key("total");
            writer.Uint(total);
            writer.EndObject();
            delete stat;
        }
        writer.EndObject();
    }
    writer.EndArray();
    writer.EndObject();
    response.content->Append(sb.GetString());
}

void TabletImpl::ShowMetric(const sofa::pbrpc::HTTPRequest& request,
                            sofa::pbrpc::HTTPResponse& response) {
    const std::string key = "key";
    ::rapidjson::StringBuffer sb;
    ::rapidjson::Writer<::rapidjson::StringBuffer> writer(sb);
    writer.StartObject();
    writer.Key("datapoints");
    writer.StartArray();

    std::map<const std::string, std::string>::const_iterator qit = request.query_params->find(key);
    if (qit == request.query_params->end()) {
        writer.EndArray();
        writer.EndObject();
        response.content->Append(sb.GetString());
        return;
    }

    const std::string& pk = qit->second;;
    std::shared_ptr<Table> stat = GetTable(0, 0);
    if (!stat) {
        writer.EndArray();
        writer.EndObject();
        response.content->Append(sb.GetString());
        return;
    }

    ::rtidb::storage::Ticket ticket;
    Table::Iterator* it = stat->NewIterator(pk, ticket);
    it->SeekToFirst();
    uint32_t read_cnt = 0;
    while (it->Valid() && read_cnt < FLAGS_metric_max_record_cnt) {
        writer.StartArray();
        uint32_t val = 0;
        memcpy(static_cast<void*>(&val), it->GetValue()->data, 4);
        writer.Uint(val);
        writer.Uint(it->GetKey());
        writer.EndArray();
        it->Next();
        read_cnt++;
    }
    writer.EndArray();
    writer.EndObject();
    response.content->Append(sb.GetString());
}

void TabletImpl::ShowMemPool(const sofa::pbrpc::HTTPRequest& request,
    sofa::pbrpc::HTTPResponse& response) {
#ifdef TCMALLOC_ENABLE
    MallocExtension* tcmalloc = MallocExtension::instance();
    std::string stat;
    stat.resize(1024);
    char* buffer = reinterpret_cast<char*>(& (stat[0]));
    tcmalloc->GetStats(buffer, 1024);
    response.content->Append("<html><head><title>Mem Stat</title></head><body><pre>");
    response.content->Append(stat);
    response.content->Append("</pre></body></html>");
#endif
}

void TabletImpl::CheckZkClient() {
    if (!zk_client_->IsConnected()) {
        bool ok = zk_client_->Reconnect();
        if (ok) {
            zk_client_->Register();
        }
    }
    keep_alive_pool_.DelayTask(FLAGS_zk_keep_alive_check_interval, boost::bind(&TabletImpl::CheckZkClient, this));

}

}
}


<|MERGE_RESOLUTION|>--- conflicted
+++ resolved
@@ -752,19 +752,9 @@
         done->Run();
         return;
     }
-<<<<<<< HEAD
     uint32_t tid = table_meta.tid();
     uint32_t pid = table_meta.pid();
 
-=======
-    uint32_t tid = request->tid();
-    uint32_t pid = request->pid();
-    uint64_t ttl = request->ttl();
-    std::string name = request->name();
-    uint32_t seg_cnt = 8;
-    if (request->seg_cnt() > 0) {
-        seg_cnt = request->seg_cnt();
-    }
     std::string db_path = FLAGS_db_root_path + "/" + boost::lexical_cast<std::string>(tid) + 
         "_" + boost::lexical_cast<std::string>(pid);
     if (!::rtidb::base::IsExists(db_path)) {
@@ -774,7 +764,6 @@
         done->Run();
         return;
     }
->>>>>>> 8d1acce6
     {
         MutexLock lock(&mu_);
         std::shared_ptr<Table> table = GetTableUnLock(tid, pid);
