//
// tablet_impl.cc
// Copyright (C) 2017 4paradigm.com
// Author wangtaize 
// Date 2017-04-01
//

#include "tablet/tablet_impl.h"

#include "config.h"
#include <vector>
#include <stdlib.h>
#include <stdio.h>
#include <gflags/gflags.h>
#include "rapidjson/writer.h"
#include "rapidjson/stringbuffer.h"
#ifdef TCMALLOC_ENABLE 
#include "gperftools/malloc_extension.h"
#endif
#include "base/codec.h"
#include "base/strings.h"
#include "base/file_util.h"
#include "storage/segment.h"
#include "logging.h"
#include "timer.h"
#include <google/protobuf/text_format.h>
#include <google/protobuf/io/zero_copy_stream_impl.h>
#include <thread>

using ::baidu::common::INFO;
using ::baidu::common::WARNING;
using ::baidu::common::DEBUG;
using ::rtidb::storage::Table;
using ::rtidb::storage::DataBlock;

DECLARE_int32(gc_interval);
DECLARE_int32(gc_pool_size);
DECLARE_int32(gc_safe_offset);
DECLARE_int32(statdb_ttl);
DECLARE_uint32(scan_max_bytes_size);
DECLARE_uint32(scan_reserve_size);
DECLARE_double(mem_release_rate);
DECLARE_string(db_root_path);
DECLARE_bool(binlog_notify_on_put);
DECLARE_int32(task_pool_size);
DECLARE_int32(io_pool_size);
DECLARE_int32(make_snapshot_time);
DECLARE_int32(make_snapshot_check_interval);
DECLARE_string(recycle_bin_root_path);
DECLARE_int32(make_snapshot_threshold_offset);

DECLARE_int32(request_max_retry);
DECLARE_int32(request_timeout_ms);
DECLARE_int32(stream_close_wait_time_ms);
DECLARE_uint32(stream_block_size);
DECLARE_int32(stream_bandwidth_limit);
DECLARE_int32(send_file_max_try);
DECLARE_int32(retry_send_file_wait_time_ms);

// cluster config
DECLARE_string(endpoint);
DECLARE_string(zk_cluster);
DECLARE_string(zk_root_path);
DECLARE_int32(zk_session_timeout);
DECLARE_int32(zk_keep_alive_check_interval);

DECLARE_int32(binlog_sync_to_disk_interval);
DECLARE_int32(binlog_delete_interval);
DECLARE_uint32(absolute_ttl_max);
DECLARE_uint32(latest_ttl_max);
DECLARE_uint32(skiplist_max_height);
DECLARE_uint32(key_entry_max_height);
DECLARE_uint32(latest_default_skiplist_height);
DECLARE_uint32(absolute_default_skiplist_height);

namespace rtidb {
namespace tablet {
const static std::string SERVER_CONCURRENCY_KEY = "server";
FileReceiver::FileReceiver(const std::string& file_name, uint32_t tid, uint32_t pid):
        file_name_(file_name), tid_(tid), pid_(pid), size_(0), block_id_(0), file_(NULL) {}

FileReceiver::~FileReceiver() {
    if (file_) fclose(file_);
}

int FileReceiver::Init() {
    if (file_) {
        fclose(file_);
        file_ = NULL;
    }
    block_id_ = 0;
    std::string tmp_file_path = FLAGS_db_root_path + "/" + std::to_string(tid_) + "_" + std::to_string(pid_) + "/";
    if (file_name_ != "table_meta.txt") {
        tmp_file_path += "snapshot/";
    }
    if (!::rtidb::base::MkdirRecur(tmp_file_path)) {
        PDLOG(WARNING, "mkdir failed! path[%s]", tmp_file_path.c_str());
        return -1;
    }
    std::string full_path = tmp_file_path + file_name_ + ".tmp";
    FILE* file = fopen(full_path.c_str(), "wb");
    if (file == NULL) {
        PDLOG(WARNING, "fail to open file %s", full_path.c_str());
        return -1;
    }
    file_ = file;
    return 0;
}

uint64_t FileReceiver::GetBlockId() {
	return block_id_;
}

int FileReceiver::WriteData(const std::string& data, uint64_t block_id) {
    if (file_ == NULL) {
        PDLOG(WARNING, "file is NULL");
		return -1;
    }
	size_t r = fwrite_unlocked(data.c_str(), 1, data.size(), file_);
	if (r < data.size()) {
		PDLOG(WARNING, "write error. tid[%u] pid[%u]", tid_, pid_);
		return -1;
	}
	size_ += r;
	block_id_ = block_id;
    return 0;
}

void FileReceiver::SaveFile() {
    std::string full_path = FLAGS_db_root_path + "/" + std::to_string(tid_) + "_" + std::to_string(pid_) + "/";
    if (file_name_ != "table_meta.txt") {
        full_path += "snapshot/";
    }
    full_path += file_name_;
    std::string tmp_file_path = full_path + ".tmp";
    if (::rtidb::base::IsExists(full_path)) {
        std::string backup_file = full_path + "." + ::rtidb::base::GetNowTime();
        rename(full_path.c_str(), backup_file.c_str());
    }
    rename(tmp_file_path.c_str(), full_path.c_str());
    PDLOG(INFO, "file %s received. size %lu tid %u pid %u", file_name_.c_str(), size_, tid_, pid_);
}

TabletImpl::TabletImpl():tables_(),mu_(), gc_pool_(FLAGS_gc_pool_size),
    replicators_(), snapshots_(), zk_client_(NULL),
    keep_alive_pool_(1), task_pool_(FLAGS_task_pool_size),
    io_pool_(FLAGS_io_pool_size), server_(NULL){}

TabletImpl::~TabletImpl() {
    task_pool_.Stop(true);
    keep_alive_pool_.Stop(true);
    gc_pool_.Stop(true);
}

bool TabletImpl::Init() {
    std::lock_guard<std::mutex> lock(mu_);
    if (!FLAGS_zk_cluster.empty()) {
        zk_client_ = new ZkClient(FLAGS_zk_cluster, FLAGS_zk_session_timeout,
                FLAGS_endpoint, FLAGS_zk_root_path);
        bool ok = zk_client_->Init();
        if (!ok) {
            PDLOG(WARNING, "fail to init zookeeper with cluster %s", FLAGS_zk_cluster.c_str());
            return false;
        }
    }else {
        PDLOG(INFO, "zk cluster disabled");
    }
    bool ok = ::rtidb::base::MkdirRecur(FLAGS_recycle_bin_root_path);
    if (!ok) {
        PDLOG(WARNING, "fail to create recycle bin path %s", FLAGS_recycle_bin_root_path.c_str());
        return false;
    }
    if (FLAGS_make_snapshot_time < 0 || FLAGS_make_snapshot_time > 23) {
        PDLOG(WARNING, "make_snapshot_time[%d] is illegal.", FLAGS_make_snapshot_time);
        return false;
    }
    task_pool_.DelayTask(FLAGS_make_snapshot_check_interval, boost::bind(&TabletImpl::SchedMakeSnapshot, this));
#ifdef TCMALLOC_ENABLE
    MallocExtension* tcmalloc = MallocExtension::instance();
    tcmalloc->SetMemoryReleaseRate(FLAGS_mem_release_rate);
#endif 
    return true;
}

void TabletImpl::UpdateTTL(RpcController* ctrl,
        const ::rtidb::api::UpdateTTLRequest* request,
        ::rtidb::api::UpdateTTLResponse* response,
        Closure* done) {
    brpc::ClosureGuard done_guard(done);         
    std::shared_ptr<Table> table = GetTable(request->tid(), request->pid());

    if (!table) {
        PDLOG(WARNING, "fail to find table with tid %u, pid %u", request->tid(),
                request->pid());
        response->set_code(-1);
        response->set_msg("table not found");
        return;
    }

    if (request->type() != table->GetTTLType()) {
        response->set_code(-2);
        response->set_msg("ttl type mismatch");
        PDLOG(WARNING, "ttl type mismatch. tid %u, pid %u", request->tid(), request->pid());
        return;
    }

    uint64_t ttl = request->value();
    if ((table->GetTTLType() == ::rtidb::api::kAbsoluteTime && ttl > FLAGS_absolute_ttl_max) ||
            (table->GetTTLType() == ::rtidb::api::kLatestTime && ttl > FLAGS_latest_ttl_max)) {
        response->set_code(-1);
        uint32_t max_ttl = table->GetTTLType() == ::rtidb::api::kAbsoluteTime ? FLAGS_absolute_ttl_max : FLAGS_latest_ttl_max;
        response->set_msg("ttl is greater than conf value. max ttl is " + std::to_string(max_ttl));
        PDLOG(WARNING, "ttl is greater than conf value. ttl[%lu] ttl_type[%s] max ttl[%u]", 
                        ttl, ::rtidb::api::TTLType_Name(table->GetTTLType()).c_str(), max_ttl);
        return;
    }
    uint64_t old_ttl = table->GetTTL();
    if (old_ttl == 0 && ttl > 0) {
        response->set_code(-1);
        response->set_msg("cannot update ttl form zero to nonzero");
        PDLOG(WARNING, "cannot update ttl form zero to nonzero. tid %u pid %u", request->tid(), request->pid());
        return;
    } else if (old_ttl > 0 && ttl == 0) {
        response->set_code(-1);
        response->set_msg("cannot update ttl form nonzero to zero");
        PDLOG(WARNING, "cannot update ttl form nonzero to zero. tid %u pid %u", request->tid(), request->pid());
        return;
    }

    table->SetTTL(ttl);
    response->set_code(0);
    response->set_msg("ok");
    PDLOG(INFO, "update table #tid %d #pid %d ttl to %lu", request->tid(), request->pid(), request->value());
}

bool TabletImpl::RegisterZK() {
    if (!FLAGS_zk_cluster.empty()) {
        if (!zk_client_->Register(true)) {
            PDLOG(WARNING, "fail to register tablet with endpoint %s", FLAGS_endpoint.c_str());
            return false;
        }
        PDLOG(INFO, "tablet with endpoint %s register to zk cluster %s ok", FLAGS_endpoint.c_str(), FLAGS_zk_cluster.c_str());
        keep_alive_pool_.DelayTask(FLAGS_zk_keep_alive_check_interval, boost::bind(&TabletImpl::CheckZkClient, this));
    }
    return true;
}

bool TabletImpl::CheckGetDone(::rtidb::api::GetType type, uint64_t ts,  uint64_t target_ts) {
    switch (type) {
        case rtidb::api::GetType::kSubKeyEq:
            if (ts == target_ts) {
                return true;
            }
            break;
        case rtidb::api::GetType::kSubKeyLe:
            if (ts <= target_ts) {
                return true;
            }
            break;
        case rtidb::api::GetType::kSubKeyLt:
            if (ts < target_ts) {
                return true;
            }
            break;
        case rtidb::api::GetType::kSubKeyGe:
            if (ts >= target_ts) {
                return true;
            }
            break;
        case rtidb::api::GetType::kSubKeyGt:
            if (ts > target_ts) {
                return true;
            }
    }
    return false;
}

void TabletImpl::Get(RpcController* controller,
             const ::rtidb::api::GetRequest* request,
             ::rtidb::api::GetResponse* response,
             Closure* done) {
    brpc::ClosureGuard done_guard(done);         
    if (request->tid() < 1) {
        PDLOG(WARNING, "invalid table tid %u", request->tid());
        response->set_code(11);
        response->set_msg("invalid table id");
        return;
    }

    std::shared_ptr<Table> table = GetTable(request->tid(), request->pid());
    if (!table) {
        PDLOG(WARNING, "fail to find table with tid %u, pid %u", request->tid(),
                request->pid());
        response->set_code(-1);
        response->set_msg("table not found");
        return;
    }

    if (table->GetTableStat() == ::rtidb::storage::kLoading) {
        PDLOG(WARNING, "table with tid %u, pid %u is unavailable now", 
                      request->tid(), request->pid());
        response->set_code(20);
        response->set_msg("table is unavailable now");
        return;
    }

    ::rtidb::storage::Ticket ticket;
    ::rtidb::storage::Iterator* it = NULL;
    if (request->has_idx_name() && request->idx_name().size() > 0) {
        std::map<std::string, uint32_t>::iterator iit = table->GetMapping().find(request->idx_name());
        if (iit == table->GetMapping().end()) {
            PDLOG(WARNING, "idx name %s not found in table tid %u, pid %u", request->idx_name().c_str(),
                  request->tid(), request->pid());
            response->set_code(30);
            response->set_msg("idx name not found");
            return;
        }
        it = table->NewIterator(iit->second,
                                request->key(), ticket);
    } else {
        it = table->NewIterator(request->key(), ticket);
    }
    if (it == NULL) {
        response->set_code(30);
        response->set_msg("idx name not found");
        return;
    }
    ::rtidb::api::GetType get_type = ::rtidb::api::GetType::kSubKeyEq;
    if (request->has_type()) {
        get_type = request->type();
    }
    bool has_found = true;
    // filter with time
    if (request->ts() > 0) {
        if (table->GetTTLType() == ::rtidb::api::TTLType::kLatestTime) {
            uint64_t keep_cnt = table->GetTTL();
            it->SeekToFirst();
            while (it->Valid()) {
                if (CheckGetDone(get_type, it->GetKey(), request->ts())) {
                    break;
                }
                keep_cnt--;
                if (keep_cnt == 0) {
                    has_found = false;
                    break;
                }
                it->Next();
            }
        } else if (request->ts() > table->GetExpireTime()) {
            it->Seek(request->ts());
            if (it->Valid() && it->GetKey() != request->ts()) {
                has_found = false;
            }
        }

    } else {
        it->SeekToFirst();
        if (it->Valid() && table->GetTTLType() == ::rtidb::api::TTLType::kAbsoluteTime) {
            if (it->GetKey() <= table->GetExpireTime()) {
                has_found = false;
            }
        }
    }
    if (it->Valid() && has_found) {
        response->set_code(0);
        response->set_msg("ok");
        response->set_key(request->key());
        response->set_ts(it->GetKey());
        response->set_value(it->GetValue()->data, it->GetValue()->size);
        PDLOG(DEBUG, "Get key %s ts %lu value %s", request->key().c_str(),
                request->ts(), it->GetValue()->data);
    } else {
        response->set_code(1);
        response->set_msg("Not Found");
        PDLOG(DEBUG, "not found key %s ts %lu ", request->key().c_str(),
                request->ts());

    }
    delete it; 
}

void TabletImpl::Put(RpcController* controller,
        const ::rtidb::api::PutRequest* request,
        ::rtidb::api::PutResponse* response,
        Closure* done) {
    if (request->tid() < 1) {
        PDLOG(DEBUG, "invalid table tid %u", request->tid());
        response->set_code(11);
        response->set_msg("invalid table id");
        done->Run();
        return;
    }
    if (request->time() == 0) {
        PDLOG(DEBUG, "ts must be greater than zero. tid %u, pid %u", request->tid(),
                request->pid());
        response->set_code(12);
        response->set_msg("ts must be greater than zero");
        done->Run();
        return;
    }
    std::shared_ptr<Table> table = GetTable(request->tid(), request->pid());
    if (!table) {
        PDLOG(DEBUG, "fail to find table with tid %u, pid %u", request->tid(),
                request->pid());
        response->set_code(10);
        response->set_msg("table not found");
        done->Run();
        return;
    }
    if (!table->IsLeader()) {
        PDLOG(DEBUG, "table with tid %u, pid %u is follower and it's readonly ", request->tid(),
                request->pid());
        response->set_code(20);
        response->set_msg("table is follower, and it's readonly");
        done->Run();
        return;
    }
    if (table->GetTableStat() == ::rtidb::storage::kLoading) {
        PDLOG(WARNING, "table with tid %u, pid %u is unavailable now", 
                      request->tid(), request->pid());
        response->set_code(20);
        response->set_msg("table is unavailable now");
        done->Run();
        return;
    }
    bool ok = false;
    if (request->dimensions_size() > 0) {
        int32_t ret_code = CheckDimessionPut(request, table);
        if (ret_code != 0) {
            response->set_code(ret_code);
            response->set_msg("invalid dimension parameter");
            done->Run();
            return;
        }
        ok = table->Put(request->time(), 
                   request->value(),
                   request->dimensions());
    } else {
        ok = table->Put(request->pk(), 
                   request->time(), 
                   request->value().c_str(),
                   request->value().size());
        PDLOG(DEBUG, "put key %s ok ts %lld", request->pk().c_str(), request->time());
    }
    if (!ok) {
        response->set_code(-1);
        response->set_msg("put failed");
        done->Run();
        return;
    }
    response->set_code(0);
    std::shared_ptr<LogReplicator> replicator;
    do {
        replicator = GetReplicator(request->tid(), request->pid());
        if (!replicator) {
            PDLOG(WARNING, "fail to find table tid %u pid %u leader's log replicator", request->tid(),
                    request->pid());
            break;
        }
        ::rtidb::api::LogEntry entry;
        entry.set_pk(request->pk());
        entry.set_ts(request->time());
        entry.set_value(request->value());
        entry.set_term(replicator->GetLeaderTerm());
        if (request->dimensions_size() > 0) {
            entry.mutable_dimensions()->CopyFrom(request->dimensions());
        }
        replicator->AppendEntry(entry);
    } while(false);
    done->Run();
    if (replicator) {
        if (FLAGS_binlog_notify_on_put) {
            replicator->Notify(); 
        }
    }
}

inline bool TabletImpl::CheckScanRequest(const rtidb::api::ScanRequest* request) {
    if (request->st() < request->et()) {
        return false;
    }
    return true;
}

inline bool TabletImpl::CheckTableMeta(const rtidb::api::TableMeta* table_meta) {
    if (table_meta->name().size() <= 0) {
        return false;
    }
    if (table_meta->tid() <= 0) {
        return false;
    }
    return true;
}

void TabletImpl::Scan(RpcController* controller,
              const ::rtidb::api::ScanRequest* request,
              ::rtidb::api::ScanResponse* response,
              Closure* done) {

    if (!CheckScanRequest(request)) {
        response->set_code(8);
        response->set_msg("bad scan request");
        done->Run();
        return;
    }

    ::rtidb::api::RpcMetric* metric = response->mutable_metric();
    metric->CopyFrom(request->metric());
    metric->set_rqtime(::baidu::common::timer::get_micros());
    std::shared_ptr<Table> table = GetTable(request->tid(), request->pid());
    if (!table) {
        PDLOG(WARNING, "fail to find table with tid %u, pid %u", request->tid(), request->pid());
        response->set_code(10);
        response->set_msg("table not found");
        done->Run();
        return;
    }
    if (table->GetTableStat() == ::rtidb::storage::kLoading) {
        PDLOG(WARNING, "table with tid %u, pid %u is unavailable now", 
                      request->tid(), request->pid());
        response->set_code(20);
        response->set_msg("table is unavailable now");
        done->Run();
        return;
    }
    if (table->GetTTLType() == ::rtidb::api::TTLType::kLatestTime) {
        response->set_code(21);
        response->set_msg("table ttl type is kLatestTime, cannot scan");
        done->Run();
        return;
    }

    metric->set_sctime(::baidu::common::timer::get_micros());
    // Use seek to process scan request
    // the first seek to find the total size to copy
    ::rtidb::storage::Ticket ticket;
    ::rtidb::storage::Iterator* it = NULL;
    if (request->has_idx_name() && request->idx_name().size() > 0) {
        std::map<std::string, uint32_t>::iterator iit = table->GetMapping().find(request->idx_name());
        if (iit == table->GetMapping().end()) {
            PDLOG(WARNING, "idx name %s not found in table tid %u, pid %u", request->idx_name().c_str(),
                  request->tid(), request->pid());
            response->set_code(30);
            response->set_msg("idx name not found");
            done->Run();
            return;
        }
        it = table->NewIterator(iit->second,
                                request->pk(), ticket);
    }else {
        it = table->NewIterator(request->pk(), ticket);
    }
    if (it == NULL) {
        response->set_code(30);
        response->set_msg("idx name not found");
        done->Run();
        return;
    }
    if (request->st() == 0) {
        it->SeekToFirst();
    } else {
        it->Seek(request->st());
    }
    metric->set_sitime(::baidu::common::timer::get_micros());
    std::vector<std::pair<uint64_t, DataBlock*> > tmp;
    // reduce the times of memcpy in vector
    tmp.reserve(FLAGS_scan_reserve_size);
    uint32_t total_block_size = 0;
    uint64_t end_time = request->et();
    bool remove_duplicated_record = false;
    if (request->has_enable_remove_duplicated_record()) {
        remove_duplicated_record = request->enable_remove_duplicated_record();
    }
    PDLOG(DEBUG, "scan pk %s st %lld et %lld", request->pk().c_str(), request->st(), end_time);
    uint32_t scount = 0;
    uint64_t last_time = 0;
    end_time = std::max(end_time, table->GetExpireTime());
    PDLOG(DEBUG, "end_time %lu expire_time %lu", end_time, table->GetExpireTime());
    uint32_t limit = 0;
    if (request->has_limit()) {
        limit = request->limit();
    }
    while (it->Valid()) {
        scount ++;
        PDLOG(DEBUG, "scan key %lld", it->GetKey());
        if (it->GetKey() <= end_time) {
            break;
        }
        // skip duplicate record 
        if (remove_duplicated_record && scount > 1 && last_time == it->GetKey()) {
            PDLOG(DEBUG, "filter duplicate record for key %s with ts %lld", request->pk().c_str(), it->GetKey());
            last_time = it->GetKey();
            it->Next();
            continue;
        }
        last_time = it->GetKey();
        tmp.push_back(std::make_pair(it->GetKey(), it->GetValue()));
        total_block_size += it->GetValue()->size;
        it->Next();
        if (limit > 0 && scount >= limit) {
            PDLOG(DEBUG, "reach the limit %u", limit);
            break;
        }
        // check reach the max bytes size
        if (total_block_size > FLAGS_scan_max_bytes_size) {
            response->set_code(31);
            response->set_msg("reache the scan max bytes size " + ::rtidb::base::HumanReadableString(total_block_size));
            done->Run();
            return;
        }
    }
    delete it;
    metric->set_setime(::baidu::common::timer::get_micros());
    uint32_t total_size = tmp.size() * (8+4) + total_block_size;
    std::string* pairs = response->mutable_pairs();
    if (tmp.size() <= 0) {
        pairs->resize(0);
    }else {
        pairs->resize(total_size);
    }
    PDLOG(DEBUG, "scan count %d", tmp.size());
    char* rbuffer = reinterpret_cast<char*>(& ((*pairs)[0]));
    uint32_t offset = 0;
    std::vector<std::pair<uint64_t, DataBlock*> >::iterator lit = tmp.begin();
    for (; lit != tmp.end(); ++lit) {
        std::pair<uint64_t, DataBlock*>& pair = *lit;
        PDLOG(DEBUG, "encode key %lld value %s size %u", pair.first, pair.second->data, pair.second->size);
        ::rtidb::base::Encode(pair.first, pair.second, rbuffer, offset);
        offset += (4 + 8 + pair.second->size);
    }

    response->set_code(0);
    response->set_count(tmp.size());
    metric->set_sptime(::baidu::common::timer::get_micros()); 
    done->Run();
}

<<<<<<< HEAD
void TabletImpl::Delete(RpcController* controller,
              const ::rtidb::api::DeleteRequest* request,
              ::rtidb::api::GeneralResponse* response,
=======
void TabletImpl::Count(RpcController* controller,
              const ::rtidb::api::CountRequest* request,
              ::rtidb::api::CountResponse* response,
>>>>>>> 3cbdfa48
              Closure* done) {
	brpc::ClosureGuard done_guard(done);
    std::shared_ptr<Table> table = GetTable(request->tid(), request->pid());
    if (!table) {
        PDLOG(WARNING, "fail to find table with tid %u, pid %u", request->tid(), request->pid());
        response->set_code(10);
        response->set_msg("table not found");
        return;
    }
<<<<<<< HEAD
    if (!table->IsLeader()) {
        PDLOG(DEBUG, "table with tid %u, pid %u is follower and it's readonly", request->tid(),
                request->pid());
        response->set_code(20);
        response->set_msg("table is follower, and it's readonly");
=======
    if (table->GetTableStat() == ::rtidb::storage::kLoading) {
        PDLOG(WARNING, "table with tid %u, pid %u is unavailable now", 
                      request->tid(), request->pid());
        response->set_code(20);
        response->set_msg("table is unavailable now");
        return;
    }
    if (!request->filter_expired_data()) {
        uint32_t index = 0;
        if (request->has_idx_name() && request->idx_name().size() > 0) {
            std::map<std::string, uint32_t>::iterator iit = table->GetMapping().find(request->idx_name());
            if (iit == table->GetMapping().end()) {
                PDLOG(WARNING, "idx name %s not found in table tid %u, pid %u", request->idx_name().c_str(),
                      request->tid(), request->pid());
                response->set_code(30);
                response->set_msg("idx name not found");
                return;
            }
            index = iit->second;
        }
        uint64_t count = 0;
        if (table->GetCount(index, request->key(), count) < 0) {
            response->set_code(30);
            response->set_msg("key not found");
        } else {
            response->set_code(0);
            response->set_msg("ok");
            response->set_count(count);
        }
        return;
    }
    ::rtidb::storage::Ticket ticket;
    ::rtidb::storage::Iterator* it = NULL;
    if (request->has_idx_name() && request->idx_name().size() > 0) {
        std::map<std::string, uint32_t>::iterator iit = table->GetMapping().find(request->idx_name());
        if (iit == table->GetMapping().end()) {
            PDLOG(WARNING, "idx name %s not found in table tid %u, pid %u", request->idx_name().c_str(),
                  request->tid(), request->pid());
            response->set_code(30);
            response->set_msg("idx name not found");
            return;
        }
        it = table->NewIterator(iit->second,
                                request->key(), ticket);
    } else {
        it = table->NewIterator(request->key(), ticket);
    }
    if (it == NULL) {
        response->set_code(30);
        response->set_msg("idx name not found");
        return;
    }
    it->SeekToFirst();
    uint64_t end_time = table->GetExpireTime();
    PDLOG(DEBUG, "end_time %lu", end_time);
    uint64_t scount = 0;
    uint64_t ttl = table->GetTTL();
    while (it->Valid()) {
        if (it->GetKey() <= end_time) {
            break;
        }
        if (table->GetTTLType() == ::rtidb::api::TTLType::kLatestTime && scount >= ttl) {
            break;
        }
        scount ++;
        it->Next();
    }
    delete it;
    response->set_code(0);
    response->set_count(scount);
}

void TabletImpl::Traverse(RpcController* controller,
              const ::rtidb::api::TraverseRequest* request,
              ::rtidb::api::TraverseResponse* response,
              Closure* done) {
	brpc::ClosureGuard done_guard(done);
    std::shared_ptr<Table> table = GetTable(request->tid(), request->pid());
    if (!table) {
        PDLOG(WARNING, "fail to find table with tid %u, pid %u", request->tid(), request->pid());
        response->set_code(10);
        response->set_msg("table not found");
>>>>>>> 3cbdfa48
        return;
    }
    if (table->GetTableStat() == ::rtidb::storage::kLoading) {
        PDLOG(WARNING, "table with tid %u, pid %u is unavailable now", 
                      request->tid(), request->pid());
        response->set_code(20);
        response->set_msg("table is unavailable now");
        return;
    }
<<<<<<< HEAD
    uint32_t idx = 0;
=======
    ::rtidb::storage::TableIterator* it = NULL;
>>>>>>> 3cbdfa48
    if (request->has_idx_name() && request->idx_name().size() > 0) {
        std::map<std::string, uint32_t>::iterator iit = table->GetMapping().find(request->idx_name());
        if (iit == table->GetMapping().end()) {
            PDLOG(WARNING, "idx name %s not found in table tid %u, pid %u", request->idx_name().c_str(),
                  request->tid(), request->pid());
            response->set_code(30);
            response->set_msg("idx name not found");
            return;
        }
<<<<<<< HEAD
        idx = iit->second;
    }
    table->Delete(request->key(), idx);
    response->set_code(0);
    response->set_msg("ok");
    return;
=======
        it = table->NewTableIterator(iit->second);
    } else {
        it = table->NewTableIterator(0);
    }
    if (request->has_pk() && request->pk().size() > 0) {
        PDLOG(DEBUG, "tid %u, pid %u seek pk %s ts %lu", 
                    request->tid(), request->pid(), request->pk().c_str(), request->ts());
        it->Seek(request->pk(), request->ts());
    } else {
        PDLOG(DEBUG, "tid %u, pid %u seek to first", request->tid(), request->pid());
        it->SeekToFirst();
    }
    std::map<std::string, std::vector<std::pair<uint64_t, DataBlock*>>> value_map;
    uint32_t total_block_size = 0;
    bool remove_duplicated_record = false;
    if (request->has_enable_remove_duplicated_record()) {
        remove_duplicated_record = request->enable_remove_duplicated_record();
    }
    uint32_t scount = 0;
    uint64_t last_time = 0;
    std::string last_pk;
    while (it->Valid()) {
        if (request->limit() > 0 && scount > request->limit() - 1) {
            PDLOG(DEBUG, "reache the limit %u ", request->limit());
            break;
        }
        PDLOG(DEBUG, "traverse pk %s ts %lu", it->GetPK().c_str(), it->GetKey());
        // skip duplicate record 
        if (remove_duplicated_record && last_time == it->GetKey() && last_pk == it->GetPK()) {
            PDLOG(DEBUG, "filter duplicate record for key %s with ts %lu", last_pk.c_str(), last_time);
            it->Next();
            continue;
        }
        last_pk = it->GetPK();
        last_time = it->GetKey();
        if (value_map.find(last_pk) == value_map.end()) {
            value_map.insert(std::make_pair(last_pk, std::vector<std::pair<uint64_t, DataBlock*>>()));
            value_map[last_pk].reserve(request->limit());
        }
        value_map[last_pk].push_back(std::make_pair(it->GetKey(), it->GetValue()));
        total_block_size += last_pk.length() + it->GetValue()->size;
        it->Next();
        scount ++;
    }
    delete it;
    uint32_t total_size = scount * (8+4+4) + total_block_size;
    std::string* pairs = response->mutable_pairs();
    if (scount <= 0) {
        pairs->resize(0);
    } else {
        pairs->resize(total_size);
    }
    char* rbuffer = reinterpret_cast<char*>(& ((*pairs)[0]));
    uint32_t offset = 0;
    for (const auto& kv : value_map) {
        for (const auto& pair : kv.second) {
            PDLOG(DEBUG, "encode pk %s ts %lu value %s size %u", kv.first.c_str(), pair.first, pair.second->data, pair.second->size);
            ::rtidb::base::EncodeFull(kv.first, pair.first, pair.second, rbuffer, offset);
            offset += (4 + 4 + 8 + kv.first.length() + pair.second->size);
        }
    }
    PDLOG(DEBUG, "traverse count %d. last_pk %s last_time %lu", scount, last_pk.c_str(), last_time);
    response->set_code(0);
    response->set_count(scount);
    response->set_pk(last_pk);
    response->set_ts(last_time);
>>>>>>> 3cbdfa48
}

void TabletImpl::ChangeRole(RpcController* controller, 
            const ::rtidb::api::ChangeRoleRequest* request,
            ::rtidb::api::ChangeRoleResponse* response,
            Closure* done) {
	brpc::ClosureGuard done_guard(done);
    uint32_t tid = request->tid();
    uint32_t pid = request->pid();
    bool is_leader = false;
    if (request->mode() == ::rtidb::api::TableMode::kTableLeader) {
        is_leader = true;
    }
    std::vector<std::string> vec;
    for (int idx = 0; idx < request->replicas_size(); idx++) {
        vec.push_back(request->replicas(idx).c_str());
    }
    if (is_leader) {
        if (ChangeToLeader(tid, pid, vec, request->term()) < 0) {
            response->set_code(-1);
            response->set_msg("table change to leader failed!");
            return;
        }
    } else {
        std::shared_ptr<Table> table = GetTable(tid, pid);
        if (!table) {
            response->set_code(-1);
            response->set_msg("table is not exist");
            return;
        }
        if (!table->IsLeader()) {
            PDLOG(WARNING, "table is follower. tid[%u] pid[%u]", tid, pid);
            response->set_code(0);
            response->set_msg("table is follower.");
            return;
        }
        if (table->GetTableStat() != ::rtidb::storage::kNormal) {
            PDLOG(WARNING, "table state[%u] can not change role. tid[%u] pid[%u]", 
                        table->GetTableStat(), tid, pid);
            response->set_code(-1);
            response->set_msg("can not change role");
            return;
        }
        std::shared_ptr<LogReplicator> replicator = GetReplicator(tid, pid);
        if (!replicator) {
            response->set_code(-1);
            response->set_msg("replicator is not exist");
            return;
        }
        replicator->DelAllReplicateNode();
        replicator->SetRole(ReplicatorRole::kFollowerNode);
        table->SetLeader(false);
        PDLOG(INFO, "change to follower. tid[%u] pid[%u]", tid, pid);
    }
    response->set_code(0);
    response->set_msg("ok");
}

int TabletImpl::ChangeToLeader(uint32_t tid, uint32_t pid, const std::vector<std::string>& replicas, uint64_t term) {
    std::shared_ptr<Table> table;
    std::shared_ptr<LogReplicator> replicator;
    {
        std::lock_guard<std::mutex> lock(mu_);
        table = GetTableUnLock(tid, pid);
        if (!table) {
            PDLOG(WARNING, "table is not exist. tid[%u] pid[%u]", tid, pid);
            return -1;
        }
        if (table->IsLeader() || table->GetTableStat() != ::rtidb::storage::kNormal) {
            PDLOG(WARNING, "table is leader or  state[%u] can not change role. tid[%u] pid[%u]", 
                        table->GetTableStat(), tid, pid);
            return -1;
        }
        replicator = GetReplicatorUnLock(tid, pid);
        if (!replicator) {
            PDLOG(WARNING,"no replicator for table tid[%u] pid[%u]", tid, pid);
            return -1;
        }
        PDLOG(INFO, "change to leader. tid[%u] pid[%u] term[%lu]", tid, pid, term);
        table->SetLeader(true);
        table->SetReplicas(replicas);
        replicator->SetRole(ReplicatorRole::kLeaderNode);
        if (!FLAGS_zk_cluster.empty()) {
            replicator->SetLeaderTerm(term);
        }
    }
    if (replicator->AddReplicateNode(replicas) < 0) {
        PDLOG(WARNING,"add replicator failed. tid[%u] pid[%u]", tid, pid);
    }
    return 0;
}

void TabletImpl::AddReplica(RpcController* controller, 
            const ::rtidb::api::ReplicaRequest* request,
            ::rtidb::api::AddReplicaResponse* response,
            Closure* done) {
    brpc::ClosureGuard done_guard(done);        
	std::shared_ptr<::rtidb::api::TaskInfo> task_ptr;
	if (request->has_task_info() && request->task_info().IsInitialized()) {
		if (AddOPTask(request->task_info(), ::rtidb::api::TaskType::kAddReplica, task_ptr) < 0) {
			response->set_code(-1);
			response->set_msg("add task failed");
            return;
        }
	}
    std::shared_ptr<Table> table = GetTable(request->tid(), request->pid());
    do {
        if (!table || !table->IsLeader()) {
            PDLOG(WARNING, "table not exist or table is not leader tid %u, pid %u", request->tid(),
                    request->pid());
            response->set_code(-1);
            response->set_msg("table not exist or table is leader");
            break;
        }
        std::shared_ptr<LogReplicator> replicator = GetReplicator(request->tid(), request->pid());
        if (!replicator) {
            response->set_code(-2);
            response->set_msg("no replicator for table");
            PDLOG(WARNING,"no replicator for table %u, pid %u", request->tid(), request->pid());
            break;
        }
        std::vector<std::string> vec;
        vec.push_back(request->endpoint());
        int ret = replicator->AddReplicateNode(vec);
        if (ret == 0) {
            response->set_code(0);
            response->set_msg("ok");
        } else if (ret < 0) {
            response->set_code(-3);
            PDLOG(WARNING, "fail to add endpoint for table %u pid %u", request->tid(), request->pid());
            response->set_msg("fail to add endpoint");
            break;
        } else {
            response->set_code(-4);
            response->set_msg("replica endpoint is exist");
            PDLOG(WARNING, "fail to add endpoint for table %u pid %u", request->tid(), request->pid());
        }
        if (task_ptr) {
            std::lock_guard<std::mutex> lock(mu_);
            task_ptr->set_status(::rtidb::api::TaskStatus::kDone);
        }
        return;
    } while(0);
    if (task_ptr) {
	    std::lock_guard<std::mutex> lock(mu_);
        task_ptr->set_status(::rtidb::api::TaskStatus::kFailed);
    }
}

void TabletImpl::DelReplica(RpcController* controller, 
            const ::rtidb::api::ReplicaRequest* request,
            ::rtidb::api::GeneralResponse* response,
            Closure* done) {
    brpc::ClosureGuard done_guard(done);        
	std::shared_ptr<::rtidb::api::TaskInfo> task_ptr;
	if (request->has_task_info() && request->task_info().IsInitialized()) {
		if (AddOPTask(request->task_info(), ::rtidb::api::TaskType::kDelReplica, task_ptr) < 0) {
			response->set_code(-1);
			response->set_msg("add task failed");
            return;
        }
	}
    std::shared_ptr<Table> table = GetTable(request->tid(), request->pid());
    do {
        if (!table || !table->IsLeader()) {
            PDLOG(WARNING, "table not exist or table is not leader tid %u, pid %u", request->tid(),
                    request->pid());
            response->set_code(-1);
            response->set_msg("table not exist or table is leader");
            break;
        }
        std::shared_ptr<LogReplicator> replicator = GetReplicator(request->tid(), request->pid());
        if (!replicator) {
            response->set_code(-2);
            response->set_msg("no replicator for table");
            PDLOG(WARNING,"no replicator for table %u, pid %u", request->tid(), request->pid());
            break;
        }
        int ret = replicator->DelReplicateNode(request->endpoint());
        if (ret == 0) {
            response->set_code(0);
            response->set_msg("ok");
        } else if (ret < 0) {
            response->set_code(-3);
            PDLOG(WARNING, "replicator role is not leader. table %u pid %u", request->tid(), request->pid());
            response->set_msg("replicator role is not leader");
            break;
        } else {
            response->set_code(0);
            PDLOG(WARNING, "fail to del endpoint for table %u pid %u. replica does not exist", 
                            request->tid(), request->pid());
            response->set_msg("replica does not exist");
        }
        if (task_ptr) {
            std::lock_guard<std::mutex> lock(mu_);
            task_ptr->set_status(::rtidb::api::TaskStatus::kDone);
        }
        return;
    } while (0);
    if (task_ptr) {
	    std::lock_guard<std::mutex> lock(mu_);
        task_ptr->set_status(::rtidb::api::TaskStatus::kFailed);
    }
}

void TabletImpl::AppendEntries(RpcController* controller,
        const ::rtidb::api::AppendEntriesRequest* request,
        ::rtidb::api::AppendEntriesResponse* response,
        Closure* done) {
	brpc::ClosureGuard done_guard(done);
    std::shared_ptr<Table> table = GetTable(request->tid(), request->pid());
    if (!table || table->IsLeader()) {
        PDLOG(WARNING, "table not exist or table is leader tid %u, pid %u", request->tid(),
                request->pid());
        response->set_code(-1);
        response->set_msg("table not exist or table is leader");
        return;
    }
    if (table->GetTableStat() == ::rtidb::storage::kLoading) {
        response->set_code(-1);
        response->set_msg("table is loading now");
        PDLOG(WARNING, "table is loading now. tid %u, pid %u", request->tid(), request->pid());
        return;
    }    
    std::shared_ptr<LogReplicator> replicator = GetReplicator(request->tid(), request->pid());
    if (!replicator) {
        response->set_code(-1);
        response->set_msg("no replicator for table");
        return;
    }
    bool ok = replicator->AppendEntries(request, response);
    if (!ok) {
        response->set_code(-1);
        response->set_msg("fail to append entries to replicator");
    } else {
        response->set_code(0);
        response->set_msg("ok");
    }
}

void TabletImpl::GetTableSchema(RpcController* controller,
            const ::rtidb::api::GetTableSchemaRequest* request,
            ::rtidb::api::GetTableSchemaResponse* response,
            Closure* done) {
    brpc::ClosureGuard done_guard(done);        
    std::shared_ptr<Table> table = GetTable(request->tid(), request->pid());
    if (!table) {
        response->set_code(-1);
        response->set_msg("table not found");
        PDLOG(WARNING, "fail to find table with tid %u, pid %u", request->tid(),
                request->pid());
        return;
    }
    response->set_code(0);
    response->set_msg("ok");
    response->set_schema(table->GetSchema());
}

void TabletImpl::GetTableStatus(RpcController* controller,
            const ::rtidb::api::GetTableStatusRequest* request,
            ::rtidb::api::GetTableStatusResponse* response,
            Closure* done) {
    brpc::ClosureGuard done_guard(done);        
    std::lock_guard<std::mutex> lock(mu_);        
    Tables::iterator it = tables_.begin();
    for (; it != tables_.end(); ++it) {
        if (request->has_tid() && request->tid() != it->first) {
            continue;
        }
        auto pit = it->second.begin();
        for (; pit != it->second.end(); ++pit) {
            if (request->has_pid() && request->pid() != pit->first) {
                continue;
            }
            std::shared_ptr<Table> table = pit->second;
            ::rtidb::api::TableStatus* status = response->add_all_table_status();
            status->set_mode(::rtidb::api::TableMode::kTableFollower);
            if (table->IsLeader()) {
                status->set_mode(::rtidb::api::TableMode::kTableLeader);
            }
            status->set_tid(table->GetId());
            status->set_pid(table->GetPid());
            status->set_ttl(table->GetTTL());
            status->set_ttl_type(table->GetTTLType());
            status->set_compress_type(table->GetCompressType());
            status->set_time_offset(table->GetTimeOffset());
            status->set_is_expire(table->GetExpireStatus());
            status->set_name(table->GetName());
            if (::rtidb::api::TableState_IsValid(table->GetTableStat())) {
                status->set_state(::rtidb::api::TableState(table->GetTableStat()));
            }
            status->set_record_cnt(table->GetRecordCnt());
            status->set_record_byte_size(table->GetRecordByteSize());
            status->set_record_idx_byte_size(table->GetRecordIdxByteSize());
            status->set_record_pk_cnt(table->GetRecordPkCnt());
            status->set_skiplist_height(table->GetKeyEntryHeight());
            uint64_t record_idx_cnt = 0;
            std::map<std::string, uint32_t>::iterator iit = table->GetMapping().begin();
            for (;iit != table->GetMapping().end(); ++iit) {
                ::rtidb::api::TsIdxStatus* ts_idx_status = status->add_ts_idx_status();
                ts_idx_status->set_idx_name(iit->first);
                uint64_t* stats = NULL;
                uint32_t size = 0;
                bool ok = table->GetRecordIdxCnt(iit->second, &stats, &size);
                if (ok) {
                    for (uint32_t i = 0; i < size; i++) {
                        ts_idx_status->add_seg_cnts(stats[i]); 
                        record_idx_cnt += stats[i];
                    }
                }
                delete stats;
            }
            status->set_idx_cnt(record_idx_cnt);
            std::shared_ptr<LogReplicator> replicator = GetReplicatorUnLock(table->GetId(), table->GetPid());
            if (replicator) {
                status->set_offset(replicator->GetOffset());
            }
            if (request->has_need_schema() && request->need_schema()) {
                status->set_schema(table->GetSchema());
            }
        }
    }
    response->set_code(0);
}

void TabletImpl::SetExpire(RpcController* controller,
            const ::rtidb::api::SetExpireRequest* request,
            ::rtidb::api::GeneralResponse* response,
            Closure* done) {
    std::shared_ptr<Table> table = GetTable(request->tid(), request->pid());
    if (!table) {
        PDLOG(WARNING, "table not exist. tid %u, pid %u", request->tid(), request->pid());
        response->set_code(-1);
        response->set_msg("table not exist");
        done->Run();
        return;
    }
	table->SetExpire(request->is_expire());
    PDLOG(INFO, "set table expire[%d]. tid[%u] pid[%u]", request->is_expire(), request->tid(), request->pid());
	response->set_code(0);
	response->set_msg("ok");
	done->Run();
}

void TabletImpl::SetTTLClock(RpcController* controller,
            const ::rtidb::api::SetTTLClockRequest* request,
            ::rtidb::api::GeneralResponse* response,
            Closure* done) {
    std::shared_ptr<Table> table = GetTable(request->tid(), request->pid());
    if (!table) {
        PDLOG(WARNING, "table not exist. tid %u, pid %u", request->tid(), request->pid());
        response->set_code(-1);
        response->set_msg("table not exist");
        done->Run();
        return;
    }
    int64_t cur_time = ::baidu::common::timer::get_micros() / 1000000;
    int64_t offset = (int64_t)request->timestamp() - cur_time;
	table->SetTimeOffset(offset);
    PDLOG(INFO, "set table virtual timestamp[%lu] cur timestamp[%lu] offset[%ld]. tid[%u] pid[%u]", 
                request->timestamp(), cur_time, offset, request->tid(), request->pid());
	response->set_code(0);
	response->set_msg("ok");
	done->Run();
}

void TabletImpl::MakeSnapshotInternal(uint32_t tid, uint32_t pid, std::shared_ptr<::rtidb::api::TaskInfo> task) {
    std::shared_ptr<Table> table;
    std::shared_ptr<Snapshot> snapshot;
    std::shared_ptr<LogReplicator> replicator;
    {
        std::lock_guard<std::mutex> lock(mu_);
        table = GetTableUnLock(tid, pid);
        bool has_error = true;
        do {
            if (!table) {
                PDLOG(WARNING, "table is not exist. tid[%u] pid[%u]", tid, pid);
                break;
            }
            if (table->GetTableStat() != ::rtidb::storage::kNormal) {
                PDLOG(WARNING, "table state is %d, cannot make snapshot. %u, pid %u", 
                             table->GetTableStat(), tid, pid);
                break;
            }    
            snapshot = GetSnapshotUnLock(tid, pid);
            if (!snapshot) {
                PDLOG(WARNING, "snapshot is not exist. tid[%u] pid[%u]", tid, pid);
                break;
            }
            replicator = GetReplicatorUnLock(tid, pid);
            if (!replicator) {
                PDLOG(WARNING, "replicator is not exist. tid[%u] pid[%u]", tid, pid);
                break;
            }
            has_error = false;
        } while (0);
        if (has_error) {
            if (task) {
                task->set_status(::rtidb::api::kFailed);
            }    
            return;
        }
        table->SetTableStat(::rtidb::storage::kMakingSnapshot);
    }
    uint64_t cur_offset = replicator->GetOffset();
    uint64_t snapshot_offset = snapshot->GetOffset();
    int ret = 0;
    if (cur_offset <= snapshot_offset + FLAGS_make_snapshot_threshold_offset) {
        PDLOG(INFO, "offset can't reach the threshold. tid[%u] pid[%u] cur_offset[%lu], snapshot_offset[%lu]", tid, pid, cur_offset, snapshot_offset);
    }else {
		uint64_t offset = 0;
		ret = snapshot->MakeSnapshot(table, offset);
		if (ret == 0) {
			std::shared_ptr<LogReplicator> replicator = GetReplicator(tid, pid);
			if (replicator) {
				replicator->SetSnapshotLogPartIndex(offset);
			}
		}
    }
    {
        std::lock_guard<std::mutex> lock(mu_);
        table->SetTableStat(::rtidb::storage::kNormal);
        if (task) {
            if (ret == 0) {
                task->set_status(::rtidb::api::kDone);
            } else {
                task->set_status(::rtidb::api::kFailed);
            }    
        }
    }
}

void TabletImpl::MakeSnapshot(RpcController* controller,
            const ::rtidb::api::GeneralRequest* request,
            ::rtidb::api::GeneralResponse* response,
            Closure* done) {
	brpc::ClosureGuard done_guard(done);
    std::shared_ptr<::rtidb::api::TaskInfo> task_ptr;
    if (request->has_task_info() && request->task_info().IsInitialized()) {
		if (AddOPTask(request->task_info(), ::rtidb::api::TaskType::kMakeSnapshot, task_ptr) < 0) {
			response->set_code(-1);
			response->set_msg("add task failed");
            return;
        }
    }    
    uint32_t tid = request->tid();        
    uint32_t pid = request->pid();        
    std::lock_guard<std::mutex> lock(mu_);
    std::shared_ptr<Snapshot> snapshot = GetSnapshotUnLock(tid, pid);
    do {
        if (!snapshot) {
            response->set_code(-1);
            response->set_msg("snapshot is not exist!");
            PDLOG(WARNING, "snapshot is not exist! tid[%u] pid[%u]", tid, pid);
            break;
        }
        std::shared_ptr<Table> table = GetTableUnLock(request->tid(), request->pid());
        if (!table) {
            PDLOG(WARNING, "fail to find table with tid %u, pid %u", tid, pid);
            response->set_code(-1);
            response->set_msg("table not found");
            break;
        }
        if (table->GetTableStat() != ::rtidb::storage::kNormal) {
            response->set_code(-1);
            response->set_msg("table status is not normal");
            PDLOG(WARNING, "table state is %d, cannot make snapshot. %u, pid %u", 
                         table->GetTableStat(), tid, pid);
            break;
        }
        if (task_ptr) {
            task_ptr->set_status(::rtidb::api::TaskStatus::kDoing);
        }    
        task_pool_.AddTask(boost::bind(&TabletImpl::MakeSnapshotInternal, this, tid, pid, task_ptr));
        response->set_code(0);
        response->set_msg("ok");
        return;
    } while (0);
    if (task_ptr) {       
        task_ptr->set_status(::rtidb::api::TaskStatus::kFailed);
    }
}

void TabletImpl::SchedMakeSnapshot() {
    int now_hour = ::rtidb::base::GetNowHour();
    if (now_hour != FLAGS_make_snapshot_time) {
        task_pool_.DelayTask(FLAGS_make_snapshot_check_interval, boost::bind(&TabletImpl::SchedMakeSnapshot, this));
        return;
    }
    std::vector<std::pair<uint32_t, uint32_t> > table_set;
    {
        std::lock_guard<std::mutex> lock(mu_);
        for (auto iter = tables_.begin(); iter != tables_.end(); ++iter) {
            for (auto inner = iter->second.begin(); inner != iter->second.end(); ++ inner) {
                if (iter->first == 0 && inner->first == 0) {
                    continue;
                }
                table_set.push_back(std::make_pair(iter->first, inner->first));
            }
        }
    }
    for (auto iter = table_set.begin(); iter != table_set.end(); ++iter) {
        PDLOG(INFO, "start make snapshot tid[%u] pid[%u]", iter->first, iter->second);
        MakeSnapshotInternal(iter->first, iter->second, std::shared_ptr<::rtidb::api::TaskInfo>());
    }
    // delay task one hour later avoid execute  more than one time
    task_pool_.DelayTask(FLAGS_make_snapshot_check_interval + 60 * 60 * 1000, boost::bind(&TabletImpl::SchedMakeSnapshot, this));
}

void TabletImpl::SendData(RpcController* controller,
            const ::rtidb::api::SendDataRequest* request,
            ::rtidb::api::GeneralResponse* response,
            Closure* done) {
	brpc::ClosureGuard done_guard(done);
    brpc::Controller *cntl = static_cast<brpc::Controller*>(controller);
    uint32_t tid = request->tid(); 
    uint32_t pid = request->pid(); 
	std::string combine_key = std::to_string(tid) + "_" + std::to_string(pid) + "_" + request->file_name();
	std::shared_ptr<FileReceiver> receiver;
	{
    	std::lock_guard<std::mutex> lock(mu_);
		auto iter = file_receiver_map_.find(combine_key);
		if (request->block_id() == 0) {
            std::shared_ptr<Table> table = GetTableUnLock(tid, pid);
            if (table) {
                PDLOG(WARNING, "table is exist. tid %u, pid %u", tid, pid);
                response->set_code(-1);
                response->set_msg("table is exist");
                return;
            }
		    if (iter == file_receiver_map_.end()) {
				file_receiver_map_.insert(std::make_pair(combine_key, std::make_shared<FileReceiver>(request->file_name(), tid, pid)));
                iter = file_receiver_map_.find(combine_key);
            }
            if (iter->second->Init() < 0) {
                PDLOG(WARNING, "file receiver init failed. tid %u, pid %u, file_name %s", tid, pid, request->file_name().c_str());
                response->set_code(-1);
                response->set_msg("file receiver init failed");
                file_receiver_map_.erase(iter);
                return;
            }
            PDLOG(INFO, "file receiver init ok. tid %u, pid %u, file_name %s", tid, pid, request->file_name().c_str());
            response->set_code(0);
            response->set_msg("ok");
		} else if (iter == file_receiver_map_.end()){
            PDLOG(WARNING, "cannot find receiver. tid %u, pid %u, file_name %s", tid, pid, request->file_name().c_str());
            response->set_code(-1);
            response->set_msg("cannot find receiver");
            return;
        }
		receiver = iter->second;
	}
	if (receiver->GetBlockId() == request->block_id()) {
		response->set_msg("ok");
		response->set_code(0);
		return;
	}
	if (request->block_id() != receiver->GetBlockId() + 1) {
		response->set_msg("block_id is not match");
		PDLOG(WARNING, "block_id is not match. tid %u, pid %u, file_name %s, request block_id %lu cur block_id %lu", 
                        tid, pid, request->file_name().c_str(), request->block_id(), receiver->GetBlockId());
		response->set_code(-1);
		return;
	}
	std::string data = cntl->request_attachment().to_string();
    if (data.length() != request->block_size()) {
		PDLOG(WARNING, "receive data error. tid %u, pid %u, file_name %s, expected length %u real length %u", 
                        tid, pid, request->file_name().c_str(), request->block_size(), data.length());
		response->set_code(-1);
		response->set_msg("receive data error");
        return;
    }
	if (receiver->WriteData(data, request->block_id()) < 0) {
		PDLOG(WARNING, "receiver write data failed. tid %u, pid %u, file_name %s", tid, pid, request->file_name().c_str());
		response->set_code(-1);
		response->set_msg("receiver write data failed");
        return;
	}
    if (request->eof()) {
        receiver->SaveFile();
        std::lock_guard<std::mutex> lock(mu_);
        file_receiver_map_.erase(combine_key);
    }
    response->set_msg("ok");
    response->set_code(0);
}

void TabletImpl::SendSnapshot(RpcController* controller,
            const ::rtidb::api::SendSnapshotRequest* request,
            ::rtidb::api::GeneralResponse* response,
            Closure* done) {
	brpc::ClosureGuard done_guard(done);
    std::shared_ptr<::rtidb::api::TaskInfo> task_ptr;
    if (request->has_task_info() && request->task_info().IsInitialized()) {
		if (AddOPTask(request->task_info(), ::rtidb::api::TaskType::kSendSnapshot, task_ptr) < 0) {
			response->set_code(-1);
			response->set_msg("add task failed");
            return;
        }
    }    
    std::lock_guard<std::mutex> lock(mu_);
	uint32_t tid = request->tid();
	uint32_t pid = request->pid();
    std::shared_ptr<Table> table = GetTableUnLock(tid, pid);
    std::string sync_snapshot_key = request->endpoint() + "_" + 
                    std::to_string(tid) + "_" + std::to_string(pid);
	do {
        if (sync_snapshot_set_.find(sync_snapshot_key) != sync_snapshot_set_.end()) {
            PDLOG(WARNING, "snapshot is sending. tid %u pid %u endpoint %s", 
                            tid, pid, request->endpoint().c_str());
			response->set_code(-1);
			response->set_msg("snapshot is sending");
            break;
        }
		if (!table) {
			PDLOG(WARNING, "table not exist. tid %u, pid %u", tid, pid);
			response->set_code(-1);
			response->set_msg("table not exist");
			break;
		}
		if (!table->IsLeader()) {
			PDLOG(WARNING, "table with tid %u, pid %u is follower", tid, pid);
			response->set_code(-1);
			response->set_msg("table is follower");
			break;
		}
		if (table->GetTableStat() != ::rtidb::storage::kSnapshotPaused) {
			PDLOG(WARNING, "table with tid %u, pid %u is not kSnapshotPaused", tid, pid);
			response->set_code(-1);
			response->set_msg("table is unavailable now");
			break;
		}
        if (task_ptr) {
            task_ptr->set_status(::rtidb::api::TaskStatus::kDoing);
        }    
        sync_snapshot_set_.insert(sync_snapshot_key);
        task_pool_.AddTask(boost::bind(&TabletImpl::SendSnapshotInternal, this, 
                    request->endpoint(), tid, pid, task_ptr));
        response->set_code(0);
        response->set_msg("ok");
        return;
	} while(0);
    if (task_ptr) {
        task_ptr->set_status(::rtidb::api::TaskStatus::kFailed);
    }
}

void TabletImpl::SendSnapshotInternal(const std::string& endpoint, uint32_t tid, uint32_t pid, 
            std::shared_ptr<::rtidb::api::TaskInfo> task) {
    bool has_error = true;
    do {
		// send table_meta file
		if (SendFile(endpoint, tid, pid, "table_meta.txt") < 0) {
			PDLOG(WARNING, "send table_meta.txt failed. tid[%u] pid[%u]", tid, pid);
			break;
		}
    	std::string manifest_file = FLAGS_db_root_path + "/" + std::to_string(tid) + "_" + 
									std::to_string(pid) + "/snapshot/MANIFEST";
        std::string snapshot_file;
        {
            int fd = open(manifest_file.c_str(), O_RDONLY);
            if (fd < 0) {
                PDLOG(WARNING, "[%s] is not exist", manifest_file.c_str());
                has_error = false;
                break;
            }
            google::protobuf::io::FileInputStream fileInput(fd);
            fileInput.SetCloseOnDelete(true);
            ::rtidb::api::Manifest manifest;
            if (!google::protobuf::TextFormat::Parse(&fileInput, &manifest)) {
                PDLOG(WARNING, "parse manifest failed. tid[%u] pid[%u]", tid, pid);
                break;
            }
            snapshot_file = manifest.name();
        }
        // send snapshot file
        if (SendFile(endpoint, tid, pid, snapshot_file) < 0) {
            PDLOG(WARNING, "send snapshot failed. tid[%u] pid[%u]", tid, pid);
            break;
        }
        // send manifest file
        if (SendFile(endpoint, tid, pid, "MANIFEST") < 0) {
            PDLOG(WARNING, "send MANIFEST failed. tid[%u] pid[%u]", tid, pid);
            break;
        }
        has_error = false;
        PDLOG(INFO, "send snapshot success. endpoint %s tid %u pid %u", endpoint.c_str(), tid, pid);
    } while(0);
	std::lock_guard<std::mutex> lock(mu_);
	if (task) {
		if (has_error) {
			task->set_status(::rtidb::api::kFailed);
       	} else {
			task->set_status(::rtidb::api::kDone);
		}
	}
    std::string sync_snapshot_key = endpoint + "_" + 
                    std::to_string(tid) + "_" + std::to_string(pid);
	sync_snapshot_set_.erase(sync_snapshot_key);
}            

int TabletImpl::SendFile(const std::string& endpoint, uint32_t tid, uint32_t pid,
            const std::string& file_name) {
    std::string full_path = FLAGS_db_root_path + "/" + std::to_string(tid) + "_" + std::to_string(pid) + "/";
    if (file_name != "table_meta.txt") {
        full_path += "snapshot/";
    }
    full_path += file_name;
    uint64_t file_size = 0;
    if (::rtidb::base::GetSize(full_path, file_size) < 0) {
        PDLOG(WARNING, "get size failed. file[%s]", full_path.c_str());
        return -1;
    }
    PDLOG(INFO, "send file %s to %s. size[%lu]", full_path.c_str(), endpoint.c_str(), file_size);
    int try_times = FLAGS_send_file_max_try;
    do {
       if (try_times < FLAGS_send_file_max_try) {
            std::this_thread::sleep_for(std::chrono::milliseconds((FLAGS_send_file_max_try - try_times) *
                    FLAGS_retry_send_file_wait_time_ms));
            PDLOG(INFO, "retry to send file %s to %s. total size[%lu]", full_path.c_str(), endpoint.c_str(), file_size);
        }
        try_times--;
		brpc::Channel channel;
		brpc::ChannelOptions options;
		options.timeout_ms = FLAGS_request_timeout_ms;
		options.connect_timeout_ms = FLAGS_request_timeout_ms;
		options.max_retry = FLAGS_request_max_retry;
		if (channel.Init(endpoint.c_str(), "", &options) != 0) {
			PDLOG(WARNING, "init channel failed. endpoint[%s] tid[%u] pid[%u]",
							endpoint.c_str(), tid, pid);
			continue;
		}
		::rtidb::api::TabletServer_Stub stub(&channel);
		FILE* file = fopen(full_path.c_str(), "rb");
		if (file == NULL) {
			PDLOG(WARNING, "fail to open file %s", full_path.c_str());
			return -1;
		}
		char buffer[FLAGS_stream_block_size];
		// compute the used time(microseconds) that send a block by limit bandwidth. 
		// limit_time = (FLAGS_stream_block_size / FLAGS_stream_bandwidth_limit) * 1000 * 1000 
		uint64_t limit_time = 0;
		if (FLAGS_stream_bandwidth_limit > 0) {
			limit_time = (FLAGS_stream_block_size * 1000000) / FLAGS_stream_bandwidth_limit;
		}    
		uint64_t block_num = file_size / FLAGS_stream_block_size + 1;
		uint64_t report_block_num = block_num / 100;
		int ret = 0;
		uint64_t block_count = 0;
		do {
			if (block_count == 0 && DataWrite(stub, tid, pid, file_name, buffer, 0, block_count, limit_time) < 0) {
				PDLOG(WARNING, "Init file receiver failed. tid[%u] pid[%u] file %s", tid, pid, file_name.c_str());
				ret = -1;   
				break;
			}
			block_count++;
			size_t len = fread_unlocked(buffer, 1, FLAGS_stream_block_size, file);
			if (len < FLAGS_stream_block_size) {
				if (feof(file)) {
					if (len > 0) {
						ret = DataWrite(stub, tid, pid, file_name, buffer, len, block_count, limit_time);
					}
					break;
				}
				PDLOG(WARNING, "read file %s error. error message: %s", file_name.c_str(), strerror(errno));
				ret = -1;
				break;
			}
			if (DataWrite(stub, tid, pid, file_name, buffer, len, block_count, limit_time) < 0) {
				PDLOG(WARNING, "data write failed. tid[%u] pid[%u] file %s", tid, pid, file_name.c_str());
				ret = -1;
				break;
			}
			if (report_block_num == 0 || block_count % report_block_num == 0) {
				PDLOG(INFO, "send block num[%lu] total block num[%lu]. tid[%u] pid[%u] file[%s] endpoint[%s]", 
							block_count, block_num, tid, pid, file_name.c_str(), endpoint.c_str());
			}
		} while(true);
		fclose(file);
		if (ret == -1) {
			continue;
		}
		std::this_thread::sleep_for(std::chrono::milliseconds(FLAGS_stream_close_wait_time_ms));
		// check file
		::rtidb::api::CheckFileRequest check_request;
		::rtidb::api::GeneralResponse response;
		check_request.set_tid(tid);
		check_request.set_pid(pid);
		check_request.set_file(file_name);
		check_request.set_size(file_size);
		brpc::Controller cntl1;
		stub.CheckFile(&cntl1, &check_request, &response, NULL);
		if (cntl1.Failed()) {
			PDLOG(WARNING, "check file[%s] request failed. tid[%u] pid[%u] error msg: %s", 
							file_name.c_str(), tid, pid, cntl1.ErrorText().c_str());
			continue;
		}
		if (response.code() == 0) {
			PDLOG(INFO, "send file[%s] success. tid[%u] pid[%u]", file_name.c_str(), tid, pid);
			return 0;
		}
		PDLOG(WARNING, "check file[%s] failed. tid[%u] pid[%u]", file_name.c_str(), tid, pid);
	} while (try_times > 0);
    return -1;
}

int TabletImpl::DataWrite(::rtidb::api::TabletServer_Stub& stub, uint32_t tid, uint32_t pid,
			const std::string& file_name, char* buffer, size_t len, uint64_t block_id, uint64_t limit_time) {
    if (buffer == NULL) {
        return -1;
    }
    uint64_t cur_time = ::baidu::common::timer::get_micros();
	::rtidb::api::SendDataRequest request;
	request.set_tid(tid);
	request.set_pid(pid);
	request.set_file_name(file_name);
	request.set_block_id(block_id);
	request.set_block_size(len);
    brpc::Controller cntl;
    if (block_id > 0) {
        cntl.request_attachment().append(buffer, len);
    }
    if (len > 0 && len < FLAGS_stream_block_size) {
        request.set_eof(true);
    }
    ::rtidb::api::GeneralResponse response;
    stub.SendData(&cntl, &request, &response, NULL);
    if (cntl.Failed()) {
        PDLOG(WARNING, "send data failed. tid %u pid %u file %s error msg %s", 
                        tid, pid, file_name.c_str(), cntl.ErrorText().c_str());
        return -1;
    } else if (response.code() != 0) {
        PDLOG(WARNING, "send data failed. tid %u pid %u file %s error msg %s", 
                        tid, pid, file_name.c_str(), response.msg().c_str());
        return -1;
    }
    uint64_t time_used = ::baidu::common::timer::get_micros() - cur_time;
    if (limit_time > time_used && len > FLAGS_stream_block_size / 2) {
        PDLOG(DEBUG, "sleep %lu us, limit_time %lu time_used %lu", limit_time - time_used, limit_time, time_used);
        std::this_thread::sleep_for(std::chrono::microseconds(limit_time - time_used));
    }
    return 0;
}

void TabletImpl::PauseSnapshot(RpcController* controller,
            const ::rtidb::api::GeneralRequest* request,
            ::rtidb::api::GeneralResponse* response,
            Closure* done) {
    brpc::ClosureGuard done_guard(done);        
    std::shared_ptr<::rtidb::api::TaskInfo> task_ptr;
    if (request->has_task_info() && request->task_info().IsInitialized()) {
        if (AddOPTask(request->task_info(), ::rtidb::api::TaskType::kPauseSnapshot, task_ptr) < 0) {
            response->set_code(-1);
            response->set_msg("add task failed");
            return;
        }
    }    
    std::lock_guard<std::mutex> lock(mu_);
    std::shared_ptr<Table> table = GetTableUnLock(request->tid(), request->pid());
    do {
        if (!table) {
            PDLOG(WARNING, "table not exist. tid %u, pid %u", request->tid(), request->pid());
            response->set_code(-1);
            response->set_msg("table not exist");
            break;
        }
        if (table->GetTableStat() == ::rtidb::storage::kSnapshotPaused) {
            PDLOG(INFO, "table status is kSnapshotPaused, need not pause. tid[%u] pid[%u]", 
                        request->tid(), request->pid());
        } else if (table->GetTableStat() != ::rtidb::storage::kNormal) {
            PDLOG(WARNING, "table status is [%u], cann't pause. tid[%u] pid[%u]", 
                            table->GetTableStat(), request->tid(), request->pid());
            response->set_code(-1);
            response->set_msg("table status is not kNormal");
            break;
        } else {
            table->SetTableStat(::rtidb::storage::kSnapshotPaused);
            PDLOG(INFO, "table status has set[%u]. tid[%u] pid[%u]", 
                       table->GetTableStat(), request->tid(), request->pid());
        }           
        if (task_ptr) {
            task_ptr->set_status(::rtidb::api::TaskStatus::kDone);
        }
        response->set_code(0);
        response->set_msg("ok");
        return;
    } while(0);
    if (task_ptr) {
        task_ptr->set_status(::rtidb::api::TaskStatus::kFailed);
    }
}

void TabletImpl::RecoverSnapshot(RpcController* controller,
            const ::rtidb::api::GeneralRequest* request,
            ::rtidb::api::GeneralResponse* response,
            Closure* done) {
    brpc::ClosureGuard done_guard(done);        
	std::shared_ptr<::rtidb::api::TaskInfo> task_ptr;
	if (request->has_task_info() && request->task_info().IsInitialized()) {
		if (AddOPTask(request->task_info(), ::rtidb::api::TaskType::kRecoverSnapshot, task_ptr) < 0) {
			response->set_code(-1);
			response->set_msg("add task failed");
            return;
        }
	}
    do {
        std::shared_ptr<Table> table = GetTable(request->tid(), request->pid());
        if (!table) {
            PDLOG(WARNING, "table not exist tid %u, pid %u", request->tid(), request->pid());
            response->set_code(-1);
            response->set_msg("table not exist");
            break;
        }
        {
            std::lock_guard<std::mutex> lock(mu_);
            if (table->GetTableStat() == rtidb::storage::kNormal) {
                PDLOG(INFO, "table status is already kNormal, need not recover. tid[%u] pid[%u]", 
                            request->tid(), request->pid());

            } else if (table->GetTableStat() != ::rtidb::storage::kSnapshotPaused) {
                PDLOG(WARNING, "table status is [%u], cann't recover. tid[%u] pid[%u]", 
                        table->GetTableStat(), request->tid(), request->pid());
                response->set_code(-1);
                response->set_msg("table status is not kSnapshotPaused");
                break;
            } else {
                table->SetTableStat(::rtidb::storage::kNormal);
                PDLOG(INFO, "table status has set[%u]. tid[%u] pid[%u]", 
                           table->GetTableStat(), request->tid(), request->pid());
            }
            if (task_ptr) {       
			    task_ptr->set_status(::rtidb::api::TaskStatus::kDone);
            }
        }
        response->set_code(0);
        response->set_msg("ok");
        return;
    } while(0);
    if (task_ptr) {       
        std::lock_guard<std::mutex> lock(mu_);
        task_ptr->set_status(::rtidb::api::TaskStatus::kFailed);
    }
}

void TabletImpl::LoadTable(RpcController* controller,
            const ::rtidb::api::LoadTableRequest* request,
            ::rtidb::api::GeneralResponse* response,
            Closure* done) {
	brpc::ClosureGuard done_guard(done);
	std::shared_ptr<::rtidb::api::TaskInfo> task_ptr;
	if (request->has_task_info() && request->task_info().IsInitialized()) {
		if (AddOPTask(request->task_info(), ::rtidb::api::TaskType::kLoadTable, task_ptr) < 0) {
			response->set_code(-1);
			response->set_msg("add task failed");
            return;
        }
	}
    do {
        ::rtidb::api::TableMeta table_meta;
        table_meta.CopyFrom(request->table_meta());
        if (!CheckTableMeta(&table_meta)) {
            response->set_code(8);
            response->set_msg("table name is empty");
            break;
        }
        uint32_t tid = table_meta.tid();
        uint32_t pid = table_meta.pid();

        std::string db_path = FLAGS_db_root_path + "/" + std::to_string(tid) + 
                        "_" + std::to_string(pid);
        if (!::rtidb::base::IsExists(db_path)) {
            PDLOG(WARNING, "no db data for table tid %u, pid %u", tid, pid);
            response->set_code(-1);
            response->set_msg("no db data for table");
            break;
        }
        {
            std::lock_guard<std::mutex> lock(mu_);
            std::shared_ptr<Table> table = GetTableUnLock(tid, pid);
            if (!table) {
                UpdateTableMeta(db_path, &table_meta);
                if (WriteTableMeta(db_path, &table_meta) < 0) {
                    PDLOG(WARNING, "write table_meta failed. tid[%lu] pid[%lu]", tid, pid);
                    response->set_code(-1);
                    response->set_msg("write table_meta failed");
                    break;
                }
                std::string msg;
                if (CreateTableInternal(&table_meta, msg) < 0) {
                    response->set_code(-1);
                    response->set_msg(msg.c_str());
                    break;
                }
            } else {
                response->set_code(1);
                response->set_msg("table with tid and pid exists");
                break;
            }
        }
        uint64_t ttl = table_meta.ttl();
        std::string name = table_meta.name();
        uint32_t seg_cnt = 8;
        if (table_meta.seg_cnt() > 0) {
            seg_cnt = table_meta.seg_cnt();
        }
        PDLOG(INFO, "start to recover table with id %u pid %u name %s seg_cnt %d idx_cnt %u schema_size %u ttl %llu", tid, 
                   pid, name.c_str(), seg_cnt, table_meta.dimensions_size(), table_meta.schema().size(), ttl);
        task_pool_.AddTask(boost::bind(&TabletImpl::LoadTableInternal, this, tid, pid, task_ptr));
        response->set_code(0);
        response->set_msg("ok");
        return;
    } while(0);
    if (task_ptr) {
		std::lock_guard<std::mutex> lock(mu_);
	    task_ptr->set_status(::rtidb::api::TaskStatus::kFailed);
    }        
}

int TabletImpl::LoadTableInternal(uint32_t tid, uint32_t pid, std::shared_ptr<::rtidb::api::TaskInfo> task_ptr) {
    do {
        // load snapshot data
        std::shared_ptr<Table> table = GetTable(tid, pid);        
        if (!table) {
            PDLOG(WARNING, "table with tid %u and pid %u does not exist", tid, pid);
            break; 
        }
        std::shared_ptr<Snapshot> snapshot = GetSnapshot(tid, pid);
        if (!snapshot) {
            PDLOG(WARNING, "snapshot with tid %u and pid %u does not exist", tid, pid);
            break; 
        }
        std::shared_ptr<LogReplicator> replicator = GetReplicator(tid, pid);
        if (!replicator) {
            PDLOG(WARNING, "replicator with tid %u and pid %u does not exist", tid, pid);
            break;
        }
        {
            std::lock_guard<std::mutex> lock(mu_);
            table->SetTableStat(::rtidb::storage::kLoading);
        }
        uint64_t latest_offset = 0;
        bool ok = snapshot->Recover(table, latest_offset);
        if (ok) {
            table->SetTableStat(::rtidb::storage::kNormal);
            replicator->SetOffset(latest_offset);
            replicator->SetSnapshotLogPartIndex(snapshot->GetOffset());
            replicator->StartSyncing();
            table->SchedGc();
            if (table->GetTTL() > 0) {
                gc_pool_.DelayTask(FLAGS_gc_interval * 60 * 1000, boost::bind(&TabletImpl::GcTable, this, tid, pid));
            }
            io_pool_.DelayTask(FLAGS_binlog_sync_to_disk_interval, boost::bind(&TabletImpl::SchedSyncDisk, this, tid, pid));
            io_pool_.DelayTask(FLAGS_binlog_delete_interval, boost::bind(&TabletImpl::SchedDelBinlog, this, tid, pid));
            PDLOG(INFO, "load table success. tid %u pid %u", tid, pid);
            if (task_ptr) {
                std::lock_guard<std::mutex> lock(mu_);
                task_ptr->set_status(::rtidb::api::TaskStatus::kDone);
                return 0;
            }
        } else {
           DeleteTableInternal(tid, pid, std::shared_ptr<::rtidb::api::TaskInfo>());
        }
    } while (0);    
    if (task_ptr) {
		std::lock_guard<std::mutex> lock(mu_);
	    task_ptr->set_status(::rtidb::api::TaskStatus::kFailed);
    }
    return -1;
}

int32_t TabletImpl::DeleteTableInternal(uint32_t tid, uint32_t pid, std::shared_ptr<::rtidb::api::TaskInfo> task_ptr) {
    std::shared_ptr<Table> table = GetTable(tid, pid);
    if (!table) {
        if (task_ptr) {
            std::lock_guard<std::mutex> lock(mu_);
            task_ptr->set_status(::rtidb::api::TaskStatus::kFailed);
        }        
        return -1;
    }
    std::shared_ptr<LogReplicator> replicator = GetReplicator(tid, pid);
    // do block other requests
    {
        std::lock_guard<std::mutex> lock(mu_);
        tables_[tid].erase(pid);
        replicators_[tid].erase(pid);
        snapshots_[tid].erase(pid);
    }

    if (replicator) {
        replicator->DelAllReplicateNode();
        PDLOG(INFO, "drop replicator for tid %u, pid %u", tid, pid);
    }

    std::string source_path = FLAGS_db_root_path + "/" + std::to_string(tid) + "_" + std::to_string(pid);

    if (!::rtidb::base::IsExists(source_path)) {
        if (task_ptr) {
            std::lock_guard<std::mutex> lock(mu_);
            task_ptr->set_status(::rtidb::api::TaskStatus::kDone);
        }        
        PDLOG(INFO, "drop table ok. tid[%u] pid[%u]", tid, pid);
        return 0;
    }

    std::string recycle_path = FLAGS_recycle_bin_root_path + "/" + std::to_string(tid) + 
           "_" + std::to_string(pid) + "_" + ::rtidb::base::GetNowTime();
    ::rtidb::base::Rename(source_path, recycle_path);
    if (task_ptr) {
		std::lock_guard<std::mutex> lock(mu_);
	    task_ptr->set_status(::rtidb::api::TaskStatus::kDone);
    }
    PDLOG(INFO, "drop table ok. tid[%u] pid[%u]", tid, pid);
    return 0;
}

void TabletImpl::CreateTable(RpcController* controller,
            const ::rtidb::api::CreateTableRequest* request,
            ::rtidb::api::CreateTableResponse* response,
            Closure* done) {
    const ::rtidb::api::TableMeta* table_meta = &request->table_meta();
    if (!CheckTableMeta(table_meta)) {
        response->set_code(8);
        response->set_msg("table name is empty");
        done->Run();
        return;
    }
    uint32_t tid = table_meta->tid();
    uint32_t pid = table_meta->pid();
    ::rtidb::api::TTLType type = table_meta->ttl_type();
    uint64_t ttl = table_meta->ttl();
    if ((type == ::rtidb::api::kAbsoluteTime && ttl > FLAGS_absolute_ttl_max) ||
            (type == ::rtidb::api::kLatestTime && ttl > FLAGS_latest_ttl_max)) {
        response->set_code(-1);
        uint32_t max_ttl = type == ::rtidb::api::kAbsoluteTime ? FLAGS_absolute_ttl_max : FLAGS_latest_ttl_max;
        response->set_msg("ttl is greater than conf value. max ttl is " + std::to_string(max_ttl));
        PDLOG(WARNING, "ttl is greater than conf value. ttl[%lu] ttl_type[%s] max ttl[%u]", 
                        ttl, ::rtidb::api::TTLType_Name(type).c_str(), max_ttl);
        done->Run();
        return;
    }
    PDLOG(INFO, "start creating table tid[%u] pid[%u] with mode %s", tid, pid, ::rtidb::api::TableMode_Name(request->table_meta().mode()).c_str());
    std::string name = table_meta->name();
    uint32_t seg_cnt = 8;
    if (table_meta->seg_cnt() > 0) {
        seg_cnt = table_meta->seg_cnt();
    }
    {
        std::lock_guard<std::mutex> lock(mu_);
        std::shared_ptr<Table> table = GetTableUnLock(tid, pid);
        std::shared_ptr<Snapshot> snapshot = GetSnapshotUnLock(tid, pid);
        if (table || snapshot) {
            if (table) {
                PDLOG(WARNING, "table with tid[%u] and pid[%u] exists", tid, pid);
            }
            if (snapshot) {
                PDLOG(WARNING, "snapshot with tid[%u] and pid[%u] exists", tid, pid);
            }
            response->set_code(1);
            response->set_msg("table with tid and pid exists");
            done->Run();
            return;
        }       
    	std::string table_db_path = FLAGS_db_root_path + "/" + std::to_string(tid) +
                        "_" + std::to_string(pid);
		if (WriteTableMeta(table_db_path, table_meta) < 0) {
        	PDLOG(WARNING, "write table_meta failed. tid[%lu] pid[%lu]", tid, pid);
            response->set_code(-1);
            response->set_msg("write table_meta failed");
            done->Run();
            return;
		}
        std::string msg;
        if (CreateTableInternal(table_meta, msg) < 0) {
            response->set_code(-1);
            response->set_msg(msg.c_str());
            done->Run();
            return;
        }
    }
    response->set_code(0);
    response->set_msg("ok");
    done->Run();
    std::shared_ptr<Table> table = GetTable(tid, pid);        
    if (!table) {
        PDLOG(WARNING, "table with tid %u and pid %u does not exist", tid, pid);
        return; 
    }
    std::shared_ptr<LogReplicator> replicator = GetReplicator(tid, pid);
    if (!replicator) {
        PDLOG(WARNING, "replicator with tid %u and pid %u does not exist", tid, pid);
        return;
    }
    table->SetTableStat(::rtidb::storage::kNormal);
    replicator->StartSyncing();
    io_pool_.DelayTask(FLAGS_binlog_sync_to_disk_interval, boost::bind(&TabletImpl::SchedSyncDisk, this, tid, pid));
    io_pool_.DelayTask(FLAGS_binlog_delete_interval, boost::bind(&TabletImpl::SchedDelBinlog, this, tid, pid));
    PDLOG(INFO, "create table with id %u pid %u name %s seg_cnt %d ttl %llu type %s", tid, 
            pid, name.c_str(), seg_cnt, ttl, ::rtidb::api::TTLType_Name(type).c_str());
    gc_pool_.DelayTask(FLAGS_gc_interval * 60 * 1000, boost::bind(&TabletImpl::GcTable, this, tid, pid));
}

void TabletImpl::GetTableFollower(RpcController* controller,
            const ::rtidb::api::GetTableFollowerRequest* request,
            ::rtidb::api::GetTableFollowerResponse* response,
            Closure* done) {
	brpc::ClosureGuard done_guard(done);
    uint32_t tid = request->tid();
    uint32_t pid = request->pid();
    std::shared_ptr<Table> table = GetTable(tid, pid);
    if (!table) {
        PDLOG(DEBUG, "table is not exist. tid %u pid %u", tid, pid);
	    response->set_code(-1);
        response->set_msg("table not found");
        return;
    }
    if (!table->IsLeader()) {
        PDLOG(DEBUG, "table with tid %u, pid %u is follower", tid, pid);
        response->set_msg("table is follower");
        response->set_code(-1);
        return;
    }
    std::shared_ptr<LogReplicator> replicator = GetReplicator(tid, pid);
    if (!replicator) {
        PDLOG(DEBUG, "replicator is not exist. tid %u pid %u", tid, pid);
		response->set_msg("replicator is not exist");
        response->set_code(-1);
        return;
    }
    response->set_offset(replicator->GetOffset());
    std::map<std::string, uint64_t> info_map;
    replicator->GetReplicateInfo(info_map);
    if (info_map.empty()) {
        response->set_msg("has no follower");
        response->set_code(-1);
    }
    for (const auto& kv : info_map) {
        ::rtidb::api::FollowerInfo* follower_info = response->add_follower_info();
        follower_info->set_endpoint(kv.first);
        follower_info->set_offset(kv.second);
    }
	response->set_msg("ok");
    response->set_code(0);
}

void TabletImpl::GetTermPair(RpcController* controller,
            const ::rtidb::api::GetTermPairRequest* request,
            ::rtidb::api::GetTermPairResponse* response,
            Closure* done) {
	brpc::ClosureGuard done_guard(done);
    if (FLAGS_zk_cluster.empty()) {
		response->set_code(-1);
		response->set_msg("tablet is not run in cluster mode");
        PDLOG(WARNING, "tablet is not run in cluster mode");
        return;
    }
    uint32_t tid = request->tid();
    uint32_t pid = request->pid();
    std::shared_ptr<Table> table = GetTable(tid, pid);
	if (!table) {
		response->set_code(0);
		response->set_has_table(false);
		response->set_msg("table is not exist");

        std::string db_path = FLAGS_db_root_path + "/" + std::to_string(tid) + "_" + std::to_string(pid);
    	std::string manifest_file =  db_path + "/snapshot/MANIFEST";
		int fd = open(manifest_file.c_str(), O_RDONLY);
	    response->set_msg("ok");
		if (fd < 0) {
			PDLOG(WARNING, "[%s] is not exist", manifest_file.c_str());
            response->set_term(0);
            response->set_offset(0);
			return;
		}
		google::protobuf::io::FileInputStream fileInput(fd);
		fileInput.SetCloseOnDelete(true);
		::rtidb::api::Manifest manifest;
		if (!google::protobuf::TextFormat::Parse(&fileInput, &manifest)) {
			PDLOG(WARNING, "parse manifest failed");
            response->set_term(0);
            response->set_offset(0);
			return;
		}
        std::string snapshot_file = db_path + "/snapshot/" + manifest.name();
        if (!::rtidb::base::IsExists(snapshot_file)) {
            PDLOG(WARNING, "snapshot file[%s] is not exist", snapshot_file.c_str());
            response->set_term(0);
            response->set_offset(0);
            return;
        }
        response->set_term(manifest.term());
        response->set_offset(manifest.offset());
		return;
	}
    std::shared_ptr<LogReplicator> replicator = GetReplicator(tid, pid);
    if (!replicator) {
		response->set_code(-1);
		response->set_msg("replicator is not exist");
        return;
    }
	response->set_code(0);
	response->set_msg("ok");
	response->set_has_table(true);
    if (table->IsLeader()) {
        response->set_is_leader(true);
    } else {
        response->set_is_leader(false);
    }
	response->set_term(replicator->GetLeaderTerm());
	response->set_offset(replicator->GetOffset());
}

void TabletImpl::DeleteBinlog(RpcController* controller,
            const ::rtidb::api::GeneralRequest* request,
            ::rtidb::api::GeneralResponse* response,
            Closure* done) {
	brpc::ClosureGuard done_guard(done);
    uint32_t tid = request->tid();
    uint32_t pid = request->pid();
    std::string db_path = FLAGS_db_root_path + "/" + std::to_string(tid) + "_" + std::to_string(pid);
    std::string binlog_path = db_path + "/binlog";
    if (::rtidb::base::IsExists(binlog_path)) {
        std::string recycle_path = FLAGS_recycle_bin_root_path + "/" + std::to_string(tid) + 
               "_" + std::to_string(pid) + "_binlog_" + ::rtidb::base::GetNowTime();
        ::rtidb::base::Rename(binlog_path, recycle_path);
        PDLOG(INFO, "binlog has moved form %s to %s. tid %u pid %u", 
                    binlog_path.c_str(), recycle_path.c_str(), tid, pid);
    }
	response->set_code(0);
	response->set_msg("ok");
}        

void TabletImpl::CheckFile(RpcController* controller,
            const ::rtidb::api::CheckFileRequest* request,
            ::rtidb::api::GeneralResponse* response,
            Closure* done) {
	brpc::ClosureGuard done_guard(done);
    uint32_t tid = request->tid();
    uint32_t pid = request->pid();
    std::string file_name = request->file();
    std::string full_path = FLAGS_db_root_path + "/" + std::to_string(tid) + "_" + std::to_string(pid) + "/";
    if (file_name != "table_meta.txt") {
        full_path += "snapshot/";
    }
	full_path += file_name;
    uint64_t size = 0;
    if (::rtidb::base::GetSize(full_path, size) < 0) {
        response->set_code(-1);
        response->set_msg("get size failed");
        PDLOG(WARNING, "get size failed. file[%s]", full_path.c_str());
        return;
    }
    if (size != request->size()) {
        response->set_code(-1);
        response->set_msg("check size failed");
        PDLOG(WARNING, "check size failed. file[%s] cur_size[%lu] expect_size[%lu]", 
                        full_path.c_str(), size, request->size());
        return;
    }
	response->set_code(0);
	response->set_msg("ok");
}

void TabletImpl::GetManifest(RpcController* controller,
            const ::rtidb::api::GetManifestRequest* request,
            ::rtidb::api::GetManifestResponse* response,
            Closure* done) {
	brpc::ClosureGuard done_guard(done);
	std::string db_path = FLAGS_db_root_path + "/" + std::to_string(request->tid()) + "_" + 
                std::to_string(request->pid());
	std::string manifest_file =  db_path + "/snapshot/MANIFEST";
	::rtidb::api::Manifest manifest;
	int fd = open(manifest_file.c_str(), O_RDONLY);
    if (fd >= 0) {
        google::protobuf::io::FileInputStream fileInput(fd);
        fileInput.SetCloseOnDelete(true);
        if (!google::protobuf::TextFormat::Parse(&fileInput, &manifest)) {
            PDLOG(WARNING, "parse manifest failed");
            response->set_code(-1);
            response->set_msg("parse manifest failed");
            return;
        }
    } else {
		PDLOG(INFO, "[%s] is not exist", manifest_file.c_str());
        manifest.set_offset(0);
	}
	response->set_code(0);
	response->set_msg("ok");
	::rtidb::api::Manifest* manifest_r = response->mutable_manifest();
	manifest_r->CopyFrom(manifest);
}

int TabletImpl::WriteTableMeta(const std::string& path, const ::rtidb::api::TableMeta* table_meta) {
	if (!::rtidb::base::MkdirRecur(path)) {
        PDLOG(WARNING, "fail to create path %s", path.c_str());
        return -1;
    }
	std::string full_path = path + "/table_meta.txt";
	std::string table_meta_info;
    google::protobuf::TextFormat::PrintToString(*table_meta, &table_meta_info);
    FILE* fd_write = fopen(full_path.c_str(), "w");
    if (fd_write == NULL) {
        PDLOG(WARNING, "fail to open file %s. err[%d: %s]", full_path.c_str(), errno, strerror(errno));
        return -1;
    }
	if (fputs(table_meta_info.c_str(), fd_write) == EOF) {
        PDLOG(WARNING, "write error. path[%s], err[%d: %s]", full_path.c_str(), errno, strerror(errno));
		fclose(fd_write);
		return -1;
    }
	fclose(fd_write);
	return 0;
}

int TabletImpl::UpdateTableMeta(const std::string& path, ::rtidb::api::TableMeta* table_meta) {
	std::string full_path = path + "/table_meta.txt";
    int fd = open(full_path.c_str(), O_RDONLY);
	::rtidb::api::TableMeta old_meta;
    if (fd < 0) {
        PDLOG(WARNING, "[%s] is not exist", "table_meta.txt");
        return 1;
    } else {
        google::protobuf::io::FileInputStream fileInput(fd);
        fileInput.SetCloseOnDelete(true);
        if (!google::protobuf::TextFormat::Parse(&fileInput, &old_meta)) {
            PDLOG(WARNING, "parse table_meta failed");
            return -1;
        }
    }
	// use replicas in LoadRequest
	old_meta.clear_replicas();
	old_meta.MergeFrom(*table_meta);
	table_meta->CopyFrom(old_meta);
	std::string new_name = full_path + "." + ::rtidb::base::GetNowTime();
	rename(full_path.c_str(), new_name.c_str());
    return 0;
}

int TabletImpl::CreateTableInternal(const ::rtidb::api::TableMeta* table_meta, std::string& msg) {
    uint32_t seg_cnt = 8;
    std::string name = table_meta->name();
    if (table_meta->seg_cnt() > 0) {
        seg_cnt = table_meta->seg_cnt();
    }
    bool is_leader = false;
    if (table_meta->mode() == ::rtidb::api::TableMode::kTableLeader) {
        is_leader = true;
    }
    std::vector<std::string> endpoints;
    for (int32_t i = 0; i < table_meta->replicas_size(); i++) {
        endpoints.push_back(table_meta->replicas(i));
    }
    // config dimensions
    std::map<std::string, uint32_t> mapping;
    for (int32_t i = 0; i < table_meta->dimensions_size(); i++) {
        mapping.insert(std::make_pair(table_meta->dimensions(i), 
                       (uint32_t)i));
        PDLOG(INFO, "add index name %s, idx %d to table %s, tid %u, pid %u", table_meta->dimensions(i).c_str(),
                i, table_meta->name().c_str(), table_meta->tid(), table_meta->pid());
    }
    // add default dimension
    if (mapping.size() <= 0) {
        mapping.insert(std::make_pair("idx0", 0));
        PDLOG(INFO, "no index specified with default");
    }
    uint32_t key_entry_max_height = FLAGS_key_entry_max_height;
    if (table_meta->has_key_entry_max_height() && table_meta->key_entry_max_height() <= FLAGS_skiplist_max_height 
            && table_meta->key_entry_max_height() > 0) {
        key_entry_max_height = table_meta->key_entry_max_height();
    }else {
        if (table_meta->ttl_type() == ::rtidb::api::TTLType::kLatestTime) {
            key_entry_max_height = FLAGS_latest_default_skiplist_height;
        }else if (table_meta->ttl_type() == ::rtidb::api::TTLType::kAbsoluteTime) {
            key_entry_max_height = FLAGS_absolute_default_skiplist_height;
        }
    }
    std::shared_ptr<Table> table = std::make_shared<Table>(table_meta->name(), 
                                                           table_meta->tid(),
                                                           table_meta->pid(), seg_cnt, 
                                                           mapping,
                                                           table_meta->ttl(), is_leader,
                                                           endpoints,
                                                           key_entry_max_height);
    table->Init();
    table->SetGcSafeOffset(FLAGS_gc_safe_offset * 60 * 1000);
    table->SetSchema(table_meta->schema());
    table->SetTTLType(table_meta->ttl_type());
    if (table_meta->has_compress_type()) {
        table->SetCompressType(table_meta->compress_type());
    }
    std::string table_db_path = FLAGS_db_root_path + "/" + std::to_string(table_meta->tid()) +
                "_" + std::to_string(table_meta->pid());
    std::shared_ptr<LogReplicator> replicator;
    if (table->IsLeader()) {
        replicator = std::make_shared<LogReplicator>(table_db_path, 
                                                     table->GetReplicas(), 
                                                     ReplicatorRole::kLeaderNode, 
                                                     table);
    }else {
        replicator = std::make_shared<LogReplicator>(table_db_path, 
                                                     std::vector<std::string>(), 
                                                     ReplicatorRole::kFollowerNode,
                                                     table);
    }
    if (!replicator) {
        PDLOG(WARNING, "fail to create replicator for table tid %u, pid %u", table_meta->tid(), table_meta->pid());
        msg.assign("fail create replicator for table");
        return -1;
    }
    bool ok = replicator->Init();
    if (!ok) {
        PDLOG(WARNING, "fail to init replicator for table tid %u, pid %u", table_meta->tid(), table_meta->pid());
        // clean memory
        msg.assign("fail init replicator for table");
        return -1;
    }
    if (!FLAGS_zk_cluster.empty() && is_leader) {
        replicator->SetLeaderTerm(table_meta->term());
    }
    std::shared_ptr<Snapshot> snapshot = std::make_shared<Snapshot>(table_meta->tid(), table_meta->pid(), replicator->GetLogPart());
    ok = snapshot->Init();
    if (!ok) {
        PDLOG(WARNING, "fail to init snapshot for tid %u, pid %u", table_meta->tid(), table_meta->pid());
        msg.assign("fail to init snapshot");
        return -1;
    }
    tables_[table_meta->tid()].insert(std::make_pair(table_meta->pid(), table));
    snapshots_[table_meta->tid()].insert(std::make_pair(table_meta->pid(), snapshot));
    replicators_[table_meta->tid()].insert(std::make_pair(table_meta->pid(), replicator));
    return 0;
}

void TabletImpl::DropTable(RpcController* controller,
            const ::rtidb::api::DropTableRequest* request,
            ::rtidb::api::DropTableResponse* response,
            Closure* done) {
    brpc::ClosureGuard done_guard(done);        
	std::shared_ptr<::rtidb::api::TaskInfo> task_ptr;
	if (request->has_task_info() && request->task_info().IsInitialized()) {
		if (AddOPTask(request->task_info(), ::rtidb::api::TaskType::kDropTable, task_ptr) < 0) {
			response->set_code(-1);
			response->set_msg("add task failed");
            return;
        }
	}
    uint32_t tid = request->tid();
    uint32_t pid = request->pid();
    PDLOG(INFO, "drop table. tid[%u] pid[%u]", tid, pid);
    do {
        std::shared_ptr<Table> table = GetTable(tid, pid);
        if (!table) {
            response->set_code(-1);
            response->set_msg("table dose not exists");
            break;
        }
        if (table->GetTableStat() == ::rtidb::storage::kMakingSnapshot) {
            PDLOG(WARNING, "making snapshot task is running now. tid[%u] pid[%u]", tid, pid);
            response->set_code(-1);
            response->set_msg("table is making snapshot");
            break;
        }
        response->set_code(0);
        response->set_msg("ok");
        task_pool_.AddTask(boost::bind(&TabletImpl::DeleteTableInternal, this, tid, pid, task_ptr));
        return;
    } while (0);
    if (task_ptr) {       
        std::lock_guard<std::mutex> lock(mu_);
        task_ptr->set_status(::rtidb::api::TaskStatus::kFailed);
    }
}

void TabletImpl::GetTaskStatus(RpcController* controller,
        const ::rtidb::api::TaskStatusRequest* request,
        ::rtidb::api::TaskStatusResponse* response,
        Closure* done) {
    std::lock_guard<std::mutex> lock(mu_);
    for (const auto& kv : task_map_) {
        for (const auto& task_info : kv.second) {
            ::rtidb::api::TaskInfo* task = response->add_task();
            task->CopyFrom(*task_info);
        }
    }
    response->set_code(0);
    response->set_msg("ok");
    done->Run();
}

void TabletImpl::DeleteOPTask(RpcController* controller,
		const ::rtidb::api::DeleteTaskRequest* request,
		::rtidb::api::GeneralResponse* response,
		Closure* done) {
    std::lock_guard<std::mutex> lock(mu_);
	for (int idx = 0; idx < request->op_id_size(); idx++) {
        auto iter = task_map_.find(request->op_id(idx));
        if (iter == task_map_.end()) {
            continue;
        }
        if (!iter->second.empty()) {
            PDLOG(INFO, "delete op task. op_id[%lu] op_type[%s] task_num[%u]", 
                        request->op_id(idx),
                        ::rtidb::api::OPType_Name(iter->second.front()->op_type()).c_str(),
                        iter->second.size());
            iter->second.clear();
        }
        task_map_.erase(iter);
	}
    response->set_code(0);
    response->set_msg("ok");
    done->Run();
}

void TabletImpl::ConnectZK(RpcController* controller,
            const ::rtidb::api::ConnectZKRequest* request,
            ::rtidb::api::GeneralResponse* response,
            Closure* done) {
	brpc::ClosureGuard done_guard(done);
    if (zk_client_->Reconnect() && zk_client_->Register()) {
		response->set_code(0);
		response->set_msg("ok");
        PDLOG(INFO, "connect zk ok"); 
		return;
	}
    response->set_code(-1);
    response->set_msg("connect failed");
}

void TabletImpl::DisConnectZK(RpcController* controller,
            const ::rtidb::api::DisConnectZKRequest* request,
            ::rtidb::api::GeneralResponse* response,
            Closure* done) {
	brpc::ClosureGuard done_guard(done);
    zk_client_->CloseZK();
    response->set_code(0);
    response->set_msg("ok");
    PDLOG(INFO, "disconnect zk ok"); 
    return;
}

void TabletImpl::SetConcurrency(RpcController* ctrl,
        const ::rtidb::api::SetConcurrencyRequest* request,
        ::rtidb::api::SetConcurrencyResponse* response,
        Closure* done) {
	brpc::ClosureGuard done_guard(done);
    if (server_ == NULL) {
        response->set_code(-1);
        response->set_msg("server is NULL");
        return;
    }

    if (request->max_concurrency() < 0) {
        response->set_code(-1);
        response->set_msg("invalid max concurrency " + request->max_concurrency());
        return;
    }

    if (SERVER_CONCURRENCY_KEY.compare(request->key()) == 0) {
        PDLOG(INFO, "update server max concurrency to %d", request->max_concurrency());
        server_->ResetMaxConcurrency(request->max_concurrency());
    }else {
        PDLOG(INFO, "update server api %s max concurrency to %d", request->key().c_str(), request->max_concurrency());
        server_->MaxConcurrencyOf(this, request->key()) = request->max_concurrency();
    }
    response->set_code(0);
    response->set_msg("ok");
}

int TabletImpl::AddOPTask(const ::rtidb::api::TaskInfo& task_info, ::rtidb::api::TaskType task_type,
            std::shared_ptr<::rtidb::api::TaskInfo>& task_ptr) {
    std::lock_guard<std::mutex> lock(mu_);
    if (FindTask(task_info.op_id(), task_info.task_type())) {
        PDLOG(WARNING, "task is running. op_id[%lu] op_type[%s] task_type[%s]", 
                        task_info.op_id(),
                        ::rtidb::api::OPType_Name(task_info.op_type()).c_str(),
                        ::rtidb::api::TaskType_Name(task_info.task_type()).c_str());
        return -1;
    }
    task_ptr.reset(task_info.New());
    task_ptr->CopyFrom(task_info);
    task_ptr->set_status(::rtidb::api::TaskStatus::kDoing);
    auto iter = task_map_.find(task_info.op_id());
    if (iter == task_map_.end()) {
        task_map_.insert(std::make_pair(task_info.op_id(), 
                std::list<std::shared_ptr<::rtidb::api::TaskInfo>>()));
    }
    task_map_[task_info.op_id()].push_back(task_ptr);
    if (task_info.task_type() != task_type) {
        PDLOG(WARNING, "task type is not match. type is[%s]", 
                        ::rtidb::api::TaskType_Name(task_info.task_type()).c_str());
        task_ptr->set_status(::rtidb::api::TaskStatus::kFailed);
        return -1;
    }
    return 0;
}

std::shared_ptr<::rtidb::api::TaskInfo> TabletImpl::FindTask(
        uint64_t op_id, ::rtidb::api::TaskType task_type) {
    auto iter = task_map_.find(op_id);
    if (iter == task_map_.end()) {
        return std::shared_ptr<::rtidb::api::TaskInfo>();
    }
    for (auto& task : iter->second) {
        if (task->op_id() == op_id && task->task_type() == task_type) {
            return task;
        }
    }
    return std::shared_ptr<::rtidb::api::TaskInfo>();
}

void TabletImpl::GcTable(uint32_t tid, uint32_t pid) {
    std::shared_ptr<Table> table = GetTable(tid, pid);
    if (!table) {
        return;
    }
    table->SchedGc();
    gc_pool_.DelayTask(FLAGS_gc_interval * 60 * 1000, boost::bind(&TabletImpl::GcTable, this, tid, pid));
}

std::shared_ptr<Snapshot> TabletImpl::GetSnapshot(uint32_t tid, uint32_t pid) {
    std::lock_guard<std::mutex> lock(mu_);
    return GetSnapshotUnLock(tid, pid);
}

std::shared_ptr<Snapshot> TabletImpl::GetSnapshotUnLock(uint32_t tid, uint32_t pid) {
    Snapshots::iterator it = snapshots_.find(tid);
    if (it != snapshots_.end()) {
        auto tit = it->second.find(pid);
        if (tit != it->second.end()) {
            return tit->second;
        }
    }
    return std::shared_ptr<Snapshot>();
}

std::shared_ptr<LogReplicator> TabletImpl::GetReplicatorUnLock(uint32_t tid, uint32_t pid) {
    Replicators::iterator it = replicators_.find(tid);
    if (it != replicators_.end()) {
        auto tit = it->second.find(pid);
        if (tit != it->second.end()) {
            return tit->second;
        }
    }
    return std::shared_ptr<LogReplicator>();
}

std::shared_ptr<LogReplicator> TabletImpl::GetReplicator(uint32_t tid, uint32_t pid) {
    std::lock_guard<std::mutex> lock(mu_);
    return GetReplicatorUnLock(tid, pid);
}

std::shared_ptr<Table> TabletImpl::GetTable(uint32_t tid, uint32_t pid) {
    std::lock_guard<std::mutex> lock(mu_);
    return GetTableUnLock(tid, pid);
}

std::shared_ptr<Table> TabletImpl::GetTableUnLock(uint32_t tid, uint32_t pid) {
    Tables::iterator it = tables_.find(tid);
    if (it != tables_.end()) {
        auto tit = it->second.find(pid);
        if (tit != it->second.end()) {
            return tit->second;
        }
    }
    return std::shared_ptr<Table>();
}

void TabletImpl::ShowMemPool(RpcController* controller,
            const ::rtidb::api::HttpRequest* request,
            ::rtidb::api::HttpResponse* response,
            Closure* done) {
	brpc::ClosureGuard done_guard(done);
#ifdef TCMALLOC_ENABLE
	brpc::Controller* cntl = static_cast<brpc::Controller*>(controller);
    MallocExtension* tcmalloc = MallocExtension::instance();
    std::string stat;
    stat.resize(1024);
    char* buffer = reinterpret_cast<char*>(& (stat[0]));
    tcmalloc->GetStats(buffer, 1024);
    cntl->response_attachment().append("<html><head><title>Mem Stat</title></head><body><pre>");
    cntl->response_attachment().append(stat);
    cntl->response_attachment().append("</pre></body></html>");
#endif
}

void TabletImpl::CheckZkClient() {
    if (!zk_client_->IsConnected()) {
        PDLOG(WARNING, "reconnect zk"); 
        if (zk_client_->Reconnect() && zk_client_->Register()) {
            PDLOG(INFO, "reconnect zk ok"); 
        }
    } else if (!zk_client_->IsRegisted()) {
        PDLOG(WARNING, "registe zk"); 
        if (zk_client_->Register()) {
            PDLOG(INFO, "registe zk ok"); 
        }
    }
    keep_alive_pool_.DelayTask(FLAGS_zk_keep_alive_check_interval, boost::bind(&TabletImpl::CheckZkClient, this));
}

int32_t TabletImpl::CheckDimessionPut(const ::rtidb::api::PutRequest* request,
                                      std::shared_ptr<Table>& table) {
    for (int32_t i = 0; i < request->dimensions_size(); i++) {
        if (table->GetIdxCnt() <= request->dimensions(i).idx()) {
            PDLOG(WARNING, "invalid put request dimensions, request idx %u is greater than table idx cnt %u", 
                    request->dimensions(i).idx(), table->GetIdxCnt());
            return -1;
        }
        if (request->dimensions(i).key().length() <= 0) {
            PDLOG(WARNING, "invalid put request dimension key is empty with idx %u", request->dimensions(i).idx());
            return 1;
        }
    }
    return 0;
}

void TabletImpl::SchedSyncDisk(uint32_t tid, uint32_t pid) {
    std::shared_ptr<LogReplicator> replicator = GetReplicator(tid, pid);
    if (replicator) {
        replicator->SyncToDisk();
        io_pool_.DelayTask(FLAGS_binlog_sync_to_disk_interval, boost::bind(&TabletImpl::SchedSyncDisk, this, tid, pid));
    }
}

void TabletImpl::SchedDelBinlog(uint32_t tid, uint32_t pid) {
    std::shared_ptr<LogReplicator> replicator = GetReplicator(tid, pid);
    if (replicator) {
        replicator->DeleteBinlog();
        io_pool_.DelayTask(FLAGS_binlog_delete_interval, boost::bind(&TabletImpl::SchedDelBinlog, this, tid, pid));
    }
}

}
}


<|MERGE_RESOLUTION|>--- conflicted
+++ resolved
@@ -635,17 +635,11 @@
     done->Run();
 }
 
-<<<<<<< HEAD
-void TabletImpl::Delete(RpcController* controller,
-              const ::rtidb::api::DeleteRequest* request,
-              ::rtidb::api::GeneralResponse* response,
-=======
 void TabletImpl::Count(RpcController* controller,
               const ::rtidb::api::CountRequest* request,
               ::rtidb::api::CountResponse* response,
->>>>>>> 3cbdfa48
               Closure* done) {
-	brpc::ClosureGuard done_guard(done);
+    brpc::ClosureGuard done_guard(done);
     std::shared_ptr<Table> table = GetTable(request->tid(), request->pid());
     if (!table) {
         PDLOG(WARNING, "fail to find table with tid %u, pid %u", request->tid(), request->pid());
@@ -653,13 +647,6 @@
         response->set_msg("table not found");
         return;
     }
-<<<<<<< HEAD
-    if (!table->IsLeader()) {
-        PDLOG(DEBUG, "table with tid %u, pid %u is follower and it's readonly", request->tid(),
-                request->pid());
-        response->set_code(20);
-        response->set_msg("table is follower, and it's readonly");
-=======
     if (table->GetTableStat() == ::rtidb::storage::kLoading) {
         PDLOG(WARNING, "table with tid %u, pid %u is unavailable now", 
                       request->tid(), request->pid());
@@ -736,13 +723,12 @@
               const ::rtidb::api::TraverseRequest* request,
               ::rtidb::api::TraverseResponse* response,
               Closure* done) {
-	brpc::ClosureGuard done_guard(done);
+    brpc::ClosureGuard done_guard(done);
     std::shared_ptr<Table> table = GetTable(request->tid(), request->pid());
     if (!table) {
         PDLOG(WARNING, "fail to find table with tid %u, pid %u", request->tid(), request->pid());
         response->set_code(10);
         response->set_msg("table not found");
->>>>>>> 3cbdfa48
         return;
     }
     if (table->GetTableStat() == ::rtidb::storage::kLoading) {
@@ -752,11 +738,7 @@
         response->set_msg("table is unavailable now");
         return;
     }
-<<<<<<< HEAD
-    uint32_t idx = 0;
-=======
     ::rtidb::storage::TableIterator* it = NULL;
->>>>>>> 3cbdfa48
     if (request->has_idx_name() && request->idx_name().size() > 0) {
         std::map<std::string, uint32_t>::iterator iit = table->GetMapping().find(request->idx_name());
         if (iit == table->GetMapping().end()) {
@@ -766,14 +748,6 @@
             response->set_msg("idx name not found");
             return;
         }
-<<<<<<< HEAD
-        idx = iit->second;
-    }
-    table->Delete(request->key(), idx);
-    response->set_code(0);
-    response->set_msg("ok");
-    return;
-=======
         it = table->NewTableIterator(iit->second);
     } else {
         it = table->NewTableIterator(0);
@@ -840,7 +814,50 @@
     response->set_count(scount);
     response->set_pk(last_pk);
     response->set_ts(last_time);
->>>>>>> 3cbdfa48
+}
+
+void TabletImpl::Delete(RpcController* controller,
+              const ::rtidb::api::DeleteRequest* request,
+              ::rtidb::api::GeneralResponse* response,
+              Closure* done) {
+    brpc::ClosureGuard done_guard(done);
+    std::shared_ptr<Table> table = GetTable(request->tid(), request->pid());
+    if (!table) {
+        PDLOG(WARNING, "fail to find table with tid %u, pid %u", request->tid(), request->pid());
+        response->set_code(10);
+        response->set_msg("table not found");
+        return;
+    }
+    if (!table->IsLeader()) {
+        PDLOG(DEBUG, "table with tid %u, pid %u is follower and it's readonly", request->tid(),
+                request->pid());
+        response->set_code(20);
+        response->set_msg("table is follower, and it's readonly");
+        return;
+    }
+    if (table->GetTableStat() == ::rtidb::storage::kLoading) {
+        PDLOG(WARNING, "table with tid %u, pid %u is unavailable now", 
+                      request->tid(), request->pid());
+        response->set_code(20);
+        response->set_msg("table is unavailable now");
+        return;
+    }
+    uint32_t idx = 0;
+    if (request->has_idx_name() && request->idx_name().size() > 0) {
+        std::map<std::string, uint32_t>::iterator iit = table->GetMapping().find(request->idx_name());
+        if (iit == table->GetMapping().end()) {
+            PDLOG(WARNING, "idx name %s not found in table tid %u, pid %u", request->idx_name().c_str(),
+                  request->tid(), request->pid());
+            response->set_code(30);
+            response->set_msg("idx name not found");
+            return;
+        }
+        idx = iit->second;
+    }
+    table->Delete(request->key(), idx);
+    response->set_code(0);
+    response->set_msg("ok");
+    return;
 }
 
 void TabletImpl::ChangeRole(RpcController* controller, 
