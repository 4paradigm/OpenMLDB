--- conflicted
+++ resolved
@@ -2623,17 +2623,8 @@
                     "_" + std::to_string(pid);
     if (table_meta->storage_mode() != rtidb::common::kMemory) {
         std::lock_guard<std::mutex> lock(mu_);
-<<<<<<< HEAD
-		if (WriteTableMeta(table_db_path, table_meta) < 0) {
-        	PDLOG(WARNING, "write table_meta failed. tid[%u] pid[%u]", tid, pid);
-=======
-        std::string db_root_path = table_meta->storage_mode() == 
-                    ::rtidb::common::StorageMode::kSSD ? FLAGS_ssd_root_path : FLAGS_hdd_root_path;
-        std::string table_db_path = db_root_path + "/" + std::to_string(tid) +
-                        "_" + std::to_string(pid);
         if (WriteTableMeta(table_db_path, table_meta) < 0) {
             PDLOG(WARNING, "write table_meta failed. tid[%u] pid[%u]", tid, pid);
->>>>>>> 514707d1
             response->set_code(127);
             response->set_msg("write data failed");
             return;
@@ -2762,30 +2753,17 @@
         response->set_has_table(false);
         response->set_msg("table is not exist");
 
-<<<<<<< HEAD
         std::string root_path = FLAGS_db_root_path;
         if (request->has_storage_mode()) {
-            if (request->storage_mode() == ::rtidb::common::kHDD) {
-                root_path = FLAGS_hdd_root_path;
-            } else if (request->storage_mode() == ::rtidb::common::kSSD) {
-                root_path = FLAGS_ssd_root_path;
-            }
+            root_path = GetDBRootPath(request->storage_mode());
         }
         std::string db_path = root_path + "/" + std::to_string(tid) + 
                         "_" + std::to_string(pid);
-    	std::string manifest_file =  db_path + "/snapshot/MANIFEST";
-		int fd = open(manifest_file.c_str(), O_RDONLY);
-	    response->set_msg("ok");
-		if (fd < 0) {
-			PDLOG(WARNING, "[%s] is not exist", manifest_file.c_str());
-=======
-        std::string db_path = FLAGS_db_root_path + "/" + std::to_string(tid) + "_" + std::to_string(pid);
         std::string manifest_file =  db_path + "/snapshot/MANIFEST";
         int fd = open(manifest_file.c_str(), O_RDONLY);
         response->set_msg("ok");
         if (fd < 0) {
             PDLOG(WARNING, "[%s] is not exist", manifest_file.c_str());
->>>>>>> 514707d1
             response->set_term(0);
             response->set_offset(0);
             return;
@@ -2895,25 +2873,16 @@
             const ::rtidb::api::GetManifestRequest* request,
             ::rtidb::api::GetManifestResponse* response,
             Closure* done) {
-<<<<<<< HEAD
-	brpc::ClosureGuard done_guard(done);
+    brpc::ClosureGuard done_guard(done);
     std::string root_path = FLAGS_db_root_path;
     if (request->has_storage_mode()) {
         root_path = GetDBRootPath(request->storage_mode());
     }
     std::string db_path = root_path + "/" + std::to_string(request->tid()) + 
                     "_" + std::to_string(request->pid());
-	std::string manifest_file =  db_path + "/snapshot/MANIFEST";
-	::rtidb::api::Manifest manifest;
-	int fd = open(manifest_file.c_str(), O_RDONLY);
-=======
-    brpc::ClosureGuard done_guard(done);
-    std::string db_path = FLAGS_db_root_path + "/" + std::to_string(request->tid()) + "_" + 
-                std::to_string(request->pid());
     std::string manifest_file =  db_path + "/snapshot/MANIFEST";
     ::rtidb::api::Manifest manifest;
     int fd = open(manifest_file.c_str(), O_RDONLY);
->>>>>>> 514707d1
     if (fd >= 0) {
         google::protobuf::io::FileInputStream fileInput(fd);
         fileInput.SetCloseOnDelete(true);
