//
// tablet_impl.cc
// Copyright (C) 2017 4paradigm.com
// Author wangtaize 
// Date 2017-04-01
//

#include "tablet/tablet_impl.h"

#include "config.h"
#include <vector>
#include <stdlib.h>
#include <stdio.h>
#include <gflags/gflags.h>
#include <boost/bind.hpp>
#include <boost/lexical_cast.hpp>
#include "rapidjson/writer.h"
#include "rapidjson/stringbuffer.h"
#ifdef TCMALLOC_ENABLE 
#include "gperftools/malloc_extension.h"
#endif
#include "base/codec.h"
#include "base/strings.h"
#include "base/file_util.h"
#include "storage/segment.h"
#include "logging.h"
#include "timer.h"
#include <google/protobuf/text_format.h>
#include <google/protobuf/io/zero_copy_stream_impl.h>

using ::baidu::common::INFO;
using ::baidu::common::WARNING;
using ::baidu::common::DEBUG;
using ::rtidb::storage::Table;
using ::rtidb::storage::DataBlock;

DECLARE_int32(gc_interval);
DECLARE_int32(gc_pool_size);
DECLARE_int32(gc_safe_offset);
DECLARE_int32(statdb_ttl);
DECLARE_uint32(scan_max_bytes_size);
DECLARE_uint32(scan_reserve_size);
DECLARE_double(mem_release_rate);
DECLARE_string(db_root_path);
DECLARE_bool(enable_statdb);
DECLARE_bool(binlog_notify_on_put);
DECLARE_int32(task_pool_size);
DECLARE_int32(make_snapshot_time);
DECLARE_int32(make_snapshot_check_interval);
DECLARE_uint32(metric_max_record_cnt);
DECLARE_string(recycle_bin_root_path);

// cluster config
DECLARE_string(endpoint);
DECLARE_string(zk_cluster);
DECLARE_string(zk_root_path);
DECLARE_int32(zk_session_timeout);
DECLARE_int32(zk_keep_alive_check_interval);

namespace rtidb {
namespace tablet {

TabletImpl::TabletImpl():tables_(),mu_(), gc_pool_(FLAGS_gc_pool_size),
    metric_(NULL), replicators_(), snapshots_(), zk_client_(NULL),
    keep_alive_pool_(1), task_pool_(FLAGS_task_pool_size){}

TabletImpl::~TabletImpl() {
    task_pool_.Stop(true);
    keep_alive_pool_.Stop(true);

    if (FLAGS_enable_statdb) {
        tables_.erase(0);
        delete metric_;
    }
}

bool TabletImpl::Init() {
    std::lock_guard<std::mutex> lock(mu_);
    if (!FLAGS_zk_cluster.empty()) {
        zk_client_ = new ZkClient(FLAGS_zk_cluster, FLAGS_zk_session_timeout,
                FLAGS_endpoint, FLAGS_zk_root_path);
        bool ok = zk_client_->Init();
        if (!ok) {
            PDLOG(WARNING, "fail to init zookeeper with cluster %s", FLAGS_zk_cluster.c_str());
            return false;
        }
        ok = zk_client_->Register();
        if (!ok) {
            PDLOG(WARNING, "fail to register tablet with endpoint %s", FLAGS_endpoint.c_str());
            return false;
        }
        PDLOG(INFO, "tablet with endpoint %s register to zk cluster %s ok", FLAGS_endpoint.c_str(), FLAGS_zk_cluster.c_str());
        keep_alive_pool_.DelayTask(FLAGS_zk_keep_alive_check_interval, boost::bind(&TabletImpl::CheckZkClient, this));
    }else {
        PDLOG(INFO, "zk cluster disabled");
    }
    bool ok = ::rtidb::base::MkdirRecur(FLAGS_recycle_bin_root_path);
    if (!ok) {
        PDLOG(WARNING, "fail to create recycle bin path %s", FLAGS_recycle_bin_root_path.c_str());
        return false;
    }
    if (FLAGS_enable_statdb) {
        // Create a dbstat table with tid = 0 and pid = 0
        std::map<std::string, uint32_t> mapping;
        mapping.insert(std::make_pair("idx0", 0));
        std::shared_ptr<Table> dbstat = std::make_shared<Table>("dbstat", 0, 0, 8, mapping, FLAGS_statdb_ttl);
        dbstat->Init();
        tables_[0].insert(std::make_pair(0, dbstat));
        if (FLAGS_statdb_ttl > 0) {
            gc_pool_.DelayTask(FLAGS_gc_interval * 60 * 1000,
                    boost::bind(&TabletImpl::GcTable, this, 0, 0));
        }
        // For tablet metric
        metric_ = new TabletMetric(dbstat);
        metric_->Init();
    }
    if (FLAGS_make_snapshot_time < 0 || FLAGS_make_snapshot_time > 23) {
        PDLOG(WARNING, "make_snapshot_time[%d] is illegal.", FLAGS_make_snapshot_time);
        return false;
    }
    task_pool_.DelayTask(FLAGS_make_snapshot_check_interval, boost::bind(&TabletImpl::SchedMakeSnapshot, this));
#ifdef TCMALLOC_ENABLE
    MallocExtension* tcmalloc = MallocExtension::instance();
    tcmalloc->SetMemoryReleaseRate(FLAGS_mem_release_rate);
#endif 
    return true;
}

void TabletImpl::Get(RpcController* controller,
             const ::rtidb::api::GetRequest* request,
             ::rtidb::api::GetResponse* response,
             Closure* done) {
    if (request->tid() < 1) {
        PDLOG(WARNING, "invalid table tid %ld", request->tid());
        response->set_code(11);
        response->set_msg("invalid table id");
        done->Run();
        return;
    }
    std::shared_ptr<Table> table = GetTable(request->tid(), request->pid());
    if (!table) {
        PDLOG(WARNING, "fail to find table with tid %ld, pid %ld", request->tid(),
                request->pid());
        response->set_code(-1);
        response->set_msg("table not found");
        done->Run();
        return;
    }
    if (table->GetTableStat() == ::rtidb::storage::kLoading) {
        PDLOG(WARNING, "table with tid %ld, pid %ld is unavailable now", 
                      request->tid(), request->pid());
        response->set_code(20);
        response->set_msg("table is unavailable now");
        done->Run();
        return;
    }
    ::rtidb::storage::Ticket ticket;
    Table::Iterator* it = table->NewIterator(request->key(), ticket);
    if (request->ts() > 0) {
        it->Seek(request->ts());
    }else {
        it->SeekToFirst();
    }
    if (it->Valid()) {
        response->set_code(0);
        response->set_msg("ok");
        response->set_key(request->key());
        response->set_ts(it->GetKey());
        response->set_value(it->GetValue()->data, it->GetValue()->size);
        PDLOG(DEBUG, "Get key %s ts %lu value %s", request->key().c_str(),
                request->ts(), it->GetValue()->data);
    }else {
        response->set_code(1);
        response->set_msg("Not Found");
        PDLOG(DEBUG, "not found key %s ts %lu ", request->key().c_str(),
                request->ts());

    }
    done->Run();
}

void TabletImpl::Put(RpcController* controller,
        const ::rtidb::api::PutRequest* request,
        ::rtidb::api::PutResponse* response,
        Closure* done) {
    if (request->tid() < 1) {
        PDLOG(WARNING, "invalid table tid %ld", request->tid());
        response->set_code(11);
        response->set_msg("invalid table id");
        done->Run();
        return;
    }
    std::shared_ptr<Table> table = GetTable(request->tid(), request->pid());
    if (!table) {
        PDLOG(WARNING, "fail to find table with tid %ld, pid %ld", request->tid(),
                request->pid());
        response->set_code(10);
        response->set_msg("table not found");
        done->Run();
        return;
    }
    if (!table->IsLeader()) {
        PDLOG(WARNING, "table with tid %ld, pid %ld is follower and it's readonly ", request->tid(),
                request->pid());
        response->set_code(20);
        response->set_msg("table is follower, and it's readonly");
        done->Run();
        return;
    }
    if (table->GetTableStat() == ::rtidb::storage::kLoading) {
        PDLOG(WARNING, "table with tid %ld, pid %ld is unavailable now", 
                      request->tid(), request->pid());
        response->set_code(20);
        response->set_msg("table is unavailable now");
        done->Run();
        return;
    }
    uint64_t size = request->value().size();
    if (request->dimensions_size() > 0) {
        int32_t ret_code = CheckDimessionPut(request, table);
        if (ret_code != 0) {
            response->set_code(ret_code);
            response->set_msg("invalid dimension parameter");
            done->Run();
            return;
        }
        //TODO make sure the dimensions valid
        DataBlock* block = new DataBlock(request->dimensions_size(), 
                                         request->value().c_str(), 
                                         request->value().length());
        for (int32_t i = 0; i < request->dimensions_size(); i++) {
            table->Put(request->dimensions(i).key(), 
                       request->time(),
                       block, request->dimensions(i).idx());
        }
    }else {
        table->Put(request->pk(), request->time(), request->value().c_str(),
                   request->value().length());
        LOG(DEBUG, "put key %s ok ts %lld", request->pk().c_str(), request->time());
    }
    table->RecordCntIncr();
    response->set_code(0);
<<<<<<< HEAD
=======
    PDLOG(DEBUG, "put key %s ok ts %lld", request->pk().c_str(), request->time());
>>>>>>> 63a6259a
    bool leader = table->IsLeader();
    std::shared_ptr<LogReplicator> replicator;
    if (leader) {
        do {
            replicator = GetReplicator(request->tid(), request->pid());
            if (!replicator) {
                PDLOG(WARNING, "fail to find table tid %ld pid %ld leader's log replicator", request->tid(),
                        request->pid());
                break;
            }
            ::rtidb::api::LogEntry entry;
            entry.set_pk(request->pk());
            entry.set_ts(request->time());
            entry.set_value(request->value());
            if (request->dimensions_size() > 0) {
                entry.mutable_dimensions()->CopyFrom(request->dimensions());
            }
            replicator->AppendEntry(entry);
        } while(false);
    }
    done->Run();
    if (FLAGS_enable_statdb) {
        metric_->IncrThroughput(1, size, 0, 0);
    }
    if (replicator) {
        if (FLAGS_binlog_notify_on_put) {
            replicator->Notify(); 
        }
    }
}

<<<<<<< HEAD
=======
void TabletImpl::BatchGet(RpcController* controller, 
        const ::rtidb::api::BatchGetRequest* request,
        ::rtidb::api::BatchGetResponse* response,
        Closure* done) {
    std::shared_ptr<Table> table = GetTable(request->tid(), request->pid());
    if (!table) {
        PDLOG(WARNING, "fail to find table with tid %ld, pid %ld", request->tid(), request->pid());
        response->set_code(10);
        response->set_msg("table not found");
        done->Run();
        return;
    }
    if (table->GetTableStat() == ::rtidb::storage::kLoading) {
        PDLOG(WARNING, "table with tid %ld, pid %ld is unavailable now", 
                      request->tid(), request->pid());
        response->set_code(20);
        response->set_msg("table is unavailable now");
        done->Run();
        return;
    }
    std::vector<std::string> keys;
    for (int32_t i = 0; i < request->keys_size(); i++) {
        keys.push_back(request->keys(i));
    }
    std::map<uint32_t, DataBlock*> datas;
    ::rtidb::storage::Ticket ticket;
    table->BatchGet(keys, datas, ticket);
    uint32_t total_block_size = 0;
    std::map<uint32_t, DataBlock*>::iterator it = datas.begin();
    for (; it != datas.end(); ++it) {
        total_block_size += it->second->size;
    }
    uint32_t total_size = datas.size() * (8+4) + total_block_size;
    std::string* pairs = response->mutable_pairs();
    if (datas.size() <= 0) {
        pairs->resize(0);
    }else {
        pairs->resize(total_size);
    }
    PDLOG(DEBUG, "batch get count %d", datas.size());
    char* rbuffer = reinterpret_cast<char*>(& ((*pairs)[0]));
    uint32_t offset = 0;
    it = datas.begin();
    for (; it != datas.end(); ++it) {
        PDLOG(DEBUG, "decode key %lld value %s", it->first, it->second->data);
        ::rtidb::base::Encode((uint64_t)it->first, it->second, rbuffer, offset);
        offset += (4 + 8 + it->second->size);
    }
    response->set_code(0);
    response->set_msg("ok");
    done->Run();
}

>>>>>>> 63a6259a
inline bool TabletImpl::CheckScanRequest(const rtidb::api::ScanRequest* request) {
    if (request->st() < request->et()) {
        return false;
    }
    return true;
}

inline bool TabletImpl::CheckTableMeta(const rtidb::api::TableMeta* table_meta) {
    if (table_meta->name().size() <= 0) {
        return false;
    }
    if (table_meta->tid() <= 0) {
        return false;
    }
    return true;
}

void TabletImpl::Scan(RpcController* controller,
              const ::rtidb::api::ScanRequest* request,
              ::rtidb::api::ScanResponse* response,
              Closure* done) {

    if (!CheckScanRequest(request)) {
        response->set_code(8);
        response->set_msg("bad scan request");
        done->Run();
        return;
    }

    ::rtidb::api::RpcMetric* metric = response->mutable_metric();
    metric->CopyFrom(request->metric());
    metric->set_rqtime(::baidu::common::timer::get_micros());
    std::shared_ptr<Table> table = GetTable(request->tid(), request->pid());
    if (!table) {
        PDLOG(WARNING, "fail to find table with tid %ld, pid %ld", request->tid(), request->pid());
        response->set_code(10);
        response->set_msg("table not found");
        done->Run();
        return;
    }
    if (table->GetTableStat() == ::rtidb::storage::kLoading) {
        PDLOG(WARNING, "table with tid %ld, pid %ld is unavailable now", 
                      request->tid(), request->pid());
        response->set_code(20);
        response->set_msg("table is unavailable now");
        done->Run();
        return;
    }

    metric->set_sctime(::baidu::common::timer::get_micros());
    // Use seek to process scan request
    // the first seek to find the total size to copy
    ::rtidb::storage::Ticket ticket;
    Table::Iterator* it = NULL;
    if (request->has_dindex()) {
        if (request->dindex() >= table->GetIdxCnt()) {
            LOG(WARNING, "invalid dindex %u, table idx cnt %u", request->dindex(),
                    table->GetIdxCnt());
            response->set_code(30);
            response->set_msg("invalid dindex");
            done->Run();
            return;
        }
        it = table->NewIterator(request->dindex(),
                                request->pk(), ticket);
    }else {
        it = table->NewIterator(request->pk(), ticket);
    }
    it->Seek(request->st());
    metric->set_sitime(::baidu::common::timer::get_micros());
    std::vector<std::pair<uint64_t, DataBlock*> > tmp;
    // reduce the times of memcpy in vector
    tmp.reserve(FLAGS_scan_reserve_size);
    uint32_t total_block_size = 0;
    uint64_t end_time = request->et();
    bool remove_duplicated_record = false;
    if (request->has_enable_remove_duplicated_record()) {
        remove_duplicated_record = request->enable_remove_duplicated_record();
    }
    PDLOG(DEBUG, "scan pk %s st %lld et %lld", request->pk().c_str(), request->st(), end_time);
    uint32_t scount = 0;
    uint64_t last_time = 0;
    while (it->Valid()) {
        scount ++;
<<<<<<< HEAD
        LOG(DEBUG, "scan key %lld value %s", it->GetKey(), ::rtidb::base::DebugCharArray(it->GetValue()->data, it->GetValue()->size).c_str());
=======
        PDLOG(DEBUG, "scan key %lld value %s", it->GetKey(), it->GetValue()->data);
>>>>>>> 63a6259a
        if (it->GetKey() <= end_time) {
            break;
        }
        // skip duplicate record 
        if (remove_duplicated_record && scount > 1 && last_time == it->GetKey()) {
            PDLOG(DEBUG, "filter duplicate record for key %s with ts %lld", request->pk().c_str(), it->GetKey());
            last_time = it->GetKey();
            it->Next();
            continue;
        }
        last_time = it->GetKey();
        tmp.push_back(std::make_pair(it->GetKey(), it->GetValue()));
        total_block_size += it->GetValue()->size;
        it->Next();
        if (request->limit() > 0 && request->limit() <= scount) {
            break;
        }
    }
    delete it;
    metric->set_setime(::baidu::common::timer::get_micros());
    uint32_t total_size = tmp.size() * (8+4) + total_block_size;
    // check reach the max bytes size
    if (total_size > FLAGS_scan_max_bytes_size) {
        response->set_code(31);
        response->set_msg("reache the scan max bytes size " + ::rtidb::base::HumanReadableString(total_size));
        done->Run();
        return;
    }
    std::string* pairs = response->mutable_pairs();
    if (tmp.size() <= 0) {
        pairs->resize(0);
    }else {
        pairs->resize(total_size);
    }
    PDLOG(DEBUG, "scan count %d", tmp.size());
    char* rbuffer = reinterpret_cast<char*>(& ((*pairs)[0]));
    uint32_t offset = 0;
    std::vector<std::pair<uint64_t, DataBlock*> >::iterator lit = tmp.begin();
    for (; lit != tmp.end(); ++lit) {
        std::pair<uint64_t, DataBlock*>& pair = *lit;
        PDLOG(DEBUG, "decode key %lld value %s", pair.first, pair.second->data);
        ::rtidb::base::Encode(pair.first, pair.second, rbuffer, offset);
        offset += (4 + 8 + pair.second->size);
    }

    response->set_code(0);
    response->set_count(tmp.size());
    metric->set_sptime(::baidu::common::timer::get_micros()); 
    done->Run();
    if (FLAGS_enable_statdb) {
        metric_->IncrThroughput(0, 0, 1, total_size);
    }
}

void TabletImpl::ChangeRole(RpcController* controller, 
            const ::rtidb::api::ChangeRoleRequest* request,
            ::rtidb::api::ChangeRoleResponse* response,
            Closure* done) {
    uint32_t tid = request->tid();
    uint32_t pid = request->pid();
    bool is_leader = false;
    if (request->mode() == ::rtidb::api::TableMode::kTableLeader) {
        is_leader = true;
    }
    std::vector<std::string> vec;
    for (int idx = 0; idx < request->replicas_size(); idx++) {
        vec.push_back(request->replicas(idx).c_str());
    }
    if (is_leader) {
        if (ChangeToLeader(tid, pid, vec) < 0) {
            response->set_code(-1);
            response->set_msg("table change to leader failed!");
            done->Run();
            return;
        }
        response->set_code(0);
        response->set_msg("ok");
        done->Run();
    } else {
        response->set_code(-1);
        response->set_msg("not support change to follower");
        done->Run();
    }
}

int TabletImpl::ChangeToLeader(uint32_t tid, uint32_t pid, const std::vector<std::string>& replicas) {
    std::shared_ptr<Table> table;
    std::shared_ptr<LogReplicator> replicator;
    {
        std::lock_guard<std::mutex> lock(mu_);
        table = GetTableUnLock(tid, pid);
        if (!table) {
            PDLOG(WARNING, "table is not exisit. tid[%u] pid[%u]", tid, pid);
            return -1;
        }
        if (table->IsLeader() || table->GetTableStat() != ::rtidb::storage::kNormal) {
            PDLOG(WARNING, "table is leader or  state[%u] can not change role. tid[%u] pid[%u]", 
                        table->GetTableStat(), tid, pid);
            return -1;
        }
        replicator = GetReplicatorUnLock(tid, pid);
        if (!replicator) {
            PDLOG(WARNING,"no replicator for table tid[%u] pid[%u]", tid, pid);
            return -1;
        }
        table->SetLeader(true);
        table->SetReplicas(replicas);
        replicator->SetRole(ReplicatorRole::kLeaderNode);
    }
    for (auto iter = replicas.begin(); iter != replicas.end(); ++iter) {
        if (!replicator->AddReplicateNode(*iter)) {
            PDLOG(WARNING,"add replicator[%s] for table tid[%u] pid[%u] failed!", 
                        iter->c_str(), tid, pid);
        }
    }
    return 0;
}

void TabletImpl::AddReplica(RpcController* controller, 
            const ::rtidb::api::ReplicaRequest* request,
            ::rtidb::api::AddReplicaResponse* response,
            Closure* done) {
    std::shared_ptr<Table> table = GetTable(request->tid(), request->pid());
    if (!table || !table->IsLeader()) {
        PDLOG(WARNING, "table not exist or table is not leader tid %ld, pid %ld", request->tid(),
                request->pid());
        response->set_code(-1);
        response->set_msg("table not exist or table is leader");
        done->Run();
        return;
    }
    std::shared_ptr<LogReplicator> replicator = GetReplicator(request->tid(), request->pid());
    if (!replicator) {
        response->set_code(-2);
        response->set_msg("no replicator for table");
        PDLOG(WARNING,"no replicator for table %d, pid %d", request->tid(), request->pid());
        done->Run();
        return;
    }
    bool ok = replicator->AddReplicateNode(request->endpoint());
    if (ok) {
        response->set_code(0);
        response->set_msg("ok");
        done->Run();
    }else {
        response->set_code(-3);
        PDLOG(WARNING, "fail to add endpoint for table %d pid %d", request->tid(), request->pid());
        response->set_msg("fail to add endpoint");
        done->Run();
    }  
    table->SetTableStat(::rtidb::storage::kNormal);
}

void TabletImpl::DelReplica(RpcController* controller, 
            const ::rtidb::api::ReplicaRequest* request,
            ::rtidb::api::GeneralResponse* response,
            Closure* done) {
    std::shared_ptr<Table> table = GetTable(request->tid(), request->pid());
    if (!table || !table->IsLeader()) {
        PDLOG(WARNING, "table not exist or table is not leader tid %ld, pid %ld", request->tid(),
                request->pid());
        response->set_code(-1);
        response->set_msg("table not exist or table is leader");
        done->Run();
        return;
    }
    std::shared_ptr<LogReplicator> replicator = GetReplicator(request->tid(), request->pid());
    if (!replicator) {
        response->set_code(-2);
        response->set_msg("no replicator for table");
        PDLOG(WARNING,"no replicator for table %d, pid %d", request->tid(), request->pid());
        done->Run();
        return;
    }
    bool ok = replicator->DelReplicateNode(request->endpoint());
    if (ok) {
        response->set_code(0);
        response->set_msg("ok");
        done->Run();
    } else {
        response->set_code(-3);
        PDLOG(WARNING, "fail to del endpoint for table %d pid %d", request->tid(), request->pid());
        response->set_msg("fail to del endpoint");
        done->Run();
    }  
}

void TabletImpl::AppendEntries(RpcController* controller,
        const ::rtidb::api::AppendEntriesRequest* request,
        ::rtidb::api::AppendEntriesResponse* response,
        Closure* done) {
    std::shared_ptr<Table> table = GetTable(request->tid(), request->pid());
    if (!table || table->IsLeader()) {
        PDLOG(WARNING, "table not exist or table is leader tid %d, pid %d", request->tid(),
                request->pid());
        response->set_code(-1);
        response->set_msg("table not exist or table is leader");
        done->Run();
        return;
    }
    if (table->GetTableStat() == ::rtidb::storage::kLoading) {
        response->set_code(-1);
        response->set_msg("table is loading now");
        PDLOG(WARNING, "table is loading now. tid %ld, pid %ld", request->tid(), request->pid());
        done->Run();
        return;
    }    
    std::shared_ptr<LogReplicator> replicator = GetReplicator(request->tid(), request->pid());
    if (!replicator) {
        response->set_code(-2);
        response->set_msg("no replicator for table");
        done->Run();
        return;
    }
    bool ok = replicator->AppendEntries(request, response);
    if (!ok) {
        response->set_code(-1);
        response->set_msg("fail to append entries to replicator");
        done->Run();
    }else {
        response->set_code(0);
        response->set_msg("ok");
        done->Run();
    }
}

void TabletImpl::GetTableSchema(RpcController* controller,
            const ::rtidb::api::GetTableSchemaRequest* request,
            ::rtidb::api::GetTableSchemaResponse* response,
            Closure* done) {
    std::shared_ptr<Table> table = GetTable(request->tid(), request->pid());
    if (!table) {
        response->set_code(-1);
        response->set_msg("table not found");
        PDLOG(WARNING, "fail to find table with tid %d, pid %d", request->tid(),
                request->pid());
        done->Run();
        return;
    }
    response->set_code(0);
    response->set_msg("ok");
    response->set_schema(table->GetSchema());
    done->Run();
}

void TabletImpl::GetTableStatus(RpcController* controller,
            const ::rtidb::api::GetTableStatusRequest* request,
            ::rtidb::api::GetTableStatusResponse* response,
            Closure* done) {
    std::lock_guard<std::mutex> lock(mu_);        
    Tables::iterator it = tables_.begin();
    for (; it != tables_.end(); ++it) {
        auto pit = it->second.begin();
        for (; pit != it->second.end(); ++pit) {
            std::shared_ptr<Table> table = pit->second;
            ::rtidb::api::TableStatus* status = response->add_all_table_status();
            status->set_mode(::rtidb::api::TableMode::kTableFollower);
            if (table->IsLeader()) {
                status->set_mode(::rtidb::api::TableMode::kTableLeader);
            }
            status->set_tid(table->GetId());
            status->set_pid(table->GetPid());
            status->set_ttl(table->GetTTL());
            status->set_time_offset(table->GetTimeOffset());
            status->set_is_expire(table->GetExpireStatus());
            if (::rtidb::api::TableState_IsValid(table->GetTableStat())) {
                status->set_state(::rtidb::api::TableState(table->GetTableStat()));
            }
            std::shared_ptr<LogReplicator> replicator = GetReplicatorUnLock(table->GetId(), table->GetPid());
            if (replicator) {
                status->set_offset(replicator->GetOffset());
            }
        }
    }
    response->set_code(0);
    done->Run();
}

void TabletImpl::SetExpire(RpcController* controller,
            const ::rtidb::api::SetExpireRequest* request,
            ::rtidb::api::GeneralResponse* response,
            Closure* done) {
    std::shared_ptr<Table> table = GetTable(request->tid(), request->pid());
    if (!table) {
        PDLOG(WARNING, "table not exist. tid %ld, pid %ld", request->tid(), request->pid());
        response->set_code(-1);
        response->set_msg("table not exist");
        done->Run();
        return;
    }
	table->SetExpire(request->is_expire());
    PDLOG(INFO, "set table expire[%d]. tid[%u] pid[%u]", request->is_expire(), request->tid(), request->pid());
	response->set_code(0);
	response->set_msg("ok");
	done->Run();
}

void TabletImpl::SetTTLClock(RpcController* controller,
            const ::rtidb::api::SetTTLClockRequest* request,
            ::rtidb::api::GeneralResponse* response,
            Closure* done) {
    std::shared_ptr<Table> table = GetTable(request->tid(), request->pid());
    if (!table) {
        PDLOG(WARNING, "table not exist. tid %ld, pid %ld", request->tid(), request->pid());
        response->set_code(-1);
        response->set_msg("table not exist");
        done->Run();
        return;
    }
    int64_t cur_time = ::baidu::common::timer::get_micros() / 1000000;
    int64_t offset = (int64_t)request->timestamp() - cur_time;
	table->SetTimeOffset(offset);
    PDLOG(INFO, "set table virtual timestamp[%lu] cur timestamp[%lu] offset[%ld]. tid[%u] pid[%u]", 
                request->timestamp(), cur_time, offset, request->tid(), request->pid());
	response->set_code(0);
	response->set_msg("ok");
	done->Run();
}

bool TabletImpl::ApplyLogToTable(uint32_t tid, uint32_t pid, const ::rtidb::api::LogEntry& log) {
    std::shared_ptr<Table> table = GetTable(tid, pid);
    if (!table) {
        PDLOG(WARNING, "table with tid %ld and pid %ld does not exist", tid, pid);
        return false; 
    }
    table->Put(log.pk(), log.ts(), log.value().c_str(), log.value().size());
    return true;
}

void TabletImpl::MakeSnapshotInternal(uint32_t tid, uint32_t pid, std::shared_ptr<::rtidb::api::TaskInfo> task) {
    std::shared_ptr<Table> table;
    std::shared_ptr<Snapshot> snapshot;
    {
        std::lock_guard<std::mutex> lock(mu_);
        table = GetTableUnLock(tid, pid);
        bool has_error = true;
        do {
            if (!table) {
                PDLOG(WARNING, "table is not exisit. tid[%u] pid[%u]", tid, pid);
                break;
            }
            if (table->GetTableStat() != ::rtidb::storage::kNormal) {
                PDLOG(WARNING, "table state is %d, cannot make snapshot. %ld, pid %ld", 
                             table->GetTableStat(), tid, pid);
                break;
            }    
            snapshot = GetSnapshotUnLock(tid, pid);
            if (!snapshot) {
                PDLOG(WARNING, "snapshot is not exisit. tid[%u] pid[%u]", tid, pid);
                break;
            }
            has_error = false;
        } while (0);
        if (has_error) {
            if (task) {
                task->set_status(::rtidb::api::kFailed);
            }    
            return;
        }
        table->SetTableStat(::rtidb::storage::kMakingSnapshot);
    }    
    uint64_t offset = 0;
    int ret = snapshot->MakeSnapshot(table, offset);
    if (ret == 0) {
        std::shared_ptr<LogReplicator> replicator = GetReplicator(tid, pid);
        if (replicator) {
            replicator->SetSnapshotLogPartIndex(offset);
        }    
    }
    {
        std::lock_guard<std::mutex> lock(mu_);
        table->SetTableStat(::rtidb::storage::kNormal);
        if (task) {
            if (ret == 0) {
                task->set_status(::rtidb::api::kDone);
            } else {
                task->set_status(::rtidb::api::kFailed);
            }    
        }
    }
}

void TabletImpl::MakeSnapshot(RpcController* controller,
            const ::rtidb::api::GeneralRequest* request,
            ::rtidb::api::GeneralResponse* response,
            Closure* done) {
    uint32_t tid = request->tid();        
    uint32_t pid = request->pid();        
    bool has_error = true;
    std::lock_guard<std::mutex> lock(mu_);
    std::shared_ptr<Snapshot> snapshot = GetSnapshotUnLock(tid, pid);
    do {
        if (!snapshot) {
            response->set_code(-1);
            response->set_msg("snapshot is not exisit!");
            PDLOG(WARNING, "snapshot is not exisit! tid[%u] pid[%u]", tid, pid);
            done->Run();
            break;
        }
        std::shared_ptr<Table> table = GetTableUnLock(request->tid(), request->pid());
        if (!table) {
            PDLOG(WARNING, "fail to find table with tid %ld, pid %ld", tid, pid);
            response->set_code(-1);
            response->set_msg("table not found");
            done->Run();
            break;
        }
        if (table->GetTableStat() != ::rtidb::storage::kNormal) {
            response->set_code(-1);
            response->set_msg("table status is not normal");
            PDLOG(WARNING, "table state is %d, cannot make snapshot. %ld, pid %ld", 
                         table->GetTableStat(), tid, pid);
            done->Run();
            break;
        }
        has_error = false;
    } while (0);
    std::shared_ptr<::rtidb::api::TaskInfo> task_ptr;
    if (request->has_task_info() && request->task_info().IsInitialized()) {
        if (request->task_info().task_type() != ::rtidb::api::TaskType::kMakeSnapshot) {
            response->set_code(-1);
            response->set_msg("task type is not match");
            PDLOG(WARNING, "task type is not match. type is[%s]", 
                            ::rtidb::api::TaskType_Name(request->task_info().task_type()).c_str());
            done->Run();
            has_error = true;
        } else if (FindTask(request->task_info().op_id(), request->task_info().task_type())) {
            response->set_code(-1);
            response->set_msg("task is running");
            PDLOG(WARNING, "task is running. op_id[%lu] op_type[%s] task_type[%s]", 
                            request->task_info().op_id(),
                            ::rtidb::api::OPType_Name(request->task_info().op_type()).c_str(),
                            ::rtidb::api::TaskType_Name(request->task_info().task_type()).c_str());
            has_error = true;
            done->Run();
        }
        task_ptr.reset(request->task_info().New());
        task_ptr->CopyFrom(request->task_info());
        if (has_error) {
            task_ptr->set_status(::rtidb::api::TaskStatus::kFailed);
        } else {
            task_ptr->set_status(::rtidb::api::TaskStatus::kDoing);
        }
        AddOPTask(task_ptr);
    }
    if (has_error) {
        return;
    }
    task_pool_.AddTask(boost::bind(&TabletImpl::MakeSnapshotInternal, this, tid, pid, task_ptr));
    response->set_code(0);
    response->set_msg("ok");
    done->Run();
}

void TabletImpl::SchedMakeSnapshot() {
    int now_hour = ::rtidb::base::GetNowHour();
    if (now_hour != FLAGS_make_snapshot_time) {
        task_pool_.DelayTask(FLAGS_make_snapshot_check_interval, boost::bind(&TabletImpl::SchedMakeSnapshot, this));
        return;
    }
    std::vector<std::pair<uint32_t, uint32_t> > table_set;
    {
        std::lock_guard<std::mutex> lock(mu_);
        for (auto iter = tables_.begin(); iter != tables_.end(); ++iter) {
            for (auto inner = iter->second.begin(); inner != iter->second.end(); ++ inner) {
                if (iter->first == 0 && inner->first == 0) {
                    continue;
                }
                table_set.push_back(std::make_pair(iter->first, inner->first));
            }
        }
    }
    for (auto iter = table_set.begin(); iter != table_set.end(); ++iter) {
        PDLOG(INFO, "start make snapshot tid[%u] pid[%u]", iter->first, iter->second);
        MakeSnapshotInternal(iter->first, iter->second, std::shared_ptr<::rtidb::api::TaskInfo>());
    }
    // delay task one hour later avoid execute  more than one time
    task_pool_.DelayTask(FLAGS_make_snapshot_check_interval + 60 * 60 * 1000, boost::bind(&TabletImpl::SchedMakeSnapshot, this));
}

void TabletImpl::PauseSnapshot(RpcController* controller,
            const ::rtidb::api::GeneralRequest* request,
            ::rtidb::api::GeneralResponse* response,
            Closure* done) {
    std::shared_ptr<Table> table = GetTable(request->tid(), request->pid());
    if (!table) {
        PDLOG(WARNING, "table not exist. tid %ld, pid %ld", request->tid(), request->pid());
        response->set_code(-1);
        response->set_msg("table not exist");
        done->Run();
        return;
    }
	{
        std::lock_guard<std::mutex> lock(mu_);
		if (table->GetTableStat() != ::rtidb::storage::kNormal) {
			PDLOG(WARNING, "table status is [%u], cann't pause. tid[%u] pid[%u]", 
					table->GetTableStat(), request->tid(), request->pid());
			response->set_code(-2);
			response->set_msg("table status is not kNormal");
			done->Run();
			return;
		}
		table->SetTableStat(::rtidb::storage::kSnapshotPaused);
		PDLOG(INFO, "table status has set[%u]. tid[%u] pid[%u]", 
				   table->GetTableStat(), request->tid(), request->pid());
	}
    response->set_code(0);
    response->set_msg("ok");
    done->Run();
}

void TabletImpl::RecoverSnapshot(RpcController* controller,
            const ::rtidb::api::GeneralRequest* request,
            ::rtidb::api::GeneralResponse* response,
            Closure* done) {
    std::shared_ptr<Table> table = GetTable(request->tid(), request->pid());
    if (!table) {
        PDLOG(WARNING, "table not exist tid %ld, pid %ld", request->tid(), request->pid());
        response->set_code(-1);
        response->set_msg("table not exist");
        done->Run();
        return;
    }
	{
        std::lock_guard<std::mutex> lock(mu_);
		if (table->GetTableStat() != ::rtidb::storage::kSnapshotPaused) {
			PDLOG(WARNING, "table status is [%u], cann't recover. tid[%u] pid[%u]", 
					table->GetTableStat(), request->tid(), request->pid());
			response->set_code(-1);
			response->set_msg("table status is not kSnapshotPaused");
			done->Run();
			return;
		}
		table->SetTableStat(::rtidb::storage::kNormal);
		PDLOG(INFO, "table status has set[%u]. tid[%u] pid[%u]", 
				   table->GetTableStat(), request->tid(), request->pid());
	}
    response->set_code(0);
    response->set_msg("ok");
    done->Run();
}

void TabletImpl::LoadTable(RpcController* controller,
            const ::rtidb::api::LoadTableRequest* request,
            ::rtidb::api::GeneralResponse* response,
            Closure* done) {
    ::rtidb::api::TableMeta table_meta;
    table_meta.CopyFrom(request->table_meta());
    if (!CheckTableMeta(&table_meta)) {
        response->set_code(8);
        response->set_msg("table name is empty");
        done->Run();
        return;
    }
    uint32_t tid = table_meta.tid();
    uint32_t pid = table_meta.pid();

    std::string db_path = FLAGS_db_root_path + "/" + boost::lexical_cast<std::string>(tid) + 
        "_" + boost::lexical_cast<std::string>(pid);
    if (!::rtidb::base::IsExists(db_path)) {
        PDLOG(WARNING, "no db data for table tid %u, pid %u", tid, pid);
        response->set_code(-1);
        response->set_msg("no db data for table");
        done->Run();
        return;
    }
    {
        std::lock_guard<std::mutex> lock(mu_);
        std::shared_ptr<Table> table = GetTableUnLock(tid, pid);
        if (!table) {
            UpdateTableMeta(db_path, &table_meta);
            if (WriteTableMeta(db_path, &table_meta) < 0) {
                PDLOG(WARNING, "write table_meta failed. tid[%lu] pid[%lu]", tid, pid);
                response->set_code(-1);
                response->set_msg("write table_meta failed");
                done->Run();
                return;
            }
            std::string msg;
            if (CreateTableInternal(&table_meta, msg) < 0) {
                response->set_code(-1);
                response->set_msg(msg.c_str());
                done->Run();
                return;
            }
        } else {
            response->set_code(1);
            response->set_msg("table with tid and pid exists");
            done->Run();
            return;
        }
    }
    done->Run();
    uint64_t ttl = table_meta.ttl();
    std::string name = table_meta.name();
    uint32_t seg_cnt = 8;
    if (table_meta.seg_cnt() > 0) {
        seg_cnt = table_meta.seg_cnt();
    }
<<<<<<< HEAD
    LOG(INFO, "create table with id %d pid %d name %s seg_cnt %d idx_cnt %u schema_size %u ttl %llu", tid, 
               pid, name.c_str(), seg_cnt, table_meta.dimensions_size(), table_meta.schema().size(), ttl);
=======
    PDLOG(INFO, "create table with id %d pid %d name %s seg_cnt %d ttl %llu", tid, 
            pid, name.c_str(), seg_cnt, ttl);
>>>>>>> 63a6259a
    
    // load snapshot data
    std::shared_ptr<Table> table = GetTable(tid, pid);        
    if (!table) {
        PDLOG(WARNING, "table with tid %ld and pid %ld does not exist", tid, pid);
        return; 
    }
    std::shared_ptr<Snapshot> snapshot = GetSnapshot(tid, pid);
    if (!snapshot) {
        PDLOG(WARNING, "snapshot with tid %ld and pid %ld does not exist", tid, pid);
        return; 
    }
    std::shared_ptr<LogReplicator> replicator = GetReplicator(tid, pid);
    if (!replicator) {
        PDLOG(WARNING, "replicator with tid %ld and pid %ld does not exist", tid, pid);
        return;
    }
    uint64_t latest_offset = 0;
    bool ok = snapshot->Recover(table, latest_offset);
    if (ok) {
        table->SetTableStat(::rtidb::storage::kNormal);
        replicator->SetOffset(latest_offset);
        replicator->SetSnapshotLogPartIndex(snapshot->GetOffset());
        replicator->MatchLogOffset();
        table->SchedGc();
        if (ttl > 0) {
            gc_pool_.DelayTask(FLAGS_gc_interval * 60 * 1000, boost::bind(&TabletImpl::GcTable, this, tid, pid));
            PDLOG(INFO, "table %s with tid %ld pid %ld enable ttl %ld", name.c_str(), tid, pid, ttl);
        }
    }else {
       DeleteTableInternal(tid, pid);
    }
}

int32_t TabletImpl::DeleteTableInternal(uint32_t tid, uint32_t pid) {
    std::shared_ptr<Table> table = GetTable(tid, pid);
    if (!table) {
        return -1;
    }
    std::shared_ptr<LogReplicator> replicator = GetReplicator(tid, pid);
    // do block other requests
    {
        std::lock_guard<std::mutex> lock(mu_);
        tables_[tid].erase(pid);
        replicators_[tid].erase(pid);
        snapshots_[tid].erase(pid);
    }

    if (replicator) {
        replicator->Stop();
        PDLOG(INFO, "drop replicator for tid %d, pid %d", tid, pid);
    }

    std::string source_path = FLAGS_db_root_path + "/" + boost::lexical_cast<std::string>(tid) + "_" +
        boost::lexical_cast<std::string>(pid);

    if (!::rtidb::base::IsExists(source_path)) {
        return 0;
    }

    std::string recycle_path = FLAGS_recycle_bin_root_path + "/" + boost::lexical_cast<std::string>(tid) + 
        "_" + boost::lexical_cast<std::string>(pid) + "_" + ::rtidb::base::GetNowTime();
    ::rtidb::base::Rename(source_path, recycle_path);
    return 0;
}

void TabletImpl::CreateTable(RpcController* controller,
            const ::rtidb::api::CreateTableRequest* request,
            ::rtidb::api::CreateTableResponse* response,
            Closure* done) {
    const ::rtidb::api::TableMeta* table_meta = &request->table_meta();
    if (!CheckTableMeta(table_meta)) {
        response->set_code(8);
        response->set_msg("table name is empty");
        done->Run();
        return;
    }
    uint32_t tid = table_meta->tid();
    uint32_t pid = table_meta->pid();
    PDLOG(INFO, "start creating table tid[%u] pid[%u]", tid, pid);
    uint64_t ttl = table_meta->ttl();
    std::string name = table_meta->name();
    uint32_t seg_cnt = 8;
    if (table_meta->seg_cnt() > 0) {
        seg_cnt = table_meta->seg_cnt();
    }
    {
        std::lock_guard<std::mutex> lock(mu_);
        std::shared_ptr<Table> table = GetTableUnLock(tid, pid);
        std::shared_ptr<Snapshot> snapshot = GetSnapshotUnLock(tid, pid);
        if (table || snapshot) {
            if (table) {
                PDLOG(WARNING, "table with tid[%u] and pid[%u] exists", tid, pid);
            }
            if (snapshot) {
                PDLOG(WARNING, "snapshot with tid[%u] and pid[%u] exists", tid, pid);
            }
            response->set_code(1);
            response->set_msg("table with tid and pid exists");
            done->Run();
            return;
        }       
    	std::string table_db_path = FLAGS_db_root_path + "/" + boost::lexical_cast<std::string>(tid) +
                        "_" + boost::lexical_cast<std::string>(pid);
		if (WriteTableMeta(table_db_path, table_meta) < 0) {
        	PDLOG(WARNING, "write table_meta failed. tid[%lu] pid[%lu]", tid, pid);
            response->set_code(-1);
            response->set_msg("write table_meta failed");
            done->Run();
            return;
		}
        std::string msg;
        if (CreateTableInternal(table_meta, msg) < 0) {
            response->set_code(-1);
            response->set_msg(msg.c_str());
            done->Run();
            return;
        }
    }
    response->set_code(0);
    response->set_msg("ok");
    done->Run();
    std::shared_ptr<Table> table = GetTable(tid, pid);        
    if (!table) {
        PDLOG(WARNING, "table with tid %ld and pid %ld does not exist", tid, pid);
        return; 
    }
    std::shared_ptr<LogReplicator> replicator = GetReplicator(tid, pid);
    if (!replicator) {
        PDLOG(WARNING, "replicator with tid %ld and pid %ld does not exist", tid, pid);
        return;
    }
    table->SetTableStat(::rtidb::storage::kNormal);
    replicator->MatchLogOffset();
    PDLOG(INFO, "create table with id %d pid %d name %s seg_cnt %d ttl %llu", tid, 
            pid, name.c_str(), seg_cnt, ttl);
    if (ttl > 0) {
        gc_pool_.DelayTask(FLAGS_gc_interval * 60 * 1000, boost::bind(&TabletImpl::GcTable, this, tid, pid));
        PDLOG(INFO, "table %s with tid %ld pid %ld enable ttl %llu", name.c_str(), tid, pid, ttl);
    }
}

int TabletImpl::WriteTableMeta(const std::string& path, const ::rtidb::api::TableMeta* table_meta) {
	if (!::rtidb::base::MkdirRecur(path)) {
        PDLOG(WARNING, "fail to create path %s", path.c_str());
        return -1;
    }
	std::string full_path = path + "/table_meta.txt";
	std::string table_meta_info;
    google::protobuf::TextFormat::PrintToString(*table_meta, &table_meta_info);
    FILE* fd_write = fopen(full_path.c_str(), "w");
    if (fd_write == NULL) {
        PDLOG(WARNING, "fail to open file %s. err[%d: %s]", full_path.c_str(), errno, strerror(errno));
        return -1;
    }
	if (fputs(table_meta_info.c_str(), fd_write) == EOF) {
        PDLOG(WARNING, "write error. path[%s], err[%d: %s]", full_path.c_str(), errno, strerror(errno));
		fclose(fd_write);
		return -1;
    }
	fclose(fd_write);
	return 0;
}

int TabletImpl::UpdateTableMeta(const std::string& path, ::rtidb::api::TableMeta* table_meta) {
	std::string full_path = path + "/table_meta.txt";
    int fd = open(full_path.c_str(), O_RDONLY);
	::rtidb::api::TableMeta old_meta;
    if (fd < 0) {
        PDLOG(WARNING, "[%s] is not exisit", "table_meta.txt");
        return 1;
    } else {
        google::protobuf::io::FileInputStream fileInput(fd);
        fileInput.SetCloseOnDelete(true);
        if (!google::protobuf::TextFormat::Parse(&fileInput, &old_meta)) {
            PDLOG(WARNING, "parse table_meta failed");
            return -1;
        }
    }
	// use replicas in LoadRequest
	old_meta.clear_replicas();
	old_meta.MergeFrom(*table_meta);
	table_meta->CopyFrom(old_meta);
	std::string new_name = full_path + "." + ::rtidb::base::GetNowTime();
	rename(full_path.c_str(), new_name.c_str());
    return 0;
}

int TabletImpl::CreateTableInternal(const ::rtidb::api::TableMeta* table_meta, std::string& msg) {
    uint32_t seg_cnt = 8;
    std::string name = table_meta->name();
    if (table_meta->seg_cnt() > 0) {
        seg_cnt = table_meta->seg_cnt();
    }
    bool is_leader = false;
    if (table_meta->mode() == ::rtidb::api::TableMode::kTableLeader) {
        is_leader = true;
    }
    std::vector<std::string> endpoints;
    for (int32_t i = 0; i < table_meta->replicas_size(); i++) {
        endpoints.push_back(table_meta->replicas(i));
    }
    // config dimensions
    std::map<std::string, uint32_t> mapping;
    for (int32_t i = 0; i < table_meta->dimensions_size(); i++) {
        mapping.insert(std::make_pair(table_meta->dimensions(i), 
                       (uint32_t)i));
        LOG(INFO, "add index name %s, idx %d to table %s, tid %u, pid %u", table_meta->dimensions(i).c_str(),
                i, table_meta->name().c_str(), table_meta->tid(), table_meta->pid());
    }
    // add default dimension
    if (mapping.size() <= 0) {
        mapping.insert(std::make_pair("idx0", 0));
        LOG(INFO, "no index specified with default");
    }
    std::shared_ptr<Table> table = std::make_shared<Table>(table_meta->name(), 
                                                           table_meta->tid(),
                                                           table_meta->pid(), seg_cnt, 
                                                           mapping,
                                                           table_meta->ttl(), is_leader,
                                                           endpoints);
    table->Init();
    table->SetGcSafeOffset(FLAGS_gc_safe_offset * 60 * 1000);
    table->SetSchema(table_meta->schema());
    std::string table_db_path = FLAGS_db_root_path + "/" + boost::lexical_cast<std::string>(table_meta->tid()) +
                "_" + boost::lexical_cast<std::string>(table_meta->pid());
    std::shared_ptr<LogReplicator> replicator;
    if (table->IsLeader()) {
        replicator = std::make_shared<LogReplicator>(table_db_path, 
                                                     table->GetReplicas(), 
                                                     ReplicatorRole::kLeaderNode, 
                                                     table);
    }else {
        replicator = std::make_shared<LogReplicator>(table_db_path, 
                                                     std::vector<std::string>(), 
                                                     ReplicatorRole::kFollowerNode,
                                                     table);
    }
    if (!replicator) {
        PDLOG(WARNING, "fail to create replicator for table tid %ld, pid %ld", table_meta->tid(), table_meta->pid());
        msg.assign("fail create replicator for table");
        return -1;
    }
    bool ok = replicator->Init();
    if (!ok) {
        PDLOG(WARNING, "fail to init replicator for table tid %ld, pid %ld", table_meta->tid(), table_meta->pid());
        // clean memory
        msg.assign("fail init replicator for table");
        return -1;
    }
    std::shared_ptr<Snapshot> snapshot = std::make_shared<Snapshot>(table_meta->tid(), table_meta->pid(), replicator->GetLogPart());
    ok = snapshot->Init();
    if (!ok) {
        PDLOG(WARNING, "fail to init snapshot for tid %d, pid %d", table_meta->tid(), table_meta->pid());
        msg.assign("fail to init snapshot");
        return -1;
    }
    tables_[table_meta->tid()].insert(std::make_pair(table_meta->pid(), table));
    snapshots_[table_meta->tid()].insert(std::make_pair(table_meta->pid(), snapshot));
    replicators_[table_meta->tid()].insert(std::make_pair(table_meta->pid(), replicator));
    return 0;
}

void TabletImpl::DropTable(RpcController* controller,
            const ::rtidb::api::DropTableRequest* request,
            ::rtidb::api::DropTableResponse* response,
            Closure* done) {
    uint32_t tid = request->tid();
    uint32_t pid = request->pid();
    std::shared_ptr<Table> table = GetTable(tid, pid);
    if (!table) {
        response->set_code(-1);
        response->set_msg("table dose not exists");
        done->Run();
        return;
    }
    if (table->GetTableStat() == ::rtidb::storage::kMakingSnapshot) {
        PDLOG(WARNING, "making snapshot task is running now. tid[%u] pid[%u]", tid, pid);
        response->set_code(-1);
        response->set_msg("table is making snapshot");
        done->Run();
        return;
    }
    response->set_code(0);
    response->set_msg("ok");
    done->Run();
    DeleteTableInternal(tid, pid);
}

void TabletImpl::GetTaskStatus(RpcController* controller,
        const ::rtidb::api::TaskStatusRequest* request,
        ::rtidb::api::TaskStatusResponse* response,
        Closure* done) {
    std::lock_guard<std::mutex> lock(mu_);
    for (auto iter = task_list_.begin(); iter != task_list_.end(); ++iter) {
        ::rtidb::api::TaskInfo* task = response->add_task();
        task->CopyFrom(**iter);
    }
    response->set_code(0);
    response->set_msg("ok");
    done->Run();
}

void TabletImpl::DeleteOPTask(RpcController* controller,
		const ::rtidb::api::DeleteTaskRequest* request,
		::rtidb::api::GeneralResponse* response,
		Closure* done) {
    std::lock_guard<std::mutex> lock(mu_);
	for (int idx = 0; idx < request->op_id_size(); idx++) {
		for (auto iter = task_list_.begin(); iter != task_list_.end(); ) {
			if ((*iter)->op_id() == request->op_id(idx)) {
                PDLOG(INFO, "delete task. op_id[%lu] op_type[%s] task_type[%s] endpoint[%s]", 
                          (*iter)->op_id(), ::rtidb::api::OPType_Name((*iter)->op_type()).c_str(),
                          ::rtidb::api::TaskType_Name((*iter)->task_type()).c_str(), FLAGS_endpoint.c_str());
				iter = task_list_.erase(iter);
				continue;
			}
			iter++;
		}
	}
    response->set_code(0);
    response->set_msg("ok");
    done->Run();
}

void TabletImpl::AddOPTask(std::shared_ptr<::rtidb::api::TaskInfo> task) {
    task_list_.push_back(task);
}

std::shared_ptr<::rtidb::api::TaskInfo> TabletImpl::FindTask(
        uint64_t op_id, ::rtidb::api::TaskType task_type) {
    for (auto& task : task_list_) {
        if (task->op_id() == op_id && task->task_type() == task_type) {
            return task;
        }
    }
    return std::shared_ptr<::rtidb::api::TaskInfo>();
}

void TabletImpl::GcTable(uint32_t tid, uint32_t pid) {
    std::shared_ptr<Table> table = GetTable(tid, pid);
    if (!table) {
        return;
    }
    table->SchedGc();
    gc_pool_.DelayTask(FLAGS_gc_interval * 60 * 1000, boost::bind(&TabletImpl::GcTable, this, tid, pid));
}

std::shared_ptr<Snapshot> TabletImpl::GetSnapshot(uint32_t tid, uint32_t pid) {
    std::lock_guard<std::mutex> lock(mu_);
    return GetSnapshotUnLock(tid, pid);
}

std::shared_ptr<Snapshot> TabletImpl::GetSnapshotUnLock(uint32_t tid, uint32_t pid) {
    Snapshots::iterator it = snapshots_.find(tid);
    if (it != snapshots_.end()) {
        auto tit = it->second.find(pid);
        if (tit != it->second.end()) {
            return tit->second;
        }
    }
    return std::shared_ptr<Snapshot>();
}

std::shared_ptr<LogReplicator> TabletImpl::GetReplicatorUnLock(uint32_t tid, uint32_t pid) {
    Replicators::iterator it = replicators_.find(tid);
    if (it != replicators_.end()) {
        auto tit = it->second.find(pid);
        if (tit != it->second.end()) {
            return tit->second;
        }
    }
    return std::shared_ptr<LogReplicator>();
}

std::shared_ptr<LogReplicator> TabletImpl::GetReplicator(uint32_t tid, uint32_t pid) {
    std::lock_guard<std::mutex> lock(mu_);
    return GetReplicatorUnLock(tid, pid);
}

std::shared_ptr<Table> TabletImpl::GetTable(uint32_t tid, uint32_t pid) {
    std::lock_guard<std::mutex> lock(mu_);
    return GetTableUnLock(tid, pid);
}

std::shared_ptr<Table> TabletImpl::GetTableUnLock(uint32_t tid, uint32_t pid) {
    Tables::iterator it = tables_.find(tid);
    if (it != tables_.end()) {
        auto tit = it->second.find(pid);
        if (tit != it->second.end()) {
            return tit->second;
        }
    }
    return std::shared_ptr<Table>();
}

<<<<<<< HEAD

// http action
bool TabletImpl::WebService(const sofa::pbrpc::HTTPRequest& request,
        sofa::pbrpc::HTTPResponse& response) {
    const std::string& path = request.path; 
    if (path == "/tablet/show") {
       ShowTables(request, response); 
    }else if (path == "/tablet/metric") {
       ShowMetric(request, response);
    }else if (path == "/tablet/memory") {
       ShowMemPool(request, response);
    }
    return true;
}

void TabletImpl::ShowTables(const sofa::pbrpc::HTTPRequest& request,
        sofa::pbrpc::HTTPResponse& response) {
=======
void TabletImpl::ShowTables(RpcController* controller,
            const ::rtidb::api::HttpRequest* request,
            ::rtidb::api::HttpResponse* response,
            Closure* done) {
	brpc::ClosureGuard done_guard(done);
>>>>>>> 63a6259a
    std::vector<std::shared_ptr<Table> > tmp_tables;
    {
        std::lock_guard<std::mutex> lock(mu_);
        Tables::iterator it = tables_.begin();
        for (; it != tables_.end(); ++it) {
            auto tit = it->second.begin();
            for (; tit != it->second.end(); ++tit) {
                tmp_tables.push_back(tit->second);
            }
        }
    }

    ::rapidjson::StringBuffer sb;
    ::rapidjson::Writer<::rapidjson::StringBuffer> writer(sb);
    writer.StartObject();
    writer.Key("tables");
    writer.StartArray();
    for (size_t i = 0; i < tmp_tables.size(); i++) {
        std::shared_ptr<Table> table = tmp_tables[i];
        writer.StartObject();
        writer.Key("name");
        writer.String(table->GetName().c_str());
        writer.Key("tid");
        writer.Uint(table->GetId());
        writer.Key("pid");
        writer.Uint(table->GetPid());
        std::shared_ptr<LogReplicator> replicator = GetReplicator(table->GetId(), table->GetPid());
        if (replicator) {
            writer.Key("log_offset");
            writer.Uint(replicator->GetLogOffset());
        }
        writer.Key("seg_cnt");
        writer.Uint(table->GetSegCnt());
        uint64_t total = 0;
        uint64_t* stat = NULL;
        uint32_t size = 0;
        table->GetRecordIdxCnt(0, &stat, &size);
        if (stat != NULL) {
            writer.Key("data_cnt_stat");
            writer.StartObject();
            writer.Key("stat");
            writer.StartArray();
            for (size_t k = 0; k < size; k++) {
                writer.Uint(stat[k]);
                total += stat[k];
            }
            writer.EndArray();
            writer.Key("total");
            writer.Uint(total);
            writer.EndObject();
            delete stat;
        }
        writer.EndObject();
    }
    writer.EndArray();
    writer.EndObject();
	brpc::Controller* cntl = static_cast<brpc::Controller*>(controller);
	cntl->response_attachment().append(sb.GetString());
}

void TabletImpl::ShowMetric(RpcController* controller,
            const ::rtidb::api::HttpRequest* request,
            ::rtidb::api::HttpResponse* response,
            Closure* done) {
	brpc::ClosureGuard done_guard(done);
	brpc::Controller* cntl = static_cast<brpc::Controller*>(controller);
    const std::string key = "key";
    ::rapidjson::StringBuffer sb;
    ::rapidjson::Writer<::rapidjson::StringBuffer> writer(sb);
    writer.StartObject();
    writer.Key("datapoints");
    writer.StartArray();

    const std::string* pk = cntl->http_request().uri().GetQuery(key);
    if (pk == NULL) {
        writer.EndArray();
        writer.EndObject();
        cntl->response_attachment().append(sb.GetString());
        return;
    }

    std::shared_ptr<Table> stat = GetTable(0, 0);
    if (!stat) {
        writer.EndArray();
        writer.EndObject();
        cntl->response_attachment().append(sb.GetString());
        return;
    }

    ::rtidb::storage::Ticket ticket;
    Table::Iterator* it = stat->NewIterator(*pk, ticket);
    it->SeekToFirst();
    uint32_t read_cnt = 0;
    while (it->Valid() && read_cnt < FLAGS_metric_max_record_cnt) {
        writer.StartArray();
        uint32_t val = 0;
        memcpy(static_cast<void*>(&val), it->GetValue()->data, 4);
        writer.Uint(val);
        writer.Uint(it->GetKey());
        writer.EndArray();
        it->Next();
        read_cnt++;
    }
    writer.EndArray();
    writer.EndObject();
	cntl->response_attachment().append(sb.GetString());
}

void TabletImpl::ShowMemPool(RpcController* controller,
            const ::rtidb::api::HttpRequest* request,
            ::rtidb::api::HttpResponse* response,
            Closure* done) {
	brpc::ClosureGuard done_guard(done);
#ifdef TCMALLOC_ENABLE
	brpc::Controller* cntl = static_cast<brpc::Controller*>(controller);
    MallocExtension* tcmalloc = MallocExtension::instance();
    std::string stat;
    stat.resize(1024);
    char* buffer = reinterpret_cast<char*>(& (stat[0]));
    tcmalloc->GetStats(buffer, 1024);
    cntl->response_attachment().append("<html><head><title>Mem Stat</title></head><body><pre>");
    cntl->response_attachment().append(stat);
    cntl->response_attachment().append("</pre></body></html>");
#endif
}

void TabletImpl::CheckZkClient() {
    if (!zk_client_->IsConnected()) {
        bool ok = zk_client_->Reconnect();
        if (ok) {
            zk_client_->Register();
        }
    }
    keep_alive_pool_.DelayTask(FLAGS_zk_keep_alive_check_interval, boost::bind(&TabletImpl::CheckZkClient, this));

}

int32_t TabletImpl::CheckDimessionPut(const ::rtidb::api::PutRequest* request,
                                      std::shared_ptr<Table>& table) {
    for (int32_t i = 0; i < request->dimensions_size(); i++) {
        if (table->GetIdxCnt() <= request->dimensions(i).idx()) {
            LOG(WARNING, "invalid put request dimensions, request idx %u is greater than table idx cnt %u", 
                    request->dimensions(i).idx(), table->GetIdxCnt());
            return -1;
        }
        if (request->dimensions(i).key().length() <= 0) {
            LOG(WARNING, "invalid put request dimension key is empty with idx %u", request->dimensions(i).idx());
            return 1;
        }
    }
    return 0;
}

}
}


<|MERGE_RESOLUTION|>--- conflicted
+++ resolved
@@ -236,14 +236,10 @@
     }else {
         table->Put(request->pk(), request->time(), request->value().c_str(),
                    request->value().length());
-        LOG(DEBUG, "put key %s ok ts %lld", request->pk().c_str(), request->time());
+        PDLOG(DEBUG, "put key %s ok ts %lld", request->pk().c_str(), request->time());
     }
     table->RecordCntIncr();
     response->set_code(0);
-<<<<<<< HEAD
-=======
-    PDLOG(DEBUG, "put key %s ok ts %lld", request->pk().c_str(), request->time());
->>>>>>> 63a6259a
     bool leader = table->IsLeader();
     std::shared_ptr<LogReplicator> replicator;
     if (leader) {
@@ -275,62 +271,6 @@
     }
 }
 
-<<<<<<< HEAD
-=======
-void TabletImpl::BatchGet(RpcController* controller, 
-        const ::rtidb::api::BatchGetRequest* request,
-        ::rtidb::api::BatchGetResponse* response,
-        Closure* done) {
-    std::shared_ptr<Table> table = GetTable(request->tid(), request->pid());
-    if (!table) {
-        PDLOG(WARNING, "fail to find table with tid %ld, pid %ld", request->tid(), request->pid());
-        response->set_code(10);
-        response->set_msg("table not found");
-        done->Run();
-        return;
-    }
-    if (table->GetTableStat() == ::rtidb::storage::kLoading) {
-        PDLOG(WARNING, "table with tid %ld, pid %ld is unavailable now", 
-                      request->tid(), request->pid());
-        response->set_code(20);
-        response->set_msg("table is unavailable now");
-        done->Run();
-        return;
-    }
-    std::vector<std::string> keys;
-    for (int32_t i = 0; i < request->keys_size(); i++) {
-        keys.push_back(request->keys(i));
-    }
-    std::map<uint32_t, DataBlock*> datas;
-    ::rtidb::storage::Ticket ticket;
-    table->BatchGet(keys, datas, ticket);
-    uint32_t total_block_size = 0;
-    std::map<uint32_t, DataBlock*>::iterator it = datas.begin();
-    for (; it != datas.end(); ++it) {
-        total_block_size += it->second->size;
-    }
-    uint32_t total_size = datas.size() * (8+4) + total_block_size;
-    std::string* pairs = response->mutable_pairs();
-    if (datas.size() <= 0) {
-        pairs->resize(0);
-    }else {
-        pairs->resize(total_size);
-    }
-    PDLOG(DEBUG, "batch get count %d", datas.size());
-    char* rbuffer = reinterpret_cast<char*>(& ((*pairs)[0]));
-    uint32_t offset = 0;
-    it = datas.begin();
-    for (; it != datas.end(); ++it) {
-        PDLOG(DEBUG, "decode key %lld value %s", it->first, it->second->data);
-        ::rtidb::base::Encode((uint64_t)it->first, it->second, rbuffer, offset);
-        offset += (4 + 8 + it->second->size);
-    }
-    response->set_code(0);
-    response->set_msg("ok");
-    done->Run();
-}
-
->>>>>>> 63a6259a
 inline bool TabletImpl::CheckScanRequest(const rtidb::api::ScanRequest* request) {
     if (request->st() < request->et()) {
         return false;
@@ -415,11 +355,7 @@
     uint64_t last_time = 0;
     while (it->Valid()) {
         scount ++;
-<<<<<<< HEAD
-        LOG(DEBUG, "scan key %lld value %s", it->GetKey(), ::rtidb::base::DebugCharArray(it->GetValue()->data, it->GetValue()->size).c_str());
-=======
         PDLOG(DEBUG, "scan key %lld value %s", it->GetKey(), it->GetValue()->data);
->>>>>>> 63a6259a
         if (it->GetKey() <= end_time) {
             break;
         }
@@ -1019,14 +955,9 @@
     if (table_meta.seg_cnt() > 0) {
         seg_cnt = table_meta.seg_cnt();
     }
-<<<<<<< HEAD
-    LOG(INFO, "create table with id %d pid %d name %s seg_cnt %d idx_cnt %u schema_size %u ttl %llu", tid, 
+    PDLOG(INFO, "create table with id %d pid %d name %s seg_cnt %d idx_cnt %u schema_size %u ttl %llu", tid, 
                pid, name.c_str(), seg_cnt, table_meta.dimensions_size(), table_meta.schema().size(), ttl);
-=======
-    PDLOG(INFO, "create table with id %d pid %d name %s seg_cnt %d ttl %llu", tid, 
-            pid, name.c_str(), seg_cnt, ttl);
->>>>>>> 63a6259a
-    
+   
     // load snapshot data
     std::shared_ptr<Table> table = GetTable(tid, pid);        
     if (!table) {
@@ -1422,31 +1353,12 @@
     return std::shared_ptr<Table>();
 }
 
-<<<<<<< HEAD
-
-// http action
-bool TabletImpl::WebService(const sofa::pbrpc::HTTPRequest& request,
-        sofa::pbrpc::HTTPResponse& response) {
-    const std::string& path = request.path; 
-    if (path == "/tablet/show") {
-       ShowTables(request, response); 
-    }else if (path == "/tablet/metric") {
-       ShowMetric(request, response);
-    }else if (path == "/tablet/memory") {
-       ShowMemPool(request, response);
-    }
-    return true;
-}
-
-void TabletImpl::ShowTables(const sofa::pbrpc::HTTPRequest& request,
-        sofa::pbrpc::HTTPResponse& response) {
-=======
+
 void TabletImpl::ShowTables(RpcController* controller,
             const ::rtidb::api::HttpRequest* request,
             ::rtidb::api::HttpResponse* response,
             Closure* done) {
 	brpc::ClosureGuard done_guard(done);
->>>>>>> 63a6259a
     std::vector<std::shared_ptr<Table> > tmp_tables;
     {
         std::lock_guard<std::mutex> lock(mu_);
@@ -1588,12 +1500,12 @@
                                       std::shared_ptr<Table>& table) {
     for (int32_t i = 0; i < request->dimensions_size(); i++) {
         if (table->GetIdxCnt() <= request->dimensions(i).idx()) {
-            LOG(WARNING, "invalid put request dimensions, request idx %u is greater than table idx cnt %u", 
+            PDLOG(WARNING, "invalid put request dimensions, request idx %u is greater than table idx cnt %u", 
                     request->dimensions(i).idx(), table->GetIdxCnt());
             return -1;
         }
         if (request->dimensions(i).key().length() <= 0) {
-            LOG(WARNING, "invalid put request dimension key is empty with idx %u", request->dimensions(i).idx());
+            PDLOG(WARNING, "invalid put request dimension key is empty with idx %u", request->dimensions(i).idx());
             return 1;
         }
     }
