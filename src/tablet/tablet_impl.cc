--- conflicted
+++ resolved
@@ -101,21 +101,12 @@
         PDLOG(WARNING, "fail to create recycle bin path %s", FLAGS_recycle_bin_root_path.c_str());
         return false;
     }
-<<<<<<< HEAD
-    if (!::rtidb::base::MkdirRecur(FLAGS_recycle_hdd_bin_root_path)) {
-        PDLOG(WARNING, "fail to create hdd recycle bin path %s", FLAGS_recycle_hdd_bin_root_path.c_str());
-        return false;
-    }
-    if (!::rtidb::base::MkdirRecur(FLAGS_recycle_ssd_bin_root_path)) {
-        PDLOG(WARNING, "fail to create ssd recycle bin path %s", FLAGS_recycle_ssd_bin_root_path.c_str());
-=======
     if (!::rtidb::base::MkdirRecur(FLAGS_recycle_ssd_bin_root_path)) {
         PDLOG(WARNING, "fail to create recycle ssd bin path %s", FLAGS_recycle_ssd_bin_root_path.c_str());
         return false;
     }
     if (!::rtidb::base::MkdirRecur(FLAGS_recycle_hdd_bin_root_path)) {
         PDLOG(WARNING, "fail to create recycle hdd bin path %s", FLAGS_recycle_hdd_bin_root_path.c_str());
->>>>>>> dcff2e6c
         return false;
     }
     if (FLAGS_make_snapshot_time < 0 || FLAGS_make_snapshot_time > 23) {
