//
// tablet_impl.cc
// Copyright (C) 2017 4paradigm.com
// Author wangtaize 
// Date 2017-04-01
//

#include "tablet/tablet_impl.h"
#include "tablet/file_sender.h"

#include "config.h"
#include <vector>
#include <stdlib.h>
#include <stdio.h>
#include <gflags/gflags.h>
#include "rapidjson/writer.h"
#include "rapidjson/stringbuffer.h"
#ifdef TCMALLOC_ENABLE 
#include "gperftools/malloc_extension.h"
#endif
#include "base/codec.h"
#include "base/strings.h"
#include "base/file_util.h"
#include "base/hash.h"
#include "storage/segment.h"
#include "storage/binlog.h"
#include "logging.h"
#include "timer.h"
#include <google/protobuf/text_format.h>
#include <google/protobuf/io/zero_copy_stream_impl.h>
#include <thread>

using ::baidu::common::INFO;
using ::baidu::common::WARNING;
using ::baidu::common::DEBUG;
using ::rtidb::storage::Table;
using ::rtidb::storage::DataBlock;

DECLARE_int32(gc_interval);
DECLARE_int32(disk_gc_interval);
DECLARE_int32(gc_pool_size);
DECLARE_int32(statdb_ttl);
DECLARE_uint32(scan_max_bytes_size);
DECLARE_uint32(scan_reserve_size);
DECLARE_double(mem_release_rate);
DECLARE_string(db_root_path);
DECLARE_string(ssd_root_path);
DECLARE_string(hdd_root_path);
DECLARE_bool(binlog_notify_on_put);
DECLARE_int32(task_pool_size);
DECLARE_int32(io_pool_size);
DECLARE_int32(make_snapshot_time);
DECLARE_int32(make_disktable_snapshot_interval);
DECLARE_int32(make_snapshot_check_interval);
DECLARE_string(recycle_bin_root_path);
DECLARE_string(recycle_ssd_bin_root_path);
DECLARE_string(recycle_hdd_bin_root_path);
DECLARE_int32(make_snapshot_threshold_offset);

// cluster config
DECLARE_string(endpoint);
DECLARE_string(zk_cluster);
DECLARE_string(zk_root_path);
DECLARE_int32(zk_session_timeout);
DECLARE_int32(zk_keep_alive_check_interval);

DECLARE_int32(binlog_sync_to_disk_interval);
DECLARE_int32(binlog_delete_interval);
DECLARE_uint32(absolute_ttl_max);
DECLARE_uint32(latest_ttl_max);
DECLARE_uint32(max_traverse_cnt);

namespace rtidb {
namespace tablet {

const static std::string SERVER_CONCURRENCY_KEY = "server";
const static uint32_t SEED = 0xe17a1465;

TabletImpl::TabletImpl():tables_(),mu_(), gc_pool_(FLAGS_gc_pool_size),
    replicators_(), snapshots_(), zk_client_(NULL),
    keep_alive_pool_(1), task_pool_(FLAGS_task_pool_size),
    io_pool_(FLAGS_io_pool_size), snapshot_pool_(1), server_(NULL),
    mode_root_paths_(), mode_recycle_root_paths_(){}

TabletImpl::~TabletImpl() {
    task_pool_.Stop(true);
    keep_alive_pool_.Stop(true);
    gc_pool_.Stop(true);
    io_pool_.Stop(true);
    snapshot_pool_.Stop(true);
}

bool TabletImpl::Init() {
    std::lock_guard<std::mutex> lock(mu_);
    ::rtidb::base::SplitString(FLAGS_db_root_path, ",", mode_root_paths_[::rtidb::common::kMemory]);
    ::rtidb::base::SplitString(FLAGS_ssd_root_path, ",", mode_root_paths_[::rtidb::common::kSSD]);
    ::rtidb::base::SplitString(FLAGS_hdd_root_path, ",", mode_root_paths_[::rtidb::common::kHDD]);

    ::rtidb::base::SplitString(FLAGS_recycle_bin_root_path, ",", mode_recycle_root_paths_[::rtidb::common::kMemory]);
    ::rtidb::base::SplitString(FLAGS_recycle_ssd_bin_root_path, ",", mode_recycle_root_paths_[::rtidb::common::kSSD]);
    ::rtidb::base::SplitString(FLAGS_recycle_hdd_bin_root_path, ",", mode_recycle_root_paths_[::rtidb::common::kHDD]);

    if (!FLAGS_zk_cluster.empty()) {
        zk_client_ = new ZkClient(FLAGS_zk_cluster, FLAGS_zk_session_timeout,
                FLAGS_endpoint, FLAGS_zk_root_path);
        bool ok = zk_client_->Init();
        if (!ok) {
            PDLOG(WARNING, "fail to init zookeeper with cluster %s", FLAGS_zk_cluster.c_str());
            return false;
        }
    }else {
        PDLOG(INFO, "zk cluster disabled");
    }

    if (FLAGS_make_snapshot_time < 0 || FLAGS_make_snapshot_time > 23) {
        PDLOG(WARNING, "make_snapshot_time[%d] is illegal.", FLAGS_make_snapshot_time);
        return false;
    }

    if (FLAGS_make_disktable_snapshot_interval <= 0) {
        PDLOG(WARNING, "make_disktable_snapshot_interval[%d] is illegal.", FLAGS_make_disktable_snapshot_interval);
        return false;
    }

    if (!CreateMultiDir(mode_root_paths_[::rtidb::common::kMemory])) {
        PDLOG(WARNING, "fail to create db root path %s", FLAGS_db_root_path.c_str());
        return false;
    }

    if (!CreateMultiDir(mode_root_paths_[::rtidb::common::kSSD])) {
        PDLOG(WARNING, "fail to create ssd root path %s", FLAGS_ssd_root_path.c_str());
        return false;
    }

    if (!CreateMultiDir(mode_root_paths_[::rtidb::common::kHDD])) {
        PDLOG(WARNING, "fail to create hdd root path %s", FLAGS_hdd_root_path.c_str());
        return false;
    }

    if (!CreateMultiDir(mode_recycle_root_paths_[::rtidb::common::kMemory])) {
        PDLOG(WARNING, "fail to create recycle bin root path %s", FLAGS_recycle_bin_root_path.c_str());
        return false;
    }

    if (!CreateMultiDir(mode_recycle_root_paths_[::rtidb::common::kSSD])) {
        PDLOG(WARNING, "fail to create recycle ssd bin root path %s", FLAGS_recycle_ssd_bin_root_path.c_str());
        return false;
    }

    if (!CreateMultiDir(mode_recycle_root_paths_[::rtidb::common::kHDD])) {
        PDLOG(WARNING, "fail to create recycle bin root path %s", FLAGS_recycle_hdd_bin_root_path.c_str());
        return false;
    }

    snapshot_pool_.DelayTask(FLAGS_make_snapshot_check_interval, boost::bind(&TabletImpl::SchedMakeSnapshot, this));
    snapshot_pool_.DelayTask(FLAGS_make_disktable_snapshot_interval * 60 * 1000, boost::bind(&TabletImpl::SchedMakeDiskTableSnapshot, this));
#ifdef TCMALLOC_ENABLE
    MallocExtension* tcmalloc = MallocExtension::instance();
    tcmalloc->SetMemoryReleaseRate(FLAGS_mem_release_rate);
#endif 
    return true;
}

void TabletImpl::UpdateTTL(RpcController* ctrl,
        const ::rtidb::api::UpdateTTLRequest* request,
        ::rtidb::api::UpdateTTLResponse* response,
        Closure* done) {
    brpc::ClosureGuard done_guard(done);         
    std::shared_ptr<Table> table = GetTable(request->tid(), request->pid());

    if (!table) {
        PDLOG(WARNING, "table is not exist. tid %u, pid %u", request->tid(),
                request->pid());
        response->set_code(100);
        response->set_msg("table is not exist");
        return;
    }

    uint64_t abs_ttl = 0;
    uint64_t lat_ttl = 0;
    ::rtidb::api::TTLType ttl_type = ::rtidb::api::TTLType::kAbsoluteTime;
    if (request->has_ttl_desc()) {
        ttl_type = request->ttl_desc().ttl_type();
        abs_ttl = request->ttl_desc().abs_ttl();
        lat_ttl = request->ttl_desc().lat_ttl();
    } else if (request->has_value()){
        ttl_type = request->type();
        if (ttl_type == ::rtidb::api::TTLType::kAbsoluteTime) {
            abs_ttl = request->value();
            lat_ttl = 0;
        } else {
            abs_ttl = 0;
            lat_ttl = request->value();
        }
    }
    if (ttl_type != table->GetTTLType()) {
        response->set_code(112);
        response->set_msg("ttl type mismatch");
        PDLOG(WARNING, "ttl type mismatch. tid %u, pid %u", request->tid(), request->pid());
        return;
    }
    if (abs_ttl > FLAGS_absolute_ttl_max || lat_ttl > FLAGS_latest_ttl_max) {
        response->set_code(132);
        response->set_msg("ttl is greater than conf value. max abs_ttl is " + std::to_string(FLAGS_absolute_ttl_max) + ", max lat_ttl is " + std::to_string(FLAGS_latest_ttl_max));
        PDLOG(WARNING, "ttl is greater than conf value. abs_ttl[%lu] lat_ttl[%lu] ttl_type[%s] max abs_ttl[%u] max lat_ttl[%u]", 
                        abs_ttl, abs_ttl, ::rtidb::api::TTLType_Name(ttl_type).c_str(), 
                        FLAGS_absolute_ttl_max, FLAGS_latest_ttl_max);
        return;
    }
    if (request->has_ts_name() && request->ts_name().size() > 0) {
        auto iter = table->GetTSMapping().find(request->ts_name());
        if (iter == table->GetTSMapping().end()) {
            PDLOG(WARNING, "ts name %s not found in table tid %u, pid %u", request->ts_name().c_str(),
                  request->tid(), request->pid());
            response->set_code(137);
            response->set_msg("ts name not found");
            return;
        }
        table->SetTTL(iter->second, abs_ttl, lat_ttl);
        PDLOG(INFO, "update table #tid %d #pid %d ttl to abs_ttl %lu lat_ttl %lu, ts_name %u",
                request->tid(), request->pid(), abs_ttl, lat_ttl, request->ts_name().c_str());
    } else {
        table->SetTTL(abs_ttl, lat_ttl);
        PDLOG(INFO, "update table #tid %d #pid %d ttl to abs_ttl %lu lat_ttl %lu", request->tid(), request->pid(), abs_ttl, lat_ttl);
    }
    response->set_code(0);
    response->set_msg("ok");
}

bool TabletImpl::RegisterZK() {
    if (!FLAGS_zk_cluster.empty()) {
        if (!zk_client_->Register(true)) {
            PDLOG(WARNING, "fail to register tablet with endpoint %s", FLAGS_endpoint.c_str());
            return false;
        }
        PDLOG(INFO, "tablet with endpoint %s register to zk cluster %s ok", FLAGS_endpoint.c_str(), FLAGS_zk_cluster.c_str());
        keep_alive_pool_.DelayTask(FLAGS_zk_keep_alive_check_interval, boost::bind(&TabletImpl::CheckZkClient, this));
    }
    return true;
}

bool TabletImpl::CheckGetDone(::rtidb::api::GetType type, uint64_t ts,  uint64_t target_ts) {
    switch (type) {
        case rtidb::api::GetType::kSubKeyEq:
            if (ts == target_ts) {
                return true;
            }
            break;
        case rtidb::api::GetType::kSubKeyLe:
            if (ts <= target_ts) {
                return true;
            }
            break;
        case rtidb::api::GetType::kSubKeyLt:
            if (ts < target_ts) {
                return true;
            }
            break;
        case rtidb::api::GetType::kSubKeyGe:
            if (ts >= target_ts) {
                return true;
            }
            break;
        case rtidb::api::GetType::kSubKeyGt:
            if (ts > target_ts) {
                return true;
            }
    }
    return false;
}

int32_t TabletImpl::GetIndex(uint64_t expire_time, uint64_t expire_cnt,
                                ::rtidb::api::TTLType ttl_type,
                                 ::rtidb::storage::TableIterator* it,
                                 const ::rtidb::api::GetRequest* request,
                                 std::string* value,
                                 uint64_t* ts) {
    uint64_t st = request->ts();
    const rtidb::api::GetType& st_type = request->type();
    uint64_t et = request->et();
    const rtidb::api::GetType& et_type = request->et_type();
    if (it == NULL || value == NULL || ts == NULL) {
        PDLOG(WARNING, "invalid args");
        return -1;
    }
    if (st_type == ::rtidb::api::kSubKeyEq
            && et_type == ::rtidb::api::kSubKeyEq
            && st != et) return -1;

    ::rtidb::api::GetType real_et_type = et_type;
    if (ttl_type == ::rtidb::api::TTLType::kAbsoluteTime || ttl_type == ::rtidb::api::TTLType::kAbsOrLat) {
        et = std::max(et, expire_time);
    }
    if (et < expire_time && et_type == ::rtidb::api::GetType::kSubKeyGt) {
        real_et_type = ::rtidb::api::GetType::kSubKeyGe; 
    }

    if (st_type != ::rtidb::api::GetType::kSubKeyEq &&
        st_type != ::rtidb::api::GetType::kSubKeyLe &&
        st_type != ::rtidb::api::GetType::kSubKeyLt &&
        st_type != ::rtidb::api::GetType::kSubKeyGt &&
        st_type != ::rtidb::api::GetType::kSubKeyGe) {
        PDLOG(WARNING, "invalid st type %s", ::rtidb::api::GetType_Name(st_type).c_str());
        return -2;
    }
    uint32_t cnt = 0;
    if (st > 0) {
        if (st < et) {
            PDLOG(WARNING, "invalid args for st %lu less than et %lu or expire time %lu", st, et, expire_time);
            return -1;
        }
        switch(ttl_type) {
            case ::rtidb::api::TTLType::kAbsoluteTime: {
                if (!Seek(it, st, st_type)) {
                    return 1;
                }
                break;
            }
            case ::rtidb::api::TTLType::kAbsAndLat: {
                if (st < expire_time) {
                    if (!SeekWithCount(it, st, st_type, expire_cnt, cnt)) { return 1; }
                } else {
                    if (!Seek(it, st, st_type)) { return 1;}
                }
                break;
            }
            default: {
                if (!SeekWithCount(it, st, st_type, expire_cnt, cnt)) {
                    return 1; 
                }
                break;
            }
        }
    } else {
        it->SeekToFirst();
    }
    if (it->Valid()) {
        bool jump_out = false;
        if (st_type == ::rtidb::api::GetType::kSubKeyGe ||
            st_type == ::rtidb::api::GetType::kSubKeyGt) {
            ::rtidb::base::Slice it_value = it->GetValue();
            value->assign(it_value.data(), it_value.size());
            *ts = it->GetKey();
            return 0;
        }
        switch(real_et_type) {
            case ::rtidb::api::GetType::kSubKeyEq:
                if (it->GetKey() != et) {
                    jump_out = true;
                }
                break;

            case ::rtidb::api::GetType::kSubKeyGt:
                if (it->GetKey() <= et) {
                    jump_out = true;
                }
                break;

            case ::rtidb::api::GetType::kSubKeyGe:
                if (it->GetKey() < et) {
                    jump_out = true;
                }
                break;

            default:
                PDLOG(WARNING, "invalid et type %s", ::rtidb::api::GetType_Name(et_type).c_str());
                return -2;
        }
        if (jump_out) {
            return 1;
        }
        ::rtidb::base::Slice it_value = it->GetValue();
        value->assign(it_value.data(), it_value.size());
        *ts = it->GetKey();
        return 0;
    }
    // not found
    return 1;
}


void TabletImpl::Get(RpcController* controller,
             const ::rtidb::api::GetRequest* request,
             ::rtidb::api::GetResponse* response,
             Closure* done) {
    brpc::ClosureGuard done_guard(done);
    std::shared_ptr<Table> table = GetTable(request->tid(), request->pid());
    if (!table) {
        PDLOG(WARNING, "table is not exist. tid %u, pid %u", request->tid(), request->pid());
        response->set_code(100);
        response->set_msg("table is not exist");
        return;
    }

    if (table->GetTableStat() == ::rtidb::storage::kLoading) {
        PDLOG(WARNING, "table is loading. tid %u, pid %u", 
                      request->tid(), request->pid());
        response->set_code(104);
        response->set_msg("table is loading");
        return;
    }

    uint32_t index = 0;
    int ts_index = -1;
    if (request->has_idx_name() && request->idx_name().size() > 0) {
        std::map<std::string, uint32_t>::iterator iit = table->GetMapping().find(request->idx_name());
        if (iit == table->GetMapping().end()) {
            PDLOG(WARNING, "idx name %s not found in table tid %u, pid %u", request->idx_name().c_str(),
                  request->tid(), request->pid());
            response->set_code(108);
            response->set_msg("idx name not found");
            return;
        }
        index = iit->second;
    }
    if (request->has_ts_name() && request->ts_name().size() > 0) {
        auto iter = table->GetTSMapping().find(request->ts_name());
        if (iter == table->GetTSMapping().end()) {
            PDLOG(WARNING, "ts name %s not found in table tid %u, pid %u", request->ts_name().c_str(), request->tid(), request->pid());
            response->set_code(137);
            response->set_msg("ts name not found");
            return;
        }
        ts_index = iter->second;
    }

    ::rtidb::storage::Ticket ticket;
    ::rtidb::storage::TableIterator* it = NULL;
    if (ts_index >= 0) {
        it = table->NewIterator(index, ts_index, request->key(), ticket);
    } else {
        it = table->NewIterator(index, request->key(), ticket);
    }

    if (it == NULL) {
        response->set_code(137);
        response->set_msg("ts name not found");
        return;
    }

    ::rtidb::storage::TTLDesc ttl = ts_index < 0 ? table->GetTTL(index) : table->GetTTL(index, ts_index);
    std::string* value = response->mutable_value(); 
    uint64_t ts = 0;
    int32_t code = 0;
    code = GetIndex(table->GetExpireTime(ttl.abs_ttl*60*1000), ttl.lat_ttl,
                    table->GetTTLType(), it, request, value, &ts);
    delete it;
    response->set_ts(ts);
    response->set_code(code);
    switch(code) {
        case 1:
            response->set_code(109);
            response->set_msg("key not found");
            return;
        case 0:
            return;
        case -1:
            response->set_msg("invalid args");
            response->set_code(307);
            return;
        case -2:
            response->set_code(307);
            response->set_msg("st/et sub key type is invalid");
            return;
        default:
            return;
    }
}

void TabletImpl::Put(RpcController* controller,
        const ::rtidb::api::PutRequest* request,
        ::rtidb::api::PutResponse* response,
        Closure* done) {
    if (request->time() == 0 && request->ts_dimensions_size() == 0) {
        response->set_code(114);
        response->set_msg("ts must be greater than zero");
        done->Run();
        return;
    }

    std::shared_ptr<Table> table = GetTable(request->tid(), request->pid());
    if (!table) {
        PDLOG(WARNING, "table is not exist. tid %u, pid %u", request->tid(), request->pid());
        response->set_code(100);
        response->set_msg("table is not exist");
        done->Run();
        return;
    }    
    if (!table->IsLeader()) {
        response->set_code(103);
        response->set_msg("table is follower");
        done->Run();
        return;
    }
    if (table->GetTableStat() == ::rtidb::storage::kLoading) {
        PDLOG(WARNING, "table is loading. tid %u, pid %u", 
                      request->tid(), request->pid());
        response->set_code(104);
        response->set_msg("table is loading");
        done->Run();
        return;
    }
    bool ok = false;
    if (request->dimensions_size() > 0) {
        int32_t ret_code = CheckDimessionPut(request, table->GetIdxCnt());
        if (ret_code != 0) {
            response->set_code(115);
            response->set_msg("invalid dimension parameter");
            done->Run();
            return;
        }
        if (request->ts_dimensions_size() > 0) {
            ok = table->Put(request->dimensions(), request->ts_dimensions(), request->value());
        } else {
            ok = table->Put(request->time(), request->value(), request->dimensions());
        }
    } else {
        ok = table->Put(request->pk(), 
                   request->time(), 
                   request->value().c_str(),
                   request->value().size());
    }
    if (!ok) {
        response->set_code(116);
        response->set_msg("put failed");
        done->Run();
        return;
    }
    response->set_code(0);
    std::shared_ptr<LogReplicator> replicator;
    do {
        replicator = GetReplicator(request->tid(), request->pid());
        if (!replicator) {
            PDLOG(WARNING, "fail to find table tid %u pid %u leader's log replicator", request->tid(),
                    request->pid());
            break;
        }
        ::rtidb::api::LogEntry entry;
        entry.set_pk(request->pk());
        entry.set_ts(request->time());
        entry.set_value(request->value());
        entry.set_term(replicator->GetLeaderTerm());
        if (request->dimensions_size() > 0) {
            entry.mutable_dimensions()->CopyFrom(request->dimensions());
        }
        if (request->ts_dimensions_size() > 0) {
            entry.mutable_ts_dimensions()->CopyFrom(request->ts_dimensions());
        }
        replicator->AppendEntry(entry);
    } while(false);
    done->Run();
    if (replicator) {
        if (FLAGS_binlog_notify_on_put) {
            replicator->Notify(); 
        }
    }
}

int TabletImpl::CheckTableMeta(const rtidb::api::TableMeta* table_meta, std::string& msg) {
    msg.clear();
    if (table_meta->name().size() <= 0) {
        msg = "table name is empty";
        return -1;
    }
    if (table_meta->tid() <= 0) {
        msg = "tid is zero";
        return -1;
    }
    ::rtidb::api::TTLType type = ::rtidb::api::TTLType::kAbsoluteTime;
    if (table_meta->has_ttl_desc()) {
        type = table_meta->ttl_desc().ttl_type();
        if ((table_meta->ttl_desc().abs_ttl() > FLAGS_absolute_ttl_max) ||
                (table_meta->ttl_desc().lat_ttl() > FLAGS_latest_ttl_max)) {
            msg = "ttl is greater than conf value. max abs_ttl is " + std::to_string(FLAGS_absolute_ttl_max) + ", max lat_ttl is " + std::to_string(FLAGS_latest_ttl_max);
            return -1;
        }
    } else if (table_meta->has_ttl()){
        uint64_t ttl = table_meta->ttl();
        type = table_meta->ttl_type();
        if ((type == ::rtidb::api::TTLType::kAbsoluteTime && ttl > FLAGS_absolute_ttl_max) ||
                (type == ::rtidb::api::kLatestTime && ttl > FLAGS_latest_ttl_max)) {
            uint32_t max_ttl = type == ::rtidb::api::TTLType::kAbsoluteTime ? FLAGS_absolute_ttl_max : FLAGS_latest_ttl_max;
            msg = "ttl is greater than conf value. max ttl is " + std::to_string(max_ttl);
            return -1;
        }
    }

    std::map<std::string, std::string> column_map;
    std::set<std::string> ts_set;
    if (table_meta->column_desc_size() > 0) {
        for (const auto& column_desc : table_meta->column_desc()) {
            if (column_map.find(column_desc.name()) != column_map.end()) {
                msg = "has repeated column name " + column_desc.name();
                return -1;
            }
            if (column_desc.is_ts_col()) {
                if (column_desc.add_ts_idx()) {
                    msg = "can not set add_ts_idx and is_ts_col together. column name " + column_desc.name();
                    return -1;
                }
                if (column_desc.type() != "int64" && column_desc.type() != "uint64" && 
                        column_desc.type() != "timestamp") {
                    msg = "ttl column type must be int64, uint64, timestamp";
                    return -1;
                }
                if (column_desc.has_abs_ttl() || column_desc.has_lat_ttl()) {
                    if ((column_desc.abs_ttl() > FLAGS_absolute_ttl_max) ||
                            (column_desc.lat_ttl() > FLAGS_latest_ttl_max)) {
                        msg = "ttl is greater than conf value. max abs_ttl is " + std::to_string(FLAGS_absolute_ttl_max) + ", max lat_ttl is " + std::to_string(FLAGS_latest_ttl_max);
                        return -1;
                    }
                } else if (column_desc.has_ttl()) {
                    uint64_t ttl = column_desc.ttl();
                    if ((type == ::rtidb::api::TTLType::kAbsoluteTime && ttl > FLAGS_absolute_ttl_max) ||
                            (type == ::rtidb::api::kLatestTime && ttl > FLAGS_latest_ttl_max)) {
                        uint32_t max_ttl = type == ::rtidb::api::TTLType::kAbsoluteTime ? FLAGS_absolute_ttl_max : FLAGS_latest_ttl_max;
                        msg = "ttl is greater than conf value. max ttl is " + std::to_string(max_ttl);
                        return -1;
                    }
                }
                ts_set.insert(column_desc.name());
            }
            if (column_desc.add_ts_idx() && ((column_desc.type() == "float") || (column_desc.type() == "double"))) {
                msg = "float or double column can not be index";
                return -1;
            }
            column_map.insert(std::make_pair(column_desc.name(), column_desc.type()));
        }
    }
    std::set<std::string> index_set;
    if (table_meta->column_key_size() > 0) {
        for (const auto& column_key : table_meta->column_key()) {
            if (index_set.find(column_key.index_name()) != index_set.end()) {
                msg = "has repeated index name " + column_key.index_name();
                return -1;
            }
            index_set.insert(column_key.index_name());
            bool has_col = false;
            for (const auto& column_name : column_key.col_name()) {
                has_col = true;
                auto iter = column_map.find(column_name);
                if (iter == column_map.end()) {
                    msg = "not found column name " + column_name;
                    return -1;
                }
                if ((iter->second == "float") || (iter->second == "double")) {
                    msg = "float or double column can not be index" + column_name;
                    return -1;
                }
                if (ts_set.find(column_name) != ts_set.end()) {
                    msg = "column name in column key can not set ts col. column name " + column_name;
                    return -1;
                }
            }
            if (!has_col) {
                auto iter = column_map.find(column_key.index_name());
                if (iter == column_map.end()) {
                    msg = "index must member of columns when column key col name is empty";
                    return -1;
                } else {
                    if ((iter->second == "float") || (iter->second == "double")) {
                        msg = "indxe name column type can not float or column";
                        return -1;
                    }
                }
            }
            std::set<std::string> ts_name_set;
            for (const auto& ts_name : column_key.ts_name()) {
                if (ts_set.find(ts_name) == ts_set.end()) {
                    msg = "not found ts_name " + ts_name;
                    return -1;
                }
                if (ts_name_set.find(ts_name) != ts_name_set.end()) {
                    msg = "has repeated ts_name " + ts_name;
                    return -1;
                }
                ts_name_set.insert(ts_name);
            }
            if (ts_set.size() > 1 && column_key.ts_name_size() == 0) {
                msg = "ts column num more than one, must set ts name";
                return -1;
            }
        }
    } else if (ts_set.size() > 1) {
        msg = "column_key should be set when has two or more ts columns";
        return -1;
    }
    return 0;
}

int32_t TabletImpl::ScanIndex(uint64_t expire_time, uint64_t expire_cnt,
                                 ::rtidb::api::TTLType ttl_type,
                                 ::rtidb::storage::TableIterator* it,
                                 const ::rtidb::api::ScanRequest* request,
                                 std::string* pairs,
                                 uint32_t* count) {
    uint32_t limit = request->limit();
    uint32_t atleast = request->atleast();
    uint64_t st = request->st();
    const rtidb::api::GetType& st_type = request->st_type();
    uint64_t et = request->et();
    const rtidb::api::GetType& et_type = request->et_type();
    bool remove_duplicated_record = request->has_enable_remove_duplicated_record() 
                                    && request->enable_remove_duplicated_record();
    if (it == NULL || pairs == NULL || count == NULL || (atleast > limit && limit != 0)) {
        PDLOG(WARNING, "invalid args");
        return -1;
    }
    rtidb::api::GetType real_st_type = st_type;
    rtidb::api::GetType real_et_type = et_type;
    if (et < expire_time && et_type == ::rtidb::api::GetType::kSubKeyGt) {
        real_et_type = ::rtidb::api::GetType::kSubKeyGe;
    }
    uint64_t real_et = 0;
    if (ttl_type == ::rtidb::api::TTLType::kAbsoluteTime || ttl_type == ::rtidb::api::TTLType::kAbsOrLat) {
        real_et = std::max(et, expire_time);
    } else {
        real_et = et;
    }
    if (st_type == ::rtidb::api::GetType::kSubKeyEq) {
        real_st_type = ::rtidb::api::GetType::kSubKeyLe;
    }
    if (st_type != ::rtidb::api::GetType::kSubKeyEq &&
        st_type != ::rtidb::api::GetType::kSubKeyLe &&
        st_type != ::rtidb::api::GetType::kSubKeyLt) {
        PDLOG(WARNING, "invalid st type %s", ::rtidb::api::GetType_Name(st_type).c_str());
        return -2;
    }
    uint32_t cnt = 0;
    if (st > 0) {
        if (st < expire_time || st < et) {
            PDLOG(WARNING, "invalid args for st %lu less than et %lu or expire time %lu", st, et, expire_time);
            return -1;
        }
        switch (ttl_type) {
            case ::rtidb::api::TTLType::kAbsoluteTime: 
                Seek(it, st, real_st_type);
                break;
            default: 
                SeekWithCount(it, st, real_st_type, expire_cnt, cnt);
                break;
        }
    } else {
        it->SeekToFirst();
    }

    uint64_t last_time = 0;
    std::vector<std::pair<uint64_t, ::rtidb::base::Slice>> tmp;
    tmp.reserve(FLAGS_scan_reserve_size);
    uint32_t total_block_size = 0;
    while(it->Valid()) {
        if (limit > 0 && tmp.size() >= limit) {
            break;
        }
        if (ttl_type == ::rtidb::api::TTLType::kAbsoluteTime) {
            if (expire_time != 0 && it->GetKey() <= expire_time) {
                break;
            }
            if (remove_duplicated_record && tmp.size() > 0 && 
                last_time == it->GetKey()) {
                    it->Next();
                    continue;
            }
            last_time = it->GetKey();
        } else if (ttl_type == ::rtidb::api::TTLType::kLatestTime) {
            if (expire_cnt != 0 && cnt >= expire_cnt) {
                break;
            }
        } else if (ttl_type == ::rtidb::api::TTLType::kAbsAndLat) {
            if ((expire_cnt != 0 && cnt >= expire_cnt) && (expire_time != 0 && it->GetKey() <= expire_time)) {
                break;
            }
        } else {
            if ((expire_cnt != 0 && cnt >= expire_cnt) || (expire_time != 0 && it->GetKey() <= expire_time)) {
                break;
            }
        }
        ++cnt;

        if (atleast <= 0 || tmp.size() >= atleast) {
            bool jump_out = false;
            switch(real_et_type) {
                case ::rtidb::api::GetType::kSubKeyEq:
                    if (it->GetKey() != real_et) {
                        jump_out = true;
                    }
                    break;
                case ::rtidb::api::GetType::kSubKeyGt:
                    if (it->GetKey() <= real_et) {
                        jump_out = true;
                    }
                    break;
                case ::rtidb::api::GetType::kSubKeyGe:
                    if (it->GetKey() < real_et) {
                        jump_out = true;
                    }
                    break;
                default:
                    PDLOG(WARNING, "invalid et type %s", ::rtidb::api::GetType_Name(et_type).c_str());
                    return -2;
            }
            if (jump_out) break;
        }
        ::rtidb::base::Slice it_value = it->GetValue();
        tmp.push_back(std::make_pair(it->GetKey(), it_value));
        total_block_size += it_value.size();
        it->Next();
        if (total_block_size > FLAGS_scan_max_bytes_size) {
            PDLOG(WARNING, "reach the max byte size");
            return -3;
        }
    }
    int32_t ok = ::rtidb::base::EncodeRows(tmp, total_block_size, pairs);
    if (ok == -1) {
        PDLOG(WARNING, "fail to encode rows");
        return -4;
    }
    *count = tmp.size();
    return 0;
}

int32_t TabletImpl::CountIndex(uint64_t expire_time, uint64_t expire_cnt,
                        ::rtidb::api::TTLType ttl_type,
                        ::rtidb::storage::TableIterator* it,
                        const ::rtidb::api::CountRequest* request,
                        uint32_t* count) {
    uint64_t st = request->st();
    const rtidb::api::GetType& st_type = request->st_type();
    uint64_t et = request->et();
    const rtidb::api::GetType& et_type = request->et_type();
    bool remove_duplicated_record = request->has_enable_remove_duplicated_record()
                                    && request->enable_remove_duplicated_record();
    if (it == NULL || count == NULL) {
        PDLOG(WARNING, "invalid args");
        return -1;
    }
    rtidb::api::GetType real_st_type = st_type;
    rtidb::api::GetType real_et_type = et_type;
    if (et < expire_time && et_type == ::rtidb::api::GetType::kSubKeyGt) {
        real_et_type = ::rtidb::api::GetType::kSubKeyGe;
    }
    if (ttl_type == ::rtidb::api::TTLType::kAbsoluteTime || ttl_type == ::rtidb::api::TTLType::kAbsOrLat) {
        et = std::max(et, expire_time);
    }
    if (st_type == ::rtidb::api::GetType::kSubKeyEq) {
        real_st_type = ::rtidb::api::GetType::kSubKeyLe;
    }
    if (st_type != ::rtidb::api::GetType::kSubKeyEq &&
        st_type != ::rtidb::api::GetType::kSubKeyLe &&
        st_type != ::rtidb::api::GetType::kSubKeyLt) {
        PDLOG(WARNING, "invalid st type %s", ::rtidb::api::GetType_Name(st_type).c_str());
        return -2;
    }
    uint32_t cnt = 0;
    if (st > 0) {
        if (st < et) {
            PDLOG(WARNING, "invalid args for st %lu less than et %lu or expire time %lu", st, et, expire_time);
            return -1;
        }
        switch (ttl_type) {
            case ::rtidb::api::TTLType::kAbsoluteTime: 
                Seek(it, st, real_st_type);
                break;
            default: 
                SeekWithCount(it, st, real_st_type, expire_cnt, cnt);
                break;
        }
    } else {
        it->SeekToFirst();
    }

    uint64_t last_key = 0;
    uint32_t internal_cnt = 0;

    while(it->Valid()) {
        if (remove_duplicated_record 
            && internal_cnt > 0
            && last_key == it->GetKey()) {
            cnt++;
            it->Next();
            continue;
        }
        if (ttl_type == ::rtidb::api::TTLType::kAbsoluteTime) {
            if (expire_time != 0 && it->GetKey() <= expire_time) {
                break;
            }
        } else if (ttl_type == ::rtidb::api::TTLType::kLatestTime) {
            if (expire_cnt != 0 && cnt >= expire_cnt) {
                break;
            }
        } else if (ttl_type == ::rtidb::api::TTLType::kAbsAndLat) {
            if ((expire_cnt != 0 && cnt >= expire_cnt) && (expire_time != 0 && it->GetKey() <= expire_time)) {
                break;
            }
        } else {
            if ((expire_cnt != 0 && cnt >= expire_cnt) || (expire_time != 0 && it->GetKey() <= expire_time)) {
                break;
            }
        }
        ++cnt;
        bool jump_out = false;
        last_key = it->GetKey();
        switch(real_et_type) {
            case ::rtidb::api::GetType::kSubKeyEq:
                if (it->GetKey() != et) {
                    jump_out = true;
                }
                break;
            case ::rtidb::api::GetType::kSubKeyGt:
                if (it->GetKey() <= et) {
                    jump_out = true;
                }
                break;
            case ::rtidb::api::GetType::kSubKeyGe:
                if (it->GetKey() < et) {
                    jump_out = true;
                }
                break;
            default:
                PDLOG(WARNING, "invalid et type %s", ::rtidb::api::GetType_Name(et_type).c_str());
                return -2;
        }
        if (jump_out) break;
        last_key = it->GetKey();
        internal_cnt++;
        it->Next();
    }
    *count = internal_cnt;
    return 0;
}

void TabletImpl::Scan(RpcController* controller,
              const ::rtidb::api::ScanRequest* request,
              ::rtidb::api::ScanResponse* response,
              Closure* done) {
    brpc::ClosureGuard done_guard(done);
    if (request->st() < request->et()) {
        response->set_code(117);
        response->set_msg("starttime less than endtime");
        return;
    }
    std::shared_ptr<Table> table = GetTable(request->tid(), request->pid());
    if (!table) {
        PDLOG(WARNING, "table is not exist. tid %u, pid %u", request->tid(), request->pid());
        response->set_code(100);
        response->set_msg("table is not exist");
        return;
    }
    if (table->GetTableStat() == ::rtidb::storage::kLoading) {
        PDLOG(WARNING, "table is loading. tid %u, pid %u", 
                      request->tid(), request->pid());
        response->set_code(104);
        response->set_msg("table is loading");
        return;
    }
    uint32_t index = 0;
    int ts_index = -1;
    if (request->has_idx_name() && request->idx_name().size() > 0) {
        std::map<std::string, uint32_t>::iterator iit = table->GetMapping().find(request->idx_name());
        if (iit == table->GetMapping().end()) {
            PDLOG(WARNING, "idx name %s not found in table tid %u, pid %u", request->idx_name().c_str(),
                  request->tid(), request->pid());
            response->set_code(108);
            response->set_msg("idx name not found");
            return;
        }
        index = iit->second;
    }
    if (request->has_ts_name() && request->ts_name().size() > 0) {
        auto iter = table->GetTSMapping().find(request->ts_name());
        if (iter == table->GetTSMapping().end()) {
            PDLOG(WARNING, "ts name %s not found in table tid %u, pid %u", request->ts_name().c_str(),
                  request->tid(), request->pid());
            response->set_code(137);
            response->set_msg("ts name not found");
            return;
        }
        ts_index = iter->second;
    }    

    // Use seek to process scan request
    // the first seek to find the total size to copy
    ::rtidb::storage::Ticket ticket;
    ::rtidb::storage::TableIterator* it = NULL;
    if (ts_index >= 0) {
        it = table->NewIterator(index, ts_index, request->pk(), ticket);
    } else {
        it = table->NewIterator(index, request->pk(), ticket);
    }
    if (it == NULL) {
        response->set_code(109);
        response->set_msg("key not found");
        return;
    }
    ::rtidb::storage::TTLDesc ttl = ts_index < 0 ? table->GetTTL(index) : table->GetTTL(index, ts_index);
    std::string* pairs = response->mutable_pairs(); 
    uint32_t count = 0;
    int32_t code = 0;
    uint64_t expire_time = table->GetExpireTime(ttl.abs_ttl*60*1000);
    uint64_t expire_cnt = ttl.lat_ttl;
    code = ScanIndex(expire_time, expire_cnt, table->GetTTLType(),
                        it, request, pairs, &count);
    delete it;
    response->set_code(code);
    response->set_count(count);
    switch(code) {
        case 0:
            return;
        case -1:
            response->set_msg("invalid args");
            response->set_code(307);
            return;
        case -2:
            response->set_msg("st/et sub key type is invalid");
            response->set_code(307);
            return;
        case -3:
            response->set_code(118);
            response->set_msg("reach the max scan byte size");
            return;
        case -4:
            response->set_msg("fail to encode data rows");
            response->set_code(322);
            return;
        default:
            return;
    }
}

void TabletImpl::Count(RpcController* controller,
              const ::rtidb::api::CountRequest* request,
              ::rtidb::api::CountResponse* response,
              Closure* done) {
    brpc::ClosureGuard done_guard(done);
    std::shared_ptr<Table> table = GetTable(request->tid(), request->pid());
    if (!table) {
        PDLOG(WARNING, "table is not exist. tid %u, pid %u", request->tid(), request->pid());
        response->set_code(100);
        response->set_msg("table is not exist");
        return;
    }
    if (table->GetTableStat() == ::rtidb::storage::kLoading) {
        PDLOG(WARNING, "table is loading. tid %u, pid %u", 
                      request->tid(), request->pid());
        response->set_code(104);
        response->set_msg("table is loading");
        return;
    }
    uint32_t index = 0;
    int ts_index = -1;
    if (request->has_idx_name() && request->idx_name().size() > 0) {
        std::map<std::string, uint32_t>::iterator iit = table->GetMapping().find(request->idx_name());
        if (iit == table->GetMapping().end()) {
            PDLOG(WARNING, "idx name %s not found in table tid %u, pid %u", request->idx_name().c_str(),
                  request->tid(), request->pid());
            response->set_code(108);
            response->set_msg("idx name not found");
            return;
        }
        index = iit->second;
    }
    if (request->has_ts_name() && request->ts_name().size() > 0) {
        auto iter = table->GetTSMapping().find(request->ts_name());
        if (iter == table->GetTSMapping().end()) {
            PDLOG(WARNING, "ts name %s not found in table tid %u, pid %u", request->ts_name().c_str(),
                  request->tid(), request->pid());
            response->set_code(137);
            response->set_msg("ts name not found");
            return;
        }
        ts_index = iter->second;
        if (!table->CheckTsValid(index, ts_index)) {
            response->set_code(137);
            response->set_msg("ts name not found");
            return;
        }
    }    
    if (!request->filter_expired_data() && table->GetStorageMode() == ::rtidb::common::StorageMode::kMemory) {
        MemTable* mem_table = dynamic_cast<MemTable*>(table.get());
        if (mem_table != NULL) {
            uint64_t count = 0;
            if (ts_index >= 0) {
                if (mem_table->GetCount(index, ts_index, request->key(), count) < 0) {
                    count = 0;
                }
            } else {
                if (mem_table->GetCount(index, request->key(), count) < 0) {
                    count = 0;
                }
            }
            response->set_code(0);
            response->set_msg("ok");
            response->set_count(count);
            return;
        }
    }
    ::rtidb::storage::Ticket ticket;
    ::rtidb::storage::TableIterator* it = NULL;
    if (ts_index >= 0) {
        it = table->NewIterator(index, ts_index, request->key(), ticket);
    } else {
        it = table->NewIterator(index, request->key(), ticket);
    }
    if (it == NULL) {
        response->set_code(137);
        response->set_msg("ts name not found");
        return;
    }
    ::rtidb::storage::TTLDesc ttl = ts_index < 0 ? table->GetTTL(index) : table->GetTTL(index, ts_index);
    uint32_t count = 0;
    int32_t code = 0;
    code = CountIndex(table->GetExpireTime(ttl.abs_ttl*60*1000),
                        ttl.lat_ttl, table->GetTTLType(), it,
                        request, &count);
    delete it;
    response->set_code(code);
    response->set_count(count);
    switch(code) {
        case 0:
            return;
        case -1:
            response->set_msg("invalid args");
            response->set_code(307);
            return;
        case -2:
            response->set_msg("st/et sub key type is invalid");
            response->set_code(307);
            return;
        case -3:
            response->set_code(118);
            response->set_msg("reach the max scan byte size");
            return;
        case -4:
            response->set_msg("fail to encode data rows");
            response->set_code(322);
            return;
        default:
            return;
    }
}

void TabletImpl::Traverse(RpcController* controller,
              const ::rtidb::api::TraverseRequest* request,
              ::rtidb::api::TraverseResponse* response,
              Closure* done) {
    brpc::ClosureGuard done_guard(done);
    std::shared_ptr<Table> table = GetTable(request->tid(), request->pid());
    if (!table) {
        PDLOG(WARNING, "table is not exist. tid %u, pid %u", request->tid(), request->pid());
        response->set_code(100);
        response->set_msg("table is not exist");
        return;
    }
    if (table->GetTableStat() == ::rtidb::storage::kLoading) {
        PDLOG(WARNING, "table is loading. tid %u, pid %u", 
                      request->tid(), request->pid());
        response->set_code(104);
        response->set_msg("table is loading");
        return;
    }
    uint32_t index = 0;
    int ts_index = -1;
    if (request->has_idx_name() && request->idx_name().size() > 0) {
        std::map<std::string, uint32_t>::iterator iit = table->GetMapping().find(request->idx_name());
        if (iit == table->GetMapping().end()) {
            PDLOG(WARNING, "idx name %s not found in table tid %u, pid %u", request->idx_name().c_str(),
                  request->tid(), request->pid());
            response->set_code(108);
            response->set_msg("idx name not found");
            return;
        }
        index = iit->second;
    }
    if (request->has_ts_name() && request->ts_name().size() > 0) {
        auto iter = table->GetTSMapping().find(request->ts_name());
        if (iter == table->GetTSMapping().end()) {
            PDLOG(WARNING, "ts name %s not found in table tid %u, pid %u", request->ts_name().c_str(),
                  request->tid(), request->pid());
            response->set_code(137);
            response->set_msg("ts name not found");
            return;
        }
        ts_index = iter->second;
    }
    ::rtidb::storage::TableIterator* it = NULL;
    if (ts_index >= 0) {
        it = table->NewTraverseIterator(index, ts_index);
    } else {
        it = table->NewTraverseIterator(index);
    }
    if (it == NULL) {
        response->set_code(137);
        response->set_msg("ts name not found, when create iterator");
        return;
    }

    uint64_t last_time = 0;
    std::string last_pk;
    if (request->has_pk() && request->pk().size() > 0) {
        PDLOG(DEBUG, "tid %u, pid %u seek pk %s ts %lu", 
                    request->tid(), request->pid(), request->pk().c_str(), request->ts());
        it->Seek(request->pk(), request->ts());
        last_pk = request->pk();
        last_time = request->ts();
    } else {
        PDLOG(DEBUG, "tid %u, pid %u seek to first", request->tid(), request->pid());
        it->SeekToFirst();
    }
    std::map<std::string, std::vector<std::pair<uint64_t, rtidb::base::Slice>>> value_map;
    uint32_t total_block_size = 0;
    bool remove_duplicated_record = false;
    if (request->has_enable_remove_duplicated_record()) {
        remove_duplicated_record = request->enable_remove_duplicated_record();
    }
    uint32_t scount = 0;
    for (;it->Valid(); it->Next()) {
        if (request->limit() > 0 && scount > request->limit() - 1) {
            PDLOG(DEBUG, "reache the limit %u ", request->limit());
            break;
        }
        PDLOG(DEBUG, "traverse pk %s ts %lu", it->GetPK().c_str(), it->GetKey());
        // skip duplicate record
        if (remove_duplicated_record && last_time == it->GetKey() && last_pk == it->GetPK()) {
            PDLOG(DEBUG, "filter duplicate record for key %s with ts %lu", last_pk.c_str(), last_time);
            continue;
        }
        last_pk = it->GetPK();
        last_time = it->GetKey();
        if (value_map.find(last_pk) == value_map.end()) {
            value_map.insert(std::make_pair(last_pk, std::vector<std::pair<uint64_t, rtidb::base::Slice>>()));
            value_map[last_pk].reserve(request->limit());
        }
        rtidb::base::Slice value = it->GetValue();
        value_map[last_pk].push_back(std::make_pair(it->GetKey(), value));
        total_block_size += last_pk.length() + value.size();
        scount ++;
        if (it->GetCount() >= FLAGS_max_traverse_cnt) {
            PDLOG(DEBUG, "traverse cnt %lu max %lu, key %s ts %lu", 
                         it->GetCount(), FLAGS_max_traverse_cnt, last_pk.c_str(), last_time);
            break;
        }
    }
    bool is_finish = false;
    if (it->GetCount() >= FLAGS_max_traverse_cnt) {
        PDLOG(DEBUG, "traverse cnt %lu is great than max %lu, key %s ts %lu", 
                      it->GetCount(), FLAGS_max_traverse_cnt, last_pk.c_str(), last_time);
        last_pk = it->GetPK();
        last_time = it->GetKey();
        if (last_pk.empty()) {
            is_finish = true;
        }
    } else if (scount < request->limit()) {
        is_finish = true;
    }
    delete it;
    uint32_t total_size = scount * (8+4+4) + total_block_size;
    std::string* pairs = response->mutable_pairs();
    if (scount <= 0) {
        pairs->resize(0);
    } else {
        pairs->resize(total_size);
    }
    char* rbuffer = reinterpret_cast<char*>(& ((*pairs)[0]));
    uint32_t offset = 0;
    for (const auto& kv : value_map) {
        for (const auto& pair : kv.second) {
            PDLOG(DEBUG, "encode pk %s ts %lu value %s size %u", kv.first.c_str(), pair.first, pair.second.data(), pair.second.size());
            ::rtidb::base::EncodeFull(kv.first, pair.first, pair.second.data(), pair.second.size(), rbuffer, offset);
            offset += (4 + 4 + 8 + kv.first.length() + pair.second.size());
        }
    }
    PDLOG(DEBUG, "traverse count %d. last_pk %s last_time %lu", scount, last_pk.c_str(), last_time);
    response->set_code(0);
    response->set_count(scount);
    response->set_pk(last_pk);
    response->set_ts(last_time);
    response->set_is_finish(is_finish);
}

void TabletImpl::Delete(RpcController* controller,
              const ::rtidb::api::DeleteRequest* request,
              ::rtidb::api::GeneralResponse* response,
              Closure* done) {
    brpc::ClosureGuard done_guard(done);
    std::shared_ptr<Table> table = GetTable(request->tid(), request->pid());
    if (!table) {
        PDLOG(DEBUG, "table is not exist. tid %u, pid %u", request->tid(), request->pid());
        response->set_code(100);
        response->set_msg("table is not exist");
        return;
    }    
    if (!table->IsLeader()) {
        PDLOG(DEBUG, "table is follower. tid %u, pid %u", request->tid(),
                request->pid());
        response->set_code(103);
        response->set_msg("table is follower");
        return;
    }
    if (table->GetTableStat() == ::rtidb::storage::kLoading) {
        PDLOG(WARNING, "table is loading. tid %u, pid %u", request->tid(), request->pid());
        response->set_code(104);
        response->set_msg("table is loading");
        return;
    }
    uint32_t idx = 0;
    if (request->has_idx_name() && request->idx_name().size() > 0) {
        std::map<std::string, uint32_t>::iterator iit = table->GetMapping().find(request->idx_name());
        if (iit == table->GetMapping().end()) {
            PDLOG(WARNING, "idx name %s not found in table tid %u, pid %u", request->idx_name().c_str(),
                  request->tid(), request->pid());
            response->set_code(108);
            response->set_msg("idx name not found");
            return;
        }
        idx = iit->second;
    }
    if (table->Delete(request->key(), idx)) {
        response->set_code(0);
        response->set_msg("ok");
        PDLOG(DEBUG, "delete ok. tid %u, pid %u, key %s", request->tid(), request->pid(), request->key().c_str());
    } else {
        response->set_code(136);
        response->set_msg("delete failed");
        return;
    }
    std::shared_ptr<LogReplicator> replicator;
    do {
        replicator = GetReplicator(request->tid(), request->pid());
        if (!replicator) {
            PDLOG(WARNING, "fail to find table tid %u pid %u leader's log replicator", request->tid(),
                    request->pid());
            break;
        }
        ::rtidb::api::LogEntry entry;
        entry.set_term(replicator->GetLeaderTerm());
        entry.set_method_type(::rtidb::api::MethodType::kDelete);
        ::rtidb::api::Dimension* dimension = entry.add_dimensions();
        dimension->set_key(request->key());
        dimension->set_idx(idx);
        replicator->AppendEntry(entry);
    } while(false);
    if (replicator && FLAGS_binlog_notify_on_put) {
        replicator->Notify();
    }
    return;
}

void TabletImpl::ChangeRole(RpcController* controller,
            const ::rtidb::api::ChangeRoleRequest* request,
            ::rtidb::api::ChangeRoleResponse* response,
            Closure* done) {
    brpc::ClosureGuard done_guard(done);
    uint32_t tid = request->tid();
    uint32_t pid = request->pid();
    std::shared_ptr<Table> table = GetTable(tid, pid);
    if (!table) {
        response->set_code(100);
        response->set_msg("table is not exist");
        return;
    }
    if (table->GetTableStat() != ::rtidb::storage::kNormal) {
        PDLOG(WARNING, "table state[%u] can not change role. tid[%u] pid[%u]", 
                    table->GetTableStat(), tid, pid);
        response->set_code(105);
        response->set_msg("table status is not kNormal");
        return;
    }
    std::shared_ptr<LogReplicator> replicator = GetReplicator(tid, pid);
    if (!replicator) {
        response->set_code(110);
        response->set_msg("replicator is not exist");
        return;
    }
    bool is_leader = false;
    if (request->mode() == ::rtidb::api::TableMode::kTableLeader) {
        is_leader = true;
    }
    std::vector<std::string> vec;
    for (int idx = 0; idx < request->replicas_size(); idx++) {
        vec.push_back(request->replicas(idx).c_str());
    }
    if (is_leader) {
        {
            std::lock_guard<std::mutex> lock(mu_);
            if (table->IsLeader()) {
                PDLOG(WARNING, "table is leader. tid[%u] pid[%u]", tid, pid);
                response->set_code(102);
                response->set_msg("table is leader");
                return ;
            }
            PDLOG(INFO, "change to leader. tid[%u] pid[%u] term[%lu]", tid, pid, request->term());
            table->SetLeader(true);
            replicator->SetRole(ReplicatorRole::kLeaderNode);
            if (!FLAGS_zk_cluster.empty()) {
                replicator->SetLeaderTerm(request->term());
            }
        }
        if (replicator->AddReplicateNode(vec) < 0) {
            PDLOG(WARNING,"add replicator failed. tid[%u] pid[%u]", tid, pid);
        }
    } else {
        std::lock_guard<std::mutex> lock(mu_);
        if (!table->IsLeader()) {
            PDLOG(WARNING, "table is follower. tid[%u] pid[%u]", tid, pid);
            response->set_code(0);
            response->set_msg("table is follower");
            return;
        }
        replicator->DelAllReplicateNode();
        replicator->SetRole(ReplicatorRole::kFollowerNode);
        table->SetLeader(false);
        PDLOG(INFO, "change to follower. tid[%u] pid[%u]", tid, pid);
    }
    response->set_code(0);
    response->set_msg("ok");
}

void TabletImpl::AddReplica(RpcController* controller, 
            const ::rtidb::api::ReplicaRequest* request,
            ::rtidb::api::AddReplicaResponse* response,
            Closure* done) {
    brpc::ClosureGuard done_guard(done);        
    std::shared_ptr<::rtidb::api::TaskInfo> task_ptr;
    if (request->has_task_info() && request->task_info().IsInitialized()) {
        if (AddOPTask(request->task_info(), ::rtidb::api::TaskType::kAddReplica, task_ptr) < 0) {
            response->set_code(-1);
            response->set_msg("add task failed");
            return;
        }
    }
    std::shared_ptr<Table> table = GetTable(request->tid(), request->pid());
    do {
        if (!table) {
            PDLOG(WARNING, "table is not exist. tid %u, pid %u", request->tid(),
                    request->pid());
            response->set_code(100);
            response->set_msg("table is not exist");
            break;
        }
        if (!table->IsLeader()) {
            PDLOG(WARNING, "table is follower. tid %u, pid %u", request->tid(), request->pid());
            response->set_code(103);
            response->set_msg("table is follower");
            break;
        }
        std::shared_ptr<LogReplicator> replicator = GetReplicator(request->tid(), request->pid());
        if (!replicator) {
            response->set_code(110);
            response->set_msg("replicator is not exist");
            PDLOG(WARNING,"replicator is not exist. tid %u, pid %u", request->tid(), request->pid());
            break;
        }
        std::vector<std::string> vec;
        vec.push_back(request->endpoint());
        int ret = replicator->AddReplicateNode(vec);
        if (ret == 0) {
            response->set_code(0);
            response->set_msg("ok");
        } else if (ret < 0) {
            response->set_code(120);
            PDLOG(WARNING, "fail to add replica endpoint. tid %u pid %u", request->tid(), request->pid());
            response->set_msg("fail to add replica endpoint");
            break;
        } else {
            response->set_code(119);
            response->set_msg("replica endpoint already exists");
            PDLOG(WARNING, "replica endpoint already exists. tid %u pid %u", request->tid(), request->pid());
        }
        if (task_ptr) {
            std::lock_guard<std::mutex> lock(mu_);
            task_ptr->set_status(::rtidb::api::TaskStatus::kDone);
        }
        return;
    } while(0);
    if (task_ptr) {
        std::lock_guard<std::mutex> lock(mu_);
        task_ptr->set_status(::rtidb::api::TaskStatus::kFailed);
    }
}

void TabletImpl::DelReplica(RpcController* controller, 
            const ::rtidb::api::ReplicaRequest* request,
            ::rtidb::api::GeneralResponse* response,
            Closure* done) {
    brpc::ClosureGuard done_guard(done);        
    std::shared_ptr<::rtidb::api::TaskInfo> task_ptr;
    if (request->has_task_info() && request->task_info().IsInitialized()) {
        if (AddOPTask(request->task_info(), ::rtidb::api::TaskType::kDelReplica, task_ptr) < 0) {
            response->set_code(-1);
            response->set_msg("add task failed");
            return;
        }
    }
    std::shared_ptr<Table> table = GetTable(request->tid(), request->pid());
    do {
        if (!table) {
            PDLOG(WARNING, "table is not exist. tid %u, pid %u", request->tid(),
                    request->pid());
            response->set_code(100);
            response->set_msg("table is not exist");
            break;
        }
        if (!table->IsLeader()) {
            PDLOG(WARNING, "table is follower. tid %u, pid %u", request->tid(), request->pid());
            response->set_code(103);
            response->set_msg("table is follower");
            break;
        }
        std::shared_ptr<LogReplicator> replicator = GetReplicator(request->tid(), request->pid());
        if (!replicator) {
            response->set_code(110);
            response->set_msg("replicator is not exist");
            PDLOG(WARNING,"replicator is not exist. tid %u, pid %u", request->tid(), request->pid());
            break;
        }
        int ret = replicator->DelReplicateNode(request->endpoint());
        if (ret == 0) {
            response->set_code(0);
            response->set_msg("ok");
        } else if (ret < 0) {
            response->set_code(121);
            PDLOG(WARNING, "replicator role is not leader. table %u pid %u", request->tid(), request->pid());
            response->set_msg("replicator role is not leader");
            break;
        } else {
            response->set_code(0);
            PDLOG(WARNING, "fail to del endpoint for table %u pid %u. replica does not exist", 
                            request->tid(), request->pid());
            response->set_msg("replica does not exist");
        }
        if (task_ptr) {
            std::lock_guard<std::mutex> lock(mu_);
            task_ptr->set_status(::rtidb::api::TaskStatus::kDone);
        }
        return;
    } while (0);
    if (task_ptr) {
        std::lock_guard<std::mutex> lock(mu_);
        task_ptr->set_status(::rtidb::api::TaskStatus::kFailed);
    }
}

void TabletImpl::AppendEntries(RpcController* controller,
        const ::rtidb::api::AppendEntriesRequest* request,
        ::rtidb::api::AppendEntriesResponse* response,
        Closure* done) {
    brpc::ClosureGuard done_guard(done);
    std::shared_ptr<Table> table = GetTable(request->tid(), request->pid());
    if (!table) {
        PDLOG(WARNING, "table is not exist. tid %u, pid %u", request->tid(),
                request->pid());
        response->set_code(100);
        response->set_msg("table is not exist");
        return;
    }
    if (table->IsLeader()) {
        PDLOG(WARNING, "table is leader. tid %u, pid %u", request->tid(), request->pid());
        response->set_code(102);
        response->set_msg("table is leader");
        return;
    }
    if (table->GetTableStat() == ::rtidb::storage::kLoading) {
        response->set_code(104);
        response->set_msg("table is loading");
        PDLOG(WARNING, "table is loading. tid %u, pid %u", request->tid(), request->pid());
        return;
    }    
    std::shared_ptr<LogReplicator> replicator = GetReplicator(request->tid(), request->pid());
    if (!replicator) {
        response->set_code(110);
        response->set_msg("replicator is not exist");
        return;
    }
    bool ok = replicator->AppendEntries(request, response);
    if (!ok) {
        response->set_code(122);
        response->set_msg("fail to append entries to replicator");
    } else {
        response->set_code(0);
        response->set_msg("ok");
    }
}

void TabletImpl::GetTableSchema(RpcController* controller,
            const ::rtidb::api::GetTableSchemaRequest* request,
            ::rtidb::api::GetTableSchemaResponse* response,
            Closure* done) {
    brpc::ClosureGuard done_guard(done);        
    std::shared_ptr<Table> table = GetTable(request->tid(), request->pid());
    if (!table) {
        response->set_code(100);
        response->set_msg("table is not exist");
        PDLOG(WARNING, "table is not exist. tid %u, pid %u", request->tid(),
                request->pid());
        return;
    } else {
        response->set_schema(table->GetSchema());
    }
    response->set_code(0);
    response->set_msg("ok");
    response->set_schema(table->GetSchema());
    response->mutable_table_meta()->CopyFrom(table->GetTableMeta());
}

void TabletImpl::UpdateTableMetaForAddField(RpcController* controller,
        const ::rtidb::api::UpdateTableMetaForAddFieldRequest* request,
        ::rtidb::api::GeneralResponse* response,
        Closure* done) {
    brpc::ClosureGuard done_guard(done);
    uint32_t tid = request->tid();
    std::map<uint32_t, std::shared_ptr<Table>> table_map;
    {
        std::lock_guard<std::mutex> lock(mu_);
        auto it = tables_.find(tid);
        if (it == tables_.end()) {
            response->set_code(100);
            response->set_msg("table doesn`t exist");
            PDLOG(WARNING, "table tid %u doesn`t exist.", tid);
            return;
        }
        table_map = it->second;
    }
    for (auto pit = table_map.begin(); pit != table_map.end(); ++pit) {
        uint32_t pid = pit->first;
        std::shared_ptr<Table> table = pit->second;
        //judge if field exists
        bool repeated = false;
        std::string col_name = request->column_desc().name();
        for (const auto& column : table->GetTableMeta().column_desc()) {
            if (column.name() == col_name) {
                PDLOG(WARNING, "field name[%s] repeated in tablet!", col_name.c_str());
                repeated = true;
                break;
            } 
        }
        if (!repeated) {
            for (const auto& column : table->GetTableMeta().added_column_desc()) {
                if (column.name() == col_name) {
                    PDLOG(WARNING, "field name[%s] repeated in tablet!", col_name.c_str());
                    repeated = true;
                    break;
                } 
            }
        }
        if (repeated) {
            continue;
        }
        ::rtidb::api::TableMeta table_meta;
        table_meta.CopyFrom(table->GetTableMeta());
        ::rtidb::common::ColumnDesc* column_desc = table_meta.add_added_column_desc();
        column_desc->CopyFrom(request->column_desc());
        table_meta.set_schema(request->schema());
        table->SetTableMeta(table_meta);
        table->SetSchema(request->schema());
        //update TableMeta.txt
        std::string db_root_path;
        ::rtidb::common::StorageMode mode = table_meta.storage_mode();
        bool ok = ChooseDBRootPath(tid, pid, mode, db_root_path);
        if (!ok) {
            response->set_code(138);
            response->set_msg("fail to get db root path");
            PDLOG(WARNING, "fail to get table db root path for tid %u, pid %u", tid, pid);
            return;
        }
        std::string db_path = db_root_path + "/" + std::to_string(tid) + 
            "_" + std::to_string(pid);
        if (!::rtidb::base::IsExists(db_path)) {
            PDLOG(WARNING, "table db path doesn`t exist. tid %u, pid %u", tid, pid);
            response->set_code(130);
            response->set_msg("table db path is not exist");
            return;
        }
        UpdateTableMeta(db_path, &table_meta, true);
        if (WriteTableMeta(db_path, &table_meta) < 0) {
            PDLOG(WARNING, "write table_meta failed. tid[%u] pid[%u]", tid, pid);
            response->set_code(127);
            response->set_msg("write data failed");
            return;
        }
    }
    response->set_code(0);
    response->set_msg("ok");
}

void TabletImpl::GetTableStatus(RpcController* controller,
            const ::rtidb::api::GetTableStatusRequest* request,
            ::rtidb::api::GetTableStatusResponse* response,
            Closure* done) {
    brpc::ClosureGuard done_guard(done);        
    std::lock_guard<std::mutex> lock(mu_);        
    for (auto it = tables_.begin(); it != tables_.end(); ++it) {
        if (request->has_tid() && request->tid() != it->first) {
            continue;
        }
        for (auto pit = it->second.begin(); pit != it->second.end(); ++pit) {
            if (request->has_pid() && request->pid() != pit->first) {
                continue;
            }
            std::shared_ptr<Table> table = pit->second;
            ::rtidb::api::TableStatus* status = response->add_all_table_status();
            status->set_mode(::rtidb::api::TableMode::kTableFollower);
            if (table->IsLeader()) {
                status->set_mode(::rtidb::api::TableMode::kTableLeader);
            }
            status->set_tid(table->GetId());
            status->set_pid(table->GetPid());

            status->set_compress_type(table->GetCompressType());
            status->set_storage_mode(table->GetStorageMode());
            status->set_name(table->GetName());
            ::rtidb::api::TTLDesc* ttl_desc = status->mutable_ttl_desc();
            ::rtidb::storage::TTLDesc ttl = table->GetTTL();
            ttl_desc->set_abs_ttl(ttl.abs_ttl);
            ttl_desc->set_lat_ttl(ttl.lat_ttl);
            ttl_desc->set_ttl_type(table->GetTTLType());
            status->set_ttl_type(table->GetTTLType());
            if (status->ttl_type() == ::rtidb::api::TTLType::kLatestTime) {
                status->set_ttl(table->GetTTL().lat_ttl);
            } else {
                status->set_ttl(table->GetTTL().abs_ttl);
            }
            if (::rtidb::api::TableState_IsValid(table->GetTableStat())) {
                status->set_state(::rtidb::api::TableState(table->GetTableStat()));
            }
            std::shared_ptr<LogReplicator> replicator = GetReplicatorUnLock(table->GetId(), table->GetPid());
            if (replicator) {
                status->set_offset(replicator->GetOffset());
            }
            status->set_record_cnt(table->GetRecordCnt());
            if (table->GetStorageMode() == ::rtidb::common::StorageMode::kMemory) {
                if (MemTable* mem_table = dynamic_cast<MemTable*>(table.get())) {
                    status->set_time_offset(mem_table->GetTimeOffset());
                    status->set_is_expire(mem_table->GetExpireStatus());
                    status->set_record_byte_size(mem_table->GetRecordByteSize());
                    status->set_record_idx_byte_size(mem_table->GetRecordIdxByteSize());
                    status->set_record_pk_cnt(mem_table->GetRecordPkCnt());
                    status->set_skiplist_height(mem_table->GetKeyEntryHeight());
                    uint64_t record_idx_cnt = 0;
                    for (auto iit = table->GetMapping().begin(); iit != table->GetMapping().end(); ++iit) {
                        ::rtidb::api::TsIdxStatus* ts_idx_status = status->add_ts_idx_status();
                        ts_idx_status->set_idx_name(iit->first);
                        uint64_t* stats = NULL;
                        uint32_t size = 0;
                        bool ok = mem_table->GetRecordIdxCnt(iit->second, &stats, &size);
                        if (ok) {
                            for (uint32_t i = 0; i < size; i++) {
                                ts_idx_status->add_seg_cnts(stats[i]); 
                                record_idx_cnt += stats[i];
                            }
                        }
                        delete stats;
                    }
                    status->set_idx_cnt(record_idx_cnt);
                }
            }
            if (request->has_need_schema() && request->need_schema()) {
                status->set_schema(table->GetSchema());
            }
        }
    }
    response->set_code(0);
}

void TabletImpl::SetExpire(RpcController* controller,
            const ::rtidb::api::SetExpireRequest* request,
            ::rtidb::api::GeneralResponse* response,
            Closure* done) {
    brpc::ClosureGuard done_guard(done);        
    std::shared_ptr<Table> table = GetTable(request->tid(), request->pid());
    if (!table) {
        PDLOG(WARNING, "table is not exist. tid %u, pid %u", request->tid(), request->pid());
        response->set_code(100);
        response->set_msg("table is not exist");
        return;
    }
    if (table->GetStorageMode() == ::rtidb::common::StorageMode::kMemory) {
        MemTable* mem_table = dynamic_cast<MemTable*>(table.get());
        if (mem_table != NULL) {
            mem_table->SetExpire(request->is_expire());
            PDLOG(INFO, "set table expire[%d]. tid[%u] pid[%u]", request->is_expire(), request->tid(), request->pid());
        }
    }
    response->set_code(0);
    response->set_msg("ok");
}

void TabletImpl::SetTTLClock(RpcController* controller,
            const ::rtidb::api::SetTTLClockRequest* request,
            ::rtidb::api::GeneralResponse* response,
            Closure* done) {
    brpc::ClosureGuard done_guard(done);        
    std::shared_ptr<Table> table = GetTable(request->tid(), request->pid());
    if (!table) {
        PDLOG(WARNING, "table is not exist. tid %u, pid %u", request->tid(), request->pid());
        response->set_code(100);
        response->set_msg("table is not exist");
        return;
    }
    if (table->GetStorageMode() == ::rtidb::common::StorageMode::kMemory) {
        MemTable* mem_table = dynamic_cast<MemTable*>(table.get());
        if (mem_table != NULL) {
            int64_t cur_time = ::baidu::common::timer::get_micros() / 1000000;
            int64_t offset = (int64_t)request->timestamp() - cur_time;
            mem_table->SetTimeOffset(offset);
            PDLOG(INFO, "set table virtual timestamp[%lu] cur timestamp[%lu] offset[%ld]. tid[%u] pid[%u]", 
                        request->timestamp(), cur_time, offset, request->tid(), request->pid());
        }
    }
    response->set_code(0);
    response->set_msg("ok");
}

void TabletImpl::MakeSnapshotInternal(uint32_t tid, uint32_t pid, std::shared_ptr<::rtidb::api::TaskInfo> task) {
    std::shared_ptr<Table> table;
    std::shared_ptr<Snapshot> snapshot;
    std::shared_ptr<LogReplicator> replicator;
    {
        std::lock_guard<std::mutex> lock(mu_);
        table = GetTableUnLock(tid, pid);
        bool has_error = true;
        do {
            if (!table) {
                PDLOG(WARNING, "table is not exist. tid[%u] pid[%u]", tid, pid);
                break;
            }
            if (table->GetTableStat() != ::rtidb::storage::kNormal) {
                PDLOG(WARNING, "table state is %d, cannot make snapshot. %u, pid %u", 
                             table->GetTableStat(), tid, pid);
                break;
            }    
            snapshot = GetSnapshotUnLock(tid, pid);
            if (!snapshot) {
                PDLOG(WARNING, "snapshot is not exist. tid[%u] pid[%u]", tid, pid);
                break;
            }
            replicator = GetReplicatorUnLock(tid, pid);
            if (!replicator) {
                PDLOG(WARNING, "replicator is not exist. tid[%u] pid[%u]", tid, pid);
                break;
            }
            has_error = false;
        } while (0);
        if (has_error) {
            if (task) {
                task->set_status(::rtidb::api::kFailed);
            }    
            return;
        }
        table->SetTableStat(::rtidb::storage::kMakingSnapshot);
    }
    uint64_t cur_offset = replicator->GetOffset();
    uint64_t snapshot_offset = snapshot->GetOffset();
    int ret = 0;
    if (cur_offset < snapshot_offset + FLAGS_make_snapshot_threshold_offset) {
        PDLOG(INFO, "offset can't reach the threshold. tid[%u] pid[%u] cur_offset[%lu], snapshot_offset[%lu]", 
                tid, pid, cur_offset, snapshot_offset);
    } else {
        if (table->GetStorageMode() != ::rtidb::common::StorageMode::kMemory) {
            ::rtidb::storage::DiskTableSnapshot* disk_snapshot = 
                dynamic_cast<::rtidb::storage::DiskTableSnapshot*>(snapshot.get());
            if (disk_snapshot != NULL) {
                disk_snapshot->SetTerm(replicator->GetLeaderTerm());
            }    
        }
        uint64_t offset = 0;
        ret = snapshot->MakeSnapshot(table, offset);
        if (ret == 0) {
            std::shared_ptr<LogReplicator> replicator = GetReplicator(tid, pid);
            if (replicator) {
                replicator->SetSnapshotLogPartIndex(offset);
            }
        }
    }
    {
        std::lock_guard<std::mutex> lock(mu_);
        table->SetTableStat(::rtidb::storage::kNormal);
        if (task) {
            if (ret == 0) {
                task->set_status(::rtidb::api::kDone);
            } else {
                task->set_status(::rtidb::api::kFailed);
            }    
        }
    }
}

void TabletImpl::MakeSnapshot(RpcController* controller,
            const ::rtidb::api::GeneralRequest* request,
            ::rtidb::api::GeneralResponse* response,
            Closure* done) {
    brpc::ClosureGuard done_guard(done);
    std::shared_ptr<::rtidb::api::TaskInfo> task_ptr;
    if (request->has_task_info() && request->task_info().IsInitialized()) {
        if (AddOPTask(request->task_info(), ::rtidb::api::TaskType::kMakeSnapshot, task_ptr) < 0) {
            response->set_code(-1);
            response->set_msg("add task failed");
            return;
        }
    }    
    uint32_t tid = request->tid();        
    uint32_t pid = request->pid();        
    std::lock_guard<std::mutex> lock(mu_);
    std::shared_ptr<Snapshot> snapshot = GetSnapshotUnLock(tid, pid);
    do {
        if (!snapshot) {
            response->set_code(111);
            response->set_msg("snapshot is not exist");
            PDLOG(WARNING, "snapshot is not exist. tid[%u] pid[%u]", tid, pid);
            break;
        }
        std::shared_ptr<Table> table = GetTableUnLock(request->tid(), request->pid());
        if (!table) {
            PDLOG(WARNING, "table is not exist. tid %u, pid %u", tid, pid);
            response->set_code(100);
            response->set_msg("table is not exist");
            break;
        }
        if (table->GetTableStat() != ::rtidb::storage::kNormal) {
            response->set_code(105);
            response->set_msg("table status is not kNormal");
            PDLOG(WARNING, "table state is %d, cannot make snapshot. %u, pid %u", 
                         table->GetTableStat(), tid, pid);
            break;
        }
        if (task_ptr) {
            task_ptr->set_status(::rtidb::api::TaskStatus::kDoing);
        }    
        snapshot_pool_.AddTask(boost::bind(&TabletImpl::MakeSnapshotInternal, this, tid, pid, task_ptr));
        response->set_code(0);
        response->set_msg("ok");
        return;
    } while (0);
    if (task_ptr) {       
        task_ptr->set_status(::rtidb::api::TaskStatus::kFailed);
    }
}

void TabletImpl::SchedMakeSnapshot() {
    int now_hour = ::rtidb::base::GetNowHour();
    if (now_hour != FLAGS_make_snapshot_time) {
        snapshot_pool_.DelayTask(FLAGS_make_snapshot_check_interval, boost::bind(&TabletImpl::SchedMakeSnapshot, this));
        return;
    }
    std::vector<std::pair<uint32_t, uint32_t> > table_set;
    {
        std::lock_guard<std::mutex> lock(mu_);
        for (auto iter = tables_.begin(); iter != tables_.end(); ++iter) {
            for (auto inner = iter->second.begin(); inner != iter->second.end(); ++ inner) {
                if (iter->first == 0 && inner->first == 0) {
                    continue;
                }
                if (inner->second->GetStorageMode() == ::rtidb::common::StorageMode::kMemory) {
                    table_set.push_back(std::make_pair(iter->first, inner->first));
                }
            }
        }
    }
    for (auto iter = table_set.begin(); iter != table_set.end(); ++iter) {
        PDLOG(INFO, "start make snapshot tid[%u] pid[%u]", iter->first, iter->second);
        MakeSnapshotInternal(iter->first, iter->second, std::shared_ptr<::rtidb::api::TaskInfo>());
    }
    // delay task one hour later avoid execute  more than one time
    snapshot_pool_.DelayTask(FLAGS_make_snapshot_check_interval + 60 * 60 * 1000, boost::bind(&TabletImpl::SchedMakeSnapshot, this));
}

void TabletImpl::SchedMakeDiskTableSnapshot() {
    std::vector<std::pair<uint32_t, uint32_t> > table_set;
    {
        std::lock_guard<std::mutex> lock(mu_);
        for (auto iter = tables_.begin(); iter != tables_.end(); ++iter) {
            for (auto inner = iter->second.begin(); inner != iter->second.end(); ++ inner) {
                if (iter->first == 0 && inner->first == 0) {
                    continue;
                }
                if (inner->second->GetStorageMode() != ::rtidb::common::StorageMode::kMemory) {
                    table_set.push_back(std::make_pair(iter->first, inner->first));
                }
            }
        }
    }
    for (auto iter = table_set.begin(); iter != table_set.end(); ++iter) {
        PDLOG(INFO, "start make snapshot tid[%u] pid[%u]", iter->first, iter->second);
        MakeSnapshotInternal(iter->first, iter->second, std::shared_ptr<::rtidb::api::TaskInfo>());
    }
    // delay task one hour later avoid execute  more than one time
    snapshot_pool_.DelayTask(FLAGS_make_disktable_snapshot_interval * 60 * 1000, boost::bind(&TabletImpl::SchedMakeDiskTableSnapshot, this));
}

void TabletImpl::SendData(RpcController* controller,
            const ::rtidb::api::SendDataRequest* request,
            ::rtidb::api::GeneralResponse* response,
            Closure* done) {

    brpc::ClosureGuard done_guard(done);
    brpc::Controller *cntl = static_cast<brpc::Controller*>(controller);
    uint32_t tid = request->tid(); 
    uint32_t pid = request->pid(); 
    ::rtidb::common::StorageMode mode = ::rtidb::common::kMemory;
    if (request->has_storage_mode()) {
        mode = request->storage_mode();
    }
    std::string db_root_path;
    bool ok = ChooseDBRootPath(tid, pid, mode, db_root_path);
    if (!ok) {
        response->set_code(138);
        response->set_msg("fail to get db root path");
        PDLOG(WARNING, "fail to get table db root path for tid %u, pid %u", tid, pid);
        return;
    }
    std::string combine_key = std::to_string(tid) + "_" + std::to_string(pid) + "_" + request->file_name();
    std::shared_ptr<FileReceiver> receiver;
    std::string path = db_root_path + "/" + std::to_string(tid) + "_" + std::to_string(pid) + "/";
    if (request->file_name() != "table_meta.txt") {
        path.append("snapshot/");
    }
    std::string dir_name;
    if (request->has_dir_name() && request->dir_name().size() > 0) {
        dir_name = request->dir_name();
        path.append(request->dir_name() + "/");
    }
    {
        std::lock_guard<std::mutex> lock(mu_);
        auto iter = file_receiver_map_.find(combine_key);
        if (request->block_id() == 0) {
            std::shared_ptr<Table> table = GetTableUnLock(tid, pid);
            if (table) {
                PDLOG(WARNING, "table already exists. tid %u, pid %u", tid, pid);
                response->set_code(101);
                response->set_msg("table already exists");
                return;
            }
            if (iter == file_receiver_map_.end()) {
                file_receiver_map_.insert(std::make_pair(combine_key, 
                            std::make_shared<FileReceiver>(request->file_name(), dir_name, path)));
                iter = file_receiver_map_.find(combine_key);
            }
            if (!iter->second->Init()) {
                PDLOG(WARNING, "file receiver init failed. tid %u, pid %u, file_name %s", tid, pid, request->file_name().c_str());
                response->set_code(123);
                response->set_msg("file receiver init failed");
                file_receiver_map_.erase(iter);
                return;
            }
            PDLOG(INFO, "file receiver init ok. tid %u, pid %u, file_name %s", tid, pid, request->file_name().c_str());
            response->set_code(0);
            response->set_msg("ok");
        } else if (iter == file_receiver_map_.end()){
            PDLOG(WARNING, "cannot find receiver. tid %u, pid %u, file_name %s", tid, pid, request->file_name().c_str());
            response->set_code(124);
            response->set_msg("cannot find receiver");
            return;
        }
        receiver = iter->second;
    }
    if (!receiver) {
        PDLOG(WARNING, "cannot find receiver. tid %u, pid %u, file_name %s", tid, pid, request->file_name().c_str());
        response->set_code(124);
        response->set_msg("cannot find receiver");
        return;
    }
    if (receiver->GetBlockId() == request->block_id()) {
        response->set_msg("ok");
        response->set_code(0);
        return;
    }
    if (request->block_id() != receiver->GetBlockId() + 1) {
        response->set_msg("block_id mismatch");
        PDLOG(WARNING, "block_id mismatch. tid %u, pid %u, file_name %s, request block_id %lu cur block_id %lu", 
                        tid, pid, request->file_name().c_str(), request->block_id(), receiver->GetBlockId());
        response->set_code(125);
        return;
    }
    std::string data = cntl->request_attachment().to_string();
    if (data.length() != request->block_size()) {
        PDLOG(WARNING, "receive data error. tid %u, pid %u, file_name %s, expected length %u real length %u", 
                        tid, pid, request->file_name().c_str(), request->block_size(), data.length());
        response->set_code(126);
        response->set_msg("receive data error");
        return;
    }
    if (receiver->WriteData(data, request->block_id()) < 0) {
        PDLOG(WARNING, "receiver write data failed. tid %u, pid %u, file_name %s", tid, pid, request->file_name().c_str());
        response->set_code(127);
        response->set_msg("write data failed");
        return;
    }
    if (request->eof()) {
        receiver->SaveFile();
        std::lock_guard<std::mutex> lock(mu_);
        file_receiver_map_.erase(combine_key);
    }
    response->set_msg("ok");
    response->set_code(0);
}

void TabletImpl::SendSnapshot(RpcController* controller,
            const ::rtidb::api::SendSnapshotRequest* request,
            ::rtidb::api::GeneralResponse* response,
            Closure* done) {
    brpc::ClosureGuard done_guard(done);
    std::shared_ptr<::rtidb::api::TaskInfo> task_ptr;
    if (request->has_task_info() && request->task_info().IsInitialized()) {
        if (AddOPTask(request->task_info(), ::rtidb::api::TaskType::kSendSnapshot, task_ptr) < 0) {
            response->set_code(-1);
            response->set_msg("add task failed");
            return;
        }
    }    
    std::lock_guard<std::mutex> lock(mu_);
    uint32_t tid = request->tid();
    uint32_t pid = request->pid();
    std::shared_ptr<Table> table = GetTableUnLock(tid, pid);
    std::string sync_snapshot_key = request->endpoint() + "_" + 
                    std::to_string(tid) + "_" + std::to_string(pid);
    do {
        if (sync_snapshot_set_.find(sync_snapshot_key) != sync_snapshot_set_.end()) {
            PDLOG(WARNING, "snapshot is sending. tid %u pid %u endpoint %s", 
                            tid, pid, request->endpoint().c_str());
            response->set_code(128);
            response->set_msg("snapshot is sending");
            break;
        }
        if (!table) {
            PDLOG(WARNING, "table is not exist. tid %u, pid %u", tid, pid);
            response->set_code(100);
            response->set_msg("table is not exist");
            break;
        }
        if (!table->IsLeader()) {
            PDLOG(WARNING, "table is follower. tid %u, pid %u", tid, pid);
            response->set_code(103);
            response->set_msg("table is follower");
            break;
        }
        if (table->GetTableStat() != ::rtidb::storage::kSnapshotPaused) {
            PDLOG(WARNING, "table status is not kSnapshotPaused. tid %u, pid %u", tid, pid);
            response->set_code(107);
            response->set_msg("table status is not kSnapshotPaused");
            break;
        }
        if (task_ptr) {
            task_ptr->set_status(::rtidb::api::TaskStatus::kDoing);
        }    
        sync_snapshot_set_.insert(sync_snapshot_key);
        task_pool_.AddTask(boost::bind(&TabletImpl::SendSnapshotInternal, this, 
                    request->endpoint(), tid, pid, task_ptr));
        response->set_code(0);
        response->set_msg("ok");
        return;
    } while(0);
    if (task_ptr) {
        task_ptr->set_status(::rtidb::api::TaskStatus::kFailed);
    }
}

void TabletImpl::SendSnapshotInternal(const std::string& endpoint, uint32_t tid, uint32_t pid, 
            std::shared_ptr<::rtidb::api::TaskInfo> task) {
    bool has_error = true;
    do {
        std::shared_ptr<Table> table = GetTable(tid, pid);
        if (!table) {
            PDLOG(WARNING, "table is not exist. tid %u, pid %u", tid, pid);
            break;
        }
        std::string db_root_path;
        bool ok = ChooseDBRootPath(tid, pid, table->GetStorageMode(), db_root_path);
        if (!ok) {
            PDLOG(WARNING, "fail to get db root path for table tid %u, pid %u", tid, pid);
            break;
        }
        FileSender sender(tid, pid, table->GetStorageMode(), endpoint);
        if (!sender.Init()) {
            PDLOG(WARNING, "Init FileSender failed. tid[%u] pid[%u] endpoint[%s]", tid, pid, endpoint.c_str());
            break;
        }
        // send table_meta file
        std::string full_path = db_root_path + "/" + std::to_string(tid) + "_" + std::to_string(pid) + "/";
        std::string file_name = "table_meta.txt";
        if (sender.SendFile(file_name, full_path + file_name) < 0) {
            PDLOG(WARNING, "send table_meta.txt failed. tid[%u] pid[%u]", tid, pid);
            break;
        }
        full_path.append("snapshot/");
        std::string manifest_file = full_path + "MANIFEST";
        std::string snapshot_file;
        {
            int fd = open(manifest_file.c_str(), O_RDONLY);
            if (fd < 0) {
                PDLOG(WARNING, "[%s] is not exist", manifest_file.c_str());
                has_error = false;
                break;
            }
            google::protobuf::io::FileInputStream fileInput(fd);
            fileInput.SetCloseOnDelete(true);
            ::rtidb::api::Manifest manifest;
            if (!google::protobuf::TextFormat::Parse(&fileInput, &manifest)) {
                PDLOG(WARNING, "parse manifest failed. tid[%u] pid[%u]", tid, pid);
                break;
            }
            snapshot_file = manifest.name();
        }
        if (table->GetStorageMode() == ::rtidb::common::StorageMode::kMemory) {
            // send snapshot file
            if (sender.SendFile(snapshot_file, full_path + snapshot_file) < 0) {
                PDLOG(WARNING, "send snapshot failed. tid[%u] pid[%u]", tid, pid);
                break;
            }
        } else {
            if (sender.SendDir(snapshot_file, full_path + snapshot_file) < 0) {
                PDLOG(WARNING, "send snapshot failed. tid[%u] pid[%u]", tid, pid);
                break;
            }
        }
        // send manifest file
        file_name = "MANIFEST";
        if (sender.SendFile(file_name, full_path + file_name) < 0) {
            PDLOG(WARNING, "send MANIFEST failed. tid[%u] pid[%u]", tid, pid);
            break;
        }
        has_error = false;
        PDLOG(INFO, "send snapshot success. endpoint %s tid %u pid %u", endpoint.c_str(), tid, pid);
    } while(0);
    std::lock_guard<std::mutex> lock(mu_);
    if (task) {
        if (has_error) {
            task->set_status(::rtidb::api::kFailed);
           } else {
            task->set_status(::rtidb::api::kDone);
        }
    }
    std::string sync_snapshot_key = endpoint + "_" + 
                    std::to_string(tid) + "_" + std::to_string(pid);
	sync_snapshot_set_.erase(sync_snapshot_key);
}

void TabletImpl::PauseSnapshot(RpcController* controller,
            const ::rtidb::api::GeneralRequest* request,
            ::rtidb::api::GeneralResponse* response,
            Closure* done) {
    brpc::ClosureGuard done_guard(done);        
    std::shared_ptr<::rtidb::api::TaskInfo> task_ptr;
    if (request->has_task_info() && request->task_info().IsInitialized()) {
        if (AddOPTask(request->task_info(), ::rtidb::api::TaskType::kPauseSnapshot, task_ptr) < 0) {
            response->set_code(-1);
            response->set_msg("add task failed");
            return;
        }
    }    
    std::lock_guard<std::mutex> lock(mu_);
    std::shared_ptr<Table> table = GetTableUnLock(request->tid(), request->pid());
    do {
        if (!table) {
            PDLOG(WARNING, "table is not exist. tid %u, pid %u", request->tid(), request->pid());
            response->set_code(100);
            response->set_msg("table is not exist");
            break;
        }
        if (table->GetTableStat() == ::rtidb::storage::kSnapshotPaused) {
            PDLOG(INFO, "table status is kSnapshotPaused, need not pause. tid[%u] pid[%u]", 
                        request->tid(), request->pid());
        } else if (table->GetTableStat() != ::rtidb::storage::kNormal) {
            PDLOG(WARNING, "table status is [%u], cann't pause. tid[%u] pid[%u]", 
                            table->GetTableStat(), request->tid(), request->pid());
            response->set_code(105);
            response->set_msg("table status is not kNormal");
            break;
        } else {
            table->SetTableStat(::rtidb::storage::kSnapshotPaused);
            PDLOG(INFO, "table status has set[%u]. tid[%u] pid[%u]", 
                       table->GetTableStat(), request->tid(), request->pid());
        }           
        if (task_ptr) {
            task_ptr->set_status(::rtidb::api::TaskStatus::kDone);
        }
        response->set_code(0);
        response->set_msg("ok");
        return;
    } while(0);
    if (task_ptr) {
        task_ptr->set_status(::rtidb::api::TaskStatus::kFailed);
    }
}

void TabletImpl::RecoverSnapshot(RpcController* controller,
            const ::rtidb::api::GeneralRequest* request,
            ::rtidb::api::GeneralResponse* response,
            Closure* done) {
    brpc::ClosureGuard done_guard(done);        
    std::shared_ptr<::rtidb::api::TaskInfo> task_ptr;
    if (request->has_task_info() && request->task_info().IsInitialized()) {
        if (AddOPTask(request->task_info(), ::rtidb::api::TaskType::kRecoverSnapshot, task_ptr) < 0) {
            response->set_code(-1);
            response->set_msg("add task failed");
            return;
        }
    }
    do {
        std::shared_ptr<Table> table = GetTable(request->tid(), request->pid());
        if (!table) {
            PDLOG(WARNING, "table is not exist. tid %u, pid %u", request->tid(), request->pid());
            response->set_code(100);
            response->set_msg("table is not exist");
            break;
        }
        {
            std::lock_guard<std::mutex> lock(mu_);
            if (table->GetTableStat() == rtidb::storage::kNormal) {
                PDLOG(INFO, "table status is already kNormal, need not recover. tid[%u] pid[%u]", 
                            request->tid(), request->pid());

            } else if (table->GetTableStat() != ::rtidb::storage::kSnapshotPaused) {
                PDLOG(WARNING, "table status is [%u], cann't recover. tid[%u] pid[%u]", 
                        table->GetTableStat(), request->tid(), request->pid());
                response->set_code(107);
                response->set_msg("table status is not kSnapshotPaused");
                break;
            } else {
                table->SetTableStat(::rtidb::storage::kNormal);
                PDLOG(INFO, "table status has set[%u]. tid[%u] pid[%u]", 
                           table->GetTableStat(), request->tid(), request->pid());
            }
            if (task_ptr) {       
                task_ptr->set_status(::rtidb::api::TaskStatus::kDone);
            }
        }
        response->set_code(0);
        response->set_msg("ok");
        return;
    } while(0);
    if (task_ptr) {       
        std::lock_guard<std::mutex> lock(mu_);
        task_ptr->set_status(::rtidb::api::TaskStatus::kFailed);
    }
}

void TabletImpl::LoadTable(RpcController* controller,
            const ::rtidb::api::LoadTableRequest* request,
            ::rtidb::api::GeneralResponse* response,
            Closure* done) {
    brpc::ClosureGuard done_guard(done);
    std::shared_ptr<::rtidb::api::TaskInfo> task_ptr;
    if (request->has_task_info() && request->task_info().IsInitialized()) {
        if (AddOPTask(request->task_info(), ::rtidb::api::TaskType::kLoadTable, task_ptr) < 0) {
            response->set_code(-1);
            response->set_msg("add task failed");
            return;
        }
    }
    do {
        ::rtidb::api::TableMeta table_meta;
        table_meta.CopyFrom(request->table_meta());
        std::string msg;
        if (CheckTableMeta(&table_meta, msg) != 0) {
            response->set_code(129);
            response->set_msg(msg);
            break;
        }
        uint32_t tid = table_meta.tid();
        uint32_t pid = table_meta.pid();
        std::string root_path;
        bool ok = ChooseDBRootPath(tid, pid, table_meta.storage_mode(), root_path);
        if (!ok) {
            response->set_code(138);
            response->set_msg("fail to get table db root path");
            PDLOG(WARNING, "table db path is not found. tid %u, pid %u", tid, pid);
            break;
        }

        std::string db_path = root_path + "/" + std::to_string(tid) + 
                        "_" + std::to_string(pid);
        if (!::rtidb::base::IsExists(db_path)) {
            PDLOG(WARNING, "table db path is not exist. tid %u, pid %u", tid, pid);
            response->set_code(130);
            response->set_msg("table db path is not exist");
            break;
        }

        std::shared_ptr<Table> table = GetTable(tid, pid);
        if (table) {
            PDLOG(WARNING, "table with tid[%u] and pid[%u] exists", tid, pid);
            response->set_code(101);
            response->set_msg("table already exists");
            break;
        }

        UpdateTableMeta(db_path, &table_meta);
        if (WriteTableMeta(db_path, &table_meta) < 0) {
            PDLOG(WARNING, "write table_meta failed. tid[%lu] pid[%lu]", tid, pid);
            response->set_code(127);
            response->set_msg("write data failed");
            break;
        }
        if (table_meta.storage_mode() == rtidb::common::kMemory) {
            std::string msg;
            if (CreateTableInternal(&table_meta, msg) < 0) {
                response->set_code(131);
                response->set_msg(msg.c_str());
                break;
            }
            uint64_t ttl = table_meta.ttl();
            std::string name = table_meta.name();
            uint32_t seg_cnt = 8;
            if (table_meta.seg_cnt() > 0) {
                seg_cnt = table_meta.seg_cnt();
            }
            PDLOG(INFO, "start to recover table with id %u pid %u name %s seg_cnt %d idx_cnt %u schema_size %u ttl %llu", tid, 
                       pid, name.c_str(), seg_cnt, table_meta.dimensions_size(), table_meta.schema().size(), ttl);
            task_pool_.AddTask(boost::bind(&TabletImpl::LoadTableInternal, this, tid, pid, task_ptr));
        } else {
            task_pool_.AddTask(boost::bind(&TabletImpl::LoadDiskTableInternal, this, tid, pid, table_meta, task_ptr));
            PDLOG(INFO, "load table tid[%u] pid[%u] storage mode[%s]", 
                        tid, pid, ::rtidb::common::StorageMode_Name(table_meta.storage_mode()).c_str());
        }
        response->set_code(0);
        response->set_msg("ok");
        return;
    } while(0);
    if (task_ptr) {
        std::lock_guard<std::mutex> lock(mu_);
        task_ptr->set_status(::rtidb::api::TaskStatus::kFailed);
    }
}

int TabletImpl::LoadDiskTableInternal(uint32_t tid, uint32_t pid, 
            const ::rtidb::api::TableMeta& table_meta, std::shared_ptr<::rtidb::api::TaskInfo> task_ptr) {
    do {
        std::string db_root_path;
        bool ok = ChooseDBRootPath(tid, pid, table_meta.storage_mode(), db_root_path);
        if (!ok) {
            PDLOG(WARNING, "fail to find db root path for table tid %u pid %u", tid, pid);
            break;
        }
        std::string table_path = db_root_path + 
                "/" + std::to_string(tid) + "_" + std::to_string(pid);
        std::string snapshot_path = table_path + "/snapshot/";
        ::rtidb::api::Manifest manifest;
        uint64_t snapshot_offset = 0;
        std::string data_path = table_path + "/data";
        if (::rtidb::base::IsExists(data_path)) {
            if (!::rtidb::base::RemoveDir(data_path)) {
                PDLOG(WARNING, "remove dir failed. tid %u pid %u path %s", tid, pid, data_path.c_str());
                break;
            }
        }
        bool need_load = false;
        std::string manifest_file = snapshot_path + "MANIFEST";
        if (Snapshot::GetLocalManifest(manifest_file, manifest) == 0) {
            std::string snapshot_dir = snapshot_path + manifest.name();
            if (!::rtidb::base::Rename(snapshot_dir, data_path)) {
                PDLOG(WARNING, "rename dir failed. tid %u pid %u path %s", tid, pid, snapshot_dir.c_str());
                break; 
            }
            if (unlink(manifest_file.c_str()) < 0) {
                PDLOG(WARNING, "remove manifest failed. tid %u pid %u path %s", tid, pid, manifest_file.c_str());
                break;
            }
            snapshot_offset = manifest.offset();
            need_load = true;
        }
        std::string msg;
        if (CreateDiskTableInternal(&table_meta, need_load, msg) < 0) {
            PDLOG(WARNING, "create table failed. tid %u pid %u msg %s", tid, pid, msg.c_str());
            break;
        }
        // load snapshot data
        std::shared_ptr<Table> table = GetTable(tid, pid);        
        if (!table) {
            PDLOG(WARNING, "table with tid %u and pid %u does not exist", tid, pid);
            break; 
        }
        DiskTable* disk_table = dynamic_cast<DiskTable*>(table.get());
        if (disk_table == NULL) {
            break;
        }
        std::shared_ptr<Snapshot> snapshot = GetSnapshot(tid, pid);
        if (!snapshot) {
            PDLOG(WARNING, "snapshot with tid %u and pid %u does not exist", tid, pid);
            break; 
        }
        std::shared_ptr<LogReplicator> replicator = GetReplicator(tid, pid);
        if (!replicator) {
            PDLOG(WARNING, "replicator with tid %u and pid %u does not exist", tid, pid);
            break;
        }
        {
            std::lock_guard<std::mutex> lock(mu_);
            table->SetTableStat(::rtidb::storage::kLoading);
        }
        uint64_t latest_offset = 0;
        std::string binlog_path = table_path + "/binlog/";
        ::rtidb::storage::Binlog binlog(replicator->GetLogPart(), binlog_path);
        if (binlog.RecoverFromBinlog(table, snapshot_offset, latest_offset)) {
            table->SetTableStat(::rtidb::storage::kNormal);
            replicator->SetOffset(latest_offset);
            replicator->SetSnapshotLogPartIndex(snapshot->GetOffset());
            replicator->StartSyncing();
            disk_table->SetOffset(latest_offset);
            table->SchedGc();
            gc_pool_.DelayTask(FLAGS_gc_interval * 60 * 1000, boost::bind(&TabletImpl::GcTable, this, tid, pid, false));
            io_pool_.DelayTask(FLAGS_binlog_sync_to_disk_interval, boost::bind(&TabletImpl::SchedSyncDisk, this, tid, pid));
            task_pool_.DelayTask(FLAGS_binlog_delete_interval, boost::bind(&TabletImpl::SchedDelBinlog, this, tid, pid));
            PDLOG(INFO, "load table success. tid %u pid %u", tid, pid);
            MakeSnapshotInternal(tid, pid, std::shared_ptr<::rtidb::api::TaskInfo>());
            if (task_ptr) {
                std::lock_guard<std::mutex> lock(mu_);
                task_ptr->set_status(::rtidb::api::TaskStatus::kDone);
                return 0;
            }
        } else {
           DeleteTableInternal(tid, pid, std::shared_ptr<::rtidb::api::TaskInfo>());
        }
    } while (0);    
    if (task_ptr) {
        std::lock_guard<std::mutex> lock(mu_);
        task_ptr->set_status(::rtidb::api::TaskStatus::kFailed);
    }
    return -1;
}

int TabletImpl::LoadTableInternal(uint32_t tid, uint32_t pid, std::shared_ptr<::rtidb::api::TaskInfo> task_ptr) {
    do {
        // load snapshot data
        std::shared_ptr<Table> table = GetTable(tid, pid);        
        if (!table) {
            PDLOG(WARNING, "table with tid %u and pid %u does not exist", tid, pid);
            break; 
        }
        std::shared_ptr<Snapshot> snapshot = GetSnapshot(tid, pid);
        if (!snapshot) {
            PDLOG(WARNING, "snapshot with tid %u and pid %u does not exist", tid, pid);
            break; 
        }
        std::shared_ptr<LogReplicator> replicator = GetReplicator(tid, pid);
        if (!replicator) {
            PDLOG(WARNING, "replicator with tid %u and pid %u does not exist", tid, pid);
            break;
        }
        {
            std::lock_guard<std::mutex> lock(mu_);
            table->SetTableStat(::rtidb::storage::kLoading);
        }
        uint64_t latest_offset = 0;
        uint64_t snapshot_offset = 0;
        std::string db_root_path;
        bool ok = ChooseDBRootPath(tid, pid, table->GetStorageMode(), db_root_path);
        if (!ok) {
            PDLOG(WARNING, "fail to find db root path for table tid %u pid %u", tid, pid);
            break;
        }
        std::string binlog_path = db_root_path + 
                "/" + std::to_string(tid) + "_" + std::to_string(pid) + "/binlog/";
        ::rtidb::storage::Binlog binlog(replicator->GetLogPart(), binlog_path);
        if (snapshot->Recover(table, snapshot_offset) && binlog.RecoverFromBinlog(table, snapshot_offset, latest_offset)) {
            table->SetTableStat(::rtidb::storage::kNormal);
            replicator->SetOffset(latest_offset);
            replicator->SetSnapshotLogPartIndex(snapshot->GetOffset());
            replicator->StartSyncing();
            table->SchedGc();
            gc_pool_.DelayTask(FLAGS_gc_interval * 60 * 1000, boost::bind(&TabletImpl::GcTable, this, tid, pid, false));
            io_pool_.DelayTask(FLAGS_binlog_sync_to_disk_interval, boost::bind(&TabletImpl::SchedSyncDisk, this, tid, pid));
            task_pool_.DelayTask(FLAGS_binlog_delete_interval, boost::bind(&TabletImpl::SchedDelBinlog, this, tid, pid));
            PDLOG(INFO, "load table success. tid %u pid %u", tid, pid);
            if (task_ptr) {
                std::lock_guard<std::mutex> lock(mu_);
                task_ptr->set_status(::rtidb::api::TaskStatus::kDone);
                return 0;
            }
        } else {
           DeleteTableInternal(tid, pid, std::shared_ptr<::rtidb::api::TaskInfo>());
        }
    } while (0);    
    if (task_ptr) {
        std::lock_guard<std::mutex> lock(mu_);
        task_ptr->set_status(::rtidb::api::TaskStatus::kFailed);
    }
    return -1;
}

int32_t TabletImpl::DeleteTableInternal(uint32_t tid, uint32_t pid, std::shared_ptr<::rtidb::api::TaskInfo> task_ptr) {
    std::string root_path;
    std::string recycle_bin_root_path;
    {
        std::shared_ptr<Table> table = GetTable(tid, pid);
        bool ok = ChooseDBRootPath(tid, pid, table->GetStorageMode(), root_path);
        if (!ok) {
            PDLOG(WARNING, "fail to get db root path");
            return 138;
        }
        ok = ChooseRecycleBinRootPath(tid, pid, table->GetStorageMode(), recycle_bin_root_path);
        if (!ok) {
            PDLOG(WARNING, "fail to get recycle bin root path");
            return 139;
        }
        std::shared_ptr<LogReplicator> replicator = GetReplicator(tid, pid);
        // do block other requests
        {
            std::lock_guard<std::mutex> lock(mu_);
            tables_[tid].erase(pid);
            replicators_[tid].erase(pid);
            snapshots_[tid].erase(pid);
        }

        if (replicator) {
            replicator->DelAllReplicateNode();
            PDLOG(INFO, "drop replicator for tid %u, pid %u", tid, pid);
        }
    }

    std::string source_path = root_path + "/" + std::to_string(tid) + "_" + std::to_string(pid);
    if (!::rtidb::base::IsExists(source_path)) {
        if (task_ptr) {
            std::lock_guard<std::mutex> lock(mu_);
            task_ptr->set_status(::rtidb::api::TaskStatus::kDone);
        } 
        PDLOG(INFO, "drop table ok. tid[%u] pid[%u]", tid, pid);
        return 0;
    }

    std::string recycle_path = recycle_bin_root_path + "/" + std::to_string(tid) + 
           "_" + std::to_string(pid) + "_" + ::rtidb::base::GetNowTime();
    ::rtidb::base::Rename(source_path, recycle_path);
    if (task_ptr) {
        std::lock_guard<std::mutex> lock(mu_);
        task_ptr->set_status(::rtidb::api::TaskStatus::kDone);
    }
    PDLOG(INFO, "drop table ok. tid[%u] pid[%u]", tid, pid);
    return 0;
}

void TabletImpl::CreateTable(RpcController* controller,
            const ::rtidb::api::CreateTableRequest* request,
            ::rtidb::api::CreateTableResponse* response,
            Closure* done) {
    brpc::ClosureGuard done_guard(done);
    const ::rtidb::api::TableMeta* table_meta = &request->table_meta();
    std::string msg;
    uint32_t tid = table_meta->tid();
    uint32_t pid = table_meta->pid();
    if (CheckTableMeta(table_meta, msg) != 0) {
        response->set_code(129);
        response->set_msg(msg);
        PDLOG(WARNING, "check table_meta failed. tid[%u] pid[%u], err_msg[%s]", tid, pid, msg.c_str());
        return;
    }
    std::shared_ptr<Table> table = GetTable(tid, pid);
    std::shared_ptr<Snapshot> snapshot = GetSnapshot(tid, pid);
    if (table || snapshot) {
        if (table) {
            PDLOG(WARNING, "table with tid[%u] and pid[%u] exists", tid, pid);
        }
        if (snapshot) {
            PDLOG(WARNING, "snapshot with tid[%u] and pid[%u] exists", tid, pid);
        }
        response->set_code(101);
        response->set_msg("table already exists");
        return;
    }
    std::string name = table_meta->name();
    PDLOG(INFO, "start creating table tid[%u] pid[%u] with mode %s", 
            tid, pid, ::rtidb::api::TableMode_Name(request->table_meta().mode()).c_str());
    std::string db_root_path;
    bool ok = ChooseDBRootPath(tid, pid, table_meta->storage_mode(), db_root_path);
    if (!ok) {
        PDLOG(WARNING, "fail to find db root path tid[%u] pid[%u]", tid, pid);
        response->set_code(138);
        response->set_msg("fail to find db root path");
        return;
    }
    std::string table_db_path = db_root_path + "/" + std::to_string(tid) +
                        "_" + std::to_string(pid);

    if (WriteTableMeta(table_db_path, table_meta) < 0) {
        PDLOG(WARNING, "write table_meta failed. tid[%u] pid[%u]", tid, pid);
        response->set_code(127);
        response->set_msg("write data failed");
        return;
    }

    if (table_meta->storage_mode() != rtidb::common::kMemory) {
        std::string msg;
        if (CreateDiskTableInternal(table_meta, false, msg) < 0) {
            response->set_code(131);
            response->set_msg(msg.c_str());
            return;
        }
    } else {
        std::string msg;
        if (CreateTableInternal(table_meta, msg) < 0) {
            response->set_code(131);
            response->set_msg(msg.c_str());
            return;
        }
    }
    table = GetTable(tid, pid);
    if (!table) {
        response->set_code(131);
        response->set_msg("table is not exist");
        PDLOG(WARNING, "table with tid %u and pid %u does not exist", tid, pid);
        return; 
    }
    std::shared_ptr<LogReplicator> replicator = GetReplicator(tid, pid);
    if (!replicator) {
        response->set_code(131);
        response->set_msg("replicator is not exist");
        PDLOG(WARNING, "replicator with tid %u and pid %u does not exist", tid, pid);
        return;
    }
    response->set_code(0);
    response->set_msg("ok");
    table->SetTableStat(::rtidb::storage::kNormal);
    replicator->StartSyncing();
    io_pool_.DelayTask(FLAGS_binlog_sync_to_disk_interval, boost::bind(&TabletImpl::SchedSyncDisk, this, tid, pid));
    task_pool_.DelayTask(FLAGS_binlog_delete_interval, boost::bind(&TabletImpl::SchedDelBinlog, this, tid, pid));
    PDLOG(INFO, "create table with id %u pid %u name %s abs_ttl %llu lat_ttl %llu type %s", 
                tid, pid, name.c_str(), table_meta->ttl_desc().abs_ttl(), table_meta->ttl_desc().lat_ttl(),
                ::rtidb::api::TTLType_Name(table_meta->ttl_desc().ttl_type()).c_str());
    gc_pool_.DelayTask(FLAGS_gc_interval * 60 * 1000, boost::bind(&TabletImpl::GcTable, this, tid, pid, false));
}

void TabletImpl::ExecuteGc(RpcController* controller,
            const ::rtidb::api::ExecuteGcRequest* request,
            ::rtidb::api::GeneralResponse* response,
            Closure* done) {
    brpc::ClosureGuard done_guard(done);
    uint32_t tid = request->tid();
    uint32_t pid = request->pid();
    std::shared_ptr<Table> table = GetTable(tid, pid);
    if (!table) {
        PDLOG(DEBUG, "table is not exist. tid %u pid %u", tid, pid);
        response->set_code(-1);
        response->set_msg("table not found");
        return;
    }
    gc_pool_.AddTask(boost::bind(&TabletImpl::GcTable, this, tid, pid, true));
    response->set_code(0);
    response->set_msg("ok");
    PDLOG(INFO, "ExecuteGc. tid %u pid %u", tid, pid);
}

void TabletImpl::GetTableFollower(RpcController* controller,
            const ::rtidb::api::GetTableFollowerRequest* request,
            ::rtidb::api::GetTableFollowerResponse* response,
            Closure* done) {
    brpc::ClosureGuard done_guard(done);
    uint32_t tid = request->tid();
    uint32_t pid = request->pid();
    std::shared_ptr<Table> table = GetTable(tid, pid);
    if (!table) {
        PDLOG(DEBUG, "table is not exist. tid %u pid %u", tid, pid);
        response->set_code(100);
        response->set_msg("table is not exist");
        return;
    }
    if (!table->IsLeader()) {
        PDLOG(DEBUG, "table is follower. tid %u, pid %u", tid, pid);
        response->set_msg("table is follower");
        response->set_code(103);
        return;
    }
    std::shared_ptr<LogReplicator> replicator = GetReplicator(tid, pid);
    if (!replicator) {
        PDLOG(DEBUG, "replicator is not exist. tid %u pid %u", tid, pid);
        response->set_msg("replicator is not exist");
        response->set_code(110);
        return;
    }
    response->set_offset(replicator->GetOffset());
    std::map<std::string, uint64_t> info_map;
    replicator->GetReplicateInfo(info_map);
    if (info_map.empty()) {
        response->set_msg("has no follower");
        response->set_code(134);
    }
    for (const auto& kv : info_map) {
        ::rtidb::api::FollowerInfo* follower_info = response->add_follower_info();
        follower_info->set_endpoint(kv.first);
        follower_info->set_offset(kv.second);
    }
    response->set_msg("ok");
    response->set_code(0);
}

void TabletImpl::GetTermPair(RpcController* controller,
            const ::rtidb::api::GetTermPairRequest* request,
            ::rtidb::api::GetTermPairResponse* response,
            Closure* done) {
    brpc::ClosureGuard done_guard(done);
    if (FLAGS_zk_cluster.empty()) {
        response->set_code(-1);
        response->set_msg("tablet is not run in cluster mode");
        PDLOG(WARNING, "tablet is not run in cluster mode");
        return;
    }
    uint32_t tid = request->tid();
    uint32_t pid = request->pid();
    std::shared_ptr<Table> table = GetTable(tid, pid);
    ::rtidb::common::StorageMode mode = ::rtidb::common::kMemory;
    if (request->has_storage_mode()) {
        mode = request->storage_mode();
    }
	if (!table) {
		response->set_code(0);
		response->set_has_table(false);
		response->set_msg("table is not exist");
        std::string db_root_path;
        bool ok = ChooseDBRootPath(tid, pid, mode, db_root_path);
        if (!ok) {
            response->set_code(138);
            response->set_msg("fail to get db root path");
            PDLOG(WARNING, "fail to get table db root path");
            return;
        }
        std::string db_path = db_root_path + "/" + std::to_string(tid) + "_" + std::to_string(pid);
    	std::string manifest_file =  db_path + "/snapshot/MANIFEST";
		int fd = open(manifest_file.c_str(), O_RDONLY);
	    response->set_msg("ok");
		if (fd < 0) {
			PDLOG(WARNING, "[%s] is not exist", manifest_file.c_str());
            response->set_term(0);
            response->set_offset(0);
            return;
        }
        google::protobuf::io::FileInputStream fileInput(fd);
        fileInput.SetCloseOnDelete(true);
        ::rtidb::api::Manifest manifest;
        if (!google::protobuf::TextFormat::Parse(&fileInput, &manifest)) {
            PDLOG(WARNING, "parse manifest failed");
            response->set_term(0);
            response->set_offset(0);
            return;
        }
        std::string snapshot_file = db_path + "/snapshot/" + manifest.name();
        if (!::rtidb::base::IsExists(snapshot_file)) {
            PDLOG(WARNING, "snapshot file[%s] is not exist", snapshot_file.c_str());
            response->set_term(0);
            response->set_offset(0);
            return;
        }
        response->set_term(manifest.term());
        response->set_offset(manifest.offset());
        return;
    }
    std::shared_ptr<LogReplicator> replicator = GetReplicator(tid, pid);
    if (!replicator) {
        response->set_code(110);
        response->set_msg("replicator is not exist");
        return;
    }
    response->set_code(0);
    response->set_msg("ok");
    response->set_has_table(true);
    if (table->IsLeader()) {
        response->set_is_leader(true);
    } else {
        response->set_is_leader(false);
    }
    response->set_term(replicator->GetLeaderTerm());
    response->set_offset(replicator->GetOffset());
}

void TabletImpl::DeleteBinlog(RpcController* controller,
            const ::rtidb::api::GeneralRequest* request,
            ::rtidb::api::GeneralResponse* response,
            Closure* done) {
    brpc::ClosureGuard done_guard(done);
    uint32_t tid = request->tid();
    uint32_t pid = request->pid();
    ::rtidb::common::StorageMode mode = ::rtidb::common::kMemory;
    if (request->has_storage_mode()) {
        mode = request->storage_mode();
    }
    std::string db_root_path;
    bool ok = ChooseDBRootPath(tid, pid, mode, db_root_path);
    if (!ok) {
        response->set_code(138);
        response->set_msg("fail to get db root path");
        PDLOG(WARNING, "fail to get table db root path");
        return;
    }
    std::string db_path = db_root_path + "/" + std::to_string(tid) + "_" + std::to_string(pid);
    std::string binlog_path = db_path + "/binlog";
    if (::rtidb::base::IsExists(binlog_path)) {
        //TODO add clean the recycle bin logic
        std::string recycle_bin_root_path;
        ok = ChooseRecycleBinRootPath(tid, pid, mode, recycle_bin_root_path);
        if (!ok) {
            response->set_code(139);
            response->set_msg("fail to get recycle root path");
            PDLOG(WARNING, "fail to get table recycle root path");
            return;
        }
        std::string recycle_path = recycle_bin_root_path + "/" + std::to_string(tid) + 
               "_" + std::to_string(pid) + "_binlog_" + ::rtidb::base::GetNowTime();
        ::rtidb::base::Rename(binlog_path, recycle_path);
        PDLOG(INFO, "binlog has moved form %s to %s. tid %u pid %u", 
                    binlog_path.c_str(), recycle_path.c_str(), tid, pid);
    }
	response->set_code(0);
	response->set_msg("ok");
}

void TabletImpl::CheckFile(RpcController* controller,
            const ::rtidb::api::CheckFileRequest* request,
            ::rtidb::api::GeneralResponse* response,
            Closure* done) {
    brpc::ClosureGuard done_guard(done);
    uint32_t tid = request->tid();
    uint32_t pid = request->pid();
    std::string db_root_path;
    ::rtidb::common::StorageMode mode = ::rtidb::common::kMemory;
    if (request->has_storage_mode()) {
        mode = request->storage_mode();
    }
    bool ok = ChooseDBRootPath(tid, pid, mode, db_root_path);
    if (!ok) {
        response->set_code(138);
        response->set_msg("fail to get db root path");
        PDLOG(WARNING, "fail to get table db root path");
        return;
    }
    std::string file_name = request->file();
    std::string full_path = db_root_path + "/" + std::to_string(tid) + "_" + std::to_string(pid) + "/";
    if (file_name != "table_meta.txt") {
        full_path += "snapshot/";
    }
    if (request->has_dir_name() && request->dir_name().size() > 0) {
        full_path.append(request->dir_name() + "/");
    }
    full_path += file_name;
    uint64_t size = 0;
    if (::rtidb::base::GetSize(full_path, size) < 0) {
        response->set_code(-1);
        response->set_msg("get size failed");
        PDLOG(WARNING, "get size failed. file[%s]", full_path.c_str());
        return;
    }
    if (size != request->size()) {
        response->set_code(-1);
        response->set_msg("check size failed");
        PDLOG(WARNING, "check size failed. file[%s] cur_size[%lu] expect_size[%lu]", 
                        full_path.c_str(), size, request->size());
        return;
    }
    response->set_code(0);
    response->set_msg("ok");
}

void TabletImpl::GetManifest(RpcController* controller,
            const ::rtidb::api::GetManifestRequest* request,
            ::rtidb::api::GetManifestResponse* response,
            Closure* done) {
	brpc::ClosureGuard done_guard(done);
    std::string db_root_path;
    ::rtidb::common::StorageMode mode = ::rtidb::common::kMemory;
    if (request->has_storage_mode()) {
        mode = request->storage_mode();
    }
    bool ok = ChooseDBRootPath(request->tid(), request->pid(), 
            mode, db_root_path);
    if (!ok) {
        response->set_code(138);
        response->set_msg("fail to get db root path");
        PDLOG(WARNING, "fail to get table db root path");
        return;
    }
	std::string db_path = db_root_path + "/" + std::to_string(request->tid()) + "_" + 
                std::to_string(request->pid());
    std::string manifest_file =  db_path + "/snapshot/MANIFEST";
    ::rtidb::api::Manifest manifest;
    int fd = open(manifest_file.c_str(), O_RDONLY);
    if (fd >= 0) {
        google::protobuf::io::FileInputStream fileInput(fd);
        fileInput.SetCloseOnDelete(true);
        if (!google::protobuf::TextFormat::Parse(&fileInput, &manifest)) {
            PDLOG(WARNING, "parse manifest failed");
            response->set_code(-1);
            response->set_msg("parse manifest failed");
            return;
        }
    } else {
        PDLOG(INFO, "[%s] is not exist", manifest_file.c_str());
        manifest.set_offset(0);
    }
    response->set_code(0);
    response->set_msg("ok");
    ::rtidb::api::Manifest* manifest_r = response->mutable_manifest();
    manifest_r->CopyFrom(manifest);
}

int TabletImpl::WriteTableMeta(const std::string& path, const ::rtidb::api::TableMeta* table_meta) {
    if (!::rtidb::base::MkdirRecur(path)) {
        PDLOG(WARNING, "fail to create path %s", path.c_str());
        return -1;
    }
    std::string full_path = path + "/table_meta.txt";
    std::string table_meta_info;
    google::protobuf::TextFormat::PrintToString(*table_meta, &table_meta_info);
    FILE* fd_write = fopen(full_path.c_str(), "w");
    if (fd_write == NULL) {
        PDLOG(WARNING, "fail to open file %s. err[%d: %s]", full_path.c_str(), errno, strerror(errno));
        return -1;
    }
    if (fputs(table_meta_info.c_str(), fd_write) == EOF) {
        PDLOG(WARNING, "write error. path[%s], err[%d: %s]", full_path.c_str(), errno, strerror(errno));
        fclose(fd_write);
        return -1;
    }
    fclose(fd_write);
    return 0;
}

int TabletImpl::UpdateTableMeta(const std::string& path, ::rtidb::api::TableMeta* table_meta, bool for_add_column) {
    std::string full_path = path + "/table_meta.txt";
    int fd = open(full_path.c_str(), O_RDONLY);
    ::rtidb::api::TableMeta old_meta;
    if (fd < 0) {
        PDLOG(WARNING, "[%s] is not exist", "table_meta.txt");
        return 1;
    } else {
        google::protobuf::io::FileInputStream fileInput(fd);
        fileInput.SetCloseOnDelete(true);
        if (!google::protobuf::TextFormat::Parse(&fileInput, &old_meta)) {
            PDLOG(WARNING, "parse table_meta failed");
            return -1;
        }
    }
    // use replicas in LoadRequest
    if (!for_add_column) {
        old_meta.clear_replicas();
        old_meta.MergeFrom(*table_meta);
        table_meta->CopyFrom(old_meta);
    }
    std::string new_name = full_path + "." + ::rtidb::base::GetNowTime();
    rename(full_path.c_str(), new_name.c_str());
    return 0;
}

int TabletImpl::UpdateTableMeta(const std::string& path, ::rtidb::api::TableMeta* table_meta) {
    return UpdateTableMeta(path, table_meta, false);
}
 

int TabletImpl::CreateTableInternal(const ::rtidb::api::TableMeta* table_meta, std::string& msg) {
    std::vector<std::string> endpoints;
    for (int32_t i = 0; i < table_meta->replicas_size(); i++) {
        endpoints.push_back(table_meta->replicas(i));
    }
    uint32_t tid = table_meta->tid();
    uint32_t pid = table_meta->pid();
    std::lock_guard<std::mutex> lock(mu_);
    std::shared_ptr<Table> table = GetTableUnLock(tid, pid);
    if (table) {
        PDLOG(WARNING, "table with tid[%u] and pid[%u] exists", tid, pid);
        return -1;
    }
    Table* table_ptr = new MemTable(*table_meta);
    table.reset(table_ptr);
    if (!table->Init()) {
        PDLOG(WARNING, "fail to init table. tid %u, pid %u", table_meta->tid(), table_meta->pid());
        msg.assign("fail to init table");
        return -1;
    }
    std::string db_root_path;
    bool ok = ChooseDBRootPath(tid, pid, table->GetStorageMode(), db_root_path);
    if (!ok) {
        PDLOG(WARNING, "fail to get table db root path");
        msg.assign("fail to get table db root path");
        return -1;
    }
    std::string table_db_path = db_root_path + "/" + std::to_string(table_meta->tid()) +
                "_" + std::to_string(table_meta->pid());
    std::shared_ptr<LogReplicator> replicator;
    if (table->IsLeader()) {
        replicator = std::make_shared<LogReplicator>(table_db_path, 
                                                     endpoints,
                                                     ReplicatorRole::kLeaderNode, 
                                                     table);
    } else {
        replicator = std::make_shared<LogReplicator>(table_db_path, 
                                                     std::vector<std::string>(), 
                                                     ReplicatorRole::kFollowerNode,
                                                     table);
    }
    if (!replicator) {
        PDLOG(WARNING, "fail to create replicator for table tid %u, pid %u", table_meta->tid(), table_meta->pid());
        msg.assign("fail create replicator for table");
        return -1;
    }
    ok = replicator->Init();
    if (!ok) {
        PDLOG(WARNING, "fail to init replicator for table tid %u, pid %u", table_meta->tid(), table_meta->pid());
        // clean memory
        msg.assign("fail init replicator for table");
        return -1;
    }
    if (!FLAGS_zk_cluster.empty() && table_meta->mode() == ::rtidb::api::TableMode::kTableLeader) {
        replicator->SetLeaderTerm(table_meta->term());
    }
    ::rtidb::storage::Snapshot* snapshot_ptr = 
                new ::rtidb::storage::MemTableSnapshot(table_meta->tid(), table_meta->pid(), replicator->GetLogPart(),
                        db_root_path);

    if (!snapshot_ptr->Init()){
        PDLOG(WARNING, "fail to init snapshot for tid %u, pid %u", table_meta->tid(), table_meta->pid());
        msg.assign("fail to init snapshot");
        return -1;
    }
    std::shared_ptr<Snapshot> snapshot(snapshot_ptr);
    tables_[table_meta->tid()].insert(std::make_pair(table_meta->pid(), table));
    snapshots_[table_meta->tid()].insert(std::make_pair(table_meta->pid(), snapshot));
    replicators_[table_meta->tid()].insert(std::make_pair(table_meta->pid(), replicator));
    return 0;
}

int TabletImpl::CreateDiskTableInternal(const ::rtidb::api::TableMeta* table_meta, bool is_load, std::string& msg) {
    std::vector<std::string> endpoints;
    ::rtidb::api::TTLType ttl_type = table_meta->ttl_type();
    if (table_meta->has_ttl_desc()) {
        ttl_type = table_meta->ttl_desc().ttl_type();
    }
    if (ttl_type == ::rtidb::api::kAbsAndLat || ttl_type == ::rtidb::api::kAbsOrLat) {
        PDLOG(WARNING, "disktable doesn't support abs&&lat, abs||lat in this version");
        msg.assign("disktable doesn't support abs&&lat, abs||lat in this version");
        return -1;
    }
    for (int32_t i = 0; i < table_meta->replicas_size(); i++) {
        endpoints.push_back(table_meta->replicas(i));
    }
    uint32_t tid = table_meta->tid();
    uint32_t pid = table_meta->pid();
    std::string db_root_path;
    bool ok = ChooseDBRootPath(table_meta->tid(), table_meta->pid(), table_meta->storage_mode(), db_root_path);
    if (!ok) {
        PDLOG(WARNING, "fail to get table db root path");
        msg.assign("fail to get table db root path");
        return -1;
    }
    DiskTable* table_ptr = new DiskTable(*table_meta, db_root_path);
    if (is_load) {
        if (!table_ptr->LoadTable()) {
            return -1;
        }
        PDLOG(INFO, "load disk table. tid %u pid %u", tid, pid);
    } else {
        if (!table_ptr->Init()) {
            return -1;
        }
        PDLOG(INFO, "create disk table. tid %u pid %u", tid, pid);
    }
    std::lock_guard<std::mutex> lock(mu_);
    std::shared_ptr<Table> table = GetTableUnLock(tid, pid);
    if (table) {
        PDLOG(WARNING, "table with tid[%u] and pid[%u] exists", tid, pid);
        return -1;
    }
    table.reset((Table*)table_ptr);
    tables_[table_meta->tid()].insert(std::make_pair(table_meta->pid(), table));
    ::rtidb::storage::Snapshot* snapshot_ptr = 
        new ::rtidb::storage::DiskTableSnapshot(table_meta->tid(), table_meta->pid(), table_meta->storage_mode(),
                db_root_path);
    if (!snapshot_ptr->Init()) {
        PDLOG(WARNING, "fail to init snapshot for tid %u, pid %u", table_meta->tid(), table_meta->pid());
        msg.assign("fail to init snapshot");
        return -1;
    }
    std::string table_db_path =db_root_path + "/" + std::to_string(table_meta->tid()) + "_" + std::to_string(table_meta->pid());
    std::shared_ptr<LogReplicator> replicator;
    if (table->IsLeader()) {
        replicator = std::make_shared<LogReplicator>(table_db_path, 
                                                     endpoints,
                                                     ReplicatorRole::kLeaderNode, 
                                                     table);
    } else {
        replicator = std::make_shared<LogReplicator>(table_db_path, 
                                                     std::vector<std::string>(), 
                                                     ReplicatorRole::kFollowerNode,
                                                     table);
    }
    if (!replicator) {
        PDLOG(WARNING, "fail to create replicator for table tid %u, pid %u", table_meta->tid(), table_meta->pid());
        msg.assign("fail create replicator for table");
        return -1;
    }
    ok = replicator->Init();
    if (!ok) {
        PDLOG(WARNING, "fail to init replicator for table tid %u, pid %u", table_meta->tid(), table_meta->pid());
        // clean memory
        msg.assign("fail init replicator for table");
        return -1;
    }
    if (!FLAGS_zk_cluster.empty() && table_meta->mode() == ::rtidb::api::TableMode::kTableLeader) {
        replicator->SetLeaderTerm(table_meta->term());
    }
    std::shared_ptr<Snapshot> snapshot(snapshot_ptr);
    tables_[table_meta->tid()].insert(std::make_pair(table_meta->pid(), table));
    snapshots_[table_meta->tid()].insert(std::make_pair(table_meta->pid(), snapshot));
    replicators_[table_meta->tid()].insert(std::make_pair(table_meta->pid(), replicator));
    return 0;
}

void TabletImpl::DropTable(RpcController* controller,
            const ::rtidb::api::DropTableRequest* request,
            ::rtidb::api::DropTableResponse* response,
            Closure* done) {
    brpc::ClosureGuard done_guard(done);        
    std::shared_ptr<::rtidb::api::TaskInfo> task_ptr;
    if (request->has_task_info() && request->task_info().IsInitialized()) {
        if (AddOPTask(request->task_info(), ::rtidb::api::TaskType::kDropTable, task_ptr) < 0) {
            response->set_code(-1);
            response->set_msg("add task failed");
            return;
        }
    }
    uint32_t tid = request->tid();
    uint32_t pid = request->pid();
    PDLOG(INFO, "drop table. tid[%u] pid[%u]", tid, pid);
    do {
        std::shared_ptr<Table> table = GetTable(tid, pid);
        if (!table) {
            response->set_code(100);
            response->set_msg("table is not exist");
            break;
        } else {
            if (table->GetTableStat() == ::rtidb::storage::kMakingSnapshot) {
                PDLOG(WARNING, "making snapshot task is running now. tid[%u] pid[%u]", tid, pid);
                response->set_code(106);
                response->set_msg("table status is kMakingSnapshot");
                break;
            }
        }
        response->set_code(0);
        response->set_msg("ok");
        task_pool_.AddTask(boost::bind(&TabletImpl::DeleteTableInternal, this, tid, pid, task_ptr));
        return;
    } while (0);
    if (task_ptr) {       
        std::lock_guard<std::mutex> lock(mu_);
        task_ptr->set_status(::rtidb::api::TaskStatus::kFailed);
    }
}

void TabletImpl::GetTaskStatus(RpcController* controller,
        const ::rtidb::api::TaskStatusRequest* request,
        ::rtidb::api::TaskStatusResponse* response,
        Closure* done) {
    brpc::ClosureGuard done_guard(done);
    std::lock_guard<std::mutex> lock(mu_);
    for (const auto& kv : task_map_) {
        for (const auto& task_info : kv.second) {
            ::rtidb::api::TaskInfo* task = response->add_task();
            task->CopyFrom(*task_info);
        }
    }
    response->set_code(0);
    response->set_msg("ok");
}

void TabletImpl::DeleteOPTask(RpcController* controller,
        const ::rtidb::api::DeleteTaskRequest* request,
        ::rtidb::api::GeneralResponse* response,
        Closure* done) {
    brpc::ClosureGuard done_guard(done);
    std::lock_guard<std::mutex> lock(mu_);
    for (int idx = 0; idx < request->op_id_size(); idx++) {
        auto iter = task_map_.find(request->op_id(idx));
        if (iter == task_map_.end()) {
            continue;
        }
        if (!iter->second.empty()) {
            PDLOG(INFO, "delete op task. op_id[%lu] op_type[%s] task_num[%u]", 
                        request->op_id(idx),
                        ::rtidb::api::OPType_Name(iter->second.front()->op_type()).c_str(),
                        iter->second.size());
            iter->second.clear();
        }
        task_map_.erase(iter);
    }
    response->set_code(0);
    response->set_msg("ok");
}

void TabletImpl::ConnectZK(RpcController* controller,
            const ::rtidb::api::ConnectZKRequest* request,
            ::rtidb::api::GeneralResponse* response,
            Closure* done) {
    brpc::ClosureGuard done_guard(done);
    if (zk_client_->Reconnect() && zk_client_->Register()) {
        response->set_code(0);
        response->set_msg("ok");
        PDLOG(INFO, "connect zk ok"); 
        return;
    }
    response->set_code(-1);
    response->set_msg("connect failed");
}

void TabletImpl::DisConnectZK(RpcController* controller,
            const ::rtidb::api::DisConnectZKRequest* request,
            ::rtidb::api::GeneralResponse* response,
            Closure* done) {
    brpc::ClosureGuard done_guard(done);
    zk_client_->CloseZK();
    response->set_code(0);
    response->set_msg("ok");
    PDLOG(INFO, "disconnect zk ok"); 
    return;
}

void TabletImpl::SetConcurrency(RpcController* ctrl,
        const ::rtidb::api::SetConcurrencyRequest* request,
        ::rtidb::api::SetConcurrencyResponse* response,
        Closure* done) {
    brpc::ClosureGuard done_guard(done);
    if (server_ == NULL) {
        response->set_code(-1);
        response->set_msg("server is NULL");
        return;
    }

    if (request->max_concurrency() < 0) {
        response->set_code(135);
        response->set_msg("invalid concurrency " + request->max_concurrency());
        return;
    }

    if (SERVER_CONCURRENCY_KEY.compare(request->key()) == 0) {
        PDLOG(INFO, "update server max concurrency to %d", request->max_concurrency());
        server_->ResetMaxConcurrency(request->max_concurrency());
    }else {
        PDLOG(INFO, "update server api %s max concurrency to %d", request->key().c_str(), request->max_concurrency());
        server_->MaxConcurrencyOf(this, request->key()) = request->max_concurrency();
    }
    response->set_code(0);
    response->set_msg("ok");
}

int TabletImpl::AddOPTask(const ::rtidb::api::TaskInfo& task_info, ::rtidb::api::TaskType task_type,
            std::shared_ptr<::rtidb::api::TaskInfo>& task_ptr) {
    std::lock_guard<std::mutex> lock(mu_);
    if (FindTask(task_info.op_id(), task_info.task_type())) {
        PDLOG(WARNING, "task is running. op_id[%lu] op_type[%s] task_type[%s]", 
                        task_info.op_id(),
                        ::rtidb::api::OPType_Name(task_info.op_type()).c_str(),
                        ::rtidb::api::TaskType_Name(task_info.task_type()).c_str());
        return -1;
    }
    task_ptr.reset(task_info.New());
    task_ptr->CopyFrom(task_info);
    task_ptr->set_status(::rtidb::api::TaskStatus::kDoing);
    auto iter = task_map_.find(task_info.op_id());
    if (iter == task_map_.end()) {
        task_map_.insert(std::make_pair(task_info.op_id(), 
                std::list<std::shared_ptr<::rtidb::api::TaskInfo>>()));
    }
    task_map_[task_info.op_id()].push_back(task_ptr);
    if (task_info.task_type() != task_type) {
        PDLOG(WARNING, "task type is not match. type is[%s]", 
                        ::rtidb::api::TaskType_Name(task_info.task_type()).c_str());
        task_ptr->set_status(::rtidb::api::TaskStatus::kFailed);
        return -1;
    }
    return 0;
}

std::shared_ptr<::rtidb::api::TaskInfo> TabletImpl::FindTask(
        uint64_t op_id, ::rtidb::api::TaskType task_type) {
    auto iter = task_map_.find(op_id);
    if (iter == task_map_.end()) {
        return std::shared_ptr<::rtidb::api::TaskInfo>();
    }
    for (auto& task : iter->second) {
        if (task->op_id() == op_id && task->task_type() == task_type) {
            return task;
        }
    }
    return std::shared_ptr<::rtidb::api::TaskInfo>();
}

void TabletImpl::GcTable(uint32_t tid, uint32_t pid, bool execute_once) {
    std::shared_ptr<Table> table = GetTable(tid, pid);
    if (table) {
        int32_t gc_interval = FLAGS_gc_interval;
        if (table->GetStorageMode() != ::rtidb::common::StorageMode::kMemory) {
            gc_interval = FLAGS_disk_gc_interval;
        }
        table->SchedGc();
        if (!execute_once) {
            gc_pool_.DelayTask(gc_interval * 60 * 1000, boost::bind(&TabletImpl::GcTable, this, tid, pid, false));
        }
        return;
    }
}

std::shared_ptr<Snapshot> TabletImpl::GetSnapshot(uint32_t tid, uint32_t pid) {
    std::lock_guard<std::mutex> lock(mu_);
    return GetSnapshotUnLock(tid, pid);
}

std::shared_ptr<Snapshot> TabletImpl::GetSnapshotUnLock(uint32_t tid, uint32_t pid) {
    Snapshots::iterator it = snapshots_.find(tid);
    if (it != snapshots_.end()) {
        auto tit = it->second.find(pid);
        if (tit != it->second.end()) {
            return tit->second;
        }
    }
    return std::shared_ptr<Snapshot>();
}

std::shared_ptr<LogReplicator> TabletImpl::GetReplicatorUnLock(uint32_t tid, uint32_t pid) {
    Replicators::iterator it = replicators_.find(tid);
    if (it != replicators_.end()) {
        auto tit = it->second.find(pid);
        if (tit != it->second.end()) {
            return tit->second;
        }
    }
    return std::shared_ptr<LogReplicator>();
}

std::shared_ptr<LogReplicator> TabletImpl::GetReplicator(uint32_t tid, uint32_t pid) {
    std::lock_guard<std::mutex> lock(mu_);
    return GetReplicatorUnLock(tid, pid);
}

std::shared_ptr<Table> TabletImpl::GetTable(uint32_t tid, uint32_t pid) {
    std::lock_guard<std::mutex> lock(mu_);
    return GetTableUnLock(tid, pid);
}

std::shared_ptr<Table> TabletImpl::GetTableUnLock(uint32_t tid, uint32_t pid) {
    Tables::iterator it = tables_.find(tid);
    if (it != tables_.end()) {
        auto tit = it->second.find(pid);
        if (tit != it->second.end()) {
            return tit->second;
        }
    }
    return std::shared_ptr<Table>();
}

void TabletImpl::ShowMemPool(RpcController* controller,
            const ::rtidb::api::HttpRequest* request,
            ::rtidb::api::HttpResponse* response,
            Closure* done) {
    brpc::ClosureGuard done_guard(done);
#ifdef TCMALLOC_ENABLE
    brpc::Controller* cntl = static_cast<brpc::Controller*>(controller);
    MallocExtension* tcmalloc = MallocExtension::instance();
    std::string stat;
    stat.resize(1024);
    char* buffer = reinterpret_cast<char*>(& (stat[0]));
    tcmalloc->GetStats(buffer, 1024);
    cntl->response_attachment().append("<html><head><title>Mem Stat</title></head><body><pre>");
    cntl->response_attachment().append(stat);
    cntl->response_attachment().append("</pre></body></html>");
#endif
}

void TabletImpl::CheckZkClient() {
    if (!zk_client_->IsConnected()) {
        PDLOG(WARNING, "reconnect zk"); 
        if (zk_client_->Reconnect() && zk_client_->Register()) {
            PDLOG(INFO, "reconnect zk ok"); 
        }
    } else if (!zk_client_->IsRegisted()) {
        PDLOG(WARNING, "registe zk"); 
        if (zk_client_->Register()) {
            PDLOG(INFO, "registe zk ok"); 
        }
    }
    keep_alive_pool_.DelayTask(FLAGS_zk_keep_alive_check_interval, boost::bind(&TabletImpl::CheckZkClient, this));
}

int TabletImpl::CheckDimessionPut(const ::rtidb::api::PutRequest* request,
                                      uint32_t idx_cnt) {
    for (int32_t i = 0; i < request->dimensions_size(); i++) {
        if (idx_cnt <= request->dimensions(i).idx()) {
            PDLOG(WARNING, "invalid put request dimensions, request idx %u is greater than table idx cnt %u", 
                    request->dimensions(i).idx(), idx_cnt);
            return -1;
        }
        if (request->dimensions(i).key().length() <= 0) {
            PDLOG(WARNING, "invalid put request dimension key is empty with idx %u", request->dimensions(i).idx());
            return 1;
        }
    }
    return 0;
}

void TabletImpl::SchedSyncDisk(uint32_t tid, uint32_t pid) {
    std::shared_ptr<LogReplicator> replicator = GetReplicator(tid, pid);
    if (replicator) {
        replicator->SyncToDisk();
        io_pool_.DelayTask(FLAGS_binlog_sync_to_disk_interval, boost::bind(&TabletImpl::SchedSyncDisk, this, tid, pid));
    }
}

void TabletImpl::SchedDelBinlog(uint32_t tid, uint32_t pid) {
    std::shared_ptr<LogReplicator> replicator = GetReplicator(tid, pid);
    if (replicator) {
        replicator->DeleteBinlog();
        task_pool_.DelayTask(FLAGS_binlog_delete_interval, boost::bind(&TabletImpl::SchedDelBinlog, this, tid, pid));
    }
}

bool TabletImpl::ChooseDBRootPath(uint32_t tid, uint32_t pid,
                                  const ::rtidb::common::StorageMode& mode,
                                  std::string& path) {

    std::vector<std::string>& paths = mode_root_paths_[mode];
    if (paths.size() < 1) {
        return false;
    }

    if (paths.size() == 1) {
        path.assign(paths[0]);
        return path.size();
    }

    std::string key = std::to_string(tid) + std::to_string(pid);
    uint32_t index = ::rtidb::base::hash(key.c_str(), key.size(), SEED) % paths.size();
    path.assign(paths[index]);
    return path.size();
}


bool TabletImpl::ChooseRecycleBinRootPath(uint32_t tid, uint32_t pid,
                                  const ::rtidb::common::StorageMode& mode,
                                  std::string& path) {
    std::vector<std::string>& paths = mode_recycle_root_paths_[mode];
    if (paths.size() < 1) return false;

    if (paths.size() == 1) {
        path.assign(paths[0]);
        return true;
    }
    std::string key = std::to_string(tid) + std::to_string(pid);
    uint32_t index = ::rtidb::base::hash(key.c_str(), key.size(), SEED) % paths.size();
    path.assign(paths[index]);
    return true;
}


bool TabletImpl::CreateMultiDir(const std::vector<std::string>& dirs) {

    std::vector<std::string>::const_iterator it = dirs.begin();
    for (; it != dirs.end(); ++it) {
        std::string path = *it;
        bool ok = ::rtidb::base::MkdirRecur(path);
        if (!ok) {
            PDLOG(WARNING, "fail to create dir %s", path.c_str());
            return false;
        }
    }
    return true;
}

<<<<<<< HEAD
bool TabletImpl::ChooseTableRootPath(uint32_t tid, uint32_t pid,
        const ::rtidb::common::StorageMode& mode,
        std::string& path) {
    std::string root_path;
    bool ok = ChooseDBRootPath(tid, pid, mode, root_path);
    if (!ok) {
        PDLOG(WARNING, "table db path is not found. tid %u, pid %u", tid, pid);
        return false;
    }
    path = root_path + "/" + std::to_string(tid) + 
                        "_" + std::to_string(pid);
    if (!::rtidb::base::IsExists(path)) {
        PDLOG(WARNING, "table db path doesn`t exist. tid %u, pid %u", tid, pid);
        return false;
    }
    return true;
}

bool TabletImpl::GetTableRootSize(uint32_t tid, uint32_t pid, const
        ::rtidb::common::StorageMode& mode, uint64_t& size) {
    std::string table_path;
    if (!ChooseTableRootPath(tid, pid, mode, table_path)) {
        return false;
    }
    if (!::rtidb::base::GetDirSizeRecur(table_path, size)) {
        PDLOG(WARNING, "get table root size failed. tid %u, pid %u", tid, pid);
        return false;
    }
    return true;
=======
bool TabletImpl::SeekWithCount(::rtidb::storage::TableIterator* it, const uint64_t time,
        const ::rtidb::api::GetType& type, uint32_t max_cnt, uint32_t& cnt) {
    if (it == NULL) {
        return false;
    }
    it->SeekToFirst();
    while(it->Valid() && (cnt < max_cnt || max_cnt == 0)) {
        switch(type) {
            case ::rtidb::api::GetType::kSubKeyEq:
                if (it->GetKey() <= time) {
                    return it->GetKey() == time;
                }
                break;
            case ::rtidb::api::GetType::kSubKeyLe:
                if (it->GetKey() <= time) {
                    return true;
                }
                break;
            case ::rtidb::api::GetType::kSubKeyLt:
                if (it->GetKey() < time) {
                    return true;
                }
                break;
            case ::rtidb::api::GetType::kSubKeyGe:
                return it->GetKey() >= time;
            case ::rtidb::api::GetType::kSubKeyGt:
                return it->GetKey() > time;
            default:
                return false;
        }
        it->Next();
        ++cnt;
    }
    return false;
}

bool TabletImpl::Seek(::rtidb::storage::TableIterator* it, const uint64_t time,
        const ::rtidb::api::GetType& type) {
    if (it == NULL) {
        return false;
    }
    switch(type) {
        case ::rtidb::api::GetType::kSubKeyEq:
            it->Seek(time);
            return it->Valid() && it->GetKey() == time;
        case ::rtidb::api::GetType::kSubKeyLe:
            it->Seek(time);
            return it->Valid();
        case ::rtidb::api::GetType::kSubKeyLt:
            it->Seek(time - 1);
            return it->Valid();
        case ::rtidb::api::GetType::kSubKeyGe:
            it->SeekToFirst();
            return it->Valid() && it->GetKey() >= time;
        case ::rtidb::api::GetType::kSubKeyGt:
            it->SeekToFirst();
            return it->Valid() && it->GetKey() > time;
        default:
            return false;
    }
    return false;
>>>>>>> de6546db
}

}
}

<|MERGE_RESOLUTION|>--- conflicted
+++ resolved
@@ -3556,7 +3556,6 @@
     return true;
 }
 
-<<<<<<< HEAD
 bool TabletImpl::ChooseTableRootPath(uint32_t tid, uint32_t pid,
         const ::rtidb::common::StorageMode& mode,
         std::string& path) {
@@ -3586,7 +3585,7 @@
         return false;
     }
     return true;
-=======
+
 bool TabletImpl::SeekWithCount(::rtidb::storage::TableIterator* it, const uint64_t time,
         const ::rtidb::api::GetType& type, uint32_t max_cnt, uint32_t& cnt) {
     if (it == NULL) {
@@ -3648,9 +3647,8 @@
             return false;
     }
     return false;
->>>>>>> de6546db
-}
-
-}
-}
-
+}
+
+}
+}
+
