//
// tablet_impl.cc
// Copyright (C) 2017 4paradigm.com
// Author wangtaize
// Date 2017-04-01
//

#include "tablet/tablet_impl.h"

#include <gflags/gflags.h>
#include <google/protobuf/io/zero_copy_stream_impl.h>
#include <google/protobuf/text_format.h>
#include <stdio.h>
#include <stdlib.h>

#include <algorithm>
#include <thread>  // NOLINT
#include <utility>
#include <vector>

#include "boost/container/deque.hpp"
#include "config.h"  // NOLINT
#ifdef TCMALLOC_ENABLE
#include "gperftools/malloc_extension.h"
#endif
#include "base/file_util.h"
#include "base/glog_wapper.h"
#include "base/hash.h"
#include "base/status.h"
#include "base/strings.h"
#include "brpc/controller.h"
#include "butil/iobuf.h"
#include "codec/codec.h"
#include "glog/logging.h"
#include "rapidjson/stringbuffer.h"
#include "storage/binlog.h"
#include "storage/segment.h"
#include "tablet/file_sender.h"
#include "timer.h"  // NOLINT

using google::protobuf::RepeatedPtrField;
using ::rtidb::storage::DataBlock;
using ::rtidb::storage::Table;
using ::rtidb::base::ReturnCode;
using ::rtidb::codec::SchemaCodec;

DECLARE_int32(gc_interval);
DECLARE_int32(disk_gc_interval);
DECLARE_int32(gc_pool_size);
DECLARE_int32(statdb_ttl);
DECLARE_uint32(scan_max_bytes_size);
DECLARE_uint32(scan_reserve_size);
DECLARE_double(mem_release_rate);
DECLARE_string(db_root_path);
DECLARE_string(ssd_root_path);
DECLARE_string(hdd_root_path);
DECLARE_bool(binlog_notify_on_put);
DECLARE_int32(task_pool_size);
DECLARE_int32(io_pool_size);
DECLARE_int32(make_snapshot_time);
DECLARE_int32(make_disktable_snapshot_interval);
DECLARE_int32(make_snapshot_check_interval);
DECLARE_uint32(make_snapshot_offline_interval);
DECLARE_bool(recycle_bin_enabled);
DECLARE_uint32(recycle_ttl);
DECLARE_string(recycle_bin_root_path);
DECLARE_string(recycle_ssd_bin_root_path);
DECLARE_string(recycle_hdd_bin_root_path);
DECLARE_int32(make_snapshot_threshold_offset);
DECLARE_uint32(get_table_diskused_interval);
DECLARE_uint32(task_check_interval);
DECLARE_uint32(load_index_max_wait_time);
DECLARE_bool(use_name);

// cluster config
DECLARE_string(endpoint);
DECLARE_string(zk_cluster);
DECLARE_string(zk_root_path);
DECLARE_int32(zk_session_timeout);
DECLARE_int32(zk_keep_alive_check_interval);

DECLARE_int32(binlog_sync_to_disk_interval);
DECLARE_int32(binlog_delete_interval);
DECLARE_uint32(absolute_ttl_max);
DECLARE_uint32(latest_ttl_max);
DECLARE_uint32(max_traverse_cnt);
DECLARE_uint32(snapshot_ttl_time);
DECLARE_uint32(snapshot_ttl_check_interval);
DECLARE_uint32(put_slow_log_threshold);
DECLARE_uint32(query_slow_log_threshold);

namespace rtidb {
namespace tablet {

static const std::string SERVER_CONCURRENCY_KEY = "server";  // NOLINT
static const uint32_t SEED = 0xe17a1465;

TabletImpl::TabletImpl()
    : tables_(),
      mu_(),
      gc_pool_(FLAGS_gc_pool_size),
      replicators_(),
      snapshots_(),
      zk_client_(NULL),
      keep_alive_pool_(1),
      task_pool_(FLAGS_task_pool_size),
      io_pool_(FLAGS_io_pool_size),
      snapshot_pool_(1),
      server_(NULL),
      mode_root_paths_(),
      mode_recycle_root_paths_(),
      follower_(false),
      catalog_(new ::rtidb::catalog::TabletCatalog()),
      engine_(catalog_),
      zk_cluster_(),
      zk_path_(),
      endpoint_() {}

TabletImpl::~TabletImpl() {
    task_pool_.Stop(true);
    keep_alive_pool_.Stop(true);
    gc_pool_.Stop(true);
    io_pool_.Stop(true);
    snapshot_pool_.Stop(true);
}

bool TabletImpl::Init(const std::string& real_endpoint) {
    return Init(FLAGS_zk_cluster, FLAGS_zk_root_path,
            FLAGS_endpoint, real_endpoint);
}

bool TabletImpl::Init(const std::string& zk_cluster, const std::string& zk_path,
        const std::string& endpoint, const std::string& real_endpoint) {
    zk_cluster_ = zk_cluster;
    zk_path_ = zk_path;
    endpoint_ = endpoint;
    std::lock_guard<std::mutex> lock(mu_);
    ::rtidb::base::SplitString(FLAGS_db_root_path, ",",
                               mode_root_paths_[::rtidb::common::kMemory]);
    ::rtidb::base::SplitString(FLAGS_ssd_root_path, ",",
                               mode_root_paths_[::rtidb::common::kSSD]);
    ::rtidb::base::SplitString(FLAGS_hdd_root_path, ",",
                               mode_root_paths_[::rtidb::common::kHDD]);

    ::rtidb::base::SplitString(
        FLAGS_recycle_bin_root_path, ",",
        mode_recycle_root_paths_[::rtidb::common::kMemory]);
    ::rtidb::base::SplitString(FLAGS_recycle_ssd_bin_root_path, ",",
                               mode_recycle_root_paths_[::rtidb::common::kSSD]);
    ::rtidb::base::SplitString(FLAGS_recycle_hdd_bin_root_path, ",",
                               mode_recycle_root_paths_[::rtidb::common::kHDD]);

    if (!zk_cluster.empty()) {
        zk_client_ = new ZkClient(zk_cluster, real_endpoint,
                FLAGS_zk_session_timeout, endpoint, zk_path);
        bool ok = zk_client_->Init();
        if (!ok) {
            PDLOG(WARNING, "fail to init zookeeper with cluster %s",
                  zk_cluster.c_str());
            return false;
        }
    } else {
        PDLOG(INFO, "zk cluster disabled");
    }

    if (FLAGS_make_snapshot_time < 0 || FLAGS_make_snapshot_time > 23) {
        PDLOG(WARNING, "make_snapshot_time[%d] is illegal.",
              FLAGS_make_snapshot_time);
        return false;
    }

    if (FLAGS_make_disktable_snapshot_interval <= 0) {
        PDLOG(WARNING, "make_disktable_snapshot_interval[%d] is illegal.",
              FLAGS_make_disktable_snapshot_interval);
        return false;
    }

    if (!CreateMultiDir(mode_root_paths_[::rtidb::common::kMemory])) {
        PDLOG(WARNING, "fail to create db root path %s",
              FLAGS_db_root_path.c_str());
        return false;
    }

    if (!CreateMultiDir(mode_root_paths_[::rtidb::common::kSSD])) {
        PDLOG(WARNING, "fail to create ssd root path %s",
              FLAGS_ssd_root_path.c_str());
        return false;
    }

    if (!CreateMultiDir(mode_root_paths_[::rtidb::common::kHDD])) {
        PDLOG(WARNING, "fail to create hdd root path %s",
              FLAGS_hdd_root_path.c_str());
        return false;
    }

    if (!CreateMultiDir(mode_recycle_root_paths_[::rtidb::common::kMemory])) {
        PDLOG(WARNING, "fail to create recycle bin root path %s",
              FLAGS_recycle_bin_root_path.c_str());
        return false;
    }

    if (!CreateMultiDir(mode_recycle_root_paths_[::rtidb::common::kSSD])) {
        PDLOG(WARNING, "fail to create recycle ssd bin root path %s",
              FLAGS_recycle_ssd_bin_root_path.c_str());
        return false;
    }

    if (!CreateMultiDir(mode_recycle_root_paths_[::rtidb::common::kHDD])) {
        PDLOG(WARNING, "fail to create recycle bin root path %s",
              FLAGS_recycle_hdd_bin_root_path.c_str());
        return false;
    }

    snapshot_pool_.DelayTask(FLAGS_make_snapshot_check_interval,
                             boost::bind(&TabletImpl::SchedMakeSnapshot, this));
    snapshot_pool_.DelayTask(
        FLAGS_make_disktable_snapshot_interval * 60 * 1000,
        boost::bind(&TabletImpl::SchedMakeDiskTableSnapshot, this));
    task_pool_.AddTask(boost::bind(&TabletImpl::GetDiskused, this));
    if (FLAGS_recycle_ttl != 0) {
        task_pool_.DelayTask(FLAGS_recycle_ttl * 60 * 1000,
                             boost::bind(&TabletImpl::SchedDelRecycle, this));
    }
#ifdef TCMALLOC_ENABLE
    MallocExtension* tcmalloc = MallocExtension::instance();
    tcmalloc->SetMemoryReleaseRate(FLAGS_mem_release_rate);
#endif
    return true;
}

void TabletImpl::UpdateTTL(RpcController* ctrl,
                           const ::rtidb::api::UpdateTTLRequest* request,
                           ::rtidb::api::UpdateTTLResponse* response,
                           Closure* done) {
    brpc::ClosureGuard done_guard(done);
    std::shared_ptr<Table> table = GetTable(request->tid(), request->pid());

    if (!table) {
        PDLOG(WARNING, "table is not exist. tid %u, pid %u", request->tid(),
              request->pid());
        response->set_code(::rtidb::base::ReturnCode::kTableIsNotExist);
        response->set_msg("table is not exist");
        return;
    }

    uint64_t abs_ttl = 0;
    uint64_t lat_ttl = 0;
    ::rtidb::api::TTLType ttl_type = ::rtidb::api::TTLType::kAbsoluteTime;
    if (request->has_ttl_desc()) {
        ttl_type = request->ttl_desc().ttl_type();
        abs_ttl = request->ttl_desc().abs_ttl();
        lat_ttl = request->ttl_desc().lat_ttl();
    } else if (request->has_value()) {
        ttl_type = request->type();
        if (ttl_type == ::rtidb::api::TTLType::kAbsoluteTime) {
            abs_ttl = request->value();
            lat_ttl = 0;
        } else {
            abs_ttl = 0;
            lat_ttl = request->value();
        }
    }
    if (ttl_type != table->GetTTLType()) {
        response->set_code(::rtidb::base::ReturnCode::kTtlTypeMismatch);
        response->set_msg("ttl type mismatch");
        PDLOG(WARNING, "ttl type mismatch. tid %u, pid %u", request->tid(),
              request->pid());
        return;
    }
    if (abs_ttl > FLAGS_absolute_ttl_max || lat_ttl > FLAGS_latest_ttl_max) {
        response->set_code(
            ::rtidb::base::ReturnCode::kTtlIsGreaterThanConfValue);
        response->set_msg("ttl is greater than conf value. max abs_ttl is " +
                          std::to_string(FLAGS_absolute_ttl_max) +
                          ", max lat_ttl is " +
                          std::to_string(FLAGS_latest_ttl_max));
        PDLOG(WARNING,
              "ttl is greater than conf value. abs_ttl[%lu] lat_ttl[%lu] "
              "ttl_type[%s] max abs_ttl[%u] max lat_ttl[%u]",
              abs_ttl, abs_ttl, ::rtidb::api::TTLType_Name(ttl_type).c_str(),
              FLAGS_absolute_ttl_max, FLAGS_latest_ttl_max);
        return;
    }
    if (request->has_ts_name() && request->ts_name().size() > 0) {
        auto iter = table->GetTSMapping().find(request->ts_name());
        if (iter == table->GetTSMapping().end()) {
            PDLOG(WARNING, "ts name %s not found in table tid %u, pid %u",
                  request->ts_name().c_str(), request->tid(), request->pid());
            response->set_code(::rtidb::base::ReturnCode::kTsNameNotFound);
            response->set_msg("ts name not found");
            return;
        }
        table->SetTTL(iter->second, abs_ttl, lat_ttl);
        PDLOG(INFO,
              "update table #tid %d #pid %d ttl to abs_ttl %lu lat_ttl %lu, "
              "ts_name %s",
              request->tid(), request->pid(), abs_ttl, lat_ttl,
              request->ts_name().c_str());
    } else if (!table->GetTSMapping().size()) {
        table->SetTTL(abs_ttl, lat_ttl);
        PDLOG(INFO,
              "update table #tid %d #pid %d ttl to abs_ttl %lu lat_ttl %lu",
              request->tid(), request->pid(), abs_ttl, lat_ttl);
    } else {
        PDLOG(WARNING, "set ttl without ts name,  table tid %u, pid %u",
              request->tid(), request->pid());
        response->set_code(::rtidb::base::ReturnCode::kTsNameNotFound);
        response->set_msg("set ttl need to specify ts column");
        return;
    }
    response->set_code(::rtidb::base::ReturnCode::kOk);
    response->set_msg("ok");
}

bool TabletImpl::RegisterZK() {
    if (!zk_cluster_.empty()) {
        if (FLAGS_use_name) {
            if (!zk_client_->RegisterName()) {
                return false;
            }
        }
        if (!zk_client_->Register(true)) {
            PDLOG(WARNING, "fail to register tablet with endpoint %s",
                  endpoint_.c_str());
            return false;
        }
        PDLOG(INFO, "tablet with endpoint %s register to zk cluster %s ok",
              endpoint_.c_str(), zk_cluster_.c_str());
        keep_alive_pool_.DelayTask(
            FLAGS_zk_keep_alive_check_interval,
            boost::bind(&TabletImpl::CheckZkClient, this));
    }
    return true;
}

bool TabletImpl::CheckGetDone(::rtidb::api::GetType type, uint64_t ts,
                              uint64_t target_ts) {
    switch (type) {
        case rtidb::api::GetType::kSubKeyEq:
            if (ts == target_ts) {
                return true;
            }
            break;
        case rtidb::api::GetType::kSubKeyLe:
            if (ts <= target_ts) {
                return true;
            }
            break;
        case rtidb::api::GetType::kSubKeyLt:
            if (ts < target_ts) {
                return true;
            }
            break;
        case rtidb::api::GetType::kSubKeyGe:
            if (ts >= target_ts) {
                return true;
            }
            break;
        case rtidb::api::GetType::kSubKeyGt:
            if (ts > target_ts) {
                return true;
            }
    }
    return false;
}

int32_t TabletImpl::GetIndex(const ::rtidb::api::GetRequest* request,
                             const ::rtidb::api::TableMeta& meta,
                             const std::map<int32_t, std::shared_ptr<Schema>>& vers_schema,
                             CombineIterator* it, std::string* value,
                             uint64_t* ts) {
    if (it == nullptr || value == nullptr || ts == nullptr) {
        PDLOG(WARNING, "invalid args");
        return -1;
    }
    uint64_t st = request->ts();
    rtidb::api::GetType st_type = request->type();
    uint64_t et = request->et();
    const rtidb::api::GetType& et_type = request->et_type();
    if (st_type == ::rtidb::api::kSubKeyEq &&
        et_type == ::rtidb::api::kSubKeyEq && st != et) {
        return -1;
    }
    ::rtidb::api::GetType real_et_type = et_type;
    ::rtidb::api::TTLType ttl_type = it->GetTTLType();
    uint64_t expire_time = it->GetExpireTime();
    if (ttl_type == ::rtidb::api::TTLType::kAbsoluteTime ||
        ttl_type == ::rtidb::api::TTLType::kAbsOrLat) {
        et = std::max(et, expire_time);
    }
    if (et < expire_time && et_type == ::rtidb::api::GetType::kSubKeyGt) {
        real_et_type = ::rtidb::api::GetType::kSubKeyGe;
    }
    bool enable_project = false;
    rtidb::codec::RowProject row_project(vers_schema, request->projection());
    if (request->projection().size() > 0 && meta.format_version() == 1) {
        if (meta.compress_type() == api::kSnappy) {
            return -1;
        }
        bool ok = row_project.Init();
        if (!ok) {
            PDLOG(WARNING, "invalid project list");
            return -1;
        }
        enable_project = true;
    }
    if (st > 0 && st < et) {
        DEBUGLOG("invalid args for st %lu less than et %lu or expire time %lu",
                 st, et, expire_time);
        return -1;
    }
    if (it->Valid()) {
        *ts = it->GetTs();
        if (st_type == ::rtidb::api::GetType::kSubKeyEq && st > 0 &&
            *ts != st) {
            return 1;
        }
        bool jump_out = false;
        if (st_type == ::rtidb::api::GetType::kSubKeyGe ||
            st_type == ::rtidb::api::GetType::kSubKeyGt) {
            ::rtidb::base::Slice it_value = it->GetValue();
            if (enable_project) {
                int8_t* ptr = nullptr;
                uint32_t size = 0;
<<<<<<< HEAD
                const int8_t* row_ptr = reinterpret_cast<const int8_t*>(it->GetValue().data());
                uint8_t version = rtidb::codec::RowView::GetSchemaVersion(row_ptr);
                if (version != 1) {
                    auto version_it = vers_schema.find(version);
                    if (version_it == vers_schema.end()) {
                        LOG(WARNING) << "not found version " << unsigned(version) << " in version map";
                        return -1;
                    }
                    if (row_project.GetMaxIdx() >= (int64_t)version_it->second->size()) {
                        LOG(WARNING) << "projection idx is valid " << row_project.GetMaxIdx();
                        return -1;
                    }
                }
                bool ok = row_project.Project(row_ptr, it->GetValue().size(), &ptr, &size);
=======
                rtidb::base::Slice data = it->GetValue();
                const int8_t* row_ptr = reinterpret_cast<const int8_t*>(data.data());
                bool ok = row_project.Project(row_ptr, data.size(), &ptr, &size);
>>>>>>> 69fb582d
                if (!ok) {
                    PDLOG(WARNING, "fail to make a projection");
                    return -4;
                }
                value->assign(reinterpret_cast<char*>(ptr), size);
                delete[] ptr;
            } else {
                value->assign(it_value.data(), it_value.size());
            }
            return 0;
        }
        switch (real_et_type) {
            case ::rtidb::api::GetType::kSubKeyEq:
                if (*ts != et) {
                    jump_out = true;
                }
                break;

            case ::rtidb::api::GetType::kSubKeyGt:
                if (*ts <= et) {
                    jump_out = true;
                }
                break;

            case ::rtidb::api::GetType::kSubKeyGe:
                if (*ts < et) {
                    jump_out = true;
                }
                break;

            default:
                PDLOG(WARNING, "invalid et type %s",
                      ::rtidb::api::GetType_Name(et_type).c_str());
                return -2;
        }
        if (jump_out) {
            return 1;
        }
        if (enable_project) {
            int8_t* ptr = nullptr;
            uint32_t size = 0;
            rtidb::base::Slice data = it->GetValue();
            const int8_t* row_ptr = reinterpret_cast<const int8_t*>(data.data());
            bool ok = row_project.Project(row_ptr, data.size(), &ptr, &size);
            if (!ok) {
                PDLOG(WARNING, "fail to make a projection");
                return -4;
            }
            value->assign(reinterpret_cast<char*>(ptr), size);
            delete[] ptr;
        } else {
            value->assign(it->GetValue().data(), it->GetValue().size());
        }
        return 0;
    }
    // not found
    return 1;
}

void TabletImpl::Get(RpcController* controller,
                     const ::rtidb::api::GetRequest* request,
                     ::rtidb::api::GetResponse* response, Closure* done) {
    brpc::ClosureGuard done_guard(done);
    uint64_t start_time = ::baidu::common::timer::get_micros();
    uint32_t tid = request->tid();
    uint32_t pid_num = 1;
    if (request->pid_group_size() > 0) {
        pid_num = request->pid_group_size();
    }
    std::vector<QueryIt> query_its(pid_num);
    uint64_t expire_time = 0;
    uint32_t expire_cnt = 0;
    for (uint32_t idx = 0; idx < pid_num; idx++) {
        uint32_t pid = 0;
        if (request->pid_group_size() > 0) {
            pid = request->pid_group(idx);
        } else {
            pid = request->pid();
        }
        std::shared_ptr<Table> table = GetTable(tid, pid);
        if (!table) {
            PDLOG(WARNING, "table is not exist. tid %u, pid %u", tid, pid);
            response->set_code(::rtidb::base::ReturnCode::kTableIsNotExist);
            response->set_msg("table is not exist");
            return;
        }
        if (table->GetTableStat() == ::rtidb::storage::kLoading) {
            PDLOG(WARNING, "table is loading. tid %u, pid %u", tid, pid);
            response->set_code(::rtidb::base::ReturnCode::kTableIsLoading);
            response->set_msg("table is loading");
            return;
        }
        uint32_t index = 0;
        int ts_index = -1;
        if (request->has_idx_name() && request->idx_name().size() > 0) {
            std::shared_ptr<IndexDef> index_def =
                table->GetIndex(request->idx_name());
            if (!index_def || !index_def->IsReady()) {
                PDLOG(WARNING, "idx name %s not found in table tid %u, pid %u",
                      request->idx_name().c_str(), tid, pid);
                response->set_code(::rtidb::base::ReturnCode::kIdxNameNotFound);
                response->set_msg("idx name not found");
                return;
            }
            index = index_def->GetId();
        }
        if (request->has_ts_name() && request->ts_name().size() > 0) {
            auto iter = table->GetTSMapping().find(request->ts_name());
            if (iter == table->GetTSMapping().end()) {
                PDLOG(WARNING, "ts name %s not found in table tid %u, pid %u",
                      request->ts_name().c_str(), tid, pid);
                response->set_code(::rtidb::base::ReturnCode::kTsNameNotFound);
                response->set_msg("ts name not found");
                return;
            }
            ts_index = iter->second;
        }
        GetIterator(table, request->key(), index, ts_index, &query_its[idx].it,
                    &query_its[idx].ticket);
        if (!query_its[idx].it) {
            response->set_code(::rtidb::base::ReturnCode::kTsNameNotFound);
            response->set_msg("ts name not found");
            return;
        }
        query_its[idx].table = table;
        if (expire_time == 0) {
            ::rtidb::storage::TTLDesc ttl =
                ts_index < 0 ? table->GetTTL(index)
                             : table->GetTTL(index, ts_index);
            expire_time = table->GetExpireTime(ttl.abs_ttl * 60 * 1000);
            expire_cnt = ttl.lat_ttl;
        }
    }
    const ::rtidb::api::TableMeta& table_meta = query_its.begin()->table->GetTableMeta();
    const std::map<int32_t, std::shared_ptr<Schema>> vers_schema = query_its.begin()->table->GetAllVersionSchema();
    CombineIterator combine_it(std::move(query_its), request->ts(), request->type(), expire_time, expire_cnt);
    combine_it.SeekToFirst();
    std::string* value = response->mutable_value();
    uint64_t ts = 0;
    int32_t code = GetIndex(request, table_meta, vers_schema, &combine_it, value, &ts);
    response->set_ts(ts);
    response->set_code(code);
    uint64_t end_time = ::baidu::common::timer::get_micros();
    if (start_time + FLAGS_query_slow_log_threshold < end_time) {
        std::string index_name;
        if (request->has_idx_name() && request->idx_name().size() > 0) {
            index_name = request->idx_name();
        }
        PDLOG(INFO,
              "slow log[get]. key %s index_name %s time %lu. tid %u, pid %u",
              request->key().c_str(), index_name.c_str(), end_time - start_time,
              request->tid(), request->pid());
    }
    switch (code) {
        case 1:
            response->set_code(::rtidb::base::ReturnCode::kKeyNotFound);
            response->set_msg("key not found");
            return;
        case 0:
            return;
        case -1:
            response->set_msg("invalid args");
            response->set_code(::rtidb::base::ReturnCode::kInvalidParameter);
            return;
        case -2:
            response->set_code(::rtidb::base::ReturnCode::kInvalidParameter);
            response->set_msg("st/et sub key type is invalid");
            return;
        default:
            return;
    }
}

void TabletImpl::Update(RpcController* controller,
                        const ::rtidb::api::UpdateRequest* request,
                        ::rtidb::api::UpdateResponse* response, Closure* done) {
    brpc::ClosureGuard done_guard(done);
    if (follower_.load(std::memory_order_relaxed)) {
        response->set_code(::rtidb::base::ReturnCode::kIsFollowerCluster);
        response->set_msg("is follower cluster");
        return;
    }
    std::shared_ptr<RelationalTable> r_table;
    {
        std::lock_guard<SpinMutex> spin_lock(spin_mutex_);
        r_table = GetRelationalTableUnLock(request->tid(), request->pid());
        if (!r_table) {
            PDLOG(WARNING, "table is not exist. tid %u, pid %u", request->tid(),
                  request->pid());
            response->set_code(::rtidb::base::ReturnCode::kTableIsNotExist);
            response->set_msg("table is not exist");
            return;
        }
    }
    int32_t code = 0;
    std::string msg;
    uint32_t count = 0;
    bool ok = r_table->Update(request->condition_columns(),
                              request->value_columns(), &code, &msg, &count);
    if (!ok) {
        if (code == rtidb::base::ReturnCode::kIdxNameNotFound ||
            code == rtidb::base::ReturnCode::kColNameNotFound) {
            response->set_code(code);
            response->set_msg(msg);
        } else {
            response->set_code(::rtidb::base::ReturnCode::kUpdateFailed);
            response->set_msg("update failed: " + msg);
        }
        PDLOG(WARNING, "update failed, msg: %s. tid %u, pid %u", msg.c_str(),
              request->tid(), request->pid());
        return;
    }
    response->set_code(::rtidb::base::ReturnCode::kOk);
    response->set_msg("ok");
    response->set_count(count);
}

void TabletImpl::Put(RpcController* controller,
                     const ::rtidb::api::PutRequest* request,
                     ::rtidb::api::PutResponse* response, Closure* done) {
    if (follower_.load(std::memory_order_relaxed)) {
        response->set_code(::rtidb::base::ReturnCode::kIsFollowerCluster);
        response->set_msg("is follower cluster");
        done->Run();
        return;
    }
    uint64_t start_time = ::baidu::common::timer::get_micros();
    std::shared_ptr<Table> table = GetTable(request->tid(), request->pid());
    std::shared_ptr<RelationalTable> r_table;
    if (!table) {
        r_table = GetRelationalTable(request->tid(), request->pid());
        if (!r_table) {
            PDLOG(WARNING, "table is not exist. tid %u, pid %u", request->tid(),
                  request->pid());
            response->set_code(::rtidb::base::ReturnCode::kTableIsNotExist);
            response->set_msg("table is not exist");
            done->Run();
            return;
        }
    }
    if (table) {
        DLOG(INFO) << " request format_version " << request->format_version()
                   << " request dimension size " << request->dimensions_size()
                   << " request time " << request->time();
        if ((!request->has_format_version() &&
             table->GetTableMeta().format_version() == 1) ||
            (request->has_format_version() &&
             request->format_version() !=
                 table->GetTableMeta().format_version())) {
            response->set_code(::rtidb::base::ReturnCode::kPutBadFormat);
            response->set_msg("put bad format");
            done->Run();
            return;
        }
        if (request->time() == 0 && request->ts_dimensions_size() == 0) {
            response->set_code(
                ::rtidb::base::ReturnCode::kTsMustBeGreaterThanZero);
            response->set_msg("ts must be greater than zero");
            done->Run();
            return;
        }
        if (!table->IsLeader()) {
            response->set_code(::rtidb::base::ReturnCode::kTableIsFollower);
            response->set_msg("table is follower");
            done->Run();
            return;
        }
        if (table->GetTableStat() == ::rtidb::storage::kLoading) {
            PDLOG(WARNING, "table is loading. tid %u, pid %u", request->tid(),
                  request->pid());
            response->set_code(::rtidb::base::ReturnCode::kTableIsLoading);
            response->set_msg("table is loading");
            done->Run();
            return;
        }
        bool ok = false;
        if (request->dimensions_size() > 0) {
            int32_t ret_code = CheckDimessionPut(request, table->GetIdxCnt());
            if (ret_code != 0) {
                response->set_code(
                    ::rtidb::base::ReturnCode::kInvalidDimensionParameter);
                response->set_msg("invalid dimension parameter");
                done->Run();
                return;
            }
            if (request->ts_dimensions_size() > 0) {
                DLOG(INFO) << "put data to tid " << request->tid() << " pid "
                           << request->pid() << " with key "
                           << request->dimensions(0).key() << " ts "
                           << request->ts_dimensions(0).ts();
                ok = table->Put(request->dimensions(), request->ts_dimensions(),
                                request->value());
            } else {
                DLOG(INFO) << "put data to tid " << request->tid() << " pid "
                           << request->pid() << " with key "
                           << request->dimensions(0).key() << " ts "
                           << request->time();

                ok = table->Put(request->time(), request->value(),
                                request->dimensions());
            }
        } else {
            ok = table->Put(request->pk(), request->time(),
                            request->value().c_str(), request->value().size());
        }
        if (!ok) {
            response->set_code(::rtidb::base::ReturnCode::kPutFailed);
            response->set_msg("put failed");
            done->Run();
            return;
        }
        response->set_code(::rtidb::base::ReturnCode::kOk);
        std::shared_ptr<LogReplicator> replicator;
        do {
            replicator = GetReplicator(request->tid(), request->pid());
            if (!replicator) {
                PDLOG(
                    WARNING,
                    "fail to find table tid %u pid %u leader's log replicator",
                    request->tid(), request->pid());
                break;
            }
            ::rtidb::api::LogEntry entry;
            entry.set_pk(request->pk());
            entry.set_ts(request->time());
            entry.set_value(request->value());
            entry.set_term(replicator->GetLeaderTerm());
            if (request->dimensions_size() > 0) {
                entry.mutable_dimensions()->CopyFrom(request->dimensions());
            }
            if (request->ts_dimensions_size() > 0) {
                entry.mutable_ts_dimensions()->CopyFrom(
                    request->ts_dimensions());
            }
            replicator->AppendEntry(entry);
        } while (false);
        uint64_t end_time = ::baidu::common::timer::get_micros();
        if (start_time + FLAGS_put_slow_log_threshold < end_time) {
            std::string key;
            if (request->dimensions_size() > 0) {
                for (int idx = 0; idx < request->dimensions_size(); idx++) {
                    if (!key.empty()) {
                        key.append(", ");
                    }
                    key.append(std::to_string(request->dimensions(idx).idx()));
                    key.append(":");
                    key.append(request->dimensions(idx).key());
                }
            } else {
                key = request->pk();
            }
            PDLOG(INFO, "slow log[put]. key %s time %lu. tid %u, pid %u",
                  key.c_str(), end_time - start_time, request->tid(),
                  request->pid());
        }
        done->Run();
        if (replicator) {
            if (FLAGS_binlog_notify_on_put) {
                replicator->Notify();
            }
        }
    } else {
        int64_t auto_gen_pk = 0;
        ::google::protobuf::RepeatedField<::google::protobuf::int64>*
            blob_keys = response->mutable_blob_keys();
        bool ok = false;
        std::string msg;
        if (request->has_wo()) {
            ok = r_table->Put(request->value(), request->wo(), &auto_gen_pk,
                              blob_keys, &msg);
        } else {
            ::rtidb::api::WriteOption wo;
            ok = r_table->Put(request->value(), wo, &auto_gen_pk, blob_keys,
                              &msg);
        }
        if (!ok) {
            response->set_code(::rtidb::base::ReturnCode::kPutFailed);
            response->set_msg("put failed: " + msg);
            done->Run();
            return;
        }
        response->set_code(::rtidb::base::ReturnCode::kOk);
        response->set_msg("ok");
        if (r_table->HasAutoGen()) {
            response->set_auto_gen_pk(auto_gen_pk);
        }
        done->Run();
    }
}

int TabletImpl::CheckTableMeta(const rtidb::api::TableMeta* table_meta,
                               std::string& msg) {
    msg.clear();
    if (table_meta->name().size() <= 0) {
        msg = "table name is empty";
        return -1;
    }
    if (table_meta->tid() <= 0) {
        msg = "tid is zero";
        return -1;
    }
    ::rtidb::api::TTLType type = ::rtidb::api::TTLType::kAbsoluteTime;
    if (table_meta->has_ttl_desc()) {
        type = table_meta->ttl_desc().ttl_type();
        if ((table_meta->ttl_desc().abs_ttl() > FLAGS_absolute_ttl_max) ||
            (table_meta->ttl_desc().lat_ttl() > FLAGS_latest_ttl_max)) {
            msg = "ttl is greater than conf value. max abs_ttl is " +
                  std::to_string(FLAGS_absolute_ttl_max) + ", max lat_ttl is " +
                  std::to_string(FLAGS_latest_ttl_max);
            return -1;
        }
    } else if (table_meta->has_ttl()) {
        uint64_t ttl = table_meta->ttl();
        type = table_meta->ttl_type();
        if ((type == ::rtidb::api::TTLType::kAbsoluteTime &&
             ttl > FLAGS_absolute_ttl_max) ||
            (type == ::rtidb::api::kLatestTime && ttl > FLAGS_latest_ttl_max)) {
            uint32_t max_ttl = type == ::rtidb::api::TTLType::kAbsoluteTime
                                   ? FLAGS_absolute_ttl_max
                                   : FLAGS_latest_ttl_max;
            msg = "ttl is greater than conf value. max ttl is " +
                  std::to_string(max_ttl);
            return -1;
        }
    }

    std::map<std::string, std::string> column_map;
    std::set<std::string> ts_set;
    if (table_meta->column_desc_size() > 0) {
        for (const auto& column_desc : table_meta->column_desc()) {
            if (column_map.find(column_desc.name()) != column_map.end()) {
                msg = "has repeated column name " + column_desc.name();
                return -1;
            }
            if (column_desc.is_ts_col()) {
                if (column_desc.add_ts_idx()) {
                    msg =
                        "can not set add_ts_idx and is_ts_col together. column "
                        "name " +
                        column_desc.name();
                    return -1;
                }
                if (column_desc.type() != "int64" &&
                    column_desc.type() != "uint64" &&
                    column_desc.type() != "timestamp") {
                    msg =
                        "ttl column type must be int64, uint64, timestamp "
                        "but " +
                        column_desc.type();
                    return -1;
                }
                if (column_desc.has_abs_ttl() || column_desc.has_lat_ttl()) {
                    if ((column_desc.abs_ttl() > FLAGS_absolute_ttl_max) ||
                        (column_desc.lat_ttl() > FLAGS_latest_ttl_max)) {
                        msg =
                            "ttl is greater than conf value. max abs_ttl is " +
                            std::to_string(FLAGS_absolute_ttl_max) +
                            ", max lat_ttl is " +
                            std::to_string(FLAGS_latest_ttl_max);
                        return -1;
                    }
                } else if (column_desc.has_ttl()) {
                    uint64_t ttl = column_desc.ttl();
                    if ((type == ::rtidb::api::TTLType::kAbsoluteTime &&
                         ttl > FLAGS_absolute_ttl_max) ||
                        (type == ::rtidb::api::kLatestTime &&
                         ttl > FLAGS_latest_ttl_max)) {
                        uint32_t max_ttl =
                            type == ::rtidb::api::TTLType::kAbsoluteTime
                                ? FLAGS_absolute_ttl_max
                                : FLAGS_latest_ttl_max;
                        msg = "ttl is greater than conf value. max ttl is " +
                              std::to_string(max_ttl);
                        return -1;
                    }
                }
                ts_set.insert(column_desc.name());
            }
            if (column_desc.add_ts_idx() &&
                ((column_desc.type() == "float") ||
                 (column_desc.type() == "double"))) {
                msg = "float or double column can not be index";
                return -1;
            }
            column_map.insert(
                std::make_pair(column_desc.name(), column_desc.type()));
        }
    }
    std::set<std::string> index_set;
    if (table_meta->column_key_size() > 0) {
        for (const auto& column_key : table_meta->column_key()) {
            if (index_set.find(column_key.index_name()) != index_set.end()) {
                msg = "has repeated index name " + column_key.index_name();
                return -1;
            }
            index_set.insert(column_key.index_name());
            bool has_col = false;
            for (const auto& column_name : column_key.col_name()) {
                has_col = true;
                auto iter = column_map.find(column_name);
                if (iter == column_map.end()) {
                    msg = "not found column name " + column_name;
                    return -1;
                }
                if ((iter->second == "float") || (iter->second == "double")) {
                    msg =
                        "float or double column can not be index" + column_name;
                    return -1;
                }
                if (ts_set.find(column_name) != ts_set.end()) {
                    msg =
                        "column name in column key can not set ts col. column "
                        "name " +
                        column_name;
                    return -1;
                }
            }
            if (!has_col) {
                auto iter = column_map.find(column_key.index_name());
                if (iter == column_map.end()) {
                    msg =
                        "index must member of columns when column key col name "
                        "is empty";
                    return -1;
                } else {
                    if ((iter->second == "float") ||
                        (iter->second == "double")) {
                        msg = "indxe name column type can not float or column";
                        return -1;
                    }
                }
            }
            std::set<std::string> ts_name_set;
            for (const auto& ts_name : column_key.ts_name()) {
                if (ts_set.find(ts_name) == ts_set.end()) {
                    msg = "not found ts_name " + ts_name;
                    return -1;
                }
                if (ts_name_set.find(ts_name) != ts_name_set.end()) {
                    msg = "has repeated ts_name " + ts_name;
                    return -1;
                }
                ts_name_set.insert(ts_name);
            }
            if (ts_set.size() > 1 && column_key.ts_name_size() == 0) {
                msg = "ts column num more than one, must set ts name";
                return -1;
            }
        }
    } else if (ts_set.size() > 1) {
        msg = "column_key should be set when has two or more ts columns";
        return -1;
    }
    return 0;
}

int32_t TabletImpl::ScanIndex(const ::rtidb::api::ScanRequest* request,
                              const ::rtidb::api::TableMeta& meta,
                              const std::map<int32_t, std::shared_ptr<Schema>>& vers_schema,
                              CombineIterator* combine_it, std::string* pairs,
                              uint32_t* count) {
    uint32_t limit = request->limit();
    uint32_t atleast = request->atleast();
    if (combine_it == NULL || pairs == NULL || count == NULL ||
        (atleast > limit && limit != 0)) {
        PDLOG(WARNING, "invalid args");
        return -1;
    }
    uint64_t st = request->st();
    uint64_t et = request->et();
    rtidb::api::GetType et_type = request->et_type();
    rtidb::api::GetType real_et_type = et_type;
    uint64_t expire_time = combine_it->GetExpireTime();
    if (et < expire_time && et_type == ::rtidb::api::GetType::kSubKeyGt) {
        real_et_type = ::rtidb::api::GetType::kSubKeyGe;
    }
    ::rtidb::api::TTLType ttl_type = combine_it->GetTTLType();
    if (ttl_type == ::rtidb::api::TTLType::kAbsoluteTime ||
        ttl_type == ::rtidb::api::TTLType::kAbsOrLat) {
        et = std::max(et, expire_time);
    }
    if (st > 0 && st < et) {
        PDLOG(WARNING,
              "invalid args for st %lu less than et %lu or expire time %lu", st,
              et, expire_time);
        return -1;
    }

    bool enable_project = false;
    ::rtidb::codec::RowProject row_project(vers_schema, request->projection());
    if (request->projection().size() > 0 && meta.format_version() == 1) {
        if (meta.compress_type() == api::kSnappy) {
            LOG(WARNING) << "project on compress row data do not eing supported";
            return -1;
        }
        bool ok = row_project.Init();
        if (!ok) {
            PDLOG(WARNING, "invalid project list");
            return -1;
        }
        enable_project = true;
    }
    bool remove_duplicated_record = request->has_enable_remove_duplicated_record() &&
                                    request->enable_remove_duplicated_record();
    uint64_t last_time = 0;
    boost::container::deque<std::pair<uint64_t, ::rtidb::base::Slice>> tmp;
    uint32_t total_block_size = 0;
    combine_it->SeekToFirst();
    while (combine_it->Valid()) {
        if (limit > 0 && tmp.size() >= limit) {
            break;
        }
        if (remove_duplicated_record && tmp.size() > 0 &&
            last_time == combine_it->GetTs()) {
            combine_it->Next();
            continue;
        }
        uint64_t ts = combine_it->GetTs();
        if (atleast <= 0 || tmp.size() >= atleast) {
            bool jump_out = false;
            switch (real_et_type) {
                case ::rtidb::api::GetType::kSubKeyEq:
                    if (ts != et) {
                        jump_out = true;
                    }
                    break;
                case ::rtidb::api::GetType::kSubKeyGt:
                    if (ts <= et) {
                        jump_out = true;
                    }
                    break;
                case ::rtidb::api::GetType::kSubKeyGe:
                    if (ts < et) {
                        jump_out = true;
                    }
                    break;
                default:
                    PDLOG(WARNING, "invalid et type %s",
                          ::rtidb::api::GetType_Name(et_type).c_str());
                    return -2;
            }
            if (jump_out) break;
        }
        last_time = ts;
        if (enable_project) {
            int8_t* ptr = nullptr;
            uint32_t size = 0;
<<<<<<< HEAD
            const int8_t* row_ptr = reinterpret_cast<const int8_t*>(combine_it->GetValue().data());
            uint8_t version = rtidb::codec::RowView::GetSchemaVersion(row_ptr);
            if (version != 1) {
                auto version_it = vers_schema.find(version);
                if (version_it == vers_schema.end()) {
                    LOG(WARNING) << "no found version " << unsigned(version) << " in version map";
                    return -1;
                }
                if (row_project.GetMaxIdx() >= (int64_t)version_it->second->size()) {
                    LOG(WARNING) << "projection idx is valid " << row_project.GetMaxIdx();
                    return -1;
                }
            }
            bool ok = row_project.Project(row_ptr, combine_it->GetValue().size(), &ptr, &size);
=======
            rtidb::base::Slice data = combine_it->GetValue();
            const int8_t* row_ptr = reinterpret_cast<const int8_t*>(data.data());
            bool ok = row_project.Project(row_ptr, data.size(), &ptr, &size);
>>>>>>> 69fb582d
            if (!ok) {
                PDLOG(WARNING, "fail to make a projection");
                return -4;
            }
            tmp.emplace_back(ts, Slice(reinterpret_cast<char*>(ptr), size, true));
            total_block_size += size;
        } else {
            rtidb::base::Slice data = combine_it->GetValue();
            total_block_size += data.size();
            tmp.emplace_back(ts, data);
        }
        if (total_block_size > FLAGS_scan_max_bytes_size) {
            LOG(WARNING) << "reach the max byte size " << FLAGS_scan_max_bytes_size << " cur is " << total_block_size;
            return -3;
        }
        combine_it->Next();
    }
    int32_t ok = ::rtidb::codec::EncodeRows(tmp, total_block_size, pairs);
    if (ok == -1) {
        PDLOG(WARNING, "fail to encode rows");
        return -4;
    }
    *count = tmp.size();
    return 0;
}

int32_t TabletImpl::CountIndex(uint64_t expire_time, uint64_t expire_cnt,
                               ::rtidb::api::TTLType ttl_type,
                               ::rtidb::storage::TableIterator* it,
                               const ::rtidb::api::CountRequest* request,
                               uint32_t* count) {
    uint64_t st = request->st();
    const rtidb::api::GetType& st_type = request->st_type();
    uint64_t et = request->et();
    const rtidb::api::GetType& et_type = request->et_type();
    bool remove_duplicated_record =
        request->has_enable_remove_duplicated_record() &&
        request->enable_remove_duplicated_record();
    if (it == NULL || count == NULL) {
        PDLOG(WARNING, "invalid args");
        return -1;
    }
    rtidb::api::GetType real_st_type = st_type;
    rtidb::api::GetType real_et_type = et_type;
    if (et < expire_time && et_type == ::rtidb::api::GetType::kSubKeyGt) {
        real_et_type = ::rtidb::api::GetType::kSubKeyGe;
    }
    if (ttl_type == ::rtidb::api::TTLType::kAbsoluteTime ||
        ttl_type == ::rtidb::api::TTLType::kAbsOrLat) {
        et = std::max(et, expire_time);
    }
    if (st_type == ::rtidb::api::GetType::kSubKeyEq) {
        real_st_type = ::rtidb::api::GetType::kSubKeyLe;
    }
    if (st_type != ::rtidb::api::GetType::kSubKeyEq &&
        st_type != ::rtidb::api::GetType::kSubKeyLe &&
        st_type != ::rtidb::api::GetType::kSubKeyLt) {
        PDLOG(WARNING, "invalid st type %s",
              ::rtidb::api::GetType_Name(st_type).c_str());
        return -2;
    }
    uint32_t cnt = 0;
    if (st > 0) {
        if (st < et) {
            return -1;
        }
        if (expire_cnt == 0) {
            Seek(it, st, real_st_type);
        } else {
            switch (ttl_type) {
                case ::rtidb::api::TTLType::kAbsoluteTime:
                    Seek(it, st, real_st_type);
                    break;
                case ::rtidb::api::TTLType::kAbsAndLat:
                    if (!SeekWithCount(it, st, real_st_type, expire_cnt,
                                       &cnt)) {
                        Seek(it, st, real_st_type);
                    }
                    break;
                default:
                    SeekWithCount(it, st, real_st_type, expire_cnt, &cnt);
                    break;
            }
        }
    } else {
        it->SeekToFirst();
    }

    uint64_t last_key = 0;
    uint32_t internal_cnt = 0;

    while (it->Valid()) {
        if (remove_duplicated_record && internal_cnt > 0 &&
            last_key == it->GetKey()) {
            cnt++;
            it->Next();
            continue;
        }
        if (ttl_type == ::rtidb::api::TTLType::kAbsoluteTime) {
            if (expire_time != 0 && it->GetKey() <= expire_time) {
                break;
            }
        } else if (ttl_type == ::rtidb::api::TTLType::kLatestTime) {
            if (expire_cnt != 0 && cnt >= expire_cnt) {
                break;
            }
        } else if (ttl_type == ::rtidb::api::TTLType::kAbsAndLat) {
            if ((expire_cnt != 0 && cnt >= expire_cnt) &&
                (expire_time != 0 && it->GetKey() <= expire_time)) {
                break;
            }
        } else {
            if ((expire_cnt != 0 && cnt >= expire_cnt) ||
                (expire_time != 0 && it->GetKey() <= expire_time)) {
                break;
            }
        }
        ++cnt;
        bool jump_out = false;
        last_key = it->GetKey();
        switch (real_et_type) {
            case ::rtidb::api::GetType::kSubKeyEq:
                if (it->GetKey() != et) {
                    jump_out = true;
                }
                break;
            case ::rtidb::api::GetType::kSubKeyGt:
                if (it->GetKey() <= et) {
                    jump_out = true;
                }
                break;
            case ::rtidb::api::GetType::kSubKeyGe:
                if (it->GetKey() < et) {
                    jump_out = true;
                }
                break;
            default:
                PDLOG(WARNING, "invalid et type %s",
                      ::rtidb::api::GetType_Name(et_type).c_str());
                return -2;
        }
        if (jump_out) break;
        last_key = it->GetKey();
        internal_cnt++;
        it->Next();
    }
    *count = internal_cnt;
    return 0;
}

void TabletImpl::Scan(RpcController* controller,
                      const ::rtidb::api::ScanRequest* request,
                      ::rtidb::api::ScanResponse* response, Closure* done) {
    brpc::ClosureGuard done_guard(done);
    uint64_t start_time = ::baidu::common::timer::get_micros();
    if (request->st() < request->et()) {
        response->set_code(::rtidb::base::ReturnCode::kStLessThanEt);
        response->set_msg("starttime less than endtime");
        return;
    }
    uint32_t tid = request->tid();
    uint32_t pid_num = 1;
    if (request->pid_group_size() > 0) {
        pid_num = request->pid_group_size();
    }
    std::vector<QueryIt> query_its(pid_num);
    uint64_t expire_time = 0;
    uint32_t expire_cnt = 0;
    for (uint32_t idx = 0; idx < pid_num; idx++) {
        uint32_t pid = 0;
        if (request->pid_group_size() > 0) {
            pid = request->pid_group(idx);
        } else {
            pid = request->pid();
        }
        std::shared_ptr<Table> table = GetTable(tid, pid);
        if (!table) {
            PDLOG(WARNING, "table is not exist. tid %u, pid %u", tid, pid);
            response->set_code(::rtidb::base::ReturnCode::kTableIsNotExist);
            response->set_msg("table is not exist");
            return;
        }
        if (table->GetTableStat() == ::rtidb::storage::kLoading) {
            PDLOG(WARNING, "table is loading. tid %u, pid %u", tid, pid);
            response->set_code(::rtidb::base::ReturnCode::kTableIsLoading);
            response->set_msg("table is loading");
            return;
        }
        uint32_t index = 0;
        int ts_index = -1;
        if (request->has_idx_name() && !request->idx_name().empty()) {
            std::shared_ptr<IndexDef> index_def =
                table->GetIndex(request->idx_name());
            if (!index_def || !index_def->IsReady()) {
                PDLOG(WARNING, "idx name %s not found in table tid %u, pid %u",
                      request->idx_name().c_str(), tid, pid);
                response->set_code(::rtidb::base::ReturnCode::kIdxNameNotFound);
                response->set_msg("idx name not found");
                return;
            }
            index = index_def->GetId();
        }
        if (request->has_ts_name() && !request->ts_name().empty()) {
            auto iter = table->GetTSMapping().find(request->ts_name());
            if (iter == table->GetTSMapping().end()) {
                PDLOG(WARNING, "ts name %s not found in table tid %u, pid %u",
                      request->ts_name().c_str(), tid, pid);
                response->set_code(::rtidb::base::ReturnCode::kTsNameNotFound);
                response->set_msg("ts name not found");
                return;
            }
            ts_index = iter->second;
        }
        GetIterator(table, request->pk(), index, ts_index, &query_its[idx].it,
                    &query_its[idx].ticket);
        if (!query_its[idx].it) {
            response->set_code(::rtidb::base::ReturnCode::kTsNameNotFound);
            response->set_msg("ts name not found");
            return;
        }
        query_its[idx].table = table;
        if (expire_time == 0) {
            ::rtidb::storage::TTLDesc ttl =
                ts_index < 0 ? table->GetTTL(index)
                             : table->GetTTL(index, ts_index);
            expire_time = table->GetExpireTime(ttl.abs_ttl * 60 * 1000);
            expire_cnt = ttl.lat_ttl;
        }
    }
    const ::rtidb::api::TableMeta& table_meta = query_its.begin()->table->GetTableMeta();
    const std::map<int32_t, std::shared_ptr<Schema>> vers_schema = query_its.begin()->table->GetAllVersionSchema();
    CombineIterator combine_it(std::move(query_its), request->st(), request->st_type(), expire_time, expire_cnt);

    std::string* pairs = response->mutable_pairs();
    uint32_t count = 0;
    int32_t code = 0;
    code = ScanIndex(request, table_meta, vers_schema, &combine_it, pairs, &count);
    response->set_code(code);
    response->set_count(count);
    uint64_t end_time = ::baidu::common::timer::get_micros();
    if (start_time + FLAGS_query_slow_log_threshold < end_time) {
        std::string index_name;
        if (request->has_idx_name() && request->idx_name().size() > 0) {
            index_name = request->idx_name();
        }
        PDLOG(INFO,
              "slow log[scan]. key %s index_name %s time %lu. tid %u, pid %u",
              request->pk().c_str(), index_name.c_str(), end_time - start_time,
              request->tid(), request->pid());
    }
    switch (code) {
        case 0:
            return;
        case -1:
            response->set_msg("invalid args");
            response->set_code(::rtidb::base::ReturnCode::kInvalidParameter);
            return;
        case -2:
            response->set_msg("st/et sub key type is invalid");
            response->set_code(::rtidb::base::ReturnCode::kInvalidParameter);
            return;
        case -3:
            response->set_code(
                ::rtidb::base::ReturnCode::kReacheTheScanMaxBytesSize);
            response->set_msg("reach the max scan byte size");
            return;
        case -4:
            response->set_msg("fail to encode data rows");
            response->set_code(::rtidb::base::ReturnCode::kEncodeError);
            return;
        default:
            return;
    }
}

void TabletImpl::Count(RpcController* controller,
                       const ::rtidb::api::CountRequest* request,
                       ::rtidb::api::CountResponse* response, Closure* done) {
    brpc::ClosureGuard done_guard(done);
    std::shared_ptr<Table> table = GetTable(request->tid(), request->pid());
    if (!table) {
        PDLOG(WARNING, "table is not exist. tid %u, pid %u", request->tid(),
              request->pid());
        response->set_code(::rtidb::base::ReturnCode::kTableIsNotExist);
        response->set_msg("table is not exist");
        return;
    }
    if (table->GetTableStat() == ::rtidb::storage::kLoading) {
        PDLOG(WARNING, "table is loading. tid %u, pid %u", request->tid(),
              request->pid());
        response->set_code(::rtidb::base::ReturnCode::kTableIsLoading);
        response->set_msg("table is loading");
        return;
    }
    uint32_t index = 0;
    int ts_index = -1;
    if (request->has_idx_name() && request->idx_name().size() > 0) {
        std::shared_ptr<IndexDef> index_def =
            table->GetIndex(request->idx_name());
        if (!index_def || !index_def->IsReady()) {
            PDLOG(WARNING, "idx name %s not found in table tid %u, pid %u",
                  request->idx_name().c_str(), request->tid(), request->pid());
            response->set_code(::rtidb::base::ReturnCode::kIdxNameNotFound);
            response->set_msg("idx name not found");
            return;
        }
        index = index_def->GetId();
    }
    if (request->has_ts_name() && request->ts_name().size() > 0) {
        auto iter = table->GetTSMapping().find(request->ts_name());
        if (iter == table->GetTSMapping().end()) {
            PDLOG(WARNING, "ts name %s not found in table tid %u, pid %u",
                  request->ts_name().c_str(), request->tid(), request->pid());
            response->set_code(::rtidb::base::ReturnCode::kTsNameNotFound);
            response->set_msg("ts name not found");
            return;
        }
        ts_index = iter->second;
        if (!table->CheckTsValid(index, ts_index)) {
            response->set_code(::rtidb::base::ReturnCode::kTsNameNotFound);
            response->set_msg("ts name not found");
            return;
        }
    }
    if (!request->filter_expired_data() &&
        table->GetStorageMode() == ::rtidb::common::StorageMode::kMemory) {
        MemTable* mem_table = dynamic_cast<MemTable*>(table.get());
        if (mem_table != NULL) {
            uint64_t count = 0;
            if (ts_index >= 0) {
                if (mem_table->GetCount(index, ts_index, request->key(),
                                        count) < 0) {
                    count = 0;
                }
            } else {
                if (mem_table->GetCount(index, request->key(), count) < 0) {
                    count = 0;
                }
            }
            response->set_code(::rtidb::base::ReturnCode::kOk);
            response->set_msg("ok");
            response->set_count(count);
            return;
        }
    }
    ::rtidb::storage::Ticket ticket;
    ::rtidb::storage::TableIterator* it = NULL;
    if (ts_index >= 0) {
        it = table->NewIterator(index, ts_index, request->key(), ticket);
    } else {
        it = table->NewIterator(index, request->key(), ticket);
    }
    if (it == NULL) {
        response->set_code(::rtidb::base::ReturnCode::kTsNameNotFound);
        response->set_msg("ts name not found");
        return;
    }
    ::rtidb::storage::TTLDesc ttl =
        ts_index < 0 ? table->GetTTL(index) : table->GetTTL(index, ts_index);
    uint32_t count = 0;
    int32_t code = 0;
    code = CountIndex(table->GetExpireTime(ttl.abs_ttl * 60 * 1000),
                      ttl.lat_ttl, table->GetTTLType(), it, request, &count);
    delete it;
    response->set_code(code);
    response->set_count(count);
    switch (code) {
        case 0:
            return;
        case -1:
            response->set_msg("invalid args");
            response->set_code(::rtidb::base::ReturnCode::kInvalidParameter);
            return;
        case -2:
            response->set_msg("st/et sub key type is invalid");
            response->set_code(::rtidb::base::ReturnCode::kInvalidParameter);
            return;
        case -3:
            response->set_code(
                ::rtidb::base::ReturnCode::kReacheTheScanMaxBytesSize);
            response->set_msg("reach the max scan byte size");
            return;
        case -4:
            response->set_msg("fail to encode data rows");
            response->set_code(
                ::rtidb::base::ReturnCode::kFailToUpdateTtlFromTablet);
            return;
        default:
            return;
    }
}

void TabletImpl::Traverse(RpcController* controller,
                          const ::rtidb::api::TraverseRequest* request,
                          ::rtidb::api::TraverseResponse* response,
                          Closure* done) {
    brpc::ClosureGuard done_guard(done);
    std::shared_ptr<Table> table = GetTable(request->tid(), request->pid());
    std::shared_ptr<RelationalTable> r_table;
    if (!table) {
        std::lock_guard<SpinMutex> spin_lock(spin_mutex_);
        r_table = GetRelationalTableUnLock(request->tid(), request->pid());
        if (!r_table) {
            PDLOG(WARNING, "table is not exist. tid %u, pid %u", request->tid(),
                  request->pid());
            response->set_code(::rtidb::base::ReturnCode::kTableIsNotExist);
            response->set_msg("table is not exist");
            return;
        }
    }
    if (table) {
        if (table->GetTableStat() == ::rtidb::storage::kLoading) {
            PDLOG(WARNING, "table is loading. tid %u, pid %u", request->tid(),
                  request->pid());
            response->set_code(::rtidb::base::ReturnCode::kTableIsLoading);
            response->set_msg("table is loading");
            return;
        }
        uint32_t index = 0;
        int ts_index = -1;
        if (request->has_idx_name() && request->idx_name().size() > 0) {
            std::shared_ptr<IndexDef> index_def =
                table->GetIndex(request->idx_name());
            if (!index_def || !index_def->IsReady()) {
                PDLOG(WARNING, "idx name %s not found in table tid %u, pid %u",
                      request->idx_name().c_str(), request->tid(),
                      request->pid());
                response->set_code(::rtidb::base::ReturnCode::kIdxNameNotFound);
                response->set_msg("idx name not found");
                return;
            }
            index = index_def->GetId();
        }
        if (request->has_ts_name() && request->ts_name().size() > 0) {
            auto iter = table->GetTSMapping().find(request->ts_name());
            if (iter == table->GetTSMapping().end()) {
                PDLOG(WARNING, "ts name %s not found in table tid %u, pid %u",
                      request->ts_name().c_str(), request->tid(),
                      request->pid());
                response->set_code(::rtidb::base::ReturnCode::kTsNameNotFound);
                response->set_msg("ts name not found");
                return;
            }
            ts_index = iter->second;
        }
        ::rtidb::storage::TableIterator* it = NULL;
        if (ts_index >= 0) {
            it = table->NewTraverseIterator(index, ts_index);
        } else {
            it = table->NewTraverseIterator(index);
        }
        if (it == NULL) {
            response->set_code(::rtidb::base::ReturnCode::kTsNameNotFound);
            response->set_msg("ts name not found, when create iterator");
            return;
        }

        uint64_t last_time = 0;
        std::string last_pk;
        if (request->has_pk() && request->pk().size() > 0) {
            DEBUGLOG("tid %u, pid %u seek pk %s ts %lu", request->tid(),
                     request->pid(), request->pk().c_str(), request->ts());
            it->Seek(request->pk(), request->ts());
            last_pk = request->pk();
            last_time = request->ts();
        } else {
            DEBUGLOG("tid %u, pid %u seek to first", request->tid(),
                     request->pid());
            it->SeekToFirst();
        }
        std::map<std::string,
                 std::vector<std::pair<uint64_t, rtidb::base::Slice>>>
            value_map;
        uint32_t total_block_size = 0;
        bool remove_duplicated_record = false;
        if (request->has_enable_remove_duplicated_record()) {
            remove_duplicated_record =
                request->enable_remove_duplicated_record();
        }
        uint32_t scount = 0;
        for (; it->Valid(); it->Next()) {
            if (request->limit() > 0 && scount > request->limit() - 1) {
                DEBUGLOG("reache the limit %u ", request->limit());
                break;
            }
            DEBUGLOG("traverse pk %s ts %lu", it->GetPK().c_str(),
                     it->GetKey());
            // skip duplicate record
            if (remove_duplicated_record && last_time == it->GetKey() &&
                last_pk == it->GetPK()) {
                DEBUGLOG("filter duplicate record for key %s with ts %lu",
                         last_pk.c_str(), last_time);
                continue;
            }
            last_pk = it->GetPK();
            last_time = it->GetKey();
            if (value_map.find(last_pk) == value_map.end()) {
                value_map.insert(std::make_pair(
                    last_pk,
                    std::vector<std::pair<uint64_t, rtidb::base::Slice>>()));
                value_map[last_pk].reserve(request->limit());
            }
            rtidb::base::Slice value = it->GetValue();
            value_map[last_pk].push_back(std::make_pair(it->GetKey(), value));
            total_block_size += last_pk.length() + value.size();
            scount++;
            if (it->GetCount() >= FLAGS_max_traverse_cnt) {
                DEBUGLOG("traverse cnt %lu max %lu, key %s ts %lu",
                         it->GetCount(), FLAGS_max_traverse_cnt,
                         last_pk.c_str(), last_time);
                break;
            }
        }
        bool is_finish = false;
        if (it->GetCount() >= FLAGS_max_traverse_cnt) {
            DEBUGLOG("traverse cnt %lu is great than max %lu, key %s ts %lu",
                     it->GetCount(), FLAGS_max_traverse_cnt, last_pk.c_str(),
                     last_time);
            last_pk = it->GetPK();
            last_time = it->GetKey();
            if (last_pk.empty()) {
                is_finish = true;
            }
        } else if (scount < request->limit()) {
            is_finish = true;
        }
        uint32_t total_size = scount * (8 + 4 + 4) + total_block_size;
        std::string* pairs = response->mutable_pairs();
        if (scount <= 0) {
            pairs->resize(0);
        } else {
            pairs->resize(total_size);
        }
        char* rbuffer = reinterpret_cast<char*>(&((*pairs)[0]));
        uint32_t offset = 0;
        for (const auto& kv : value_map) {
            for (const auto& pair : kv.second) {
                DEBUGLOG("encode pk %s ts %lu size %u", kv.first.c_str(),
                         pair.first, pair.second.size());
                ::rtidb::codec::EncodeFull(kv.first, pair.first,
                                           pair.second.data(),
                                           pair.second.size(), rbuffer, offset);
                offset += (4 + 4 + 8 + kv.first.length() + pair.second.size());
            }
        }
        delete it;
        DEBUGLOG("traverse count %d. last_pk %s last_time %lu", scount,
                 last_pk.c_str(), last_time);
        response->set_code(::rtidb::base::ReturnCode::kOk);
        response->set_count(scount);
        response->set_pk(last_pk);
        response->set_ts(last_time);
        response->set_is_finish(is_finish);
    } else {
        uint32_t index = r_table->GetPkIndex()->GetId();
        rtidb::storage::RelationalTableTraverseIterator* it = nullptr;
        if (request->has_snapshot_id() && request->snapshot_id() > 0) {
            it = r_table->NewTraverse(index, request->snapshot_id());
        } else {
            it = r_table->NewTraverse(index, 0);
        }
        if (it == NULL) {
            response->set_code(::rtidb::base::ReturnCode::kIdxNameNotFound);
            response->set_msg("idx name not found");
            if (request->has_snapshot_id()) {
                response->set_code(rtidb::base::ReturnCode::kSnapshotRecycled);
                response->set_msg("snapshot has been recycled");
            }
            return;
        }
        if (request->has_read_option() &&
            request->read_option().index_size() > 0) {
            std::string combine_pk;
            if (!r_table->GetCombinePk(request->read_option().index(),
                                       &combine_pk)) {
                response->set_code(::rtidb::base::ReturnCode::kIdxNameNotFound);
                response->set_msg("pk index col name not found");
                delete it;
                return;
            }
            it->Seek(combine_pk);
        } else {
            if (request->has_pk()) {
                it->Seek(request->pk());
                it->Next();
            } else {
                it->SeekToFirst();
            }
        }
        uint32_t scount = 0;
        std::string* last_pk = response->mutable_pk();
        std::vector<rtidb::base::Slice> value_vec;
        uint32_t total_block_size = 0;
        for (; it->Valid(); it->Next()) {
            if (request->limit() > 0 && scount > request->limit() - 1) {
                DEBUGLOG("reache the limit %u", request->limit());
                break;
            }
            last_pk->assign(it->GetKey().data(), it->GetKey().size());
            rtidb::base::Slice value = it->GetValue();
            total_block_size += value.size();
            value_vec.push_back(value);
            scount++;
            if (it->GetCount() >= FLAGS_max_traverse_cnt) {
                DEBUGLOG("traverse cnt %lu max %lu", it->GetCount(),
                         FLAGS_max_traverse_cnt);
                break;
            }
        }

        bool is_finish = false;
        if (!it->Valid()) {
            is_finish = true;
        } else {
            response->set_snapshot_id(it->GetSeq());
        }
        uint32_t total_size = scount * 4 + total_block_size;
        std::string* pairs = response->mutable_pairs();
        if (scount <= 0) {
            pairs->resize(0);
        } else {
            pairs->resize(total_size);
        }
        char* rbuffer = reinterpret_cast<char*>(&((*pairs)[0]));
        uint32_t offset = 0;
        for (const auto& value : value_vec) {
            rtidb::codec::Encode(value.data(), value.size(), rbuffer, offset);
            offset += (4 + value.size());
        }
        DEBUGLOG("tid %u pid %u, traverse count %d.", request->tid(),
                 request->pid(), scount);
        delete it;
        response->set_code(0);
        response->set_count(scount);
        response->set_is_finish(is_finish);
    }
}

void TabletImpl::Delete(RpcController* controller,
                        const ::rtidb::api::DeleteRequest* request,
                        rtidb::api::GeneralResponse* response, Closure* done) {
    brpc::ClosureGuard done_guard(done);
    if (follower_.load(std::memory_order_relaxed)) {
        response->set_code(::rtidb::base::ReturnCode::kIsFollowerCluster);
        response->set_msg("is follower cluster");
        return;
    }
    std::shared_ptr<Table> table = GetTable(request->tid(), request->pid());
    std::shared_ptr<RelationalTable> r_table;
    if (!table) {
        std::lock_guard<SpinMutex> spin_lock(spin_mutex_);
        r_table = GetRelationalTableUnLock(request->tid(), request->pid());
        if (!r_table) {
            PDLOG(WARNING, "table is not exist. tid %u, pid %u", request->tid(),
                  request->pid());
            response->set_code(::rtidb::base::ReturnCode::kTableIsNotExist);
            response->set_msg("table is not exist");
            return;
        }
    }
    if (table) {
        if (!table->IsLeader()) {
            DEBUGLOG("table is follower. tid %u, pid %u", request->tid(),
                     request->pid());
            response->set_code(::rtidb::base::ReturnCode::kTableIsFollower);
            response->set_msg("table is follower");
            return;
        }
        if (table->GetTableStat() == ::rtidb::storage::kLoading) {
            PDLOG(WARNING, "table is loading. tid %u, pid %u", request->tid(),
                  request->pid());
            response->set_code(::rtidb::base::ReturnCode::kTableIsLoading);
            response->set_msg("table is loading");
            return;
        }
        uint32_t idx = 0;
        if (request->has_idx_name() && request->idx_name().size() > 0) {
            std::shared_ptr<IndexDef> index_def =
                table->GetIndex(request->idx_name());
            if (!index_def || !index_def->IsReady()) {
                PDLOG(WARNING, "idx name %s not found in table tid %u, pid %u",
                      request->idx_name().c_str(), request->tid(),
                      request->pid());
                response->set_code(::rtidb::base::ReturnCode::kIdxNameNotFound);
                response->set_msg("idx name not found");
                return;
            }
            idx = index_def->GetId();
        }
        if (table->Delete(request->key(), idx)) {
            response->set_code(::rtidb::base::ReturnCode::kOk);
            response->set_msg("ok");
            DEBUGLOG("delete ok. tid %u, pid %u, key %s", request->tid(),
                     request->pid(), request->key().c_str());
        } else {
            response->set_code(::rtidb::base::ReturnCode::kDeleteFailed);
            response->set_msg("delete failed");
            return;
        }
        std::shared_ptr<LogReplicator> replicator;
        do {
            replicator = GetReplicator(request->tid(), request->pid());
            if (!replicator) {
                PDLOG(
                    WARNING,
                    "fail to find table tid %u pid %u leader's log replicator",
                    request->tid(), request->pid());
                break;
            }
            ::rtidb::api::LogEntry entry;
            entry.set_term(replicator->GetLeaderTerm());
            entry.set_method_type(::rtidb::api::MethodType::kDelete);
            ::rtidb::api::Dimension* dimension = entry.add_dimensions();
            dimension->set_key(request->key());
            dimension->set_idx(idx);
            replicator->AppendEntry(entry);
        } while (false);
        if (replicator && FLAGS_binlog_notify_on_put) {
            replicator->Notify();
        }
        return;
    } else {
        int32_t code = 0;
        std::string msg;
        uint32_t count = 0;
        bool ok = false;
        if (request->receive_blobs()) {
            auto blobs = response->mutable_additional_ids();
            ok = r_table->Delete(request->condition_columns(), blobs, &code,
                                 &msg, &count);
        } else {
            ok = r_table->Delete(request->condition_columns(), &code, &msg,
                                 &count);
        }
        if (ok) {
            DEBUGLOG("delete ok. tid %u, pid %u, key %s, idx_name %s",
                     request->tid(), request->pid(), request->key().c_str(),
                     request->idx_name().c_str());
            response->set_code(::rtidb::base::ReturnCode::kOk);
            response->set_msg("ok");
        } else {
            if (code == rtidb::base::ReturnCode::kIdxNameNotFound) {
                response->set_code(code);
                response->set_msg(msg);
            } else {
                response->set_code(::rtidb::base::ReturnCode::kDeleteFailed);
                response->set_msg("delete failed");
            }
            PDLOG(WARNING, "delete fail. tid %u, pid %u, key %s, idx_name %s",
                  request->tid(), request->pid(), request->key().c_str(),
                  request->idx_name().c_str());
        }
        response->set_count(count);
    }
}

void TabletImpl::Query(RpcController* ctrl,
                       const rtidb::api::QueryRequest* request,
                       rtidb::api::QueryResponse* response, Closure* done) {
    brpc::ClosureGuard done_guard(done);
    brpc::Controller* cntl = static_cast<brpc::Controller*>(ctrl);
    butil::IOBuf& buf = cntl->response_attachment();
    ::fesql::base::Status status;
    if (request->is_batch()) {
        ::fesql::vm::BatchRunSession session;
        {
            bool ok =
                engine_.Get(request->sql(), request->db(), session, status);
            if (!ok) {
                response->set_msg(status.msg);
                response->set_code(::rtidb::base::kSQLCompileError);
                DLOG(WARNING) << "fail to compile sql " << request->sql();
                return;
            }
        }
        if (request->is_debug()) {
            session.EnableDebug();
        }
        auto table = session.Run();
        if (!table) {
            DLOG(WARNING) << "fail to run sql " << request->sql();
            response->set_code(::rtidb::base::kSQLRunError);
            response->set_msg("fail to run sql");
            return;
        }
        auto iter = table->GetIterator();
        iter->SeekToFirst();
        uint32_t byte_size = 0;
        uint32_t count = 0;
        while (iter->Valid()) {
            const ::fesql::codec::Row& row = iter->GetValue();
            if (byte_size > FLAGS_scan_max_bytes_size) {
                LOG(WARNING) << "reach the max byte size truncate result";
                response->set_schema(session.GetEncodedSchema());
                response->set_byte_size(byte_size);
                response->set_count(count);
                response->set_code(::rtidb::base::kOk);
                return;
            }
            byte_size += row.size();
            iter->Next();
            buf.append(reinterpret_cast<void*>(row.buf()), row.size());
            count += 1;
        }
        response->set_schema(session.GetEncodedSchema());
        response->set_byte_size(byte_size);
        response->set_count(count);
        response->set_code(::rtidb::base::kOk);
        DLOG(INFO) << "handle batch sql " << request->sql()
                   << " with record cnt " << count << " byte size "
                   << byte_size;
    } else {
        // TODO(wangtaize) validate the row
        if (request->input_row().empty()) {
            response->set_code(::rtidb::base::ReturnCode::kInvalidParameter);
            response->set_msg("input row is empty");
            return;
        }
        ::fesql::vm::RequestRunSession session;
        {
            bool ok =
                engine_.Get(request->sql(), request->db(), session, status);
            if (!ok) {
                response->set_msg(status.msg);
                response->set_code(::rtidb::base::kSQLCompileError);
                DLOG(WARNING) << "fail to run sql " << request->sql();
                return;
            }
        }
        if (request->is_debug()) {
            session.EnableDebug();
        }
        ::fesql::codec::Row row(request->input_row());
        ::fesql::codec::Row output;
        int32_t ret = session.Run(row, &output);
        if (ret != 0) {
            DLOG(WARNING) << "fail to run sql " << request->sql();
            response->set_code(::rtidb::base::kSQLRunError);
            response->set_msg("fail to run sql");
            return;
        }
        buf.append(reinterpret_cast<void*>(output.buf()), output.size());
        response->set_schema(session.GetEncodedSchema());
        response->set_byte_size(output.size());
        response->set_count(1);
        response->set_code(::rtidb::base::kOk);
        DLOG(INFO) << "handle request sql " << request->sql()
                   << " with record cnt 1";
    }
}

void TabletImpl::BatchQuery(RpcController* controller,
                            const rtidb::api::BatchQueryRequest* request,
                            rtidb::api::BatchQueryResponse* response,
                            Closure* done) {
    brpc::ClosureGuard done_guard(done);
    uint32_t tid = request->tid();
    uint32_t pid = request->pid();
    std::shared_ptr<RelationalTable> r_table;
    {
        std::lock_guard<SpinMutex> spin_lock(spin_mutex_);
        r_table = GetRelationalTableUnLock(tid, pid);
    }
    if (!r_table) {
        PDLOG(WARNING, "table is not exist. tid %u, pid %u", request->tid(),
              request->pid());
        response->set_code(::rtidb::base::ReturnCode::kTableIsNotExist);
        response->set_msg("table is not exist");
        return;
    }
    int32_t code = 0;
    std::string msg;
    uint32_t scount = 0;
    std::string* pairs = response->mutable_pairs();
    bool ok =
        r_table->Query(request->read_option(), pairs, &scount, &code, &msg);
    if (!ok) {
        if (code == rtidb::base::ReturnCode::kIdxNameNotFound) {
            response->set_code(code);
            response->set_msg(msg);
        } else {
            response->set_code(::rtidb::base::ReturnCode::kQueryFailed);
            response->set_msg("query failed");
        }
        response->set_is_finish(true);
        response->set_count(0);
        PDLOG(WARNING, "query failed, tid %u pid %u", request->tid(),
              request->pid());
        return;
    }
    response->set_code(::rtidb::base::ReturnCode::kOk);
    response->set_msg("ok");
    response->set_is_finish(true);
    response->set_count(scount);
}

void TabletImpl::ChangeRole(RpcController* controller,
                            const ::rtidb::api::ChangeRoleRequest* request,
                            ::rtidb::api::ChangeRoleResponse* response,
                            Closure* done) {
    brpc::ClosureGuard done_guard(done);
    uint32_t tid = request->tid();
    uint32_t pid = request->pid();
    std::shared_ptr<Table> table = GetTable(tid, pid);
    if (!table) {
        response->set_code(::rtidb::base::ReturnCode::kTableIsNotExist);
        response->set_msg("table is not exist");
        return;
    }
    if (table->GetTableStat() != ::rtidb::storage::kNormal) {
        PDLOG(WARNING, "table state[%u] can not change role. tid[%u] pid[%u]",
              table->GetTableStat(), tid, pid);
        response->set_code(::rtidb::base::ReturnCode::kTableStatusIsNotKnormal);
        response->set_msg("table status is not kNormal");
        return;
    }
    std::shared_ptr<LogReplicator> replicator = GetReplicator(tid, pid);
    if (!replicator) {
        response->set_code(::rtidb::base::ReturnCode::kReplicatorIsNotExist);
        response->set_msg("replicator is not exist");
        return;
    }
    bool is_leader = false;
    if (request->mode() == ::rtidb::api::TableMode::kTableLeader) {
        is_leader = true;
    }
    std::map<std::string, std::string> real_ep_map;
    for (int idx = 0; idx < request->replicas_size(); idx++) {
        real_ep_map.insert(std::make_pair(request->replicas(idx), ""));
    }
    if (FLAGS_use_name) {
        if (!GetRealEp(tid, pid, &real_ep_map)) {
            response->set_code(
                ::rtidb::base::ReturnCode::kServerNameNotFound);
            response->set_msg("name not found in real_ep_map");
            return;
        }
    }
    if (is_leader) {
        {
            std::lock_guard<SpinMutex> spin_lock(spin_mutex_);
            if (table->IsLeader()) {
                PDLOG(WARNING, "table is leader. tid[%u] pid[%u]", tid, pid);
                response->set_code(::rtidb::base::ReturnCode::kTableIsLeader);
                response->set_msg("table is leader");
                return;
            }
            PDLOG(INFO, "change to leader. tid[%u] pid[%u] term[%lu]", tid, pid,
                  request->term());
            table->SetLeader(true);
            replicator->SetRole(ReplicatorRole::kLeaderNode);
            if (!zk_cluster_.empty()) {
                replicator->SetLeaderTerm(request->term());
            }
        }
        if (replicator->AddReplicateNode(real_ep_map) < 0) {
            PDLOG(WARNING, "add replicator failed. tid[%u] pid[%u]", tid, pid);
        }
        for (auto& e : request->endpoint_tid()) {
            std::map<std::string, std::string> r_real_ep_map;
            r_real_ep_map.insert(std::make_pair(e.endpoint(), ""));
            if (FLAGS_use_name) {
                if (!GetRealEp(tid, pid, &r_real_ep_map)) {
                    response->set_code(
                            ::rtidb::base::ReturnCode::kServerNameNotFound);
                    response->set_msg("name not found in r_real_ep_map");
                    return;
                }
            }
            replicator->AddReplicateNode(r_real_ep_map, e.tid());
        }
    } else {
        std::lock_guard<SpinMutex> spin_lock(spin_mutex_);
        if (!table->IsLeader()) {
            PDLOG(WARNING, "table is follower. tid[%u] pid[%u]", tid, pid);
            response->set_code(::rtidb::base::ReturnCode::kOk);
            response->set_msg("table is follower");
            return;
        }
        replicator->DelAllReplicateNode();
        replicator->SetRole(ReplicatorRole::kFollowerNode);
        table->SetLeader(false);
        PDLOG(INFO, "change to follower. tid[%u] pid[%u]", tid, pid);
    }
    response->set_code(::rtidb::base::ReturnCode::kOk);
    response->set_msg("ok");
}

void TabletImpl::AddReplica(RpcController* controller,
                            const ::rtidb::api::ReplicaRequest* request,
                            ::rtidb::api::AddReplicaResponse* response,
                            Closure* done) {
    brpc::ClosureGuard done_guard(done);
    std::shared_ptr<::rtidb::api::TaskInfo> task_ptr;
    if (request->has_task_info() && request->task_info().IsInitialized()) {
        if (AddOPMultiTask(request->task_info(),
                           ::rtidb::api::TaskType::kAddReplica, task_ptr) < 0) {
            response->set_code(-1);
            response->set_msg("add task failed");
            return;
        }
    }
    std::shared_ptr<Table> table = GetTable(request->tid(), request->pid());
    do {
        if (!table) {
            PDLOG(WARNING, "table is not exist. tid %u, pid %u", request->tid(),
                  request->pid());
            response->set_code(::rtidb::base::ReturnCode::kTableIsNotExist);
            response->set_msg("table is not exist");
            break;
        }
        if (!table->IsLeader()) {
            PDLOG(WARNING, "table is follower. tid %u, pid %u", request->tid(),
                  request->pid());
            response->set_code(::rtidb::base::ReturnCode::kTableIsFollower);
            response->set_msg("table is follower");
            break;
        }
        std::shared_ptr<LogReplicator> replicator =
            GetReplicator(request->tid(), request->pid());
        if (!replicator) {
            response->set_code(
                ::rtidb::base::ReturnCode::kReplicatorIsNotExist);
            response->set_msg("replicator is not exist");
            PDLOG(WARNING, "replicator is not exist. tid %u, pid %u",
                  request->tid(), request->pid());
            break;
        }
        std::map<std::string, std::string> real_ep_map;
        real_ep_map.insert(std::make_pair(request->endpoint(), ""));
        if (FLAGS_use_name) {
            if (!GetRealEp(request->tid(), request->pid(), &real_ep_map)) {
                response->set_code(
                        ::rtidb::base::ReturnCode::kServerNameNotFound);
                response->set_msg("name not found in real_ep_map");
                break;
            }
        }
        int ret = -1;
        if (request->has_remote_tid()) {
            ret = replicator->AddReplicateNode(real_ep_map,
                    request->remote_tid());
        } else {
            ret = replicator->AddReplicateNode(real_ep_map);
        }
        if (ret == 0) {
            response->set_code(::rtidb::base::ReturnCode::kOk);
            response->set_msg("ok");
        } else if (ret < 0) {
            response->set_code(
                ::rtidb::base::ReturnCode::kFailToAddReplicaEndpoint);
            PDLOG(WARNING, "fail to add replica endpoint. tid %u pid %u",
                  request->tid(), request->pid());
            response->set_msg("fail to add replica endpoint");
            break;
        } else {
            response->set_code(
                ::rtidb::base::ReturnCode::kReplicaEndpointAlreadyExists);
            response->set_msg("replica endpoint already exists");
            PDLOG(WARNING, "replica endpoint already exists. tid %u pid %u",
                  request->tid(), request->pid());
        }
        if (task_ptr) {
            std::lock_guard<std::mutex> lock(mu_);
            task_ptr->set_status(::rtidb::api::TaskStatus::kDone);
        }
        return;
    } while (0);
    SetTaskStatus(task_ptr, ::rtidb::api::TaskStatus::kFailed);
}

void TabletImpl::DelReplica(RpcController* controller,
                            const ::rtidb::api::ReplicaRequest* request,
                            ::rtidb::api::GeneralResponse* response,
                            Closure* done) {
    brpc::ClosureGuard done_guard(done);
    std::shared_ptr<::rtidb::api::TaskInfo> task_ptr;
    if (request->has_task_info() && request->task_info().IsInitialized()) {
        if (AddOPTask(request->task_info(), ::rtidb::api::TaskType::kDelReplica,
                      task_ptr) < 0) {
            response->set_code(-1);
            response->set_msg("add task failed");
            return;
        }
    }
    std::shared_ptr<Table> table = GetTable(request->tid(), request->pid());
    do {
        if (!table) {
            PDLOG(WARNING, "table is not exist. tid %u, pid %u", request->tid(),
                  request->pid());
            response->set_code(::rtidb::base::ReturnCode::kTableIsNotExist);
            response->set_msg("table is not exist");
            break;
        }
        if (!table->IsLeader()) {
            PDLOG(WARNING, "table is follower. tid %u, pid %u", request->tid(),
                  request->pid());
            response->set_code(::rtidb::base::ReturnCode::kTableIsFollower);
            response->set_msg("table is follower");
            break;
        }
        std::shared_ptr<LogReplicator> replicator =
            GetReplicator(request->tid(), request->pid());
        if (!replicator) {
            response->set_code(
                ::rtidb::base::ReturnCode::kReplicatorIsNotExist);
            response->set_msg("replicator is not exist");
            PDLOG(WARNING, "replicator is not exist. tid %u, pid %u",
                  request->tid(), request->pid());
            break;
        }
        int ret = replicator->DelReplicateNode(request->endpoint());
        if (ret == 0) {
            response->set_code(::rtidb::base::ReturnCode::kOk);
            response->set_msg("ok");
        } else if (ret < 0) {
            response->set_code(
                ::rtidb::base::ReturnCode::kReplicatorRoleIsNotLeader);
            PDLOG(WARNING, "replicator role is not leader. table %u pid %u",
                  request->tid(), request->pid());
            response->set_msg("replicator role is not leader");
            break;
        } else {
            response->set_code(::rtidb::base::ReturnCode::kOk);
            PDLOG(WARNING,
                  "fail to del endpoint for table %u pid %u. replica does not "
                  "exist",
                  request->tid(), request->pid());
            response->set_msg("replica does not exist");
        }
        if (task_ptr) {
            std::lock_guard<std::mutex> lock(mu_);
            task_ptr->set_status(::rtidb::api::TaskStatus::kDone);
        }
        return;
    } while (0);
    SetTaskStatus(task_ptr, ::rtidb::api::TaskStatus::kFailed);
}

void TabletImpl::AppendEntries(
    RpcController* controller,
    const ::rtidb::api::AppendEntriesRequest* request,
    ::rtidb::api::AppendEntriesResponse* response, Closure* done) {
    brpc::ClosureGuard done_guard(done);
    std::shared_ptr<Table> table = GetTable(request->tid(), request->pid());
    if (!table) {
        PDLOG(WARNING, "table is not exist. tid %u, pid %u", request->tid(),
              request->pid());
        response->set_code(::rtidb::base::ReturnCode::kTableIsNotExist);
        response->set_msg("table is not exist");
        return;
    }
    if (!follower_.load(std::memory_order_relaxed) && table->IsLeader()) {
        PDLOG(WARNING, "table is leader. tid %u, pid %u", request->tid(),
              request->pid());
        response->set_code(::rtidb::base::ReturnCode::kTableIsLeader);
        response->set_msg("table is leader");
        return;
    }
    if (table->GetTableStat() == ::rtidb::storage::kLoading) {
        response->set_code(::rtidb::base::ReturnCode::kTableIsLoading);
        response->set_msg("table is loading");
        PDLOG(WARNING, "table is loading. tid %u, pid %u", request->tid(),
              request->pid());
        return;
    }
    std::shared_ptr<LogReplicator> replicator =
        GetReplicator(request->tid(), request->pid());
    if (!replicator) {
        response->set_code(::rtidb::base::ReturnCode::kReplicatorIsNotExist);
        response->set_msg("replicator is not exist");
        return;
    }
    bool ok = replicator->AppendEntries(request, response);
    if (!ok) {
        response->set_code(
            ::rtidb::base::ReturnCode::kFailToAppendEntriesToReplicator);
        response->set_msg("fail to append entries to replicator");
    } else {
        response->set_code(::rtidb::base::ReturnCode::kOk);
        response->set_msg("ok");
    }
}

void TabletImpl::GetTableSchema(
    RpcController* controller,
    const ::rtidb::api::GetTableSchemaRequest* request,
    ::rtidb::api::GetTableSchemaResponse* response, Closure* done) {
    brpc::ClosureGuard done_guard(done);
    std::shared_ptr<Table> table = GetTable(request->tid(), request->pid());
    if (!table) {
        response->set_code(::rtidb::base::ReturnCode::kTableIsNotExist);
        response->set_msg("table is not exist");
        PDLOG(WARNING, "table is not exist. tid %u, pid %u", request->tid(),
              request->pid());
        return;
    } else {
        response->set_schema(table->GetSchema());
    }
    response->set_code(::rtidb::base::ReturnCode::kOk);
    response->set_msg("ok");
    response->set_schema(table->GetSchema());
    response->mutable_table_meta()->CopyFrom(table->GetTableMeta());
}

void TabletImpl::UpdateTableMetaForAddField(RpcController* controller,
    const ::rtidb::api::UpdateTableMetaForAddFieldRequest* request,
    ::rtidb::api::GeneralResponse* response, Closure* done) {
    brpc::ClosureGuard done_guard(done);
    uint32_t tid = request->tid();
    std::map<uint32_t, std::shared_ptr<Table>> table_map;
    {
        std::lock_guard<SpinMutex> spin_lock(spin_mutex_);
        auto it = tables_.find(tid);
        if (it == tables_.end()) {
            response->set_code(::rtidb::base::ReturnCode::kTableIsNotExist);
            response->set_msg("table doesn`t exist");
            PDLOG(WARNING, "table tid %u doesn`t exist.", tid);
            return;
        }
        table_map = it->second;
    }
    const std::string& schema = request->schema();
    for (auto pit = table_map.begin(); pit != table_map.end(); ++pit) {
        uint32_t pid = pit->first;
        std::shared_ptr<Table> table = pit->second;
        // judge if field exists
        ::rtidb::api::TableMeta table_meta;
        table_meta.CopyFrom(table->GetTableMeta());
        if (request->has_column_desc()) {
            const auto& col = request->column_desc();
            if (table->CheckFieldExist(col.name())) {
                continue;
            }
            rtidb::common::ColumnDesc* column_desc = table_meta.add_added_column_desc();
            column_desc->CopyFrom(col);
        } else {
            bool do_continue = false;
            const auto& cols = request->column_descs();
            for (const auto& col : cols) {
                if (table->CheckFieldExist(col.name())) {
                    do_continue = true;
                    break;
                }
            }
            if (do_continue) {
                continue;
            }
            for (const auto& col : cols) {
                rtidb::common::ColumnDesc* column_desc = table_meta.add_added_column_desc();
                column_desc->CopyFrom(col);
            }
        }
        if (request->has_version_pair()) {
            rtidb::common::VersionPair* pair = table_meta.add_schema_versions();
            pair->CopyFrom(request->version_pair());
            LOG(INFO) << "add version pair";
        }
        table_meta.set_schema(schema);
        table->SetTableMeta(table_meta);
        table->SetSchema(schema);
        // update TableMeta.txt
        std::string db_root_path;
        ::rtidb::common::StorageMode mode = table_meta.storage_mode();
        bool ok = ChooseDBRootPath(tid, pid, mode, db_root_path);
        if (!ok) {
            response->set_code(ReturnCode::kFailToGetDbRootPath);
            response->set_msg("fail to get db root path");
            LOG(WARNING) << "fail to get table db root path for tid " << tid << " pid " << pid;
            return;
        }
        std::string db_path = db_root_path + "/" + std::to_string(tid) + "_" +
                              std::to_string(pid);
        if (!::rtidb::base::IsExists(db_path)) {
            LOG(WARNING) << "table db path doesn't exist. tid " << tid << " pid " << pid;
            response->set_code(ReturnCode::kTableDbPathIsNotExist);
            response->set_msg("table db path is not exist");
            return;
        }
        UpdateTableMeta(db_path, &table_meta, true);
        if (WriteTableMeta(db_path, &table_meta) < 0) {
            LOG(WARNING) << " write table_meta failed. tid[" << tid << "] pid [" << pid << "]";
            response->set_code(ReturnCode::kWriteDataFailed);
            response->set_msg("write data failed");
            return;
        }
        LOG(INFO) << "success update table meta for table " << tid << " pid " << pid;
    }
    response->set_code(ReturnCode::kOk);
    response->set_msg("ok");
}

void TabletImpl::GetTableStatus(
    RpcController* controller,
    const ::rtidb::api::GetTableStatusRequest* request,
    ::rtidb::api::GetTableStatusResponse* response, Closure* done) {
    brpc::ClosureGuard done_guard(done);
    std::lock_guard<SpinMutex> spin_lock(spin_mutex_);
    for (auto it = tables_.begin(); it != tables_.end(); ++it) {
        if (request->has_tid() && request->tid() != it->first) {
            continue;
        }
        for (auto pit = it->second.begin(); pit != it->second.end(); ++pit) {
            if (request->has_pid() && request->pid() != pit->first) {
                continue;
            }
            std::shared_ptr<Table> table = pit->second;
            ::rtidb::api::TableStatus* status =
                response->add_all_table_status();
            status->set_mode(::rtidb::api::TableMode::kTableFollower);
            if (table->IsLeader()) {
                status->set_mode(::rtidb::api::TableMode::kTableLeader);
            }
            status->set_tid(table->GetId());
            status->set_pid(table->GetPid());
            status->set_compress_type(table->GetCompressType());
            status->set_storage_mode(table->GetStorageMode());
            status->set_name(table->GetName());
            ::rtidb::api::TTLDesc* ttl_desc = status->mutable_ttl_desc();
            ::rtidb::storage::TTLDesc ttl = table->GetTTL();
            ttl_desc->set_abs_ttl(ttl.abs_ttl);
            ttl_desc->set_lat_ttl(ttl.lat_ttl);
            ttl_desc->set_ttl_type(table->GetTTLType());
            status->set_ttl_type(table->GetTTLType());
            status->set_diskused(table->GetDiskused());
            if (status->ttl_type() == ::rtidb::api::TTLType::kLatestTime) {
                status->set_ttl(table->GetTTL().lat_ttl);
            } else {
                status->set_ttl(table->GetTTL().abs_ttl);
            }
            if (::rtidb::api::TableState_IsValid(table->GetTableStat())) {
                status->set_state(
                    ::rtidb::api::TableState(table->GetTableStat()));
            }
            std::shared_ptr<LogReplicator> replicator =
                GetReplicatorUnLock(table->GetId(), table->GetPid());
            if (replicator) {
                status->set_offset(replicator->GetOffset());
            }
            status->set_record_cnt(table->GetRecordCnt());
            if (table->GetStorageMode() ==
                ::rtidb::common::StorageMode::kMemory) {
                if (MemTable* mem_table =
                        dynamic_cast<MemTable*>(table.get())) {
                    status->set_time_offset(mem_table->GetTimeOffset());
                    status->set_is_expire(mem_table->GetExpireStatus());
                    status->set_record_byte_size(
                        mem_table->GetRecordByteSize());
                    status->set_record_idx_byte_size(
                        mem_table->GetRecordIdxByteSize());
                    status->set_record_pk_cnt(mem_table->GetRecordPkCnt());
                    status->set_skiplist_height(mem_table->GetKeyEntryHeight());
                    uint64_t record_idx_cnt = 0;
                    auto indexs = table->GetAllIndex();
                    for (const auto& index_def : indexs) {
                        ::rtidb::api::TsIdxStatus* ts_idx_status =
                            status->add_ts_idx_status();
                        ts_idx_status->set_idx_name(index_def->GetName());
                        uint64_t* stats = NULL;
                        uint32_t size = 0;
                        bool ok = mem_table->GetRecordIdxCnt(index_def->GetId(),
                                                             &stats, &size);
                        if (ok) {
                            for (uint32_t i = 0; i < size; i++) {
                                ts_idx_status->add_seg_cnts(stats[i]);
                                record_idx_cnt += stats[i];
                            }
                        }
                        delete []stats;
                    }
                    status->set_idx_cnt(record_idx_cnt);
                }
            }
            if (request->has_need_schema() && request->need_schema()) {
                status->set_schema(table->GetSchema());
            }
        }
    }
    for (auto it = relational_tables_.begin(); it != relational_tables_.end();
         it++) {
        if (request->has_tid() && request->tid() != it->first) {
            continue;
        }
        for (auto pit = it->second.begin(); pit != it->second.end(); pit++) {
            if (request->has_pid() && request->pid() != pit->first) {
                continue;
            }
            std::shared_ptr<RelationalTable> r_table = pit->second;
            ::rtidb::api::TableStatus* status =
                response->add_all_table_status();
            status->set_tid(it->first);
            status->set_pid(pit->first);
            status->set_record_cnt(r_table->GetRecordCnt());
            status->set_offset(r_table->GetOffset());
        }
    }
    response->set_code(::rtidb::base::ReturnCode::kOk);
}

void TabletImpl::SetExpire(RpcController* controller,
                           const ::rtidb::api::SetExpireRequest* request,
                           ::rtidb::api::GeneralResponse* response,
                           Closure* done) {
    brpc::ClosureGuard done_guard(done);
    std::shared_ptr<Table> table = GetTable(request->tid(), request->pid());
    if (!table) {
        PDLOG(WARNING, "table is not exist. tid %u, pid %u", request->tid(),
              request->pid());
        response->set_code(::rtidb::base::ReturnCode::kTableIsNotExist);
        response->set_msg("table is not exist");
        return;
    }
    if (table->GetStorageMode() == ::rtidb::common::StorageMode::kMemory) {
        MemTable* mem_table = dynamic_cast<MemTable*>(table.get());
        if (mem_table != NULL) {
            mem_table->SetExpire(request->is_expire());
            PDLOG(INFO, "set table expire[%d]. tid[%u] pid[%u]",
                  request->is_expire(), request->tid(), request->pid());
        }
    }
    response->set_code(::rtidb::base::ReturnCode::kOk);
    response->set_msg("ok");
}

void TabletImpl::SetTTLClock(RpcController* controller,
                             const ::rtidb::api::SetTTLClockRequest* request,
                             ::rtidb::api::GeneralResponse* response,
                             Closure* done) {
    brpc::ClosureGuard done_guard(done);
    std::shared_ptr<Table> table = GetTable(request->tid(), request->pid());
    if (!table) {
        PDLOG(WARNING, "table is not exist. tid %u, pid %u", request->tid(),
              request->pid());
        response->set_code(::rtidb::base::ReturnCode::kTableIsNotExist);
        response->set_msg("table is not exist");
        return;
    }
    if (table->GetStorageMode() == ::rtidb::common::StorageMode::kMemory) {
        MemTable* mem_table = dynamic_cast<MemTable*>(table.get());
        if (mem_table != NULL) {
            int64_t cur_time = ::baidu::common::timer::get_micros() / 1000000;
            int64_t offset = (int64_t)request->timestamp() - cur_time;
            mem_table->SetTimeOffset(offset);
            PDLOG(INFO,
                  "set table virtual timestamp[%lu] cur timestamp[%lu] "
                  "offset[%ld]. tid[%u] pid[%u]",
                  request->timestamp(), cur_time, offset, request->tid(),
                  request->pid());
        }
    }
    response->set_code(::rtidb::base::ReturnCode::kOk);
    response->set_msg("ok");
}

void TabletImpl::MakeSnapshotInternal(
    uint32_t tid, uint32_t pid, uint64_t end_offset,
    std::shared_ptr<::rtidb::api::TaskInfo> task) {
    PDLOG(INFO, "MakeSnapshotInternal begin, tid[%u] pid[%u]", tid, pid);
    std::shared_ptr<Table> table;
    std::shared_ptr<Snapshot> snapshot;
    std::shared_ptr<LogReplicator> replicator;
    bool has_error = true;
    do {
        std::lock_guard<SpinMutex> spin_lock(spin_mutex_);
        table = GetTableUnLock(tid, pid);
        if (!table) {
            PDLOG(WARNING, "table is not exist. tid[%u] pid[%u]", tid, pid);
            break;
        }
        if (table->GetTableStat() != ::rtidb::storage::kNormal) {
            PDLOG(WARNING,
                  "table state is %d, cannot make snapshot. %u, pid %u",
                  table->GetTableStat(), tid, pid);
            break;
        }
        snapshot = GetSnapshotUnLock(tid, pid);
        if (!snapshot) {
            PDLOG(WARNING, "snapshot is not exist. tid[%u] pid[%u]", tid, pid);
            break;
        }
        replicator = GetReplicatorUnLock(tid, pid);
        if (!replicator) {
            PDLOG(WARNING, "replicator is not exist. tid[%u] pid[%u]", tid,
                  pid);
            break;
        }
        has_error = false;
    } while (0);
    if (has_error) {
        if (task) {
            std::lock_guard<std::mutex> lock(mu_);
            task->set_status(::rtidb::api::kFailed);
        }
        return;
    }
    {
        std::lock_guard<SpinMutex> spin_lock(spin_mutex_);
        table->SetTableStat(::rtidb::storage::kMakingSnapshot);
    }
    uint64_t cur_offset = replicator->GetOffset();
    uint64_t snapshot_offset = snapshot->GetOffset();
    int ret = 0;
    if (cur_offset < snapshot_offset + FLAGS_make_snapshot_threshold_offset &&
        end_offset == 0) {
        PDLOG(INFO,
              "offset can't reach the threshold. tid[%u] pid[%u] "
              "cur_offset[%lu], snapshot_offset[%lu] end_offset[%lu]",
              tid, pid, cur_offset, snapshot_offset, end_offset);
    } else {
        if (table->GetStorageMode() != ::rtidb::common::StorageMode::kMemory) {
            ::rtidb::storage::DiskTableSnapshot* disk_snapshot =
                dynamic_cast<::rtidb::storage::DiskTableSnapshot*>(
                    snapshot.get());
            if (disk_snapshot != NULL) {
                disk_snapshot->SetTerm(replicator->GetLeaderTerm());
            }
        }
        uint64_t offset = 0;
        ret = snapshot->MakeSnapshot(table, offset, end_offset);
        if (ret == 0) {
            std::shared_ptr<LogReplicator> replicator = GetReplicator(tid, pid);
            if (replicator) {
                replicator->SetSnapshotLogPartIndex(offset);
            }
        }
    }
    {
        std::lock_guard<SpinMutex> spin_lock(spin_mutex_);
        table->SetTableStat(::rtidb::storage::kNormal);
    }
    {
        std::lock_guard<std::mutex> lock(mu_);
        if (task) {
            if (ret == 0) {
                task->set_status(::rtidb::api::kDone);
                if (table->GetStorageMode() == common::StorageMode::kMemory) {
                    auto right_now =
                        std::chrono::system_clock::now().time_since_epoch();
                    int64_t ts =
                        std::chrono::duration_cast<std::chrono::seconds>(
                            right_now)
                            .count();
                    table->SetMakeSnapshotTime(ts);
                }
            } else {
                task->set_status(::rtidb::api::kFailed);
            }
        }
    }
    PDLOG(INFO, "MakeSnapshotInternal finish, tid[%u] pid[%u]", tid, pid);
}

void TabletImpl::MakeSnapshot(RpcController* controller,
                              const ::rtidb::api::GeneralRequest* request,
                              ::rtidb::api::GeneralResponse* response,
                              Closure* done) {
    brpc::ClosureGuard done_guard(done);
    std::shared_ptr<::rtidb::api::TaskInfo> task_ptr;
    if (request->has_task_info() && request->task_info().IsInitialized()) {
        if (AddOPTask(request->task_info(),
                      ::rtidb::api::TaskType::kMakeSnapshot, task_ptr) < 0) {
            response->set_code(-1);
            response->set_msg("add task failed");
            return;
        }
    }
    uint32_t tid = request->tid();
    uint32_t pid = request->pid();
    uint64_t offset = 0;
    if (request->has_offset() && request->offset() > 0) {
        offset = request->offset();
    }
    do {
        {
            std::lock_guard<SpinMutex> spin_lock(spin_mutex_);
            std::shared_ptr<Snapshot> snapshot = GetSnapshotUnLock(tid, pid);
            if (!snapshot) {
                response->set_code(
                    ::rtidb::base::ReturnCode::kSnapshotIsNotExist);
                response->set_msg("snapshot is not exist");
                PDLOG(WARNING, "snapshot is not exist. tid[%u] pid[%u]", tid,
                      pid);
                break;
            }
            std::shared_ptr<Table> table =
                GetTableUnLock(request->tid(), request->pid());
            if (!table) {
                PDLOG(WARNING, "table is not exist. tid %u, pid %u", tid, pid);
                response->set_code(::rtidb::base::ReturnCode::kTableIsNotExist);
                response->set_msg("table is not exist");
                break;
            }
            if (table->GetTableStat() != ::rtidb::storage::kNormal) {
                response->set_code(
                    ::rtidb::base::ReturnCode::kTableStatusIsNotKnormal);
                response->set_msg("table status is not kNormal");
                PDLOG(WARNING,
                      "table state is %d, cannot make snapshot. %u, pid %u",
                      table->GetTableStat(), tid, pid);
                break;
            }
        }
        snapshot_pool_.AddTask(boost::bind(&TabletImpl::MakeSnapshotInternal,
                                           this, tid, pid, offset, task_ptr));
        response->set_code(::rtidb::base::ReturnCode::kOk);
        response->set_msg("ok");
        return;
    } while (0);
    SetTaskStatus(task_ptr, ::rtidb::api::TaskStatus::kFailed);
}

void TabletImpl::SchedMakeSnapshot() {
    int now_hour = ::rtidb::base::GetNowHour();
    if (now_hour != FLAGS_make_snapshot_time) {
        snapshot_pool_.DelayTask(
            FLAGS_make_snapshot_check_interval,
            boost::bind(&TabletImpl::SchedMakeSnapshot, this));
        return;
    }
    std::vector<std::pair<uint32_t, uint32_t>> table_set;
    {
        std::lock_guard<SpinMutex> spin_lock(spin_mutex_);
        auto right_now = std::chrono::system_clock::now().time_since_epoch();
        int64_t ts =
            std::chrono::duration_cast<std::chrono::seconds>(right_now).count();
        for (auto iter = tables_.begin(); iter != tables_.end(); ++iter) {
            for (auto inner = iter->second.begin(); inner != iter->second.end();
                 ++inner) {
                if (iter->first == 0 && inner->first == 0) {
                    continue;
                }
                if (inner->second->GetStorageMode() ==
                    ::rtidb::common::StorageMode::kMemory) {
                    if (ts - inner->second->GetMakeSnapshotTime() <=
                            FLAGS_make_snapshot_offline_interval &&
                        !zk_cluster_.empty()) {
                        continue;
                    }
                    table_set.push_back(
                        std::make_pair(iter->first, inner->first));
                }
            }
        }
    }
    for (auto iter = table_set.begin(); iter != table_set.end(); ++iter) {
        PDLOG(INFO, "start make snapshot tid[%u] pid[%u]", iter->first,
              iter->second);
        MakeSnapshotInternal(iter->first, iter->second, 0,
                             std::shared_ptr<::rtidb::api::TaskInfo>());
    }
    // delay task one hour later avoid execute  more than one time
    snapshot_pool_.DelayTask(
        FLAGS_make_snapshot_check_interval + 60 * 60 * 1000,
        boost::bind(&TabletImpl::SchedMakeSnapshot, this));
}

void TabletImpl::SchedMakeDiskTableSnapshot() {
    std::vector<std::pair<uint32_t, uint32_t>> table_set;
    {
        std::lock_guard<SpinMutex> spin_lock(spin_mutex_);
        for (auto iter = tables_.begin(); iter != tables_.end(); ++iter) {
            for (auto inner = iter->second.begin(); inner != iter->second.end();
                 ++inner) {
                if (iter->first == 0 && inner->first == 0) {
                    continue;
                }
                if (inner->second->GetStorageMode() !=
                    ::rtidb::common::StorageMode::kMemory) {
                    table_set.push_back(
                        std::make_pair(iter->first, inner->first));
                }
            }
        }
    }
    for (auto iter = table_set.begin(); iter != table_set.end(); ++iter) {
        PDLOG(INFO, "start make snapshot tid[%u] pid[%u]", iter->first,
              iter->second);
        MakeSnapshotInternal(iter->first, iter->second, 0,
                             std::shared_ptr<::rtidb::api::TaskInfo>());
    }
    // delay task one hour later avoid execute  more than one time
    snapshot_pool_.DelayTask(
        FLAGS_make_disktable_snapshot_interval * 60 * 1000,
        boost::bind(&TabletImpl::SchedMakeDiskTableSnapshot, this));
}

void TabletImpl::SendData(RpcController* controller,
                          const ::rtidb::api::SendDataRequest* request,
                          ::rtidb::api::GeneralResponse* response,
                          Closure* done) {
    brpc::ClosureGuard done_guard(done);
    brpc::Controller* cntl = static_cast<brpc::Controller*>(controller);
    uint32_t tid = request->tid();
    uint32_t pid = request->pid();
    ::rtidb::common::StorageMode mode = ::rtidb::common::kMemory;
    if (request->has_storage_mode()) {
        mode = request->storage_mode();
    }
    std::string db_root_path;
    bool ok = ChooseDBRootPath(tid, pid, mode, db_root_path);
    if (!ok) {
        response->set_code(::rtidb::base::ReturnCode::kFailToGetDbRootPath);
        response->set_msg("fail to get db root path");
        PDLOG(WARNING, "fail to get table db root path for tid %u, pid %u", tid,
              pid);
        return;
    }
    std::string combine_key = std::to_string(tid) + "_" + std::to_string(pid) +
                              "_" + request->file_name();
    std::shared_ptr<FileReceiver> receiver;
    std::shared_ptr<Table> table;
    if (request->block_id() == 0) {
        table = GetTable(tid, pid);
    }
    {
        std::lock_guard<std::mutex> lock(mu_);
        auto iter = file_receiver_map_.find(combine_key);
        if (request->block_id() == 0) {
            if (table && request->dir_name() != "index") {
                PDLOG(WARNING, "table already exists. tid %u, pid %u", tid,
                      pid);
                response->set_code(
                    ::rtidb::base::ReturnCode::kTableAlreadyExists);
                response->set_msg("table already exists");
                return;
            }
            if (iter == file_receiver_map_.end()) {
                std::string path = db_root_path + "/" + std::to_string(tid) +
                                   "_" + std::to_string(pid) + "/";
                std::string dir_name;
                if (request->has_dir_name() && request->dir_name().size() > 0) {
                    dir_name = request->dir_name();
                    if (dir_name != "index") {
                        path.append("snapshot/");
                    }
                    path.append(request->dir_name() + "/");
                } else if (request->file_name() != "table_meta.txt") {
                    path.append("snapshot/");
                }
                file_receiver_map_.insert(std::make_pair(
                    combine_key, std::make_shared<FileReceiver>(
                                     request->file_name(), dir_name, path)));
                iter = file_receiver_map_.find(combine_key);
            }
            if (!iter->second->Init()) {
                PDLOG(WARNING,
                      "file receiver init failed. tid %u, pid %u, file_name %s",
                      tid, pid, request->file_name().c_str());
                response->set_code(
                    ::rtidb::base::ReturnCode::kFileReceiverInitFailed);
                response->set_msg("file receiver init failed");
                file_receiver_map_.erase(iter);
                return;
            }
            PDLOG(INFO, "file receiver init ok. tid %u, pid %u, file_name %s",
                  tid, pid, request->file_name().c_str());
            response->set_code(::rtidb::base::ReturnCode::kOk);
            response->set_msg("ok");
        } else if (iter == file_receiver_map_.end()) {
            PDLOG(WARNING, "cannot find receiver. tid %u, pid %u, file_name %s",
                  tid, pid, request->file_name().c_str());
            response->set_code(::rtidb::base::ReturnCode::kCannotFindReceiver);
            response->set_msg("cannot find receiver");
            return;
        }
        receiver = iter->second;
    }
    if (!receiver) {
        PDLOG(WARNING, "cannot find receiver. tid %u, pid %u, file_name %s",
              tid, pid, request->file_name().c_str());
        response->set_code(::rtidb::base::ReturnCode::kCannotFindReceiver);
        response->set_msg("cannot find receiver");
        return;
    }
    if (receiver->GetBlockId() == request->block_id()) {
        response->set_msg("ok");
        response->set_code(::rtidb::base::ReturnCode::kOk);
        return;
    }
    if (request->block_id() != receiver->GetBlockId() + 1) {
        response->set_msg("block_id mismatch");
        PDLOG(WARNING,
              "block_id mismatch. tid %u, pid %u, file_name %s, request "
              "block_id %lu cur block_id %lu",
              tid, pid, request->file_name().c_str(), request->block_id(),
              receiver->GetBlockId());
        response->set_code(::rtidb::base::ReturnCode::kBlockIdMismatch);
        return;
    }
    std::string data = cntl->request_attachment().to_string();
    if (data.length() != request->block_size()) {
        PDLOG(WARNING,
              "receive data error. tid %u, pid %u, file_name %s, expected "
              "length %u real length %u",
              tid, pid, request->file_name().c_str(), request->block_size(),
              data.length());
        response->set_code(::rtidb::base::ReturnCode::kReceiveDataError);
        response->set_msg("receive data error");
        return;
    }
    if (receiver->WriteData(data, request->block_id()) < 0) {
        PDLOG(WARNING,
              "receiver write data failed. tid %u, pid %u, file_name %s", tid,
              pid, request->file_name().c_str());
        response->set_code(::rtidb::base::ReturnCode::kWriteDataFailed);
        response->set_msg("write data failed");
        return;
    }
    if (request->eof()) {
        receiver->SaveFile();
        std::lock_guard<std::mutex> lock(mu_);
        file_receiver_map_.erase(combine_key);
    }
    response->set_msg("ok");
    response->set_code(::rtidb::base::ReturnCode::kOk);
}

void TabletImpl::SendSnapshot(RpcController* controller,
                              const ::rtidb::api::SendSnapshotRequest* request,
                              ::rtidb::api::GeneralResponse* response,
                              Closure* done) {
    brpc::ClosureGuard done_guard(done);
    std::shared_ptr<::rtidb::api::TaskInfo> task_ptr;
    if (request->has_task_info() && request->task_info().IsInitialized()) {
        if (AddOPTask(request->task_info(),
                      ::rtidb::api::TaskType::kSendSnapshot, task_ptr) < 0) {
            response->set_code(-1);
            response->set_msg("add task failed");
            return;
        }
    }
    uint32_t tid = request->tid();
    uint32_t pid = request->pid();
    std::string sync_snapshot_key = request->endpoint() + "_" +
                                    std::to_string(tid) + "_" +
                                    std::to_string(pid);
    do {
        {
            std::lock_guard<SpinMutex> spin_lock(spin_mutex_);
            std::shared_ptr<Table> table = GetTableUnLock(tid, pid);
            if (!table) {
                PDLOG(WARNING, "table is not exist. tid %u, pid %u", tid, pid);
                response->set_code(::rtidb::base::ReturnCode::kTableIsNotExist);
                response->set_msg("table is not exist");
                break;
            }
            if (!table->IsLeader()) {
                PDLOG(WARNING, "table is follower. tid %u, pid %u", tid, pid);
                response->set_code(::rtidb::base::ReturnCode::kTableIsFollower);
                response->set_msg("table is follower");
                break;
            }
            if (table->GetTableStat() != ::rtidb::storage::kSnapshotPaused) {
                PDLOG(WARNING,
                      "table status is not kSnapshotPaused. tid %u, pid %u",
                      tid, pid);
                response->set_code(::rtidb::base::ReturnCode::
                                       kTableStatusIsNotKsnapshotpaused);
                response->set_msg("table status is not kSnapshotPaused");
                break;
            }
        }
        std::lock_guard<std::mutex> lock(mu_);
        if (sync_snapshot_set_.find(sync_snapshot_key) !=
            sync_snapshot_set_.end()) {
            PDLOG(WARNING, "snapshot is sending. tid %u pid %u endpoint %s",
                  tid, pid, request->endpoint().c_str());
            response->set_code(::rtidb::base::ReturnCode::kSnapshotIsSending);
            response->set_msg("snapshot is sending");
            break;
        }
        sync_snapshot_set_.insert(sync_snapshot_key);
        task_pool_.AddTask(boost::bind(&TabletImpl::SendSnapshotInternal, this,
                                       request->endpoint(), tid, pid,
                                       request->remote_tid(), task_ptr));
        response->set_code(::rtidb::base::ReturnCode::kOk);
        response->set_msg("ok");
        return;
    } while (0);
    SetTaskStatus(task_ptr, ::rtidb::api::TaskStatus::kFailed);
}

void TabletImpl::SendSnapshotInternal(
    const std::string& endpoint, uint32_t tid, uint32_t pid,
    uint32_t remote_tid, std::shared_ptr<::rtidb::api::TaskInfo> task) {
    bool has_error = true;
    do {
        std::shared_ptr<Table> table = GetTable(tid, pid);
        if (!table) {
            PDLOG(WARNING, "table is not exist. tid %u, pid %u", tid, pid);
            break;
        }
        std::string db_root_path;
        bool ok =
            ChooseDBRootPath(tid, pid, table->GetStorageMode(), db_root_path);
        if (!ok) {
            PDLOG(WARNING, "fail to get db root path for table tid %u, pid %u",
                  tid, pid);
            break;
        }
        std::string real_endpoint = endpoint;
        if (FLAGS_use_name) {
            auto tmp_map = std::atomic_load_explicit(&real_ep_map_,
                    std::memory_order_acquire);
            auto iter = tmp_map->find(endpoint);
            if (iter == tmp_map->end()) {
                PDLOG(WARNING, "name %s not found in real_ep_map."
                        "tid[%u] pid[%u]", endpoint.c_str(), tid, pid);
                break;
            }
            real_endpoint = iter->second;
        }
        FileSender sender(
                remote_tid, pid, table->GetStorageMode(), real_endpoint);
        if (!sender.Init()) {
            PDLOG(WARNING,
                  "Init FileSender failed. tid[%u] pid[%u] endpoint[%s]", tid,
                  pid, endpoint.c_str());
            break;
        }
        // send table_meta file
        std::string full_path = db_root_path + "/" + std::to_string(tid) + "_" +
                                std::to_string(pid) + "/";
        std::string file_name = "table_meta.txt";
        if (sender.SendFile(file_name, full_path + file_name) < 0) {
            PDLOG(WARNING, "send table_meta.txt failed. tid[%u] pid[%u]", tid,
                  pid);
            break;
        }
        full_path.append("snapshot/");
        std::string manifest_file = full_path + "MANIFEST";
        std::string snapshot_file;
        {
            int fd = open(manifest_file.c_str(), O_RDONLY);
            if (fd < 0) {
                PDLOG(WARNING, "[%s] is not exist", manifest_file.c_str());
                has_error = false;
                break;
            }
            google::protobuf::io::FileInputStream fileInput(fd);
            fileInput.SetCloseOnDelete(true);
            ::rtidb::api::Manifest manifest;
            if (!google::protobuf::TextFormat::Parse(&fileInput, &manifest)) {
                PDLOG(WARNING, "parse manifest failed. tid[%u] pid[%u]", tid,
                      pid);
                break;
            }
            snapshot_file = manifest.name();
        }
        if (table->GetStorageMode() == ::rtidb::common::StorageMode::kMemory) {
            // send snapshot file
            if (sender.SendFile(snapshot_file, full_path + snapshot_file) < 0) {
                PDLOG(WARNING, "send snapshot failed. tid[%u] pid[%u]", tid,
                      pid);
                break;
            }
        } else {
            if (sender.SendDir(snapshot_file, full_path + snapshot_file) < 0) {
                PDLOG(WARNING, "send snapshot failed. tid[%u] pid[%u]", tid,
                      pid);
                break;
            }
        }
        // send manifest file
        file_name = "MANIFEST";
        if (sender.SendFile(file_name, full_path + file_name) < 0) {
            PDLOG(WARNING, "send MANIFEST failed. tid[%u] pid[%u]", tid, pid);
            break;
        }
        has_error = false;
        PDLOG(INFO, "send snapshot success. endpoint %s tid %u pid %u",
              endpoint.c_str(), tid, pid);
    } while (0);
    std::lock_guard<std::mutex> lock(mu_);
    if (task) {
        if (has_error) {
            task->set_status(::rtidb::api::kFailed);
        } else {
            task->set_status(::rtidb::api::kDone);
        }
    }
    std::string sync_snapshot_key =
        endpoint + "_" + std::to_string(tid) + "_" + std::to_string(pid);
    sync_snapshot_set_.erase(sync_snapshot_key);
}

void TabletImpl::PauseSnapshot(RpcController* controller,
                               const ::rtidb::api::GeneralRequest* request,
                               ::rtidb::api::GeneralResponse* response,
                               Closure* done) {
    brpc::ClosureGuard done_guard(done);
    std::shared_ptr<::rtidb::api::TaskInfo> task_ptr;
    if (request->has_task_info() && request->task_info().IsInitialized()) {
        if (AddOPTask(request->task_info(),
                      ::rtidb::api::TaskType::kPauseSnapshot, task_ptr) < 0) {
            response->set_code(-1);
            response->set_msg("add task failed");
            return;
        }
    }
    do {
        {
            std::lock_guard<SpinMutex> spin_lock(spin_mutex_);
            std::shared_ptr<Table> table =
                GetTableUnLock(request->tid(), request->pid());
            if (!table) {
                PDLOG(WARNING, "table is not exist. tid %u, pid %u",
                      request->tid(), request->pid());
                response->set_code(::rtidb::base::ReturnCode::kTableIsNotExist);
                response->set_msg("table is not exist");
                break;
            }
            if (table->GetTableStat() == ::rtidb::storage::kSnapshotPaused) {
                PDLOG(INFO,
                      "table status is kSnapshotPaused, need not pause. "
                      "tid[%u] pid[%u]",
                      request->tid(), request->pid());
            } else if (table->GetTableStat() != ::rtidb::storage::kNormal) {
                PDLOG(WARNING,
                      "table status is [%u], cann't pause. tid[%u] pid[%u]",
                      table->GetTableStat(), request->tid(), request->pid());
                response->set_code(
                    ::rtidb::base::ReturnCode::kTableStatusIsNotKnormal);
                response->set_msg("table status is not kNormal");
                break;
            } else {
                table->SetTableStat(::rtidb::storage::kSnapshotPaused);
                PDLOG(INFO, "table status has set[%u]. tid[%u] pid[%u]",
                      table->GetTableStat(), request->tid(), request->pid());
            }
        }
        if (task_ptr) {
            std::lock_guard<std::mutex> lock(mu_);
            task_ptr->set_status(::rtidb::api::TaskStatus::kDone);
        }
        response->set_code(::rtidb::base::ReturnCode::kOk);
        response->set_msg("ok");
        return;
    } while (0);
    SetTaskStatus(task_ptr, ::rtidb::api::TaskStatus::kFailed);
}

void TabletImpl::RecoverSnapshot(RpcController* controller,
                                 const ::rtidb::api::GeneralRequest* request,
                                 ::rtidb::api::GeneralResponse* response,
                                 Closure* done) {
    brpc::ClosureGuard done_guard(done);
    std::shared_ptr<::rtidb::api::TaskInfo> task_ptr;
    if (request->has_task_info() && request->task_info().IsInitialized()) {
        if (AddOPTask(request->task_info(),
                      ::rtidb::api::TaskType::kRecoverSnapshot, task_ptr) < 0) {
            response->set_code(-1);
            response->set_msg("add task failed");
            return;
        }
    }
    do {
        {
            std::lock_guard<SpinMutex> spin_lock(spin_mutex_);
            std::shared_ptr<Table> table =
                GetTableUnLock(request->tid(), request->pid());
            if (!table) {
                PDLOG(WARNING, "table is not exist. tid %u, pid %u",
                      request->tid(), request->pid());
                response->set_code(::rtidb::base::ReturnCode::kTableIsNotExist);
                response->set_msg("table is not exist");
                break;
            }
            if (table->GetTableStat() == rtidb::storage::kNormal) {
                PDLOG(INFO,
                      "table status is already kNormal, need not recover. "
                      "tid[%u] pid[%u]",
                      request->tid(), request->pid());

            } else if (table->GetTableStat() !=
                       ::rtidb::storage::kSnapshotPaused) {
                PDLOG(WARNING,
                      "table status is [%u], cann't recover. tid[%u] pid[%u]",
                      table->GetTableStat(), request->tid(), request->pid());
                response->set_code(::rtidb::base::ReturnCode::
                                       kTableStatusIsNotKsnapshotpaused);
                response->set_msg("table status is not kSnapshotPaused");
                break;
            } else {
                table->SetTableStat(::rtidb::storage::kNormal);
                PDLOG(INFO, "table status has set[%u]. tid[%u] pid[%u]",
                      table->GetTableStat(), request->tid(), request->pid());
            }
        }
        std::lock_guard<std::mutex> lock(mu_);
        if (task_ptr) {
            task_ptr->set_status(::rtidb::api::TaskStatus::kDone);
        }
        response->set_code(::rtidb::base::ReturnCode::kOk);
        response->set_msg("ok");
        return;
    } while (0);
    SetTaskStatus(task_ptr, ::rtidb::api::TaskStatus::kFailed);
}

void TabletImpl::LoadTable(RpcController* controller,
                           const ::rtidb::api::LoadTableRequest* request,
                           ::rtidb::api::GeneralResponse* response,
                           Closure* done) {
    brpc::ClosureGuard done_guard(done);
    std::shared_ptr<::rtidb::api::TaskInfo> task_ptr;
    if (request->has_task_info() && request->task_info().IsInitialized()) {
        if (AddOPTask(request->task_info(), ::rtidb::api::TaskType::kLoadTable,
                      task_ptr) < 0) {
            response->set_code(-1);
            response->set_msg("add task failed");
            return;
        }
    }
    do {
        ::rtidb::api::TableMeta table_meta;
        table_meta.CopyFrom(request->table_meta());
        uint32_t tid = table_meta.tid();
        uint32_t pid = table_meta.pid();
        std::string msg;
        if (!table_meta.has_table_type() ||
            table_meta.table_type() == ::rtidb::type::kTimeSeries) {
            if (CheckTableMeta(&table_meta, msg) != 0) {
                response->set_code(
                    ::rtidb::base::ReturnCode::kTableMetaIsIllegal);
                response->set_msg(msg);
                PDLOG(WARNING, "CheckTableMeta failed. tid %u, pid %u", tid,
                      pid);
                break;
            }
        }
        std::string root_path;
        bool ok =
            ChooseDBRootPath(tid, pid, table_meta.storage_mode(), root_path);
        if (!ok) {
            response->set_code(::rtidb::base::ReturnCode::kFailToGetDbRootPath);
            response->set_msg("fail to get table db root path");
            PDLOG(WARNING, "table db path is not found. tid %u, pid %u", tid,
                  pid);
            break;
        }

        std::string db_path =
            root_path + "/" + std::to_string(tid) + "_" + std::to_string(pid);
        if (!::rtidb::base::IsExists(db_path)) {
            PDLOG(WARNING,
                  "table db path is not exist. tid %u, pid %u, path %s", tid,
                  pid, db_path.c_str());
            response->set_code(
                ::rtidb::base::ReturnCode::kTableDbPathIsNotExist);
            response->set_msg("table db path is not exist");
            break;
        }

        std::shared_ptr<Table> table = GetTable(tid, pid);
        std::shared_ptr<RelationalTable> r_table = GetRelationalTable(tid, pid);
        if (table || r_table) {
            PDLOG(WARNING, "table with tid[%u] and pid[%u] exists", tid, pid);
            response->set_code(::rtidb::base::ReturnCode::kTableAlreadyExists);
            response->set_msg("table already exists");
            break;
        }

        UpdateTableMeta(db_path, &table_meta);
        if (WriteTableMeta(db_path, &table_meta) < 0) {
            PDLOG(WARNING, "write table_meta failed. tid[%lu] pid[%lu]", tid,
                  pid);
            response->set_code(::rtidb::base::ReturnCode::kWriteDataFailed);
            response->set_msg("write data failed");
            break;
        }
        if (table_meta.storage_mode() == rtidb::common::kMemory) {
            std::string msg;
            if (CreateTableInternal(&table_meta, msg) < 0) {
                response->set_code(
                    ::rtidb::base::ReturnCode::kCreateTableFailed);
                response->set_msg(msg.c_str());
                break;
            }
            uint64_t ttl = table_meta.ttl();
            std::string name = table_meta.name();
            uint32_t seg_cnt = 8;
            if (table_meta.seg_cnt() > 0) {
                seg_cnt = table_meta.seg_cnt();
            }
            PDLOG(INFO,
                  "start to recover table with id %u pid %u name %s seg_cnt %d "
                  "idx_cnt %u schema_size %u ttl %llu",
                  tid, pid, name.c_str(), seg_cnt, table_meta.dimensions_size(),
                  table_meta.schema().size(), ttl);
            task_pool_.AddTask(boost::bind(&TabletImpl::LoadTableInternal, this,
                                           tid, pid, task_ptr));
        } else if (table_meta.table_type() == ::rtidb::type::kRelational) {
            task_pool_.AddTask(
                boost::bind(&TabletImpl::LoadRelationalTableInternal, this,
                            table_meta, task_ptr));
            PDLOG(INFO, "load table tid[%u] pid[%u] ", tid, pid);
        } else {
            task_pool_.AddTask(boost::bind(&TabletImpl::LoadDiskTableInternal,
                                           this, tid, pid, table_meta,
                                           task_ptr));
            PDLOG(INFO, "load table tid[%u] pid[%u] storage mode[%s]", tid, pid,
                  ::rtidb::common::StorageMode_Name(table_meta.storage_mode())
                      .c_str());
        }
        response->set_code(::rtidb::base::ReturnCode::kOk);
        response->set_msg("ok");
        return;
    } while (0);
    SetTaskStatus(task_ptr, ::rtidb::api::TaskStatus::kFailed);
}

int TabletImpl::LoadDiskTableInternal(
    uint32_t tid, uint32_t pid, const ::rtidb::api::TableMeta& table_meta,
    std::shared_ptr<::rtidb::api::TaskInfo> task_ptr) {
    do {
        std::string db_root_path;
        bool ok =
            ChooseDBRootPath(tid, pid, table_meta.storage_mode(), db_root_path);
        if (!ok) {
            PDLOG(WARNING, "fail to find db root path for table tid %u pid %u",
                  tid, pid);
            break;
        }
        std::string table_path = db_root_path + "/" + std::to_string(tid) +
                                 "_" + std::to_string(pid);
        std::string snapshot_path = table_path + "/snapshot/";
        ::rtidb::api::Manifest manifest;
        uint64_t snapshot_offset = 0;
        std::string data_path = table_path + "/data";
        if (::rtidb::base::IsExists(data_path)) {
            if (!::rtidb::base::RemoveDir(data_path)) {
                PDLOG(WARNING, "remove dir failed. tid %u pid %u path %s", tid,
                      pid, data_path.c_str());
                break;
            }
        }
        bool need_load = false;
        std::string manifest_file = snapshot_path + "MANIFEST";
        if (Snapshot::GetLocalManifest(manifest_file, manifest) == 0) {
            std::string snapshot_dir = snapshot_path + manifest.name();
            PDLOG(INFO, "rename dir %s to %s. tid %u pid %u",
                  snapshot_dir.c_str(), data_path.c_str(), tid, pid);
            if (!::rtidb::base::Rename(snapshot_dir, data_path)) {
                PDLOG(WARNING, "rename dir failed. tid %u pid %u path %s", tid,
                      pid, snapshot_dir.c_str());
                break;
            }
            if (unlink(manifest_file.c_str()) < 0) {
                PDLOG(WARNING, "remove manifest failed. tid %u pid %u path %s",
                      tid, pid, manifest_file.c_str());
                break;
            }
            snapshot_offset = manifest.offset();
            need_load = true;
        }
        std::string msg;
        if (CreateDiskTableInternal(&table_meta, need_load, msg) < 0) {
            PDLOG(WARNING, "create table failed. tid %u pid %u msg %s", tid,
                  pid, msg.c_str());
            break;
        }
        // load snapshot data
        std::shared_ptr<Table> table = GetTable(tid, pid);
        if (!table) {
            PDLOG(WARNING, "table with tid %u and pid %u does not exist", tid,
                  pid);
            break;
        }
        DiskTable* disk_table = dynamic_cast<DiskTable*>(table.get());
        if (disk_table == NULL) {
            break;
        }
        std::shared_ptr<Snapshot> snapshot = GetSnapshot(tid, pid);
        if (!snapshot) {
            PDLOG(WARNING, "snapshot with tid %u and pid %u does not exist",
                  tid, pid);
            break;
        }
        std::shared_ptr<LogReplicator> replicator = GetReplicator(tid, pid);
        if (!replicator) {
            PDLOG(WARNING, "replicator with tid %u and pid %u does not exist",
                  tid, pid);
            break;
        }
        {
            std::lock_guard<SpinMutex> spin_lock(spin_mutex_);
            table->SetTableStat(::rtidb::storage::kLoading);
        }
        uint64_t latest_offset = 0;
        std::string binlog_path = table_path + "/binlog/";
        ::rtidb::storage::Binlog binlog(replicator->GetLogPart(), binlog_path);
        if (binlog.RecoverFromBinlog(table, snapshot_offset, latest_offset)) {
            table->SetTableStat(::rtidb::storage::kNormal);
            replicator->SetOffset(latest_offset);
            replicator->SetSnapshotLogPartIndex(snapshot->GetOffset());
            replicator->StartSyncing();
            disk_table->SetOffset(latest_offset);
            table->SchedGc();
            gc_pool_.DelayTask(
                FLAGS_gc_interval * 60 * 1000,
                boost::bind(&TabletImpl::GcTable, this, tid, pid, false));
            io_pool_.DelayTask(
                FLAGS_binlog_sync_to_disk_interval,
                boost::bind(&TabletImpl::SchedSyncDisk, this, tid, pid));
            task_pool_.DelayTask(
                FLAGS_binlog_delete_interval,
                boost::bind(&TabletImpl::SchedDelBinlog, this, tid, pid));
            if (table_meta.has_table_type() &&
                table_meta.table_type() == rtidb::type::kRelational) {
                gc_pool_.DelayTask(
                    FLAGS_snapshot_ttl_check_interval * 60 * 1000,
                    boost::bind(&TabletImpl::GcTableSnapshot, this, tid, pid));
            }
            PDLOG(INFO, "load table success. tid %u pid %u", tid, pid);
            MakeSnapshotInternal(tid, pid, 0,
                                 std::shared_ptr<::rtidb::api::TaskInfo>());
            if (task_ptr) {
                std::lock_guard<std::mutex> lock(mu_);
                task_ptr->set_status(::rtidb::api::TaskStatus::kDone);
                return 0;
            }
        } else {
            DeleteTableInternal(tid, pid,
                                std::shared_ptr<::rtidb::api::TaskInfo>());
        }
    } while (0);
    SetTaskStatus(task_ptr, ::rtidb::api::TaskStatus::kFailed);
    return -1;
}

int TabletImpl::LoadRelationalTableInternal(
    const ::rtidb::api::TableMeta& table_meta,
    std::shared_ptr<::rtidb::api::TaskInfo> task_ptr) {
    do {
        std::string msg;
        if (CreateRelationalTableInternal(&table_meta, true, msg) < 0) {
            PDLOG(WARNING, "create table failed. tid %u pid %u msg %s",
                  table_meta.tid(), table_meta.pid(), msg.c_str());
            break;
        }
        PDLOG(INFO, "create table success. tid %u pid %u ", table_meta.tid(),
              table_meta.pid());
        SetTaskStatus(task_ptr, ::rtidb::api::TaskStatus::kDone);
        return 0;
    } while (0);
    SetTaskStatus(task_ptr, ::rtidb::api::TaskStatus::kFailed);
    return -1;
}

int TabletImpl::LoadTableInternal(
    uint32_t tid, uint32_t pid,
    std::shared_ptr<::rtidb::api::TaskInfo> task_ptr) {
    do {
        // load snapshot data
        std::shared_ptr<Table> table = GetTable(tid, pid);
        if (!table) {
            PDLOG(WARNING, "table with tid %u and pid %u does not exist", tid,
                  pid);
            break;
        }
        std::shared_ptr<Snapshot> snapshot = GetSnapshot(tid, pid);
        if (!snapshot) {
            PDLOG(WARNING, "snapshot with tid %u and pid %u does not exist",
                  tid, pid);
            break;
        }
        std::shared_ptr<LogReplicator> replicator = GetReplicator(tid, pid);
        if (!replicator) {
            PDLOG(WARNING, "replicator with tid %u and pid %u does not exist",
                  tid, pid);
            break;
        }
        {
            std::lock_guard<SpinMutex> spin_lock(spin_mutex_);
            table->SetTableStat(::rtidb::storage::kLoading);
        }
        uint64_t latest_offset = 0;
        uint64_t snapshot_offset = 0;
        std::string db_root_path;
        bool ok =
            ChooseDBRootPath(tid, pid, table->GetStorageMode(), db_root_path);
        if (!ok) {
            PDLOG(WARNING, "fail to find db root path for table tid %u pid %u",
                  tid, pid);
            break;
        }
        std::string binlog_path = db_root_path + "/" + std::to_string(tid) +
                                  "_" + std::to_string(pid) + "/binlog/";
        ::rtidb::storage::Binlog binlog(replicator->GetLogPart(), binlog_path);
        if (snapshot->Recover(table, snapshot_offset) &&
            binlog.RecoverFromBinlog(table, snapshot_offset, latest_offset)) {
            table->SetTableStat(::rtidb::storage::kNormal);
            replicator->SetOffset(latest_offset);
            replicator->SetSnapshotLogPartIndex(snapshot->GetOffset());
            replicator->StartSyncing();
            table->SchedGc();
            gc_pool_.DelayTask(
                FLAGS_gc_interval * 60 * 1000,
                boost::bind(&TabletImpl::GcTable, this, tid, pid, false));
            io_pool_.DelayTask(
                FLAGS_binlog_sync_to_disk_interval,
                boost::bind(&TabletImpl::SchedSyncDisk, this, tid, pid));
            task_pool_.DelayTask(
                FLAGS_binlog_delete_interval,
                boost::bind(&TabletImpl::SchedDelBinlog, this, tid, pid));
            PDLOG(INFO, "load table success. tid %u pid %u", tid, pid);
            if (task_ptr) {
                std::lock_guard<std::mutex> lock(mu_);
                task_ptr->set_status(::rtidb::api::TaskStatus::kDone);
                return 0;
            }
        } else {
            DeleteTableInternal(tid, pid,
                                std::shared_ptr<::rtidb::api::TaskInfo>());
        }
    } while (0);
    SetTaskStatus(task_ptr, ::rtidb::api::TaskStatus::kFailed);
    return -1;
}

int32_t TabletImpl::DeleteTableInternal(
    uint32_t tid, uint32_t pid,
    std::shared_ptr<::rtidb::api::TaskInfo> task_ptr) {
    std::string root_path;
    std::string recycle_bin_root_path;
    int32_t code = -1;
    do {
        std::shared_ptr<Table> table = GetTable(tid, pid);
        if (!table) {
            PDLOG(WARNING, "table is not exist. tid %u pid %u", tid, pid);
            break;
        }
        bool ok =
            ChooseDBRootPath(tid, pid, table->GetStorageMode(), root_path);
        if (!ok) {
            PDLOG(WARNING, "fail to get db root path. tid %u pid %u", tid, pid);
            break;
        }
        ok = ChooseRecycleBinRootPath(tid, pid, table->GetStorageMode(),
                                      recycle_bin_root_path);
        if (!ok) {
            PDLOG(WARNING, "fail to get recycle bin root path. tid %u pid %u",
                  tid, pid);
            break;
        }
        std::shared_ptr<LogReplicator> replicator = GetReplicator(tid, pid);
        {
            std::lock_guard<SpinMutex> spin_lock(spin_mutex_);
            engine_.ClearCacheLocked(table->GetTableMeta().db());
            tables_[tid].erase(pid);
            replicators_[tid].erase(pid);
            snapshots_[tid].erase(pid);
            if (tables_[tid].empty()) {
                tables_.erase(tid);
            }
            if (replicators_[tid].empty()) {
                replicators_.erase(tid);
            }
            if (snapshots_[tid].empty()) {
                snapshots_.erase(tid);
            }
        }
        if (!catalog_->DeleteTable(table->GetTableMeta().db(),
                                   table->GetName())) {
            LOG(WARNING) << "delete " << table->GetTableMeta().db() << " "
                         << table->GetName() << " in catalog failed";
        }
        if (replicator) {
            replicator->DelAllReplicateNode();
            PDLOG(INFO, "drop replicator for tid %u, pid %u", tid, pid);
        }
        code = 0;
    } while (0);
    if (code < 0) {
        if (task_ptr) {
            std::lock_guard<std::mutex> lock(mu_);
            task_ptr->set_status(::rtidb::api::TaskStatus::kFailed);
        }
        return code;
    }

    std::string source_path =
        root_path + "/" + std::to_string(tid) + "_" + std::to_string(pid);
    if (!::rtidb::base::IsExists(source_path)) {
        if (task_ptr) {
            std::lock_guard<std::mutex> lock(mu_);
            task_ptr->set_status(::rtidb::api::TaskStatus::kDone);
        }
        PDLOG(INFO, "drop table ok. tid[%u] pid[%u]", tid, pid);
        return 0;
    }

    if (FLAGS_recycle_bin_enabled) {
        std::string recycle_path =
            recycle_bin_root_path + "/" + std::to_string(tid) + "_" +
            std::to_string(pid) + "_" + ::rtidb::base::GetNowTime();
        ::rtidb::base::Rename(source_path, recycle_path);
    } else {
        ::rtidb::base::RemoveDirRecursive(source_path);
    }

    if (task_ptr) {
        std::lock_guard<std::mutex> lock(mu_);
        task_ptr->set_status(::rtidb::api::TaskStatus::kDone);
    }
    PDLOG(INFO, "drop table ok. tid[%u] pid[%u]", tid, pid);
    return 0;
}

int32_t TabletImpl::DeleteRelationalTableInternal(
    uint32_t tid, uint32_t pid,
    std::shared_ptr<::rtidb::api::TaskInfo> task_ptr) {
    std::string root_path;
    std::string recycle_bin_root_path;
    int32_t code = -1;
    do {
        std::shared_ptr<RelationalTable> table = GetRelationalTable(tid, pid);
        if (!table) {
            PDLOG(WARNING, "table is not exist. tid %u pid %u", tid, pid);
            break;
        }
        ::rtidb::common::StorageMode sm = table->GetStorageMode();
        bool ok = ChooseDBRootPath(tid, pid, sm, root_path);
        if (!ok) {
            PDLOG(WARNING, "fail to get db root path. tid %u pid %u", tid, pid);
            break;
        }
        ok = ChooseRecycleBinRootPath(tid, pid, sm, recycle_bin_root_path);
        if (!ok) {
            PDLOG(WARNING, "fail to get recycle bin root path. tid %u pid %u",
                  tid, pid);
            break;
        }
        if (table) {
            std::lock_guard<SpinMutex> spin_lock(spin_mutex_);
            relational_tables_[tid].erase(pid);
            if (relational_tables_[tid].empty()) {
                relational_tables_.erase(tid);
            }
        }
        code = 0;
    } while (0);
    if (code < 0) {
        SetTaskStatus(task_ptr, ::rtidb::api::TaskStatus::kFailed);
        return code;
    }

    std::string source_path =
        root_path + "/" + std::to_string(tid) + "_" + std::to_string(pid);
    if (!::rtidb::base::IsExists(source_path)) {
        if (task_ptr) {
            std::lock_guard<std::mutex> lock(mu_);
            task_ptr->set_status(::rtidb::api::TaskStatus::kDone);
        }
        PDLOG(INFO, "drop table ok. tid[%u] pid[%u]", tid, pid);
        return 0;
    }

    if (FLAGS_recycle_bin_enabled) {
        std::string recycle_path =
            recycle_bin_root_path + "/" + std::to_string(tid) + "_" +
            std::to_string(pid) + "_" + ::rtidb::base::GetNowTime();
        ::rtidb::base::Rename(source_path, recycle_path);
    } else {
        ::rtidb::base::RemoveDirRecursive(source_path);
    }

    if (task_ptr) {
        std::lock_guard<std::mutex> lock(mu_);
        task_ptr->set_status(::rtidb::api::TaskStatus::kDone);
    }
    PDLOG(INFO, "drop table ok. tid[%u] pid[%u]", tid, pid);
    return 0;
}

void TabletImpl::CreateTable(RpcController* controller,
                             const ::rtidb::api::CreateTableRequest* request,
                             ::rtidb::api::CreateTableResponse* response,
                             Closure* done) {
    brpc::ClosureGuard done_guard(done);
    const ::rtidb::api::TableMeta* table_meta = &request->table_meta();
    std::string msg;
    uint32_t tid = table_meta->tid();
    uint32_t pid = table_meta->pid();
    if (!table_meta->has_table_type() ||
        table_meta->table_type() == ::rtidb::type::kTimeSeries) {
        if (CheckTableMeta(table_meta, msg) != 0) {
            response->set_code(::rtidb::base::ReturnCode::kTableMetaIsIllegal);
            response->set_msg(msg);
            PDLOG(WARNING,
                  "check table_meta failed. tid[%u] pid[%u], err_msg[%s]", tid,
                  pid, msg.c_str());
            return;
        }
        std::shared_ptr<Table> table = GetTable(tid, pid);
        std::shared_ptr<Snapshot> snapshot = GetSnapshot(tid, pid);
        if (table || snapshot) {
            if (table) {
                PDLOG(WARNING, "table with tid[%u] and pid[%u] exists", tid,
                      pid);
            }
            if (snapshot) {
                PDLOG(WARNING, "snapshot with tid[%u] and pid[%u] exists", tid,
                      pid);
            }
            response->set_code(::rtidb::base::ReturnCode::kTableAlreadyExists);
            response->set_msg("table already exists");
            return;
        }
    } else {
        std::shared_ptr<RelationalTable> r_table = GetRelationalTable(tid, pid);
        if (r_table) {
            PDLOG(WARNING, "relation table with tid[%u] and pid[%u] exists",
                  tid, pid);
            response->set_code(::rtidb::base::ReturnCode::kTableAlreadyExists);
            response->set_msg("table already exists");
            return;
        }
    }
    std::string name = table_meta->name();
    PDLOG(INFO, "start creating table tid[%u] pid[%u] with mode %s", tid, pid,
          ::rtidb::api::TableMode_Name(request->table_meta().mode()).c_str());
    std::string db_root_path;
    bool ok =
        ChooseDBRootPath(tid, pid, table_meta->storage_mode(), db_root_path);
    if (!ok) {
        PDLOG(WARNING, "fail to find db root path tid[%u] pid[%u]", tid, pid);
        response->set_code(::rtidb::base::ReturnCode::kFailToGetDbRootPath);
        response->set_msg("fail to find db root path");
        return;
    }
    std::string table_db_path =
        db_root_path + "/" + std::to_string(tid) + "_" + std::to_string(pid);

    if (WriteTableMeta(table_db_path, table_meta) < 0) {
        PDLOG(WARNING, "write table_meta failed. tid[%u] pid[%u]", tid, pid);
        response->set_code(::rtidb::base::ReturnCode::kWriteDataFailed);
        response->set_msg("write data failed");
        return;
    }
    if (table_meta->has_table_type() &&
        table_meta->table_type() == rtidb::type::kRelational) {
        std::string msg;
        if (CreateRelationalTableInternal(table_meta, false, msg) < 0) {
            response->set_code(::rtidb::base::ReturnCode::kCreateTableFailed);
            response->set_msg(msg.c_str());
            return;
        }
        gc_pool_.DelayTask(
            FLAGS_snapshot_ttl_check_interval * 60 * 1000,
            boost::bind(&TabletImpl::GcTableSnapshot, this, tid, pid));
    } else if (table_meta->storage_mode() != rtidb::common::kMemory) {
        std::string msg;
        if (CreateDiskTableInternal(table_meta, false, msg) < 0) {
            response->set_code(::rtidb::base::ReturnCode::kCreateTableFailed);
            response->set_msg(msg.c_str());
            return;
        }
    } else {
        std::string msg;
        if (CreateTableInternal(table_meta, msg) < 0) {
            response->set_code(::rtidb::base::ReturnCode::kCreateTableFailed);
            response->set_msg(msg.c_str());
            return;
        }
    }
    if (!table_meta->has_table_type() ||
        table_meta->table_type() == ::rtidb::type::kTimeSeries) {
        std::shared_ptr<Table> table = GetTable(tid, pid);
        if (!table) {
            response->set_code(::rtidb::base::ReturnCode::kCreateTableFailed);
            response->set_msg("table is not exist");
            PDLOG(WARNING, "table with tid %u and pid %u does not exist", tid,
                  pid);
            return;
        }
        std::shared_ptr<LogReplicator> replicator = GetReplicator(tid, pid);
        if (!replicator) {
            response->set_code(::rtidb::base::ReturnCode::kCreateTableFailed);
            response->set_msg("replicator is not exist");
            PDLOG(WARNING, "replicator with tid %u and pid %u does not exist",
                  tid, pid);
            return;
        }
        if (table_meta->format_version() == 1 &&
            table_meta->storage_mode() == ::rtidb::common::kMemory) {
            std::shared_ptr<catalog::TabletTableHandler> handler(
                new catalog::TabletTableHandler(*table_meta, table_meta->db(),
                                                table));
            bool ok = handler->Init();
            if (ok) {
                ok = catalog_->AddTable(handler);
                engine_.ClearCacheLocked(table_meta->db());
                if (ok) {
                    LOG(INFO) << "add table " << table_meta->name()
                              << " to catalog with db " << table_meta->db();
                } else {
                    LOG(WARNING) << "fail to add table " << table_meta->name()
                                 << " to catalog with db " << table_meta->db();
                }
            } else {
                LOG(WARNING) << "fail to add table " << table_meta->name()
                             << " to catalog with db " << table_meta->db();
            }
        }
        table->SetTableStat(::rtidb::storage::kNormal);
        replicator->StartSyncing();
        io_pool_.DelayTask(
            FLAGS_binlog_sync_to_disk_interval,
            boost::bind(&TabletImpl::SchedSyncDisk, this, tid, pid));
        task_pool_.DelayTask(
            FLAGS_binlog_delete_interval,
            boost::bind(&TabletImpl::SchedDelBinlog, this, tid, pid));
        PDLOG(INFO,
              "create table with id %u pid %u name %s abs_ttl %llu lat_ttl "
              "%llu type %s",
              tid, pid, name.c_str(), table_meta->ttl_desc().abs_ttl(),
              table_meta->ttl_desc().lat_ttl(),
              ::rtidb::api::TTLType_Name(table_meta->ttl_desc().ttl_type())
                  .c_str());
        gc_pool_.DelayTask(
            FLAGS_gc_interval * 60 * 1000,
            boost::bind(&TabletImpl::GcTable, this, tid, pid, false));
    } else {
        std::lock_guard<SpinMutex> spin_lock(spin_mutex_);
        std::shared_ptr<RelationalTable> table =
            GetRelationalTableUnLock(tid, pid);
        if (!table) {
            response->set_code(::rtidb::base::ReturnCode::kCreateTableFailed);
            response->set_msg("table is not exist");
            PDLOG(WARNING, "table with tid %u and pid %u does not exist", tid,
                  pid);
            return;
        }
        table->SetTableStat(::rtidb::storage::kNormal);
    }
    response->set_code(::rtidb::base::ReturnCode::kOk);
    response->set_msg("ok");
}

void TabletImpl::ExecuteGc(RpcController* controller,
                           const ::rtidb::api::ExecuteGcRequest* request,
                           ::rtidb::api::GeneralResponse* response,
                           Closure* done) {
    brpc::ClosureGuard done_guard(done);
    uint32_t tid = request->tid();
    uint32_t pid = request->pid();
    std::shared_ptr<Table> table = GetTable(tid, pid);
    if (!table) {
        DEBUGLOG("table is not exist. tid %u pid %u", tid, pid);
        response->set_code(-1);
        response->set_msg("table not found");
        return;
    }
    gc_pool_.AddTask(boost::bind(&TabletImpl::GcTable, this, tid, pid, true));
    response->set_code(::rtidb::base::ReturnCode::kOk);
    response->set_msg("ok");
    PDLOG(INFO, "ExecuteGc. tid %u pid %u", tid, pid);
}

void TabletImpl::GetTableFollower(
    RpcController* controller,
    const ::rtidb::api::GetTableFollowerRequest* request,
    ::rtidb::api::GetTableFollowerResponse* response, Closure* done) {
    brpc::ClosureGuard done_guard(done);
    uint32_t tid = request->tid();
    uint32_t pid = request->pid();
    std::shared_ptr<Table> table = GetTable(tid, pid);
    if (!table) {
        DEBUGLOG("table is not exist. tid %u pid %u", tid, pid);
        response->set_code(::rtidb::base::ReturnCode::kTableIsNotExist);
        response->set_msg("table is not exist");
        return;
    }
    if (!table->IsLeader()) {
        DEBUGLOG("table is follower. tid %u, pid %u", tid, pid);
        response->set_msg("table is follower");
        response->set_code(::rtidb::base::ReturnCode::kTableIsFollower);
        return;
    }
    std::shared_ptr<LogReplicator> replicator = GetReplicator(tid, pid);
    if (!replicator) {
        DEBUGLOG("replicator is not exist. tid %u pid %u", tid, pid);
        response->set_msg("replicator is not exist");
        response->set_code(::rtidb::base::ReturnCode::kReplicatorIsNotExist);
        return;
    }
    response->set_offset(replicator->GetOffset());
    std::map<std::string, uint64_t> info_map;
    replicator->GetReplicateInfo(info_map);
    if (info_map.empty()) {
        response->set_msg("has no follower");
        response->set_code(::rtidb::base::ReturnCode::kNoFollower);
    }
    for (const auto& kv : info_map) {
        ::rtidb::api::FollowerInfo* follower_info =
            response->add_follower_info();
        follower_info->set_endpoint(kv.first);
        follower_info->set_offset(kv.second);
    }
    response->set_msg("ok");
    response->set_code(::rtidb::base::ReturnCode::kOk);
}

int32_t TabletImpl::GetSnapshotOffset(uint32_t tid, uint32_t pid,
                                      rtidb::common::StorageMode sm,
                                      std::string& msg, uint64_t& term,
                                      uint64_t& offset) {
    std::string db_root_path;
    bool ok = ChooseDBRootPath(tid, pid, sm, db_root_path);
    if (!ok) {
        msg = "fail to get db root path";
        PDLOG(WARNING, "fail to get table db root path");
        return 138;
    }
    std::string db_path =
        db_root_path + "/" + std::to_string(tid) + "_" + std::to_string(pid);
    std::string manifest_file = db_path + "/snapshot/MANIFEST";
    int fd = open(manifest_file.c_str(), O_RDONLY);
    if (fd < 0) {
        PDLOG(WARNING, "[%s] is not exist", manifest_file.c_str());
        return 0;
    }
    google::protobuf::io::FileInputStream fileInput(fd);
    fileInput.SetCloseOnDelete(true);
    ::rtidb::api::Manifest manifest;
    if (!google::protobuf::TextFormat::Parse(&fileInput, &manifest)) {
        PDLOG(WARNING, "parse manifest failed");
        return 0;
    }
    std::string snapshot_file = db_path + "/snapshot/" + manifest.name();
    if (!::rtidb::base::IsExists(snapshot_file)) {
        PDLOG(WARNING, "snapshot file[%s] is not exist", snapshot_file.c_str());
        return 0;
    }
    offset = manifest.offset();
    term = manifest.term();
    return 0;
}
void TabletImpl::GetAllSnapshotOffset(
    RpcController* controller, const ::rtidb::api::EmptyRequest* request,
    ::rtidb::api::TableSnapshotOffsetResponse* response, Closure* done) {
    brpc::ClosureGuard done_guard(done);
    std::map<uint32_t, rtidb::common::StorageMode> table_sm;
    std::map<uint32_t, std::vector<uint32_t>> tid_pid;
    {
        std::lock_guard<SpinMutex> spin_lock(spin_mutex_);
        for (auto table_iter = tables_.begin(); table_iter != tables_.end();
             table_iter++) {
            if (table_iter->second.empty()) {
                continue;
            }
            uint32_t tid = table_iter->first;
            std::vector<uint32_t> pids;
            auto part_iter = table_iter->second.begin();
            rtidb::common::StorageMode sm = part_iter->second->GetStorageMode();
            for (; part_iter != table_iter->second.end(); part_iter++) {
                pids.push_back(part_iter->first);
            }
            table_sm.insert(std::make_pair(tid, sm));
            tid_pid.insert(std::make_pair(tid, pids));
        }
    }
    std::string msg;
    for (auto iter = tid_pid.begin(); iter != tid_pid.end(); iter++) {
        uint32_t tid = iter->first;
        auto table = response->add_tables();
        table->set_tid(tid);
        for (auto pid : iter->second) {
            uint64_t term = 0, offset = 0;
            rtidb::common::StorageMode sm = table_sm.find(tid)->second;
            int32_t code = GetSnapshotOffset(tid, pid, sm, msg, term, offset);
            if (code != 0) {
                continue;
            }
            auto partition = table->add_parts();
            partition->set_offset(offset);
            partition->set_pid(pid);
        }
    }
    response->set_code(::rtidb::base::ReturnCode::kOk);
}

void TabletImpl::GetTermPair(RpcController* controller,
                             const ::rtidb::api::GetTermPairRequest* request,
                             ::rtidb::api::GetTermPairResponse* response,
                             Closure* done) {
    brpc::ClosureGuard done_guard(done);
    if (zk_cluster_.empty()) {
        response->set_code(-1);
        response->set_msg("tablet is not run in cluster mode");
        PDLOG(WARNING, "tablet is not run in cluster mode");
        return;
    }
    uint32_t tid = request->tid();
    uint32_t pid = request->pid();
    std::shared_ptr<Table> table = GetTable(tid, pid);
    ::rtidb::common::StorageMode mode = ::rtidb::common::kMemory;
    if (request->has_storage_mode()) {
        mode = request->storage_mode();
    }
    if (!table) {
        response->set_code(::rtidb::base::ReturnCode::kOk);
        response->set_has_table(false);
        response->set_msg("table is not exist");
        std::string msg;
        uint64_t term = 0, offset = 0;
        int32_t code = GetSnapshotOffset(tid, pid, mode, msg, term, offset);
        response->set_code(code);
        if (code == 0) {
            response->set_term(term);
            response->set_offset(offset);
        } else {
            response->set_msg(msg);
        }
        return;
    }
    std::shared_ptr<LogReplicator> replicator = GetReplicator(tid, pid);
    if (!replicator) {
        response->set_code(::rtidb::base::ReturnCode::kReplicatorIsNotExist);
        response->set_msg("replicator is not exist");
        return;
    }
    response->set_code(::rtidb::base::ReturnCode::kOk);
    response->set_msg("ok");
    response->set_has_table(true);
    if (table->IsLeader()) {
        response->set_is_leader(true);
    } else {
        response->set_is_leader(false);
    }
    response->set_term(replicator->GetLeaderTerm());
    response->set_offset(replicator->GetOffset());
}

void TabletImpl::DeleteBinlog(RpcController* controller,
                              const ::rtidb::api::GeneralRequest* request,
                              ::rtidb::api::GeneralResponse* response,
                              Closure* done) {
    brpc::ClosureGuard done_guard(done);
    uint32_t tid = request->tid();
    uint32_t pid = request->pid();
    ::rtidb::common::StorageMode mode = ::rtidb::common::kMemory;
    if (request->has_storage_mode()) {
        mode = request->storage_mode();
    }
    std::string db_root_path;
    bool ok = ChooseDBRootPath(tid, pid, mode, db_root_path);
    if (!ok) {
        response->set_code(::rtidb::base::ReturnCode::kFailToGetDbRootPath);
        response->set_msg("fail to get db root path");
        PDLOG(WARNING, "fail to get table db root path");
        return;
    }
    std::string db_path =
        db_root_path + "/" + std::to_string(tid) + "_" + std::to_string(pid);
    std::string binlog_path = db_path + "/binlog";
    if (::rtidb::base::IsExists(binlog_path)) {
        if (FLAGS_recycle_bin_enabled) {
            std::string recycle_bin_root_path;
            ok =
                ChooseRecycleBinRootPath(tid, pid, mode, recycle_bin_root_path);
            if (!ok) {
                response->set_code(
                    ::rtidb::base::ReturnCode::kFailToGetRecycleRootPath);
                response->set_msg("fail to get recycle root path");
                PDLOG(WARNING, "fail to get table recycle root path");
                return;
            }
            std::string recycle_path =
                recycle_bin_root_path + "/" + std::to_string(tid) + "_" +
                std::to_string(pid) + "_binlog_" + ::rtidb::base::GetNowTime();
            ::rtidb::base::Rename(binlog_path, recycle_path);
            PDLOG(INFO, "binlog has moved form %s to %s. tid %u pid %u",
                  binlog_path.c_str(), recycle_path.c_str(), tid, pid);
        } else {
            ::rtidb::base::RemoveDirRecursive(binlog_path);
            PDLOG(INFO, "binlog %s has removed. tid %u pid %u",
                  binlog_path.c_str(), tid, pid);
        }
    }
    response->set_code(::rtidb::base::ReturnCode::kOk);
    response->set_msg("ok");
}

void TabletImpl::CheckFile(RpcController* controller,
                           const ::rtidb::api::CheckFileRequest* request,
                           ::rtidb::api::GeneralResponse* response,
                           Closure* done) {
    brpc::ClosureGuard done_guard(done);
    uint32_t tid = request->tid();
    uint32_t pid = request->pid();
    std::string db_root_path;
    ::rtidb::common::StorageMode mode = ::rtidb::common::kMemory;
    if (request->has_storage_mode()) {
        mode = request->storage_mode();
    }
    bool ok = ChooseDBRootPath(tid, pid, mode, db_root_path);
    if (!ok) {
        response->set_code(::rtidb::base::ReturnCode::kFailToGetDbRootPath);
        response->set_msg("fail to get db root path");
        PDLOG(WARNING, "fail to get table db root path");
        return;
    }
    std::string file_name = request->file();
    std::string full_path = db_root_path + "/" + std::to_string(tid) + "_" +
                            std::to_string(pid) + "/";
    if (request->has_dir_name() && request->dir_name().size() > 0) {
        if (request->dir_name() != "index") {
            full_path.append("snapshot/");
        }
        full_path.append(request->dir_name() + "/");
    } else if (file_name != "table_meta.txt") {
        full_path.append("snapshot/");
    }
    full_path += file_name;
    uint64_t size = 0;
    if (!::rtidb::base::GetFileSize(full_path, size)) {
        response->set_code(-1);
        response->set_msg("get size failed");
        PDLOG(WARNING, "get size failed. file[%s]", full_path.c_str());
        return;
    }
    if (size != request->size()) {
        response->set_code(-1);
        response->set_msg("check size failed");
        PDLOG(WARNING,
              "check size failed. file[%s] cur_size[%lu] expect_size[%lu]",
              full_path.c_str(), size, request->size());
        return;
    }
    response->set_code(::rtidb::base::ReturnCode::kOk);
    response->set_msg("ok");
}

void TabletImpl::GetManifest(RpcController* controller,
                             const ::rtidb::api::GetManifestRequest* request,
                             ::rtidb::api::GetManifestResponse* response,
                             Closure* done) {
    brpc::ClosureGuard done_guard(done);
    std::string db_root_path;
    ::rtidb::common::StorageMode mode = ::rtidb::common::kMemory;
    if (request->has_storage_mode()) {
        mode = request->storage_mode();
    }
    bool ok =
        ChooseDBRootPath(request->tid(), request->pid(), mode, db_root_path);
    if (!ok) {
        response->set_code(::rtidb::base::ReturnCode::kFailToGetDbRootPath);
        response->set_msg("fail to get db root path");
        PDLOG(WARNING, "fail to get table db root path");
        return;
    }
    std::string db_path = db_root_path + "/" + std::to_string(request->tid()) +
                          "_" + std::to_string(request->pid());
    std::string manifest_file = db_path + "/snapshot/MANIFEST";
    ::rtidb::api::Manifest manifest;
    int fd = open(manifest_file.c_str(), O_RDONLY);
    if (fd >= 0) {
        google::protobuf::io::FileInputStream fileInput(fd);
        fileInput.SetCloseOnDelete(true);
        if (!google::protobuf::TextFormat::Parse(&fileInput, &manifest)) {
            PDLOG(WARNING, "parse manifest failed");
            response->set_code(-1);
            response->set_msg("parse manifest failed");
            return;
        }
    } else {
        PDLOG(INFO, "[%s] is not exist", manifest_file.c_str());
        manifest.set_offset(0);
    }
    response->set_code(::rtidb::base::ReturnCode::kOk);
    response->set_msg("ok");
    ::rtidb::api::Manifest* manifest_r = response->mutable_manifest();
    manifest_r->CopyFrom(manifest);
}

int TabletImpl::WriteTableMeta(const std::string& path,
                               const ::rtidb::api::TableMeta* table_meta) {
    if (!::rtidb::base::MkdirRecur(path)) {
        PDLOG(WARNING, "fail to create path %s", path.c_str());
        return -1;
    }
    std::string full_path = path + "/table_meta.txt";
    std::string table_meta_info;
    google::protobuf::TextFormat::PrintToString(*table_meta, &table_meta_info);
    FILE* fd_write = fopen(full_path.c_str(), "w");
    if (fd_write == NULL) {
        PDLOG(WARNING, "fail to open file %s. err[%d: %s]", full_path.c_str(),
              errno, strerror(errno));
        return -1;
    }
    if (fputs(table_meta_info.c_str(), fd_write) == EOF) {
        PDLOG(WARNING, "write error. path[%s], err[%d: %s]", full_path.c_str(),
              errno, strerror(errno));
        fclose(fd_write);
        return -1;
    }
    fclose(fd_write);
    return 0;
}

int TabletImpl::UpdateTableMeta(const std::string& path,
                                ::rtidb::api::TableMeta* table_meta,
                                bool for_add_column) {
    std::string full_path = path + "/table_meta.txt";
    int fd = open(full_path.c_str(), O_RDONLY);
    ::rtidb::api::TableMeta old_meta;
    if (fd < 0) {
        PDLOG(WARNING, "[%s] is not exist", "table_meta.txt");
        return 1;
    } else {
        google::protobuf::io::FileInputStream fileInput(fd);
        fileInput.SetCloseOnDelete(true);
        if (!google::protobuf::TextFormat::Parse(&fileInput, &old_meta)) {
            PDLOG(WARNING, "parse table_meta failed");
            return -1;
        }
    }
    // use replicas in LoadRequest
    if (!for_add_column) {
        old_meta.clear_replicas();
        old_meta.MergeFrom(*table_meta);
        table_meta->CopyFrom(old_meta);
    }
    std::string new_name = full_path + "." + ::rtidb::base::GetNowTime();
    rename(full_path.c_str(), new_name.c_str());
    return 0;
}

int TabletImpl::UpdateTableMeta(const std::string& path,
                                ::rtidb::api::TableMeta* table_meta) {
    return UpdateTableMeta(path, table_meta, false);
}

int TabletImpl::CreateTableInternal(const ::rtidb::api::TableMeta* table_meta,
                                    std::string& msg) {
    uint32_t tid = table_meta->tid();
    uint32_t pid = table_meta->pid();
    std::map<std::string, std::string> real_ep_map;
    for (int32_t i = 0; i < table_meta->replicas_size(); i++) {
        real_ep_map.insert(std::make_pair(table_meta->replicas(i), ""));
    }
    if (FLAGS_use_name) {
        if (!GetRealEp(tid, pid, &real_ep_map)) {
            msg.assign("name not found in real_ep_map");
            return -1;
        }
    }
    std::lock_guard<SpinMutex> spin_lock(spin_mutex_);
    std::shared_ptr<Table> table = GetTableUnLock(tid, pid);
    if (table) {
        PDLOG(WARNING, "table with tid[%u] and pid[%u] exists", tid, pid);
        msg.assign("table exists");
        return -1;
    }
    Table* table_ptr = new MemTable(*table_meta);
    table.reset(table_ptr);
    if (!table->Init()) {
        PDLOG(WARNING, "fail to init table. tid %u, pid %u", table_meta->tid(),
              table_meta->pid());
        msg.assign("fail to init table");
        return -1;
    }
    std::string db_root_path;
    bool ok = ChooseDBRootPath(tid, pid, table->GetStorageMode(), db_root_path);
    if (!ok) {
        PDLOG(WARNING, "fail to get table db root path");
        msg.assign("fail to get table db root path");
        return -1;
    }
    std::string table_db_path = db_root_path + "/" +
                                std::to_string(table_meta->tid()) + "_" +
                                std::to_string(table_meta->pid());
    std::shared_ptr<LogReplicator> replicator;
    if (table->IsLeader()) {
        replicator = std::make_shared<LogReplicator>(
            table_db_path, real_ep_map, ReplicatorRole::kLeaderNode, table,
            &follower_);
    } else {
        replicator = std::make_shared<LogReplicator>(
            table_db_path, std::map<std::string, std::string>(),
            ReplicatorRole::kFollowerNode, table, &follower_);
    }
    if (!replicator) {
        PDLOG(WARNING, "fail to create replicator for table tid %u, pid %u",
              table_meta->tid(), table_meta->pid());
        msg.assign("fail create replicator for table");
        return -1;
    }
    ok = replicator->Init();
    if (!ok) {
        PDLOG(WARNING, "fail to init replicator for table tid %u, pid %u",
              table_meta->tid(), table_meta->pid());
        // clean memory
        msg.assign("fail init replicator for table");
        return -1;
    }
    if (!zk_cluster_.empty() &&
        table_meta->mode() == ::rtidb::api::TableMode::kTableLeader) {
        replicator->SetLeaderTerm(table_meta->term());
    }
    ::rtidb::storage::Snapshot* snapshot_ptr =
        new ::rtidb::storage::MemTableSnapshot(
            table_meta->tid(), table_meta->pid(), replicator->GetLogPart(),
            db_root_path);

    if (!snapshot_ptr->Init()) {
        PDLOG(WARNING, "fail to init snapshot for tid %u, pid %u",
              table_meta->tid(), table_meta->pid());
        msg.assign("fail to init snapshot");
        return -1;
    }
    std::shared_ptr<Snapshot> snapshot(snapshot_ptr);
    tables_[table_meta->tid()].insert(std::make_pair(table_meta->pid(), table));
    snapshots_[table_meta->tid()].insert(
        std::make_pair(table_meta->pid(), snapshot));
    replicators_[table_meta->tid()].insert(
        std::make_pair(table_meta->pid(), replicator));
    return 0;
}

int TabletImpl::CreateDiskTableInternal(
    const ::rtidb::api::TableMeta* table_meta, bool is_load, std::string& msg) {
    std::vector<std::string> endpoints;
    ::rtidb::api::TTLType ttl_type = table_meta->ttl_type();
    if (table_meta->has_ttl_desc()) {
        ttl_type = table_meta->ttl_desc().ttl_type();
    }
    if (ttl_type == ::rtidb::api::kAbsAndLat ||
        ttl_type == ::rtidb::api::kAbsOrLat) {
        PDLOG(WARNING,
              "disktable doesn't support abs&&lat, abs||lat in this version");
        msg.assign(
            "disktable doesn't support abs&&lat, abs||lat in this version");
        return -1;
    }
    std::map<std::string, std::string> real_ep_map;
    for (int32_t i = 0; i < table_meta->replicas_size(); i++) {
        real_ep_map.insert(std::make_pair(table_meta->replicas(i), ""));
    }
    uint32_t tid = table_meta->tid();
    uint32_t pid = table_meta->pid();
    if (FLAGS_use_name) {
        if (!GetRealEp(tid, pid, &real_ep_map)) {
            msg.assign("name not found in real_ep_map");
            return -1;
        }
    }
    std::string db_root_path;
    bool ok = ChooseDBRootPath(table_meta->tid(), table_meta->pid(),
                               table_meta->storage_mode(), db_root_path);
    if (!ok) {
        PDLOG(WARNING, "fail to get table db root path");
        msg.assign("fail to get table db root path");
        return -1;
    }
    DiskTable* table_ptr = new DiskTable(*table_meta, db_root_path);
    if (is_load) {
        if (!table_ptr->LoadTable()) {
            return -1;
        }
        PDLOG(INFO, "load disk table. tid %u pid %u", tid, pid);
    } else {
        if (!table_ptr->Init()) {
            return -1;
        }
        PDLOG(INFO, "create disk table. tid %u pid %u", tid, pid);
    }
    std::lock_guard<SpinMutex> spin_lock(spin_mutex_);
    std::shared_ptr<Table> table = GetTableUnLock(tid, pid);
    if (table) {
        PDLOG(WARNING, "table with tid[%u] and pid[%u] exists", tid, pid);
        return -1;
    }
    table.reset((Table*)table_ptr);  // NOLINT
    tables_[table_meta->tid()].insert(std::make_pair(table_meta->pid(), table));
    ::rtidb::storage::Snapshot* snapshot_ptr =
        new ::rtidb::storage::DiskTableSnapshot(
            table_meta->tid(), table_meta->pid(), table_meta->storage_mode(),
            db_root_path);
    if (!snapshot_ptr->Init()) {
        PDLOG(WARNING, "fail to init snapshot for tid %u, pid %u",
              table_meta->tid(), table_meta->pid());
        msg.assign("fail to init snapshot");
        return -1;
    }
    std::string table_db_path = db_root_path + "/" +
                                std::to_string(table_meta->tid()) + "_" +
                                std::to_string(table_meta->pid());
    std::shared_ptr<LogReplicator> replicator;
    if (table->IsLeader()) {
        replicator = std::make_shared<LogReplicator>(
            table_db_path, real_ep_map, ReplicatorRole::kLeaderNode, table,
            &follower_);
    } else {
        replicator = std::make_shared<LogReplicator>(
            table_db_path, std::map<std::string, std::string>(),
            ReplicatorRole::kFollowerNode, table, &follower_);
    }
    if (!replicator) {
        PDLOG(WARNING, "fail to create replicator for table tid %u, pid %u",
              table_meta->tid(), table_meta->pid());
        msg.assign("fail create replicator for table");
        return -1;
    }
    ok = replicator->Init();
    if (!ok) {
        PDLOG(WARNING, "fail to init replicator for table tid %u, pid %u",
              table_meta->tid(), table_meta->pid());
        // clean memory
        msg.assign("fail init replicator for table");
        return -1;
    }
    if (!zk_cluster_.empty() &&
        table_meta->mode() == ::rtidb::api::TableMode::kTableLeader) {
        replicator->SetLeaderTerm(table_meta->term());
    }
    std::shared_ptr<Snapshot> snapshot(snapshot_ptr);
    tables_[table_meta->tid()].insert(std::make_pair(table_meta->pid(), table));
    snapshots_[table_meta->tid()].insert(
        std::make_pair(table_meta->pid(), snapshot));
    replicators_[table_meta->tid()].insert(
        std::make_pair(table_meta->pid(), replicator));
    return 0;
}

int TabletImpl::CreateRelationalTableInternal(
    const ::rtidb::api::TableMeta* table_meta, bool is_load, std::string& msg) {
    uint32_t tid = table_meta->tid();
    uint32_t pid = table_meta->pid();
    std::string db_root_path;
    bool ok = ChooseDBRootPath(table_meta->tid(), table_meta->pid(),
                               table_meta->storage_mode(), db_root_path);
    if (!ok) {
        PDLOG(WARNING, "fail to get table db root path");
        msg.assign("fail to get table db root path");
        return -1;
    }
    std::shared_ptr<RelationalTable> table_ptr =
        std::make_shared<RelationalTable>(*table_meta, db_root_path);
    if (is_load) {
        if (!table_ptr->LoadTable()) {
            return -1;
        }
        PDLOG(INFO, "load relation table. tid %u pid %u", tid, pid);
    } else {
        if (!table_ptr->Init()) {
            return -1;
        }
        PDLOG(INFO, "create relation table. tid %u pid %u", tid, pid);
    }
    PDLOG(INFO, "create relation table. tid %u pid %u", tid, pid);
    std::lock_guard<SpinMutex> spin_lock(spin_mutex_);
    relational_tables_[table_meta->tid()].insert(
        std::make_pair(table_meta->pid(), table_ptr));
    return 0;
}

void TabletImpl::DropTable(RpcController* controller,
                           const ::rtidb::api::DropTableRequest* request,
                           ::rtidb::api::DropTableResponse* response,
                           Closure* done) {
    brpc::ClosureGuard done_guard(done);
    std::shared_ptr<::rtidb::api::TaskInfo> task_ptr;
    if (request->has_task_info() && request->task_info().IsInitialized()) {
        if (AddOPTask(request->task_info(), ::rtidb::api::TaskType::kDropTable,
                      task_ptr) < 0) {
            response->set_code(-1);
            response->set_msg("add task failed");
            return;
        }
    }
    uint32_t tid = request->tid();
    uint32_t pid = request->pid();
    PDLOG(INFO, "drop table. tid[%u] pid[%u] %s", tid, pid,
          rtidb::type::TableType_Name(request->table_type()).c_str());
    do {
        if (!request->has_table_type() ||
            request->table_type() == ::rtidb::type::kTimeSeries) {
            std::shared_ptr<Table> table = GetTable(tid, pid);
            if (!table) {
                response->set_code(::rtidb::base::ReturnCode::kTableIsNotExist);
                response->set_msg("table is not exist");
                break;
            } else {
                if (table->GetTableStat() ==
                    ::rtidb::storage::kMakingSnapshot) {
                    PDLOG(
                        WARNING,
                        "making snapshot task is running now. tid[%u] pid[%u]",
                        tid, pid);
                    response->set_code(::rtidb::base::ReturnCode::
                                           kTableStatusIsKmakingsnapshot);
                    response->set_msg("table status is kMakingSnapshot");
                    break;
                }
            }
            task_pool_.AddTask(boost::bind(&TabletImpl::DeleteTableInternal,
                                           this, tid, pid, task_ptr));
        } else {
            std::shared_ptr<RelationalTable> r_table =
                GetRelationalTable(tid, pid);
            std::shared_ptr<RelationalTable> table;
            if (!r_table) {
                PDLOG(WARNING, "table is not exist. tid %u, pid %u",
                      request->tid(), request->pid());
                response->set_code(::rtidb::base::ReturnCode::kTableIsNotExist);
                response->set_msg("table is not exist");
                break;
            }
            task_pool_.AddTask(
                boost::bind(&TabletImpl::DeleteRelationalTableInternal, this,
                            tid, pid, task_ptr));
        }
        response->set_code(::rtidb::base::ReturnCode::kOk);
        response->set_msg("ok");
        return;
    } while (0);
    SetTaskStatus(task_ptr, ::rtidb::api::TaskStatus::kFailed);
}

void TabletImpl::GetTaskStatus(RpcController* controller,
                               const ::rtidb::api::TaskStatusRequest* request,
                               ::rtidb::api::TaskStatusResponse* response,
                               Closure* done) {
    brpc::ClosureGuard done_guard(done);
    std::lock_guard<std::mutex> lock(mu_);
    for (const auto& kv : task_map_) {
        for (const auto& task_info : kv.second) {
            ::rtidb::api::TaskInfo* task = response->add_task();
            task->CopyFrom(*task_info);
        }
    }
    response->set_code(::rtidb::base::ReturnCode::kOk);
    response->set_msg("ok");
}

void TabletImpl::DeleteOPTask(RpcController* controller,
                              const ::rtidb::api::DeleteTaskRequest* request,
                              ::rtidb::api::GeneralResponse* response,
                              Closure* done) {
    brpc::ClosureGuard done_guard(done);
    std::lock_guard<std::mutex> lock(mu_);
    for (int idx = 0; idx < request->op_id_size(); idx++) {
        auto iter = task_map_.find(request->op_id(idx));
        if (iter == task_map_.end()) {
            continue;
        }
        if (!iter->second.empty()) {
            PDLOG(INFO, "delete op task. op_id[%lu] op_type[%s] task_num[%u]",
                  request->op_id(idx),
                  ::rtidb::api::OPType_Name(iter->second.front()->op_type())
                      .c_str(),
                  iter->second.size());
            iter->second.clear();
        }
        task_map_.erase(iter);
    }
    response->set_code(::rtidb::base::ReturnCode::kOk);
    response->set_msg("ok");
}

void TabletImpl::ConnectZK(RpcController* controller,
                           const ::rtidb::api::ConnectZKRequest* request,
                           ::rtidb::api::GeneralResponse* response,
                           Closure* done) {
    brpc::ClosureGuard done_guard(done);
    if (zk_client_->Reconnect() && zk_client_->Register()) {
        response->set_code(::rtidb::base::ReturnCode::kOk);
        response->set_msg("ok");
        PDLOG(INFO, "connect zk ok");
        return;
    }
    response->set_code(-1);
    response->set_msg("connect failed");
}

void TabletImpl::DisConnectZK(RpcController* controller,
                              const ::rtidb::api::DisConnectZKRequest* request,
                              ::rtidb::api::GeneralResponse* response,
                              Closure* done) {
    brpc::ClosureGuard done_guard(done);
    zk_client_->CloseZK();
    response->set_code(::rtidb::base::ReturnCode::kOk);
    response->set_msg("ok");
    PDLOG(INFO, "disconnect zk ok");
    return;
}

void TabletImpl::SetConcurrency(
    RpcController* ctrl, const ::rtidb::api::SetConcurrencyRequest* request,
    ::rtidb::api::SetConcurrencyResponse* response, Closure* done) {
    brpc::ClosureGuard done_guard(done);
    if (server_ == NULL) {
        response->set_code(-1);
        response->set_msg("server is NULL");
        return;
    }

    if (request->max_concurrency() < 0) {
        response->set_code(::rtidb::base::ReturnCode::kInvalidConcurrency);
        response->set_msg("invalid concurrency " + request->max_concurrency());
        return;
    }

    if (SERVER_CONCURRENCY_KEY.compare(request->key()) == 0) {
        PDLOG(INFO, "update server max concurrency to %d",
              request->max_concurrency());
        server_->ResetMaxConcurrency(request->max_concurrency());
    } else {
        PDLOG(INFO, "update server api %s max concurrency to %d",
              request->key().c_str(), request->max_concurrency());
        server_->MaxConcurrencyOf(this, request->key()) =
            request->max_concurrency();
    }
    response->set_code(::rtidb::base::ReturnCode::kOk);
    response->set_msg("ok");
}

void TabletImpl::SetTaskStatus(
    std::shared_ptr<::rtidb::api::TaskInfo>& task_ptr,
    ::rtidb::api::TaskStatus status) {
    if (!task_ptr) {
        return;
    }
    std::lock_guard<std::mutex> lock(mu_);
    task_ptr->set_status(status);
}

int TabletImpl::GetTaskStatus(std::shared_ptr<::rtidb::api::TaskInfo>& task_ptr,
                              ::rtidb::api::TaskStatus* status) {
    if (!task_ptr) {
        return -1;
    }
    std::lock_guard<std::mutex> lock(mu_);
    *status = task_ptr->status();
    return 0;
}

int TabletImpl::AddOPTask(const ::rtidb::api::TaskInfo& task_info,
                          ::rtidb::api::TaskType task_type,
                          std::shared_ptr<::rtidb::api::TaskInfo>& task_ptr) {
    std::lock_guard<std::mutex> lock(mu_);
    if (FindTask(task_info.op_id(), task_info.task_type())) {
        PDLOG(WARNING, "task is running. op_id[%lu] op_type[%s] task_type[%s]",
              task_info.op_id(),
              ::rtidb::api::OPType_Name(task_info.op_type()).c_str(),
              ::rtidb::api::TaskType_Name(task_info.task_type()).c_str());
        return -1;
    }
    task_ptr.reset(task_info.New());
    task_ptr->CopyFrom(task_info);
    task_ptr->set_status(::rtidb::api::TaskStatus::kDoing);
    auto iter = task_map_.find(task_info.op_id());
    if (iter == task_map_.end()) {
        task_map_.insert(std::make_pair(
            task_info.op_id(),
            std::list<std::shared_ptr<::rtidb::api::TaskInfo>>()));
    }
    task_map_[task_info.op_id()].push_back(task_ptr);
    if (task_info.task_type() != task_type) {
        PDLOG(WARNING, "task type is not match. type is[%s]",
              ::rtidb::api::TaskType_Name(task_info.task_type()).c_str());
        task_ptr->set_status(::rtidb::api::TaskStatus::kFailed);
        return -1;
    }
    PDLOG(INFO, "add task map success, op_id[%lu] op_type[%s] task_type[%s]",
          task_info.op_id(),
          ::rtidb::api::OPType_Name(task_info.op_type()).c_str(),
          ::rtidb::api::TaskType_Name(task_info.task_type()).c_str());
    return 0;
}

std::shared_ptr<::rtidb::api::TaskInfo> TabletImpl::FindTask(
    uint64_t op_id, ::rtidb::api::TaskType task_type) {
    auto iter = task_map_.find(op_id);
    if (iter == task_map_.end()) {
        return std::shared_ptr<::rtidb::api::TaskInfo>();
    }
    for (auto& task : iter->second) {
        if (task->op_id() == op_id && task->task_type() == task_type) {
            return task;
        }
    }
    return std::shared_ptr<::rtidb::api::TaskInfo>();
}

int TabletImpl::AddOPMultiTask(
    const ::rtidb::api::TaskInfo& task_info, ::rtidb::api::TaskType task_type,
    std::shared_ptr<::rtidb::api::TaskInfo>& task_ptr) {
    std::lock_guard<std::mutex> lock(mu_);
    if (FindMultiTask(task_info)) {
        PDLOG(WARNING, "task is running. op_id[%lu] op_type[%s] task_type[%s]",
              task_info.op_id(),
              ::rtidb::api::OPType_Name(task_info.op_type()).c_str(),
              ::rtidb::api::TaskType_Name(task_info.task_type()).c_str());
        return -1;
    }
    task_ptr.reset(task_info.New());
    task_ptr->CopyFrom(task_info);
    task_ptr->set_status(::rtidb::api::TaskStatus::kDoing);
    auto iter = task_map_.find(task_info.op_id());
    if (iter == task_map_.end()) {
        task_map_.insert(std::make_pair(
            task_info.op_id(),
            std::list<std::shared_ptr<::rtidb::api::TaskInfo>>()));
    }
    task_map_[task_info.op_id()].push_back(task_ptr);
    if (task_info.task_type() != task_type) {
        PDLOG(WARNING, "task type is not match. type is[%s]",
              ::rtidb::api::TaskType_Name(task_info.task_type()).c_str());
        task_ptr->set_status(::rtidb::api::TaskStatus::kFailed);
        return -1;
    }
    return 0;
}

std::shared_ptr<::rtidb::api::TaskInfo> TabletImpl::FindMultiTask(
    const ::rtidb::api::TaskInfo& task_info) {
    auto iter = task_map_.find(task_info.op_id());
    if (iter == task_map_.end()) {
        return std::shared_ptr<::rtidb::api::TaskInfo>();
    }
    for (auto& task : iter->second) {
        if (task->op_id() == task_info.op_id() &&
            task->task_type() == task_info.task_type() &&
            task->task_id() == task_info.task_id()) {
            return task;
        }
    }
    return std::shared_ptr<::rtidb::api::TaskInfo>();
}

void TabletImpl::GcTable(uint32_t tid, uint32_t pid, bool execute_once) {
    std::shared_ptr<Table> table = GetTable(tid, pid);
    if (table) {
        int32_t gc_interval = FLAGS_gc_interval;
        if (table->GetStorageMode() != ::rtidb::common::StorageMode::kMemory) {
            gc_interval = FLAGS_disk_gc_interval;
        }
        table->SchedGc();
        if (!execute_once) {
            gc_pool_.DelayTask(
                gc_interval * 60 * 1000,
                boost::bind(&TabletImpl::GcTable, this, tid, pid, false));
        }
        return;
    }
}

void TabletImpl::GcTableSnapshot(uint32_t tid, uint32_t pid) {
    std::shared_ptr<RelationalTable> table = GetRelationalTable(tid, pid);
    if (table) {
        table->TTLSnapshot();
        gc_pool_.DelayTask(
            FLAGS_snapshot_ttl_check_interval * 60 * 1000,
            boost::bind(&TabletImpl::GcTableSnapshot, this, tid, pid));
    }
}

std::shared_ptr<Snapshot> TabletImpl::GetSnapshot(uint32_t tid, uint32_t pid) {
    std::lock_guard<SpinMutex> spin_lock(spin_mutex_);
    return GetSnapshotUnLock(tid, pid);
}

std::shared_ptr<Snapshot> TabletImpl::GetSnapshotUnLock(uint32_t tid,
                                                        uint32_t pid) {
    Snapshots::iterator it = snapshots_.find(tid);
    if (it != snapshots_.end()) {
        auto tit = it->second.find(pid);
        if (tit != it->second.end()) {
            return tit->second;
        }
    }
    return std::shared_ptr<Snapshot>();
}

std::shared_ptr<LogReplicator> TabletImpl::GetReplicatorUnLock(uint32_t tid,
                                                               uint32_t pid) {
    Replicators::iterator it = replicators_.find(tid);
    if (it != replicators_.end()) {
        auto tit = it->second.find(pid);
        if (tit != it->second.end()) {
            return tit->second;
        }
    }
    return std::shared_ptr<LogReplicator>();
}

std::shared_ptr<LogReplicator> TabletImpl::GetReplicator(uint32_t tid,
                                                         uint32_t pid) {
    std::lock_guard<SpinMutex> spin_lock(spin_mutex_);
    return GetReplicatorUnLock(tid, pid);
}

std::shared_ptr<Table> TabletImpl::GetTable(uint32_t tid, uint32_t pid) {
    std::lock_guard<SpinMutex> spin_lock(spin_mutex_);
    return GetTableUnLock(tid, pid);
}

std::shared_ptr<Table> TabletImpl::GetTableUnLock(uint32_t tid, uint32_t pid) {
    Tables::iterator it = tables_.find(tid);
    if (it != tables_.end()) {
        auto tit = it->second.find(pid);
        if (tit != it->second.end()) {
            return tit->second;
        }
    }
    return std::shared_ptr<Table>();
}

std::shared_ptr<RelationalTable> TabletImpl::GetRelationalTableUnLock(
    uint32_t tid, uint32_t pid) {
    RelationalTables::iterator it = relational_tables_.find(tid);
    if (it != relational_tables_.end()) {
        auto tit = it->second.find(pid);
        if (tit != it->second.end()) {
            return tit->second;
        }
    }
    return std::shared_ptr<RelationalTable>();
}

std::shared_ptr<RelationalTable> TabletImpl::GetRelationalTable(uint32_t tid,
                                                                uint32_t pid) {
    std::lock_guard<SpinMutex> spin_lock(spin_mutex_);
    return GetRelationalTableUnLock(tid, pid);
}

void TabletImpl::ShowMemPool(RpcController* controller,
                             const ::rtidb::api::HttpRequest* request,
                             ::rtidb::api::HttpResponse* response,
                             Closure* done) {
    brpc::ClosureGuard done_guard(done);
#ifdef TCMALLOC_ENABLE
    brpc::Controller* cntl = static_cast<brpc::Controller*>(controller);
    MallocExtension* tcmalloc = MallocExtension::instance();
    std::string stat;
    stat.resize(1024);
    char* buffer = reinterpret_cast<char*>(&(stat[0]));
    tcmalloc->GetStats(buffer, 1024);
    cntl->response_attachment().append(
        "<html><head><title>Mem Stat</title></head><body><pre>");
    cntl->response_attachment().append(stat);
    cntl->response_attachment().append("</pre></body></html>");
#endif
}

void TabletImpl::CheckZkClient() {
    if (!zk_client_->IsConnected()) {
        PDLOG(WARNING, "reconnect zk");
        if (zk_client_->Reconnect() && zk_client_->Register()) {
            PDLOG(INFO, "reconnect zk ok");
        }
    } else if (!zk_client_->IsRegisted()) {
        PDLOG(WARNING, "registe zk");
        if (zk_client_->Register()) {
            PDLOG(INFO, "registe zk ok");
        }
    }
    keep_alive_pool_.DelayTask(FLAGS_zk_keep_alive_check_interval,
                               boost::bind(&TabletImpl::CheckZkClient, this));
}

int TabletImpl::CheckDimessionPut(const ::rtidb::api::PutRequest* request,
                                  uint32_t idx_cnt) {
    for (int32_t i = 0; i < request->dimensions_size(); i++) {
        if (idx_cnt <= request->dimensions(i).idx()) {
            PDLOG(WARNING,
                  "invalid put request dimensions, request idx %u is greater "
                  "than table idx cnt %u",
                  request->dimensions(i).idx(), idx_cnt);
            return -1;
        }
        if (request->dimensions(i).key().length() <= 0) {
            PDLOG(WARNING,
                  "invalid put request dimension key is empty with idx %u",
                  request->dimensions(i).idx());
            return 1;
        }
    }
    return 0;
}

void TabletImpl::SchedSyncDisk(uint32_t tid, uint32_t pid) {
    std::shared_ptr<LogReplicator> replicator = GetReplicator(tid, pid);
    if (replicator) {
        replicator->SyncToDisk();
        io_pool_.DelayTask(
            FLAGS_binlog_sync_to_disk_interval,
            boost::bind(&TabletImpl::SchedSyncDisk, this, tid, pid));
    }
}

void TabletImpl::SchedDelBinlog(uint32_t tid, uint32_t pid) {
    std::shared_ptr<LogReplicator> replicator = GetReplicator(tid, pid);
    if (replicator) {
        replicator->DeleteBinlog();
        task_pool_.DelayTask(
            FLAGS_binlog_delete_interval,
            boost::bind(&TabletImpl::SchedDelBinlog, this, tid, pid));
    }
}

bool TabletImpl::ChooseDBRootPath(uint32_t tid, uint32_t pid,
                                  const ::rtidb::common::StorageMode& mode,
                                  std::string& path) {
    std::vector<std::string>& paths = mode_root_paths_[mode];
    if (paths.size() < 1) {
        return false;
    }

    if (paths.size() == 1) {
        path.assign(paths[0]);
        return path.size();
    }

    std::string key = std::to_string(tid) + std::to_string(pid);
    uint32_t index =
        ::rtidb::base::hash(key.c_str(), key.size(), SEED) % paths.size();
    path.assign(paths[index]);
    return path.size();
}

bool TabletImpl::ChooseRecycleBinRootPath(
    uint32_t tid, uint32_t pid, const ::rtidb::common::StorageMode& mode,
    std::string& path) {
    std::vector<std::string>& paths = mode_recycle_root_paths_[mode];
    if (paths.size() < 1) return false;

    if (paths.size() == 1) {
        path.assign(paths[0]);
        return true;
    }
    std::string key = std::to_string(tid) + std::to_string(pid);
    uint32_t index =
        ::rtidb::base::hash(key.c_str(), key.size(), SEED) % paths.size();
    path.assign(paths[index]);
    return true;
}

void TabletImpl::DelRecycle(const std::string& path) {
    std::vector<std::string> file_vec;
    ::rtidb::base::GetChildFileName(path, file_vec);
    for (auto file_path : file_vec) {
        std::string file_name = ::rtidb::base::ParseFileNameFromPath(file_path);
        std::vector<std::string> parts;
        int64_t recycle_time;
        int64_t now_time = ::baidu::common::timer::get_micros() / 1000000;
        ::rtidb::base::SplitString(file_name, "_", parts);
        if (parts.size() == 3) {
            recycle_time =
                ::rtidb::base::ParseTimeToSecond(parts[2], "%Y%m%d%H%M%S");
        } else {
            recycle_time =
                ::rtidb::base::ParseTimeToSecond(parts[3], "%Y%m%d%H%M%S");
        }
        if (FLAGS_recycle_ttl != 0 &&
            (now_time - recycle_time) > FLAGS_recycle_ttl * 60) {
            PDLOG(INFO, "delete recycle dir %s", file_path.c_str());
            ::rtidb::base::RemoveDirRecursive(file_path);
        }
    }
}

void TabletImpl::SchedDelRecycle() {
    for (auto kv : mode_recycle_root_paths_) {
        for (auto path : kv.second) {
            DelRecycle(path);
        }
    }
    task_pool_.DelayTask(FLAGS_recycle_ttl * 60 * 1000,
                         boost::bind(&TabletImpl::SchedDelRecycle, this));
}

bool TabletImpl::CreateMultiDir(const std::vector<std::string>& dirs) {
    std::vector<std::string>::const_iterator it = dirs.begin();
    for (; it != dirs.end(); ++it) {
        std::string path = *it;
        bool ok = ::rtidb::base::MkdirRecur(path);
        if (!ok) {
            PDLOG(WARNING, "fail to create dir %s", path.c_str());
            return false;
        }
    }
    return true;
}

bool TabletImpl::ChooseTableRootPath(uint32_t tid, uint32_t pid,
                                     const ::rtidb::common::StorageMode& mode,
                                     std::string& path) {
    std::string root_path;
    bool ok = ChooseDBRootPath(tid, pid, mode, root_path);
    if (!ok) {
        PDLOG(WARNING, "table db path doesn't found. tid %u, pid %u", tid, pid);
        return false;
    }
    path = root_path + "/" + std::to_string(tid) + "_" + std::to_string(pid);
    if (!::rtidb::base::IsExists(path)) {
        PDLOG(WARNING, "table db path doesn`t exist. tid %u, pid %u", tid, pid);
        return false;
    }
    return true;
}

bool TabletImpl::GetTableRootSize(uint32_t tid, uint32_t pid,
                                  const ::rtidb::common::StorageMode& mode,
                                  uint64_t& size) {
    std::string table_path;
    if (!ChooseTableRootPath(tid, pid, mode, table_path)) {
        return false;
    }
    if (!::rtidb::base::GetDirSizeRecur(table_path, size)) {
        PDLOG(WARNING, "get table root size failed. tid %u, pid %u", tid, pid);
        return false;
    }
    return true;
}

void TabletImpl::GetDiskused() {
    std::vector<std::shared_ptr<Table>> tables;
    {
        std::lock_guard<std::mutex> lock(mu_);
        for (auto it = tables_.begin(); it != tables_.end(); ++it) {
            for (auto pit = it->second.begin(); pit != it->second.end();
                 ++pit) {
                tables.push_back(pit->second);
            }
        }
    }
    for (const auto& table : tables) {
        uint64_t size = 0;
        if (!GetTableRootSize(table->GetId(), table->GetPid(),
                              table->GetStorageMode(), size)) {
            PDLOG(WARNING, "get table root size failed. tid[%u] pid[%u]",
                  table->GetId(), table->GetPid());
        } else {
            table->SetDiskused(size);
        }
    }
    task_pool_.DelayTask(FLAGS_get_table_diskused_interval,
                         boost::bind(&TabletImpl::GetDiskused, this));
}

void TabletImpl::SetMode(RpcController* controller,
                         const ::rtidb::api::SetModeRequest* request,
                         ::rtidb::api::GeneralResponse* response,
                         Closure* done) {
    brpc::ClosureGuard done_guard(done);
    follower_.store(request->follower(), std::memory_order_relaxed);
    std::string mode = request->follower() == true ? "follower" : "normal";
    PDLOG(INFO, "set tablet mode %s", mode.c_str());
    response->set_code(::rtidb::base::ReturnCode::kOk);
}

void TabletImpl::DeleteIndex(RpcController* controller,
                             const ::rtidb::api::DeleteIndexRequest* request,
                             ::rtidb::api::GeneralResponse* response,
                             Closure* done) {
    brpc::ClosureGuard done_guard(done);
    uint32_t tid = request->tid();
    uint32_t pid = request->pid();
    std::shared_ptr<Table> table = GetTable(tid, pid);
    if (!table) {
        PDLOG(WARNING, "table is not exist. tid %u, pid %u", tid, pid);
        response->set_code(::rtidb::base::ReturnCode::kTableIsNotExist);
        response->set_msg("table is not exist");
        return;
    }
    if (table->GetStorageMode() != ::rtidb::common::kMemory) {
        response->set_code(::rtidb::base::ReturnCode::kOperatorNotSupport);
        response->set_msg("only support mem_table");
        PDLOG(WARNING, "only support mem_table. tid %u, pid %u", tid, pid);
        return;
    }
    std::string root_path;
    if (!ChooseDBRootPath(tid, pid, ::rtidb::common::StorageMode::kMemory,
                          root_path)) {
        response->set_code(::rtidb::base::ReturnCode::kFailToGetDbRootPath);
        response->set_msg("fail to get table db root path");
        PDLOG(WARNING, "table db path is not found. tid %u, pid %u", tid, pid);
        return;
    }
    MemTable* mem_table = dynamic_cast<MemTable*>(table.get());
    if (!mem_table->DeleteIndex(request->idx_name())) {
        response->set_code(::rtidb::base::ReturnCode::kDeleteIndexFailed);
        response->set_msg("delete index failed");
        PDLOG(WARNING, "delete index %s failed. tid %u pid %u",
              request->idx_name().c_str(), tid, pid);
        return;
    }
    std::string db_path =
        root_path + "/" + std::to_string(tid) + "_" + std::to_string(pid);
    WriteTableMeta(db_path, &table->GetTableMeta());
    PDLOG(INFO, "delete index %s success. tid %u pid %u",
          request->idx_name().c_str(), tid, pid);
    response->set_code(::rtidb::base::ReturnCode::kOk);
    response->set_msg("ok");
}

void TabletImpl::SendIndexData(
    RpcController* controller,
    const ::rtidb::api::SendIndexDataRequest* request,
    ::rtidb::api::GeneralResponse* response, Closure* done) {
    brpc::ClosureGuard done_guard(done);
    std::shared_ptr<::rtidb::api::TaskInfo> task_ptr;
    if (request->has_task_info() && request->task_info().IsInitialized()) {
        if (AddOPTask(request->task_info(),
                      ::rtidb::api::TaskType::kSendIndexData, task_ptr) < 0) {
            response->set_code(-1);
            response->set_msg("add task failed");
            return;
        }
    }
    do {
        std::shared_ptr<Table> table = GetTable(request->tid(), request->pid());
        if (!table) {
            PDLOG(WARNING, "table is not exist. tid %u, pid %u", request->tid(),
                  request->pid());
            response->set_code(::rtidb::base::ReturnCode::kTableIsNotExist);
            response->set_msg("table is not exist");
            break;
        }
        MemTable* mem_table = dynamic_cast<MemTable*>(table.get());
        if (mem_table == NULL) {
            PDLOG(WARNING, "table is not memtable. tid %u, pid %u",
                  request->tid(), request->pid());
            response->set_code(::rtidb::base::ReturnCode::kTableTypeMismatch);
            response->set_msg("table is not memtable");
            break;
        }
        std::map<uint32_t, std::string> pid_endpoint_map;
        for (int idx = 0; idx < request->pairs_size(); idx++) {
            pid_endpoint_map.insert(std::make_pair(
                request->pairs(idx).pid(), request->pairs(idx).endpoint()));
        }
        response->set_code(::rtidb::base::ReturnCode::kOk);
        response->set_msg("ok");
        if (pid_endpoint_map.empty()) {
            PDLOG(INFO, "pid endpoint map is empty. tid %u, pid %u",
                  request->tid(), request->pid());
            SetTaskStatus(task_ptr, ::rtidb::api::TaskStatus::kDone);
        } else {
            task_pool_.AddTask(boost::bind(&TabletImpl::SendIndexDataInternal,
                                           this, table, pid_endpoint_map,
                                           task_ptr));
        }
        return;
    } while (0);
    SetTaskStatus(task_ptr, ::rtidb::api::TaskStatus::kFailed);
}

void TabletImpl::SendIndexDataInternal(
    std::shared_ptr<::rtidb::storage::Table> table,
    const std::map<uint32_t, std::string>& pid_endpoint_map,
    std::shared_ptr<::rtidb::api::TaskInfo> task_ptr) {
    uint32_t tid = table->GetId();
    uint32_t pid = table->GetPid();
    std::string db_root_path;
    if (!ChooseDBRootPath(tid, pid, table->GetStorageMode(), db_root_path)) {
        PDLOG(WARNING, "fail to find db root path for table tid %u pid %u", tid,
              pid);
        SetTaskStatus(task_ptr, ::rtidb::api::TaskStatus::kFailed);
        return;
    }
    std::string index_path = db_root_path + "/" + std::to_string(tid) + "_" +
                             std::to_string(pid) + "/index/";
    for (const auto& kv : pid_endpoint_map) {
        if (kv.first == pid) {
            continue;
        }
        std::string index_file_name = std::to_string(pid) + "_" +
                                      std::to_string(kv.first) + "_index.data";
        std::string src_file = index_path + index_file_name;
        if (!::rtidb::base::IsExists(src_file)) {
            PDLOG(WARNING, "file %s is not exist. tid[%u] pid[%u]",
                  src_file.c_str(), tid, pid);
            continue;
        }
        if (kv.second == endpoint_) {
            std::shared_ptr<Table> des_table = GetTable(tid, kv.first);
            if (!table) {
                PDLOG(WARNING, "table is not exist. tid[%u] pid[%u]", tid,
                      kv.first);
                SetTaskStatus(task_ptr, ::rtidb::api::TaskStatus::kFailed);
                return;
            }
            std::string des_db_root_path;
            if (!ChooseDBRootPath(tid, kv.first, table->GetStorageMode(),
                                  des_db_root_path)) {
                PDLOG(WARNING,
                      "fail to find db root path for table tid %u pid %u", tid,
                      kv.first);
                SetTaskStatus(task_ptr, ::rtidb::api::TaskStatus::kFailed);
                return;
            }
            std::string des_index_path = des_db_root_path + "/" +
                                         std::to_string(tid) + "_" +
                                         std::to_string(kv.first) + "/index/";
            if (!::rtidb::base::IsExists(des_index_path) &&
                !::rtidb::base::MkdirRecur(des_index_path)) {
                PDLOG(WARNING, "mkdir failed. tid[%u] pid[%u] path[%s]", tid,
                      pid, des_index_path.c_str());
                SetTaskStatus(task_ptr, ::rtidb::api::TaskStatus::kFailed);
                return;
            }
            if (db_root_path == des_db_root_path) {
                if (!::rtidb::base::Rename(src_file,
                                           des_index_path + index_file_name)) {
                    PDLOG(WARNING,
                          "rename dir failed. tid[%u] pid[%u] file[%s]", tid,
                          pid, index_file_name.c_str());
                    SetTaskStatus(task_ptr, ::rtidb::api::TaskStatus::kFailed);
                    return;
                }
                PDLOG(INFO, "rename file %s success. tid[%u] pid[%u]",
                      index_file_name.c_str(), tid, pid);
            } else {
                if (!::rtidb::base::CopyFile(
                        src_file, des_index_path + index_file_name)) {
                    PDLOG(WARNING, "copy failed. tid[%u] pid[%u] file[%s]", tid,
                          pid, index_file_name.c_str());
                    SetTaskStatus(task_ptr, ::rtidb::api::TaskStatus::kFailed);
                    return;
                }
                PDLOG(INFO, "copy file %s success. tid[%u] pid[%u]",
                      index_file_name.c_str(), tid, pid);
            }
        } else {
            std::string real_endpoint = kv.second;
            if (FLAGS_use_name) {
                auto tmp_map = std::atomic_load_explicit(&real_ep_map_,
                        std::memory_order_acquire);
                auto iter = tmp_map->find(kv.second);
                if (iter == tmp_map->end()) {
                    PDLOG(WARNING, "name %s not found in real_ep_map."
                            "tid[%u] pid[%u]", kv.second.c_str(), tid, pid);
                    break;
                }
                real_endpoint = iter->second;
            }
            FileSender sender(tid, kv.first, table->GetStorageMode(),
                              real_endpoint);
            if (!sender.Init()) {
                PDLOG(WARNING,
                      "Init FileSender failed. tid[%u] pid[%u] des_pid[%u] "
                      "endpoint[%s]",
                      tid, pid, kv.first, kv.second.c_str());
                SetTaskStatus(task_ptr, ::rtidb::api::TaskStatus::kFailed);
                return;
            }
            if (sender.SendFile(index_file_name, std::string("index"),
                                index_path + index_file_name) < 0) {
                PDLOG(WARNING,
                      "send file %s failed. tid[%u] pid[%u] des_pid[%u]",
                      index_file_name.c_str(), tid, pid, kv.first);
                SetTaskStatus(task_ptr, ::rtidb::api::TaskStatus::kFailed);
                return;
            }
            PDLOG(INFO,
                  "send file %s to endpoint %s success. tid[%u] pid[%u] "
                  "des_pid[%u]",
                  index_file_name.c_str(), kv.second.c_str(), tid, pid,
                  kv.first);
        }
    }
    SetTaskStatus(task_ptr, ::rtidb::api::TaskStatus::kDone);
}

void TabletImpl::DumpIndexData(
    RpcController* controller,
    const ::rtidb::api::DumpIndexDataRequest* request,
    ::rtidb::api::GeneralResponse* response, Closure* done) {
    brpc::ClosureGuard done_guard(done);
    std::shared_ptr<::rtidb::api::TaskInfo> task_ptr;
    if (request->has_task_info() && request->task_info().IsInitialized()) {
        if (AddOPTask(request->task_info(),
                      ::rtidb::api::TaskType::kDumpIndexData, task_ptr) < 0) {
            response->set_code(-1);
            response->set_msg("add task failed");
            return;
        }
    }
    uint32_t tid = request->tid();
    uint32_t pid = request->pid();
    do {
        std::shared_ptr<Table> table;
        std::shared_ptr<Snapshot> snapshot;
        {
            std::lock_guard<SpinMutex> spin_lock(spin_mutex_);
            table = GetTableUnLock(tid, pid);
            if (!table) {
                PDLOG(WARNING, "table is not exist. tid[%u] pid[%u]", tid, pid);
                response->set_code(::rtidb::base::ReturnCode::kTableIsNotExist);
                response->set_msg("table is not exist");
                break;
            }
            if (table->GetStorageMode() != ::rtidb::common::kMemory) {
                response->set_code(
                    ::rtidb::base::ReturnCode::kOperatorNotSupport);
                response->set_msg("only support mem_table");
                break;
            }
            if (table->GetTableStat() != ::rtidb::storage::kNormal) {
                PDLOG(WARNING,
                      "table state is %d, cannot dump index data. %u, pid %u",
                      table->GetTableStat(), tid, pid);
                response->set_code(
                    ::rtidb::base::ReturnCode::kTableStatusIsNotKnormal);
                response->set_msg("table status is not kNormal");
                break;
            }
            snapshot = GetSnapshotUnLock(tid, pid);
            if (!snapshot) {
                PDLOG(WARNING, "snapshot is not exist. tid[%u] pid[%u]", tid,
                      pid);
                response->set_code(
                    ::rtidb::base::ReturnCode::kSnapshotIsNotExist);
                response->set_msg("table snapshot is not exist");
                break;
            }
        }
        std::shared_ptr<::rtidb::storage::MemTableSnapshot> memtable_snapshot =
            std::static_pointer_cast<::rtidb::storage::MemTableSnapshot>(
                snapshot);
        task_pool_.AddTask(
            boost::bind(&TabletImpl::DumpIndexDataInternal, this, table,
                        memtable_snapshot, request->partition_num(),
                        request->column_key(), request->idx(), task_ptr));
        response->set_code(::rtidb::base::ReturnCode::kOk);
        response->set_msg("ok");
        PDLOG(INFO, "dump index tid[%u] pid[%u]", tid, pid);
        return;
    } while (0);
    SetTaskStatus(task_ptr, ::rtidb::api::TaskStatus::kFailed);
}

void TabletImpl::DumpIndexDataInternal(
    std::shared_ptr<::rtidb::storage::Table> table,
    std::shared_ptr<::rtidb::storage::MemTableSnapshot> memtable_snapshot,
    uint32_t partition_num, ::rtidb::common::ColumnKey& column_key,
    uint32_t idx, std::shared_ptr<::rtidb::api::TaskInfo> task) {
    uint32_t tid = table->GetId();
    uint32_t pid = table->GetPid();
    std::string db_root_path;
    if (!ChooseDBRootPath(tid, pid, table->GetStorageMode(), db_root_path)) {
        PDLOG(WARNING, "fail to find db root path for table tid %u pid %u", tid,
              pid);
        SetTaskStatus(task, ::rtidb::api::kFailed);
        return;
    }
    std::string index_path = db_root_path + "/" + std::to_string(tid) + "_" + std::to_string(pid) + "/index/";
    if (!::rtidb::base::MkdirRecur(index_path)) {
        LOG(WARNING) << "fail to create path " << index_path << ". tid " << tid << " pid " << pid;
        SetTaskStatus(task, ::rtidb::api::kFailed);
        return;
    }
    std::vector<::rtidb::log::WriteHandle*> whs;
    for (uint32_t i = 0; i < partition_num; i++) {
        std::string index_file_name = std::to_string(pid) + "_" + std::to_string(i) + "_index.data";
        std::string index_data_path = index_path + index_file_name;
        FILE* fd = fopen(index_data_path.c_str(), "wb+");
        if (fd == NULL) {
            LOG(WARNING) << "fail to create file " << index_data_path << ". tid " << tid << " pid " << pid;
            SetTaskStatus(task, ::rtidb::api::kFailed);
            for (auto& wh : whs) {
                delete wh;
                wh = NULL;
            }
            return;
        }
        ::rtidb::log::WriteHandle* wh = new ::rtidb::log::WriteHandle(index_file_name, fd);
        whs.push_back(wh);
    }
    if (memtable_snapshot->DumpIndexData(table, column_key, idx, whs)) {
        PDLOG(INFO, "dump index on table tid[%u] pid[%u] succeed", tid, pid);
        SetTaskStatus(task, ::rtidb::api::kDone);
    } else {
        PDLOG(WARNING, "fail to dump index on table tid[%u] pid[%u]", tid, pid);
        SetTaskStatus(task, ::rtidb::api::kFailed);
    }
    for (auto& wh : whs) {
        wh->EndLog();
        delete wh;
        wh = NULL;
    }
}

void TabletImpl::LoadIndexData(
    RpcController* controller,
    const ::rtidb::api::LoadIndexDataRequest* request,
    ::rtidb::api::GeneralResponse* response, Closure* done) {
    brpc::ClosureGuard done_guard(done);
    std::shared_ptr<::rtidb::api::TaskInfo> task_ptr;
    if (request->has_task_info() && request->task_info().IsInitialized()) {
        if (AddOPTask(request->task_info(),
                      ::rtidb::api::TaskType::kLoadIndexData, task_ptr) < 0) {
            response->set_code(-1);
            response->set_msg("add task failed");
            return;
        }
    }
    do {
        uint32_t tid = request->tid();
        uint32_t pid = request->pid();
        auto table = GetTable(tid, pid);
        if (!table) {
            PDLOG(WARNING, "table is not exist. tid %u, pid %u", tid, pid);
            response->set_code(::rtidb::base::ReturnCode::kTableIsNotExist);
            response->set_msg("table is not exist");
            break;
        }
        if (table->GetStorageMode() != ::rtidb::common::kMemory) {
            response->set_code(::rtidb::base::ReturnCode::kOperatorNotSupport);
            response->set_msg("only support mem_table");
            PDLOG(WARNING, "only support mem_table. tid %u, pid %u", tid, pid);
            break;
        }
        if (table->GetTableStat() != ::rtidb::storage::kNormal) {
            PDLOG(WARNING,
                  "table state is %d, cannot load index data. tid %u, pid %u",
                  table->GetTableStat(), tid, pid);
            response->set_code(
                ::rtidb::base::ReturnCode::kTableStatusIsNotKnormal);
            response->set_msg("table status is not kNormal");
            break;
        }
        response->set_code(::rtidb::base::ReturnCode::kOk);
        response->set_msg("ok");
        if (request->partition_num() <= 1) {
            PDLOG(INFO, "partition num is %d need not load. tid %u, pid %u",
                  request->partition_num(), tid, pid);
            SetTaskStatus(task_ptr, ::rtidb::api::TaskStatus::kDone);
        } else {
            uint64_t cur_time = ::baidu::common::timer::get_micros() / 1000;
            task_pool_.AddTask(
                boost::bind(&TabletImpl::LoadIndexDataInternal, this, tid, pid,
                            0, request->partition_num(), cur_time, task_ptr));
        }
        return;
    } while (0);
    SetTaskStatus(task_ptr, ::rtidb::api::TaskStatus::kFailed);
}

void TabletImpl::LoadIndexDataInternal(
    uint32_t tid, uint32_t pid, uint32_t cur_pid, uint32_t partition_num,
    uint64_t last_time, std::shared_ptr<::rtidb::api::TaskInfo> task) {
    uint64_t cur_time = ::baidu::common::timer::get_micros() / 1000;
    if (cur_pid == pid) {
        task_pool_.AddTask(boost::bind(&TabletImpl::LoadIndexDataInternal, this,
                                       tid, pid, cur_pid + 1, partition_num,
                                       cur_time, task));
        return;
    }
    ::rtidb::api::TaskStatus status = ::rtidb::api::TaskStatus::kFailed;
    if (GetTaskStatus(task, &status) < 0 ||
        status != ::rtidb::api::TaskStatus::kDoing) {
        PDLOG(INFO, "terminate load index. tid %u pid %u", tid, pid);
        return;
    }
    auto table = GetTable(tid, pid);
    if (!table) {
        PDLOG(WARNING, "table is not exist. tid %u pid %u", tid, pid);
        SetTaskStatus(task, ::rtidb::api::TaskStatus::kFailed);
        return;
    }
    auto replicator = GetReplicator(tid, pid);
    if (!replicator) {
        PDLOG(WARNING, "replicator is not exist. tid %u pid %u", tid, pid);
        SetTaskStatus(task, ::rtidb::api::TaskStatus::kFailed);
        return;
    }
    std::string db_root_path;
    bool ok = ChooseDBRootPath(tid, pid, table->GetStorageMode(), db_root_path);
    if (!ok) {
        PDLOG(WARNING, "fail to find db root path for table tid %u pid %u", tid,
              pid);
        SetTaskStatus(task, ::rtidb::api::TaskStatus::kFailed);
        return;
    }
    std::string index_path = db_root_path + "/" + std::to_string(tid) + "_" +
                             std::to_string(pid) + "/index/";
    std::string index_file_path = index_path + std::to_string(cur_pid) + "_" +
                                  std::to_string(pid) + "_index.data";
    if (!::rtidb::base::IsExists(index_file_path)) {
        if (last_time + FLAGS_load_index_max_wait_time < cur_time) {
            PDLOG(WARNING, "wait time too long. tid %u pid %u file %s", tid,
                  pid, index_file_path.c_str());
            SetTaskStatus(task, ::rtidb::api::TaskStatus::kFailed);
            return;
        }
        task_pool_.DelayTask(
            FLAGS_task_check_interval,
            boost::bind(&TabletImpl::LoadIndexDataInternal, this, tid, pid,
                        cur_pid, partition_num, last_time, task));
        return;
    }
    FILE* fd = fopen(index_file_path.c_str(), "rb");
    if (fd == NULL) {
        PDLOG(WARNING, "fail to open index file %s. tid %u, pid %u",
              index_file_path.c_str(), tid, pid);
        SetTaskStatus(task, ::rtidb::api::TaskStatus::kFailed);
        return;
    }
    ::rtidb::log::SequentialFile* seq_file = ::rtidb::log::NewSeqFile(index_file_path, fd);
    ::rtidb::log::Reader reader(seq_file, NULL, false, 0);
    std::string buffer;
    uint64_t succ_cnt = 0;
    uint64_t failed_cnt = 0;
    while (true) {
        buffer.clear();
        ::rtidb::base::Slice record;
        ::rtidb::base::Status status = reader.ReadRecord(&record, &buffer);
        if (status.IsWaitRecord() || status.IsEof()) {
            PDLOG(INFO,
                  "read path %s for table tid %u pid %u completed. succ_cnt "
                  "%lu, failed_cnt %lu",
                  index_file_path.c_str(), tid, pid, succ_cnt, failed_cnt);
            break;
        }
        if (!status.ok()) {
            PDLOG(WARNING,
                  "fail to read record for tid %u, pid %u with error %s", tid,
                  pid, status.ToString().c_str());
            failed_cnt++;
            continue;
        }
        ::rtidb::api::LogEntry entry;
        entry.ParseFromString(std::string(record.data(), record.size()));
        if (entry.has_method_type() &&
            entry.method_type() == ::rtidb::api::MethodType::kDelete) {
            table->Delete(entry.dimensions(0).key(), entry.dimensions(0).idx());
        } else {
            table->Put(entry);
        }
        replicator->AppendEntry(entry);
        succ_cnt++;
    }
    delete seq_file;
    if (cur_pid == partition_num - 1 ||
        (cur_pid + 1 == pid && pid == partition_num - 1)) {
        PDLOG(INFO, "load index success. tid %u pid %u", tid, pid);
        SetTaskStatus(task, ::rtidb::api::TaskStatus::kDone);
        return;
    }
    cur_time = ::baidu::common::timer::get_micros() / 1000;
    task_pool_.AddTask(boost::bind(&TabletImpl::LoadIndexDataInternal, this,
                                   tid, pid, cur_pid + 1, partition_num,
                                   cur_time, task));
}

void TabletImpl::ExtractIndexData(
    RpcController* controller,
    const ::rtidb::api::ExtractIndexDataRequest* request,
    ::rtidb::api::GeneralResponse* response, Closure* done) {
    brpc::ClosureGuard done_guard(done);
    std::shared_ptr<::rtidb::api::TaskInfo> task_ptr;
    if (request->has_task_info() && request->task_info().IsInitialized()) {
        if (AddOPTask(request->task_info(),
                      ::rtidb::api::TaskType::kExtractIndexData,
                      task_ptr) < 0) {
            response->set_code(-1);
            response->set_msg("add task failed");
            return;
        }
    }
    do {
        uint32_t tid = request->tid();
        uint32_t pid = request->pid();
        std::shared_ptr<Table> table;
        std::shared_ptr<Snapshot> snapshot;
        {
            std::lock_guard<SpinMutex> spin_lock(spin_mutex_);
            table = GetTableUnLock(tid, pid);
            if (!table) {
                PDLOG(WARNING, "table is not exist. tid %u pid %u", tid, pid);
                response->set_code(::rtidb::base::ReturnCode::kTableIsNotExist);
                response->set_msg("table is not exist");
                break;
            }
            if (table->GetStorageMode() != ::rtidb::common::kMemory) {
                response->set_code(
                    ::rtidb::base::ReturnCode::kOperatorNotSupport);
                PDLOG(WARNING, "only support mem_table. tid %u pid %u", tid,
                      pid);
                response->set_msg("only support mem_table");
                break;
            }
            if (table->GetTableStat() != ::rtidb::storage::kNormal) {
                PDLOG(WARNING,
                      "table state is %d, cannot extract index data. tid %u, "
                      "pid %u",
                      table->GetTableStat(), tid, pid);
                response->set_code(
                    ::rtidb::base::ReturnCode::kTableStatusIsNotKnormal);
                response->set_msg("table status is not kNormal");
                break;
            }
            snapshot = GetSnapshotUnLock(tid, pid);
            if (!snapshot) {
                PDLOG(WARNING, "snapshot is not exist. tid %u pid %u", tid,
                      pid);
                response->set_code(
                    ::rtidb::base::ReturnCode::kSnapshotIsNotExist);
                response->set_msg("table snapshot is not exist");
                break;
            }
        }
        std::shared_ptr<::rtidb::storage::MemTableSnapshot> memtable_snapshot =
            std::static_pointer_cast<::rtidb::storage::MemTableSnapshot>(
                snapshot);
        task_pool_.AddTask(boost::bind(&TabletImpl::ExtractIndexDataInternal,
                                       this, table, memtable_snapshot,
                                       request->column_key(), request->idx(),
                                       request->partition_num(), task_ptr));
        response->set_code(::rtidb::base::ReturnCode::kOk);
        response->set_msg("ok");
        return;
    } while (0);
    SetTaskStatus(task_ptr, ::rtidb::api::TaskStatus::kFailed);
}

void TabletImpl::ExtractIndexDataInternal(
    std::shared_ptr<::rtidb::storage::Table> table,
    std::shared_ptr<::rtidb::storage::MemTableSnapshot> memtable_snapshot,
    ::rtidb::common::ColumnKey& column_key, uint32_t idx,
    uint32_t partition_num, std::shared_ptr<::rtidb::api::TaskInfo> task) {
    uint64_t offset = 0;
    uint32_t tid = table->GetId();
    uint32_t pid = table->GetPid();
    if (memtable_snapshot->ExtractIndexData(table, column_key, idx,
                                            partition_num, offset) < 0) {
        PDLOG(WARNING, "fail to extract index. tid %u pid %u", tid, pid);
        SetTaskStatus(task, ::rtidb::api::TaskStatus::kFailed);
        return;
    }
    PDLOG(INFO, "extract index success. tid %u pid %u", tid, pid);
    std::shared_ptr<LogReplicator> replicator = GetReplicator(tid, pid);
    if (replicator) {
        replicator->SetSnapshotLogPartIndex(offset);
    }
    SetTaskStatus(task, ::rtidb::api::TaskStatus::kDone);
}

void TabletImpl::AddIndex(RpcController* controller,
                          const ::rtidb::api::AddIndexRequest* request,
                          ::rtidb::api::GeneralResponse* response,
                          Closure* done) {
    brpc::ClosureGuard done_guard(done);
    uint32_t tid = request->tid();
    uint32_t pid = request->pid();
    std::shared_ptr<Table> table = GetTable(tid, pid);
    if (!table) {
        PDLOG(WARNING, "table is not exist. tid %u, pid %u", tid, pid);
        response->set_code(::rtidb::base::ReturnCode::kTableIsNotExist);
        response->set_msg("table is not exist");
        return;
    }
    MemTable* mem_table = dynamic_cast<MemTable*>(table.get());
    if (mem_table == NULL) {
        PDLOG(WARNING, "table is not memtable. tid %u, pid %u", tid, pid);
        response->set_code(::rtidb::base::ReturnCode::kTableTypeMismatch);
        response->set_msg("table is not memtable");
        return;
    }
    if (!mem_table->AddIndex(request->column_key())) {
        PDLOG(WARNING, "add index %s failed. tid %u, pid %u",
              request->column_key().index_name().c_str(), tid, pid);
        response->set_code(::rtidb::base::ReturnCode::kAddIndexFailed);
        response->set_msg("add index failed");
        return;
    }
    std::string db_root_path;
    bool ok = ChooseDBRootPath(tid, pid, ::rtidb::common::StorageMode::kMemory, db_root_path);
    if (!ok) {
        response->set_code(::rtidb::base::ReturnCode::kFailToGetDbRootPath);
        response->set_msg("fail to get db root path");
        PDLOG(WARNING, "fail to get table db root path for tid %u, pid %u", tid, pid);
        return;
    }
    std::string db_path = db_root_path + "/" + std::to_string(tid) + "_" + std::to_string(pid);
    if (!::rtidb::base::IsExists(db_path)) {
        PDLOG(WARNING, "table db path doesn't exist. tid %u, pid %u", tid, pid);
        response->set_code(::rtidb::base::ReturnCode::kTableDbPathIsNotExist);
        response->set_msg("table db path is not exist");
        return;
    }
    if (WriteTableMeta(db_path, &(table->GetTableMeta())) < 0) {
        PDLOG(WARNING, "write table_meta failed. tid[%u] pid[%u]", tid, pid);
        response->set_code(::rtidb::base::ReturnCode::kWriteDataFailed);
        response->set_msg("write data failed");
        return;
    }
    PDLOG(INFO, "add index %s ok. tid %u pid %u",
          request->column_key().index_name().c_str(), request->tid(),
          request->pid());
    response->set_code(::rtidb::base::ReturnCode::kOk);
    response->set_msg("ok");
}

void TabletImpl::CancelOP(RpcController* controller,
                          const rtidb::api::CancelOPRequest* request,
                          rtidb::api::GeneralResponse* response,
                          Closure* done) {
    brpc::ClosureGuard done_guard(done);
    uint64_t op_id = request->op_id();
    {
        std::lock_guard<std::mutex> lock(mu_);
        auto iter = task_map_.find(op_id);
        if (iter != task_map_.end()) {
            for (auto& task : iter->second) {
                if (task->status() == ::rtidb::api::TaskStatus::kInited ||
                    task->status() == ::rtidb::api::TaskStatus::kDoing) {
                    task->set_status(::rtidb::api::TaskStatus::kCanceled);
                    PDLOG(
                        INFO, "cancel op [%lu] task_type[%s] ", op_id,
                        ::rtidb::api::TaskType_Name(task->task_type()).c_str());
                }
            }
        }
    }
    response->set_code(::rtidb::base::ReturnCode::kOk);
    response->set_msg("ok");
}

void TabletImpl::UpdateRealEndpointMap(RpcController* controller,
        const rtidb::api::UpdateRealEndpointMapRequest* request,
        rtidb::api::GeneralResponse* response, Closure* done) {
    brpc::ClosureGuard done_guard(done);
    if (FLAGS_zk_cluster.empty()) {
        response->set_code(-1);
        response->set_msg("tablet is not run in cluster mode");
        PDLOG(WARNING, "tablet is not run in cluster mode");
        return;
    }
    if (!FLAGS_use_name) {
        response->set_code(::rtidb::base::ReturnCode::kUseNameIsFalse);
        response->set_msg("FLAGS_use_name is false");
        PDLOG(WARNING, "FLAGS_use_name is false");
        return;
    }
    decltype(real_ep_map_) tmp_real_ep_map =
        std::make_shared<std::map<std::string, std::string>>();
    for (int i = 0; i < request->real_endpoint_map_size(); i++) {
        auto& pair = request->real_endpoint_map(i);
        tmp_real_ep_map->insert(
                std::make_pair(pair.name(), pair.real_endpoint()));
    }
    std::atomic_store_explicit(&real_ep_map_, tmp_real_ep_map,
            std::memory_order_release);
    response->set_code(::rtidb::base::ReturnCode::kOk);
    response->set_msg("ok");
}

bool TabletImpl::GetRealEp(uint64_t tid, uint64_t pid,
        std::map<std::string, std::string>* real_ep_map) {
    if (real_ep_map == nullptr) {
        return false;
    }
    auto tmp_map = std::atomic_load_explicit(&real_ep_map_,
            std::memory_order_acquire);
    for (auto rit = real_ep_map->begin();
            rit != real_ep_map->end(); ++rit) {
        auto iter = tmp_map->find(rit->first);
        if (iter == tmp_map->end()) {
            PDLOG(WARNING, "name %s not found in real_ep_map."
                    "tid[%u] pid[%u]", rit->first.c_str(), tid, pid);
            return false;
        }
        rit->second = iter->second;
    }
    return true;
}

}  // namespace tablet
}  // namespace rtidb<|MERGE_RESOLUTION|>--- conflicted
+++ resolved
@@ -422,26 +422,9 @@
             if (enable_project) {
                 int8_t* ptr = nullptr;
                 uint32_t size = 0;
-<<<<<<< HEAD
-                const int8_t* row_ptr = reinterpret_cast<const int8_t*>(it->GetValue().data());
-                uint8_t version = rtidb::codec::RowView::GetSchemaVersion(row_ptr);
-                if (version != 1) {
-                    auto version_it = vers_schema.find(version);
-                    if (version_it == vers_schema.end()) {
-                        LOG(WARNING) << "not found version " << unsigned(version) << " in version map";
-                        return -1;
-                    }
-                    if (row_project.GetMaxIdx() >= (int64_t)version_it->second->size()) {
-                        LOG(WARNING) << "projection idx is valid " << row_project.GetMaxIdx();
-                        return -1;
-                    }
-                }
-                bool ok = row_project.Project(row_ptr, it->GetValue().size(), &ptr, &size);
-=======
                 rtidb::base::Slice data = it->GetValue();
                 const int8_t* row_ptr = reinterpret_cast<const int8_t*>(data.data());
                 bool ok = row_project.Project(row_ptr, data.size(), &ptr, &size);
->>>>>>> 69fb582d
                 if (!ok) {
                     PDLOG(WARNING, "fail to make a projection");
                     return -4;
@@ -1089,26 +1072,9 @@
         if (enable_project) {
             int8_t* ptr = nullptr;
             uint32_t size = 0;
-<<<<<<< HEAD
-            const int8_t* row_ptr = reinterpret_cast<const int8_t*>(combine_it->GetValue().data());
-            uint8_t version = rtidb::codec::RowView::GetSchemaVersion(row_ptr);
-            if (version != 1) {
-                auto version_it = vers_schema.find(version);
-                if (version_it == vers_schema.end()) {
-                    LOG(WARNING) << "no found version " << unsigned(version) << " in version map";
-                    return -1;
-                }
-                if (row_project.GetMaxIdx() >= (int64_t)version_it->second->size()) {
-                    LOG(WARNING) << "projection idx is valid " << row_project.GetMaxIdx();
-                    return -1;
-                }
-            }
-            bool ok = row_project.Project(row_ptr, combine_it->GetValue().size(), &ptr, &size);
-=======
             rtidb::base::Slice data = combine_it->GetValue();
             const int8_t* row_ptr = reinterpret_cast<const int8_t*>(data.data());
             bool ok = row_project.Project(row_ptr, data.size(), &ptr, &size);
->>>>>>> 69fb582d
             if (!ok) {
                 PDLOG(WARNING, "fail to make a projection");
                 return -4;
