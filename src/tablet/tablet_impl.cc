//
// tablet_impl.cc
// Copyright (C) 2017 4paradigm.com
// Author wangtaize 
// Date 2017-04-01
//

#include "tablet/tablet_impl.h"

#include "config.h"
#include <vector>
#include <stdlib.h>
#include <stdio.h>
#include <gflags/gflags.h>
#include <boost/bind.hpp>
#include <boost/lexical_cast.hpp>
#include "rapidjson/writer.h"
#include "rapidjson/stringbuffer.h"
#ifdef TCMALLOC_ENABLE 
#include "gperftools/malloc_extension.h"
#endif
#include "base/codec.h"
#include "base/strings.h"
#include "base/file_util.h"
#include "logging.h"
#include "timer.h"

using ::baidu::common::INFO;
using ::baidu::common::WARNING;
using ::baidu::common::DEBUG;
using ::rtidb::storage::Table;
using ::rtidb::storage::DataBlock;

DECLARE_int32(gc_interval);
DECLARE_int32(gc_pool_size);
DECLARE_int32(gc_safe_offset);
DECLARE_int32(statdb_ttl);
DECLARE_uint32(scan_max_bytes_size);
DECLARE_double(mem_release_rate);
DECLARE_string(db_root_path);
DECLARE_string(binlog_root_path);
DECLARE_bool(enable_statdb);
DECLARE_bool(binlog_notify_on_put);
DECLARE_int32(task_pool_size);
DECLARE_int32(make_snapshot_time);
DECLARE_int32(make_snapshot_check_interval);

// cluster config
DECLARE_string(endpoint);
DECLARE_string(zk_cluster);
DECLARE_string(zk_root_path);
DECLARE_int32(zk_session_timeout);
DECLARE_int32(zk_keep_alive_check_interval);

namespace rtidb {
namespace tablet {

TabletImpl::TabletImpl():tables_(),mu_(), gc_pool_(FLAGS_gc_pool_size),
    metric_(NULL), replicators_(), snapshots_(), zk_client_(NULL),
    keep_alive_pool_(1), task_pool_(FLAGS_task_pool_size){}

TabletImpl::~TabletImpl() {
    if (FLAGS_enable_statdb) {
        Table* table = GetTable(0, 0);
        if (table != NULL) {
            table->UnRef();
            table->UnRef();
        }
        tables_.erase(0);
        delete metric_;
    }
}

bool TabletImpl::Init() {
    MutexLock lock(&mu_);
    if (!FLAGS_zk_cluster.empty()) {
        zk_client_ = new ZkClient(FLAGS_zk_cluster, FLAGS_zk_session_timeout,
                FLAGS_endpoint, FLAGS_zk_root_path);
        bool ok = zk_client_->Init();
        if (!ok) {
            LOG(WARNING, "fail to init zookeeper with cluster %s", FLAGS_zk_cluster.c_str());
            return false;
        }
        ok = zk_client_->Register();
        if (!ok) {
            LOG(WARNING, "fail to register tablet with endpoint %s", FLAGS_endpoint.c_str());
            return false;
        }
        LOG(INFO, "tablet with endpoint %s register to zk cluster %s ok", FLAGS_endpoint.c_str(), FLAGS_zk_cluster.c_str());
        keep_alive_pool_.DelayTask(FLAGS_zk_keep_alive_check_interval, boost::bind(&TabletImpl::CheckZkClient, this));
    }else {
        LOG(INFO, "zk cluster disabled");
    }
    if (FLAGS_enable_statdb) {
        // Create a dbstat table with tid = 0 and pid = 0
        Table* dbstat = new Table("dbstat", 0, 0, 8, FLAGS_statdb_ttl);
        dbstat->Init();
        dbstat->Ref();
        tables_[0].insert(std::make_pair(0, dbstat));
        if (FLAGS_statdb_ttl > 0) {
            gc_pool_.DelayTask(FLAGS_gc_interval * 60 * 1000,
                    boost::bind(&TabletImpl::GcTable, this, 0, 0));
        }
        // For tablet metric
        dbstat->Ref();
        metric_ = new TabletMetric(dbstat);
        metric_->Init();
    }
    if (FLAGS_make_snapshot_time < 0 || FLAGS_make_snapshot_time > 23) {
        LOG(WARNING, "make_snapshot_time[%d] is illegal.", FLAGS_make_snapshot_time);
        return false;
    }
    task_pool_.DelayTask(FLAGS_make_snapshot_check_interval * 60 * 1000, boost::bind(&TabletImpl::SchedMakeSnapshot, this));
#ifdef TCMALLOC_ENABLE
    MallocExtension* tcmalloc = MallocExtension::instance();
    tcmalloc->SetMemoryReleaseRate(FLAGS_mem_release_rate);
#endif 
    return true;
}

void TabletImpl::Put(RpcController* controller,
        const ::rtidb::api::PutRequest* request,
        ::rtidb::api::PutResponse* response,
        Closure* done) {
    if (request->tid() < 1) {
        LOG(WARNING, "invalid table tid %ld", request->tid());
        response->set_code(11);
        response->set_msg("invalid table id");
        done->Run();
        return;
    }
    Table* table = GetTable(request->tid(), request->pid());
    if (table == NULL) {
        LOG(WARNING, "fail to find table with tid %ld, pid %ld", request->tid(),
                request->pid());
        response->set_code(10);
        response->set_msg("table not found");
        done->Run();
        return;
    }
    if (!table->IsLeader()) {
        LOG(WARNING, "table with tid %ld, pid %ld is follower and it's readonly ", request->tid(),
                request->pid());
        response->set_code(20);
        response->set_msg("table is follower, and it's readonly");
        done->Run();
        return;
    }
    if (table->GetTableStat() == ::rtidb::storage::kLoading) {
        table->UnRef();
        LOG(WARNING, "table with tid %ld, pid %ld is unavailable now", 
                      request->tid(), request->pid());
        response->set_code(20);
        response->set_msg("table is unavailable now");
        done->Run();
        return;
    }
    uint64_t size = request->value().size();
    table->Put(request->pk(), request->time(), request->value().c_str(),
            request->value().length());
    response->set_code(0);
    LOG(DEBUG, "put key %s ok ts %lld", request->pk().c_str(), request->time());
    bool leader = table->IsLeader();
    LogReplicator* replicator = NULL;
    if (leader) {
        do {
            replicator = GetReplicator(request->tid(), request->pid());
            if (replicator == NULL) {
                LOG(WARNING, "fail to find table tid %ld pid %ld leader's log replicator", request->tid(),
                        request->pid());
                break;
            }
            ::rtidb::api::LogEntry entry;
            entry.set_ts(request->time());
            entry.set_pk(request->pk());
            entry.set_value(request->value());
            replicator->AppendEntry(entry);
        } while(false);
    }
    table->UnRef();
    done->Run();
    if (FLAGS_enable_statdb) {
        metric_->IncrThroughput(1, size, 0, 0);
    }
    if (replicator != NULL) {
        if (FLAGS_binlog_notify_on_put) {
            replicator->Notify(); 
        }
        replicator->UnRef();
    }
}

void TabletImpl::BatchGet(RpcController* controller, 
        const ::rtidb::api::BatchGetRequest* request,
        ::rtidb::api::BatchGetResponse* response,
        Closure* done) {
    Table* table = GetTable(request->tid(), request->pid());
    if (table == NULL) {
        LOG(WARNING, "fail to find table with tid %ld, pid %ld", request->tid(), request->pid());
        response->set_code(10);
        response->set_msg("table not found");
        done->Run();
        return;
    }
    if (table->GetTableStat() == ::rtidb::storage::kLoading) {
        table->UnRef();
        LOG(WARNING, "table with tid %ld, pid %ld is unavailable now", 
                      request->tid(), request->pid());
        response->set_code(20);
        response->set_msg("table is unavailable now");
        done->Run();
        return;
    }
    std::vector<std::string> keys;
    for (int32_t i = 0; i < request->keys_size(); i++) {
        keys.push_back(request->keys(i));
    }
    std::map<uint32_t, DataBlock*> datas;
    ::rtidb::storage::Ticket ticket;
    table->BatchGet(keys, datas, ticket);
    uint32_t total_block_size = 0;
    std::map<uint32_t, DataBlock*>::iterator it = datas.begin();
    for (; it != datas.end(); ++it) {
        total_block_size += it->second->size;
    }
    uint32_t total_size = datas.size() * (8+4) + total_block_size;
    std::string* pairs = response->mutable_pairs();
    if (datas.size() <= 0) {
        pairs->resize(0);
    }else {
        pairs->resize(total_size);
    }
    LOG(DEBUG, "batch get count %d", datas.size());
    char* rbuffer = reinterpret_cast<char*>(& ((*pairs)[0]));
    uint32_t offset = 0;
    it = datas.begin();
    for (; it != datas.end(); ++it) {
        LOG(DEBUG, "decode key %lld value %s", it->first, it->second->data);
        ::rtidb::base::Encode((uint64_t)it->first, it->second, rbuffer, offset);
        offset += (4 + 8 + it->second->size);
    }
    response->set_code(0);
    response->set_msg("ok");
    done->Run();
    table->UnRef();
}

inline bool TabletImpl::CheckScanRequest(const rtidb::api::ScanRequest* request) {
    if (request->st() < request->et()) {
        return false;
    }
    return true;
}

inline bool TabletImpl::CheckCreateRequest(const rtidb::api::CreateTableRequest* request) {
    if (request->name().size() <= 0) {
        return false;
    }
    if (request->tid() <= 0) {
        return false;
    }
    return true;
}

void TabletImpl::Scan(RpcController* controller,
              const ::rtidb::api::ScanRequest* request,
              ::rtidb::api::ScanResponse* response,
              Closure* done) {

    if (!CheckScanRequest(request)) {
        response->set_code(8);
        response->set_msg("bad scan request");
        done->Run();
        return;
    }

    ::rtidb::api::RpcMetric* metric = response->mutable_metric();
    metric->CopyFrom(request->metric());
    metric->set_rqtime(::baidu::common::timer::get_micros());
    Table* table = GetTable(request->tid(), request->pid());
    if (table == NULL) {
        LOG(WARNING, "fail to find table with tid %ld, pid %ld", request->tid(), request->pid());
        response->set_code(10);
        response->set_msg("table not found");
        done->Run();
        return;
    }
    if (table->GetTableStat() == ::rtidb::storage::kLoading) {
        table->UnRef();
        LOG(WARNING, "table with tid %ld, pid %ld is unavailable now", 
                      request->tid(), request->pid());
        response->set_code(20);
        response->set_msg("table is unavailable now");
        done->Run();
        return;
    }

    metric->set_sctime(::baidu::common::timer::get_micros());
    // Use seek to process scan request
    // the first seek to find the total size to copy
    ::rtidb::storage::Ticket ticket;
    Table::Iterator* it = table->NewIterator(request->pk(), ticket);
    it->Seek(request->st());
    metric->set_sitime(::baidu::common::timer::get_micros());
    std::vector<std::pair<uint64_t, DataBlock*> > tmp;
    uint32_t total_block_size = 0;
    uint64_t end_time = request->et();
    bool remove_duplicated_record = false;
    if (request->has_enable_remove_duplicated_record()) {
        remove_duplicated_record = request->enable_remove_duplicated_record();
    }
    LOG(DEBUG, "scan pk %s st %lld et %lld", request->pk().c_str(), request->st(), end_time);
    uint32_t scount = 0;
    uint64_t last_time = 0;
    while (it->Valid()) {
        scount ++;
        LOG(DEBUG, "scan key %lld value %s", it->GetKey(), it->GetValue()->data);
        if (it->GetKey() <= end_time) {
            break;
        }
        // skip duplicate record 
        if (remove_duplicated_record && scount > 1 && last_time == it->GetKey()) {
            LOG(DEBUG, "filter duplicate record for key %s with ts %lld", request->pk().c_str(), it->GetKey());
            last_time = it->GetKey();
            it->Next();
            continue;
        }
        last_time = it->GetKey();
        tmp.push_back(std::make_pair(it->GetKey(), it->GetValue()));
        total_block_size += it->GetValue()->size;
        it->Next();
        if (request->limit() > 0 && request->limit() <= scount) {
            break;
        }
    }
    delete it;
    metric->set_setime(::baidu::common::timer::get_micros());
    uint32_t total_size = tmp.size() * (8+4) + total_block_size;
    // check reach the max bytes size
    if (total_size > FLAGS_scan_max_bytes_size) {
        response->set_code(31);
        response->set_msg("reache the scan max bytes size " + ::rtidb::base::HumanReadableString(total_size));
        done->Run();
        table->UnRef();
        return;
    }

    std::string* pairs = response->mutable_pairs();
    if (tmp.size() <= 0) {
        pairs->resize(0);
    }else {
        pairs->resize(total_size);
    }

    LOG(DEBUG, "scan count %d", tmp.size());
    char* rbuffer = reinterpret_cast<char*>(& ((*pairs)[0]));
    uint32_t offset = 0;
    std::vector<std::pair<uint64_t, DataBlock*> >::iterator lit = tmp.begin();
    for (; lit != tmp.end(); ++lit) {
        std::pair<uint64_t, DataBlock*>& pair = *lit;
        LOG(DEBUG, "decode key %lld value %s", pair.first, pair.second->data);
        ::rtidb::base::Encode(pair.first, pair.second, rbuffer, offset);
        offset += (4 + 8 + pair.second->size);
    }

    response->set_code(0);
    response->set_count(tmp.size());
    metric->set_sptime(::baidu::common::timer::get_micros()); 
    done->Run();
    table->UnRef();
    if (FLAGS_enable_statdb) {
        metric_->IncrThroughput(0, 0, 1, total_size);
    }
}

void TabletImpl::ChangeRole(RpcController* controller, 
            const ::rtidb::api::ChangeRoleRequest* request,
            ::rtidb::api::ChangeRoleResponse* response,
            Closure* done) {
    uint32_t tid = request->tid();
    uint32_t pid = request->pid();
    bool is_leader = false;
    if (request->mode() == ::rtidb::api::TableMode::kTableLeader) {
        is_leader = true;
    }
    std::vector<std::string> vec;
    for (int idx = 0; idx < request->replicas_size(); idx++) {
        vec.push_back(request->replicas(idx).c_str());
    }
    if (is_leader) {
        if (ChangeToLeader(tid, pid, vec) < 0) {
            response->set_code(-1);
            response->set_msg("table change to leader failed!");
            done->Run();
            return;
        }
        response->set_code(0);
        response->set_msg("ok");
        done->Run();
    } else {
        response->set_code(-1);
        response->set_msg("not support change to follower");
        done->Run();
    }
}

int TabletImpl::ChangeToLeader(uint32_t tid, uint32_t pid, const std::vector<std::string>& replicas) {
    Table* table = NULL;
    LogReplicator* replicator = NULL;
    {
        MutexLock lock(&mu_);
        table = GetTableUnLock(tid, pid);
        if (!table) {
            LOG(WARNING, "table is not exisit. tid[%u] pid[%u]", tid, pid);
            return -1;
        }
        if (table->IsLeader() || table->GetTableStat() != ::rtidb::storage::kNormal) {
            LOG(WARNING, "table is leader or  state[%u] can not change role. tid[%u] pid[%u]", 
                        table->GetTableStat(), tid, pid);
            table->UnRef();
            return -1;
        }
        replicator = GetReplicatorUnLock(tid, pid);
        if (replicator == NULL) {
            LOG(WARNING,"no replicator for table tid[%u] pid[%u]", tid, pid);
            table->UnRef();
            return -1;
        }
        table->SetLeader(true);
        table->SetReplicas(replicas);
        replicator->SetRole(ReplicatorRole::kLeaderNode);
    }
    for (auto iter = replicas.begin(); iter != replicas.end(); ++iter) {
        if (!replicator->AddReplicateNode(*iter)) {
            LOG(WARNING,"add replicator[%s] for table tid[%u] pid[%u] failed!", 
                        iter->c_str(), tid, pid);
        }
    }
    table->UnRef();
    replicator->UnRef();
    return 0;
}

void TabletImpl::AddReplica(RpcController* controller, 
            const ::rtidb::api::ReplicaRequest* request,
            ::rtidb::api::AddReplicaResponse* response,
            Closure* done) {
    Table* table = GetTable(request->tid(), request->pid());
    if (table == NULL ||
        !table->IsLeader()) {
        if (table) {
            table->UnRef();
        }
        LOG(WARNING, "table not exist or table is not leader tid %ld, pid %ld", request->tid(),
                request->pid());
        response->set_code(-1);
        response->set_msg("table not exist or table is leader");
        done->Run();
        return;
    }
    LogReplicator* replicator = GetReplicator(request->tid(), request->pid());
    if (replicator == NULL) {
        table->UnRef();
        response->set_code(-2);
        response->set_msg("no replicator for table");
        LOG(WARNING,"no replicator for table %d, pid %d", request->tid(), request->pid());
        done->Run();
        return;
    }
    bool ok = replicator->AddReplicateNode(request->endpoint());
    replicator->UnRef();
    if (ok) {
        response->set_code(0);
        response->set_msg("ok");
        done->Run();
    }else {
        response->set_code(-3);
        LOG(WARNING, "fail to add endpoint for table %d pid %d", request->tid(), request->pid());
        response->set_msg("fail to add endpoint");
        done->Run();
    }  
    table->SetTableStat(::rtidb::storage::kNormal);
    table->UnRef();
}

void TabletImpl::DelReplica(RpcController* controller, 
            const ::rtidb::api::ReplicaRequest* request,
            ::rtidb::api::GeneralResponse* response,
            Closure* done) {
    Table* table = GetTable(request->tid(), request->pid());
    if (table == NULL ||
        !table->IsLeader()) {
        if (table) {
            table->UnRef();
        }
        LOG(WARNING, "table not exist or table is not leader tid %ld, pid %ld", request->tid(),
                request->pid());
        response->set_code(-1);
        response->set_msg("table not exist or table is leader");
        done->Run();
        return;
    }
    table->UnRef();
    LogReplicator* replicator = GetReplicator(request->tid(), request->pid());
    if (replicator == NULL) {
        response->set_code(-2);
        response->set_msg("no replicator for table");
        LOG(WARNING,"no replicator for table %d, pid %d", request->tid(), request->pid());
        done->Run();
        return;
    }
    bool ok = replicator->DelReplicateNode(request->endpoint());
    replicator->UnRef();
    if (ok) {
        response->set_code(0);
        response->set_msg("ok");
        done->Run();
    } else {
        response->set_code(-3);
        LOG(WARNING, "fail to del endpoint for table %d pid %d", request->tid(), request->pid());
        response->set_msg("fail to del endpoint");
        done->Run();
    }  
}

void TabletImpl::AppendEntries(RpcController* controller,
        const ::rtidb::api::AppendEntriesRequest* request,
        ::rtidb::api::AppendEntriesResponse* response,
        Closure* done) {
    Table* table = NULL;
    LogReplicator* replicator = NULL;
    do {
        table = GetTable(request->tid(), request->pid());
        if (table == NULL ||
            table->IsLeader()) {
            LOG(WARNING, "table not exist or table is leader tid %d, pid %d", request->tid(),
                    request->pid());
            response->set_code(-1);
            response->set_msg("table not exist or table is leader");
            done->Run();
            break;
        }
        replicator = GetReplicator(request->tid(), request->pid());
        if (replicator == NULL) {
            response->set_code(-2);
            response->set_msg("no replicator for table");
            done->Run();
            break;
        }
        bool ok = replicator->AppendEntries(request, response);
        if (!ok) {
            response->set_code(-1);
            response->set_msg("fail to append entries to replicator");
            done->Run();
        }else {
            response->set_code(0);
            response->set_msg("ok");
            done->Run();
        }
    }while(false);
    if (table != NULL) {
        table->UnRef();
    }
    if (replicator != NULL) {
        replicator->UnRef();
    }
}

void TabletImpl::GetTableStatus(RpcController* controller,
            const ::rtidb::api::GetTableStatusRequest* request,
            ::rtidb::api::GetTableStatusResponse* response,
            Closure* done) {

    MutexLock lock(&mu_);
    Tables::iterator it = tables_.begin();
    for (; it != tables_.end(); ++it) {
        std::map<uint32_t, Table*>::iterator pit = it->second.begin();
        for (; pit != it->second.end(); ++pit) {
            Table* table = pit->second;
            table->Ref();
            ::rtidb::api::TableStatus* status = response->add_all_table_status();
            status->set_mode(::rtidb::api::TableMode::kTableFollower);
            if (table->IsLeader()) {
                status->set_mode(::rtidb::api::TableMode::kTableLeader);
            }
            status->set_tid(table->GetId());
            status->set_pid(table->GetPid());
            status->set_ttl(table->GetTTL());
            if (::rtidb::api::TableState_IsValid(table->GetTableStat())) {
                status->set_state(::rtidb::api::TableState(table->GetTableStat()));
            }
            LogReplicator* replicator = GetReplicatorUnLock(table->GetId(), table->GetPid());
            if (replicator != NULL) {
                status->set_offset(replicator->GetOffset());
                replicator->UnRef();
            }
            table->UnRef();
        }
    }
    response->set_code(0);
    done->Run();
}


bool TabletImpl::ApplyLogToTable(uint32_t tid, uint32_t pid, const ::rtidb::api::LogEntry& log) {
    Table* table = GetTable(tid, pid);
    if (table == NULL) {
        LOG(WARNING, "table with tid %ld and pid %ld does not exist", tid, pid);
        return false; 
    }
    table->Put(log.pk(), log.ts(), log.value().c_str(), log.value().size());
    table->UnRef();
    return true;
}

void TabletImpl::MakeSnapshotInternal(uint32_t tid, uint32_t pid) {
    Table* table = NULL;
    {
        MutexLock lock(&mu_);
        table = GetTableUnLock(tid, pid);
        if (table == NULL) {
            LOG(WARNING, "table is not exisit. tid[%u] pid[%u]", tid, pid);
            return;
        }
        if (table->GetTableStat() == ::rtidb::storage::kMakingSnapshot) {
            LOG(WARNING, "making snapshot task is running now. tid[%u] pid[%u]", tid, pid);
            table->UnRef();
            return;
        }
        table->SetTableStat(::rtidb::storage::kMakingSnapshot);
    }    
    std::shared_ptr<Snapshot> snapshot = GetSnapshot(tid, pid);
    if (!snapshot) {
        LOG(WARNING, "snapshot is not exisit. tid[%u] pid[%u]", tid, pid);
        table->UnRef();
        return;
    }
    snapshot->MakeSnapshot(table);
    {
        MutexLock lock(&mu_);
        table->SetTableStat(::rtidb::storage::kNormal);
    }
    table->UnRef();
}

void TabletImpl::MakeSnapshot(RpcController* controller,
            const ::rtidb::api::GeneralRequest* request,
            ::rtidb::api::GeneralResponse* response,
            Closure* done) {
    uint32_t tid = request->tid();        
    uint32_t pid = request->pid();        
    std::shared_ptr<Snapshot> snapshot = GetSnapshot(tid, pid);
    if (!snapshot) {
        response->set_code(-1);
        response->set_msg("snapshot is not exisit!");
        LOG(WARNING, "snapshot is not exisit! tid[%u] pid[%u]", tid, pid);
        done->Run();
        return;
    }
    Table* table = GetTable(request->tid(), request->pid());
    if (table == NULL) {
        LOG(WARNING, "fail to find table with tid %ld, pid %ld", tid, pid);
        response->set_code(-1);
        response->set_msg("table not found");
        done->Run();
        return;
    }
    if (table->GetTableStat() == ::rtidb::storage::kMakingSnapshot) {
        table->UnRef();
        response->set_code(-1);
        response->set_msg("making snapshot task is running now");
        LOG(WARNING, "making snapshot task is running now. %ld, pid %ld", tid, pid);
        done->Run();
        return;
    }    
    response->set_code(0);
    response->set_msg("ok");
    done->Run();
    task_pool_.AddTask(boost::bind(&TabletImpl::MakeSnapshotInternal, this, tid, pid));
}

void TabletImpl::SchedMakeSnapshot() {
    int now_hour = ::rtidb::base::GetNowHour();
    if (now_hour != FLAGS_make_snapshot_time) {
        task_pool_.DelayTask(FLAGS_make_snapshot_check_interval * 60 * 1000, boost::bind(&TabletImpl::SchedMakeSnapshot, this));
        return;
    }

    uint32_t tid = 0;
    uint32_t pid = 0;
    std::vector<std::pair<uint32_t, uint32_t> > table_set;
    {
        MutexLock lock(&mu_);
        for (auto iter = tables_.begin(); iter != tables_.end(); ++iter) {
            for (auto inner = iter->second.begin(); inner != iter->second.end(); ++ inner) {
                table_set.push_back(std::make_pair(iter->first, inner->first));
            }
        }
    }
    for (auto iter = table_set.begin(); iter != table_set.end(); ++iter) {
        LOG(INFO, "start make snapshot tid[%u] pid[%u]", iter->first, iter->second);
        MakeSnapshotInternal(iter->first, iter->second);
    }
    // delay task one hour later avoid execute  more than one time
    task_pool_.DelayTask((FLAGS_make_snapshot_check_interval + 60) * 60 * 1000, boost::bind(&TabletImpl::SchedMakeSnapshot, this));
    
}

void TabletImpl::LoadTable(RpcController* controller,
            const ::rtidb::api::LoadTableRequest* request,
            ::rtidb::api::GeneralResponse* response,
            Closure* done) {
    if (request->name().size() <= 0 || request->tid() <= 0) {
        response->set_code(8);
        response->set_msg("table name is empty");
        done->Run();
        return;
    }
    uint32_t tid = request->tid();
    uint32_t pid = request->pid();
    uint32_t ttl = request->ttl();
    std::string name = request->name();
    uint32_t seg_cnt = 8;
    if (request->seg_cnt() > 0 && request->seg_cnt() < 32) {
        seg_cnt = request->seg_cnt();
    }

    {
        MutexLock lock(&mu_);
        Table* table = GetTableUnLock(tid, pid);
        if (table == NULL) {
            LoadTableInternal(request, response);
        } else {
            table->UnRef();
            response->set_code(1);
            response->set_msg("table with tid and pid exists");
            done->Run();
            return;
        }
    }
    done->Run();
    LOG(INFO, "create table with id %d pid %d name %s seg_cnt %d ttl %d", tid, 
            pid, name.c_str(), seg_cnt, ttl);
    
    // load snapshot data
    Table* table = GetTable(tid, pid);        
    if (table == NULL) {
        LOG(WARNING, "table with tid %ld and pid %ld does not exist", tid, pid);
        return; 
    }
    std::shared_ptr<Snapshot> snapshot = GetSnapshot(tid, pid);
    if (!snapshot) {
        table->UnRef();
        LOG(WARNING, "snapshot with tid %ld and pid %ld does not exist", tid, pid);
        return; 
    }
    LogReplicator* replicator = GetReplicator(request->tid(), request->pid());
    if (replicator == NULL) {
        table->UnRef();
        LOG(WARNING, "replicator with tid %ld and pid %ld does not exist", tid, pid);
        return;
    }
    uint64_t latest_offset = 0;
    bool ok = snapshot->Recover(table, latest_offset);
    if (ok) {
        table->SetTableStat(::rtidb::storage::kNormal);
        replicator->SetOffset(latest_offset);
        replicator->MatchLogOffset();
        table->SchedGc();
        if (ttl > 0) {
            gc_pool_.DelayTask(FLAGS_gc_interval * 60 * 1000, boost::bind(&TabletImpl::GcTable, this, tid, pid));
            LOG(INFO, "table %s with tid %ld pid %ld enable ttl %ld", name.c_str(), tid, pid, ttl);
        }
    }else {
       DeleteTableInternal(tid, pid);
    }
    replicator->UnRef();
    table->UnRef();
}

int32_t TabletImpl::DeleteTableInternal(uint32_t tid, uint32_t pid) {
    Table* table = GetTable(tid, pid);
    if (table == NULL) {
        return -1;
    }
    LogReplicator* replicator = GetReplicator(tid, pid);
    // do block other requests
    {
        MutexLock lock(&mu_);
        tables_[tid].erase(pid);
        replicators_[tid].erase(pid);
        snapshots_[tid].erase(pid);
    }
    // unref table, let it release memory
    table->UnRef();
    table->UnRef();
    if (replicator != NULL) {
        replicator->Stop();
        replicator->UnRef();
        replicator->UnRef();
        LOG(INFO, "drop replicator for tid %d, pid %d", tid, pid);
    }
    return 0;
}

void TabletImpl::LoadTableInternal(const ::rtidb::api::LoadTableRequest* request,
        ::rtidb::api::GeneralResponse* response) {
    mu_.AssertHeld();
    uint32_t seg_cnt = 8;
    std::string name = request->name();
    if (request->seg_cnt() > 0 && request->seg_cnt() < 32) {
        seg_cnt = request->seg_cnt();
    }
    bool is_leader = false;
    if (request->mode() == ::rtidb::api::TableMode::kTableLeader) {
        is_leader = true;
    }
    std::vector<std::string> endpoints;
    for (int32_t i = 0; i < request->replicas_size(); i++) {
        endpoints.push_back(request->replicas(i));
    }
    Table* table = new Table(request->name(), request->tid(),
                             request->pid(), seg_cnt, 
                             request->ttl(), is_leader,
                             endpoints, request->wal());
    table->Init();
    table->SetGcSafeOffset(FLAGS_gc_safe_offset);
    // for tables_ 
    table->Ref();
    table->SetTerm(request->term());
    table->SetTableStat(::rtidb::storage::kLoading);
    std::string table_binlog_path = FLAGS_db_root_path + "/" + boost::lexical_cast<std::string>(request->tid()) +"_" + boost::lexical_cast<std::string>(request->pid());
    LogReplicator* replicator = NULL;
    if (table->IsLeader() && table->GetWal()) {
        replicator = new LogReplicator(table_binlog_path, table->GetReplicas(), ReplicatorRole::kLeaderNode, table);
    } else if (table->GetWal()) {
        replicator = new LogReplicator(table_binlog_path, std::vector<std::string>(), ReplicatorRole::kFollowerNode, table);
    }
    if (replicator) {
        replicator->Ref();
    }
    if (!replicator || !replicator->Init()) {
        LOG(WARNING, "fail to create table tid %ld, pid %ld replicator", request->tid(), request->pid());
        // clean memory
        table->UnRef();
        if (replicator) {
            replicator->UnRef();
        }
        response->set_code(-1);
        response->set_msg("fail create replicator for table");
        return;
    }
    std::shared_ptr<Snapshot> snapshot = std::make_shared<Snapshot>(request->tid(), request->pid(), replicator->GetLogPart());
    bool ok = snapshot->Init();
    if (!ok) {
        LOG(WARNING, "fail to init snapshot for tid %d, pid %d", request->tid(), request->pid());
        table->Release();
        table->UnRef();
        response->set_code(-1);
        response->set_msg("fail to init snapshot");
        return;
    }
    tables_[request->tid()].insert(std::make_pair(request->pid(), table));
    replicators_[request->tid()].insert(std::make_pair(request->pid(), replicator));
    snapshots_[request->tid()].insert(std::make_pair(request->pid(), snapshot));
    response->set_code(0);
    response->set_msg("ok");
}

void TabletImpl::CreateTable(RpcController* controller,
            const ::rtidb::api::CreateTableRequest* request,
            ::rtidb::api::CreateTableResponse* response,
            Closure* done) {
    if (!CheckCreateRequest(request)) {
        response->set_code(8);
        response->set_msg("table name is empty");
        done->Run();
        return;
    }
    uint32_t tid = request->tid();
    uint32_t pid = request->pid();
    uint32_t ttl = request->ttl();
    std::string name = request->name();
    uint32_t seg_cnt = 8;
    if (request->seg_cnt() > 0 && request->seg_cnt() < 32) {
        seg_cnt = request->seg_cnt();
    }
    // Note after create , request and response is unavaliable
    {
        MutexLock lock(&mu_);
        Table* table = GetTableUnLock(tid, pid);
        std::shared_ptr<Snapshot> snapshot = GetSnapshotUnLock(tid, pid);
        if (table != NULL || snapshot) {
            if (table) {
                LOG(WARNING, "table with tid[%u] and pid[%u] exists", tid, pid);
                table->UnRef();
            }
            if (snapshot) {
                LOG(WARNING, "snapshot with tid[%u] and pid[%u] exists", tid, pid);
            }
            response->set_code(1);
            response->set_msg("table with tid and pid exists");
            done->Run();
            return;
        }       
        CreateTableInternal(request, response);
    }
    done->Run();
    LOG(INFO, "create table with id %d pid %d name %s seg_cnt %d ttl %d", tid, 
            pid, name.c_str(), seg_cnt, ttl);
    if (ttl > 0) {
        gc_pool_.DelayTask(FLAGS_gc_interval * 60 * 1000, boost::bind(&TabletImpl::GcTable, this, tid, pid));
        LOG(INFO, "table %s with tid %ld pid %ld enable ttl %ld", name.c_str(), tid, pid, ttl);
    }
}

void TabletImpl::CreateTableInternal(const ::rtidb::api::CreateTableRequest* request,
        ::rtidb::api::CreateTableResponse* response) {
    mu_.AssertHeld();
    uint32_t seg_cnt = 8;
    std::string name = request->name();
    if (request->seg_cnt() > 0 && request->seg_cnt() < 32) {
        seg_cnt = request->seg_cnt();
    }
    bool is_leader = false;
    if (request->mode() == ::rtidb::api::TableMode::kTableLeader) {
        is_leader = true;
    }
    std::vector<std::string> endpoints;
    for (int32_t i = 0; i < request->replicas_size(); i++) {
        endpoints.push_back(request->replicas(i));
    }
    Table* table = new Table(request->name(), request->tid(),
                             request->pid(), seg_cnt, 
                             request->ttl(), is_leader,
                             endpoints, request->wal());
    table->Init();
    table->SetGcSafeOffset(FLAGS_gc_safe_offset);
    // for tables_ 
    table->Ref();
    table->SetTerm(request->term());
    table->SetTableStat(::rtidb::storage::kNormal);
    std::string table_binlog_path = FLAGS_db_root_path + "/" + boost::lexical_cast<std::string>(request->tid()) +"_" + boost::lexical_cast<std::string>(request->pid());
    LogReplicator* replicator = NULL;
    if (table->IsLeader() && table->GetWal()) {
        replicator = new LogReplicator(table_binlog_path, table->GetReplicas(), ReplicatorRole::kLeaderNode, table);
    }else if(table->GetWal()) {
        replicator = new LogReplicator(table_binlog_path, std::vector<std::string>(), ReplicatorRole::kFollowerNode, table);
    }
    if (replicator == NULL) {
        table->UnRef();
        response->set_code(-1);
        response->set_msg("fail create replicator for table");
        return;
    }
    replicator->Ref();
    bool ok = replicator->Init();
    if (!ok) {
        LOG(WARNING, "fail to create table tid %ld, pid %ld replicator", request->tid(), request->pid());
        // clean memory
        table->UnRef();
        replicator->UnRef();
        response->set_code(-1);
        response->set_msg("fail init replicator for table");
        return;
    }
    std::shared_ptr<Snapshot> snapshot = std::make_shared<Snapshot>(request->tid(), request->pid(), replicator->GetLogPart());
    ok = snapshot->Init();
    if (!ok) {
        LOG(WARNING, "fail to init snapshot for tid %d, pid %d", request->tid(), request->pid());
        table->UnRef();
        response->set_code(-1);
        response->set_msg("fail to init snapshot");
        return;

    }
    replicator->MatchLogOffset();
    tables_[request->tid()].insert(std::make_pair(request->pid(), table));
    snapshots_[request->tid()].insert(std::make_pair(request->pid(), snapshot));
    replicators_[request->tid()].insert(std::make_pair(request->pid(), replicator));
    response->set_code(0);
    response->set_msg("ok");
}

void TabletImpl::DropTable(RpcController* controller,
            const ::rtidb::api::DropTableRequest* request,
            ::rtidb::api::DropTableResponse* response,
            Closure* done) {
    uint32_t tid = request->tid();
    uint32_t pid = request->pid();
    Table* table = GetTable(tid, pid);
    if (table == NULL) {
        response->set_code(-1);
        response->set_msg("table dose not exists");
        done->Run();
        return;
    }
<<<<<<< HEAD
    LogReplicator* replicator = GetReplicator(request->tid(), 
            request->pid());
    uint32_t tid = request->tid();
    uint32_t pid = request->pid();
    if (table->GetTableStat() == ::rtidb::storage::kMakingSnapshot) {
        LOG(WARNING, "making snapshot task is running now. tid[%u] pid[%u]", tid, pid);
        response->set_code(-1);
        response->set_msg("table is making snapshot");
        done->Run();
        table->UnRef();
        return;
    }
    // do block other requests
    {
        MutexLock lock(&mu_);
        tables_[tid].erase(pid);
        replicators_[tid].erase(pid);
        snapshots_[tid].erase(pid);
        response->set_code(0);
        done->Run();
    }
    // unref table, let it release memory
    table->UnRef();
=======
    response->set_code(0);
    done->Run();
>>>>>>> 85cbbdef
    table->UnRef();
    DeleteTableInternal(tid, pid);
}

void TabletImpl::GcTable(uint32_t tid, uint32_t pid) {
    Table* table = GetTable(tid, pid);
    if (table == NULL) {
        return;
    }
    table->SchedGc();
    table->UnRef();
    gc_pool_.DelayTask(FLAGS_gc_interval * 60 * 1000, boost::bind(&TabletImpl::GcTable, this, tid, pid));
}

std::shared_ptr<Snapshot> TabletImpl::GetSnapshot(uint32_t tid, uint32_t pid) {
    MutexLock lock(&mu_);
    return GetSnapshotUnLock(tid, pid);
}

std::shared_ptr<Snapshot> TabletImpl::GetSnapshotUnLock(uint32_t tid, uint32_t pid) {
    mu_.AssertHeld();
    Snapshots::iterator it = snapshots_.find(tid);
    if (it != snapshots_.end()) {
        std::map<uint32_t, std::shared_ptr<Snapshot> >::iterator tit = it->second.find(pid);
        if (tit == it->second.end()) {
            return std::shared_ptr<Snapshot>();
        }
        return tit->second;
    }
    return std::shared_ptr<Snapshot>();
}

LogReplicator* TabletImpl::GetReplicatorUnLock(uint32_t tid, uint32_t pid) {
    mu_.AssertHeld();
    Replicators::iterator it = replicators_.find(tid);
    if (it != replicators_.end()) {
        std::map<uint32_t, LogReplicator*>::iterator tit = it->second.find(pid);
        if (tit == it->second.end()) {
            return NULL;
        }
        LogReplicator* replicator = tit->second;
        replicator->Ref();
        return replicator;
    }
    return NULL;
}

LogReplicator* TabletImpl::GetReplicator(uint32_t tid, uint32_t pid) {
    MutexLock lock(&mu_);
    return GetReplicatorUnLock(tid, pid);
}

Table* TabletImpl::GetTable(uint32_t tid, uint32_t pid) {
    MutexLock lock(&mu_);
    return GetTableUnLock(tid, pid);
}

Table* TabletImpl::GetTableUnLock(uint32_t tid, uint32_t pid) {
    mu_.AssertHeld();
    Tables::iterator it = tables_.find(tid);
    if (it != tables_.end()) {
        std::map<uint32_t, Table*>::iterator tit = it->second.find(pid);
        if (tit == it->second.end()) {
            return NULL;
        }
        Table* table = tit->second;
        table->Ref();
        return table;
    }
    return NULL;
}


// http action
bool TabletImpl::WebService(const sofa::pbrpc::HTTPRequest& request,
        sofa::pbrpc::HTTPResponse& response) {
    const std::string& path = request.path; 
    if (path == "/tablet/show") {
       ShowTables(request, response); 
    }else if (path == "/tablet/metric") {
       ShowMetric(request, response);
    }else if (path == "/tablet/memory") {
       ShowMemPool(request, response);
    }
    return true;
}

void TabletImpl::ShowTables(const sofa::pbrpc::HTTPRequest& request,
        sofa::pbrpc::HTTPResponse& response) {

    std::vector<Table*> tmp_tables;
    {
        MutexLock lock(&mu_);
        Tables::iterator it = tables_.begin();
        for (; it != tables_.end(); ++it) {
            std::map<uint32_t, Table*>::iterator tit = it->second.begin();
            for (; tit != it->second.end(); ++tit) {
                Table* table = tit->second;
                table->Ref();
                tmp_tables.push_back(table);
            }
        }
    }

    ::rapidjson::StringBuffer sb;
    ::rapidjson::Writer<::rapidjson::StringBuffer> writer(sb);
    writer.StartObject();
    writer.Key("tables");
    writer.StartArray();
    LogReplicator* replicator = NULL;
    for (size_t i = 0; i < tmp_tables.size(); i++) {
        Table* table = tmp_tables[i];
        writer.StartObject();
        writer.Key("name");
        writer.String(table->GetName().c_str());
        writer.Key("tid");
        writer.Uint(table->GetId());
        writer.Key("pid");
        writer.Uint(table->GetPid());
        replicator = GetReplicator(table->GetId(), table->GetPid());
        if (replicator != NULL) {
            writer.Key("log_offset");
            writer.Uint(replicator->GetLogOffset());
            replicator->UnRef();
        }
        writer.Key("seg_cnt");
        writer.Uint(table->GetSegCnt());
        uint64_t total = 0;
        uint64_t* stat = NULL;
        uint32_t size = 0;
        table->GetDataCnt(&stat, &size);
        if (stat != NULL) {
            writer.Key("data_cnt_stat");
            writer.StartObject();
            writer.Key("stat");
            writer.StartArray();
            for (size_t k = 0; k < size; k++) {
                writer.Uint(stat[k]);
                total += stat[k];
            }
            writer.EndArray();
            writer.Key("total");
            writer.Uint(total);
            writer.EndObject();
            delete stat;
        }
        writer.EndObject();
        table->UnRef();
    }
    writer.EndArray();
    writer.EndObject();
    response.content->Append(sb.GetString());
}

void TabletImpl::ShowMetric(const sofa::pbrpc::HTTPRequest& request,
            sofa::pbrpc::HTTPResponse& response) {
    const std::string key = "key";
    ::rapidjson::StringBuffer sb;
    ::rapidjson::Writer<::rapidjson::StringBuffer> writer(sb);
    writer.StartObject();
    writer.Key("datapoints");
    writer.StartArray();

    std::map<const std::string, std::string>::const_iterator qit = request.query_params->find(key);
    if (qit == request.query_params->end()) {
        writer.EndArray();
        writer.EndObject();
        response.content->Append(sb.GetString());
        return;
    }

    const std::string& pk = qit->second;;
    Table* stat = GetTable(0, 0);
    if (stat == NULL) {
        writer.EndArray();
        writer.EndObject();
        response.content->Append(sb.GetString());
        return;
    }

    ::rtidb::storage::Ticket ticket;
    Table::Iterator* it = stat->NewIterator(pk, ticket);
    it->SeekToFirst();

    while (it->Valid()) {
        writer.StartArray();
        uint32_t val = 0;
        memcpy(static_cast<void*>(&val), it->GetValue()->data, 4);
        writer.Uint(val);
        writer.Uint(it->GetKey());
        writer.EndArray();
        it->Next();
    }
    writer.EndArray();
    writer.EndObject();
    response.content->Append(sb.GetString());
    stat->UnRef();
}

void TabletImpl::ShowMemPool(const sofa::pbrpc::HTTPRequest& request,
    sofa::pbrpc::HTTPResponse& response) {
#ifdef TCMALLOC_ENABLE
    MallocExtension* tcmalloc = MallocExtension::instance();
    std::string stat;
    stat.resize(1024);
    char* buffer = reinterpret_cast<char*>(& (stat[0]));
    tcmalloc->GetStats(buffer, 1024);
    response.content->Append("<html><head><title>Mem Stat</title></head><body><pre>");
    response.content->Append(stat);
    response.content->Append("</pre></body></html>");
#endif
}

void TabletImpl::CheckZkClient() {
    if (!zk_client_->IsConnected()) {
        bool ok = zk_client_->Reconnect();
        if (ok) {
            zk_client_->Register();
        }
    }
    keep_alive_pool_.DelayTask(FLAGS_zk_keep_alive_check_interval, boost::bind(&TabletImpl::CheckZkClient, this));

}

}
}


<|MERGE_RESOLUTION|>--- conflicted
+++ resolved
@@ -995,9 +995,6 @@
         done->Run();
         return;
     }
-<<<<<<< HEAD
-    LogReplicator* replicator = GetReplicator(request->tid(), 
-            request->pid());
     uint32_t tid = request->tid();
     uint32_t pid = request->pid();
     if (table->GetTableStat() == ::rtidb::storage::kMakingSnapshot) {
@@ -1008,21 +1005,9 @@
         table->UnRef();
         return;
     }
-    // do block other requests
-    {
-        MutexLock lock(&mu_);
-        tables_[tid].erase(pid);
-        replicators_[tid].erase(pid);
-        snapshots_[tid].erase(pid);
-        response->set_code(0);
-        done->Run();
-    }
-    // unref table, let it release memory
-    table->UnRef();
-=======
     response->set_code(0);
+    response->set_msg("ok");
     done->Run();
->>>>>>> 85cbbdef
     table->UnRef();
     DeleteTableInternal(tid, pid);
 }
