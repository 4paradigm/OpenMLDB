--- conflicted
+++ resolved
@@ -4702,13 +4702,8 @@
     }
     std::string binlog_path = db_root_path + "/" + std::to_string(tid) + "_" + std::to_string(pid) + "/binlog/";
     std::vector<::rtidb::log::WriteHandle*> whs;
-<<<<<<< HEAD
-    for (uint32_t i=0;i<request->partition_num();++i) {
-        std::string index_file_name = std::to_string(request->pid()) + "_" + std::to_string(i) + "_index.data";
-=======
     for (uint32_t i = 0; i < partition_num; i++) {
         std::string index_file_name = std::to_string(pid) + "_" + std::to_string(i) + "_index.data";
->>>>>>> a013e473
         std::string index_data_path = index_path + index_file_name;
         FILE* fd = fopen(index_data_path.c_str(), "wb+");
         if (fd == NULL) {
