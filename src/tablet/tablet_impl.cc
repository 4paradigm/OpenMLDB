//
// tablet_impl.cc
// Copyright (C) 2017 4paradigm.com
// Author wangtaize 
// Date 2017-04-01
//

#include "tablet/tablet_impl.h"

#include "config.h"
#include <vector>
#include <stdlib.h>
#include <stdio.h>
#include <gflags/gflags.h>
#include "rapidjson/writer.h"
#include "rapidjson/stringbuffer.h"
#ifdef TCMALLOC_ENABLE 
#include "gperftools/malloc_extension.h"
#endif
#include "base/codec.h"
#include "base/strings.h"
#include "base/file_util.h"
#include "storage/segment.h"
#include "logging.h"
#include "timer.h"
#include <google/protobuf/text_format.h>
#include <google/protobuf/io/zero_copy_stream_impl.h>
#include <thread>

using ::baidu::common::INFO;
using ::baidu::common::WARNING;
using ::baidu::common::DEBUG;
using ::rtidb::storage::Table;
using ::rtidb::storage::DataBlock;

DECLARE_int32(gc_interval);
DECLARE_int32(disk_gc_interval);
DECLARE_int32(gc_pool_size);
DECLARE_int32(statdb_ttl);
DECLARE_uint32(scan_max_bytes_size);
DECLARE_uint32(scan_reserve_size);
DECLARE_double(mem_release_rate);
DECLARE_string(db_root_path);
DECLARE_string(ssd_root_path);
DECLARE_string(hdd_root_path);
DECLARE_bool(binlog_notify_on_put);
DECLARE_int32(task_pool_size);
DECLARE_int32(io_pool_size);
DECLARE_int32(make_snapshot_time);
DECLARE_int32(make_snapshot_check_interval);
DECLARE_string(recycle_bin_root_path);
DECLARE_string(recycle_ssd_bin_root_path);
DECLARE_int32(make_snapshot_threshold_offset);

DECLARE_int32(request_max_retry);
DECLARE_int32(request_timeout_ms);
DECLARE_int32(stream_close_wait_time_ms);
DECLARE_uint32(stream_block_size);
DECLARE_int32(stream_bandwidth_limit);
DECLARE_int32(send_file_max_try);
DECLARE_int32(retry_send_file_wait_time_ms);

// cluster config
DECLARE_string(endpoint);
DECLARE_string(zk_cluster);
DECLARE_string(zk_root_path);
DECLARE_int32(zk_session_timeout);
DECLARE_int32(zk_keep_alive_check_interval);

DECLARE_int32(binlog_sync_to_disk_interval);
DECLARE_int32(binlog_delete_interval);
DECLARE_uint32(absolute_ttl_max);
DECLARE_uint32(latest_ttl_max);

namespace rtidb {
namespace tablet {

const static std::string SERVER_CONCURRENCY_KEY = "server";
FileReceiver::FileReceiver(const std::string& file_name, 
        const std::string& db_root_path,
        uint32_t tid, uint32_t pid):
        file_name_(file_name), tid_(tid), pid_(pid), size_(0), block_id_(0), file_(NULL),
        db_root_path_(db_root_path){}

FileReceiver::~FileReceiver() {
    if (file_) fclose(file_);
}

int FileReceiver::Init() {
    if (file_) {
        fclose(file_);
        file_ = NULL;
    }
    block_id_ = 0;
    std::string tmp_file_path = db_root_path_ + "/" + std::to_string(tid_) + "_" + std::to_string(pid_) + "/";
    if (file_name_ != "table_meta.txt") {
        tmp_file_path += "snapshot/";
    }
    if (!::rtidb::base::MkdirRecur(tmp_file_path)) {
        PDLOG(WARNING, "mkdir failed! path[%s]", tmp_file_path.c_str());
        return -1;
    }
    std::string full_path = tmp_file_path + file_name_ + ".tmp";
    FILE* file = fopen(full_path.c_str(), "wb");
    if (file == NULL) {
        PDLOG(WARNING, "fail to open file %s", full_path.c_str());
        return -1;
    }
    file_ = file;
    return 0;
}

uint64_t FileReceiver::GetBlockId() {
	return block_id_;
}

int FileReceiver::WriteData(const std::string& data, uint64_t block_id) {
    if (file_ == NULL) {
        PDLOG(WARNING, "file is NULL");
		return -1;
    }
	size_t r = fwrite_unlocked(data.c_str(), 1, data.size(), file_);
	if (r < data.size()) {
		PDLOG(WARNING, "write error. tid[%u] pid[%u]", tid_, pid_);
		return -1;
	}
	size_ += r;
	block_id_ = block_id;
    return 0;
}

void FileReceiver::SaveFile() {
    std::string full_path = db_root_path_ + "/" + std::to_string(tid_) + "_" + std::to_string(pid_) + "/";
    if (file_name_ != "table_meta.txt") {
        full_path += "snapshot/";
    }
    full_path += file_name_;
    std::string tmp_file_path = full_path + ".tmp";
    if (::rtidb::base::IsExists(full_path)) {
        std::string backup_file = full_path + "." + ::rtidb::base::GetNowTime();
        rename(full_path.c_str(), backup_file.c_str());
    }
    rename(tmp_file_path.c_str(), full_path.c_str());
    PDLOG(INFO, "file %s received. size %lu tid %u pid %u", file_name_.c_str(), size_, tid_, pid_);
}

TabletImpl::TabletImpl():tables_(),mu_(), gc_pool_(FLAGS_gc_pool_size),
    replicators_(), snapshots_(), zk_client_(NULL),
    keep_alive_pool_(1), task_pool_(FLAGS_task_pool_size),
    io_pool_(FLAGS_io_pool_size), snapshot_pool_(1), server_(NULL),
    db_root_paths_(), recycle_bin_root_paths_(){}

TabletImpl::~TabletImpl() {
    task_pool_.Stop(true);
    keep_alive_pool_.Stop(true);
    gc_pool_.Stop(true);
    io_pool_.Stop(true);
    snapshot_pool_.Stop(true);
}

bool TabletImpl::Init() {
    std::lock_guard<std::mutex> lock(mu_);
    ::rtidb::base::SplitString(FLAGS_db_root_path, ",", &db_root_paths_);
    if (db_root_paths_.size() == 0) {
        PDLOG(WARNING, "fail to find db root path, original conf is %s", FLAGS_db_root_path.c_str());
        return false;
    }
    ::rtidb::base::SplitString(FLAGS_recycle_bin_root_path, ",", &recycle_bin_root_paths_);
    if (recycle_bin_root_paths_.size() == 0) {
        PDLOG(WARNING, "fail to find recycle_bin_root_path, original conf is %s", FLAGS_recycle_bin_root_path.c_str());
        return false;
    }
    if (!FLAGS_zk_cluster.empty()) {
        zk_client_ = new ZkClient(FLAGS_zk_cluster, FLAGS_zk_session_timeout,
                FLAGS_endpoint, FLAGS_zk_root_path);
        bool ok = zk_client_->Init();
        if (!ok) {
            PDLOG(WARNING, "fail to init zookeeper with cluster %s", FLAGS_zk_cluster.c_str());
            return false;
        }
    }else {
        PDLOG(INFO, "zk cluster disabled");
    }
    bool ok = ::rtidb::base::MkdirRecur(FLAGS_recycle_bin_root_path);
    if (!ok) {
        PDLOG(WARNING, "fail to create recycle bin path %s", FLAGS_recycle_bin_root_path.c_str());
        return false;
    }
    if (FLAGS_make_snapshot_time < 0 || FLAGS_make_snapshot_time > 23) {
        PDLOG(WARNING, "make_snapshot_time[%d] is illegal.", FLAGS_make_snapshot_time);
        return false;
    }
    snapshot_pool_.DelayTask(FLAGS_make_snapshot_check_interval, boost::bind(&TabletImpl::SchedMakeSnapshot, this));
#ifdef TCMALLOC_ENABLE
    MallocExtension* tcmalloc = MallocExtension::instance();
    tcmalloc->SetMemoryReleaseRate(FLAGS_mem_release_rate);
#endif 
    return true;
}

void TabletImpl::UpdateTTL(RpcController* ctrl,
        const ::rtidb::api::UpdateTTLRequest* request,
        ::rtidb::api::UpdateTTLResponse* response,
        Closure* done) {
    brpc::ClosureGuard done_guard(done);         
    std::shared_ptr<Table> table = GetTable(request->tid(), request->pid());

    if (!table) {
        PDLOG(WARNING, "table is not exist. tid %u, pid %u", request->tid(),
                request->pid());
        response->set_code(100);
        response->set_msg("table is not exist");
        return;
    }

    if (request->type() != table->GetTTLType()) {
        response->set_code(112);
        response->set_msg("ttl type mismatch");
        PDLOG(WARNING, "ttl type mismatch. tid %u, pid %u", request->tid(), request->pid());
        return;
    }

    uint64_t ttl = request->value();
    if ((table->GetTTLType() == ::rtidb::api::kAbsoluteTime && ttl > FLAGS_absolute_ttl_max) ||
            (table->GetTTLType() == ::rtidb::api::kLatestTime && ttl > FLAGS_latest_ttl_max)) {
        response->set_code(132);
        uint32_t max_ttl = table->GetTTLType() == ::rtidb::api::kAbsoluteTime ? FLAGS_absolute_ttl_max : FLAGS_latest_ttl_max;
        response->set_msg("ttl is greater than conf value. max ttl is " + std::to_string(max_ttl));
        PDLOG(WARNING, "ttl is greater than conf value. ttl[%lu] ttl_type[%s] max ttl[%u]", 
                        ttl, ::rtidb::api::TTLType_Name(table->GetTTLType()).c_str(), max_ttl);
        return;
    }
    uint64_t old_ttl = table->GetTTL();
    if (old_ttl == 0 && ttl > 0) {
        response->set_code(133);
        response->set_msg("cannot update ttl form zero to nonzero");
        PDLOG(WARNING, "cannot update ttl form zero to nonzero. tid %u pid %u", request->tid(), request->pid());
        return;
    } else if (old_ttl > 0 && ttl == 0) {
        response->set_code(133);
        response->set_msg("cannot update ttl form nonzero to zero");
        PDLOG(WARNING, "cannot update ttl form nonzero to zero. tid %u pid %u", request->tid(), request->pid());
        return;
    }
    if (request->has_ts_name() && request->ts_name().size() > 0) {
		auto iter = table->GetTSMapping().find(request->ts_name());
        if (iter == table->GetTSMapping().end()) {
            PDLOG(WARNING, "ts name %s not found in table tid %u, pid %u", request->ts_name().c_str(),
                  request->tid(), request->pid());
            response->set_code(137);
            response->set_msg("ts name not found");
            return;
        }
        table->SetTTL(iter->second, ttl);
        PDLOG(INFO, "update table #tid %d #pid %d ttl to %lu, ts_name %u",
                request->tid(), request->pid(), request->value(), request->ts_name().c_str());
    } else {
        table->SetTTL(ttl);
        PDLOG(INFO, "update table #tid %d #pid %d ttl to %lu", request->tid(), request->pid(), request->value());
    }
    response->set_code(0);
    response->set_msg("ok");
}

bool TabletImpl::RegisterZK() {
    if (!FLAGS_zk_cluster.empty()) {
        if (!zk_client_->Register(true)) {
            PDLOG(WARNING, "fail to register tablet with endpoint %s", FLAGS_endpoint.c_str());
            return false;
        }
        PDLOG(INFO, "tablet with endpoint %s register to zk cluster %s ok", FLAGS_endpoint.c_str(), FLAGS_zk_cluster.c_str());
        keep_alive_pool_.DelayTask(FLAGS_zk_keep_alive_check_interval, boost::bind(&TabletImpl::CheckZkClient, this));
    }
    return true;
}

bool TabletImpl::CheckGetDone(::rtidb::api::GetType type, uint64_t ts,  uint64_t target_ts) {
    switch (type) {
        case rtidb::api::GetType::kSubKeyEq:
            if (ts == target_ts) {
                return true;
            }
            break;
        case rtidb::api::GetType::kSubKeyLe:
            if (ts <= target_ts) {
                return true;
            }
            break;
        case rtidb::api::GetType::kSubKeyLt:
            if (ts < target_ts) {
                return true;
            }
            break;
        case rtidb::api::GetType::kSubKeyGe:
            if (ts >= target_ts) {
                return true;
            }
            break;
        case rtidb::api::GetType::kSubKeyGt:
            if (ts > target_ts) {
                return true;
            }
    }
    return false;
}

int32_t TabletImpl::GetTimeIndex(uint64_t expire_ts,
                                 ::rtidb::storage::TableIterator* it,
                                 uint64_t st,
                                 const rtidb::api::GetType& st_type,
                                 uint64_t et,
                                 const rtidb::api::GetType& et_type,
                                 std::string* value,
                                 uint64_t* ts) {

    if (it == NULL || value == NULL || ts == NULL) {
        PDLOG(WARNING, "invalid args");
        return -1;
    }
    if (st_type == ::rtidb::api::kSubKeyEq
            && et_type == ::rtidb::api::kSubKeyEq
            && st != et) return -1;

    uint64_t end_time = std::max(et, expire_ts);
    ::rtidb::api::GetType real_et_type = et_type;
    if (et < expire_ts && et_type == ::rtidb::api::GetType::kSubKeyGt) {
        real_et_type = ::rtidb::api::GetType::kSubKeyGe; 
    }
    if (st > 0) {
        if (st < end_time) {
            PDLOG(WARNING, "invalid args for st %lu less than et %lu or expire time %lu", st, et, expire_ts);
            return -1;
        }
        switch (st_type) {
            case ::rtidb::api::GetType::kSubKeyEq:
                it->Seek(st);
                if (it->Valid() && it->GetKey() == st) {
                    ::rtidb::base::Slice it_value = it->GetValue();
                    value->assign(it_value.data(), it_value.size());
                    *ts = it->GetKey();
                    return 0;
                }else {
                    return 1;
                }
            case ::rtidb::api::GetType::kSubKeyLe:
                it->Seek(st);
                break;
            case ::rtidb::api::GetType::kSubKeyLt:
                //NOTE the st is million second
                it->Seek(st - 1);
                break;
            // adopt for legacy
            case ::rtidb::api::GetType::kSubKeyGt:
                it->SeekToFirst();
                if (it->Valid() && it->GetKey() > st) {
                    ::rtidb::base::Slice it_value = it->GetValue();
                    value->assign(it_value.data(), it_value.size());
                    *ts = it->GetKey();
                    return 0;
                }else {
                    return 1;
                }
            // adopt for legacy
            case ::rtidb::api::GetType::kSubKeyGe:
                it->SeekToFirst();
                if (it->Valid() && it->GetKey() >= st) {
                    ::rtidb::base::Slice it_value = it->GetValue();
                    value->assign(it_value.data(), it_value.size());
                    *ts = it->GetKey();
                    return 0;
                }else {
                    return 1;
                }
            default:
                PDLOG(WARNING, "invalid st type %s", ::rtidb::api::GetType_Name(st_type).c_str());
                return -2;
        }
    }else {
        it->SeekToFirst(); 
    }

    if (it->Valid()) {
        bool jump_out = false;
        switch(real_et_type) {
            case ::rtidb::api::GetType::kSubKeyEq:
                if (it->GetKey() != end_time) {
                    jump_out = true;
                }
                break;
            case ::rtidb::api::GetType::kSubKeyGt:
                if (it->GetKey() <= end_time) {
                    jump_out = true;
                }
                break;
            case ::rtidb::api::GetType::kSubKeyGe:
                if (it->GetKey() < end_time) {
                    jump_out = true;
                }
                break;
            default:
                PDLOG(WARNING, "invalid et type %s", ::rtidb::api::GetType_Name(et_type).c_str());
                return -2;
        }
        if (jump_out) return 1;
        ::rtidb::base::Slice it_value = it->GetValue();
        value->assign(it_value.data(), it_value.size());
        *ts = it->GetKey();
        return 0;
    }
    return 1;
}


int32_t TabletImpl::GetLatestIndex(uint64_t ttl,
                               ::rtidb::storage::TableIterator* it,
                               uint64_t st,
                               const rtidb::api::GetType& st_type,
                               uint64_t et,
                               const rtidb::api::GetType& et_type,
                               std::string* value,
                               uint64_t* ts) {

    if (it == NULL || value == NULL || ts == NULL) {
        PDLOG(WARNING, "invalid args");
        return -1;
    }

    if (st_type == ::rtidb::api::kSubKeyEq
        && et_type == ::rtidb::api::kSubKeyEq
        && st != et) return -1;

    if (st < et) {
        PDLOG(WARNING, "invalid args");
        return -1;
    }

    uint32_t it_count = 0;
    // go to start point
    it->SeekToFirst();
    if (st > 0) {
        while (it->Valid() && (it_count < ttl || ttl == 0)) {
            it_count++;
            bool jump_out = false;
            switch (st_type) {
                case ::rtidb::api::GetType::kSubKeyEq:
                    if (it->GetKey() <= st) {
                        if (it->GetKey() == st)  {
                            ::rtidb::base::Slice it_value = it->GetValue();
                            value->assign(it_value.data(), it_value.size());
                            *ts = it->GetKey();
                            return 0;
                        }else {
                            return 1;
                        }
                    }
                    break;
                case ::rtidb::api::GetType::kSubKeyLe:
                    if (it->GetKey() <= st) {
                        jump_out = true;
                    }
                    break;

                case ::rtidb::api::GetType::kSubKeyLt:
                    if (it->GetKey() < st) {
                        jump_out = true;
                    }
                    break;
                // adopt for the legacy
                case ::rtidb::api::GetType::kSubKeyGe:
                    if (it->GetKey() >= st) {
                        ::rtidb::base::Slice it_value = it->GetValue();
                        value->assign(it_value.data(), it_value.size());
                        *ts = it->GetKey();
                        return 0;
                    }else {
                        return 1;
                    }
                // adopt for the legacy
                case ::rtidb::api::GetType::kSubKeyGt:
                    if (it->GetKey() > st) {
                        ::rtidb::base::Slice it_value = it->GetValue();
                        value->assign(it_value.data(), it_value.size());
                        *ts = it->GetKey();
                        return 0;
                    }else {
                        return 1;
                    }
                default:
                    PDLOG(WARNING, "invalid st type %s", ::rtidb::api::GetType_Name(st_type).c_str());
                    return -2;
            }
            if (!jump_out) {
                it->Next();
            }else {
                break;
            }
        }
    }
    if (it->Valid() && (it_count < ttl || ttl == 0)) {
        it_count++;
        bool jump_out = false;
        switch(et_type) {
            case ::rtidb::api::GetType::kSubKeyEq:
                if (it->GetKey() != et) {
                    jump_out = true;
                }
                break;

            case ::rtidb::api::GetType::kSubKeyGt:
                if (it->GetKey() <= et) {
                    jump_out = true;
                }
                break;

            case ::rtidb::api::GetType::kSubKeyGe:
                if (it->GetKey() < et) {
                    jump_out = true;
                }
                break;

            default:
                PDLOG(WARNING, "invalid et type %s", ::rtidb::api::GetType_Name(et_type).c_str());
                return -2;
        }
        if (jump_out) return 1;
        ::rtidb::base::Slice it_value = it->GetValue();
        value->assign(it_value.data(), it_value.size());
        *ts = it->GetKey();
        return 0;
    }
    // not found
    return 1;
}


void TabletImpl::Get(RpcController* controller,
             const ::rtidb::api::GetRequest* request,
             ::rtidb::api::GetResponse* response,
             Closure* done) {
    brpc::ClosureGuard done_guard(done);         
    std::shared_ptr<Table> table = GetTable(request->tid(), request->pid());
    if (!table) {
        PDLOG(WARNING, "table is not exist. tid %u, pid %u", request->tid(), request->pid());
        response->set_code(100);
        response->set_msg("table is not exist");
        return;
    }

    if (table->GetTableStat() == ::rtidb::storage::kLoading) {
        PDLOG(WARNING, "table is loading. tid %u, pid %u", 
                      request->tid(), request->pid());
        response->set_code(104);
        response->set_msg("table is loading");
        return;
    }

    if (table->GetStorageMode() != ::rtidb::common::StorageMode::kMemory) {
        GetFromDiskTable(table, request, response);
    }

    uint32_t index = 0;
    int ts_index = -1;
    if (request->has_idx_name() && request->idx_name().size() > 0) {
        std::map<std::string, uint32_t>::iterator iit = table->GetMapping().find(request->idx_name());
        if (iit == table->GetMapping().end()) {
            PDLOG(WARNING, "idx name %s not found in table tid %u, pid %u", request->idx_name().c_str(),
                  request->tid(), request->pid());
            response->set_code(108);
            response->set_msg("idx name not found");
            return;
        }
        index = iit->second;
    }
    if (request->has_ts_name() && request->ts_name().size() > 0) {
        auto iter = table->GetTSMapping().find(request->ts_name());
        if (iter == table->GetTSMapping().end()) {
            PDLOG(WARNING, "ts name %s not found in table tid %u, pid %u", request->ts_name().c_str(),
                  request->tid(), request->pid());
            response->set_code(137);
            response->set_msg("ts name not found");
            return;
        }
        ts_index = iter->second;
    }    

    ::rtidb::storage::Ticket ticket;
    ::rtidb::storage::TableIterator* it = NULL;
    if (ts_index >= 0) {
        it = table->NewIterator(index, ts_index, request->key(), ticket);
    } else {
        it = table->NewIterator(index, request->key(), ticket);
    }

    if (it == NULL) {
        response->set_code(109);
        response->set_msg("key not found");
        return;
    }
    uint64_t ttl = ts_index < 0 ? table->GetTTL(index) : table->GetTTL(index, ts_index);
    std::string* value = response->mutable_value(); 
    uint64_t ts = 0;
    int32_t code = 0;
    switch(table->GetTTLType()) {
        case ::rtidb::api::TTLType::kLatestTime:
            code = GetLatestIndex(ttl, it,
                        request->ts(), request->type(),
                        request->et(), request->et_type(),
                        value, &ts);
            break;

        default:
            uint64_t expire_ts = table->GetExpireTime(ttl);
            code = GetTimeIndex(expire_ts, it,
                    request->ts(), request->type(),
                    request->et(), request->et_type(),
                    value, &ts);
            break;
    }
    delete it;
    response->set_ts(ts);
    response->set_code(code);
    switch(code) {
        case 1:
            response->set_code(109);
            response->set_msg("key not found");
            return;
        case 0:
            return;
        case -1:
            response->set_msg("invalid args");
            response->set_code(307);
            return;
        case -2:
            response->set_code(307);
            response->set_msg("st/et sub key type is invalid");
            return;
        default:
            return;
    }
}

void TabletImpl::GetFromDiskTable(std::shared_ptr<Table> disk_table,
             const ::rtidb::api::GetRequest* request,
             ::rtidb::api::GetResponse* response) {
    ::rtidb::storage::TableIterator* it = NULL;
    ::rtidb::storage::Ticket ticket;
    if (request->has_idx_name() && request->idx_name().size() > 0) {
        std::map<std::string, uint32_t>::iterator iit = disk_table->GetMapping().find(request->idx_name());
        if (iit == disk_table->GetMapping().end()) {
            PDLOG(WARNING, "idx name %s not found in table tid %u, pid %u", request->idx_name().c_str(),
                  request->tid(), request->pid());
            response->set_code(108);
            response->set_msg("idx name not found");
            return;
        }
        it = disk_table->NewIterator(iit->second, request->key(), ticket);
    } else {
        it = disk_table->NewIterator(request->key(), ticket);
    }
    ::rtidb::api::GetType get_type = ::rtidb::api::GetType::kSubKeyEq;
    if (request->has_type()) {
        get_type = request->type();
    }
    bool has_found = true;
    // filter with time
    if (request->ts() > 0) {
        if (disk_table->GetTTLType() == ::rtidb::api::TTLType::kLatestTime) {
            uint64_t keep_cnt = disk_table->GetTTL();
            it->SeekToFirst();
            while (it->Valid()) {
                if (CheckGetDone(get_type, it->GetKey(), request->ts())) {
                    break;
                }
                keep_cnt--;
                if (keep_cnt == 0) {
                    has_found = false;
                    break;
                }
                it->Next();
            }
        } else if (request->ts() > disk_table->GetExpireTime(disk_table->GetTTL())) {
            it->Seek(request->ts());
            if (it->Valid() && it->GetKey() != request->ts()) {
                has_found = false;
            }
        }

    } else {
        it->SeekToFirst();
        if (it->Valid() && disk_table->GetTTLType() == ::rtidb::api::TTLType::kAbsoluteTime) {
            if (it->GetKey() <= disk_table->GetExpireTime(disk_table->GetTTL())) {
                has_found = false;
            }
        }
    }
    if (it->Valid() && has_found) {
        response->set_code(0);
        response->set_msg("ok");
        response->set_key(request->key());
        response->set_ts(it->GetKey());
        response->set_value(it->GetValue().data(), it->GetValue().size());
    } else {
        response->set_code(109);
        response->set_msg("key not found");
        PDLOG(DEBUG, "not found key %s ts %lu ", request->key().c_str(),
                request->ts());
    }        
    delete it;
}

void TabletImpl::Put(RpcController* controller,
        const ::rtidb::api::PutRequest* request,
        ::rtidb::api::PutResponse* response,
        Closure* done) {
    if (request->time() == 0 && request->ts_dimensions_size() == 0) {
        response->set_code(114);
        response->set_msg("ts must be greater than zero");
        done->Run();
        return;
    }

    std::shared_ptr<Table> table = GetTable(request->tid(), request->pid());
    if (!table) {
        PDLOG(WARNING, "table is not exist. tid %u, pid %u", request->tid(), request->pid());
        response->set_code(100);
        response->set_msg("table is not exist");
        done->Run();
        return;
    }    
    if (!table->IsLeader()) {
        response->set_code(103);
        response->set_msg("table is follower");
        done->Run();
        return;
    }
    if (table->GetTableStat() == ::rtidb::storage::kLoading) {
        PDLOG(WARNING, "table is loading. tid %u, pid %u", 
                      request->tid(), request->pid());
        response->set_code(104);
        response->set_msg("table is loading");
        done->Run();
        return;
    }
    bool ok = false;
    if (request->dimensions_size() > 0) {
        int32_t ret_code = CheckDimessionPut(request, table->GetIdxCnt());
        if (ret_code != 0) {
            response->set_code(115);
            response->set_msg("invalid dimension parameter");
            done->Run();
            return;
        }
        if (request->ts_dimensions_size() > 0) {
            ok = table->Put(request->dimensions(), request->ts_dimensions(), request->value());
        } else {
            ok = table->Put(request->time(), request->value(), request->dimensions());
        }
    } else {
        ok = table->Put(request->pk(), 
                   request->time(), 
                   request->value().c_str(),
                   request->value().size());
    }
    if (!ok) {
        response->set_code(116);
        response->set_msg("put failed");
        done->Run();
        return;
    }
    response->set_code(0);
    std::shared_ptr<LogReplicator> replicator;
    do {
        replicator = GetReplicator(request->tid(), request->pid());
        if (!replicator) {
            PDLOG(WARNING, "fail to find table tid %u pid %u leader's log replicator", request->tid(),
                    request->pid());
            break;
        }
        ::rtidb::api::LogEntry entry;
        entry.set_pk(request->pk());
        entry.set_ts(request->time());
        entry.set_value(request->value());
        entry.set_term(replicator->GetLeaderTerm());
        if (request->dimensions_size() > 0) {
            entry.mutable_dimensions()->CopyFrom(request->dimensions());
        }
        if (request->ts_dimensions_size() > 0) {
            entry.mutable_ts_dimensions()->CopyFrom(request->ts_dimensions());
        }
        replicator->AppendEntry(entry);
    } while(false);
    done->Run();
    if (replicator) {
        if (FLAGS_binlog_notify_on_put) {
            replicator->Notify(); 
        }
    }
}

int TabletImpl::CheckTableMeta(const rtidb::api::TableMeta* table_meta, std::string& msg) {
    msg.clear();
    if (table_meta->name().size() <= 0) {
        msg = "table name is empty";
        return -1;
    }
    if (table_meta->tid() <= 0) {
        msg = "tid is zero";
        return -1;
    }
    ::rtidb::api::TTLType type = table_meta->ttl_type();
    uint64_t ttl = table_meta->ttl();
    if ((type == ::rtidb::api::kAbsoluteTime && ttl > FLAGS_absolute_ttl_max) ||
            (type == ::rtidb::api::kLatestTime && ttl > FLAGS_latest_ttl_max)) {
        uint32_t max_ttl = type == ::rtidb::api::kAbsoluteTime ? FLAGS_absolute_ttl_max : FLAGS_latest_ttl_max;
        msg = "ttl is greater than conf value. max ttl is " + std::to_string(max_ttl);
        return -1;
    }
    std::map<std::string, std::string> column_map;
    std::set<std::string> ts_set;
    if (table_meta->column_desc_size() > 0) {
        for (const auto& column_desc : table_meta->column_desc()) {
            if (column_map.find(column_desc.name()) != column_map.end()) {
                msg = "has repeated column name " + column_desc.name();
                return -1;
            }
            if (column_desc.is_ts_col()) {
                if (column_desc.add_ts_idx()) {
                    msg = "can not set add_ts_idx and is_ts_col together. column name " + column_desc.name();
                    return -1;
                }
                if (column_desc.type() != "int64" && column_desc.type() != "uint64" && 
                        column_desc.type() != "timestamp") {
                    msg = "ttl column type must be int64, uint64, timestamp";
                    return -1;
                }
                if (column_desc.has_ttl()) {
                    ttl = column_desc.ttl();
                    if ((type == ::rtidb::api::kAbsoluteTime && ttl > FLAGS_absolute_ttl_max) ||
                            (type == ::rtidb::api::kLatestTime && ttl > FLAGS_latest_ttl_max)) {
                        uint32_t max_ttl = type == ::rtidb::api::kAbsoluteTime ? FLAGS_absolute_ttl_max : FLAGS_latest_ttl_max;
                        msg = "ttl is greater than conf value. max ttl is " + std::to_string(max_ttl);
                        return -1;
                    }
                }
                ts_set.insert(column_desc.name());
            }
            if (column_desc.add_ts_idx() && ((column_desc.type() == "float") || (column_desc.type() == "double"))) {
                msg = "float or double column can not be index";
                return -1;
            }
            column_map.insert(std::make_pair(column_desc.name(), column_desc.type()));
        }
    }
    std::set<std::string> index_set;
    if (table_meta->column_key_size() > 0) {
        for (const auto& column_key : table_meta->column_key()) {
            if (index_set.find(column_key.index_name()) != index_set.end()) {
                msg = "has repeated index name " + column_key.index_name();
                return -1;
            }
            index_set.insert(column_key.index_name());
            bool has_col = false;
            for (const auto& column_name : column_key.col_name()) {
                has_col = true;
                auto iter = column_map.find(column_name);
                if (iter == column_map.end()) {
                    msg = "not found column name " + column_name;
                    return -1;
                }
                if ((iter->second == "float") || (iter->second == "double")) {
                    msg = "float or double column can not be index" + column_name;
                    return -1;
                }
                if (ts_set.find(column_name) != ts_set.end()) {
                    msg = "column name in column key can not set ts col. column name " + column_name;
                    return -1;
                }
            }
            if (!has_col) {
                auto iter = column_map.find(column_key.index_name());
                if (iter == column_map.end()) {
                    msg = "index must member of columns when column key col name is empty";
                    return -1;
                } else {
                    if ((iter->second == "float") || (iter->second == "double")) {
                        msg = "indxe name column type can not float or column";
                        return -1;
                    }
                }
            }
            std::set<std::string> ts_name_set;
            for (const auto& ts_name : column_key.ts_name()) {
                if (ts_set.find(ts_name) == ts_set.end()) {
                    msg = "not found ts_name " + ts_name;
                    return -1;
                }
                if (ts_name_set.find(ts_name) != ts_name_set.end()) {
                    msg = "has repeated ts_name " + ts_name;
                    return -1;
                }
                ts_name_set.insert(ts_name);
            }
            if (ts_set.size() > 1 && column_key.ts_name_size() == 0) {
                msg = "ts column num more than one, must set ts name";
                return -1;
            }
        }
    } else if (ts_set.size() > 1) {
        msg = "column_key should be set when has two or more ts columns";
        return -1;
    }
    return 0;
}

int32_t TabletImpl::CountTimeIndex(uint64_t expire_ts, 
                          ::rtidb::storage::TableIterator* it,
                          uint64_t st,
                          const rtidb::api::GetType& st_type,
                          uint64_t et,
                          const rtidb::api::GetType& et_type,
                          uint32_t* count,
                          bool remove_duplicated_record) {

    if (it == NULL || count == NULL) {
        PDLOG(WARNING, "invalid args");
        return -1;
    }

    uint64_t end_time = std::max(et, expire_ts);
    rtidb::api::GetType real_type = et_type;
    if (et < expire_ts && et_type == ::rtidb::api::GetType::kSubKeyGt) {
        real_type = ::rtidb::api::GetType::kSubKeyGe;
    }

    if (st > 0) {
        if (st < end_time) {
            PDLOG(WARNING, "invalid args for st %lu less than et %lu or expire time %lu", st, et, expire_ts);
            return -1;
        }
        switch (st_type) {
            case ::rtidb::api::GetType::kSubKeyEq:
            case ::rtidb::api::GetType::kSubKeyLe:
                it->Seek(st);
                break;
            case ::rtidb::api::GetType::kSubKeyLt:
                //NOTE the st is million second
                it->Seek(st - 1);
                break;
            default:
                PDLOG(WARNING, "invalid st type %s", ::rtidb::api::GetType_Name(st_type).c_str());
                return -2;
        }
    }else {
        it->SeekToFirst(); 
    }

    uint64_t last_time = 0;
    uint32_t internal_cnt = 0;
    while (it->Valid()) {
        // skip duplicate record 
        if (remove_duplicated_record 
            && last_time == it->GetKey()) {
            it->Next();
            continue;
        }

        bool jump_out = false;
        switch(real_type) {
            case ::rtidb::api::GetType::kSubKeyEq:
                if (it->GetKey() != end_time) {
                    jump_out = true;
                }
                break;
            case ::rtidb::api::GetType::kSubKeyGt:
                if (it->GetKey() <= end_time) {
                    jump_out = true;
                }
                break;
            case ::rtidb::api::GetType::kSubKeyGe:
                if (it->GetKey() < end_time) {
                    jump_out = true;
                }
                break;
            default:
                PDLOG(WARNING, "invalid et type %s", ::rtidb::api::GetType_Name(et_type).c_str());
                return -2;
        }
        if (jump_out) break;
        internal_cnt++;
        it->Next();
    }
    *count = internal_cnt;
    return 0;
}

int32_t TabletImpl::ScanTimeIndex(uint64_t expire_ts, 
                                 ::rtidb::storage::TableIterator* it,
                                 uint32_t limit,
                                 uint64_t st,
                                 const rtidb::api::GetType& st_type,
                                 uint64_t et,
                                 const rtidb::api::GetType& et_type,
                                 std::string* pairs,
                                 uint32_t* count,
                                 bool remove_duplicated_record) {

    if (it == NULL || pairs == NULL || count == NULL) {
        PDLOG(WARNING, "invalid args");
        return -1;
    }

    uint64_t end_time = std::max(et, expire_ts);
    rtidb::api::GetType real_type = et_type;
    if (et < expire_ts && et_type == ::rtidb::api::GetType::kSubKeyGt) {
        real_type = ::rtidb::api::GetType::kSubKeyGe;
    }
    if (st > 0) {
        if (st < end_time) {
            PDLOG(WARNING, "invalid args for st %lu less than et %lu or expire time %lu", st, et, expire_ts);
            return -1;
        }
        switch (st_type) {
            case ::rtidb::api::GetType::kSubKeyEq:
            case ::rtidb::api::GetType::kSubKeyLe:
                it->Seek(st);
                break;
            case ::rtidb::api::GetType::kSubKeyLt:
                //NOTE the st is million second
                it->Seek(st - 1);
                break;
            default:
                PDLOG(WARNING, "invalid st type %s", ::rtidb::api::GetType_Name(st_type).c_str());
                return -2;
        }
    }else {
        it->SeekToFirst(); 
    }

    uint64_t last_time = 0;
    std::vector<std::pair<uint64_t, ::rtidb::base::Slice>> tmp;
    tmp.reserve(FLAGS_scan_reserve_size);

    uint32_t total_block_size = 0;
    while (it->Valid()) {
        if (limit > 0 && tmp.size() >= limit) {
            break;
        }
        // skip duplicate record 
        if (remove_duplicated_record 
            && tmp.size() > 0 && last_time == it->GetKey()) {
            it->Next();
            continue;
        }
        bool jump_out = false;
        switch(real_type) {
            case ::rtidb::api::GetType::kSubKeyEq:
                if (it->GetKey() != end_time) {
                    jump_out = true;
                }
                break;
            case ::rtidb::api::GetType::kSubKeyGt:
                if (it->GetKey() <= end_time) {
                    jump_out = true;
                }
                break;
            case ::rtidb::api::GetType::kSubKeyGe:
                if (it->GetKey() < end_time) {
                    jump_out = true;
                }
                break;
            default:
                PDLOG(WARNING, "invalid et type %s", ::rtidb::api::GetType_Name(et_type).c_str());
                return -2;
        }
        if (jump_out) break;
        last_time = it->GetKey();
        ::rtidb::base::Slice it_value = it->GetValue();
        tmp.push_back(std::make_pair(it->GetKey(), it_value));
        total_block_size += it_value.size();
        if (total_block_size > FLAGS_scan_max_bytes_size) {
            PDLOG(WARNING, "reach the max byte size");
            return -3;
        }
        it->Next();
    }
    int32_t ok = ::rtidb::base::EncodeRows(tmp, total_block_size, pairs);
    if (ok == -1) {
        PDLOG(WARNING, "fail to encode rows");
        return -4;
    }
    *count = tmp.size();
    return 0;
}

int32_t TabletImpl::CountLatestIndex(uint64_t ttl, 
                            ::rtidb::storage::TableIterator* it,
                            uint64_t st,
                            const ::rtidb::api::GetType& st_type,
                            uint64_t et,
                            const ::rtidb::api::GetType& et_type,
                            uint32_t* count) {

    if (it == NULL || count == NULL) {
        PDLOG(WARNING, "invalid args");
        return -1;
    }

    uint32_t it_count = 0;
    // go to start point
    it->SeekToFirst();
    if (st > 0) {
        while (it->Valid() && (it_count < ttl || ttl == 0)) {
            bool jump_out = false;
            switch (st_type) {
                case ::rtidb::api::GetType::kSubKeyEq:
                case ::rtidb::api::GetType::kSubKeyLe:
                    if (it->GetKey() <= st) {
                        jump_out = true;
                    }
                    break;

                case ::rtidb::api::GetType::kSubKeyLt:
                    if (it->GetKey() < st) {
                        jump_out = true;
                    }
                    break;

                default:
                    PDLOG(WARNING, "invalid st type %s", ::rtidb::api::GetType_Name(st_type).c_str());
                    return -2;
            }
            if (!jump_out) {
                it_count++;
                it->Next();
            }else {
                break;
            }
        }
    }
    uint32_t internal_cnt = 0;
    while (it->Valid() && (it_count < ttl || ttl == 0)) {
        bool jump_out = false;
        switch(et_type) {
            case ::rtidb::api::GetType::kSubKeyEq:
                if (it->GetKey() != et) {
                    jump_out = true;
                }
                break;
            case ::rtidb::api::GetType::kSubKeyGt:
                if (it->GetKey() <= et) {
                    jump_out = true;
                }
                break;
            case ::rtidb::api::GetType::kSubKeyGe:
                if (it->GetKey() < et) {
                    jump_out = true;
                }
                break;
            default:
                PDLOG(WARNING, "invalid et type %s", ::rtidb::api::GetType_Name(et_type).c_str());
                return -2;
        }
        if (jump_out) break;
        it_count++;
        it->Next();
        internal_cnt++;
    }
    *count = internal_cnt;
    return 0;
}


int32_t TabletImpl::ScanLatestIndex(uint64_t ttl,
                                    ::rtidb::storage::TableIterator* it,
                                    uint32_t limit,
                                    uint64_t st,
                                    const rtidb::api::GetType& st_type,
                                    uint64_t et,
                                    const rtidb::api::GetType& et_type,
                                    std::string* pairs,
                                    uint32_t* count) {

    if (it == NULL || pairs == NULL || count == NULL) {
        PDLOG(WARNING, "invalid args");
        return -1;
    }
    //PDLOG(DEBUG, "scan latest index ttl %lu, limit %u, st %lu, et %lu , st type %s, et type %s",
    //        ttl, limit, st, et, ::rtidb::api::GetType_Name(st_type).c_str(),
    //        ::rtidb::api::GetType_Name(et_type).c_str());
    uint32_t it_count = 0;
    // go to start point
    it->SeekToFirst();
    if (st > 0) {
        while (it->Valid() && (it_count < ttl || ttl == 0)) {
            bool jump_out = false;
            PDLOG(DEBUG, "it key %lu", it->GetKey());
            switch (st_type) {
                case ::rtidb::api::GetType::kSubKeyEq:
                case ::rtidb::api::GetType::kSubKeyLe:
                    if (it->GetKey() <= st) {
                        jump_out = true;
                    }
                    break;

                case ::rtidb::api::GetType::kSubKeyLt:
                    if (it->GetKey() < st) {
                        jump_out = true;
                    }
                    break;

                default:
                    PDLOG(WARNING, "invalid st type %s", ::rtidb::api::GetType_Name(st_type).c_str());
                    return -2;
            }
            if (!jump_out) {
                it_count++;
                it->Next();
            }else {
                break;
            }
        }
    }
    std::vector<std::pair<uint64_t, ::rtidb::base::Slice>> tmp;
    tmp.reserve(FLAGS_scan_reserve_size);
    uint32_t total_block_size = 0;
    while (it->Valid() && (it_count < ttl || ttl == 0)) {
        it_count++;
        PDLOG(DEBUG, "it key %lu", it->GetKey());
        if (limit > 0 && tmp.size() >= limit) break;
        bool jump_out = false;
        switch(et_type) {
            case ::rtidb::api::GetType::kSubKeyEq:
                if (it->GetKey() != et) {
                    jump_out = true;
                }
                break;

            case ::rtidb::api::GetType::kSubKeyGt:
                if (it->GetKey() <= et) {
                    jump_out = true;
                }
                break;

            case ::rtidb::api::GetType::kSubKeyGe:
                if (it->GetKey() < et) {
                    jump_out = true;
                }
                break;

            default:
                PDLOG(WARNING, "invalid et type %s", ::rtidb::api::GetType_Name(et_type).c_str());
                return -2;
        }
        if (jump_out) break;
        ::rtidb::base::Slice it_value = it->GetValue();
        tmp.push_back(std::make_pair(it->GetKey(), it_value));
        total_block_size += it_value.size();
        it->Next();
        if (total_block_size > FLAGS_scan_max_bytes_size) {
            PDLOG(WARNING, "reach the max byte size");
            return -3;
        }
    }
    int32_t ok = ::rtidb::base::EncodeRows(tmp, total_block_size, pairs);
    if (ok == -1) {
        PDLOG(WARNING, "fail to encode rows");
        return -4;
    }
    *count = tmp.size();
    return 0;
}

void TabletImpl::Scan(RpcController* controller,
              const ::rtidb::api::ScanRequest* request,
              ::rtidb::api::ScanResponse* response,
              Closure* done) {
    brpc::ClosureGuard done_guard(done);
    if (request->st() < request->et()) {
        response->set_code(117);
        response->set_msg("starttime less than endtime");
        return;
    }
    std::shared_ptr<Table> table = GetTable(request->tid(), request->pid());
    if (!table) {
        PDLOG(WARNING, "table is not exist. tid %u, pid %u", request->tid(), request->pid());
        response->set_code(100);
        response->set_msg("table is not exist");
        return;
    }
    if (table->GetTableStat() == ::rtidb::storage::kLoading) {
        PDLOG(WARNING, "table is loading. tid %u, pid %u", 
                      request->tid(), request->pid());
        response->set_code(104);
        response->set_msg("table is loading");
        return;
    }
    if (table->GetStorageMode() != ::rtidb::common::StorageMode::kMemory) {
        ScanFromDiskTable(table, request, response);
        return;
    }
    uint32_t index = 0;
    int ts_index = -1;
    if (request->has_idx_name() && request->idx_name().size() > 0) {
        std::map<std::string, uint32_t>::iterator iit = table->GetMapping().find(request->idx_name());
        if (iit == table->GetMapping().end()) {
            PDLOG(WARNING, "idx name %s not found in table tid %u, pid %u", request->idx_name().c_str(),
                  request->tid(), request->pid());
            response->set_code(108);
            response->set_msg("idx name not found");
            return;
        }
        index = iit->second;
    }
    if (request->has_ts_name() && request->ts_name().size() > 0) {
        auto iter = table->GetTSMapping().find(request->ts_name());
        if (iter == table->GetTSMapping().end()) {
            PDLOG(WARNING, "ts name %s not found in table tid %u, pid %u", request->ts_name().c_str(),
                  request->tid(), request->pid());
            response->set_code(137);
            response->set_msg("ts name not found");
            return;
        }
        ts_index = iter->second;
    }    

    // Use seek to process scan request
    // the first seek to find the total size to copy
    ::rtidb::storage::Ticket ticket;
    ::rtidb::storage::TableIterator* it = NULL;
    if (ts_index >= 0) {
        it = table->NewIterator(index, ts_index, request->pk(), ticket);
    } else {
        it = table->NewIterator(index, request->pk(), ticket);
    }
    if (it == NULL) {
        response->set_code(109);
        response->set_msg("key not found");
        return;
    }
    uint64_t ttl = ts_index < 0 ? table->GetTTL(index) : table->GetTTL(index, ts_index);
    std::string* pairs = response->mutable_pairs(); 
    uint32_t count = 0;
    int32_t code = 0;
    switch(table->GetTTLType()) {
        case ::rtidb::api::TTLType::kLatestTime:
            code = ScanLatestIndex(ttl, it, request->limit(),
                        request->st(), request->st_type(),
                        request->et(), request->et_type(),
                        pairs, &count);
            break;

        default:
            bool remove_duplicated_record = false;
            if (request->has_enable_remove_duplicated_record()) {
                remove_duplicated_record = request->enable_remove_duplicated_record();
            }
            uint64_t expire_ts = table->GetExpireTime(ttl);
            code = ScanTimeIndex(expire_ts, it, request->limit(),
                    request->st(), request->st_type(),
                    request->et(), request->et_type(),
                    pairs, &count, remove_duplicated_record);
            break;
    }
    delete it;
    response->set_code(code);
    response->set_count(count);
    switch(code) {
        case 0:
            return;
        case -1:
            response->set_msg("invalid args");
            response->set_code(307);
            return;
        case -2:
            response->set_msg("st/et sub key type is invalid");
            response->set_code(307);
            return;
        case -3:
            response->set_code(118);
            response->set_msg("reach the max scan byte size");
            return;
        case -4:
            response->set_msg("fail to encode data rows");
            response->set_code(322);
            return;
        default:
            return;
    }
}

void TabletImpl::ScanFromDiskTable(std::shared_ptr<Table> disk_table,
              const ::rtidb::api::ScanRequest* request,
              ::rtidb::api::ScanResponse* response) {
    if (disk_table->GetTTLType() == ::rtidb::api::TTLType::kLatestTime) {
        response->set_code(112);
        response->set_msg("table ttl type is kLatestTime, cannot scan");
        return;
    }
    ::rtidb::storage::TableIterator* it = NULL;
    ::rtidb::storage::Ticket ticket;
    if (request->has_idx_name() && request->idx_name().size() > 0) {
        std::map<std::string, uint32_t>::iterator iit = disk_table->GetMapping().find(request->idx_name());
        if (iit == disk_table->GetMapping().end()) {
            PDLOG(WARNING, "idx name %s not found in table tid %u, pid %u", request->idx_name().c_str(),
                  request->tid(), request->pid());
            response->set_code(108);
            response->set_msg("idx name not found");
            return;
        }
        it = disk_table->NewIterator(iit->second, request->pk(), ticket);
    } else {
        it = disk_table->NewIterator(request->pk(), ticket);
    }
    if (request->st() == 0) {
        it->SeekToFirst();
    } else {
        it->Seek(request->st());
    }
    std::vector<std::pair<uint64_t, rtidb::base::Slice> > tmp;
    // reduce the times of memcpy in vector
    tmp.reserve(FLAGS_scan_reserve_size);
    uint32_t total_block_size = 0;
    uint64_t end_time = request->et();
    uint32_t scount = 0;
    uint64_t expire_time = disk_table->GetExpireTime(disk_table->GetTTL());
    end_time = std::max(end_time, expire_time);
    PDLOG(DEBUG, "scan pk %s st %lu end_time %lu expire_time %lu", 
                  request->pk().c_str(), request->st(), end_time, expire_time);
    uint32_t limit = 0;
    if (request->has_limit()) {
        limit = request->limit();
    }
    while (it->Valid()) {
        scount ++;
        if (it->GetKey() <= end_time) {
            break;
        }
        rtidb::base::Slice value = it->GetValue();
        tmp.push_back(std::make_pair(it->GetKey(), value));
        total_block_size += value.size();
        it->Next();
        if (limit > 0 && scount >= limit) {
            break;
        }
        // check reach the max bytes size
        if (total_block_size > FLAGS_scan_max_bytes_size) {
            response->set_code(118);
            response->set_msg("reache the scan max bytes size " + ::rtidb::base::HumanReadableString(total_block_size));
            delete it;
            return;
        }
    }
    delete it;
    uint32_t total_size = tmp.size() * (8+4) + total_block_size;
    std::string* pairs = response->mutable_pairs();
    if (tmp.size() <= 0) {
        pairs->resize(0);
    }else {
        pairs->resize(total_size);
    }
    char* rbuffer = reinterpret_cast<char*>(& ((*pairs)[0]));
    uint32_t offset = 0;
    for (const auto& pair : tmp) {
        ::rtidb::base::Encode(pair.first, pair.second.data(), pair.second.size(), rbuffer, offset);
        offset += (4 + 8 + pair.second.size());
    }
    response->set_code(0);
    response->set_msg("ok");
    response->set_count(tmp.size());
}

void TabletImpl::Count(RpcController* controller,
              const ::rtidb::api::CountRequest* request,
              ::rtidb::api::CountResponse* response,
              Closure* done) {
    brpc::ClosureGuard done_guard(done);
    std::shared_ptr<Table> table = GetTable(request->tid(), request->pid());
    if (!table) {
        PDLOG(WARNING, "table is not exist. tid %u, pid %u", request->tid(), request->pid());
        response->set_code(100);
        response->set_msg("table is not exist");
        return;
    }
    if (table->GetTableStat() == ::rtidb::storage::kLoading) {
        PDLOG(WARNING, "table is loading. tid %u, pid %u", 
                      request->tid(), request->pid());
        response->set_code(104);
        response->set_msg("table is loading");
        return;
    }
    if (table->GetStorageMode() != ::rtidb::common::StorageMode::kMemory) {
        PDLOG(WARNING, "table is disk table. tid %u, pid %u", 
                      request->tid(), request->pid());
        response->set_code(307);
        response->set_msg("disk table is not support count");
        return;
    }
    uint32_t index = 0;
    int ts_index = -1;
    if (request->has_idx_name() && request->idx_name().size() > 0) {
        std::map<std::string, uint32_t>::iterator iit = table->GetMapping().find(request->idx_name());
        if (iit == table->GetMapping().end()) {
            PDLOG(WARNING, "idx name %s not found in table tid %u, pid %u", request->idx_name().c_str(),
                  request->tid(), request->pid());
            response->set_code(108);
            response->set_msg("idx name not found");
            return;
        }
        index = iit->second;
    }
    if (request->has_ts_name() && request->ts_name().size() > 0) {
        auto iter = table->GetTSMapping().find(request->ts_name());
        if (iter == table->GetTSMapping().end()) {
            PDLOG(WARNING, "ts name %s not found in table tid %u, pid %u", request->ts_name().c_str(),
                  request->tid(), request->pid());
            response->set_code(137);
            response->set_msg("ts name not found");
            return;
        }
        ts_index = iter->second;
    }    
    if (!request->filter_expired_data()) {
        MemTable* mem_table = dynamic_cast<MemTable*>(table.get());
        if (mem_table != NULL) {
            uint64_t count = 0;
            if (ts_index >= 0) {
                if (mem_table->GetCount(index, ts_index, request->key(), count) < 0) {
                    count = 0;
                }
            } else {
                if (mem_table->GetCount(index, request->key(), count) < 0) {
                    count = 0;
                }
            }
            response->set_code(0);
            response->set_msg("ok");
            response->set_count(count);
            return;
        }
    }
    ::rtidb::storage::Ticket ticket;
    ::rtidb::storage::TableIterator* it = NULL;
    if (ts_index >= 0) {
        it = table->NewIterator(index, ts_index, request->key(), ticket);
    } else {
        it = table->NewIterator(index, request->key(), ticket);
    }
    if (it == NULL) {
        response->set_code(109);
        response->set_msg("key not found");
        return;
    }
    uint64_t ttl = ts_index < 0 ? table->GetTTL(index) : table->GetTTL(index, ts_index);
    uint32_t count = 0;
    int32_t code = 0;
    switch(table->GetTTLType()) {
        case ::rtidb::api::TTLType::kLatestTime:
            code = CountLatestIndex(ttl, it,
                        request->st(), request->st_type(),
                        request->et(), request->et_type(),
                        &count);
            break;

        default:
            bool remove_duplicated_record = false;
            if (request->has_enable_remove_duplicated_record()) {
                remove_duplicated_record = request->enable_remove_duplicated_record();
            }
            uint64_t expire_ts = table->GetExpireTime(ttl);
            code = CountTimeIndex(expire_ts, it,
                    request->st(), request->st_type(),
                    request->et(), request->et_type(),
                    &count, remove_duplicated_record);
            break;
    }
    delete it;
    response->set_code(code);
    response->set_count(count);
    switch(code) {
        case 0:
            return;
        case -1:
            response->set_msg("invalid args");
            response->set_code(307);
            return;
        case -2:
            response->set_msg("st/et sub key type is invalid");
            response->set_code(307);
            return;
        case -3:
            response->set_code(118);
            response->set_msg("reach the max scan byte size");
            return;
        case -4:
            response->set_msg("fail to encode data rows");
            response->set_code(322);
            return;
        default:
            return;
    }
}

void TabletImpl::Traverse(RpcController* controller,
              const ::rtidb::api::TraverseRequest* request,
              ::rtidb::api::TraverseResponse* response,
              Closure* done) {
    brpc::ClosureGuard done_guard(done);
    std::shared_ptr<Table> table = GetTable(request->tid(), request->pid());
    if (!table) {
        PDLOG(WARNING, "table is not exist. tid %u, pid %u", request->tid(), request->pid());
        response->set_code(100);
        response->set_msg("table is not exist");
        return;
    }
	if (table->GetTableStat() == ::rtidb::storage::kLoading) {
        PDLOG(WARNING, "table is loading. tid %u, pid %u", 
                      request->tid(), request->pid());
        response->set_code(104);
        response->set_msg("table is loading");
        return;
    }
    uint32_t index = 0;
    int ts_index = -1;
    if (request->has_idx_name() && request->idx_name().size() > 0) {
        std::map<std::string, uint32_t>::iterator iit = table->GetMapping().find(request->idx_name());
        if (iit == table->GetMapping().end()) {
            PDLOG(WARNING, "idx name %s not found in table tid %u, pid %u", request->idx_name().c_str(),
                  request->tid(), request->pid());
            response->set_code(108);
            response->set_msg("idx name not found");
            return;
        }
        index = iit->second;
    }
    if (request->has_ts_name() && request->ts_name().size() > 0) {
        auto iter = table->GetTSMapping().find(request->ts_name());
        if (iter == table->GetTSMapping().end()) {
            PDLOG(WARNING, "ts name %s not found in table tid %u, pid %u", request->ts_name().c_str(),
                  request->tid(), request->pid());
            response->set_code(137);
            response->set_msg("ts name not found");
            return;
        }
        ts_index = iter->second;
    }    
    ::rtidb::storage::TableIterator* it = NULL;
    if (ts_index >= 0) {
        it = table->NewTraverseIterator(index, ts_index);
    } else {
        it = table->NewTraverseIterator(index);
    }
    uint64_t last_time = 0;
    std::string last_pk;
    if (request->has_pk() && request->pk().size() > 0) {
        PDLOG(DEBUG, "tid %u, pid %u seek pk %s ts %lu", 
                    request->tid(), request->pid(), request->pk().c_str(), request->ts());
        it->Seek(request->pk(), request->ts());
        last_pk = request->pk();
        last_time = request->ts();
    } else {
        PDLOG(DEBUG, "tid %u, pid %u seek to first", request->tid(), request->pid());
        it->SeekToFirst();
    }
    std::map<std::string, std::vector<std::pair<uint64_t, rtidb::base::Slice>>> value_map;
    uint32_t total_block_size = 0;
    bool remove_duplicated_record = false;
    if (request->has_enable_remove_duplicated_record()) {
        remove_duplicated_record = request->enable_remove_duplicated_record();
    }
    uint32_t scount = 0;
    while (it->Valid()) {
        if (request->limit() > 0 && scount > request->limit() - 1) {
            PDLOG(DEBUG, "reache the limit %u ", request->limit());
            break;
        }
        PDLOG(DEBUG, "traverse pk %s ts %lu", it->GetPK().c_str(), it->GetKey());
        // skip duplicate record 
        if (remove_duplicated_record && last_time == it->GetKey() && last_pk == it->GetPK()) {
            PDLOG(DEBUG, "filter duplicate record for key %s with ts %lu", last_pk.c_str(), last_time);
            it->Next();
            continue;
        }
        last_pk = it->GetPK();
        last_time = it->GetKey();
        if (value_map.find(last_pk) == value_map.end()) {
            value_map.insert(std::make_pair(last_pk, std::vector<std::pair<uint64_t, rtidb::base::Slice>>()));
            value_map[last_pk].reserve(request->limit());
        }
        rtidb::base::Slice value = it->GetValue();
        value_map[last_pk].push_back(std::make_pair(it->GetKey(), value));
        total_block_size += last_pk.length() + value.size();
        it->Next();
        scount ++;
    }
    delete it;
    uint32_t total_size = scount * (8+4+4) + total_block_size;
    std::string* pairs = response->mutable_pairs();
    if (scount <= 0) {
        pairs->resize(0);
    } else {
        pairs->resize(total_size);
    }
    char* rbuffer = reinterpret_cast<char*>(& ((*pairs)[0]));
    uint32_t offset = 0;
    for (const auto& kv : value_map) {
        for (const auto& pair : kv.second) {
            PDLOG(DEBUG, "encode pk %s ts %lu value %s size %u", kv.first.c_str(), pair.first, pair.second.data(), pair.second.size());
            ::rtidb::base::EncodeFull(kv.first, pair.first, pair.second.data(), pair.second.size(), rbuffer, offset);
            offset += (4 + 4 + 8 + kv.first.length() + pair.second.size());
        }
    }
    PDLOG(DEBUG, "traverse count %d. last_pk %s last_time %lu", scount, last_pk.c_str(), last_time);
    response->set_code(0);
    response->set_count(scount);
    response->set_pk(last_pk);
    response->set_ts(last_time);
}

void TabletImpl::Delete(RpcController* controller,
              const ::rtidb::api::DeleteRequest* request,
              ::rtidb::api::GeneralResponse* response,
              Closure* done) {
    brpc::ClosureGuard done_guard(done);
    std::shared_ptr<Table> table = GetTable(request->tid(), request->pid());
    if (!table) {
        PDLOG(DEBUG, "table is not exist. tid %u, pid %u", request->tid(), request->pid());
        response->set_code(100);
        response->set_msg("table is not exist");
        return;
    }    
    if (!table->IsLeader()) {
        PDLOG(DEBUG, "table is follower. tid %u, pid %u", request->tid(),
                request->pid());
        response->set_code(103);
        response->set_msg("table is follower");
        return;
    }
    if (table->GetTableStat() == ::rtidb::storage::kLoading) {
        PDLOG(WARNING, "table is loading. tid %u, pid %u", request->tid(), request->pid());
        response->set_code(104);
        response->set_msg("table is loading");
        return;
    }
    uint32_t idx = 0;
    if (request->has_idx_name() && request->idx_name().size() > 0) {
        std::map<std::string, uint32_t>::iterator iit = table->GetMapping().find(request->idx_name());
        if (iit == table->GetMapping().end()) {
            PDLOG(WARNING, "idx name %s not found in table tid %u, pid %u", request->idx_name().c_str(),
                  request->tid(), request->pid());
            response->set_code(108);
            response->set_msg("idx name not found");
            return;
        }
        idx = iit->second;
    }
    if (table->Delete(request->key(), idx)) {
        response->set_code(0);
        response->set_msg("ok");
        PDLOG(DEBUG, "delete ok. tid %u, pid %u, key %s", request->tid(), request->pid(), request->key().c_str());
    } else {
        response->set_code(136);
        response->set_msg("delete failed");
        return;
    }
    if (table->GetStorageMode() == ::rtidb::common::StorageMode::kMemory) {
        std::shared_ptr<LogReplicator> replicator;
        do {
            replicator = GetReplicator(request->tid(), request->pid());
            if (!replicator) {
                PDLOG(WARNING, "fail to find table tid %u pid %u leader's log replicator", request->tid(),
                        request->pid());
                break;
            }
            ::rtidb::api::LogEntry entry;
            entry.set_term(replicator->GetLeaderTerm());
            entry.set_method_type(::rtidb::api::MethodType::kDelete);
            ::rtidb::api::Dimension* dimension = entry.add_dimensions();
            dimension->set_key(request->key());
            dimension->set_idx(idx);
            replicator->AppendEntry(entry);
        } while(false);
        if (replicator && FLAGS_binlog_notify_on_put) {
            replicator->Notify(); 
        }
    }
    return;
}

void TabletImpl::ChangeRole(RpcController* controller, 
            const ::rtidb::api::ChangeRoleRequest* request,
            ::rtidb::api::ChangeRoleResponse* response,
            Closure* done) {
	brpc::ClosureGuard done_guard(done);
    uint32_t tid = request->tid();
    uint32_t pid = request->pid();
    std::shared_ptr<Table> table = GetTable(tid, pid);
    if (!table) {
        response->set_code(100);
        response->set_msg("table is not exist");
        return;
    }
    if (table->GetTableStat() != ::rtidb::storage::kNormal) {
        PDLOG(WARNING, "table state[%u] can not change role. tid[%u] pid[%u]", 
                    table->GetTableStat(), tid, pid);
        response->set_code(105);
        response->set_msg("table status is not kNormal");
        return;
    }
    std::shared_ptr<LogReplicator> replicator = GetReplicator(tid, pid);
    if (!replicator) {
        response->set_code(110);
        response->set_msg("replicator is not exist");
        return;
    }
    bool is_leader = false;
    if (request->mode() == ::rtidb::api::TableMode::kTableLeader) {
        is_leader = true;
    }
    std::vector<std::string> vec;
    for (int idx = 0; idx < request->replicas_size(); idx++) {
        vec.push_back(request->replicas(idx).c_str());
    }
    if (is_leader) {
        {
            std::lock_guard<std::mutex> lock(mu_);
            if (table->IsLeader()) {
                PDLOG(WARNING, "table is leader. tid[%u] pid[%u]", tid, pid);
                response->set_code(102);
                response->set_msg("table is leader");
                return ;
            }
            PDLOG(INFO, "change to leader. tid[%u] pid[%u] term[%lu]", tid, pid, request->term());
            table->SetLeader(true);
            replicator->SetRole(ReplicatorRole::kLeaderNode);
            if (!FLAGS_zk_cluster.empty()) {
                replicator->SetLeaderTerm(request->term());
            }
        }
        if (replicator->AddReplicateNode(vec) < 0) {
            PDLOG(WARNING,"add replicator failed. tid[%u] pid[%u]", tid, pid);
        }
    } else {
        std::lock_guard<std::mutex> lock(mu_);
        if (!table->IsLeader()) {
            PDLOG(WARNING, "table is follower. tid[%u] pid[%u]", tid, pid);
            response->set_code(0);
            response->set_msg("table is follower");
            return;
        }
        replicator->DelAllReplicateNode();
        replicator->SetRole(ReplicatorRole::kFollowerNode);
        table->SetLeader(false);
        PDLOG(INFO, "change to follower. tid[%u] pid[%u]", tid, pid);
    }
    response->set_code(0);
    response->set_msg("ok");
}

void TabletImpl::AddReplica(RpcController* controller, 
            const ::rtidb::api::ReplicaRequest* request,
            ::rtidb::api::AddReplicaResponse* response,
            Closure* done) {
    brpc::ClosureGuard done_guard(done);        
	std::shared_ptr<::rtidb::api::TaskInfo> task_ptr;
	if (request->has_task_info() && request->task_info().IsInitialized()) {
		if (AddOPTask(request->task_info(), ::rtidb::api::TaskType::kAddReplica, task_ptr) < 0) {
			response->set_code(-1);
			response->set_msg("add task failed");
            return;
        }
	}
    std::shared_ptr<Table> table = GetTable(request->tid(), request->pid());
    do {
        if (!table) {
            PDLOG(WARNING, "table is not exist. tid %u, pid %u", request->tid(),
                    request->pid());
            response->set_code(100);
            response->set_msg("table is not exist");
            break;
        }
        if (!table->IsLeader()) {
            PDLOG(WARNING, "table is follower. tid %u, pid %u", request->tid(), request->pid());
            response->set_code(103);
            response->set_msg("table is follower");
            break;
        }
        std::shared_ptr<LogReplicator> replicator = GetReplicator(request->tid(), request->pid());
        if (!replicator) {
            response->set_code(110);
            response->set_msg("replicator is not exist");
            PDLOG(WARNING,"replicator is not exist. tid %u, pid %u", request->tid(), request->pid());
            break;
        }
        std::vector<std::string> vec;
        vec.push_back(request->endpoint());
        int ret = replicator->AddReplicateNode(vec);
        if (ret == 0) {
            response->set_code(0);
            response->set_msg("ok");
        } else if (ret < 0) {
            response->set_code(120);
            PDLOG(WARNING, "fail to add replica endpoint. tid %u pid %u", request->tid(), request->pid());
            response->set_msg("fail to add replica endpoint");
            break;
        } else {
            response->set_code(119);
            response->set_msg("replica endpoint already exists");
            PDLOG(WARNING, "replica endpoint already exists. tid %u pid %u", request->tid(), request->pid());
        }
        if (task_ptr) {
            std::lock_guard<std::mutex> lock(mu_);
            task_ptr->set_status(::rtidb::api::TaskStatus::kDone);
        }
        return;
    } while(0);
    if (task_ptr) {
	    std::lock_guard<std::mutex> lock(mu_);
        task_ptr->set_status(::rtidb::api::TaskStatus::kFailed);
    }
}

void TabletImpl::DelReplica(RpcController* controller, 
            const ::rtidb::api::ReplicaRequest* request,
            ::rtidb::api::GeneralResponse* response,
            Closure* done) {
    brpc::ClosureGuard done_guard(done);        
	std::shared_ptr<::rtidb::api::TaskInfo> task_ptr;
	if (request->has_task_info() && request->task_info().IsInitialized()) {
		if (AddOPTask(request->task_info(), ::rtidb::api::TaskType::kDelReplica, task_ptr) < 0) {
			response->set_code(-1);
			response->set_msg("add task failed");
            return;
        }
	}
    std::shared_ptr<Table> table = GetTable(request->tid(), request->pid());
    do {
        if (!table) {
            PDLOG(WARNING, "table is not exist. tid %u, pid %u", request->tid(),
                    request->pid());
            response->set_code(100);
            response->set_msg("table is not exist");
            break;
        }
        if (!table->IsLeader()) {
            PDLOG(WARNING, "table is follower. tid %u, pid %u", request->tid(), request->pid());
            response->set_code(103);
            response->set_msg("table is follower");
            break;
        }
        std::shared_ptr<LogReplicator> replicator = GetReplicator(request->tid(), request->pid());
        if (!replicator) {
            response->set_code(110);
            response->set_msg("replicator is not exist");
            PDLOG(WARNING,"replicator is not exist. tid %u, pid %u", request->tid(), request->pid());
            break;
        }
        int ret = replicator->DelReplicateNode(request->endpoint());
        if (ret == 0) {
            response->set_code(0);
            response->set_msg("ok");
        } else if (ret < 0) {
            response->set_code(121);
            PDLOG(WARNING, "replicator role is not leader. table %u pid %u", request->tid(), request->pid());
            response->set_msg("replicator role is not leader");
            break;
        } else {
            response->set_code(0);
            PDLOG(WARNING, "fail to del endpoint for table %u pid %u. replica does not exist", 
                            request->tid(), request->pid());
            response->set_msg("replica does not exist");
        }
        if (task_ptr) {
            std::lock_guard<std::mutex> lock(mu_);
            task_ptr->set_status(::rtidb::api::TaskStatus::kDone);
        }
        return;
    } while (0);
    if (task_ptr) {
	    std::lock_guard<std::mutex> lock(mu_);
        task_ptr->set_status(::rtidb::api::TaskStatus::kFailed);
    }
}

void TabletImpl::AppendEntries(RpcController* controller,
        const ::rtidb::api::AppendEntriesRequest* request,
        ::rtidb::api::AppendEntriesResponse* response,
        Closure* done) {
	brpc::ClosureGuard done_guard(done);
    std::shared_ptr<Table> table = GetTable(request->tid(), request->pid());
    if (!table) {
        PDLOG(WARNING, "table is not exist. tid %u, pid %u", request->tid(),
                request->pid());
        response->set_code(100);
        response->set_msg("table is not exist");
        return;
    }
    if (table->IsLeader()) {
        PDLOG(WARNING, "table is leader. tid %u, pid %u", request->tid(), request->pid());
        response->set_code(102);
        response->set_msg("table is leader");
        return;
    }
    if (table->GetTableStat() == ::rtidb::storage::kLoading) {
        response->set_code(104);
        response->set_msg("table is loading");
        PDLOG(WARNING, "table is loading. tid %u, pid %u", request->tid(), request->pid());
        return;
    }    
    std::shared_ptr<LogReplicator> replicator = GetReplicator(request->tid(), request->pid());
    if (!replicator) {
        response->set_code(110);
        response->set_msg("replicator is not exist");
        return;
    }
    bool ok = replicator->AppendEntries(request, response);
    if (!ok) {
        response->set_code(122);
        response->set_msg("fail to append entries to replicator");
    } else {
        response->set_code(0);
        response->set_msg("ok");
    }
}

void TabletImpl::GetTableSchema(RpcController* controller,
            const ::rtidb::api::GetTableSchemaRequest* request,
            ::rtidb::api::GetTableSchemaResponse* response,
            Closure* done) {
    brpc::ClosureGuard done_guard(done);        
    std::shared_ptr<Table> table = GetTable(request->tid(), request->pid());
    if (!table) {
        response->set_code(100);
        response->set_msg("table is not exist");
        PDLOG(WARNING, "table is not exist. tid %u, pid %u", request->tid(),
                request->pid());
        return;
    } else {
        response->set_schema(table->GetSchema());
    }
    response->set_code(0);
    response->set_msg("ok");
    response->set_schema(table->GetSchema());
    response->mutable_table_meta()->CopyFrom(table->GetTableMeta());
}

void TabletImpl::GetTableStatus(RpcController* controller,
            const ::rtidb::api::GetTableStatusRequest* request,
            ::rtidb::api::GetTableStatusResponse* response,
            Closure* done) {
    brpc::ClosureGuard done_guard(done);        
    std::lock_guard<std::mutex> lock(mu_);        
    for (auto it = tables_.begin(); it != tables_.end(); ++it) {
        if (request->has_tid() && request->tid() != it->first) {
            continue;
        }
        for (auto pit = it->second.begin(); pit != it->second.end(); ++pit) {
            if (request->has_pid() && request->pid() != pit->first) {
                continue;
            }
            std::shared_ptr<Table> table = pit->second;
            ::rtidb::api::TableStatus* status = response->add_all_table_status();
            status->set_mode(::rtidb::api::TableMode::kTableFollower);
            if (table->IsLeader()) {
                status->set_mode(::rtidb::api::TableMode::kTableLeader);
            }
            status->set_tid(table->GetId());
            status->set_pid(table->GetPid());
            status->set_ttl(table->GetTTL());
            status->set_ttl_type(table->GetTTLType());
            status->set_compress_type(table->GetCompressType());
            status->set_storage_mode(table->GetStorageMode());
            status->set_name(table->GetName());
            if (::rtidb::api::TableState_IsValid(table->GetTableStat())) {
                status->set_state(::rtidb::api::TableState(table->GetTableStat()));
            }
            std::shared_ptr<LogReplicator> replicator = GetReplicatorUnLock(table->GetId(), table->GetPid());
            if (replicator) {
                status->set_offset(replicator->GetOffset());
            }
            status->set_record_cnt(table->GetRecordCnt());
            if (table->GetStorageMode() == ::rtidb::common::StorageMode::kMemory) {
                if (MemTable* mem_table = dynamic_cast<MemTable*>(table.get())) {
                    status->set_time_offset(mem_table->GetTimeOffset());
                    status->set_is_expire(mem_table->GetExpireStatus());
                    status->set_record_byte_size(mem_table->GetRecordByteSize());
                    status->set_record_idx_byte_size(mem_table->GetRecordIdxByteSize());
                    status->set_record_pk_cnt(mem_table->GetRecordPkCnt());
                    status->set_skiplist_height(mem_table->GetKeyEntryHeight());
                    uint64_t record_idx_cnt = 0;
                    for (auto iit = table->GetMapping().begin(); iit != table->GetMapping().end(); ++iit) {
                        ::rtidb::api::TsIdxStatus* ts_idx_status = status->add_ts_idx_status();
                        ts_idx_status->set_idx_name(iit->first);
                        uint64_t* stats = NULL;
                        uint32_t size = 0;
                        bool ok = mem_table->GetRecordIdxCnt(iit->second, &stats, &size);
                        if (ok) {
                            for (uint32_t i = 0; i < size; i++) {
                                ts_idx_status->add_seg_cnts(stats[i]); 
                                record_idx_cnt += stats[i];
                            }
                        }
                        delete stats;
                    }
                    status->set_idx_cnt(record_idx_cnt);
                }
            }
            if (request->has_need_schema() && request->need_schema()) {
                status->set_schema(table->GetSchema());
            }
        }
    }
    response->set_code(0);
}

void TabletImpl::SetExpire(RpcController* controller,
            const ::rtidb::api::SetExpireRequest* request,
            ::rtidb::api::GeneralResponse* response,
            Closure* done) {
    brpc::ClosureGuard done_guard(done);        
    std::shared_ptr<Table> table = GetTable(request->tid(), request->pid());
    if (!table) {
        PDLOG(WARNING, "table is not exist. tid %u, pid %u", request->tid(), request->pid());
        response->set_code(100);
        response->set_msg("table is not exist");
        return;
    }
    if (table->GetStorageMode() == ::rtidb::common::StorageMode::kMemory) {
        MemTable* mem_table = dynamic_cast<MemTable*>(table.get());
        if (mem_table != NULL) {
            mem_table->SetExpire(request->is_expire());
            PDLOG(INFO, "set table expire[%d]. tid[%u] pid[%u]", request->is_expire(), request->tid(), request->pid());
        }
    }
	response->set_code(0);
	response->set_msg("ok");
}

void TabletImpl::SetTTLClock(RpcController* controller,
            const ::rtidb::api::SetTTLClockRequest* request,
            ::rtidb::api::GeneralResponse* response,
            Closure* done) {
    brpc::ClosureGuard done_guard(done);        
    std::shared_ptr<Table> table = GetTable(request->tid(), request->pid());
    if (!table) {
        PDLOG(WARNING, "table is not exist. tid %u, pid %u", request->tid(), request->pid());
        response->set_code(100);
        response->set_msg("table is not exist");
        return;
    }
    if (table->GetStorageMode() == ::rtidb::common::StorageMode::kMemory) {
        MemTable* mem_table = dynamic_cast<MemTable*>(table.get());
        if (mem_table != NULL) {
            int64_t cur_time = ::baidu::common::timer::get_micros() / 1000000;
            int64_t offset = (int64_t)request->timestamp() - cur_time;
            mem_table->SetTimeOffset(offset);
            PDLOG(INFO, "set table virtual timestamp[%lu] cur timestamp[%lu] offset[%ld]. tid[%u] pid[%u]", 
                        request->timestamp(), cur_time, offset, request->tid(), request->pid());
        }
    }
	response->set_code(0);
	response->set_msg("ok");
}

void TabletImpl::MakeSnapshotInternal(uint32_t tid, uint32_t pid, std::shared_ptr<::rtidb::api::TaskInfo> task) {
    std::shared_ptr<Table> table;
    std::shared_ptr<Snapshot> snapshot;
    std::shared_ptr<LogReplicator> replicator;
    {
        std::lock_guard<std::mutex> lock(mu_);
        table = GetTableUnLock(tid, pid);
        bool has_error = true;
        do {
            if (!table) {
                PDLOG(WARNING, "table is not exist. tid[%u] pid[%u]", tid, pid);
                break;
            }
            if (table->GetTableStat() != ::rtidb::storage::kNormal) {
                PDLOG(WARNING, "table state is %d, cannot make snapshot. %u, pid %u", 
                             table->GetTableStat(), tid, pid);
                break;
            }    
            snapshot = GetSnapshotUnLock(tid, pid);
            if (!snapshot) {
                PDLOG(WARNING, "snapshot is not exist. tid[%u] pid[%u]", tid, pid);
                break;
            }
            replicator = GetReplicatorUnLock(tid, pid);
            if (!replicator) {
                PDLOG(WARNING, "replicator is not exist. tid[%u] pid[%u]", tid, pid);
                break;
            }
            has_error = false;
        } while (0);
        if (has_error) {
            if (task) {
                task->set_status(::rtidb::api::kFailed);
            }    
            return;
        }
        table->SetTableStat(::rtidb::storage::kMakingSnapshot);
    }
    uint64_t cur_offset = replicator->GetOffset();
    uint64_t snapshot_offset = snapshot->GetOffset();
    int ret = 0;
    if (cur_offset < snapshot_offset + FLAGS_make_snapshot_threshold_offset) {
        PDLOG(INFO, "offset can't reach the threshold. tid[%u] pid[%u] cur_offset[%lu], snapshot_offset[%lu]", 
                tid, pid, cur_offset, snapshot_offset);
    } else {
        if (table->GetStorageMode() != ::rtidb::common::StorageMode::kMemory) {
            ::rtidb::storage::DiskTableSnapshot* disk_snapshot = 
                dynamic_cast<::rtidb::storage::DiskTableSnapshot*>(snapshot.get());
            if (disk_snapshot != NULL) {
                disk_snapshot->SetTerm(replicator->GetLeaderTerm());
            }    
        }
		uint64_t offset = 0;
		ret = snapshot->MakeSnapshot(table, offset);
		if (ret == 0) {
			std::shared_ptr<LogReplicator> replicator = GetReplicator(tid, pid);
			if (replicator) {
				replicator->SetSnapshotLogPartIndex(offset);
			}
		}
    }
    {
        std::lock_guard<std::mutex> lock(mu_);
        table->SetTableStat(::rtidb::storage::kNormal);
        if (task) {
            if (ret == 0) {
                task->set_status(::rtidb::api::kDone);
            } else {
                task->set_status(::rtidb::api::kFailed);
            }    
        }
    }
}

void TabletImpl::MakeSnapshot(RpcController* controller,
            const ::rtidb::api::GeneralRequest* request,
            ::rtidb::api::GeneralResponse* response,
            Closure* done) {
	brpc::ClosureGuard done_guard(done);
    std::shared_ptr<::rtidb::api::TaskInfo> task_ptr;
    if (request->has_task_info() && request->task_info().IsInitialized()) {
		if (AddOPTask(request->task_info(), ::rtidb::api::TaskType::kMakeSnapshot, task_ptr) < 0) {
			response->set_code(-1);
			response->set_msg("add task failed");
            return;
        }
    }    
    uint32_t tid = request->tid();        
    uint32_t pid = request->pid();        
    std::lock_guard<std::mutex> lock(mu_);
    std::shared_ptr<Snapshot> snapshot = GetSnapshotUnLock(tid, pid);
    do {
        if (!snapshot) {
            response->set_code(111);
            response->set_msg("snapshot is not exist");
            PDLOG(WARNING, "snapshot is not exist. tid[%u] pid[%u]", tid, pid);
            break;
        }
        std::shared_ptr<Table> table = GetTableUnLock(request->tid(), request->pid());
        if (!table) {
            PDLOG(WARNING, "table is not exist. tid %u, pid %u", tid, pid);
            response->set_code(100);
            response->set_msg("table is not exist");
            break;
        }
        if (table->GetTableStat() != ::rtidb::storage::kNormal) {
            response->set_code(105);
            response->set_msg("table status is not kNormal");
            PDLOG(WARNING, "table state is %d, cannot make snapshot. %u, pid %u", 
                         table->GetTableStat(), tid, pid);
            break;
        }
        if (task_ptr) {
            task_ptr->set_status(::rtidb::api::TaskStatus::kDoing);
        }    
        snapshot_pool_.AddTask(boost::bind(&TabletImpl::MakeSnapshotInternal, this, tid, pid, task_ptr));
        response->set_code(0);
        response->set_msg("ok");
        return;
    } while (0);
    if (task_ptr) {       
        task_ptr->set_status(::rtidb::api::TaskStatus::kFailed);
    }
}

void TabletImpl::SchedMakeSnapshot() {
    int now_hour = ::rtidb::base::GetNowHour();
    if (now_hour != FLAGS_make_snapshot_time) {
        snapshot_pool_.DelayTask(FLAGS_make_snapshot_check_interval, boost::bind(&TabletImpl::SchedMakeSnapshot, this));
        return;
    }
    std::vector<std::pair<uint32_t, uint32_t> > table_set;
    {
        std::lock_guard<std::mutex> lock(mu_);
        for (auto iter = tables_.begin(); iter != tables_.end(); ++iter) {
            for (auto inner = iter->second.begin(); inner != iter->second.end(); ++ inner) {
                if (iter->first == 0 && inner->first == 0) {
                    continue;
                }
                table_set.push_back(std::make_pair(iter->first, inner->first));
            }
        }
    }
    for (auto iter = table_set.begin(); iter != table_set.end(); ++iter) {
        PDLOG(INFO, "start make snapshot tid[%u] pid[%u]", iter->first, iter->second);
        MakeSnapshotInternal(iter->first, iter->second, std::shared_ptr<::rtidb::api::TaskInfo>());
    }
    // delay task one hour later avoid execute  more than one time
    snapshot_pool_.DelayTask(FLAGS_make_snapshot_check_interval + 60 * 60 * 1000, boost::bind(&TabletImpl::SchedMakeSnapshot, this));
}

void TabletImpl::SendData(RpcController* controller,
            const ::rtidb::api::SendDataRequest* request,
            ::rtidb::api::GeneralResponse* response,
            Closure* done) {
	brpc::ClosureGuard done_guard(done);
    brpc::Controller *cntl = static_cast<brpc::Controller*>(controller);
    uint32_t tid = request->tid(); 
    uint32_t pid = request->pid(); 
    std::string db_root_path;
    ChooseDBRootPath(tid, pid, db_root_path);
	std::string combine_key = std::to_string(tid) + "_" + std::to_string(pid) + "_" + request->file_name();
	std::shared_ptr<FileReceiver> receiver;
	{
    	std::lock_guard<std::mutex> lock(mu_);
		auto iter = file_receiver_map_.find(combine_key);
		if (request->block_id() == 0) {
            std::shared_ptr<Table> table = GetTableUnLock(tid, pid);
            if (table) {
                PDLOG(WARNING, "table already exists. tid %u, pid %u", tid, pid);
                response->set_code(101);
                response->set_msg("table already exists");
                return;
            }
		    if (iter == file_receiver_map_.end()) {
				file_receiver_map_.insert(std::make_pair(combine_key, std::make_shared<FileReceiver>(request->file_name(), db_root_path, tid, pid)));
                iter = file_receiver_map_.find(combine_key);
            }
            if (iter->second->Init() < 0) {
                PDLOG(WARNING, "file receiver init failed. tid %u, pid %u, file_name %s", tid, pid, request->file_name().c_str());
                response->set_code(123);
                response->set_msg("file receiver init failed");
                file_receiver_map_.erase(iter);
                return;
            }
            PDLOG(INFO, "file receiver init ok. tid %u, pid %u, file_name %s", tid, pid, request->file_name().c_str());
            response->set_code(0);
            response->set_msg("ok");
		} else if (iter == file_receiver_map_.end()){
            PDLOG(WARNING, "cannot find receiver. tid %u, pid %u, file_name %s", tid, pid, request->file_name().c_str());
            response->set_code(124);
            response->set_msg("cannot find receiver");
            return;
        }
		receiver = iter->second;
	}
	if (receiver->GetBlockId() == request->block_id()) {
		response->set_msg("ok");
		response->set_code(0);
		return;
	}
	if (request->block_id() != receiver->GetBlockId() + 1) {
		response->set_msg("block_id mismatch");
		PDLOG(WARNING, "block_id mismatch. tid %u, pid %u, file_name %s, request block_id %lu cur block_id %lu", 
                        tid, pid, request->file_name().c_str(), request->block_id(), receiver->GetBlockId());
		response->set_code(125);
		return;
	}
	std::string data = cntl->request_attachment().to_string();
    if (data.length() != request->block_size()) {
		PDLOG(WARNING, "receive data error. tid %u, pid %u, file_name %s, expected length %u real length %u", 
                        tid, pid, request->file_name().c_str(), request->block_size(), data.length());
		response->set_code(126);
		response->set_msg("receive data error");
        return;
    }
	if (receiver->WriteData(data, request->block_id()) < 0) {
		PDLOG(WARNING, "receiver write data failed. tid %u, pid %u, file_name %s", tid, pid, request->file_name().c_str());
		response->set_code(127);
		response->set_msg("write data failed");
        return;
	}
    if (request->eof()) {
        receiver->SaveFile();
        std::lock_guard<std::mutex> lock(mu_);
        file_receiver_map_.erase(combine_key);
    }
    response->set_msg("ok");
    response->set_code(0);
}

void TabletImpl::SendSnapshot(RpcController* controller,
            const ::rtidb::api::SendSnapshotRequest* request,
            ::rtidb::api::GeneralResponse* response,
            Closure* done) {
	brpc::ClosureGuard done_guard(done);
    std::shared_ptr<::rtidb::api::TaskInfo> task_ptr;
    if (request->has_task_info() && request->task_info().IsInitialized()) {
		if (AddOPTask(request->task_info(), ::rtidb::api::TaskType::kSendSnapshot, task_ptr) < 0) {
			response->set_code(-1);
			response->set_msg("add task failed");
            return;
        }
    }    
    std::lock_guard<std::mutex> lock(mu_);
	uint32_t tid = request->tid();
	uint32_t pid = request->pid();
    std::shared_ptr<Table> table = GetTableUnLock(tid, pid);
    std::string sync_snapshot_key = request->endpoint() + "_" + 
                    std::to_string(tid) + "_" + std::to_string(pid);
	do {
        if (sync_snapshot_set_.find(sync_snapshot_key) != sync_snapshot_set_.end()) {
            PDLOG(WARNING, "snapshot is sending. tid %u pid %u endpoint %s", 
                            tid, pid, request->endpoint().c_str());
			response->set_code(128);
			response->set_msg("snapshot is sending");
            break;
        }
		if (!table) {
			PDLOG(WARNING, "table is not exist. tid %u, pid %u", tid, pid);
			response->set_code(100);
			response->set_msg("table is not exist");
			break;
		}
		if (!table->IsLeader()) {
			PDLOG(WARNING, "table is follower. tid %u, pid %u", tid, pid);
			response->set_code(103);
			response->set_msg("table is follower");
			break;
		}
		if (table->GetTableStat() != ::rtidb::storage::kSnapshotPaused) {
			PDLOG(WARNING, "table status is not kSnapshotPaused. tid %u, pid %u", tid, pid);
			response->set_code(107);
			response->set_msg("table status is not kSnapshotPaused");
			break;
		}
        if (task_ptr) {
            task_ptr->set_status(::rtidb::api::TaskStatus::kDoing);
        }    
        sync_snapshot_set_.insert(sync_snapshot_key);
        task_pool_.AddTask(boost::bind(&TabletImpl::SendSnapshotInternal, this, 
                    request->endpoint(), tid, pid, task_ptr));
        response->set_code(0);
        response->set_msg("ok");
        return;
	} while(0);
    if (task_ptr) {
        task_ptr->set_status(::rtidb::api::TaskStatus::kFailed);
    }
}

void TabletImpl::SendSnapshotInternal(const std::string& endpoint, uint32_t tid, uint32_t pid, 
            std::shared_ptr<::rtidb::api::TaskInfo> task) {
    bool has_error = true;
    do {
		// send table_meta file
		if (SendFile(endpoint, tid, pid, "table_meta.txt") < 0) {
			PDLOG(WARNING, "send table_meta.txt failed. tid[%u] pid[%u]", tid, pid);
			break;
		}
        std::string db_root_path;
        ChooseDBRootPath(tid, pid, db_root_path);
    	std::string manifest_file = db_root_path + "/" + std::to_string(tid) + "_" + 
									std::to_string(pid) + "/snapshot/MANIFEST";
        std::string snapshot_file;
        {
            int fd = open(manifest_file.c_str(), O_RDONLY);
            if (fd < 0) {
                PDLOG(WARNING, "[%s] is not exist", manifest_file.c_str());
                has_error = false;
                break;
            }
            google::protobuf::io::FileInputStream fileInput(fd);
            fileInput.SetCloseOnDelete(true);
            ::rtidb::api::Manifest manifest;
            if (!google::protobuf::TextFormat::Parse(&fileInput, &manifest)) {
                PDLOG(WARNING, "parse manifest failed. tid[%u] pid[%u]", tid, pid);
                break;
            }
            snapshot_file = manifest.name();
        }
        // send snapshot file
        if (SendFile(endpoint, tid, pid, snapshot_file) < 0) {
            PDLOG(WARNING, "send snapshot failed. tid[%u] pid[%u]", tid, pid);
            break;
        }
        // send manifest file
        if (SendFile(endpoint, tid, pid, "MANIFEST") < 0) {
            PDLOG(WARNING, "send MANIFEST failed. tid[%u] pid[%u]", tid, pid);
            break;
        }
        has_error = false;
        PDLOG(INFO, "send snapshot success. endpoint %s tid %u pid %u", endpoint.c_str(), tid, pid);
    } while(0);
	std::lock_guard<std::mutex> lock(mu_);
	if (task) {
		if (has_error) {
			task->set_status(::rtidb::api::kFailed);
       	} else {
			task->set_status(::rtidb::api::kDone);
		}
	}
    std::string sync_snapshot_key = endpoint + "_" + 
                    std::to_string(tid) + "_" + std::to_string(pid);
	sync_snapshot_set_.erase(sync_snapshot_key);
}            

int TabletImpl::SendFile(const std::string& endpoint, uint32_t tid, uint32_t pid,
            const std::string& file_name) {
    std::string db_root_path;
    ChooseDBRootPath(tid, pid, db_root_path);
    std::string full_path = db_root_path + "/" + std::to_string(tid) + "_" + std::to_string(pid) + "/";
    if (file_name != "table_meta.txt") {
        full_path += "snapshot/";
    }
    full_path += file_name;
    uint64_t file_size = 0;
    if (::rtidb::base::GetSize(full_path, file_size) < 0) {
        PDLOG(WARNING, "get size failed. file[%s]", full_path.c_str());
        return -1;
    }
    PDLOG(INFO, "send file %s to %s. size[%lu]", full_path.c_str(), endpoint.c_str(), file_size);
    int try_times = FLAGS_send_file_max_try;
    do {
       if (try_times < FLAGS_send_file_max_try) {
            std::this_thread::sleep_for(std::chrono::milliseconds((FLAGS_send_file_max_try - try_times) *
                    FLAGS_retry_send_file_wait_time_ms));
            PDLOG(INFO, "retry to send file %s to %s. total size[%lu]", full_path.c_str(), endpoint.c_str(), file_size);
        }
        try_times--;
		brpc::Channel channel;
		brpc::ChannelOptions options;
		options.timeout_ms = FLAGS_request_timeout_ms;
		options.connect_timeout_ms = FLAGS_request_timeout_ms;
		options.max_retry = FLAGS_request_max_retry;
		if (channel.Init(endpoint.c_str(), "", &options) != 0) {
			PDLOG(WARNING, "init channel failed. endpoint[%s] tid[%u] pid[%u]",
							endpoint.c_str(), tid, pid);
			continue;
		}
		::rtidb::api::TabletServer_Stub stub(&channel);
		FILE* file = fopen(full_path.c_str(), "rb");
		if (file == NULL) {
			PDLOG(WARNING, "fail to open file %s", full_path.c_str());
			return -1;
		}
		char buffer[FLAGS_stream_block_size];
		// compute the used time(microseconds) that send a block by limit bandwidth. 
		// limit_time = (FLAGS_stream_block_size / FLAGS_stream_bandwidth_limit) * 1000 * 1000 
		uint64_t limit_time = 0;
		if (FLAGS_stream_bandwidth_limit > 0) {
			limit_time = (FLAGS_stream_block_size * 1000000) / FLAGS_stream_bandwidth_limit;
		}    
		uint64_t block_num = file_size / FLAGS_stream_block_size + 1;
		uint64_t report_block_num = block_num / 100;
		int ret = 0;
		uint64_t block_count = 0;
		do {
			if (block_count == 0 && DataWrite(stub, tid, pid, file_name, buffer, 0, block_count, limit_time) < 0) {
				PDLOG(WARNING, "Init file receiver failed. tid[%u] pid[%u] file %s", tid, pid, file_name.c_str());
				ret = -1;   
				break;
			}
			block_count++;
			size_t len = fread_unlocked(buffer, 1, FLAGS_stream_block_size, file);
			if (len < FLAGS_stream_block_size) {
				if (feof(file)) {
					if (len > 0) {
						ret = DataWrite(stub, tid, pid, file_name, buffer, len, block_count, limit_time);
					}
					break;
				}
				PDLOG(WARNING, "read file %s error. error message: %s", file_name.c_str(), strerror(errno));
				ret = -1;
				break;
			}
			if (DataWrite(stub, tid, pid, file_name, buffer, len, block_count, limit_time) < 0) {
				PDLOG(WARNING, "data write failed. tid[%u] pid[%u] file %s", tid, pid, file_name.c_str());
				ret = -1;
				break;
			}
			if (report_block_num == 0 || block_count % report_block_num == 0) {
				PDLOG(INFO, "send block num[%lu] total block num[%lu]. tid[%u] pid[%u] file[%s] endpoint[%s]", 
							block_count, block_num, tid, pid, file_name.c_str(), endpoint.c_str());
			}
		} while(true);
		fclose(file);
		if (ret == -1) {
			continue;
		}
		std::this_thread::sleep_for(std::chrono::milliseconds(FLAGS_stream_close_wait_time_ms));
		// check file
		::rtidb::api::CheckFileRequest check_request;
		::rtidb::api::GeneralResponse response;
		check_request.set_tid(tid);
		check_request.set_pid(pid);
		check_request.set_file(file_name);
		check_request.set_size(file_size);
		brpc::Controller cntl1;
		stub.CheckFile(&cntl1, &check_request, &response, NULL);
		if (cntl1.Failed()) {
			PDLOG(WARNING, "check file[%s] request failed. tid[%u] pid[%u] error msg: %s", 
							file_name.c_str(), tid, pid, cntl1.ErrorText().c_str());
			continue;
		}
		if (response.code() == 0) {
			PDLOG(INFO, "send file[%s] success. tid[%u] pid[%u]", file_name.c_str(), tid, pid);
			return 0;
		}
		PDLOG(WARNING, "check file[%s] failed. tid[%u] pid[%u]", file_name.c_str(), tid, pid);
	} while (try_times > 0);
    return -1;
}

int TabletImpl::DataWrite(::rtidb::api::TabletServer_Stub& stub, uint32_t tid, uint32_t pid,
			const std::string& file_name, char* buffer, size_t len, uint64_t block_id, uint64_t limit_time) {
    if (buffer == NULL) {
        return -1;
    }
    uint64_t cur_time = ::baidu::common::timer::get_micros();
	::rtidb::api::SendDataRequest request;
	request.set_tid(tid);
	request.set_pid(pid);
	request.set_file_name(file_name);
	request.set_block_id(block_id);
	request.set_block_size(len);
    brpc::Controller cntl;
    if (block_id > 0) {
        cntl.request_attachment().append(buffer, len);
    }
    if (len > 0 && len < FLAGS_stream_block_size) {
        request.set_eof(true);
    }
    ::rtidb::api::GeneralResponse response;
    stub.SendData(&cntl, &request, &response, NULL);
    if (cntl.Failed()) {
        PDLOG(WARNING, "send data failed. tid %u pid %u file %s error msg %s", 
                        tid, pid, file_name.c_str(), cntl.ErrorText().c_str());
        return -1;
    } else if (response.code() != 0) {
        PDLOG(WARNING, "send data failed. tid %u pid %u file %s error msg %s", 
                        tid, pid, file_name.c_str(), response.msg().c_str());
        return -1;
    }
    uint64_t time_used = ::baidu::common::timer::get_micros() - cur_time;
    if (limit_time > time_used && len > FLAGS_stream_block_size / 2) {
        PDLOG(DEBUG, "sleep %lu us, limit_time %lu time_used %lu", limit_time - time_used, limit_time, time_used);
        std::this_thread::sleep_for(std::chrono::microseconds(limit_time - time_used));
    }
    return 0;
}

void TabletImpl::PauseSnapshot(RpcController* controller,
            const ::rtidb::api::GeneralRequest* request,
            ::rtidb::api::GeneralResponse* response,
            Closure* done) {
    brpc::ClosureGuard done_guard(done);        
    std::shared_ptr<::rtidb::api::TaskInfo> task_ptr;
    if (request->has_task_info() && request->task_info().IsInitialized()) {
        if (AddOPTask(request->task_info(), ::rtidb::api::TaskType::kPauseSnapshot, task_ptr) < 0) {
            response->set_code(-1);
            response->set_msg("add task failed");
            return;
        }
    }    
    std::lock_guard<std::mutex> lock(mu_);
    std::shared_ptr<Table> table = GetTableUnLock(request->tid(), request->pid());
    do {
        if (!table) {
            PDLOG(WARNING, "table is not exist. tid %u, pid %u", request->tid(), request->pid());
            response->set_code(100);
            response->set_msg("table is not exist");
            break;
        }
        if (table->GetTableStat() == ::rtidb::storage::kSnapshotPaused) {
            PDLOG(INFO, "table status is kSnapshotPaused, need not pause. tid[%u] pid[%u]", 
                        request->tid(), request->pid());
        } else if (table->GetTableStat() != ::rtidb::storage::kNormal) {
            PDLOG(WARNING, "table status is [%u], cann't pause. tid[%u] pid[%u]", 
                            table->GetTableStat(), request->tid(), request->pid());
            response->set_code(105);
            response->set_msg("table status is not kNormal");
            break;
        } else {
            table->SetTableStat(::rtidb::storage::kSnapshotPaused);
            PDLOG(INFO, "table status has set[%u]. tid[%u] pid[%u]", 
                       table->GetTableStat(), request->tid(), request->pid());
        }           
        if (task_ptr) {
            task_ptr->set_status(::rtidb::api::TaskStatus::kDone);
        }
        response->set_code(0);
        response->set_msg("ok");
        return;
    } while(0);
    if (task_ptr) {
        task_ptr->set_status(::rtidb::api::TaskStatus::kFailed);
    }
}

void TabletImpl::RecoverSnapshot(RpcController* controller,
            const ::rtidb::api::GeneralRequest* request,
            ::rtidb::api::GeneralResponse* response,
            Closure* done) {
    brpc::ClosureGuard done_guard(done);        
	std::shared_ptr<::rtidb::api::TaskInfo> task_ptr;
	if (request->has_task_info() && request->task_info().IsInitialized()) {
		if (AddOPTask(request->task_info(), ::rtidb::api::TaskType::kRecoverSnapshot, task_ptr) < 0) {
			response->set_code(-1);
			response->set_msg("add task failed");
            return;
        }
	}
    do {
        std::shared_ptr<Table> table = GetTable(request->tid(), request->pid());
        if (!table) {
            PDLOG(WARNING, "table is not exist. tid %u, pid %u", request->tid(), request->pid());
            response->set_code(100);
            response->set_msg("table is not exist");
            break;
        }
        {
            std::lock_guard<std::mutex> lock(mu_);
            if (table->GetTableStat() == rtidb::storage::kNormal) {
                PDLOG(INFO, "table status is already kNormal, need not recover. tid[%u] pid[%u]", 
                            request->tid(), request->pid());

            } else if (table->GetTableStat() != ::rtidb::storage::kSnapshotPaused) {
                PDLOG(WARNING, "table status is [%u], cann't recover. tid[%u] pid[%u]", 
                        table->GetTableStat(), request->tid(), request->pid());
                response->set_code(107);
                response->set_msg("table status is not kSnapshotPaused");
                break;
            } else {
                table->SetTableStat(::rtidb::storage::kNormal);
                PDLOG(INFO, "table status has set[%u]. tid[%u] pid[%u]", 
                           table->GetTableStat(), request->tid(), request->pid());
            }
            if (task_ptr) {       
			    task_ptr->set_status(::rtidb::api::TaskStatus::kDone);
            }
        }
        response->set_code(0);
        response->set_msg("ok");
        return;
    } while(0);
    if (task_ptr) {       
        std::lock_guard<std::mutex> lock(mu_);
        task_ptr->set_status(::rtidb::api::TaskStatus::kFailed);
    }
}

void TabletImpl::LoadTable(RpcController* controller,
            const ::rtidb::api::LoadTableRequest* request,
            ::rtidb::api::GeneralResponse* response,
            Closure* done) {
	brpc::ClosureGuard done_guard(done);
	std::shared_ptr<::rtidb::api::TaskInfo> task_ptr;
	if (request->has_task_info() && request->task_info().IsInitialized()) {
		if (AddOPTask(request->task_info(), ::rtidb::api::TaskType::kLoadTable, task_ptr) < 0) {
			response->set_code(-1);
			response->set_msg("add task failed");
            return;
        }
	}
    do {
        ::rtidb::api::TableMeta table_meta;
        table_meta.CopyFrom(request->table_meta());
        std::string msg;
        if (CheckTableMeta(&table_meta, msg) != 0) {
            response->set_code(129);
            response->set_msg(msg);
            break;
        }
        uint32_t tid = table_meta.tid();
        uint32_t pid = table_meta.pid();
        std::string root_path;
        ChooseDBRootPath(tid, pid, root_path);
        if (table_meta.storage_mode() == ::rtidb::common::kHDD) {
            root_path = FLAGS_hdd_root_path;
        } else if (table_meta.storage_mode() == ::rtidb::common::kSSD) {
            root_path = FLAGS_ssd_root_path;
        }
        std::string db_path = root_path + "/" + std::to_string(tid) + 
                        "_" + std::to_string(pid);
        if (!::rtidb::base::IsExists(db_path)) {
            PDLOG(WARNING, "table db path is not exist. tid %u, pid %u", tid, pid);
            response->set_code(130);
            response->set_msg("table db path is not exist");
            break;
        }
        if (table_meta.storage_mode() != rtidb::common::kMemory) {
            std::lock_guard<std::mutex> lock(mu_);
            std::shared_ptr<Table> disk_table = GetTableUnLock(tid, pid);
            if (disk_table) {
                PDLOG(WARNING, "table with tid[%u] and pid[%u] exists", tid, pid);
                response->set_code(101);
                response->set_msg("table already exists");
                return;
            }
            UpdateTableMeta(db_path, &table_meta);
            if (WriteTableMeta(db_path, &table_meta) < 0) {
                PDLOG(WARNING, "write table_meta failed. tid[%u] pid[%u]", tid, pid);
                response->set_code(127);
                response->set_msg("write data failed");
                return;
            }
            std::string msg;
            if (CreateDiskTableInternal(&table_meta, true, msg) < 0) {
                response->set_code(131);
                response->set_msg(msg.c_str());
                return;
            }
            if (table_meta.ttl() > 0) {
                gc_pool_.DelayTask(FLAGS_disk_gc_interval * 60 * 1000, boost::bind(&TabletImpl::GcTable, this, tid, pid, false));
            }
            response->set_code(0);
            response->set_msg("ok");
            PDLOG(INFO, "load table ok. tid[%u] pid[%u] storage mode[%s]", 
                        tid, pid, ::rtidb::common::StorageMode_Name(table_meta.storage_mode()).c_str());
            return;
        }
        {
            std::lock_guard<std::mutex> lock(mu_);
            std::shared_ptr<Table> table = GetTableUnLock(tid, pid);
            if (!table) {
                UpdateTableMeta(db_path, &table_meta);
                if (WriteTableMeta(db_path, &table_meta) < 0) {
                    PDLOG(WARNING, "write table_meta failed. tid[%lu] pid[%lu]", tid, pid);
                    response->set_code(127);
                    response->set_msg("write data failed");
                    break;
                }
                std::string msg;
                if (CreateTableInternal(&table_meta, msg) < 0) {
                    response->set_code(131);
                    response->set_msg(msg.c_str());
                    break;
                }
            } else {
                response->set_code(101);
                response->set_msg("table already exists");
                break;
            }
        }
        uint64_t ttl = table_meta.ttl();
        std::string name = table_meta.name();
        uint32_t seg_cnt = 8;
        if (table_meta.seg_cnt() > 0) {
            seg_cnt = table_meta.seg_cnt();
        }
        PDLOG(INFO, "start to recover table with id %u pid %u name %s seg_cnt %d idx_cnt %u schema_size %u ttl %llu", tid, 
                   pid, name.c_str(), seg_cnt, table_meta.dimensions_size(), table_meta.schema().size(), ttl);
        task_pool_.AddTask(boost::bind(&TabletImpl::LoadTableInternal, this, tid, pid, task_ptr));
        response->set_code(0);
        response->set_msg("ok");
        return;
    } while(0);
    if (task_ptr) {
		std::lock_guard<std::mutex> lock(mu_);
	    task_ptr->set_status(::rtidb::api::TaskStatus::kFailed);
    }        
}

int TabletImpl::LoadTableInternal(uint32_t tid, uint32_t pid, std::shared_ptr<::rtidb::api::TaskInfo> task_ptr) {
    do {
        // load snapshot data
        std::shared_ptr<Table> table = GetTable(tid, pid);        
        if (!table) {
            PDLOG(WARNING, "table with tid %u and pid %u does not exist", tid, pid);
            break; 
        }
        std::shared_ptr<Snapshot> snapshot = GetSnapshot(tid, pid);
        if (!snapshot) {
            PDLOG(WARNING, "snapshot with tid %u and pid %u does not exist", tid, pid);
            break; 
        }
        std::shared_ptr<LogReplicator> replicator = GetReplicator(tid, pid);
        if (!replicator) {
            PDLOG(WARNING, "replicator with tid %u and pid %u does not exist", tid, pid);
            break;
        }
        {
            std::lock_guard<std::mutex> lock(mu_);
            table->SetTableStat(::rtidb::storage::kLoading);
        }
        uint64_t latest_offset = 0;
        bool ok = snapshot->Recover(table, latest_offset);
        if (ok) {
            table->SetTableStat(::rtidb::storage::kNormal);
            replicator->SetOffset(latest_offset);
            replicator->SetSnapshotLogPartIndex(snapshot->GetOffset());
            replicator->StartSyncing();
            table->SchedGc();
            gc_pool_.DelayTask(FLAGS_gc_interval * 60 * 1000, boost::bind(&TabletImpl::GcTable, this, tid, pid, false));
            io_pool_.DelayTask(FLAGS_binlog_sync_to_disk_interval, boost::bind(&TabletImpl::SchedSyncDisk, this, tid, pid));
            task_pool_.DelayTask(FLAGS_binlog_delete_interval, boost::bind(&TabletImpl::SchedDelBinlog, this, tid, pid));
            PDLOG(INFO, "load table success. tid %u pid %u", tid, pid);
            if (task_ptr) {
                std::lock_guard<std::mutex> lock(mu_);
                task_ptr->set_status(::rtidb::api::TaskStatus::kDone);
                return 0;
            }
        } else {
           DeleteTableInternal(tid, pid, std::shared_ptr<::rtidb::api::TaskInfo>());
        }
    } while (0);    
    if (task_ptr) {
		std::lock_guard<std::mutex> lock(mu_);
	    task_ptr->set_status(::rtidb::api::TaskStatus::kFailed);
    }
    return -1;
}

int32_t TabletImpl::DeleteTableInternal(uint32_t tid, uint32_t pid, std::shared_ptr<::rtidb::api::TaskInfo> task_ptr) {
    std::shared_ptr<Table> table = GetTable(tid, pid);
    std::string root_path;
    std::string recycle_bin_root_path = FLAGS_recycle_bin_root_path;
    if (table->GetStorageMode() != ::rtidb::common::StorageMode::kMemory) {
        root_path = FLAGS_hdd_root_path;
        if (table->GetStorageMode() == ::rtidb::common::StorageMode::kSSD) {
            root_path = FLAGS_ssd_root_path;
            recycle_bin_root_path = FLAGS_recycle_ssd_bin_root_path;
        }
		std::lock_guard<std::mutex> lock(mu_);
        tables_[tid].erase(pid);
    } else {
        std::shared_ptr<LogReplicator> replicator = GetReplicator(tid, pid);
        // do block other requests
        {
            std::lock_guard<std::mutex> lock(mu_);
            tables_[tid].erase(pid);
            replicators_[tid].erase(pid);
            snapshots_[tid].erase(pid);
        }

        if (replicator) {
            replicator->DelAllReplicateNode();
            PDLOG(INFO, "drop replicator for tid %u, pid %u", tid, pid);
        }
        ChooseDBRootPath(tid, pid, root_path);
    }
    std::string source_path = root_path + "/" + std::to_string(tid) + "_" + std::to_string(pid);
    if (!::rtidb::base::IsExists(source_path)) {
        if (task_ptr) {
            std::lock_guard<std::mutex> lock(mu_);
            task_ptr->set_status(::rtidb::api::TaskStatus::kDone);
        } 
        PDLOG(INFO, "drop table ok. tid[%u] pid[%u]", tid, pid);
        return 0;
    }

    std::string recycle_path = recycle_bin_root_path + "/" + std::to_string(tid) + 
           "_" + std::to_string(pid) + "_" + ::rtidb::base::GetNowTime();
    ::rtidb::base::Rename(source_path, recycle_path);
    if (task_ptr) {
        std::lock_guard<std::mutex> lock(mu_);
        task_ptr->set_status(::rtidb::api::TaskStatus::kDone);
    }
    PDLOG(INFO, "drop table ok. tid[%u] pid[%u]", tid, pid);
    return 0;
}

void TabletImpl::CreateTable(RpcController* controller,
            const ::rtidb::api::CreateTableRequest* request,
            ::rtidb::api::CreateTableResponse* response,
            Closure* done) {
    brpc::ClosureGuard done_guard(done);
    const ::rtidb::api::TableMeta* table_meta = &request->table_meta();
    std::string msg;
    uint32_t tid = table_meta->tid();
    uint32_t pid = table_meta->pid();
    if (CheckTableMeta(table_meta, msg) != 0) {
        response->set_code(129);
        response->set_msg(msg);
        PDLOG(WARNING, "check table_meta failed. tid[%u] pid[%u], err_msg[%s]", tid, pid, msg.c_str());
        return;
    }
    std::shared_ptr<Table> table = GetTable(tid, pid);
    std::shared_ptr<Snapshot> snapshot = GetSnapshot(tid, pid);
    if (table || snapshot) {
        if (table) {
            PDLOG(WARNING, "table with tid[%u] and pid[%u] exists", tid, pid);
        }
        if (snapshot) {
            PDLOG(WARNING, "snapshot with tid[%u] and pid[%u] exists", tid, pid);
        }
        response->set_code(101);
        response->set_msg("table already exists");
        return;
    }       
    ::rtidb::api::TTLType type = table_meta->ttl_type();
    uint64_t ttl = table_meta->ttl();
    PDLOG(INFO, "start creating table tid[%u] pid[%u] with mode %s", 
            tid, pid, ::rtidb::api::TableMode_Name(request->table_meta().mode()).c_str());
    std::string name = table_meta->name();
    if (table_meta->storage_mode() != rtidb::common::kMemory) {
        std::lock_guard<std::mutex> lock(mu_);
        std::string db_root_path = table_meta->storage_mode() == 
                    ::rtidb::common::StorageMode::kSSD ? FLAGS_ssd_root_path : FLAGS_hdd_root_path;
    	std::string table_db_path = db_root_path + "/" + std::to_string(tid) +
                        "_" + std::to_string(pid);
		if (WriteTableMeta(table_db_path, table_meta) < 0) {
        	PDLOG(WARNING, "write table_meta failed. tid[%u] pid[%u]", tid, pid);
            response->set_code(127);
            response->set_msg("write data failed");
            return;
		}
        std::string msg;
        if (CreateDiskTableInternal(table_meta, false, msg) < 0) {
            response->set_code(131);
            response->set_msg(msg.c_str());
            return;
        }
    } else {
        std::lock_guard<std::mutex> lock(mu_);
<<<<<<< HEAD
        std::shared_ptr<Table> table = GetTableUnLock(tid, pid);
        std::shared_ptr<Snapshot> snapshot = GetSnapshotUnLock(tid, pid);
        if (table || snapshot) {
            if (table) {
                PDLOG(WARNING, "table with tid[%u] and pid[%u] exists", tid, pid);
            }
            if (snapshot) {
                PDLOG(WARNING, "snapshot with tid[%u] and pid[%u] exists", tid, pid);
            }
            response->set_code(101);
            response->set_msg("table already exists");
            return;
        } 
        std::string db_root_path;
        ChooseDBRootPath(tid, pid, db_root_path);
    	std::string table_db_path = db_root_path + "/" + std::to_string(tid) +
=======
        std::string table_db_path = FLAGS_db_root_path + "/" + std::to_string(tid) +
>>>>>>> b835ebc9
                        "_" + std::to_string(pid);
        if (WriteTableMeta(table_db_path, table_meta) < 0) {
            PDLOG(WARNING, "write table_meta failed. tid[%lu] pid[%lu]", tid, pid);
            response->set_code(127);
            response->set_msg("write data failed");
            return;
        }
        std::string msg;
        if (CreateTableInternal(table_meta, msg) < 0) {
            response->set_code(131);
            response->set_msg(msg.c_str());
            return;
        }
    }
    response->set_code(0);
    response->set_msg("ok");
    table = GetTable(tid, pid);        
    if (!table) {
        PDLOG(WARNING, "table with tid %u and pid %u does not exist", tid, pid);
        return; 
    }
    std::shared_ptr<LogReplicator> replicator = GetReplicator(tid, pid);
    if (!replicator) {
        PDLOG(WARNING, "replicator with tid %u and pid %u does not exist", tid, pid);
        return;
    }
    table->SetTableStat(::rtidb::storage::kNormal);
    replicator->StartSyncing();
    io_pool_.DelayTask(FLAGS_binlog_sync_to_disk_interval, boost::bind(&TabletImpl::SchedSyncDisk, this, tid, pid));
    task_pool_.DelayTask(FLAGS_binlog_delete_interval, boost::bind(&TabletImpl::SchedDelBinlog, this, tid, pid));
    PDLOG(INFO, "create table with id %u pid %u name %s ttl %llu type %s", 
                tid, pid, name.c_str(), ttl, ::rtidb::api::TTLType_Name(type).c_str());
    gc_pool_.DelayTask(FLAGS_gc_interval * 60 * 1000, boost::bind(&TabletImpl::GcTable, this, tid, pid, false));
}

void TabletImpl::ExecuteGc(RpcController* controller,
            const ::rtidb::api::ExecuteGcRequest* request,
            ::rtidb::api::GeneralResponse* response,
            Closure* done) {
    brpc::ClosureGuard done_guard(done);
    uint32_t tid = request->tid();
    uint32_t pid = request->pid();
    std::shared_ptr<Table> table = GetTable(tid, pid);
    if (!table) {
        PDLOG(DEBUG, "table is not exist. tid %u pid %u", tid, pid);
        response->set_code(-1);
        response->set_msg("table not found");
        return;
    }
    gc_pool_.AddTask(boost::bind(&TabletImpl::GcTable, this, tid, pid, true));
    response->set_code(0);
    response->set_msg("ok");
    PDLOG(INFO, "ExecuteGc. tid %u pid %u", tid, pid);
}

void TabletImpl::GetTableFollower(RpcController* controller,
            const ::rtidb::api::GetTableFollowerRequest* request,
            ::rtidb::api::GetTableFollowerResponse* response,
            Closure* done) {
	brpc::ClosureGuard done_guard(done);
    uint32_t tid = request->tid();
    uint32_t pid = request->pid();
    std::shared_ptr<Table> table = GetTable(tid, pid);
    if (!table) {
        PDLOG(DEBUG, "table is not exist. tid %u pid %u", tid, pid);
	    response->set_code(100);
        response->set_msg("table is not exist");
        return;
    }
    if (!table->IsLeader()) {
        PDLOG(DEBUG, "table is follower. tid %u, pid %u", tid, pid);
        response->set_msg("table is follower");
        response->set_code(103);
        return;
    }
    std::shared_ptr<LogReplicator> replicator = GetReplicator(tid, pid);
    if (!replicator) {
        PDLOG(DEBUG, "replicator is not exist. tid %u pid %u", tid, pid);
		response->set_msg("replicator is not exist");
        response->set_code(110);
        return;
    }
    response->set_offset(replicator->GetOffset());
    std::map<std::string, uint64_t> info_map;
    replicator->GetReplicateInfo(info_map);
    if (info_map.empty()) {
        response->set_msg("has no follower");
        response->set_code(134);
    }
    for (const auto& kv : info_map) {
        ::rtidb::api::FollowerInfo* follower_info = response->add_follower_info();
        follower_info->set_endpoint(kv.first);
        follower_info->set_offset(kv.second);
    }
	response->set_msg("ok");
    response->set_code(0);
}

void TabletImpl::GetTermPair(RpcController* controller,
            const ::rtidb::api::GetTermPairRequest* request,
            ::rtidb::api::GetTermPairResponse* response,
            Closure* done) {
	brpc::ClosureGuard done_guard(done);
    if (FLAGS_zk_cluster.empty()) {
		response->set_code(-1);
		response->set_msg("tablet is not run in cluster mode");
        PDLOG(WARNING, "tablet is not run in cluster mode");
        return;
    }
    uint32_t tid = request->tid();
    uint32_t pid = request->pid();
    std::shared_ptr<Table> table = GetTable(tid, pid);
	if (!table) {
		response->set_code(0);
		response->set_has_table(false);
		response->set_msg("table is not exist");
        std::string db_root_path;
        ChooseDBRootPath(tid, pid, db_root_path);
        std::string db_path = db_root_path + "/" + std::to_string(tid) + "_" + std::to_string(pid);
    	std::string manifest_file =  db_path + "/snapshot/MANIFEST";
		int fd = open(manifest_file.c_str(), O_RDONLY);
	    response->set_msg("ok");
		if (fd < 0) {
			PDLOG(WARNING, "[%s] is not exist", manifest_file.c_str());
            response->set_term(0);
            response->set_offset(0);
			return;
		}
		google::protobuf::io::FileInputStream fileInput(fd);
		fileInput.SetCloseOnDelete(true);
		::rtidb::api::Manifest manifest;
		if (!google::protobuf::TextFormat::Parse(&fileInput, &manifest)) {
			PDLOG(WARNING, "parse manifest failed");
            response->set_term(0);
            response->set_offset(0);
			return;
		}
        std::string snapshot_file = db_path + "/snapshot/" + manifest.name();
        if (!::rtidb::base::IsExists(snapshot_file)) {
            PDLOG(WARNING, "snapshot file[%s] is not exist", snapshot_file.c_str());
            response->set_term(0);
            response->set_offset(0);
            return;
        }
        response->set_term(manifest.term());
        response->set_offset(manifest.offset());
		return;
	}
    std::shared_ptr<LogReplicator> replicator = GetReplicator(tid, pid);
    if (!replicator) {
		response->set_code(110);
		response->set_msg("replicator is not exist");
        return;
    }
	response->set_code(0);
	response->set_msg("ok");
	response->set_has_table(true);
    if (table->IsLeader()) {
        response->set_is_leader(true);
    } else {
        response->set_is_leader(false);
    }
	response->set_term(replicator->GetLeaderTerm());
	response->set_offset(replicator->GetOffset());
}

void TabletImpl::DeleteBinlog(RpcController* controller,
            const ::rtidb::api::GeneralRequest* request,
            ::rtidb::api::GeneralResponse* response,
            Closure* done) {
	brpc::ClosureGuard done_guard(done);
    uint32_t tid = request->tid();
    uint32_t pid = request->pid();
    std::string db_root_path;
    ChooseDBRootPath(tid, pid, db_root_path);
    std::string db_path = db_root_path + "/" + std::to_string(tid) + "_" + std::to_string(pid);
    std::string binlog_path = db_path + "/binlog";
    if (::rtidb::base::IsExists(binlog_path)) {
        //TODO add clean the recycle bin logic
        std::string recycle_bin_root_path;
        ChooseRecycleBinRootPath(tid, pid, recycle_bin_root_path);
        std::string recycle_path = recycle_bin_root_path + "/" + std::to_string(tid) + 
               "_" + std::to_string(pid) + "_binlog_" + ::rtidb::base::GetNowTime();
        ::rtidb::base::Rename(binlog_path, recycle_path);
        PDLOG(INFO, "binlog has moved form %s to %s. tid %u pid %u", 
                    binlog_path.c_str(), recycle_path.c_str(), tid, pid);
    }
	response->set_code(0);
	response->set_msg("ok");
} 

void TabletImpl::CheckFile(RpcController* controller,
            const ::rtidb::api::CheckFileRequest* request,
            ::rtidb::api::GeneralResponse* response,
            Closure* done) {
	brpc::ClosureGuard done_guard(done);
    uint32_t tid = request->tid();
    uint32_t pid = request->pid();
    std::string db_root_path;
    ChooseDBRootPath(tid, pid, db_root_path);
    std::string file_name = request->file();
    std::string full_path = db_root_path + "/" + std::to_string(tid) + "_" + std::to_string(pid) + "/";
    if (file_name != "table_meta.txt") {
        full_path += "snapshot/";
    }
	full_path += file_name;
    uint64_t size = 0;
    if (::rtidb::base::GetSize(full_path, size) < 0) {
        response->set_code(-1);
        response->set_msg("get size failed");
        PDLOG(WARNING, "get size failed. file[%s]", full_path.c_str());
        return;
    }
    if (size != request->size()) {
        response->set_code(-1);
        response->set_msg("check size failed");
        PDLOG(WARNING, "check size failed. file[%s] cur_size[%lu] expect_size[%lu]", 
                        full_path.c_str(), size, request->size());
        return;
    }
	response->set_code(0);
	response->set_msg("ok");
}

void TabletImpl::GetManifest(RpcController* controller,
            const ::rtidb::api::GetManifestRequest* request,
            ::rtidb::api::GetManifestResponse* response,
            Closure* done) {
	brpc::ClosureGuard done_guard(done);
    std::string db_root_path;
    ChooseDBRootPath(request->tid(), request->pid(), db_root_path);
	std::string db_path = db_root_path + "/" + std::to_string(request->tid()) + "_" + 
                std::to_string(request->pid());
	std::string manifest_file =  db_path + "/snapshot/MANIFEST";
	::rtidb::api::Manifest manifest;
	int fd = open(manifest_file.c_str(), O_RDONLY);
    if (fd >= 0) {
        google::protobuf::io::FileInputStream fileInput(fd);
        fileInput.SetCloseOnDelete(true);
        if (!google::protobuf::TextFormat::Parse(&fileInput, &manifest)) {
            PDLOG(WARNING, "parse manifest failed");
            response->set_code(-1);
            response->set_msg("parse manifest failed");
            return;
        }
    } else {
		PDLOG(INFO, "[%s] is not exist", manifest_file.c_str());
        manifest.set_offset(0);
	}
	response->set_code(0);
	response->set_msg("ok");
	::rtidb::api::Manifest* manifest_r = response->mutable_manifest();
	manifest_r->CopyFrom(manifest);
}

int TabletImpl::WriteTableMeta(const std::string& path, const ::rtidb::api::TableMeta* table_meta) {
	if (!::rtidb::base::MkdirRecur(path)) {
        PDLOG(WARNING, "fail to create path %s", path.c_str());
        return -1;
    }
	std::string full_path = path + "/table_meta.txt";
	std::string table_meta_info;
    google::protobuf::TextFormat::PrintToString(*table_meta, &table_meta_info);
    FILE* fd_write = fopen(full_path.c_str(), "w");
    if (fd_write == NULL) {
        PDLOG(WARNING, "fail to open file %s. err[%d: %s]", full_path.c_str(), errno, strerror(errno));
        return -1;
    }
	if (fputs(table_meta_info.c_str(), fd_write) == EOF) {
        PDLOG(WARNING, "write error. path[%s], err[%d: %s]", full_path.c_str(), errno, strerror(errno));
		fclose(fd_write);
		return -1;
    }
	fclose(fd_write);
	return 0;
}

int TabletImpl::UpdateTableMeta(const std::string& path, ::rtidb::api::TableMeta* table_meta) {
	std::string full_path = path + "/table_meta.txt";
    int fd = open(full_path.c_str(), O_RDONLY);
	::rtidb::api::TableMeta old_meta;
    if (fd < 0) {
        PDLOG(WARNING, "[%s] is not exist", "table_meta.txt");
        return 1;
    } else {
        google::protobuf::io::FileInputStream fileInput(fd);
        fileInput.SetCloseOnDelete(true);
        if (!google::protobuf::TextFormat::Parse(&fileInput, &old_meta)) {
            PDLOG(WARNING, "parse table_meta failed");
            return -1;
        }
    }
	// use replicas in LoadRequest
	old_meta.clear_replicas();
	old_meta.MergeFrom(*table_meta);
	table_meta->CopyFrom(old_meta);
	std::string new_name = full_path + "." + ::rtidb::base::GetNowTime();
	rename(full_path.c_str(), new_name.c_str());
    return 0;
}

int TabletImpl::CreateTableInternal(const ::rtidb::api::TableMeta* table_meta, std::string& msg) {
    std::vector<std::string> endpoints;
    for (int32_t i = 0; i < table_meta->replicas_size(); i++) {
        endpoints.push_back(table_meta->replicas(i));
    }
    Table* table_ptr = new MemTable(*table_meta);
    std::shared_ptr<Table> table(table_ptr);
    if (!table->Init()) {
        PDLOG(WARNING, "fail to init table. tid %u, pid %u", table_meta->tid(), table_meta->pid());
        msg.assign("fail to init table");
        return -1;
    }
    std::string db_root_path;
    ChooseDBRootPath(table_meta->tid(), table_meta->pid(), db_root_path);
    std::string table_db_path = db_root_path + "/" + std::to_string(table_meta->tid()) +
                "_" + std::to_string(table_meta->pid());
    std::shared_ptr<LogReplicator> replicator;
    if (table->IsLeader()) {
        replicator = std::make_shared<LogReplicator>(table_db_path, 
                                                     endpoints,
                                                     ReplicatorRole::kLeaderNode, 
                                                     table);
    } else {
        replicator = std::make_shared<LogReplicator>(table_db_path, 
                                                     std::vector<std::string>(), 
                                                     ReplicatorRole::kFollowerNode,
                                                     table);
    }
    if (!replicator) {
        PDLOG(WARNING, "fail to create replicator for table tid %u, pid %u", table_meta->tid(), table_meta->pid());
        msg.assign("fail create replicator for table");
        return -1;
    }
    bool ok = replicator->Init();
    if (!ok) {
        PDLOG(WARNING, "fail to init replicator for table tid %u, pid %u", table_meta->tid(), table_meta->pid());
        // clean memory
        msg.assign("fail init replicator for table");
        return -1;
    }
    if (!FLAGS_zk_cluster.empty() && table_meta->mode() == ::rtidb::api::TableMode::kTableLeader) {
        replicator->SetLeaderTerm(table_meta->term());
    }
<<<<<<< HEAD

    std::shared_ptr<Snapshot> snapshot = std::make_shared<Snapshot>(table_meta->tid(), table_meta->pid(), replicator->GetLogPart(),
            db_root_path);
    ok = snapshot->Init();
    if (!ok) {
=======
    ::rtidb::storage::Snapshot* snapshot_ptr = 
        new ::rtidb::storage::MemTableSnapshot(table_meta->tid(), table_meta->pid(), replicator->GetLogPart());
    if (!snapshot_ptr->Init()) {
>>>>>>> b835ebc9
        PDLOG(WARNING, "fail to init snapshot for tid %u, pid %u", table_meta->tid(), table_meta->pid());
        msg.assign("fail to init snapshot");
        return -1;
    }
    std::shared_ptr<Snapshot> snapshot(snapshot_ptr);
    tables_[table_meta->tid()].insert(std::make_pair(table_meta->pid(), table));
    snapshots_[table_meta->tid()].insert(std::make_pair(table_meta->pid(), snapshot));
    replicators_[table_meta->tid()].insert(std::make_pair(table_meta->pid(), replicator));
    return 0;
}

int TabletImpl::CreateDiskTableInternal(const ::rtidb::api::TableMeta* table_meta, bool is_load, std::string& msg) {
    DiskTable* table_ptr = new DiskTable(*table_meta);
    std::shared_ptr<Table> table((Table*)table_ptr);
    if (is_load) {
        if (!table_ptr->LoadTable()) {
            return -1;
        }
    } else {
        if (!table->Init()) {
            return -1;
        }
    }
    tables_[table_meta->tid()].insert(std::make_pair(table_meta->pid(), table));
    ::rtidb::storage::Snapshot* snapshot_ptr = 
        new ::rtidb::storage::DiskTableSnapshot(table_meta->tid(), table_meta->pid(), table_meta->storage_mode());
    if (!snapshot_ptr->Init()) {
        PDLOG(WARNING, "fail to init snapshot for tid %u, pid %u", table_meta->tid(), table_meta->pid());
        msg.assign("fail to init snapshot");
        return -1;
    }
    std::string table_db_path = table_meta->storage_mode() == ::rtidb::common::StorageMode::kSSD ? FLAGS_ssd_root_path : FLAGS_hdd_root_path;
    table_db_path += "/" + std::to_string(table_meta->tid()) + "_" + std::to_string(table_meta->pid());
    std::shared_ptr<LogReplicator> replicator;
    if (table->IsLeader()) {
        replicator = std::make_shared<LogReplicator>(table_db_path, 
                                                     std::vector<std::string>(),
                                                     ReplicatorRole::kLeaderNode, 
                                                     table);
    } else {
        replicator = std::make_shared<LogReplicator>(table_db_path, 
                                                     std::vector<std::string>(), 
                                                     ReplicatorRole::kFollowerNode,
                                                     table);
    }
    if (!replicator) {
        PDLOG(WARNING, "fail to create replicator for table tid %u, pid %u", table_meta->tid(), table_meta->pid());
        msg.assign("fail create replicator for table");
        return -1;
    }
    bool ok = replicator->Init();
    if (!ok) {
        PDLOG(WARNING, "fail to init replicator for table tid %u, pid %u", table_meta->tid(), table_meta->pid());
        // clean memory
        msg.assign("fail init replicator for table");
        return -1;
    }
    if (!FLAGS_zk_cluster.empty() && table_meta->mode() == ::rtidb::api::TableMode::kTableLeader) {
        replicator->SetLeaderTerm(table_meta->term());
    }
    std::shared_ptr<Snapshot> snapshot(snapshot_ptr);
    tables_[table_meta->tid()].insert(std::make_pair(table_meta->pid(), table));
    snapshots_[table_meta->tid()].insert(std::make_pair(table_meta->pid(), snapshot));
    replicators_[table_meta->tid()].insert(std::make_pair(table_meta->pid(), replicator));
    return 0;
}

void TabletImpl::DropTable(RpcController* controller,
            const ::rtidb::api::DropTableRequest* request,
            ::rtidb::api::DropTableResponse* response,
            Closure* done) {
    brpc::ClosureGuard done_guard(done);        
	std::shared_ptr<::rtidb::api::TaskInfo> task_ptr;
	if (request->has_task_info() && request->task_info().IsInitialized()) {
		if (AddOPTask(request->task_info(), ::rtidb::api::TaskType::kDropTable, task_ptr) < 0) {
			response->set_code(-1);
			response->set_msg("add task failed");
            return;
        }
	}
    uint32_t tid = request->tid();
    uint32_t pid = request->pid();
    PDLOG(INFO, "drop table. tid[%u] pid[%u]", tid, pid);
    do {
        std::shared_ptr<Table> table = GetTable(tid, pid);
        if (!table) {
            response->set_code(100);
            response->set_msg("table is not exist");
            break;
        } else {
            if (table->GetTableStat() == ::rtidb::storage::kMakingSnapshot) {
                PDLOG(WARNING, "making snapshot task is running now. tid[%u] pid[%u]", tid, pid);
                response->set_code(106);
                response->set_msg("table status is kMakingSnapshot");
                break;
            }
        }
        response->set_code(0);
        response->set_msg("ok");
        task_pool_.AddTask(boost::bind(&TabletImpl::DeleteTableInternal, this, tid, pid, task_ptr));
        return;
    } while (0);
    if (task_ptr) {       
        std::lock_guard<std::mutex> lock(mu_);
        task_ptr->set_status(::rtidb::api::TaskStatus::kFailed);
    }
}

void TabletImpl::GetTaskStatus(RpcController* controller,
        const ::rtidb::api::TaskStatusRequest* request,
        ::rtidb::api::TaskStatusResponse* response,
        Closure* done) {
	brpc::ClosureGuard done_guard(done);
    std::lock_guard<std::mutex> lock(mu_);
    for (const auto& kv : task_map_) {
        for (const auto& task_info : kv.second) {
            ::rtidb::api::TaskInfo* task = response->add_task();
            task->CopyFrom(*task_info);
        }
    }
    response->set_code(0);
    response->set_msg("ok");
}

void TabletImpl::DeleteOPTask(RpcController* controller,
		const ::rtidb::api::DeleteTaskRequest* request,
		::rtidb::api::GeneralResponse* response,
		Closure* done) {
	brpc::ClosureGuard done_guard(done);
    std::lock_guard<std::mutex> lock(mu_);
	for (int idx = 0; idx < request->op_id_size(); idx++) {
        auto iter = task_map_.find(request->op_id(idx));
        if (iter == task_map_.end()) {
            continue;
        }
        if (!iter->second.empty()) {
            PDLOG(INFO, "delete op task. op_id[%lu] op_type[%s] task_num[%u]", 
                        request->op_id(idx),
                        ::rtidb::api::OPType_Name(iter->second.front()->op_type()).c_str(),
                        iter->second.size());
            iter->second.clear();
        }
        task_map_.erase(iter);
	}
    response->set_code(0);
    response->set_msg("ok");
}

void TabletImpl::ConnectZK(RpcController* controller,
            const ::rtidb::api::ConnectZKRequest* request,
            ::rtidb::api::GeneralResponse* response,
            Closure* done) {
	brpc::ClosureGuard done_guard(done);
    if (zk_client_->Reconnect() && zk_client_->Register()) {
		response->set_code(0);
		response->set_msg("ok");
        PDLOG(INFO, "connect zk ok"); 
		return;
	}
    response->set_code(-1);
    response->set_msg("connect failed");
}

void TabletImpl::DisConnectZK(RpcController* controller,
            const ::rtidb::api::DisConnectZKRequest* request,
            ::rtidb::api::GeneralResponse* response,
            Closure* done) {
	brpc::ClosureGuard done_guard(done);
    zk_client_->CloseZK();
    response->set_code(0);
    response->set_msg("ok");
    PDLOG(INFO, "disconnect zk ok"); 
    return;
}

void TabletImpl::SetConcurrency(RpcController* ctrl,
        const ::rtidb::api::SetConcurrencyRequest* request,
        ::rtidb::api::SetConcurrencyResponse* response,
        Closure* done) {
	brpc::ClosureGuard done_guard(done);
    if (server_ == NULL) {
        response->set_code(-1);
        response->set_msg("server is NULL");
        return;
    }

    if (request->max_concurrency() < 0) {
        response->set_code(135);
        response->set_msg("invalid concurrency " + request->max_concurrency());
        return;
    }

    if (SERVER_CONCURRENCY_KEY.compare(request->key()) == 0) {
        PDLOG(INFO, "update server max concurrency to %d", request->max_concurrency());
        server_->ResetMaxConcurrency(request->max_concurrency());
    }else {
        PDLOG(INFO, "update server api %s max concurrency to %d", request->key().c_str(), request->max_concurrency());
        server_->MaxConcurrencyOf(this, request->key()) = request->max_concurrency();
    }
    response->set_code(0);
    response->set_msg("ok");
}

int TabletImpl::AddOPTask(const ::rtidb::api::TaskInfo& task_info, ::rtidb::api::TaskType task_type,
            std::shared_ptr<::rtidb::api::TaskInfo>& task_ptr) {
    std::lock_guard<std::mutex> lock(mu_);
    if (FindTask(task_info.op_id(), task_info.task_type())) {
        PDLOG(WARNING, "task is running. op_id[%lu] op_type[%s] task_type[%s]", 
                        task_info.op_id(),
                        ::rtidb::api::OPType_Name(task_info.op_type()).c_str(),
                        ::rtidb::api::TaskType_Name(task_info.task_type()).c_str());
        return -1;
    }
    task_ptr.reset(task_info.New());
    task_ptr->CopyFrom(task_info);
    task_ptr->set_status(::rtidb::api::TaskStatus::kDoing);
    auto iter = task_map_.find(task_info.op_id());
    if (iter == task_map_.end()) {
        task_map_.insert(std::make_pair(task_info.op_id(), 
                std::list<std::shared_ptr<::rtidb::api::TaskInfo>>()));
    }
    task_map_[task_info.op_id()].push_back(task_ptr);
    if (task_info.task_type() != task_type) {
        PDLOG(WARNING, "task type is not match. type is[%s]", 
                        ::rtidb::api::TaskType_Name(task_info.task_type()).c_str());
        task_ptr->set_status(::rtidb::api::TaskStatus::kFailed);
        return -1;
    }
    return 0;
}

std::shared_ptr<::rtidb::api::TaskInfo> TabletImpl::FindTask(
        uint64_t op_id, ::rtidb::api::TaskType task_type) {
    auto iter = task_map_.find(op_id);
    if (iter == task_map_.end()) {
        return std::shared_ptr<::rtidb::api::TaskInfo>();
    }
    for (auto& task : iter->second) {
        if (task->op_id() == op_id && task->task_type() == task_type) {
            return task;
        }
    }
    return std::shared_ptr<::rtidb::api::TaskInfo>();
}

void TabletImpl::GcTable(uint32_t tid, uint32_t pid, bool execute_once) {
    std::shared_ptr<Table> table = GetTable(tid, pid);
    if (table) {
        int32_t gc_interval = FLAGS_gc_interval;
        if (table->GetStorageMode() != ::rtidb::common::StorageMode::kMemory) {
            gc_interval = FLAGS_disk_gc_interval;
        }
        table->SchedGc();
        if (!execute_once) {
            gc_pool_.DelayTask(gc_interval * 60 * 1000, boost::bind(&TabletImpl::GcTable, this, tid, pid, false));
        }
        return;
    }
}

std::shared_ptr<Snapshot> TabletImpl::GetSnapshot(uint32_t tid, uint32_t pid) {
    std::lock_guard<std::mutex> lock(mu_);
    return GetSnapshotUnLock(tid, pid);
}

std::shared_ptr<Snapshot> TabletImpl::GetSnapshotUnLock(uint32_t tid, uint32_t pid) {
    Snapshots::iterator it = snapshots_.find(tid);
    if (it != snapshots_.end()) {
        auto tit = it->second.find(pid);
        if (tit != it->second.end()) {
            return tit->second;
        }
    }
    return std::shared_ptr<Snapshot>();
}

std::shared_ptr<LogReplicator> TabletImpl::GetReplicatorUnLock(uint32_t tid, uint32_t pid) {
    Replicators::iterator it = replicators_.find(tid);
    if (it != replicators_.end()) {
        auto tit = it->second.find(pid);
        if (tit != it->second.end()) {
            return tit->second;
        }
    }
    return std::shared_ptr<LogReplicator>();
}

std::shared_ptr<LogReplicator> TabletImpl::GetReplicator(uint32_t tid, uint32_t pid) {
    std::lock_guard<std::mutex> lock(mu_);
    return GetReplicatorUnLock(tid, pid);
}

std::shared_ptr<Table> TabletImpl::GetTable(uint32_t tid, uint32_t pid) {
    std::lock_guard<std::mutex> lock(mu_);
    return GetTableUnLock(tid, pid);
}

std::shared_ptr<Table> TabletImpl::GetTableUnLock(uint32_t tid, uint32_t pid) {
    Tables::iterator it = tables_.find(tid);
    if (it != tables_.end()) {
        auto tit = it->second.find(pid);
        if (tit != it->second.end()) {
            return tit->second;
        }
    }
    return std::shared_ptr<Table>();
}

void TabletImpl::ShowMemPool(RpcController* controller,
            const ::rtidb::api::HttpRequest* request,
            ::rtidb::api::HttpResponse* response,
            Closure* done) {
	brpc::ClosureGuard done_guard(done);
#ifdef TCMALLOC_ENABLE
	brpc::Controller* cntl = static_cast<brpc::Controller*>(controller);
    MallocExtension* tcmalloc = MallocExtension::instance();
    std::string stat;
    stat.resize(1024);
    char* buffer = reinterpret_cast<char*>(& (stat[0]));
    tcmalloc->GetStats(buffer, 1024);
    cntl->response_attachment().append("<html><head><title>Mem Stat</title></head><body><pre>");
    cntl->response_attachment().append(stat);
    cntl->response_attachment().append("</pre></body></html>");
#endif
}

void TabletImpl::CheckZkClient() {
    if (!zk_client_->IsConnected()) {
        PDLOG(WARNING, "reconnect zk"); 
        if (zk_client_->Reconnect() && zk_client_->Register()) {
            PDLOG(INFO, "reconnect zk ok"); 
        }
    } else if (!zk_client_->IsRegisted()) {
        PDLOG(WARNING, "registe zk"); 
        if (zk_client_->Register()) {
            PDLOG(INFO, "registe zk ok"); 
        }
    }
    keep_alive_pool_.DelayTask(FLAGS_zk_keep_alive_check_interval, boost::bind(&TabletImpl::CheckZkClient, this));
}

int TabletImpl::CheckDimessionPut(const ::rtidb::api::PutRequest* request,
                                      uint32_t idx_cnt) {
    for (int32_t i = 0; i < request->dimensions_size(); i++) {
        if (idx_cnt <= request->dimensions(i).idx()) {
            PDLOG(WARNING, "invalid put request dimensions, request idx %u is greater than table idx cnt %u", 
                    request->dimensions(i).idx(), idx_cnt);
            return -1;
        }
        if (request->dimensions(i).key().length() <= 0) {
            PDLOG(WARNING, "invalid put request dimension key is empty with idx %u", request->dimensions(i).idx());
            return 1;
        }
    }
    return 0;
}

void TabletImpl::SchedSyncDisk(uint32_t tid, uint32_t pid) {
    std::shared_ptr<LogReplicator> replicator = GetReplicator(tid, pid);
    if (replicator) {
        replicator->SyncToDisk();
        io_pool_.DelayTask(FLAGS_binlog_sync_to_disk_interval, boost::bind(&TabletImpl::SchedSyncDisk, this, tid, pid));
    }
}

void TabletImpl::SchedDelBinlog(uint32_t tid, uint32_t pid) {
    std::shared_ptr<LogReplicator> replicator = GetReplicator(tid, pid);
    if (replicator) {
        replicator->DeleteBinlog();
        task_pool_.DelayTask(FLAGS_binlog_delete_interval, boost::bind(&TabletImpl::SchedDelBinlog, this, tid, pid));
    }
}

void TabletImpl::ChooseDBRootPath(uint32_t tid, 
                                  uint32_t pid, 
                                  std::string& path) {

    if (db_root_paths_.size() == 1) {
        path.assign(db_root_paths_[0]);
        return;
    }
    uint64_t index = (tid << pid) % db_root_paths_.size() ;
    path.assign(db_root_paths_[index]);
}

void TabletImpl::ChooseRecycleBinRootPath(uint32_t tid, 
                                  uint32_t pid, 
                                  std::string& path) {

    if (recycle_bin_root_paths_.size() == 1) {
        path.assign(recycle_bin_root_paths_[0]);
        return;
    }
    uint64_t index = (tid << pid) % recycle_bin_root_paths_.size() ;
    path.assign(recycle_bin_root_paths_[index]);
}

}
}



<|MERGE_RESOLUTION|>--- conflicted
+++ resolved
@@ -3017,7 +3017,6 @@
         }
     } else {
         std::lock_guard<std::mutex> lock(mu_);
-<<<<<<< HEAD
         std::shared_ptr<Table> table = GetTableUnLock(tid, pid);
         std::shared_ptr<Snapshot> snapshot = GetSnapshotUnLock(tid, pid);
         if (table || snapshot) {
@@ -3034,9 +3033,6 @@
         std::string db_root_path;
         ChooseDBRootPath(tid, pid, db_root_path);
     	std::string table_db_path = db_root_path + "/" + std::to_string(tid) +
-=======
-        std::string table_db_path = FLAGS_db_root_path + "/" + std::to_string(tid) +
->>>>>>> b835ebc9
                         "_" + std::to_string(pid);
         if (WriteTableMeta(table_db_path, table_meta) < 0) {
             PDLOG(WARNING, "write table_meta failed. tid[%lu] pid[%lu]", tid, pid);
@@ -3381,17 +3377,11 @@
     if (!FLAGS_zk_cluster.empty() && table_meta->mode() == ::rtidb::api::TableMode::kTableLeader) {
         replicator->SetLeaderTerm(table_meta->term());
     }
-<<<<<<< HEAD
-
-    std::shared_ptr<Snapshot> snapshot = std::make_shared<Snapshot>(table_meta->tid(), table_meta->pid(), replicator->GetLogPart(),
-            db_root_path);
-    ok = snapshot->Init();
-    if (!ok) {
-=======
     ::rtidb::storage::Snapshot* snapshot_ptr = 
-        new ::rtidb::storage::MemTableSnapshot(table_meta->tid(), table_meta->pid(), replicator->GetLogPart());
-    if (!snapshot_ptr->Init()) {
->>>>>>> b835ebc9
+                new ::rtidb::storage::MemTableSnapshot(table_meta->tid(), table_meta->pid(), replicator->GetLogPart(),
+                        db_root_path);
+
+    if (!snapshot_ptr->Init()){
         PDLOG(WARNING, "fail to init snapshot for tid %u, pid %u", table_meta->tid(), table_meta->pid());
         msg.assign("fail to init snapshot");
         return -1;
@@ -3792,5 +3782,3 @@
 }
 }
 
-
-
