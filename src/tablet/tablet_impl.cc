//
// tablet_impl.cc
// Copyright (C) 2017 4paradigm.com
// Author wangtaize 
// Date 2017-04-01
//

#include "tablet/tablet_impl.h"

#include "config.h"
#include <vector>
#include <stdlib.h>
#include <stdio.h>
#include <gflags/gflags.h>
#include <boost/bind.hpp>
#include <boost/lexical_cast.hpp>
#include "rapidjson/writer.h"
#include "rapidjson/stringbuffer.h"
#ifdef TCMALLOC_ENABLE 
#include "gperftools/malloc_extension.h"
#endif
#include "base/codec.h"
#include "base/strings.h"
#include "base/file_util.h"
#include "logging.h"
#include "timer.h"

using ::baidu::common::INFO;
using ::baidu::common::WARNING;
using ::baidu::common::DEBUG;
using ::rtidb::storage::Table;
using ::rtidb::storage::DataBlock;

DECLARE_int32(gc_interval);
DECLARE_int32(gc_pool_size);
DECLARE_int32(gc_safe_offset);
DECLARE_int32(statdb_ttl);
DECLARE_uint32(scan_max_bytes_size);
DECLARE_double(mem_release_rate);
DECLARE_string(db_root_path);
DECLARE_string(binlog_root_path);
DECLARE_bool(enable_statdb);
DECLARE_bool(binlog_notify_on_put);
DECLARE_int32(task_pool_size);
DECLARE_int32(make_snapshot_time);
DECLARE_int32(make_snapshot_check_interval);

// cluster config
DECLARE_string(endpoint);
DECLARE_string(zk_cluster);
DECLARE_string(zk_root_path);
DECLARE_int32(zk_session_timeout);
DECLARE_int32(zk_keep_alive_check_interval);

namespace rtidb {
namespace tablet {

TabletImpl::TabletImpl():tables_(),mu_(), gc_pool_(FLAGS_gc_pool_size),
    metric_(NULL), replicators_(), snapshots_(), zk_client_(NULL),
    keep_alive_pool_(1), task_pool_(FLAGS_task_pool_size){}

TabletImpl::~TabletImpl() {
    if (FLAGS_enable_statdb) {
        Table* table = GetTable(0, 0);
        if (table != NULL) {
            table->UnRef();
            table->UnRef();
        }
        tables_.erase(0);
        delete metric_;
    }
}

bool TabletImpl::Init() {
    MutexLock lock(&mu_);
    if (!FLAGS_zk_cluster.empty()) {
        zk_client_ = new ZkClient(FLAGS_zk_cluster, FLAGS_zk_session_timeout,
                FLAGS_endpoint, FLAGS_zk_root_path);
        bool ok = zk_client_->Init();
        if (!ok) {
            LOG(WARNING, "fail to init zookeeper with cluster %s", FLAGS_zk_cluster.c_str());
            return false;
        }
        ok = zk_client_->Register();
        if (!ok) {
            LOG(WARNING, "fail to register tablet with endpoint %s", FLAGS_endpoint.c_str());
            return false;
        }
        LOG(INFO, "tablet with endpoint %s register to zk cluster %s ok", FLAGS_endpoint.c_str(), FLAGS_zk_cluster.c_str());
        keep_alive_pool_.DelayTask(FLAGS_zk_keep_alive_check_interval, boost::bind(&TabletImpl::CheckZkClient, this));
    }else {
        LOG(INFO, "zk cluster disabled");
    }
    if (FLAGS_enable_statdb) {
        // Create a dbstat table with tid = 0 and pid = 0
        Table* dbstat = new Table("dbstat", 0, 0, 8, FLAGS_statdb_ttl);
        dbstat->Init();
        dbstat->Ref();
        tables_[0].insert(std::make_pair(0, dbstat));
        if (FLAGS_statdb_ttl > 0) {
            gc_pool_.DelayTask(FLAGS_gc_interval * 60 * 1000,
                    boost::bind(&TabletImpl::GcTable, this, 0, 0));
        }
        // For tablet metric
        dbstat->Ref();
        metric_ = new TabletMetric(dbstat);
        metric_->Init();
    }
    if (FLAGS_make_snapshot_time < 0 || FLAGS_make_snapshot_time > 23) {
        LOG(WARNING, "make_snapshot_time[%d] is illegal.", FLAGS_make_snapshot_time);
        return false;
    }
    task_pool_.DelayTask(FLAGS_make_snapshot_check_interval * 60 * 1000, boost::bind(&TabletImpl::SchedMakeSnapshot, this));
#ifdef TCMALLOC_ENABLE
    MallocExtension* tcmalloc = MallocExtension::instance();
    tcmalloc->SetMemoryReleaseRate(FLAGS_mem_release_rate);
#endif 
    return true;
}

void TabletImpl::Put(RpcController* controller,
        const ::rtidb::api::PutRequest* request,
        ::rtidb::api::PutResponse* response,
        Closure* done) {
    if (request->tid() < 1) {
        LOG(WARNING, "invalid table tid %ld", request->tid());
        response->set_code(11);
        response->set_msg("invalid table id");
        done->Run();
        return;
    }
    Table* table = GetTable(request->tid(), request->pid());
    if (table == NULL) {
        LOG(WARNING, "fail to find table with tid %ld, pid %ld", request->tid(),
                request->pid());
        response->set_code(10);
        response->set_msg("table not found");
        done->Run();
        return;
    }
    if (!table->IsLeader()) {
        LOG(WARNING, "table with tid %ld, pid %ld is follower and it's readonly ", request->tid(),
                request->pid());
        response->set_code(20);
        response->set_msg("table is follower, and it's readonly");
        done->Run();
        return;
    }
    if (table->GetTableStat() == ::rtidb::storage::kLoading) {
        table->UnRef();
        LOG(WARNING, "table with tid %ld, pid %ld is unavailable now", 
                      request->tid(), request->pid());
        response->set_code(20);
        response->set_msg("table is unavailable now");
        done->Run();
        return;
    }
    uint64_t size = request->value().size();
    table->Put(request->pk(), request->time(), request->value().c_str(),
            request->value().length());
    response->set_code(0);
    LOG(DEBUG, "put key %s ok ts %lld", request->pk().c_str(), request->time());
    bool leader = table->IsLeader();
    LogReplicator* replicator = NULL;
    if (leader) {
        do {
            replicator = GetReplicator(request->tid(), request->pid());
            if (replicator == NULL) {
                LOG(WARNING, "fail to find table tid %ld pid %ld leader's log replicator", request->tid(),
                        request->pid());
                break;
            }
            ::rtidb::api::LogEntry entry;
            entry.set_ts(request->time());
            entry.set_pk(request->pk());
            entry.set_value(request->value());
            replicator->AppendEntry(entry);
        } while(false);
    }
    table->UnRef();
    done->Run();
    if (FLAGS_enable_statdb) {
        metric_->IncrThroughput(1, size, 0, 0);
    }
    if (replicator != NULL) {
        if (FLAGS_binlog_notify_on_put) {
            replicator->Notify(); 
        }
        replicator->UnRef();
    }
}

void TabletImpl::BatchGet(RpcController* controller, 
        const ::rtidb::api::BatchGetRequest* request,
        ::rtidb::api::BatchGetResponse* response,
        Closure* done) {
    Table* table = GetTable(request->tid(), request->pid());
    if (table == NULL) {
        LOG(WARNING, "fail to find table with tid %ld, pid %ld", request->tid(), request->pid());
        response->set_code(10);
        response->set_msg("table not found");
        done->Run();
        return;
    }
    if (table->GetTableStat() == ::rtidb::storage::kLoading) {
        table->UnRef();
        LOG(WARNING, "table with tid %ld, pid %ld is unavailable now", 
                      request->tid(), request->pid());
        response->set_code(20);
        response->set_msg("table is unavailable now");
        done->Run();
        return;
    }
    std::vector<std::string> keys;
    for (int32_t i = 0; i < request->keys_size(); i++) {
        keys.push_back(request->keys(i));
    }
    std::map<uint32_t, DataBlock*> datas;
    ::rtidb::storage::Ticket ticket;
    table->BatchGet(keys, datas, ticket);
    uint32_t total_block_size = 0;
    std::map<uint32_t, DataBlock*>::iterator it = datas.begin();
    for (; it != datas.end(); ++it) {
        total_block_size += it->second->size;
    }
    uint32_t total_size = datas.size() * (8+4) + total_block_size;
    std::string* pairs = response->mutable_pairs();
    if (datas.size() <= 0) {
        pairs->resize(0);
    }else {
        pairs->resize(total_size);
    }
    LOG(DEBUG, "batch get count %d", datas.size());
    char* rbuffer = reinterpret_cast<char*>(& ((*pairs)[0]));
    uint32_t offset = 0;
    it = datas.begin();
    for (; it != datas.end(); ++it) {
        LOG(DEBUG, "decode key %lld value %s", it->first, it->second->data);
        ::rtidb::base::Encode((uint64_t)it->first, it->second, rbuffer, offset);
        offset += (4 + 8 + it->second->size);
    }
    response->set_code(0);
    response->set_msg("ok");
    done->Run();
    table->UnRef();
}

inline bool TabletImpl::CheckScanRequest(const rtidb::api::ScanRequest* request) {
    if (request->st() < request->et()) {
        return false;
    }
    return true;
}

inline bool TabletImpl::CheckCreateRequest(const rtidb::api::CreateTableRequest* request) {
    if (request->name().size() <= 0) {
        return false;
    }
    if (request->tid() <= 0) {
        return false;
    }
    return true;
}

void TabletImpl::Scan(RpcController* controller,
              const ::rtidb::api::ScanRequest* request,
              ::rtidb::api::ScanResponse* response,
              Closure* done) {

    if (!CheckScanRequest(request)) {
        response->set_code(8);
        response->set_msg("bad scan request");
        done->Run();
        return;
    }

    ::rtidb::api::RpcMetric* metric = response->mutable_metric();
    metric->CopyFrom(request->metric());
    metric->set_rqtime(::baidu::common::timer::get_micros());
    Table* table = GetTable(request->tid(), request->pid());
    if (table == NULL) {
        LOG(WARNING, "fail to find table with tid %ld, pid %ld", request->tid(), request->pid());
        response->set_code(10);
        response->set_msg("table not found");
        done->Run();
        return;
    }
    if (table->GetTableStat() == ::rtidb::storage::kLoading) {
        table->UnRef();
        LOG(WARNING, "table with tid %ld, pid %ld is unavailable now", 
                      request->tid(), request->pid());
        response->set_code(20);
        response->set_msg("table is unavailable now");
        done->Run();
        return;
    }

    metric->set_sctime(::baidu::common::timer::get_micros());
    // Use seek to process scan request
    // the first seek to find the total size to copy
    ::rtidb::storage::Ticket ticket;
    Table::Iterator* it = table->NewIterator(request->pk(), ticket);
    it->Seek(request->st());
    metric->set_sitime(::baidu::common::timer::get_micros());
    std::vector<std::pair<uint64_t, DataBlock*> > tmp;
    uint32_t total_block_size = 0;
    uint64_t end_time = request->et();
    bool remove_duplicated_record = false;
    if (request->has_enable_remove_duplicated_record()) {
        remove_duplicated_record = request->enable_remove_duplicated_record();
    }
    LOG(DEBUG, "scan pk %s st %lld et %lld", request->pk().c_str(), request->st(), end_time);
    uint32_t scount = 0;
    uint64_t last_time = 0;
    while (it->Valid()) {
        scount ++;
        LOG(DEBUG, "scan key %lld value %s", it->GetKey(), it->GetValue()->data);
        if (it->GetKey() <= end_time) {
            break;
        }
        // skip duplicate record 
        if (remove_duplicated_record && scount > 1 && last_time == it->GetKey()) {
            LOG(DEBUG, "filter duplicate record for key %s with ts %lld", request->pk().c_str(), it->GetKey());
            last_time = it->GetKey();
            it->Next();
            continue;
        }
        last_time = it->GetKey();
        tmp.push_back(std::make_pair(it->GetKey(), it->GetValue()));
        total_block_size += it->GetValue()->size;
        it->Next();
        if (request->limit() > 0 && request->limit() <= scount) {
            break;
        }
    }
    delete it;
    metric->set_setime(::baidu::common::timer::get_micros());
    uint32_t total_size = tmp.size() * (8+4) + total_block_size;
    // check reach the max bytes size
    if (total_size > FLAGS_scan_max_bytes_size) {
        response->set_code(31);
        response->set_msg("reache the scan max bytes size " + ::rtidb::base::HumanReadableString(total_size));
        done->Run();
        table->UnRef();
        return;
    }

    std::string* pairs = response->mutable_pairs();
    if (tmp.size() <= 0) {
        pairs->resize(0);
    }else {
        pairs->resize(total_size);
    }

    LOG(DEBUG, "scan count %d", tmp.size());
    char* rbuffer = reinterpret_cast<char*>(& ((*pairs)[0]));
    uint32_t offset = 0;
    std::vector<std::pair<uint64_t, DataBlock*> >::iterator lit = tmp.begin();
    for (; lit != tmp.end(); ++lit) {
        std::pair<uint64_t, DataBlock*>& pair = *lit;
        LOG(DEBUG, "decode key %lld value %s", pair.first, pair.second->data);
        ::rtidb::base::Encode(pair.first, pair.second, rbuffer, offset);
        offset += (4 + 8 + pair.second->size);
    }

    response->set_code(0);
    response->set_count(tmp.size());
    metric->set_sptime(::baidu::common::timer::get_micros()); 
    done->Run();
    table->UnRef();
    if (FLAGS_enable_statdb) {
        metric_->IncrThroughput(0, 0, 1, total_size);
    }
}

void TabletImpl::ChangeRole(RpcController* controller, 
            const ::rtidb::api::ChangeRoleRequest* request,
            ::rtidb::api::ChangeRoleResponse* response,
            Closure* done) {
    uint32_t tid = request->tid();
    uint32_t pid = request->pid();
    bool is_leader = false;
    if (request->mode() == ::rtidb::api::TableMode::kTableLeader) {
        is_leader = true;
    }
    std::vector<std::string> vec;
    for (int idx = 0; idx < request->replicas_size(); idx++) {
        vec.push_back(request->replicas(idx).c_str());
    }
    if (is_leader) {
        if (ChangeToLeader(tid, pid, vec) < 0) {
            response->set_code(-1);
            response->set_msg("table change to leader failed!");
            done->Run();
            return;
        }
        response->set_code(0);
        response->set_msg("ok");
        done->Run();
    } else {
        response->set_code(-1);
        response->set_msg("not support change to follower");
        done->Run();
    }
}

int TabletImpl::ChangeToLeader(uint32_t tid, uint32_t pid, const std::vector<std::string>& replicas) {
    Table* table = NULL;
    LogReplicator* replicator = NULL;
    {
        MutexLock lock(&mu_);
        table = GetTableUnLock(tid, pid);
        if (!table) {
            LOG(WARNING, "table is not exisit. tid[%u] pid[%u]", tid, pid);
            return -1;
        }
        if (table->IsLeader() || table->GetTableStat() != ::rtidb::storage::kNormal) {
            LOG(WARNING, "table is leader or  state[%u] can not change role. tid[%u] pid[%u]", 
                        table->GetTableStat(), tid, pid);
            table->UnRef();
            return -1;
        }
        replicator = GetReplicatorUnLock(tid, pid);
        if (replicator == NULL) {
            LOG(WARNING,"no replicator for table tid[%u] pid[%u]", tid, pid);
            table->UnRef();
            return -1;
        }
        table->SetLeader(true);
        table->SetReplicas(replicas);
        replicator->SetRole(ReplicatorRole::kLeaderNode);
    }
    for (auto iter = replicas.begin(); iter != replicas.end(); ++iter) {
        if (!replicator->AddReplicateNode(*iter)) {
            LOG(WARNING,"add replicator[%s] for table tid[%u] pid[%u] failed!", 
                        iter->c_str(), tid, pid);
        }
    }
    table->UnRef();
    replicator->UnRef();
    return 0;
}

void TabletImpl::AddReplica(RpcController* controller, 
            const ::rtidb::api::ReplicaRequest* request,
            ::rtidb::api::AddReplicaResponse* response,
            Closure* done) {
    Table* table = GetTable(request->tid(), request->pid());
    if (table == NULL ||
        !table->IsLeader()) {
        if (table) {
            table->UnRef();
        }
        LOG(WARNING, "table not exist or table is not leader tid %ld, pid %ld", request->tid(),
                request->pid());
        response->set_code(-1);
        response->set_msg("table not exist or table is leader");
        done->Run();
        return;
    }
    LogReplicator* replicator = GetReplicator(request->tid(), request->pid());
    if (replicator == NULL) {
        table->UnRef();
        response->set_code(-2);
        response->set_msg("no replicator for table");
        LOG(WARNING,"no replicator for table %d, pid %d", request->tid(), request->pid());
        done->Run();
        return;
    }
    bool ok = replicator->AddReplicateNode(request->endpoint());
    replicator->UnRef();
    if (ok) {
        response->set_code(0);
        response->set_msg("ok");
        done->Run();
    }else {
        response->set_code(-3);
        LOG(WARNING, "fail to add endpoint for table %d pid %d", request->tid(), request->pid());
        response->set_msg("fail to add endpoint");
        done->Run();
    }  
    table->SetTableStat(::rtidb::storage::kNormal);
    table->UnRef();
}

void TabletImpl::DelReplica(RpcController* controller, 
            const ::rtidb::api::ReplicaRequest* request,
            ::rtidb::api::GeneralResponse* response,
            Closure* done) {
    Table* table = GetTable(request->tid(), request->pid());
    if (table == NULL ||
        !table->IsLeader()) {
        if (table) {
            table->UnRef();
        }
        LOG(WARNING, "table not exist or table is not leader tid %ld, pid %ld", request->tid(),
                request->pid());
        response->set_code(-1);
        response->set_msg("table not exist or table is leader");
        done->Run();
        return;
    }
    table->UnRef();
    LogReplicator* replicator = GetReplicator(request->tid(), request->pid());
    if (replicator == NULL) {
        response->set_code(-2);
        response->set_msg("no replicator for table");
        LOG(WARNING,"no replicator for table %d, pid %d", request->tid(), request->pid());
        done->Run();
        return;
    }
    bool ok = replicator->DelReplicateNode(request->endpoint());
    replicator->UnRef();
    if (ok) {
        response->set_code(0);
        response->set_msg("ok");
        done->Run();
    } else {
        response->set_code(-3);
        LOG(WARNING, "fail to del endpoint for table %d pid %d", request->tid(), request->pid());
        response->set_msg("fail to del endpoint");
        done->Run();
    }  
}

void TabletImpl::AppendEntries(RpcController* controller,
        const ::rtidb::api::AppendEntriesRequest* request,
        ::rtidb::api::AppendEntriesResponse* response,
        Closure* done) {
    Table* table = NULL;
    LogReplicator* replicator = NULL;
    do {
        table = GetTable(request->tid(), request->pid());
        if (table == NULL ||
            table->IsLeader()) {
            LOG(WARNING, "table not exist or table is leader tid %d, pid %d", request->tid(),
                    request->pid());
            response->set_code(-1);
            response->set_msg("table not exist or table is leader");
            done->Run();
            break;
        }
        replicator = GetReplicator(request->tid(), request->pid());
        if (replicator == NULL) {
            response->set_code(-2);
            response->set_msg("no replicator for table");
            done->Run();
            break;
        }
        bool ok = replicator->AppendEntries(request, response);
        if (!ok) {
            response->set_code(-1);
            response->set_msg("fail to append entries to replicator");
            done->Run();
        }else {
            response->set_code(0);
            response->set_msg("ok");
            done->Run();
        }
    }while(false);
    if (table != NULL) {
        table->UnRef();
    }
    if (replicator != NULL) {
        replicator->UnRef();
    }
}

void TabletImpl::GetTableStatus(RpcController* controller,
            const ::rtidb::api::GetTableStatusRequest* request,
            ::rtidb::api::GetTableStatusResponse* response,
            Closure* done) {

    MutexLock lock(&mu_);
    Tables::iterator it = tables_.begin();
    for (; it != tables_.end(); ++it) {
        std::map<uint32_t, Table*>::iterator pit = it->second.begin();
        for (; pit != it->second.end(); ++pit) {
            Table* table = pit->second;
            table->Ref();
            ::rtidb::api::TableStatus* status = response->add_all_table_status();
            status->set_mode(::rtidb::api::TableMode::kTableFollower);
            if (table->IsLeader()) {
                status->set_mode(::rtidb::api::TableMode::kTableLeader);
            }
            status->set_tid(table->GetId());
            status->set_pid(table->GetPid());
            status->set_ttl(table->GetTTL());
            if (::rtidb::api::TableState_IsValid(table->GetTableStat())) {
                status->set_state(::rtidb::api::TableState(table->GetTableStat()));
            }
            LogReplicator* replicator = GetReplicatorUnLock(table->GetId(), table->GetPid());
            if (replicator != NULL) {
                status->set_offset(replicator->GetOffset());
                replicator->UnRef();
            }
            table->UnRef();
        }
    }
    response->set_code(0);
    done->Run();
}


bool TabletImpl::ApplyLogToTable(uint32_t tid, uint32_t pid, const ::rtidb::api::LogEntry& log) {
    Table* table = GetTable(tid, pid);
    if (table == NULL) {
        LOG(WARNING, "table with tid %ld and pid %ld does not exist", tid, pid);
        return false; 
    }
    table->Put(log.pk(), log.ts(), log.value().c_str(), log.value().size());
    table->UnRef();
    return true;
}

void TabletImpl::MakeSnapshotInternal(uint32_t tid, uint32_t pid) {
    Table* table = NULL;
    {
        MutexLock lock(&mu_);
        table = GetTableUnLock(tid, pid);
        if (table == NULL) {
            LOG(WARNING, "table is not exisit. tid[%u] pid[%u]", tid, pid);
            return;
        }
        if (table->GetTableStat() == ::rtidb::storage::kMakingSnapshot) {
            LOG(WARNING, "making snapshot task is running now. tid[%u] pid[%u]", tid, pid);
            table->UnRef();
            return;
        }
        table->SetTableStat(::rtidb::storage::kMakingSnapshot);
    }    
    std::shared_ptr<Snapshot> snapshot = GetSnapshot(tid, pid);
    if (!snapshot) {
        LOG(WARNING, "snapshot is not exisit. tid[%u] pid[%u]", tid, pid);
        table->UnRef();
        return;
    }
    int log_part_index = -1;
    if (snapshot->MakeSnapshot(table, log_part_index) == 0) {
        LogReplicator* replicator = GetReplicator(tid, pid);
        if (replicator) {
            replicator->SetSnapshotLogPartIndex(log_part_index);
            replicator->UnRef();
        }    
    }
    {
        MutexLock lock(&mu_);
        table->SetTableStat(::rtidb::storage::kNormal);
    }
    table->UnRef();
}

void TabletImpl::MakeSnapshot(RpcController* controller,
            const ::rtidb::api::GeneralRequest* request,
            ::rtidb::api::GeneralResponse* response,
            Closure* done) {
    uint32_t tid = request->tid();        
    uint32_t pid = request->pid();        
    std::shared_ptr<Snapshot> snapshot = GetSnapshot(tid, pid);
    if (!snapshot) {
        response->set_code(-1);
        response->set_msg("snapshot is not exisit!");
        LOG(WARNING, "snapshot is not exisit! tid[%u] pid[%u]", tid, pid);
        done->Run();
        return;
    }
    Table* table = GetTable(request->tid(), request->pid());
    if (table == NULL) {
        LOG(WARNING, "fail to find table with tid %ld, pid %ld", tid, pid);
        response->set_code(-1);
        response->set_msg("table not found");
        done->Run();
        return;
    }
    if (table->GetTableStat() == ::rtidb::storage::kMakingSnapshot) {
        table->UnRef();
        response->set_code(-1);
        response->set_msg("making snapshot task is running now");
        LOG(WARNING, "making snapshot task is running now. %ld, pid %ld", tid, pid);
        done->Run();
        return;
    }    
    response->set_code(0);
    response->set_msg("ok");
    done->Run();
    task_pool_.AddTask(boost::bind(&TabletImpl::MakeSnapshotInternal, this, tid, pid));
}

void TabletImpl::SchedMakeSnapshot() {
    int now_hour = ::rtidb::base::GetNowHour();
    if (now_hour != FLAGS_make_snapshot_time) {
        task_pool_.DelayTask(FLAGS_make_snapshot_check_interval, boost::bind(&TabletImpl::SchedMakeSnapshot, this));
        return;
    }
<<<<<<< HEAD

=======
>>>>>>> 514f8d0e
    std::vector<std::pair<uint32_t, uint32_t> > table_set;
    {
        MutexLock lock(&mu_);
        for (auto iter = tables_.begin(); iter != tables_.end(); ++iter) {
            for (auto inner = iter->second.begin(); inner != iter->second.end(); ++ inner) {
                table_set.push_back(std::make_pair(iter->first, inner->first));
            }
        }
    }
    for (auto iter = table_set.begin(); iter != table_set.end(); ++iter) {
        LOG(INFO, "start make snapshot tid[%u] pid[%u]", iter->first, iter->second);
        MakeSnapshotInternal(iter->first, iter->second);
    }
    // delay task one hour later avoid execute  more than one time
<<<<<<< HEAD
    task_pool_.DelayTask(FLAGS_make_snapshot_check_interval + 60 * 60 * 1000, boost::bind(&TabletImpl::SchedMakeSnapshot, this));
    
=======
    task_pool_.DelayTask((FLAGS_make_snapshot_check_interval + 60) * 60 * 1000, boost::bind(&TabletImpl::SchedMakeSnapshot, this));
>>>>>>> 514f8d0e
}

void TabletImpl::LoadTable(RpcController* controller,
            const ::rtidb::api::LoadTableRequest* request,
            ::rtidb::api::GeneralResponse* response,
            Closure* done) {
    if (request->name().size() <= 0 || request->tid() <= 0) {
        response->set_code(8);
        response->set_msg("table name is empty");
        done->Run();
        return;
    }
    uint32_t tid = request->tid();
    uint32_t pid = request->pid();
    uint32_t ttl = request->ttl();
    std::string name = request->name();
    uint32_t seg_cnt = 8;
    if (request->seg_cnt() > 0 && request->seg_cnt() < 32) {
        seg_cnt = request->seg_cnt();
    }

    {
        MutexLock lock(&mu_);
        Table* table = GetTableUnLock(tid, pid);
        if (table == NULL) {
            LoadTableInternal(request, response);
        } else {
            table->UnRef();
            response->set_code(1);
            response->set_msg("table with tid and pid exists");
            done->Run();
            return;
        }
    }
    done->Run();
    LOG(INFO, "create table with id %d pid %d name %s seg_cnt %d ttl %d", tid, 
            pid, name.c_str(), seg_cnt, ttl);
    
    // load snapshot data
    Table* table = GetTable(tid, pid);        
    if (table == NULL) {
        LOG(WARNING, "table with tid %ld and pid %ld does not exist", tid, pid);
        return; 
    }
    std::shared_ptr<Snapshot> snapshot = GetSnapshot(tid, pid);
    if (!snapshot) {
        table->UnRef();
        LOG(WARNING, "snapshot with tid %ld and pid %ld does not exist", tid, pid);
        return; 
    }
    LogReplicator* replicator = GetReplicator(request->tid(), request->pid());
    if (replicator == NULL) {
        table->UnRef();
        LOG(WARNING, "replicator with tid %ld and pid %ld does not exist", tid, pid);
        return;
    }
    uint64_t latest_offset = 0;
    bool ok = snapshot->Recover(table, latest_offset);
    if (ok) {
        table->SetTableStat(::rtidb::storage::kNormal);
        replicator->SetOffset(latest_offset);
        replicator->MatchLogOffset();
        table->SchedGc();
        if (ttl > 0) {
            gc_pool_.DelayTask(FLAGS_gc_interval * 60 * 1000, boost::bind(&TabletImpl::GcTable, this, tid, pid));
            LOG(INFO, "table %s with tid %ld pid %ld enable ttl %ld", name.c_str(), tid, pid, ttl);
        }
    }else {
       DeleteTableInternal(tid, pid);
    }
    replicator->UnRef();
    table->UnRef();
}

int32_t TabletImpl::DeleteTableInternal(uint32_t tid, uint32_t pid) {
    Table* table = GetTable(tid, pid);
    if (table == NULL) {
        return -1;
    }
    LogReplicator* replicator = GetReplicator(tid, pid);
    // do block other requests
    {
        MutexLock lock(&mu_);
        tables_[tid].erase(pid);
        replicators_[tid].erase(pid);
        snapshots_[tid].erase(pid);
    }
    // unref table, let it release memory
    table->UnRef();
    table->UnRef();
    if (replicator != NULL) {
        replicator->Stop();
        replicator->UnRef();
        replicator->UnRef();
        LOG(INFO, "drop replicator for tid %d, pid %d", tid, pid);
    }
    return 0;
}

void TabletImpl::LoadTableInternal(const ::rtidb::api::LoadTableRequest* request,
        ::rtidb::api::GeneralResponse* response) {
    mu_.AssertHeld();
    uint32_t seg_cnt = 8;
    std::string name = request->name();
    if (request->seg_cnt() > 0 && request->seg_cnt() < 32) {
        seg_cnt = request->seg_cnt();
    }
    bool is_leader = false;
    if (request->mode() == ::rtidb::api::TableMode::kTableLeader) {
        is_leader = true;
    }
    std::vector<std::string> endpoints;
    for (int32_t i = 0; i < request->replicas_size(); i++) {
        endpoints.push_back(request->replicas(i));
    }
    Table* table = new Table(request->name(), request->tid(),
                             request->pid(), seg_cnt, 
                             request->ttl(), is_leader,
                             endpoints, request->wal());
    table->Init();
    table->SetGcSafeOffset(FLAGS_gc_safe_offset);
    // for tables_ 
    table->Ref();
    table->SetTerm(request->term());
    table->SetTableStat(::rtidb::storage::kLoading);
    std::string table_binlog_path = FLAGS_db_root_path + "/" + boost::lexical_cast<std::string>(request->tid()) +"_" + boost::lexical_cast<std::string>(request->pid());
    LogReplicator* replicator = NULL;
    if (table->IsLeader() && table->GetWal()) {
        replicator = new LogReplicator(table_binlog_path, table->GetReplicas(), ReplicatorRole::kLeaderNode, table);
    } else if (table->GetWal()) {
        replicator = new LogReplicator(table_binlog_path, std::vector<std::string>(), ReplicatorRole::kFollowerNode, table);
    }
    if (replicator) {
        replicator->Ref();
    }
    if (!replicator || !replicator->Init()) {
        LOG(WARNING, "fail to create table tid %ld, pid %ld replicator", request->tid(), request->pid());
        // clean memory
        table->UnRef();
        if (replicator) {
            replicator->UnRef();
        }
        response->set_code(-1);
        response->set_msg("fail create replicator for table");
        return;
    }
    std::shared_ptr<Snapshot> snapshot = std::make_shared<Snapshot>(request->tid(), request->pid(), replicator->GetLogPart());
    bool ok = snapshot->Init();
    if (!ok) {
        LOG(WARNING, "fail to init snapshot for tid %d, pid %d", request->tid(), request->pid());
        table->Release();
        table->UnRef();
        response->set_code(-1);
        response->set_msg("fail to init snapshot");
        return;
    }
    tables_[request->tid()].insert(std::make_pair(request->pid(), table));
    replicators_[request->tid()].insert(std::make_pair(request->pid(), replicator));
    snapshots_[request->tid()].insert(std::make_pair(request->pid(), snapshot));
    response->set_code(0);
    response->set_msg("ok");
}

void TabletImpl::CreateTable(RpcController* controller,
            const ::rtidb::api::CreateTableRequest* request,
            ::rtidb::api::CreateTableResponse* response,
            Closure* done) {
    if (!CheckCreateRequest(request)) {
        response->set_code(8);
        response->set_msg("table name is empty");
        done->Run();
        return;
    }
    uint32_t tid = request->tid();
    uint32_t pid = request->pid();
    uint32_t ttl = request->ttl();
    std::string name = request->name();
    uint32_t seg_cnt = 8;
    if (request->seg_cnt() > 0 && request->seg_cnt() < 32) {
        seg_cnt = request->seg_cnt();
    }
    // Note after create , request and response is unavaliable
    {
        MutexLock lock(&mu_);
        Table* table = GetTableUnLock(tid, pid);
        std::shared_ptr<Snapshot> snapshot = GetSnapshotUnLock(tid, pid);
        if (table != NULL || snapshot) {
            if (table) {
                LOG(WARNING, "table with tid[%u] and pid[%u] exists", tid, pid);
                table->UnRef();
            }
            if (snapshot) {
                LOG(WARNING, "snapshot with tid[%u] and pid[%u] exists", tid, pid);
            }
            response->set_code(1);
            response->set_msg("table with tid and pid exists");
            done->Run();
            return;
        }       
        CreateTableInternal(request, response);
    }
    done->Run();
    LOG(INFO, "create table with id %d pid %d name %s seg_cnt %d ttl %d", tid, 
            pid, name.c_str(), seg_cnt, ttl);
    if (ttl > 0) {
        gc_pool_.DelayTask(FLAGS_gc_interval * 60 * 1000, boost::bind(&TabletImpl::GcTable, this, tid, pid));
        LOG(INFO, "table %s with tid %ld pid %ld enable ttl %ld", name.c_str(), tid, pid, ttl);
    }
}

void TabletImpl::CreateTableInternal(const ::rtidb::api::CreateTableRequest* request,
        ::rtidb::api::CreateTableResponse* response) {
    mu_.AssertHeld();
    uint32_t seg_cnt = 8;
    std::string name = request->name();
    if (request->seg_cnt() > 0 && request->seg_cnt() < 32) {
        seg_cnt = request->seg_cnt();
    }
    bool is_leader = false;
    if (request->mode() == ::rtidb::api::TableMode::kTableLeader) {
        is_leader = true;
    }
    std::vector<std::string> endpoints;
    for (int32_t i = 0; i < request->replicas_size(); i++) {
        endpoints.push_back(request->replicas(i));
    }
    Table* table = new Table(request->name(), request->tid(),
                             request->pid(), seg_cnt, 
                             request->ttl(), is_leader,
                             endpoints, request->wal());
    table->Init();
    table->SetGcSafeOffset(FLAGS_gc_safe_offset);
    // for tables_ 
    table->Ref();
    table->SetTerm(request->term());
    table->SetTableStat(::rtidb::storage::kNormal);
    std::string table_binlog_path = FLAGS_db_root_path + "/" + boost::lexical_cast<std::string>(request->tid()) +"_" + boost::lexical_cast<std::string>(request->pid());
    LogReplicator* replicator = NULL;
    if (table->IsLeader() && table->GetWal()) {
        replicator = new LogReplicator(table_binlog_path, table->GetReplicas(), ReplicatorRole::kLeaderNode, table);
    }else if(table->GetWal()) {
        replicator = new LogReplicator(table_binlog_path, std::vector<std::string>(), ReplicatorRole::kFollowerNode, table);
    }
    if (replicator == NULL) {
        table->UnRef();
        response->set_code(-1);
        response->set_msg("fail create replicator for table");
        return;
    }
    replicator->Ref();
    bool ok = replicator->Init();
    if (!ok) {
        LOG(WARNING, "fail to create table tid %ld, pid %ld replicator", request->tid(), request->pid());
        // clean memory
        table->UnRef();
        replicator->UnRef();
        response->set_code(-1);
        response->set_msg("fail init replicator for table");
        return;
    }
    std::shared_ptr<Snapshot> snapshot = std::make_shared<Snapshot>(request->tid(), request->pid(), replicator->GetLogPart());
    ok = snapshot->Init();
    if (!ok) {
        LOG(WARNING, "fail to init snapshot for tid %d, pid %d", request->tid(), request->pid());
        table->UnRef();
        response->set_code(-1);
        response->set_msg("fail to init snapshot");
        return;

    }
    replicator->MatchLogOffset();
    tables_[request->tid()].insert(std::make_pair(request->pid(), table));
    snapshots_[request->tid()].insert(std::make_pair(request->pid(), snapshot));
    replicators_[request->tid()].insert(std::make_pair(request->pid(), replicator));
    response->set_code(0);
    response->set_msg("ok");
}

void TabletImpl::DropTable(RpcController* controller,
            const ::rtidb::api::DropTableRequest* request,
            ::rtidb::api::DropTableResponse* response,
            Closure* done) {
    uint32_t tid = request->tid();
    uint32_t pid = request->pid();
    Table* table = GetTable(tid, pid);
    if (table == NULL) {
        response->set_code(-1);
        response->set_msg("table dose not exists");
        done->Run();
        return;
    }
    if (table->GetTableStat() == ::rtidb::storage::kMakingSnapshot) {
        LOG(WARNING, "making snapshot task is running now. tid[%u] pid[%u]", tid, pid);
        response->set_code(-1);
        response->set_msg("table is making snapshot");
        done->Run();
        table->UnRef();
        return;
    }
    response->set_code(0);
    response->set_msg("ok");
    done->Run();
    table->UnRef();
    DeleteTableInternal(tid, pid);
}

void TabletImpl::GcTable(uint32_t tid, uint32_t pid) {
    Table* table = GetTable(tid, pid);
    if (table == NULL) {
        return;
    }
    table->SchedGc();
    table->UnRef();
    gc_pool_.DelayTask(FLAGS_gc_interval * 60 * 1000, boost::bind(&TabletImpl::GcTable, this, tid, pid));
}

std::shared_ptr<Snapshot> TabletImpl::GetSnapshot(uint32_t tid, uint32_t pid) {
    MutexLock lock(&mu_);
    return GetSnapshotUnLock(tid, pid);
}

std::shared_ptr<Snapshot> TabletImpl::GetSnapshotUnLock(uint32_t tid, uint32_t pid) {
    mu_.AssertHeld();
    Snapshots::iterator it = snapshots_.find(tid);
    if (it != snapshots_.end()) {
        std::map<uint32_t, std::shared_ptr<Snapshot> >::iterator tit = it->second.find(pid);
        if (tit == it->second.end()) {
            return std::shared_ptr<Snapshot>();
        }
        return tit->second;
    }
    return std::shared_ptr<Snapshot>();
}

LogReplicator* TabletImpl::GetReplicatorUnLock(uint32_t tid, uint32_t pid) {
    mu_.AssertHeld();
    Replicators::iterator it = replicators_.find(tid);
    if (it != replicators_.end()) {
        std::map<uint32_t, LogReplicator*>::iterator tit = it->second.find(pid);
        if (tit == it->second.end()) {
            return NULL;
        }
        LogReplicator* replicator = tit->second;
        replicator->Ref();
        return replicator;
    }
    return NULL;
}

LogReplicator* TabletImpl::GetReplicator(uint32_t tid, uint32_t pid) {
    MutexLock lock(&mu_);
    return GetReplicatorUnLock(tid, pid);
}

Table* TabletImpl::GetTable(uint32_t tid, uint32_t pid) {
    MutexLock lock(&mu_);
    return GetTableUnLock(tid, pid);
}

Table* TabletImpl::GetTableUnLock(uint32_t tid, uint32_t pid) {
    mu_.AssertHeld();
    Tables::iterator it = tables_.find(tid);
    if (it != tables_.end()) {
        std::map<uint32_t, Table*>::iterator tit = it->second.find(pid);
        if (tit == it->second.end()) {
            return NULL;
        }
        Table* table = tit->second;
        table->Ref();
        return table;
    }
    return NULL;
}


// http action
bool TabletImpl::WebService(const sofa::pbrpc::HTTPRequest& request,
        sofa::pbrpc::HTTPResponse& response) {
    const std::string& path = request.path; 
    if (path == "/tablet/show") {
       ShowTables(request, response); 
    }else if (path == "/tablet/metric") {
       ShowMetric(request, response);
    }else if (path == "/tablet/memory") {
       ShowMemPool(request, response);
    }
    return true;
}

void TabletImpl::ShowTables(const sofa::pbrpc::HTTPRequest& request,
        sofa::pbrpc::HTTPResponse& response) {

    std::vector<Table*> tmp_tables;
    {
        MutexLock lock(&mu_);
        Tables::iterator it = tables_.begin();
        for (; it != tables_.end(); ++it) {
            std::map<uint32_t, Table*>::iterator tit = it->second.begin();
            for (; tit != it->second.end(); ++tit) {
                Table* table = tit->second;
                table->Ref();
                tmp_tables.push_back(table);
            }
        }
    }

    ::rapidjson::StringBuffer sb;
    ::rapidjson::Writer<::rapidjson::StringBuffer> writer(sb);
    writer.StartObject();
    writer.Key("tables");
    writer.StartArray();
    LogReplicator* replicator = NULL;
    for (size_t i = 0; i < tmp_tables.size(); i++) {
        Table* table = tmp_tables[i];
        writer.StartObject();
        writer.Key("name");
        writer.String(table->GetName().c_str());
        writer.Key("tid");
        writer.Uint(table->GetId());
        writer.Key("pid");
        writer.Uint(table->GetPid());
        replicator = GetReplicator(table->GetId(), table->GetPid());
        if (replicator != NULL) {
            writer.Key("log_offset");
            writer.Uint(replicator->GetLogOffset());
            replicator->UnRef();
        }
        writer.Key("seg_cnt");
        writer.Uint(table->GetSegCnt());
        uint64_t total = 0;
        uint64_t* stat = NULL;
        uint32_t size = 0;
        table->GetDataCnt(&stat, &size);
        if (stat != NULL) {
            writer.Key("data_cnt_stat");
            writer.StartObject();
            writer.Key("stat");
            writer.StartArray();
            for (size_t k = 0; k < size; k++) {
                writer.Uint(stat[k]);
                total += stat[k];
            }
            writer.EndArray();
            writer.Key("total");
            writer.Uint(total);
            writer.EndObject();
            delete stat;
        }
        writer.EndObject();
        table->UnRef();
    }
    writer.EndArray();
    writer.EndObject();
    response.content->Append(sb.GetString());
}

void TabletImpl::ShowMetric(const sofa::pbrpc::HTTPRequest& request,
            sofa::pbrpc::HTTPResponse& response) {
    const std::string key = "key";
    ::rapidjson::StringBuffer sb;
    ::rapidjson::Writer<::rapidjson::StringBuffer> writer(sb);
    writer.StartObject();
    writer.Key("datapoints");
    writer.StartArray();

    std::map<const std::string, std::string>::const_iterator qit = request.query_params->find(key);
    if (qit == request.query_params->end()) {
        writer.EndArray();
        writer.EndObject();
        response.content->Append(sb.GetString());
        return;
    }

    const std::string& pk = qit->second;;
    Table* stat = GetTable(0, 0);
    if (stat == NULL) {
        writer.EndArray();
        writer.EndObject();
        response.content->Append(sb.GetString());
        return;
    }

    ::rtidb::storage::Ticket ticket;
    Table::Iterator* it = stat->NewIterator(pk, ticket);
    it->SeekToFirst();

    while (it->Valid()) {
        writer.StartArray();
        uint32_t val = 0;
        memcpy(static_cast<void*>(&val), it->GetValue()->data, 4);
        writer.Uint(val);
        writer.Uint(it->GetKey());
        writer.EndArray();
        it->Next();
    }
    writer.EndArray();
    writer.EndObject();
    response.content->Append(sb.GetString());
    stat->UnRef();
}

void TabletImpl::ShowMemPool(const sofa::pbrpc::HTTPRequest& request,
    sofa::pbrpc::HTTPResponse& response) {
#ifdef TCMALLOC_ENABLE
    MallocExtension* tcmalloc = MallocExtension::instance();
    std::string stat;
    stat.resize(1024);
    char* buffer = reinterpret_cast<char*>(& (stat[0]));
    tcmalloc->GetStats(buffer, 1024);
    response.content->Append("<html><head><title>Mem Stat</title></head><body><pre>");
    response.content->Append(stat);
    response.content->Append("</pre></body></html>");
#endif
}

void TabletImpl::CheckZkClient() {
    if (!zk_client_->IsConnected()) {
        bool ok = zk_client_->Reconnect();
        if (ok) {
            zk_client_->Register();
        }
    }
    keep_alive_pool_.DelayTask(FLAGS_zk_keep_alive_check_interval, boost::bind(&TabletImpl::CheckZkClient, this));

}

}
}


<|MERGE_RESOLUTION|>--- conflicted
+++ resolved
@@ -692,10 +692,6 @@
         task_pool_.DelayTask(FLAGS_make_snapshot_check_interval, boost::bind(&TabletImpl::SchedMakeSnapshot, this));
         return;
     }
-<<<<<<< HEAD
-
-=======
->>>>>>> 514f8d0e
     std::vector<std::pair<uint32_t, uint32_t> > table_set;
     {
         MutexLock lock(&mu_);
@@ -710,12 +706,7 @@
         MakeSnapshotInternal(iter->first, iter->second);
     }
     // delay task one hour later avoid execute  more than one time
-<<<<<<< HEAD
     task_pool_.DelayTask(FLAGS_make_snapshot_check_interval + 60 * 60 * 1000, boost::bind(&TabletImpl::SchedMakeSnapshot, this));
-    
-=======
-    task_pool_.DelayTask((FLAGS_make_snapshot_check_interval + 60) * 60 * 1000, boost::bind(&TabletImpl::SchedMakeSnapshot, this));
->>>>>>> 514f8d0e
 }
 
 void TabletImpl::LoadTable(RpcController* controller,
