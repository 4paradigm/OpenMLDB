--- conflicted
+++ resolved
@@ -1850,8 +1850,8 @@
 }
 
 void TabletImpl::ProcessQuery(const rtidb::api::QueryRequest* request,
-        ::rtidb::api::QueryResponse* response,
-        butil::IOBuf* buf) {
+                              ::rtidb::api::QueryResponse* response,
+                              butil::IOBuf* buf) {
     ::fesql::base::Status status;
     if (request->is_batch()) {
         ::fesql::vm::BatchRunSession session;
@@ -1947,7 +1947,7 @@
                 }
             }
             session.SetCompileInfo(request_compile_info);
-            RunRequestQuery(*request, session, *response, buf);
+            RunRequestQuery(*request, session, *response, *buf);
         } else {
             bool ok = engine_.Get(request->sql(), request->db(), session, status);
             if (!ok || session.GetCompileInfo() == nullptr) {
@@ -1957,10 +1957,13 @@
                     << request->sql();
                 return;
             }
-<<<<<<< HEAD
-            RequestQuery(*request, sql, status, session, *response, *buf);
+            RunRequestQuery(*request, session, *response, *buf);
+        }
+        const std::string& sql = session.GetCompileInfo()->get_sql_context().sql;
+        if (response->code() != ::rtidb::base::kOk) {
+            DLOG(WARNING) << "fail to run sql " << sql;
         } else {
-            RequestQuery(*request, request->sql(), status, session, *response, *buf);
+            DLOG(INFO) << "handle request sql " << sql;
         }
     }
 }
@@ -1972,16 +1975,6 @@
     brpc::Controller* cntl = static_cast<brpc::Controller*>(ctrl);
     butil::IOBuf& buf = cntl->response_attachment();
     ProcessQuery(request, response, &buf);
-=======
-            RunRequestQuery(*request, session, *response, buf);
-        }
-        const std::string& sql = session.GetCompileInfo()->get_sql_context().sql;
-        if (response->code() != ::rtidb::base::kOk) {
-            DLOG(WARNING) << "fail to run sql " << sql;
-        } else {
-            DLOG(INFO) << "handle request sql " << sql;
-        }
-    }
 }
 
 void TabletImpl::SQLBatchRequestQuery(RpcController* ctrl,
@@ -2095,7 +2088,6 @@
     DLOG(INFO) << "handle batch request sql " << request->sql()
                << " with record cnt " << output_rows.size()
                << " with schema size " << session.GetSchema().size();
->>>>>>> 2c00c039
 }
 
 void TabletImpl::BatchQuery(RpcController* controller,
