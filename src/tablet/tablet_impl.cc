//
// tablet_impl.cc
// Copyright (C) 2017 4paradigm.com
// Author wangtaize
// Date 2017-04-01
//

#include "tablet/tablet_impl.h"

#include <gflags/gflags.h>
#include <google/protobuf/io/zero_copy_stream_impl.h>
#include <google/protobuf/text_format.h>
#include <stdio.h>
#include <stdlib.h>

#include <algorithm>
#include <thread>  // NOLINT
#include <utility>
#include <vector>

#include "boost/container/deque.hpp"
#include "config.h"  // NOLINT
#ifdef TCMALLOC_ENABLE
#include "gperftools/malloc_extension.h"
#endif
#include "base/file_util.h"
#include "base/hash.h"
#include "base/status.h"
#include "base/strings.h"
#include "codec/codec.h"
#include "logging.h"  // NOLINT
#include "rapidjson/stringbuffer.h"
#include "storage/binlog.h"
#include "storage/segment.h"
#include "tablet/file_sender.h"
#include "timer.h"  // NOLINT

using ::baidu::common::DEBUG;
using ::baidu::common::INFO;
using ::baidu::common::WARNING;
using ::rtidb::storage::DataBlock;
using ::rtidb::storage::Table;
using google::protobuf::RepeatedPtrField;

DECLARE_int32(gc_interval);
DECLARE_int32(disk_gc_interval);
DECLARE_int32(gc_pool_size);
DECLARE_int32(statdb_ttl);
DECLARE_uint32(scan_max_bytes_size);
DECLARE_uint32(scan_reserve_size);
DECLARE_double(mem_release_rate);
DECLARE_string(db_root_path);
DECLARE_string(ssd_root_path);
DECLARE_string(hdd_root_path);
DECLARE_bool(binlog_notify_on_put);
DECLARE_int32(task_pool_size);
DECLARE_int32(io_pool_size);
DECLARE_int32(make_snapshot_time);
DECLARE_int32(make_disktable_snapshot_interval);
DECLARE_int32(make_snapshot_check_interval);
DECLARE_uint32(make_snapshot_offline_interval);
DECLARE_bool(recycle_bin_enabled);
DECLARE_uint32(recycle_ttl);
DECLARE_string(recycle_bin_root_path);
DECLARE_string(recycle_ssd_bin_root_path);
DECLARE_string(recycle_hdd_bin_root_path);
DECLARE_int32(make_snapshot_threshold_offset);
DECLARE_uint32(get_table_diskused_interval);
DECLARE_uint32(task_check_interval);
DECLARE_uint32(load_index_max_wait_time);

// cluster config
DECLARE_string(endpoint);
DECLARE_string(zk_cluster);
DECLARE_string(zk_root_path);
DECLARE_int32(zk_session_timeout);
DECLARE_int32(zk_keep_alive_check_interval);

DECLARE_int32(binlog_sync_to_disk_interval);
DECLARE_int32(binlog_delete_interval);
DECLARE_uint32(absolute_ttl_max);
DECLARE_uint32(latest_ttl_max);
DECLARE_uint32(max_traverse_cnt);
DECLARE_uint32(snapshot_ttl_time);
DECLARE_uint32(snapshot_ttl_check_interval);
DECLARE_uint32(put_slow_log_threshold);
DECLARE_uint32(query_slow_log_threshold);

namespace rtidb {
namespace tablet {

static const std::string SERVER_CONCURRENCY_KEY = "server";  // NOLINT
static const uint32_t SEED = 0xe17a1465;

TabletImpl::TabletImpl()
    : tables_(),
      mu_(),
      gc_pool_(FLAGS_gc_pool_size),
      replicators_(),
      snapshots_(),
      zk_client_(NULL),
      keep_alive_pool_(1),
      task_pool_(FLAGS_task_pool_size),
      io_pool_(FLAGS_io_pool_size),
      snapshot_pool_(1),
      server_(NULL),
      mode_root_paths_(),
      mode_recycle_root_paths_() {
    follower_.store(false);
}

TabletImpl::~TabletImpl() {
    task_pool_.Stop(true);
    keep_alive_pool_.Stop(true);
    gc_pool_.Stop(true);
    io_pool_.Stop(true);
    snapshot_pool_.Stop(true);
}

bool TabletImpl::Init() {
    std::lock_guard<std::mutex> lock(mu_);
    ::rtidb::base::SplitString(FLAGS_db_root_path, ",",
                               mode_root_paths_[::rtidb::common::kMemory]);
    ::rtidb::base::SplitString(FLAGS_ssd_root_path, ",",
                               mode_root_paths_[::rtidb::common::kSSD]);
    ::rtidb::base::SplitString(FLAGS_hdd_root_path, ",",
                               mode_root_paths_[::rtidb::common::kHDD]);

    ::rtidb::base::SplitString(
        FLAGS_recycle_bin_root_path, ",",
        mode_recycle_root_paths_[::rtidb::common::kMemory]);
    ::rtidb::base::SplitString(FLAGS_recycle_ssd_bin_root_path, ",",
                               mode_recycle_root_paths_[::rtidb::common::kSSD]);
    ::rtidb::base::SplitString(FLAGS_recycle_hdd_bin_root_path, ",",
                               mode_recycle_root_paths_[::rtidb::common::kHDD]);

    if (!FLAGS_zk_cluster.empty()) {
        zk_client_ = new ZkClient(FLAGS_zk_cluster, FLAGS_zk_session_timeout,
                                  FLAGS_endpoint, FLAGS_zk_root_path);
        bool ok = zk_client_->Init();
        if (!ok) {
            PDLOG(WARNING, "fail to init zookeeper with cluster %s",
                  FLAGS_zk_cluster.c_str());
            return false;
        }
    } else {
        PDLOG(INFO, "zk cluster disabled");
    }

    if (FLAGS_make_snapshot_time < 0 || FLAGS_make_snapshot_time > 23) {
        PDLOG(WARNING, "make_snapshot_time[%d] is illegal.",
              FLAGS_make_snapshot_time);
        return false;
    }

    if (FLAGS_make_disktable_snapshot_interval <= 0) {
        PDLOG(WARNING, "make_disktable_snapshot_interval[%d] is illegal.",
              FLAGS_make_disktable_snapshot_interval);
        return false;
    }

    if (!CreateMultiDir(mode_root_paths_[::rtidb::common::kMemory])) {
        PDLOG(WARNING, "fail to create db root path %s",
              FLAGS_db_root_path.c_str());
        return false;
    }

    if (!CreateMultiDir(mode_root_paths_[::rtidb::common::kSSD])) {
        PDLOG(WARNING, "fail to create ssd root path %s",
              FLAGS_ssd_root_path.c_str());
        return false;
    }

    if (!CreateMultiDir(mode_root_paths_[::rtidb::common::kHDD])) {
        PDLOG(WARNING, "fail to create hdd root path %s",
              FLAGS_hdd_root_path.c_str());
        return false;
    }

    if (!CreateMultiDir(mode_recycle_root_paths_[::rtidb::common::kMemory])) {
        PDLOG(WARNING, "fail to create recycle bin root path %s",
              FLAGS_recycle_bin_root_path.c_str());
        return false;
    }

    if (!CreateMultiDir(mode_recycle_root_paths_[::rtidb::common::kSSD])) {
        PDLOG(WARNING, "fail to create recycle ssd bin root path %s",
              FLAGS_recycle_ssd_bin_root_path.c_str());
        return false;
    }

    if (!CreateMultiDir(mode_recycle_root_paths_[::rtidb::common::kHDD])) {
        PDLOG(WARNING, "fail to create recycle bin root path %s",
              FLAGS_recycle_hdd_bin_root_path.c_str());
        return false;
    }

    snapshot_pool_.DelayTask(FLAGS_make_snapshot_check_interval,
                             boost::bind(&TabletImpl::SchedMakeSnapshot, this));
    snapshot_pool_.DelayTask(
        FLAGS_make_disktable_snapshot_interval * 60 * 1000,
        boost::bind(&TabletImpl::SchedMakeDiskTableSnapshot, this));
    task_pool_.AddTask(boost::bind(&TabletImpl::GetDiskused, this));
    if (FLAGS_recycle_ttl != 0) {
        task_pool_.DelayTask(FLAGS_recycle_ttl * 60 * 1000,
                             boost::bind(&TabletImpl::SchedDelRecycle, this));
    }
#ifdef TCMALLOC_ENABLE
    MallocExtension* tcmalloc = MallocExtension::instance();
    tcmalloc->SetMemoryReleaseRate(FLAGS_mem_release_rate);
#endif
    return true;
}

void TabletImpl::UpdateTTL(RpcController* ctrl,
                           const ::rtidb::api::UpdateTTLRequest* request,
                           ::rtidb::api::UpdateTTLResponse* response,
                           Closure* done) {
    brpc::ClosureGuard done_guard(done);
    std::shared_ptr<Table> table = GetTable(request->tid(), request->pid());

    if (!table) {
        PDLOG(WARNING, "table is not exist. tid %u, pid %u", request->tid(),
              request->pid());
        response->set_code(::rtidb::base::ReturnCode::kTableIsNotExist);
        response->set_msg("table is not exist");
        return;
    }

    uint64_t abs_ttl = 0;
    uint64_t lat_ttl = 0;
    ::rtidb::api::TTLType ttl_type = ::rtidb::api::TTLType::kAbsoluteTime;
    if (request->has_ttl_desc()) {
        ttl_type = request->ttl_desc().ttl_type();
        abs_ttl = request->ttl_desc().abs_ttl();
        lat_ttl = request->ttl_desc().lat_ttl();
    } else if (request->has_value()) {
        ttl_type = request->type();
        if (ttl_type == ::rtidb::api::TTLType::kAbsoluteTime) {
            abs_ttl = request->value();
            lat_ttl = 0;
        } else {
            abs_ttl = 0;
            lat_ttl = request->value();
        }
    }
    if (ttl_type != table->GetTTLType()) {
        response->set_code(::rtidb::base::ReturnCode::kTtlTypeMismatch);
        response->set_msg("ttl type mismatch");
        PDLOG(WARNING, "ttl type mismatch. tid %u, pid %u", request->tid(),
              request->pid());
        return;
    }
    if (abs_ttl > FLAGS_absolute_ttl_max || lat_ttl > FLAGS_latest_ttl_max) {
        response->set_code(
            ::rtidb::base::ReturnCode::kTtlIsGreaterThanConfValue);
        response->set_msg("ttl is greater than conf value. max abs_ttl is " +
                          std::to_string(FLAGS_absolute_ttl_max) +
                          ", max lat_ttl is " +
                          std::to_string(FLAGS_latest_ttl_max));
        PDLOG(WARNING,
              "ttl is greater than conf value. abs_ttl[%lu] lat_ttl[%lu] "
              "ttl_type[%s] max abs_ttl[%u] max lat_ttl[%u]",
              abs_ttl, abs_ttl, ::rtidb::api::TTLType_Name(ttl_type).c_str(),
              FLAGS_absolute_ttl_max, FLAGS_latest_ttl_max);
        return;
    }
    if (request->has_ts_name() && request->ts_name().size() > 0) {
        auto iter = table->GetTSMapping().find(request->ts_name());
        if (iter == table->GetTSMapping().end()) {
            PDLOG(WARNING, "ts name %s not found in table tid %u, pid %u",
                  request->ts_name().c_str(), request->tid(), request->pid());
            response->set_code(::rtidb::base::ReturnCode::kTsNameNotFound);
            response->set_msg("ts name not found");
            return;
        }
        table->SetTTL(iter->second, abs_ttl, lat_ttl);
        PDLOG(INFO,
              "update table #tid %d #pid %d ttl to abs_ttl %lu lat_ttl %lu, "
              "ts_name %s",
              request->tid(), request->pid(), abs_ttl, lat_ttl,
              request->ts_name().c_str());
    } else if (!table->GetTSMapping().size()) {
        table->SetTTL(abs_ttl, lat_ttl);
        PDLOG(INFO,
              "update table #tid %d #pid %d ttl to abs_ttl %lu lat_ttl %lu",
              request->tid(), request->pid(), abs_ttl, lat_ttl);
    } else {
        PDLOG(WARNING, "set ttl without ts name,  table tid %u, pid %u",
              request->tid(), request->pid());
        response->set_code(::rtidb::base::ReturnCode::kTsNameNotFound);
        response->set_msg("set ttl need to specify ts column");
        return;
    }
    response->set_code(::rtidb::base::ReturnCode::kOk);
    response->set_msg("ok");
}

bool TabletImpl::RegisterZK() {
    if (!FLAGS_zk_cluster.empty()) {
        if (!zk_client_->Register(true)) {
            PDLOG(WARNING, "fail to register tablet with endpoint %s",
                  FLAGS_endpoint.c_str());
            return false;
        }
        PDLOG(INFO, "tablet with endpoint %s register to zk cluster %s ok",
              FLAGS_endpoint.c_str(), FLAGS_zk_cluster.c_str());
        keep_alive_pool_.DelayTask(
            FLAGS_zk_keep_alive_check_interval,
            boost::bind(&TabletImpl::CheckZkClient, this));
    }
    return true;
}

bool TabletImpl::CheckGetDone(::rtidb::api::GetType type, uint64_t ts,
                              uint64_t target_ts) {
    switch (type) {
        case rtidb::api::GetType::kSubKeyEq:
            if (ts == target_ts) {
                return true;
            }
            break;
        case rtidb::api::GetType::kSubKeyLe:
            if (ts <= target_ts) {
                return true;
            }
            break;
        case rtidb::api::GetType::kSubKeyLt:
            if (ts < target_ts) {
                return true;
            }
            break;
        case rtidb::api::GetType::kSubKeyGe:
            if (ts >= target_ts) {
                return true;
            }
            break;
        case rtidb::api::GetType::kSubKeyGt:
            if (ts > target_ts) {
                return true;
            }
    }
    return false;
}

int32_t TabletImpl::GetIndex(uint64_t expire_time, uint64_t expire_cnt,
                             ::rtidb::api::TTLType ttl_type,
                             ::rtidb::storage::TableIterator* it,
                             const ::rtidb::api::GetRequest* request,
                             const ::rtidb::api::TableMeta& meta,
                             std::string* value, uint64_t* ts) {
    uint64_t st = request->ts();
    const rtidb::api::GetType& st_type = request->type();
    uint64_t et = request->et();
    const rtidb::api::GetType& et_type = request->et_type();
    if (it == NULL || value == NULL || ts == NULL) {
        PDLOG(WARNING, "invalid args");
        return -1;
    }
    if (st_type == ::rtidb::api::kSubKeyEq &&
        et_type == ::rtidb::api::kSubKeyEq && st != et)
        return -1;

    ::rtidb::api::GetType real_et_type = et_type;
    if (ttl_type == ::rtidb::api::TTLType::kAbsoluteTime ||
        ttl_type == ::rtidb::api::TTLType::kAbsOrLat) {
        et = std::max(et, expire_time);
    }
    if (et < expire_time && et_type == ::rtidb::api::GetType::kSubKeyGt) {
        real_et_type = ::rtidb::api::GetType::kSubKeyGe;
    }

    if (st_type != ::rtidb::api::GetType::kSubKeyEq &&
        st_type != ::rtidb::api::GetType::kSubKeyLe &&
        st_type != ::rtidb::api::GetType::kSubKeyLt &&
        st_type != ::rtidb::api::GetType::kSubKeyGt &&
        st_type != ::rtidb::api::GetType::kSubKeyGe) {
        PDLOG(WARNING, "invalid st type %s",
              ::rtidb::api::GetType_Name(st_type).c_str());
        return -2;
    }
    bool enable_project = false;
    ::rtidb::codec::RowProject row_project(meta.column_desc(),
                                          request->projection());
    if (request->projection().size() > 0 && meta.format_version() == 1) {
        if (meta.compress_type() == api::kSnappy) {
            PDLOG(WARNING,
                  "project on compress row data do not being supported");
            return -1;
        }
        bool ok = row_project.Init();
        if (!ok) {
            PDLOG(WARNING, "invalid project list");
            return -1;
        }
        enable_project = true;
    }
    uint32_t cnt = 0;
    if (st > 0) {
        if (st < et) {
            PDLOG(WARNING,
                  "invalid args for st %lu less than et %lu or expire time %lu",
                  st, et, expire_time);
            return -1;
        }
        if (expire_cnt == 0) {
            if (!Seek(it, st, st_type)) {
                return 1;
            }
        } else {
            switch (ttl_type) {
                case ::rtidb::api::TTLType::kAbsoluteTime: {
                    if (!Seek(it, st, st_type)) {
                        return 1;
                    }
                    break;
                }
                case ::rtidb::api::TTLType::kAbsAndLat: {
                    if (!SeekWithCount(it, st, st_type, expire_cnt, cnt)) {
                        if (!Seek(it, st, st_type)) {
                            return 1;
                        } else if (it->GetKey() < expire_time) {
                            return 1;
                        }
                    }
                    break;
                }
                default: {
                    if (!SeekWithCount(it, st, st_type, expire_cnt, cnt)) {
                        return 1;
                    }
                    break;
                }
            }
        }
    } else {
        it->SeekToFirst();
    }
    if (it->Valid()) {
        bool jump_out = false;
        if (st_type == ::rtidb::api::GetType::kSubKeyGe ||
            st_type == ::rtidb::api::GetType::kSubKeyGt) {
            ::rtidb::base::Slice it_value = it->GetValue();
            *ts = it->GetKey();
            if (enable_project) {
                int8_t* ptr = nullptr;
                uint32_t size = 0;
                bool ok = row_project.Project(
                    reinterpret_cast<const int8_t*>(it->GetValue().data()),
                    it->GetValue().size(), &ptr, &size);
                if (!ok) {
                    PDLOG(WARNING, "fail to make a projection");
                    return -4;
                }
                value->assign(reinterpret_cast<char*>(ptr), size);
                delete[] ptr;
            } else {
                value->assign(it_value.data(), it_value.size());
                return 0;
            }
        }
        switch (real_et_type) {
            case ::rtidb::api::GetType::kSubKeyEq:
                if (it->GetKey() != et) {
                    jump_out = true;
                }
                break;

            case ::rtidb::api::GetType::kSubKeyGt:
                if (it->GetKey() <= et) {
                    jump_out = true;
                }
                break;

            case ::rtidb::api::GetType::kSubKeyGe:
                if (it->GetKey() < et) {
                    jump_out = true;
                }
                break;

            default:
                PDLOG(WARNING, "invalid et type %s",
                      ::rtidb::api::GetType_Name(et_type).c_str());
                return -2;
        }
        if (jump_out) {
            return 1;
        }
        if (enable_project) {
            int8_t* ptr = nullptr;
            uint32_t size = 0;
            bool ok = row_project.Project(
                reinterpret_cast<const int8_t*>(it->GetValue().data()),
                it->GetValue().size(), &ptr, &size);
            if (!ok) {
                PDLOG(WARNING, "fail to make a projection");
                return -4;
            }
            value->assign(reinterpret_cast<char*>(ptr), size);
            delete[] ptr;
        } else {
            value->assign(it->GetValue().data(), it->GetValue().size());
        }
        *ts = it->GetKey();
        return 0;
    }
    // not found
    return 1;
}

void TabletImpl::Get(RpcController* controller,
                     const ::rtidb::api::GetRequest* request,
                     ::rtidb::api::GetResponse* response, Closure* done) {
    brpc::ClosureGuard done_guard(done);
    std::shared_ptr<Table> table = GetTable(request->tid(), request->pid());
    if (!table) {
        PDLOG(WARNING, "table is not exist. tid %u, pid %u", request->tid(),
                request->pid());
        response->set_code(::rtidb::base::ReturnCode::kTableIsNotExist);
        response->set_msg("table is not exist");
        return;
    }
    uint64_t start_time = ::baidu::common::timer::get_micros();
    if (table->GetTableStat() == ::rtidb::storage::kLoading) {
        PDLOG(WARNING, "table is loading. tid %u, pid %u", request->tid(),
                request->pid());
        response->set_code(::rtidb::base::ReturnCode::kTableIsLoading);
        response->set_msg("table is loading");
        return;
    }
    uint32_t index = 0;
    int ts_index = -1;
    if (request->has_idx_name() && request->idx_name().size() > 0) {
        std::shared_ptr<IndexDef> index_def =
            table->GetIndex(request->idx_name());
        if (!index_def || !index_def->IsReady()) {
            PDLOG(WARNING, "idx name %s not found in table tid %u, pid %u",
                    request->idx_name().c_str(), request->tid(),
                    request->pid());
            response->set_code(::rtidb::base::ReturnCode::kIdxNameNotFound);
            response->set_msg("idx name not found");
            return;
        }
        index = index_def->GetId();
    }
    if (request->has_ts_name() && request->ts_name().size() > 0) {
        auto iter = table->GetTSMapping().find(request->ts_name());
        if (iter == table->GetTSMapping().end()) {
            PDLOG(WARNING, "ts name %s not found in table tid %u, pid %u",
                    request->ts_name().c_str(), request->tid(),
                    request->pid());
            response->set_code(::rtidb::base::ReturnCode::kTsNameNotFound);
            response->set_msg("ts name not found");
            return;
        }
        ts_index = iter->second;
    }

    ::rtidb::storage::Ticket ticket;
    ::rtidb::storage::TableIterator* it = NULL;
    if (ts_index >= 0) {
        it = table->NewIterator(index, ts_index, request->key(), ticket);
    } else {
        it = table->NewIterator(index, request->key(), ticket);
    }

    if (it == NULL) {
        response->set_code(::rtidb::base::ReturnCode::kTsNameNotFound);
        response->set_msg("ts name not found");
        return;
    }

    ::rtidb::storage::TTLDesc ttl = ts_index < 0
        ? table->GetTTL(index)
        : table->GetTTL(index, ts_index);
    std::string* value = response->mutable_value();
    uint64_t ts = 0;
    int32_t code = 0;
    code = GetIndex(table->GetExpireTime(ttl.abs_ttl * 60 * 1000),
            ttl.lat_ttl, table->GetTTLType(), it, request,
            table->GetTableMeta(), value, &ts);
    delete it;
    response->set_ts(ts);
    response->set_code(code);
    uint64_t end_time = ::baidu::common::timer::get_micros();
    if (start_time + FLAGS_query_slow_log_threshold < end_time) {
        std::string index_name;
        if (request->has_idx_name() && request->idx_name().size() > 0) {
            index_name = request->idx_name();
        }
        PDLOG(
                INFO,
                "slow log[get]. key %s index_name %s time %lu. tid %u, pid %u",
                request->key().c_str(), index_name.c_str(),
                end_time - start_time, request->tid(), request->pid());
    }
    switch (code) {
        case 1:
            response->set_code(::rtidb::base::ReturnCode::kKeyNotFound);
            response->set_msg("key not found");
            return;
        case 0:
            return;
        case -1:
            response->set_msg("invalid args");
            response->set_code(
                    ::rtidb::base::ReturnCode::kInvalidParameter);
            return;
        case -2:
            response->set_code(
                    ::rtidb::base::ReturnCode::kInvalidParameter);
            response->set_msg("st/et sub key type is invalid");
            return;
        default:
            return;
    }
}

void TabletImpl::Update(RpcController* controller,
                        const ::rtidb::api::UpdateRequest* request,
                        ::rtidb::api::GeneralResponse* response,
                        Closure* done) {
    brpc::ClosureGuard done_guard(done);
    if (follower_.load(std::memory_order_relaxed)) {
        response->set_code(::rtidb::base::ReturnCode::kIsFollowerCluster);
        response->set_msg("is follower cluster");
        return;
    }
    std::shared_ptr<RelationalTable> r_table;
    {
        std::lock_guard<SpinMutex> spin_lock(spin_mutex_);
        r_table = GetRelationalTableUnLock(request->tid(), request->pid());
        if (!r_table) {
            PDLOG(WARNING, "table is not exist. tid %u, pid %u", request->tid(),
                  request->pid());
            response->set_code(::rtidb::base::ReturnCode::kTableIsNotExist);
            response->set_msg("table is not exist");
            return;
        }
    }
    bool ok =
        r_table->Update(request->condition_columns(), request->value_columns());
    if (!ok) {
        response->set_code(::rtidb::base::ReturnCode::kUpdateFailed);
        response->set_msg("update failed");
        PDLOG(WARNING, "update failed. tid %u, pid %u", request->tid(),
              request->pid());
        return;
    }
    response->set_code(::rtidb::base::ReturnCode::kOk);
    response->set_msg("ok");
}

void TabletImpl::Put(RpcController* controller,
                     const ::rtidb::api::PutRequest* request,
                     ::rtidb::api::PutResponse* response, Closure* done) {
    if (follower_.load(std::memory_order_relaxed)) {
        response->set_code(::rtidb::base::ReturnCode::kIsFollowerCluster);
        response->set_msg("is follower cluster");
        done->Run();
        return;
    }
    uint64_t start_time = ::baidu::common::timer::get_micros();
    std::shared_ptr<Table> table = GetTable(request->tid(), request->pid());
    std::shared_ptr<RelationalTable> r_table;
    if (!table) {
        r_table = GetRelationalTable(request->tid(), request->pid());
        if (!r_table) {
            PDLOG(WARNING, "table is not exist. tid %u, pid %u", request->tid(),
                  request->pid());
            response->set_code(::rtidb::base::ReturnCode::kTableIsNotExist);
            response->set_msg("table is not exist");
            done->Run();
            return;
        }
    }
    if (table) {
        if ((!request->has_format_version() &&
             table->GetTableMeta().format_version() == 1) ||
            (request->has_format_version() &&
             request->format_version() !=
                 table->GetTableMeta().format_version())) {
            response->set_code(::rtidb::base::ReturnCode::kPutBadFormat);
            response->set_msg("put bad format");
            done->Run();
            return;
        }
        if (request->time() == 0 && request->ts_dimensions_size() == 0) {
            response->set_code(
                ::rtidb::base::ReturnCode::kTsMustBeGreaterThanZero);
            response->set_msg("ts must be greater than zero");
            done->Run();
            return;
        }
        if (!table->IsLeader()) {
            response->set_code(::rtidb::base::ReturnCode::kTableIsFollower);
            response->set_msg("table is follower");
            done->Run();
            return;
        }
        if (table->GetTableStat() == ::rtidb::storage::kLoading) {
            PDLOG(WARNING, "table is loading. tid %u, pid %u", request->tid(),
                  request->pid());
            response->set_code(::rtidb::base::ReturnCode::kTableIsLoading);
            response->set_msg("table is loading");
            done->Run();
            return;
        }
        bool ok = false;
        if (request->dimensions_size() > 0) {
            int32_t ret_code = CheckDimessionPut(request, table->GetIdxCnt());
            if (ret_code != 0) {
                response->set_code(
                    ::rtidb::base::ReturnCode::kInvalidDimensionParameter);
                response->set_msg("invalid dimension parameter");
                done->Run();
                return;
            }
            if (request->ts_dimensions_size() > 0) {
                ok = table->Put(request->dimensions(), request->ts_dimensions(),
                                request->value());
            } else {
                ok = table->Put(request->time(), request->value(),
                                request->dimensions());
            }
        } else {
            ok = table->Put(request->pk(), request->time(),
                            request->value().c_str(), request->value().size());
        }
        if (!ok) {
            response->set_code(::rtidb::base::ReturnCode::kPutFailed);
            response->set_msg("put failed");
            done->Run();
            return;
        }
        response->set_code(::rtidb::base::ReturnCode::kOk);
        std::shared_ptr<LogReplicator> replicator;
        do {
            replicator = GetReplicator(request->tid(), request->pid());
            if (!replicator) {
                PDLOG(
                    WARNING,
                    "fail to find table tid %u pid %u leader's log replicator",
                    request->tid(), request->pid());
                break;
            }
            ::rtidb::api::LogEntry entry;
            entry.set_pk(request->pk());
            entry.set_ts(request->time());
            entry.set_value(request->value());
            entry.set_term(replicator->GetLeaderTerm());
            if (request->dimensions_size() > 0) {
                entry.mutable_dimensions()->CopyFrom(request->dimensions());
            }
            if (request->ts_dimensions_size() > 0) {
                entry.mutable_ts_dimensions()->CopyFrom(
                    request->ts_dimensions());
            }
            replicator->AppendEntry(entry);
        } while (false);
        uint64_t end_time = ::baidu::common::timer::get_micros();
        if (start_time + FLAGS_put_slow_log_threshold < end_time) {
            std::string key;
            if (request->dimensions_size() > 0) {
                for (int idx = 0; idx < request->dimensions_size(); idx++) {
                    if (!key.empty()) {
                        key.append(", ");
                    }
                    key.append(std::to_string(request->dimensions(idx).idx()));
                    key.append(":");
                    key.append(request->dimensions(idx).key());
                }
            } else {
                key = request->pk();
            }
            PDLOG(INFO, "slow log[put]. key %s time %lu. tid %u, pid %u",
                  key.c_str(), end_time - start_time, request->tid(),
                  request->pid());
        }
        done->Run();
        if (replicator) {
            if (FLAGS_binlog_notify_on_put) {
                replicator->Notify();
            }
        }
    } else {
        int64_t auto_gen_pk = 0;
        if (!r_table->Put(request->value(), &auto_gen_pk)) {
            response->set_code(::rtidb::base::ReturnCode::kPutFailed);
            response->set_msg("put failed");
            done->Run();
            return;
        }
        response->set_code(::rtidb::base::ReturnCode::kOk);
<<<<<<< HEAD
        response->set_msg("ok");
        if (r_table->HasAutoGen()) {
            response->set_auto_gen_pk(auto_gen_pk);
        }
=======
>>>>>>> e908811e
        done->Run();
    }
}

int TabletImpl::CheckTableMeta(const rtidb::api::TableMeta* table_meta,
                               std::string& msg) {
    msg.clear();
    if (table_meta->name().size() <= 0) {
        msg = "table name is empty";
        return -1;
    }
    if (table_meta->tid() <= 0) {
        msg = "tid is zero";
        return -1;
    }
    ::rtidb::api::TTLType type = ::rtidb::api::TTLType::kAbsoluteTime;
    if (table_meta->has_ttl_desc()) {
        type = table_meta->ttl_desc().ttl_type();
        if ((table_meta->ttl_desc().abs_ttl() > FLAGS_absolute_ttl_max) ||
            (table_meta->ttl_desc().lat_ttl() > FLAGS_latest_ttl_max)) {
            msg = "ttl is greater than conf value. max abs_ttl is " +
                  std::to_string(FLAGS_absolute_ttl_max) + ", max lat_ttl is " +
                  std::to_string(FLAGS_latest_ttl_max);
            return -1;
        }
    } else if (table_meta->has_ttl()) {
        uint64_t ttl = table_meta->ttl();
        type = table_meta->ttl_type();
        if ((type == ::rtidb::api::TTLType::kAbsoluteTime &&
             ttl > FLAGS_absolute_ttl_max) ||
            (type == ::rtidb::api::kLatestTime && ttl > FLAGS_latest_ttl_max)) {
            uint32_t max_ttl = type == ::rtidb::api::TTLType::kAbsoluteTime
                                   ? FLAGS_absolute_ttl_max
                                   : FLAGS_latest_ttl_max;
            msg = "ttl is greater than conf value. max ttl is " +
                  std::to_string(max_ttl);
            return -1;
        }
    }

    std::map<std::string, std::string> column_map;
    std::set<std::string> ts_set;
    if (table_meta->column_desc_size() > 0) {
        for (const auto& column_desc : table_meta->column_desc()) {
            if (column_map.find(column_desc.name()) != column_map.end()) {
                msg = "has repeated column name " + column_desc.name();
                return -1;
            }
            if (column_desc.is_ts_col()) {
                if (column_desc.add_ts_idx()) {
                    msg =
                        "can not set add_ts_idx and is_ts_col together. column "
                        "name " +
                        column_desc.name();
                    return -1;
                }
                if (column_desc.type() != "int64" &&
                    column_desc.type() != "uint64" &&
                    column_desc.type() != "timestamp") {
                    msg = "ttl column type must be int64, uint64, timestamp";
                    return -1;
                }
                if (column_desc.has_abs_ttl() || column_desc.has_lat_ttl()) {
                    if ((column_desc.abs_ttl() > FLAGS_absolute_ttl_max) ||
                        (column_desc.lat_ttl() > FLAGS_latest_ttl_max)) {
                        msg =
                            "ttl is greater than conf value. max abs_ttl is " +
                            std::to_string(FLAGS_absolute_ttl_max) +
                            ", max lat_ttl is " +
                            std::to_string(FLAGS_latest_ttl_max);
                        return -1;
                    }
                } else if (column_desc.has_ttl()) {
                    uint64_t ttl = column_desc.ttl();
                    if ((type == ::rtidb::api::TTLType::kAbsoluteTime &&
                         ttl > FLAGS_absolute_ttl_max) ||
                        (type == ::rtidb::api::kLatestTime &&
                         ttl > FLAGS_latest_ttl_max)) {
                        uint32_t max_ttl =
                            type == ::rtidb::api::TTLType::kAbsoluteTime
                                ? FLAGS_absolute_ttl_max
                                : FLAGS_latest_ttl_max;
                        msg = "ttl is greater than conf value. max ttl is " +
                              std::to_string(max_ttl);
                        return -1;
                    }
                }
                ts_set.insert(column_desc.name());
            }
            if (column_desc.add_ts_idx() &&
                ((column_desc.type() == "float") ||
                 (column_desc.type() == "double"))) {
                msg = "float or double column can not be index";
                return -1;
            }
            column_map.insert(
                std::make_pair(column_desc.name(), column_desc.type()));
        }
    }
    std::set<std::string> index_set;
    if (table_meta->column_key_size() > 0) {
        for (const auto& column_key : table_meta->column_key()) {
            if (index_set.find(column_key.index_name()) != index_set.end()) {
                msg = "has repeated index name " + column_key.index_name();
                return -1;
            }
            index_set.insert(column_key.index_name());
            bool has_col = false;
            for (const auto& column_name : column_key.col_name()) {
                has_col = true;
                auto iter = column_map.find(column_name);
                if (iter == column_map.end()) {
                    msg = "not found column name " + column_name;
                    return -1;
                }
                if ((iter->second == "float") || (iter->second == "double")) {
                    msg =
                        "float or double column can not be index" + column_name;
                    return -1;
                }
                if (ts_set.find(column_name) != ts_set.end()) {
                    msg =
                        "column name in column key can not set ts col. column "
                        "name " +
                        column_name;
                    return -1;
                }
            }
            if (!has_col) {
                auto iter = column_map.find(column_key.index_name());
                if (iter == column_map.end()) {
                    msg =
                        "index must member of columns when column key col name "
                        "is empty";
                    return -1;
                } else {
                    if ((iter->second == "float") ||
                        (iter->second == "double")) {
                        msg = "indxe name column type can not float or column";
                        return -1;
                    }
                }
            }
            std::set<std::string> ts_name_set;
            for (const auto& ts_name : column_key.ts_name()) {
                if (ts_set.find(ts_name) == ts_set.end()) {
                    msg = "not found ts_name " + ts_name;
                    return -1;
                }
                if (ts_name_set.find(ts_name) != ts_name_set.end()) {
                    msg = "has repeated ts_name " + ts_name;
                    return -1;
                }
                ts_name_set.insert(ts_name);
            }
            if (ts_set.size() > 1 && column_key.ts_name_size() == 0) {
                msg = "ts column num more than one, must set ts name";
                return -1;
            }
        }
    } else if (ts_set.size() > 1) {
        msg = "column_key should be set when has two or more ts columns";
        return -1;
    }
    return 0;
}

int32_t TabletImpl::ScanIndex(uint64_t expire_time, uint64_t expire_cnt,
                              ::rtidb::api::TTLType ttl_type,
                              ::rtidb::storage::TableIterator* it,
                              const ::rtidb::api::ScanRequest* request,
                              const ::rtidb::api::TableMeta& meta,
                              std::string* pairs, uint32_t* count) {
    uint32_t limit = request->limit();
    uint32_t atleast = request->atleast();
    uint64_t st = request->st();
    const rtidb::api::GetType& st_type = request->st_type();
    uint64_t et = request->et();
    const rtidb::api::GetType& et_type = request->et_type();
    bool enable_project = false;
    // TODO(wangtaize) support extend columns
    ::rtidb::codec::RowProject row_project(meta.column_desc(),
                                          request->projection());
    if (request->projection().size() > 0 && meta.format_version() == 1) {
        if (meta.compress_type() == api::kSnappy) {
            PDLOG(WARNING,
                  "project on compress row data do not being supported");
            return -1;
        }
        bool ok = row_project.Init();
        if (!ok) {
            PDLOG(WARNING, "invalid project list");
            return -1;
        }
        enable_project = true;
    }
    bool remove_duplicated_record =
        request->has_enable_remove_duplicated_record() &&
        request->enable_remove_duplicated_record();
    if (it == NULL || pairs == NULL || count == NULL ||
        (atleast > limit && limit != 0)) {
        PDLOG(WARNING, "invalid args");
        return -1;
    }
    rtidb::api::GetType real_st_type = st_type;
    rtidb::api::GetType real_et_type = et_type;
    if (et < expire_time && et_type == ::rtidb::api::GetType::kSubKeyGt) {
        real_et_type = ::rtidb::api::GetType::kSubKeyGe;
    }
    if (ttl_type == ::rtidb::api::TTLType::kAbsoluteTime ||
        ttl_type == ::rtidb::api::TTLType::kAbsOrLat) {
        et = std::max(et, expire_time);
    }
    if (st_type == ::rtidb::api::GetType::kSubKeyEq) {
        real_st_type = ::rtidb::api::GetType::kSubKeyLe;
    }
    if (st_type != ::rtidb::api::GetType::kSubKeyEq &&
        st_type != ::rtidb::api::GetType::kSubKeyLe &&
        st_type != ::rtidb::api::GetType::kSubKeyLt) {
        PDLOG(WARNING, "invalid st type %s",
              ::rtidb::api::GetType_Name(st_type).c_str());
        return -2;
    }
    uint32_t cnt = 0;
    if (st > 0) {
        if (st < et) {
            PDLOG(WARNING,
                  "invalid args for st %lu less than et %lu or expire time %lu",
                  st, et, expire_time);
            return -1;
        }
        if (expire_cnt == 0) {
            Seek(it, st, real_st_type);
        } else {
            switch (ttl_type) {
                case ::rtidb::api::TTLType::kAbsoluteTime:
                    Seek(it, st, real_st_type);
                    break;
                case ::rtidb::api::TTLType::kAbsAndLat:
                    if (!SeekWithCount(it, st, real_st_type, expire_cnt, cnt)) {
                        Seek(it, st, real_st_type);
                    }
                    break;
                default:
                    SeekWithCount(it, st, real_st_type, expire_cnt, cnt);
                    break;
            }
        }
    } else {
        it->SeekToFirst();
    }
    uint64_t last_time = 0;
    boost::container::deque<std::pair<uint64_t, ::rtidb::base::Slice>> tmp;
    uint32_t total_block_size = 0;
    while (it->Valid()) {
        if (limit > 0 && tmp.size() >= limit) {
            break;
        }
        if (ttl_type == ::rtidb::api::TTLType::kAbsoluteTime) {
            if (expire_time != 0 && it->GetKey() <= expire_time) {
                break;
            }
            if (remove_duplicated_record && tmp.size() > 0 &&
                last_time == it->GetKey()) {
                it->Next();
                continue;
            }
            last_time = it->GetKey();
        } else if (ttl_type == ::rtidb::api::TTLType::kLatestTime) {
            if (expire_cnt != 0 && cnt >= expire_cnt) {
                break;
            }
        } else if (ttl_type == ::rtidb::api::TTLType::kAbsAndLat) {
            if ((expire_cnt != 0 && cnt >= expire_cnt) &&
                (expire_time != 0 && it->GetKey() <= expire_time)) {
                break;
            }
        } else {
            if ((expire_cnt != 0 && cnt >= expire_cnt) ||
                (expire_time != 0 && it->GetKey() <= expire_time)) {
                break;
            }
        }
        ++cnt;

        if (atleast <= 0 || tmp.size() >= atleast) {
            bool jump_out = false;
            switch (real_et_type) {
                case ::rtidb::api::GetType::kSubKeyEq:
                    if (it->GetKey() != et) {
                        jump_out = true;
                    }
                    break;
                case ::rtidb::api::GetType::kSubKeyGt:
                    if (it->GetKey() <= et) {
                        jump_out = true;
                    }
                    break;
                case ::rtidb::api::GetType::kSubKeyGe:
                    if (it->GetKey() < et) {
                        jump_out = true;
                    }
                    break;
                default:
                    PDLOG(WARNING, "invalid et type %s",
                          ::rtidb::api::GetType_Name(et_type).c_str());
                    return -2;
            }
            if (jump_out) break;
        }
        if (enable_project) {
            int8_t* ptr = nullptr;
            uint32_t size = 0;
            bool ok = row_project.Project(
                reinterpret_cast<const int8_t*>(it->GetValue().data()),
                it->GetValue().size(), &ptr, &size);
            if (!ok) {
                PDLOG(WARNING, "fail to make a projection");
                return -4;
            }
            tmp.emplace_back(
                it->GetKey(),
                std::move(Slice(reinterpret_cast<char*>(ptr), size, true)));
            total_block_size += size;
        } else {
            total_block_size += it->GetValue().size();
            tmp.emplace_back(it->GetKey(), std::move(Slice(it->GetValue())));
        }
        it->Next();
        if (total_block_size > FLAGS_scan_max_bytes_size) {
            PDLOG(WARNING, "reach the max byte size");
            return -3;
        }
    }
    int32_t ok = ::rtidb::codec::EncodeRows(tmp, total_block_size, pairs);
    if (ok == -1) {
        PDLOG(WARNING, "fail to encode rows");
        return -4;
    }
    *count = tmp.size();
    return 0;
}

int32_t TabletImpl::CountIndex(uint64_t expire_time, uint64_t expire_cnt,
                               ::rtidb::api::TTLType ttl_type,
                               ::rtidb::storage::TableIterator* it,
                               const ::rtidb::api::CountRequest* request,
                               uint32_t* count) {
    uint64_t st = request->st();
    const rtidb::api::GetType& st_type = request->st_type();
    uint64_t et = request->et();
    const rtidb::api::GetType& et_type = request->et_type();
    bool remove_duplicated_record =
        request->has_enable_remove_duplicated_record() &&
        request->enable_remove_duplicated_record();
    if (it == NULL || count == NULL) {
        PDLOG(WARNING, "invalid args");
        return -1;
    }
    rtidb::api::GetType real_st_type = st_type;
    rtidb::api::GetType real_et_type = et_type;
    if (et < expire_time && et_type == ::rtidb::api::GetType::kSubKeyGt) {
        real_et_type = ::rtidb::api::GetType::kSubKeyGe;
    }
    if (ttl_type == ::rtidb::api::TTLType::kAbsoluteTime ||
        ttl_type == ::rtidb::api::TTLType::kAbsOrLat) {
        et = std::max(et, expire_time);
    }
    if (st_type == ::rtidb::api::GetType::kSubKeyEq) {
        real_st_type = ::rtidb::api::GetType::kSubKeyLe;
    }
    if (st_type != ::rtidb::api::GetType::kSubKeyEq &&
        st_type != ::rtidb::api::GetType::kSubKeyLe &&
        st_type != ::rtidb::api::GetType::kSubKeyLt) {
        PDLOG(WARNING, "invalid st type %s",
              ::rtidb::api::GetType_Name(st_type).c_str());
        return -2;
    }
    uint32_t cnt = 0;
    if (st > 0) {
        if (st < et) {
            PDLOG(WARNING,
                  "invalid args for st %lu less than et %lu or expire time %lu",
                  st, et, expire_time);
            return -1;
        }
        if (expire_cnt == 0) {
            Seek(it, st, real_st_type);
        } else {
            switch (ttl_type) {
                case ::rtidb::api::TTLType::kAbsoluteTime:
                    Seek(it, st, real_st_type);
                    break;
                case ::rtidb::api::TTLType::kAbsAndLat:
                    if (!SeekWithCount(it, st, real_st_type, expire_cnt, cnt)) {
                        Seek(it, st, real_st_type);
                    }
                    break;
                default:
                    SeekWithCount(it, st, real_st_type, expire_cnt, cnt);
                    break;
            }
        }
    } else {
        it->SeekToFirst();
    }

    uint64_t last_key = 0;
    uint32_t internal_cnt = 0;

    while (it->Valid()) {
        if (remove_duplicated_record && internal_cnt > 0 &&
            last_key == it->GetKey()) {
            cnt++;
            it->Next();
            continue;
        }
        if (ttl_type == ::rtidb::api::TTLType::kAbsoluteTime) {
            if (expire_time != 0 && it->GetKey() <= expire_time) {
                break;
            }
        } else if (ttl_type == ::rtidb::api::TTLType::kLatestTime) {
            if (expire_cnt != 0 && cnt >= expire_cnt) {
                break;
            }
        } else if (ttl_type == ::rtidb::api::TTLType::kAbsAndLat) {
            if ((expire_cnt != 0 && cnt >= expire_cnt) &&
                (expire_time != 0 && it->GetKey() <= expire_time)) {
                break;
            }
        } else {
            if ((expire_cnt != 0 && cnt >= expire_cnt) ||
                (expire_time != 0 && it->GetKey() <= expire_time)) {
                break;
            }
        }
        ++cnt;
        bool jump_out = false;
        last_key = it->GetKey();
        switch (real_et_type) {
            case ::rtidb::api::GetType::kSubKeyEq:
                if (it->GetKey() != et) {
                    jump_out = true;
                }
                break;
            case ::rtidb::api::GetType::kSubKeyGt:
                if (it->GetKey() <= et) {
                    jump_out = true;
                }
                break;
            case ::rtidb::api::GetType::kSubKeyGe:
                if (it->GetKey() < et) {
                    jump_out = true;
                }
                break;
            default:
                PDLOG(WARNING, "invalid et type %s",
                      ::rtidb::api::GetType_Name(et_type).c_str());
                return -2;
        }
        if (jump_out) break;
        last_key = it->GetKey();
        internal_cnt++;
        it->Next();
    }
    *count = internal_cnt;
    return 0;
}

void TabletImpl::Scan(RpcController* controller,
                      const ::rtidb::api::ScanRequest* request,
                      ::rtidb::api::ScanResponse* response, Closure* done) {
    brpc::ClosureGuard done_guard(done);
    uint64_t start_time = ::baidu::common::timer::get_micros();
    if (request->st() < request->et()) {
        response->set_code(::rtidb::base::ReturnCode::kStLessThanEt);
        response->set_msg("starttime less than endtime");
        return;
    }
    std::shared_ptr<Table> table = GetTable(request->tid(), request->pid());
    if (!table) {
        PDLOG(WARNING, "table is not exist. tid %u, pid %u", request->tid(),
              request->pid());
        response->set_code(::rtidb::base::ReturnCode::kTableIsNotExist);
        response->set_msg("table is not exist");
        return;
    }
    if (table->GetTableStat() == ::rtidb::storage::kLoading) {
        PDLOG(WARNING, "table is loading. tid %u, pid %u", request->tid(),
              request->pid());
        response->set_code(::rtidb::base::ReturnCode::kTableIsLoading);
        response->set_msg("table is loading");
        return;
    }
    uint32_t index = 0;
    int ts_index = -1;
    if (request->has_idx_name() && request->idx_name().size() > 0) {
        std::shared_ptr<IndexDef> index_def =
            table->GetIndex(request->idx_name());
        if (!index_def || !index_def->IsReady()) {
            PDLOG(WARNING, "idx name %s not found in table tid %u, pid %u",
                  request->idx_name().c_str(), request->tid(), request->pid());
            response->set_code(::rtidb::base::ReturnCode::kIdxNameNotFound);
            response->set_msg("idx name not found");
            return;
        }
        index = index_def->GetId();
    }
    if (request->has_ts_name() && request->ts_name().size() > 0) {
        auto iter = table->GetTSMapping().find(request->ts_name());
        if (iter == table->GetTSMapping().end()) {
            PDLOG(WARNING, "ts name %s not found in table tid %u, pid %u",
                  request->ts_name().c_str(), request->tid(), request->pid());
            response->set_code(::rtidb::base::ReturnCode::kTsNameNotFound);
            response->set_msg("ts name not found");
            return;
        }
        ts_index = iter->second;
    }

    // Use seek to process scan request
    // the first seek to find the total size to copy
    ::rtidb::storage::Ticket ticket;
    ::rtidb::storage::TableIterator* it = NULL;
    if (ts_index >= 0) {
        it = table->NewIterator(index, ts_index, request->pk(), ticket);
    } else {
        it = table->NewIterator(index, request->pk(), ticket);
    }
    if (it == NULL) {
        response->set_code(::rtidb::base::ReturnCode::kKeyNotFound);
        response->set_msg("key not found");
        return;
    }
    ::rtidb::storage::TTLDesc ttl =
        ts_index < 0 ? table->GetTTL(index) : table->GetTTL(index, ts_index);
    std::string* pairs = response->mutable_pairs();
    uint32_t count = 0;
    int32_t code = 0;
    uint64_t expire_time = table->GetExpireTime(ttl.abs_ttl * 60 * 1000);
    uint64_t expire_cnt = ttl.lat_ttl;
    code = ScanIndex(expire_time, expire_cnt, table->GetTTLType(), it, request,
                     table->GetTableMeta(), pairs, &count);
    delete it;
    response->set_code(code);
    response->set_count(count);
    uint64_t end_time = ::baidu::common::timer::get_micros();
    if (start_time + FLAGS_query_slow_log_threshold < end_time) {
        std::string index_name;
        if (request->has_idx_name() && request->idx_name().size() > 0) {
            index_name = request->idx_name();
        }
        PDLOG(INFO,
              "slow log[scan]. key %s index_name %s time %lu. tid %u, pid %u",
              request->pk().c_str(), index_name.c_str(), end_time - start_time,
              request->tid(), request->pid());
    }
    switch (code) {
        case 0:
            return;
        case -1:
            response->set_msg("invalid args");
            response->set_code(::rtidb::base::ReturnCode::kInvalidParameter);
            return;
        case -2:
            response->set_msg("st/et sub key type is invalid");
            response->set_code(::rtidb::base::ReturnCode::kInvalidParameter);
            return;
        case -3:
            response->set_code(
                ::rtidb::base::ReturnCode::kReacheTheScanMaxBytesSize);
            response->set_msg("reach the max scan byte size");
            return;
        case -4:
            response->set_msg("fail to encode data rows");
            response->set_code(
                ::rtidb::base::ReturnCode::kFailToUpdateTtlFromTablet);
            return;
        default:
            return;
    }
}

void TabletImpl::Count(RpcController* controller,
                       const ::rtidb::api::CountRequest* request,
                       ::rtidb::api::CountResponse* response, Closure* done) {
    brpc::ClosureGuard done_guard(done);
    std::shared_ptr<Table> table = GetTable(request->tid(), request->pid());
    if (!table) {
        PDLOG(WARNING, "table is not exist. tid %u, pid %u", request->tid(),
              request->pid());
        response->set_code(::rtidb::base::ReturnCode::kTableIsNotExist);
        response->set_msg("table is not exist");
        return;
    }
    if (table->GetTableStat() == ::rtidb::storage::kLoading) {
        PDLOG(WARNING, "table is loading. tid %u, pid %u", request->tid(),
              request->pid());
        response->set_code(::rtidb::base::ReturnCode::kTableIsLoading);
        response->set_msg("table is loading");
        return;
    }
    uint32_t index = 0;
    int ts_index = -1;
    if (request->has_idx_name() && request->idx_name().size() > 0) {
        std::shared_ptr<IndexDef> index_def =
            table->GetIndex(request->idx_name());
        if (!index_def || !index_def->IsReady()) {
            PDLOG(WARNING, "idx name %s not found in table tid %u, pid %u",
                  request->idx_name().c_str(), request->tid(), request->pid());
            response->set_code(::rtidb::base::ReturnCode::kIdxNameNotFound);
            response->set_msg("idx name not found");
            return;
        }
        index = index_def->GetId();
    }
    if (request->has_ts_name() && request->ts_name().size() > 0) {
        auto iter = table->GetTSMapping().find(request->ts_name());
        if (iter == table->GetTSMapping().end()) {
            PDLOG(WARNING, "ts name %s not found in table tid %u, pid %u",
                  request->ts_name().c_str(), request->tid(), request->pid());
            response->set_code(::rtidb::base::ReturnCode::kTsNameNotFound);
            response->set_msg("ts name not found");
            return;
        }
        ts_index = iter->second;
        if (!table->CheckTsValid(index, ts_index)) {
            response->set_code(::rtidb::base::ReturnCode::kTsNameNotFound);
            response->set_msg("ts name not found");
            return;
        }
    }
    if (!request->filter_expired_data() &&
        table->GetStorageMode() == ::rtidb::common::StorageMode::kMemory) {
        MemTable* mem_table = dynamic_cast<MemTable*>(table.get());
        if (mem_table != NULL) {
            uint64_t count = 0;
            if (ts_index >= 0) {
                if (mem_table->GetCount(index, ts_index, request->key(),
                                        count) < 0) {
                    count = 0;
                }
            } else {
                if (mem_table->GetCount(index, request->key(), count) < 0) {
                    count = 0;
                }
            }
            response->set_code(::rtidb::base::ReturnCode::kOk);
            response->set_msg("ok");
            response->set_count(count);
            return;
        }
    }
    ::rtidb::storage::Ticket ticket;
    ::rtidb::storage::TableIterator* it = NULL;
    if (ts_index >= 0) {
        it = table->NewIterator(index, ts_index, request->key(), ticket);
    } else {
        it = table->NewIterator(index, request->key(), ticket);
    }
    if (it == NULL) {
        response->set_code(::rtidb::base::ReturnCode::kTsNameNotFound);
        response->set_msg("ts name not found");
        return;
    }
    ::rtidb::storage::TTLDesc ttl =
        ts_index < 0 ? table->GetTTL(index) : table->GetTTL(index, ts_index);
    uint32_t count = 0;
    int32_t code = 0;
    code = CountIndex(table->GetExpireTime(ttl.abs_ttl * 60 * 1000),
                      ttl.lat_ttl, table->GetTTLType(), it, request, &count);
    delete it;
    response->set_code(code);
    response->set_count(count);
    switch (code) {
        case 0:
            return;
        case -1:
            response->set_msg("invalid args");
            response->set_code(::rtidb::base::ReturnCode::kInvalidParameter);
            return;
        case -2:
            response->set_msg("st/et sub key type is invalid");
            response->set_code(::rtidb::base::ReturnCode::kInvalidParameter);
            return;
        case -3:
            response->set_code(
                ::rtidb::base::ReturnCode::kReacheTheScanMaxBytesSize);
            response->set_msg("reach the max scan byte size");
            return;
        case -4:
            response->set_msg("fail to encode data rows");
            response->set_code(
                ::rtidb::base::ReturnCode::kFailToUpdateTtlFromTablet);
            return;
        default:
            return;
    }
}

void TabletImpl::Traverse(RpcController* controller,
                          const ::rtidb::api::TraverseRequest* request,
                          ::rtidb::api::TraverseResponse* response,
                          Closure* done) {
    brpc::ClosureGuard done_guard(done);
    std::shared_ptr<Table> table = GetTable(request->tid(), request->pid());
    std::shared_ptr<RelationalTable> r_table;
    if (!table) {
        std::lock_guard<SpinMutex> spin_lock(spin_mutex_);
        r_table = GetRelationalTableUnLock(request->tid(), request->pid());
        if (!r_table) {
            PDLOG(WARNING, "table is not exist. tid %u, pid %u", request->tid(),
                  request->pid());
            response->set_code(::rtidb::base::ReturnCode::kTableIsNotExist);
            response->set_msg("table is not exist");
            return;
        }
    }
    if (table) {
        if (table->GetTableStat() == ::rtidb::storage::kLoading) {
            PDLOG(WARNING, "table is loading. tid %u, pid %u", request->tid(),
                  request->pid());
            response->set_code(::rtidb::base::ReturnCode::kTableIsLoading);
            response->set_msg("table is loading");
            return;
        }
        uint32_t index = 0;
        int ts_index = -1;
        if (request->has_idx_name() && request->idx_name().size() > 0) {
            std::shared_ptr<IndexDef> index_def =
                table->GetIndex(request->idx_name());
            if (!index_def || !index_def->IsReady()) {
                PDLOG(WARNING, "idx name %s not found in table tid %u, pid %u",
                      request->idx_name().c_str(), request->tid(),
                      request->pid());
                response->set_code(::rtidb::base::ReturnCode::kIdxNameNotFound);
                response->set_msg("idx name not found");
                return;
            }
            index = index_def->GetId();
        }
        if (request->has_ts_name() && request->ts_name().size() > 0) {
            auto iter = table->GetTSMapping().find(request->ts_name());
            if (iter == table->GetTSMapping().end()) {
                PDLOG(WARNING, "ts name %s not found in table tid %u, pid %u",
                      request->ts_name().c_str(), request->tid(),
                      request->pid());
                response->set_code(::rtidb::base::ReturnCode::kTsNameNotFound);
                response->set_msg("ts name not found");
                return;
            }
            ts_index = iter->second;
        }
        ::rtidb::storage::TableIterator* it = NULL;
        if (ts_index >= 0) {
            it = table->NewTraverseIterator(index, ts_index);
        } else {
            it = table->NewTraverseIterator(index);
        }
        if (it == NULL) {
            response->set_code(::rtidb::base::ReturnCode::kTsNameNotFound);
            response->set_msg("ts name not found, when create iterator");
            return;
        }

        uint64_t last_time = 0;
        std::string last_pk;
        if (request->has_pk() && request->pk().size() > 0) {
            PDLOG(DEBUG, "tid %u, pid %u seek pk %s ts %lu", request->tid(),
                  request->pid(), request->pk().c_str(), request->ts());
            it->Seek(request->pk(), request->ts());
            last_pk = request->pk();
            last_time = request->ts();
        } else {
            PDLOG(DEBUG, "tid %u, pid %u seek to first", request->tid(),
                  request->pid());
            it->SeekToFirst();
        }
        std::map<std::string,
                 std::vector<std::pair<uint64_t, rtidb::base::Slice>>>
            value_map;
        uint32_t total_block_size = 0;
        bool remove_duplicated_record = false;
        if (request->has_enable_remove_duplicated_record()) {
            remove_duplicated_record =
                request->enable_remove_duplicated_record();
        }
        uint32_t scount = 0;
        for (; it->Valid(); it->Next()) {
            if (request->limit() > 0 && scount > request->limit() - 1) {
                PDLOG(DEBUG, "reache the limit %u ", request->limit());
                break;
            }
            PDLOG(DEBUG, "traverse pk %s ts %lu", it->GetPK().c_str(),
                  it->GetKey());
            // skip duplicate record
            if (remove_duplicated_record && last_time == it->GetKey() &&
                last_pk == it->GetPK()) {
                PDLOG(DEBUG, "filter duplicate record for key %s with ts %lu",
                      last_pk.c_str(), last_time);
                continue;
            }
            last_pk = it->GetPK();
            last_time = it->GetKey();
            if (value_map.find(last_pk) == value_map.end()) {
                value_map.insert(std::make_pair(
                    last_pk,
                    std::vector<std::pair<uint64_t, rtidb::base::Slice>>()));
                value_map[last_pk].reserve(request->limit());
            }
            rtidb::base::Slice value = it->GetValue();
            value_map[last_pk].push_back(std::make_pair(it->GetKey(), value));
            total_block_size += last_pk.length() + value.size();
            scount++;
            if (it->GetCount() >= FLAGS_max_traverse_cnt) {
                PDLOG(DEBUG, "traverse cnt %lu max %lu, key %s ts %lu",
                      it->GetCount(), FLAGS_max_traverse_cnt, last_pk.c_str(),
                      last_time);
                break;
            }
        }
        bool is_finish = false;
        if (it->GetCount() >= FLAGS_max_traverse_cnt) {
            PDLOG(DEBUG,
                  "traverse cnt %lu is great than max %lu, key %s ts %lu",
                  it->GetCount(), FLAGS_max_traverse_cnt, last_pk.c_str(),
                  last_time);
            last_pk = it->GetPK();
            last_time = it->GetKey();
            if (last_pk.empty()) {
                is_finish = true;
            }
        } else if (scount < request->limit()) {
            is_finish = true;
        }
        uint32_t total_size = scount * (8 + 4 + 4) + total_block_size;
        std::string* pairs = response->mutable_pairs();
        if (scount <= 0) {
            pairs->resize(0);
        } else {
            pairs->resize(total_size);
        }
        char* rbuffer = reinterpret_cast<char*>(&((*pairs)[0]));
        uint32_t offset = 0;
        for (const auto& kv : value_map) {
            for (const auto& pair : kv.second) {
                PDLOG(DEBUG, "encode pk %s ts %lu size %u", kv.first.c_str(),
                      pair.first, pair.second.size());
                ::rtidb::codec::EncodeFull(kv.first, pair.first,
                                          pair.second.data(),
                                          pair.second.size(), rbuffer, offset);
                offset += (4 + 4 + 8 + kv.first.length() + pair.second.size());
            }
        }
        delete it;
        PDLOG(DEBUG, "traverse count %d. last_pk %s last_time %lu", scount,
              last_pk.c_str(), last_time);
        response->set_code(::rtidb::base::ReturnCode::kOk);
        response->set_count(scount);
        response->set_pk(last_pk);
        response->set_ts(last_time);
        response->set_is_finish(is_finish);
    } else {
        uint32_t index = r_table->GetPkIndex()->GetId();
        rtidb::storage::RelationalTableTraverseIterator* it = nullptr;
        if (request->has_snapshot_id() && request->snapshot_id() > 0) {
            it = r_table->NewTraverse(index, request->snapshot_id());
        } else {
            it = r_table->NewTraverse(index, 0);
        }
        if (it == NULL) {
            response->set_code(::rtidb::base::ReturnCode::kIdxNameNotFound);
            response->set_msg("idx name not found");
            if (request->has_snapshot_id()) {
                response->set_code(rtidb::base::ReturnCode::kSnapshotRecycled);
                response->set_msg("snapshot has been recycled");
            }
            return;
        }
        if (request->has_read_option() &&
                request->read_option().index_size() > 0) {
            std::string combine_pk;
            if (!r_table->GetCombinePk(
                        request->read_option().index(), &combine_pk)) {
                response->set_code(
                        ::rtidb::base::ReturnCode::kGetCombinePkFailed);
                response->set_msg("get combine pk failed");
                delete it;
                return;
            }
            it->Seek(combine_pk);
        } else {
            if (request->has_pk()) {
                it->Seek(request->pk());
                it->Next();
            } else {
                it->SeekToFirst();
            }
        }
        uint32_t scount = 0;
        std::string* last_pk = response->mutable_pk();
        std::vector<rtidb::base::Slice> value_vec;
        uint32_t total_block_size = 0;
        for (; it->Valid(); it->Next()) {
            if (request->limit() > 0 && scount > request->limit() - 1) {
                PDLOG(DEBUG, "reache the limit %u", request->limit());
                break;
            }
            last_pk->assign(it->GetKey().data(), it->GetKey().size());
            rtidb::base::Slice value = it->GetValue();
            total_block_size += value.size();
            value_vec.push_back(value);
            scount++;
            if (it->GetCount() >= FLAGS_max_traverse_cnt) {
                PDLOG(DEBUG, "traverse cnt %lu max %lu", it->GetCount(),
                      FLAGS_max_traverse_cnt);
                break;
            }
        }

        bool is_finish = false;
        if (!it->Valid()) {
            is_finish = true;
        } else {
            response->set_snapshot_id(it->GetSeq());
        }
        uint32_t total_size = scount * 4 + total_block_size;
        std::string* pairs = response->mutable_pairs();
        if (scount <= 0) {
            pairs->resize(0);
        } else {
            pairs->resize(total_size);
        }
        char* rbuffer = reinterpret_cast<char*>(&((*pairs)[0]));
        uint32_t offset = 0;
        for (const auto& value : value_vec) {
            rtidb::codec::Encode(value.data(), value.size(), rbuffer, offset);
            offset += (4 + value.size());
        }
        PDLOG(DEBUG, "tid %u pid %u, traverse count %d.", request->tid(),
              request->pid(), scount);
        delete it;
        response->set_code(0);
        response->set_count(scount);
        response->set_is_finish(is_finish);
    }
}

void TabletImpl::Delete(RpcController* controller,
                        const ::rtidb::api::DeleteRequest* request,
                        rtidb::api::GeneralResponse* response, Closure* done) {
    brpc::ClosureGuard done_guard(done);
    if (follower_.load(std::memory_order_relaxed)) {
        response->set_code(::rtidb::base::ReturnCode::kIsFollowerCluster);
        response->set_msg("is follower cluster");
        return;
    }
    std::shared_ptr<Table> table = GetTable(request->tid(), request->pid());
    std::shared_ptr<RelationalTable> r_table;
    if (!table) {
        std::lock_guard<SpinMutex> spin_lock(spin_mutex_);
        r_table = GetRelationalTableUnLock(request->tid(), request->pid());
        if (!r_table) {
            PDLOG(WARNING, "table is not exist. tid %u, pid %u", request->tid(),
                  request->pid());
            response->set_code(::rtidb::base::ReturnCode::kTableIsNotExist);
            response->set_msg("table is not exist");
            return;
        }
    }
    if (table) {
        if (!table->IsLeader()) {
            PDLOG(DEBUG, "table is follower. tid %u, pid %u", request->tid(),
                  request->pid());
            response->set_code(::rtidb::base::ReturnCode::kTableIsFollower);
            response->set_msg("table is follower");
            return;
        }
        if (table->GetTableStat() == ::rtidb::storage::kLoading) {
            PDLOG(WARNING, "table is loading. tid %u, pid %u", request->tid(),
                  request->pid());
            response->set_code(::rtidb::base::ReturnCode::kTableIsLoading);
            response->set_msg("table is loading");
            return;
        }
        uint32_t idx = 0;
        if (request->has_idx_name() && request->idx_name().size() > 0) {
            std::shared_ptr<IndexDef> index_def =
                table->GetIndex(request->idx_name());
            if (!index_def || !index_def->IsReady()) {
                PDLOG(WARNING, "idx name %s not found in table tid %u, pid %u",
                      request->idx_name().c_str(), request->tid(),
                      request->pid());
                response->set_code(::rtidb::base::ReturnCode::kIdxNameNotFound);
                response->set_msg("idx name not found");
                return;
            }
            idx = index_def->GetId();
        }
        if (table->Delete(request->key(), idx)) {
            response->set_code(::rtidb::base::ReturnCode::kOk);
            response->set_msg("ok");
            PDLOG(DEBUG, "delete ok. tid %u, pid %u, key %s", request->tid(),
                  request->pid(), request->key().c_str());
        } else {
            response->set_code(::rtidb::base::ReturnCode::kDeleteFailed);
            response->set_msg("delete failed");
            return;
        }
        std::shared_ptr<LogReplicator> replicator;
        do {
            replicator = GetReplicator(request->tid(), request->pid());
            if (!replicator) {
                PDLOG(
                    WARNING,
                    "fail to find table tid %u pid %u leader's log replicator",
                    request->tid(), request->pid());
                break;
            }
            ::rtidb::api::LogEntry entry;
            entry.set_term(replicator->GetLeaderTerm());
            entry.set_method_type(::rtidb::api::MethodType::kDelete);
            ::rtidb::api::Dimension* dimension = entry.add_dimensions();
            dimension->set_key(request->key());
            dimension->set_idx(idx);
            replicator->AppendEntry(entry);
        } while (false);
        if (replicator && FLAGS_binlog_notify_on_put) {
            replicator->Notify();
        }
        return;
    } else {
        bool ok = false;
        if (request->receive_blobs()) {
            auto blobs = response->mutable_additional_ids();
            ok = r_table->Delete(request->condition_columns(), blobs);
        } else {
            ok = r_table->Delete(request->condition_columns());
        }
        if (ok) {
            PDLOG(DEBUG, "delete ok. tid %u, pid %u, key %s, idx_name %s",
                  request->tid(), request->pid(), request->key().c_str(),
                  request->idx_name().c_str());
            response->set_code(::rtidb::base::ReturnCode::kOk);
            response->set_msg("ok");
        } else {
            PDLOG(WARNING, "delete fail. tid %u, pid %u, key %s, idx_name %s",
                  request->tid(), request->pid(), request->key().c_str(),
                  request->idx_name().c_str());
            response->set_code(::rtidb::base::ReturnCode::kDeleteFailed);
            response->set_msg("delete failed");
        }
    }
}

void TabletImpl::BatchQuery(RpcController* controller,
                            const rtidb::api::BatchQueryRequest* request,
                            rtidb::api::BatchQueryResponse* response,
                            Closure* done) {
    brpc::ClosureGuard done_guard(done);
    uint32_t tid = request->tid();
    uint32_t pid = request->pid();
    std::shared_ptr<RelationalTable> r_table;
    {
        std::lock_guard<SpinMutex> spin_lock(spin_mutex_);
        r_table = GetRelationalTableUnLock(tid, pid);
    }
    if (!r_table) {
        PDLOG(WARNING, "table is not exist. tid %u, pid %u", request->tid(),
              request->pid());
        response->set_code(::rtidb::base::ReturnCode::kTableIsNotExist);
        response->set_msg("table is not exist");
        return;
    }
    uint32_t scount = 0;
    std::string* pairs = response->mutable_pairs();
    bool ok = r_table->Query(request->read_option(), pairs, &scount);
    if (!ok) {
        response->set_code(::rtidb::base::ReturnCode::kQueryFailed);
        response->set_msg("query failed");
        response->set_is_finish(true);
        response->set_count(0);
        PDLOG(WARNING, "query failed, tid %u pid %u", request->tid(),
              request->pid());
        return;
    }
    response->set_code(::rtidb::base::ReturnCode::kOk);
    response->set_msg("ok");
    response->set_is_finish(true);
    response->set_count(scount);
}

void TabletImpl::ChangeRole(RpcController* controller,
                            const ::rtidb::api::ChangeRoleRequest* request,
                            ::rtidb::api::ChangeRoleResponse* response,
                            Closure* done) {
    brpc::ClosureGuard done_guard(done);
    uint32_t tid = request->tid();
    uint32_t pid = request->pid();
    std::shared_ptr<Table> table = GetTable(tid, pid);
    if (!table) {
        response->set_code(::rtidb::base::ReturnCode::kTableIsNotExist);
        response->set_msg("table is not exist");
        return;
    }
    if (table->GetTableStat() != ::rtidb::storage::kNormal) {
        PDLOG(WARNING, "table state[%u] can not change role. tid[%u] pid[%u]",
              table->GetTableStat(), tid, pid);
        response->set_code(::rtidb::base::ReturnCode::kTableStatusIsNotKnormal);
        response->set_msg("table status is not kNormal");
        return;
    }
    std::shared_ptr<LogReplicator> replicator = GetReplicator(tid, pid);
    if (!replicator) {
        response->set_code(::rtidb::base::ReturnCode::kReplicatorIsNotExist);
        response->set_msg("replicator is not exist");
        return;
    }
    bool is_leader = false;
    if (request->mode() == ::rtidb::api::TableMode::kTableLeader) {
        is_leader = true;
    }
    std::vector<std::string> vec;
    for (int idx = 0; idx < request->replicas_size(); idx++) {
        vec.push_back(request->replicas(idx).c_str());
    }
    if (is_leader) {
        {
            std::lock_guard<SpinMutex> spin_lock(spin_mutex_);
            if (table->IsLeader()) {
                PDLOG(WARNING, "table is leader. tid[%u] pid[%u]", tid, pid);
                response->set_code(::rtidb::base::ReturnCode::kTableIsLeader);
                response->set_msg("table is leader");
                return;
            }
            PDLOG(INFO, "change to leader. tid[%u] pid[%u] term[%lu]", tid, pid,
                  request->term());
            table->SetLeader(true);
            replicator->SetRole(ReplicatorRole::kLeaderNode);
            if (!FLAGS_zk_cluster.empty()) {
                replicator->SetLeaderTerm(request->term());
            }
        }
        if (replicator->AddReplicateNode(vec) < 0) {
            PDLOG(WARNING, "add replicator failed. tid[%u] pid[%u]", tid, pid);
        }
        for (auto& e : request->endpoint_tid()) {
            std::vector<std::string> endpoints{e.endpoint()};
            replicator->AddReplicateNode(endpoints, e.tid());
        }
    } else {
        std::lock_guard<SpinMutex> spin_lock(spin_mutex_);
        if (!table->IsLeader()) {
            PDLOG(WARNING, "table is follower. tid[%u] pid[%u]", tid, pid);
            response->set_code(::rtidb::base::ReturnCode::kOk);
            response->set_msg("table is follower");
            return;
        }
        replicator->DelAllReplicateNode();
        replicator->SetRole(ReplicatorRole::kFollowerNode);
        table->SetLeader(false);
        PDLOG(INFO, "change to follower. tid[%u] pid[%u]", tid, pid);
    }
    response->set_code(::rtidb::base::ReturnCode::kOk);
    response->set_msg("ok");
}

void TabletImpl::AddReplica(RpcController* controller,
                            const ::rtidb::api::ReplicaRequest* request,
                            ::rtidb::api::AddReplicaResponse* response,
                            Closure* done) {
    brpc::ClosureGuard done_guard(done);
    std::shared_ptr<::rtidb::api::TaskInfo> task_ptr;
    if (request->has_task_info() && request->task_info().IsInitialized()) {
        if (AddOPMultiTask(request->task_info(),
                           ::rtidb::api::TaskType::kAddReplica, task_ptr) < 0) {
            response->set_code(-1);
            response->set_msg("add task failed");
            return;
        }
    }
    std::shared_ptr<Table> table = GetTable(request->tid(), request->pid());
    do {
        if (!table) {
            PDLOG(WARNING, "table is not exist. tid %u, pid %u", request->tid(),
                  request->pid());
            response->set_code(::rtidb::base::ReturnCode::kTableIsNotExist);
            response->set_msg("table is not exist");
            break;
        }
        if (!table->IsLeader()) {
            PDLOG(WARNING, "table is follower. tid %u, pid %u", request->tid(),
                  request->pid());
            response->set_code(::rtidb::base::ReturnCode::kTableIsFollower);
            response->set_msg("table is follower");
            break;
        }
        std::shared_ptr<LogReplicator> replicator =
            GetReplicator(request->tid(), request->pid());
        if (!replicator) {
            response->set_code(
                ::rtidb::base::ReturnCode::kReplicatorIsNotExist);
            response->set_msg("replicator is not exist");
            PDLOG(WARNING, "replicator is not exist. tid %u, pid %u",
                  request->tid(), request->pid());
            break;
        }
        std::vector<std::string> vec;
        vec.push_back(request->endpoint());
        int ret = -1;
        if (request->has_remote_tid()) {
            ret = replicator->AddReplicateNode(vec, request->remote_tid());
        } else {
            ret = replicator->AddReplicateNode(vec);
        }
        if (ret == 0) {
            response->set_code(::rtidb::base::ReturnCode::kOk);
            response->set_msg("ok");
        } else if (ret < 0) {
            response->set_code(
                ::rtidb::base::ReturnCode::kFailToAddReplicaEndpoint);
            PDLOG(WARNING, "fail to add replica endpoint. tid %u pid %u",
                  request->tid(), request->pid());
            response->set_msg("fail to add replica endpoint");
            break;
        } else {
            response->set_code(
                ::rtidb::base::ReturnCode::kReplicaEndpointAlreadyExists);
            response->set_msg("replica endpoint already exists");
            PDLOG(WARNING, "replica endpoint already exists. tid %u pid %u",
                  request->tid(), request->pid());
        }
        if (task_ptr) {
            std::lock_guard<std::mutex> lock(mu_);
            task_ptr->set_status(::rtidb::api::TaskStatus::kDone);
        }
        return;
    } while (0);
    SetTaskStatus(task_ptr, ::rtidb::api::TaskStatus::kFailed);
}

void TabletImpl::DelReplica(RpcController* controller,
                            const ::rtidb::api::ReplicaRequest* request,
                            ::rtidb::api::GeneralResponse* response,
                            Closure* done) {
    brpc::ClosureGuard done_guard(done);
    std::shared_ptr<::rtidb::api::TaskInfo> task_ptr;
    if (request->has_task_info() && request->task_info().IsInitialized()) {
        if (AddOPTask(request->task_info(), ::rtidb::api::TaskType::kDelReplica,
                      task_ptr) < 0) {
            response->set_code(-1);
            response->set_msg("add task failed");
            return;
        }
    }
    std::shared_ptr<Table> table = GetTable(request->tid(), request->pid());
    do {
        if (!table) {
            PDLOG(WARNING, "table is not exist. tid %u, pid %u", request->tid(),
                  request->pid());
            response->set_code(::rtidb::base::ReturnCode::kTableIsNotExist);
            response->set_msg("table is not exist");
            break;
        }
        if (!table->IsLeader()) {
            PDLOG(WARNING, "table is follower. tid %u, pid %u", request->tid(),
                  request->pid());
            response->set_code(::rtidb::base::ReturnCode::kTableIsFollower);
            response->set_msg("table is follower");
            break;
        }
        std::shared_ptr<LogReplicator> replicator =
            GetReplicator(request->tid(), request->pid());
        if (!replicator) {
            response->set_code(
                ::rtidb::base::ReturnCode::kReplicatorIsNotExist);
            response->set_msg("replicator is not exist");
            PDLOG(WARNING, "replicator is not exist. tid %u, pid %u",
                  request->tid(), request->pid());
            break;
        }
        int ret = replicator->DelReplicateNode(request->endpoint());
        if (ret == 0) {
            response->set_code(::rtidb::base::ReturnCode::kOk);
            response->set_msg("ok");
        } else if (ret < 0) {
            response->set_code(
                ::rtidb::base::ReturnCode::kReplicatorRoleIsNotLeader);
            PDLOG(WARNING, "replicator role is not leader. table %u pid %u",
                  request->tid(), request->pid());
            response->set_msg("replicator role is not leader");
            break;
        } else {
            response->set_code(::rtidb::base::ReturnCode::kOk);
            PDLOG(WARNING,
                  "fail to del endpoint for table %u pid %u. replica does not "
                  "exist",
                  request->tid(), request->pid());
            response->set_msg("replica does not exist");
        }
        if (task_ptr) {
            std::lock_guard<std::mutex> lock(mu_);
            task_ptr->set_status(::rtidb::api::TaskStatus::kDone);
        }
        return;
    } while (0);
    SetTaskStatus(task_ptr, ::rtidb::api::TaskStatus::kFailed);
}

void TabletImpl::AppendEntries(
    RpcController* controller,
    const ::rtidb::api::AppendEntriesRequest* request,
    ::rtidb::api::AppendEntriesResponse* response, Closure* done) {
    brpc::ClosureGuard done_guard(done);
    std::shared_ptr<Table> table = GetTable(request->tid(), request->pid());
    if (!table) {
        PDLOG(WARNING, "table is not exist. tid %u, pid %u", request->tid(),
              request->pid());
        response->set_code(::rtidb::base::ReturnCode::kTableIsNotExist);
        response->set_msg("table is not exist");
        return;
    }
    if (!follower_.load(std::memory_order_relaxed) && table->IsLeader()) {
        PDLOG(WARNING, "table is leader. tid %u, pid %u", request->tid(),
              request->pid());
        response->set_code(::rtidb::base::ReturnCode::kTableIsLeader);
        response->set_msg("table is leader");
        return;
    }
    if (table->GetTableStat() == ::rtidb::storage::kLoading) {
        response->set_code(::rtidb::base::ReturnCode::kTableIsLoading);
        response->set_msg("table is loading");
        PDLOG(WARNING, "table is loading. tid %u, pid %u", request->tid(),
              request->pid());
        return;
    }
    std::shared_ptr<LogReplicator> replicator =
        GetReplicator(request->tid(), request->pid());
    if (!replicator) {
        response->set_code(::rtidb::base::ReturnCode::kReplicatorIsNotExist);
        response->set_msg("replicator is not exist");
        return;
    }
    bool ok = replicator->AppendEntries(request, response);
    if (!ok) {
        response->set_code(
            ::rtidb::base::ReturnCode::kFailToAppendEntriesToReplicator);
        response->set_msg("fail to append entries to replicator");
    } else {
        response->set_code(::rtidb::base::ReturnCode::kOk);
        response->set_msg("ok");
    }
}

void TabletImpl::GetTableSchema(
    RpcController* controller,
    const ::rtidb::api::GetTableSchemaRequest* request,
    ::rtidb::api::GetTableSchemaResponse* response, Closure* done) {
    brpc::ClosureGuard done_guard(done);
    std::shared_ptr<Table> table = GetTable(request->tid(), request->pid());
    if (!table) {
        response->set_code(::rtidb::base::ReturnCode::kTableIsNotExist);
        response->set_msg("table is not exist");
        PDLOG(WARNING, "table is not exist. tid %u, pid %u", request->tid(),
              request->pid());
        return;
    } else {
        response->set_schema(table->GetSchema());
    }
    response->set_code(::rtidb::base::ReturnCode::kOk);
    response->set_msg("ok");
    response->set_schema(table->GetSchema());
    response->mutable_table_meta()->CopyFrom(table->GetTableMeta());
}

void TabletImpl::UpdateTableMetaForAddField(
    RpcController* controller,
    const ::rtidb::api::UpdateTableMetaForAddFieldRequest* request,
    ::rtidb::api::GeneralResponse* response, Closure* done) {
    brpc::ClosureGuard done_guard(done);
    uint32_t tid = request->tid();
    std::map<uint32_t, std::shared_ptr<Table>> table_map;
    {
        std::lock_guard<SpinMutex> spin_lock(spin_mutex_);
        auto it = tables_.find(tid);
        if (it == tables_.end()) {
            response->set_code(::rtidb::base::ReturnCode::kTableIsNotExist);
            response->set_msg("table doesn`t exist");
            PDLOG(WARNING, "table tid %u doesn`t exist.", tid);
            return;
        }
        table_map = it->second;
    }
    for (auto pit = table_map.begin(); pit != table_map.end(); ++pit) {
        uint32_t pid = pit->first;
        std::shared_ptr<Table> table = pit->second;
        // judge if field exists
        bool repeated = false;
        std::string col_name = request->column_desc().name();
        for (const auto& column : table->GetTableMeta().column_desc()) {
            if (column.name() == col_name) {
                PDLOG(WARNING, "field name[%s] repeated in tablet!",
                      col_name.c_str());
                repeated = true;
                break;
            }
        }
        if (!repeated) {
            for (const auto& column :
                 table->GetTableMeta().added_column_desc()) {
                if (column.name() == col_name) {
                    PDLOG(WARNING, "field name[%s] repeated in tablet!",
                          col_name.c_str());
                    repeated = true;
                    break;
                }
            }
        }
        if (repeated) {
            continue;
        }
        ::rtidb::api::TableMeta table_meta;
        table_meta.CopyFrom(table->GetTableMeta());
        ::rtidb::common::ColumnDesc* column_desc =
            table_meta.add_added_column_desc();
        column_desc->CopyFrom(request->column_desc());
        table_meta.set_schema(request->schema());
        table->SetTableMeta(table_meta);
        table->SetSchema(request->schema());
        // update TableMeta.txt
        std::string db_root_path;
        ::rtidb::common::StorageMode mode = table_meta.storage_mode();
        bool ok = ChooseDBRootPath(tid, pid, mode, db_root_path);
        if (!ok) {
            response->set_code(::rtidb::base::ReturnCode::kFailToGetDbRootPath);
            response->set_msg("fail to get db root path");
            PDLOG(WARNING, "fail to get table db root path for tid %u, pid %u",
                  tid, pid);
            return;
        }
        std::string db_path = db_root_path + "/" + std::to_string(tid) + "_" +
                              std::to_string(pid);
        if (!::rtidb::base::IsExists(db_path)) {
            PDLOG(WARNING, "table db path doesn`t exist. tid %u, pid %u", tid,
                  pid);
            response->set_code(
                ::rtidb::base::ReturnCode::kTableDbPathIsNotExist);
            response->set_msg("table db path is not exist");
            return;
        }
        UpdateTableMeta(db_path, &table_meta, true);
        if (WriteTableMeta(db_path, &table_meta) < 0) {
            PDLOG(WARNING, "write table_meta failed. tid[%u] pid[%u]", tid,
                  pid);
            response->set_code(::rtidb::base::ReturnCode::kWriteDataFailed);
            response->set_msg("write data failed");
            return;
        }
    }
    response->set_code(::rtidb::base::ReturnCode::kOk);
    response->set_msg("ok");
}

void TabletImpl::GetTableStatus(
    RpcController* controller,
    const ::rtidb::api::GetTableStatusRequest* request,
    ::rtidb::api::GetTableStatusResponse* response, Closure* done) {
    brpc::ClosureGuard done_guard(done);
    std::lock_guard<SpinMutex> spin_lock(spin_mutex_);
    for (auto it = tables_.begin(); it != tables_.end(); ++it) {
        if (request->has_tid() && request->tid() != it->first) {
            continue;
        }
        for (auto pit = it->second.begin(); pit != it->second.end(); ++pit) {
            if (request->has_pid() && request->pid() != pit->first) {
                continue;
            }
            std::shared_ptr<Table> table = pit->second;
            ::rtidb::api::TableStatus* status =
                response->add_all_table_status();
            status->set_mode(::rtidb::api::TableMode::kTableFollower);
            if (table->IsLeader()) {
                status->set_mode(::rtidb::api::TableMode::kTableLeader);
            }
            status->set_tid(table->GetId());
            status->set_pid(table->GetPid());
            status->set_compress_type(table->GetCompressType());
            status->set_storage_mode(table->GetStorageMode());
            status->set_name(table->GetName());
            ::rtidb::api::TTLDesc* ttl_desc = status->mutable_ttl_desc();
            ::rtidb::storage::TTLDesc ttl = table->GetTTL();
            ttl_desc->set_abs_ttl(ttl.abs_ttl);
            ttl_desc->set_lat_ttl(ttl.lat_ttl);
            ttl_desc->set_ttl_type(table->GetTTLType());
            status->set_ttl_type(table->GetTTLType());
            status->set_diskused(table->GetDiskused());
            if (status->ttl_type() == ::rtidb::api::TTLType::kLatestTime) {
                status->set_ttl(table->GetTTL().lat_ttl);
            } else {
                status->set_ttl(table->GetTTL().abs_ttl);
            }
            if (::rtidb::api::TableState_IsValid(table->GetTableStat())) {
                status->set_state(
                    ::rtidb::api::TableState(table->GetTableStat()));
            }
            std::shared_ptr<LogReplicator> replicator =
                GetReplicatorUnLock(table->GetId(), table->GetPid());
            if (replicator) {
                status->set_offset(replicator->GetOffset());
            }
            status->set_record_cnt(table->GetRecordCnt());
            if (table->GetStorageMode() ==
                ::rtidb::common::StorageMode::kMemory) {
                if (MemTable* mem_table =
                        dynamic_cast<MemTable*>(table.get())) {
                    status->set_time_offset(mem_table->GetTimeOffset());
                    status->set_is_expire(mem_table->GetExpireStatus());
                    status->set_record_byte_size(
                        mem_table->GetRecordByteSize());
                    status->set_record_idx_byte_size(
                        mem_table->GetRecordIdxByteSize());
                    status->set_record_pk_cnt(mem_table->GetRecordPkCnt());
                    status->set_skiplist_height(mem_table->GetKeyEntryHeight());
                    uint64_t record_idx_cnt = 0;
                    auto indexs = table->GetAllIndex();
                    for (const auto& index_def : indexs) {
                        ::rtidb::api::TsIdxStatus* ts_idx_status =
                            status->add_ts_idx_status();
                        ts_idx_status->set_idx_name(index_def->GetName());
                        uint64_t* stats = NULL;
                        uint32_t size = 0;
                        bool ok = mem_table->GetRecordIdxCnt(index_def->GetId(),
                                                             &stats, &size);
                        if (ok) {
                            for (uint32_t i = 0; i < size; i++) {
                                ts_idx_status->add_seg_cnts(stats[i]);
                                record_idx_cnt += stats[i];
                            }
                        }
                        delete stats;
                    }
                    status->set_idx_cnt(record_idx_cnt);
                }
            }
            if (request->has_need_schema() && request->need_schema()) {
                status->set_schema(table->GetSchema());
            }
        }
    }
    for (auto it = relational_tables_.begin(); it != relational_tables_.end();
         it++) {
        if (request->has_tid() && request->tid() != it->first) {
            continue;
        }
        for (auto pit = it->second.begin(); pit != it->second.end(); pit++) {
            if (request->has_pid() && request->pid() != pit->first) {
                continue;
            }
            ::rtidb::api::TableStatus* status =
                response->add_all_table_status();
            status->set_tid(it->first);
            status->set_pid(pit->first);
        }
    }
    response->set_code(::rtidb::base::ReturnCode::kOk);
}

void TabletImpl::SetExpire(RpcController* controller,
                           const ::rtidb::api::SetExpireRequest* request,
                           ::rtidb::api::GeneralResponse* response,
                           Closure* done) {
    brpc::ClosureGuard done_guard(done);
    std::shared_ptr<Table> table = GetTable(request->tid(), request->pid());
    if (!table) {
        PDLOG(WARNING, "table is not exist. tid %u, pid %u", request->tid(),
              request->pid());
        response->set_code(::rtidb::base::ReturnCode::kTableIsNotExist);
        response->set_msg("table is not exist");
        return;
    }
    if (table->GetStorageMode() == ::rtidb::common::StorageMode::kMemory) {
        MemTable* mem_table = dynamic_cast<MemTable*>(table.get());
        if (mem_table != NULL) {
            mem_table->SetExpire(request->is_expire());
            PDLOG(INFO, "set table expire[%d]. tid[%u] pid[%u]",
                  request->is_expire(), request->tid(), request->pid());
        }
    }
    response->set_code(::rtidb::base::ReturnCode::kOk);
    response->set_msg("ok");
}

void TabletImpl::SetTTLClock(RpcController* controller,
                             const ::rtidb::api::SetTTLClockRequest* request,
                             ::rtidb::api::GeneralResponse* response,
                             Closure* done) {
    brpc::ClosureGuard done_guard(done);
    std::shared_ptr<Table> table = GetTable(request->tid(), request->pid());
    if (!table) {
        PDLOG(WARNING, "table is not exist. tid %u, pid %u", request->tid(),
              request->pid());
        response->set_code(::rtidb::base::ReturnCode::kTableIsNotExist);
        response->set_msg("table is not exist");
        return;
    }
    if (table->GetStorageMode() == ::rtidb::common::StorageMode::kMemory) {
        MemTable* mem_table = dynamic_cast<MemTable*>(table.get());
        if (mem_table != NULL) {
            int64_t cur_time = ::baidu::common::timer::get_micros() / 1000000;
            int64_t offset = (int64_t)request->timestamp() - cur_time;
            mem_table->SetTimeOffset(offset);
            PDLOG(INFO,
                  "set table virtual timestamp[%lu] cur timestamp[%lu] "
                  "offset[%ld]. tid[%u] pid[%u]",
                  request->timestamp(), cur_time, offset, request->tid(),
                  request->pid());
        }
    }
    response->set_code(::rtidb::base::ReturnCode::kOk);
    response->set_msg("ok");
}

void TabletImpl::MakeSnapshotInternal(
    uint32_t tid, uint32_t pid, uint64_t end_offset,
    std::shared_ptr<::rtidb::api::TaskInfo> task) {
    PDLOG(INFO, "MakeSnapshotInternal begin, tid[%u] pid[%u]", tid, pid);
    std::shared_ptr<Table> table;
    std::shared_ptr<Snapshot> snapshot;
    std::shared_ptr<LogReplicator> replicator;
    bool has_error = true;
    do {
        std::lock_guard<SpinMutex> spin_lock(spin_mutex_);
        table = GetTableUnLock(tid, pid);
        if (!table) {
            PDLOG(WARNING, "table is not exist. tid[%u] pid[%u]", tid, pid);
            break;
        }
        if (table->GetTableStat() != ::rtidb::storage::kNormal) {
            PDLOG(WARNING,
                  "table state is %d, cannot make snapshot. %u, pid %u",
                  table->GetTableStat(), tid, pid);
            break;
        }
        snapshot = GetSnapshotUnLock(tid, pid);
        if (!snapshot) {
            PDLOG(WARNING, "snapshot is not exist. tid[%u] pid[%u]", tid, pid);
            break;
        }
        replicator = GetReplicatorUnLock(tid, pid);
        if (!replicator) {
            PDLOG(WARNING, "replicator is not exist. tid[%u] pid[%u]", tid,
                  pid);
            break;
        }
        has_error = false;
    } while (0);
    if (has_error) {
        if (task) {
            std::lock_guard<std::mutex> lock(mu_);
            task->set_status(::rtidb::api::kFailed);
        }
        return;
    }
    {
        std::lock_guard<SpinMutex> spin_lock(spin_mutex_);
        table->SetTableStat(::rtidb::storage::kMakingSnapshot);
    }
    uint64_t cur_offset = replicator->GetOffset();
    uint64_t snapshot_offset = snapshot->GetOffset();
    int ret = 0;
    if (cur_offset < snapshot_offset + FLAGS_make_snapshot_threshold_offset &&
        end_offset == 0) {
        PDLOG(INFO,
              "offset can't reach the threshold. tid[%u] pid[%u] "
              "cur_offset[%lu], snapshot_offset[%lu] end_offset[%lu]",
              tid, pid, cur_offset, snapshot_offset, end_offset);
    } else {
        if (table->GetStorageMode() != ::rtidb::common::StorageMode::kMemory) {
            ::rtidb::storage::DiskTableSnapshot* disk_snapshot =
                dynamic_cast<::rtidb::storage::DiskTableSnapshot*>(
                    snapshot.get());
            if (disk_snapshot != NULL) {
                disk_snapshot->SetTerm(replicator->GetLeaderTerm());
            }
        }
        uint64_t offset = 0;
        ret = snapshot->MakeSnapshot(table, offset, end_offset);
        if (ret == 0) {
            std::shared_ptr<LogReplicator> replicator = GetReplicator(tid, pid);
            if (replicator) {
                replicator->SetSnapshotLogPartIndex(offset);
            }
        }
    }
    {
        std::lock_guard<SpinMutex> spin_lock(spin_mutex_);
        table->SetTableStat(::rtidb::storage::kNormal);
    }
    {
        std::lock_guard<std::mutex> lock(mu_);
        if (task) {
            if (ret == 0) {
                task->set_status(::rtidb::api::kDone);
                if (table->GetStorageMode() == common::StorageMode::kMemory) {
                    auto right_now =
                        std::chrono::system_clock::now().time_since_epoch();
                    int64_t ts =
                        std::chrono::duration_cast<std::chrono::seconds>(
                            right_now)
                            .count();
                    table->SetMakeSnapshotTime(ts);
                }
            } else {
                task->set_status(::rtidb::api::kFailed);
            }
        }
    }
    PDLOG(INFO, "MakeSnapshotInternal finish, tid[%u] pid[%u]", tid, pid);
}

void TabletImpl::MakeSnapshot(RpcController* controller,
                              const ::rtidb::api::GeneralRequest* request,
                              ::rtidb::api::GeneralResponse* response,
                              Closure* done) {
    brpc::ClosureGuard done_guard(done);
    std::shared_ptr<::rtidb::api::TaskInfo> task_ptr;
    if (request->has_task_info() && request->task_info().IsInitialized()) {
        if (AddOPTask(request->task_info(),
                      ::rtidb::api::TaskType::kMakeSnapshot, task_ptr) < 0) {
            response->set_code(-1);
            response->set_msg("add task failed");
            return;
        }
    }
    uint32_t tid = request->tid();
    uint32_t pid = request->pid();
    uint64_t offset = 0;
    if (request->has_offset() && request->offset() > 0) {
        offset = request->offset();
    }
    do {
        {
            std::lock_guard<SpinMutex> spin_lock(spin_mutex_);
            std::shared_ptr<Snapshot> snapshot = GetSnapshotUnLock(tid, pid);
            if (!snapshot) {
                response->set_code(
                    ::rtidb::base::ReturnCode::kSnapshotIsNotExist);
                response->set_msg("snapshot is not exist");
                PDLOG(WARNING, "snapshot is not exist. tid[%u] pid[%u]", tid,
                      pid);
                break;
            }
            std::shared_ptr<Table> table =
                GetTableUnLock(request->tid(), request->pid());
            if (!table) {
                PDLOG(WARNING, "table is not exist. tid %u, pid %u", tid, pid);
                response->set_code(::rtidb::base::ReturnCode::kTableIsNotExist);
                response->set_msg("table is not exist");
                break;
            }
            if (table->GetTableStat() != ::rtidb::storage::kNormal) {
                response->set_code(
                    ::rtidb::base::ReturnCode::kTableStatusIsNotKnormal);
                response->set_msg("table status is not kNormal");
                PDLOG(WARNING,
                      "table state is %d, cannot make snapshot. %u, pid %u",
                      table->GetTableStat(), tid, pid);
                break;
            }
        }
        snapshot_pool_.AddTask(boost::bind(&TabletImpl::MakeSnapshotInternal,
                                           this, tid, pid, offset, task_ptr));
        response->set_code(::rtidb::base::ReturnCode::kOk);
        response->set_msg("ok");
        return;
    } while (0);
    SetTaskStatus(task_ptr, ::rtidb::api::TaskStatus::kFailed);
}

void TabletImpl::SchedMakeSnapshot() {
    int now_hour = ::rtidb::base::GetNowHour();
    if (now_hour != FLAGS_make_snapshot_time) {
        snapshot_pool_.DelayTask(
            FLAGS_make_snapshot_check_interval,
            boost::bind(&TabletImpl::SchedMakeSnapshot, this));
        return;
    }
    std::vector<std::pair<uint32_t, uint32_t>> table_set;
    {
        std::lock_guard<SpinMutex> spin_lock(spin_mutex_);
        auto right_now = std::chrono::system_clock::now().time_since_epoch();
        int64_t ts =
            std::chrono::duration_cast<std::chrono::seconds>(right_now).count();
        for (auto iter = tables_.begin(); iter != tables_.end(); ++iter) {
            for (auto inner = iter->second.begin(); inner != iter->second.end();
                 ++inner) {
                if (iter->first == 0 && inner->first == 0) {
                    continue;
                }
                if (inner->second->GetStorageMode() ==
                    ::rtidb::common::StorageMode::kMemory) {
                    if (ts - inner->second->GetMakeSnapshotTime() <=
                            FLAGS_make_snapshot_offline_interval &&
                        !FLAGS_zk_cluster.empty()) {
                        continue;
                    }
                    table_set.push_back(
                        std::make_pair(iter->first, inner->first));
                }
            }
        }
    }
    for (auto iter = table_set.begin(); iter != table_set.end(); ++iter) {
        PDLOG(INFO, "start make snapshot tid[%u] pid[%u]", iter->first,
              iter->second);
        MakeSnapshotInternal(iter->first, iter->second, 0,
                             std::shared_ptr<::rtidb::api::TaskInfo>());
    }
    // delay task one hour later avoid execute  more than one time
    snapshot_pool_.DelayTask(
        FLAGS_make_snapshot_check_interval + 60 * 60 * 1000,
        boost::bind(&TabletImpl::SchedMakeSnapshot, this));
}

void TabletImpl::SchedMakeDiskTableSnapshot() {
    std::vector<std::pair<uint32_t, uint32_t>> table_set;
    {
        std::lock_guard<SpinMutex> spin_lock(spin_mutex_);
        for (auto iter = tables_.begin(); iter != tables_.end(); ++iter) {
            for (auto inner = iter->second.begin(); inner != iter->second.end();
                 ++inner) {
                if (iter->first == 0 && inner->first == 0) {
                    continue;
                }
                if (inner->second->GetStorageMode() !=
                    ::rtidb::common::StorageMode::kMemory) {
                    table_set.push_back(
                        std::make_pair(iter->first, inner->first));
                }
            }
        }
    }
    for (auto iter = table_set.begin(); iter != table_set.end(); ++iter) {
        PDLOG(INFO, "start make snapshot tid[%u] pid[%u]", iter->first,
              iter->second);
        MakeSnapshotInternal(iter->first, iter->second, 0,
                             std::shared_ptr<::rtidb::api::TaskInfo>());
    }
    // delay task one hour later avoid execute  more than one time
    snapshot_pool_.DelayTask(
        FLAGS_make_disktable_snapshot_interval * 60 * 1000,
        boost::bind(&TabletImpl::SchedMakeDiskTableSnapshot, this));
}

void TabletImpl::SendData(RpcController* controller,
                          const ::rtidb::api::SendDataRequest* request,
                          ::rtidb::api::GeneralResponse* response,
                          Closure* done) {
    brpc::ClosureGuard done_guard(done);
    brpc::Controller* cntl = static_cast<brpc::Controller*>(controller);
    uint32_t tid = request->tid();
    uint32_t pid = request->pid();
    ::rtidb::common::StorageMode mode = ::rtidb::common::kMemory;
    if (request->has_storage_mode()) {
        mode = request->storage_mode();
    }
    std::string db_root_path;
    bool ok = ChooseDBRootPath(tid, pid, mode, db_root_path);
    if (!ok) {
        response->set_code(::rtidb::base::ReturnCode::kFailToGetDbRootPath);
        response->set_msg("fail to get db root path");
        PDLOG(WARNING, "fail to get table db root path for tid %u, pid %u", tid,
              pid);
        return;
    }
    std::string combine_key = std::to_string(tid) + "_" + std::to_string(pid) +
                              "_" + request->file_name();
    std::shared_ptr<FileReceiver> receiver;
    std::shared_ptr<Table> table;
    if (request->block_id() == 0) {
        table = GetTable(tid, pid);
    }
    {
        std::lock_guard<std::mutex> lock(mu_);
        auto iter = file_receiver_map_.find(combine_key);
        if (request->block_id() == 0) {
            if (table && request->dir_name() != "index") {
                PDLOG(WARNING, "table already exists. tid %u, pid %u", tid,
                      pid);
                response->set_code(
                    ::rtidb::base::ReturnCode::kTableAlreadyExists);
                response->set_msg("table already exists");
                return;
            }
            if (iter == file_receiver_map_.end()) {
                std::string path = db_root_path + "/" + std::to_string(tid) +
                                   "_" + std::to_string(pid) + "/";
                std::string dir_name;
                if (request->has_dir_name() && request->dir_name().size() > 0) {
                    dir_name = request->dir_name();
                    if (dir_name != "index") {
                        path.append("snapshot/");
                    }
                    path.append(request->dir_name() + "/");
                } else if (request->file_name() != "table_meta.txt") {
                    path.append("snapshot/");
                }
                file_receiver_map_.insert(std::make_pair(
                    combine_key, std::make_shared<FileReceiver>(
                                     request->file_name(), dir_name, path)));
                iter = file_receiver_map_.find(combine_key);
            }
            if (!iter->second->Init()) {
                PDLOG(WARNING,
                      "file receiver init failed. tid %u, pid %u, file_name %s",
                      tid, pid, request->file_name().c_str());
                response->set_code(
                    ::rtidb::base::ReturnCode::kFileReceiverInitFailed);
                response->set_msg("file receiver init failed");
                file_receiver_map_.erase(iter);
                return;
            }
            PDLOG(INFO, "file receiver init ok. tid %u, pid %u, file_name %s",
                  tid, pid, request->file_name().c_str());
            response->set_code(::rtidb::base::ReturnCode::kOk);
            response->set_msg("ok");
        } else if (iter == file_receiver_map_.end()) {
            PDLOG(WARNING, "cannot find receiver. tid %u, pid %u, file_name %s",
                  tid, pid, request->file_name().c_str());
            response->set_code(::rtidb::base::ReturnCode::kCannotFindReceiver);
            response->set_msg("cannot find receiver");
            return;
        }
        receiver = iter->second;
    }
    if (!receiver) {
        PDLOG(WARNING, "cannot find receiver. tid %u, pid %u, file_name %s",
              tid, pid, request->file_name().c_str());
        response->set_code(::rtidb::base::ReturnCode::kCannotFindReceiver);
        response->set_msg("cannot find receiver");
        return;
    }
    if (receiver->GetBlockId() == request->block_id()) {
        response->set_msg("ok");
        response->set_code(::rtidb::base::ReturnCode::kOk);
        return;
    }
    if (request->block_id() != receiver->GetBlockId() + 1) {
        response->set_msg("block_id mismatch");
        PDLOG(WARNING,
              "block_id mismatch. tid %u, pid %u, file_name %s, request "
              "block_id %lu cur block_id %lu",
              tid, pid, request->file_name().c_str(), request->block_id(),
              receiver->GetBlockId());
        response->set_code(::rtidb::base::ReturnCode::kBlockIdMismatch);
        return;
    }
    std::string data = cntl->request_attachment().to_string();
    if (data.length() != request->block_size()) {
        PDLOG(WARNING,
              "receive data error. tid %u, pid %u, file_name %s, expected "
              "length %u real length %u",
              tid, pid, request->file_name().c_str(), request->block_size(),
              data.length());
        response->set_code(::rtidb::base::ReturnCode::kReceiveDataError);
        response->set_msg("receive data error");
        return;
    }
    if (receiver->WriteData(data, request->block_id()) < 0) {
        PDLOG(WARNING,
              "receiver write data failed. tid %u, pid %u, file_name %s", tid,
              pid, request->file_name().c_str());
        response->set_code(::rtidb::base::ReturnCode::kWriteDataFailed);
        response->set_msg("write data failed");
        return;
    }
    if (request->eof()) {
        receiver->SaveFile();
        std::lock_guard<std::mutex> lock(mu_);
        file_receiver_map_.erase(combine_key);
    }
    response->set_msg("ok");
    response->set_code(::rtidb::base::ReturnCode::kOk);
}

void TabletImpl::SendSnapshot(RpcController* controller,
                              const ::rtidb::api::SendSnapshotRequest* request,
                              ::rtidb::api::GeneralResponse* response,
                              Closure* done) {
    brpc::ClosureGuard done_guard(done);
    std::shared_ptr<::rtidb::api::TaskInfo> task_ptr;
    if (request->has_task_info() && request->task_info().IsInitialized()) {
        if (AddOPTask(request->task_info(),
                      ::rtidb::api::TaskType::kSendSnapshot, task_ptr) < 0) {
            response->set_code(-1);
            response->set_msg("add task failed");
            return;
        }
    }
    uint32_t tid = request->tid();
    uint32_t pid = request->pid();
    std::string sync_snapshot_key = request->endpoint() + "_" +
                                    std::to_string(tid) + "_" +
                                    std::to_string(pid);
    do {
        {
            std::lock_guard<SpinMutex> spin_lock(spin_mutex_);
            std::shared_ptr<Table> table = GetTableUnLock(tid, pid);
            if (!table) {
                PDLOG(WARNING, "table is not exist. tid %u, pid %u", tid, pid);
                response->set_code(::rtidb::base::ReturnCode::kTableIsNotExist);
                response->set_msg("table is not exist");
                break;
            }
            if (!table->IsLeader()) {
                PDLOG(WARNING, "table is follower. tid %u, pid %u", tid, pid);
                response->set_code(::rtidb::base::ReturnCode::kTableIsFollower);
                response->set_msg("table is follower");
                break;
            }
            if (table->GetTableStat() != ::rtidb::storage::kSnapshotPaused) {
                PDLOG(WARNING,
                      "table status is not kSnapshotPaused. tid %u, pid %u",
                      tid, pid);
                response->set_code(::rtidb::base::ReturnCode::
                                       kTableStatusIsNotKsnapshotpaused);
                response->set_msg("table status is not kSnapshotPaused");
                break;
            }
        }
        std::lock_guard<std::mutex> lock(mu_);
        if (sync_snapshot_set_.find(sync_snapshot_key) !=
            sync_snapshot_set_.end()) {
            PDLOG(WARNING, "snapshot is sending. tid %u pid %u endpoint %s",
                  tid, pid, request->endpoint().c_str());
            response->set_code(::rtidb::base::ReturnCode::kSnapshotIsSending);
            response->set_msg("snapshot is sending");
            break;
        }
        sync_snapshot_set_.insert(sync_snapshot_key);
        task_pool_.AddTask(boost::bind(&TabletImpl::SendSnapshotInternal, this,
                                       request->endpoint(), tid, pid,
                                       request->remote_tid(), task_ptr));
        response->set_code(::rtidb::base::ReturnCode::kOk);
        response->set_msg("ok");
        return;
    } while (0);
    SetTaskStatus(task_ptr, ::rtidb::api::TaskStatus::kFailed);
}

void TabletImpl::SendSnapshotInternal(
    const std::string& endpoint, uint32_t tid, uint32_t pid,
    uint32_t remote_tid, std::shared_ptr<::rtidb::api::TaskInfo> task) {
    bool has_error = true;
    do {
        std::shared_ptr<Table> table = GetTable(tid, pid);
        if (!table) {
            PDLOG(WARNING, "table is not exist. tid %u, pid %u", tid, pid);
            break;
        }
        std::string db_root_path;
        bool ok =
            ChooseDBRootPath(tid, pid, table->GetStorageMode(), db_root_path);
        if (!ok) {
            PDLOG(WARNING, "fail to get db root path for table tid %u, pid %u",
                  tid, pid);
            break;
        }
        FileSender sender(remote_tid, pid, table->GetStorageMode(), endpoint);
        if (!sender.Init()) {
            PDLOG(WARNING,
                  "Init FileSender failed. tid[%u] pid[%u] endpoint[%s]", tid,
                  pid, endpoint.c_str());
            break;
        }
        // send table_meta file
        std::string full_path = db_root_path + "/" + std::to_string(tid) + "_" +
                                std::to_string(pid) + "/";
        std::string file_name = "table_meta.txt";
        if (sender.SendFile(file_name, full_path + file_name) < 0) {
            PDLOG(WARNING, "send table_meta.txt failed. tid[%u] pid[%u]", tid,
                  pid);
            break;
        }
        full_path.append("snapshot/");
        std::string manifest_file = full_path + "MANIFEST";
        std::string snapshot_file;
        {
            int fd = open(manifest_file.c_str(), O_RDONLY);
            if (fd < 0) {
                PDLOG(WARNING, "[%s] is not exist", manifest_file.c_str());
                has_error = false;
                break;
            }
            google::protobuf::io::FileInputStream fileInput(fd);
            fileInput.SetCloseOnDelete(true);
            ::rtidb::api::Manifest manifest;
            if (!google::protobuf::TextFormat::Parse(&fileInput, &manifest)) {
                PDLOG(WARNING, "parse manifest failed. tid[%u] pid[%u]", tid,
                      pid);
                break;
            }
            snapshot_file = manifest.name();
        }
        if (table->GetStorageMode() == ::rtidb::common::StorageMode::kMemory) {
            // send snapshot file
            if (sender.SendFile(snapshot_file, full_path + snapshot_file) < 0) {
                PDLOG(WARNING, "send snapshot failed. tid[%u] pid[%u]", tid,
                      pid);
                break;
            }
        } else {
            if (sender.SendDir(snapshot_file, full_path + snapshot_file) < 0) {
                PDLOG(WARNING, "send snapshot failed. tid[%u] pid[%u]", tid,
                      pid);
                break;
            }
        }
        // send manifest file
        file_name = "MANIFEST";
        if (sender.SendFile(file_name, full_path + file_name) < 0) {
            PDLOG(WARNING, "send MANIFEST failed. tid[%u] pid[%u]", tid, pid);
            break;
        }
        has_error = false;
        PDLOG(INFO, "send snapshot success. endpoint %s tid %u pid %u",
              endpoint.c_str(), tid, pid);
    } while (0);
    std::lock_guard<std::mutex> lock(mu_);
    if (task) {
        if (has_error) {
            task->set_status(::rtidb::api::kFailed);
        } else {
            task->set_status(::rtidb::api::kDone);
        }
    }
    std::string sync_snapshot_key =
        endpoint + "_" + std::to_string(tid) + "_" + std::to_string(pid);
    sync_snapshot_set_.erase(sync_snapshot_key);
}

void TabletImpl::PauseSnapshot(RpcController* controller,
                               const ::rtidb::api::GeneralRequest* request,
                               ::rtidb::api::GeneralResponse* response,
                               Closure* done) {
    brpc::ClosureGuard done_guard(done);
    std::shared_ptr<::rtidb::api::TaskInfo> task_ptr;
    if (request->has_task_info() && request->task_info().IsInitialized()) {
        if (AddOPTask(request->task_info(),
                      ::rtidb::api::TaskType::kPauseSnapshot, task_ptr) < 0) {
            response->set_code(-1);
            response->set_msg("add task failed");
            return;
        }
    }
    do {
        {
            std::lock_guard<SpinMutex> spin_lock(spin_mutex_);
            std::shared_ptr<Table> table =
                GetTableUnLock(request->tid(), request->pid());
            if (!table) {
                PDLOG(WARNING, "table is not exist. tid %u, pid %u",
                      request->tid(), request->pid());
                response->set_code(::rtidb::base::ReturnCode::kTableIsNotExist);
                response->set_msg("table is not exist");
                break;
            }
            if (table->GetTableStat() == ::rtidb::storage::kSnapshotPaused) {
                PDLOG(INFO,
                      "table status is kSnapshotPaused, need not pause. "
                      "tid[%u] pid[%u]",
                      request->tid(), request->pid());
            } else if (table->GetTableStat() != ::rtidb::storage::kNormal) {
                PDLOG(WARNING,
                      "table status is [%u], cann't pause. tid[%u] pid[%u]",
                      table->GetTableStat(), request->tid(), request->pid());
                response->set_code(
                    ::rtidb::base::ReturnCode::kTableStatusIsNotKnormal);
                response->set_msg("table status is not kNormal");
                break;
            } else {
                table->SetTableStat(::rtidb::storage::kSnapshotPaused);
                PDLOG(INFO, "table status has set[%u]. tid[%u] pid[%u]",
                      table->GetTableStat(), request->tid(), request->pid());
            }
        }
        if (task_ptr) {
            std::lock_guard<std::mutex> lock(mu_);
            task_ptr->set_status(::rtidb::api::TaskStatus::kDone);
        }
        response->set_code(::rtidb::base::ReturnCode::kOk);
        response->set_msg("ok");
        return;
    } while (0);
    SetTaskStatus(task_ptr, ::rtidb::api::TaskStatus::kFailed);
}

void TabletImpl::RecoverSnapshot(RpcController* controller,
                                 const ::rtidb::api::GeneralRequest* request,
                                 ::rtidb::api::GeneralResponse* response,
                                 Closure* done) {
    brpc::ClosureGuard done_guard(done);
    std::shared_ptr<::rtidb::api::TaskInfo> task_ptr;
    if (request->has_task_info() && request->task_info().IsInitialized()) {
        if (AddOPTask(request->task_info(),
                      ::rtidb::api::TaskType::kRecoverSnapshot, task_ptr) < 0) {
            response->set_code(-1);
            response->set_msg("add task failed");
            return;
        }
    }
    do {
        {
            std::lock_guard<SpinMutex> spin_lock(spin_mutex_);
            std::shared_ptr<Table> table =
                GetTableUnLock(request->tid(), request->pid());
            if (!table) {
                PDLOG(WARNING, "table is not exist. tid %u, pid %u",
                      request->tid(), request->pid());
                response->set_code(::rtidb::base::ReturnCode::kTableIsNotExist);
                response->set_msg("table is not exist");
                break;
            }
            if (table->GetTableStat() == rtidb::storage::kNormal) {
                PDLOG(INFO,
                      "table status is already kNormal, need not recover. "
                      "tid[%u] pid[%u]",
                      request->tid(), request->pid());

            } else if (table->GetTableStat() !=
                       ::rtidb::storage::kSnapshotPaused) {
                PDLOG(WARNING,
                      "table status is [%u], cann't recover. tid[%u] pid[%u]",
                      table->GetTableStat(), request->tid(), request->pid());
                response->set_code(::rtidb::base::ReturnCode::
                                       kTableStatusIsNotKsnapshotpaused);
                response->set_msg("table status is not kSnapshotPaused");
                break;
            } else {
                table->SetTableStat(::rtidb::storage::kNormal);
                PDLOG(INFO, "table status has set[%u]. tid[%u] pid[%u]",
                      table->GetTableStat(), request->tid(), request->pid());
            }
        }
        std::lock_guard<std::mutex> lock(mu_);
        if (task_ptr) {
            task_ptr->set_status(::rtidb::api::TaskStatus::kDone);
        }
        response->set_code(::rtidb::base::ReturnCode::kOk);
        response->set_msg("ok");
        return;
    } while (0);
    SetTaskStatus(task_ptr, ::rtidb::api::TaskStatus::kFailed);
}

void TabletImpl::LoadTable(RpcController* controller,
                           const ::rtidb::api::LoadTableRequest* request,
                           ::rtidb::api::GeneralResponse* response,
                           Closure* done) {
    brpc::ClosureGuard done_guard(done);
    std::shared_ptr<::rtidb::api::TaskInfo> task_ptr;
    if (request->has_task_info() && request->task_info().IsInitialized()) {
        if (AddOPTask(request->task_info(), ::rtidb::api::TaskType::kLoadTable,
                      task_ptr) < 0) {
            response->set_code(-1);
            response->set_msg("add task failed");
            return;
        }
    }
    do {
        ::rtidb::api::TableMeta table_meta;
        table_meta.CopyFrom(request->table_meta());
        std::string msg;
        if (CheckTableMeta(&table_meta, msg) != 0) {
            response->set_code(::rtidb::base::ReturnCode::kTableMetaIsIllegal);
            response->set_msg(msg);
            break;
        }
        uint32_t tid = table_meta.tid();
        uint32_t pid = table_meta.pid();
        std::string root_path;
        bool ok =
            ChooseDBRootPath(tid, pid, table_meta.storage_mode(), root_path);
        if (!ok) {
            response->set_code(::rtidb::base::ReturnCode::kFailToGetDbRootPath);
            response->set_msg("fail to get table db root path");
            PDLOG(WARNING, "table db path is not found. tid %u, pid %u", tid,
                  pid);
            break;
        }

        std::string db_path =
            root_path + "/" + std::to_string(tid) + "_" + std::to_string(pid);
        if (!::rtidb::base::IsExists(db_path)) {
            PDLOG(WARNING,
                  "table db path is not exist. tid %u, pid %u, path %s", tid,
                  pid, db_path.c_str());
            response->set_code(
                ::rtidb::base::ReturnCode::kTableDbPathIsNotExist);
            response->set_msg("table db path is not exist");
            break;
        }

        std::shared_ptr<Table> table = GetTable(tid, pid);
        std::shared_ptr<RelationalTable> r_table = GetRelationalTable(tid, pid);
        if (table || r_table) {
            PDLOG(WARNING, "table with tid[%u] and pid[%u] exists", tid, pid);
            response->set_code(::rtidb::base::ReturnCode::kTableAlreadyExists);
            response->set_msg("table already exists");
            break;
        }

        UpdateTableMeta(db_path, &table_meta);
        if (WriteTableMeta(db_path, &table_meta) < 0) {
            PDLOG(WARNING, "write table_meta failed. tid[%lu] pid[%lu]", tid,
                  pid);
            response->set_code(::rtidb::base::ReturnCode::kWriteDataFailed);
            response->set_msg("write data failed");
            break;
        }
        if (table_meta.storage_mode() == rtidb::common::kMemory) {
            std::string msg;
            if (CreateTableInternal(&table_meta, msg) < 0) {
                response->set_code(
                    ::rtidb::base::ReturnCode::kCreateTableFailed);
                response->set_msg(msg.c_str());
                break;
            }
            uint64_t ttl = table_meta.ttl();
            std::string name = table_meta.name();
            uint32_t seg_cnt = 8;
            if (table_meta.seg_cnt() > 0) {
                seg_cnt = table_meta.seg_cnt();
            }
            PDLOG(INFO,
                  "start to recover table with id %u pid %u name %s seg_cnt %d "
                  "idx_cnt %u schema_size %u ttl %llu",
                  tid, pid, name.c_str(), seg_cnt, table_meta.dimensions_size(),
                  table_meta.schema().size(), ttl);
            task_pool_.AddTask(boost::bind(&TabletImpl::LoadTableInternal, this,
                                           tid, pid, task_ptr));
        } else if (table_meta.table_type() == ::rtidb::type::kRelational) {
            std::string msg;
            if (CreateRelationalTableInternal(&table_meta, msg) < 0) {
                PDLOG(INFO, "%s", msg.c_str());
                response->set_code(
                    ::rtidb::base::ReturnCode::kCreateTableFailed);
                response->set_msg(msg);
            }
        } else {
            task_pool_.AddTask(boost::bind(&TabletImpl::LoadDiskTableInternal,
                                           this, tid, pid, table_meta,
                                           task_ptr));
            PDLOG(INFO, "load table tid[%u] pid[%u] storage mode[%s]", tid, pid,
                  ::rtidb::common::StorageMode_Name(table_meta.storage_mode())
                      .c_str());
        }
        response->set_code(::rtidb::base::ReturnCode::kOk);
        response->set_msg("ok");
        return;
    } while (0);
    SetTaskStatus(task_ptr, ::rtidb::api::TaskStatus::kFailed);
}

int TabletImpl::LoadDiskTableInternal(
    uint32_t tid, uint32_t pid, const ::rtidb::api::TableMeta& table_meta,
    std::shared_ptr<::rtidb::api::TaskInfo> task_ptr) {
    do {
        std::string db_root_path;
        bool ok =
            ChooseDBRootPath(tid, pid, table_meta.storage_mode(), db_root_path);
        if (!ok) {
            PDLOG(WARNING, "fail to find db root path for table tid %u pid %u",
                  tid, pid);
            break;
        }
        std::string table_path = db_root_path + "/" + std::to_string(tid) +
                                 "_" + std::to_string(pid);
        std::string snapshot_path = table_path + "/snapshot/";
        ::rtidb::api::Manifest manifest;
        uint64_t snapshot_offset = 0;
        std::string data_path = table_path + "/data";
        if (::rtidb::base::IsExists(data_path)) {
            if (!::rtidb::base::RemoveDir(data_path)) {
                PDLOG(WARNING, "remove dir failed. tid %u pid %u path %s", tid,
                      pid, data_path.c_str());
                break;
            }
        }
        bool need_load = false;
        std::string manifest_file = snapshot_path + "MANIFEST";
        if (Snapshot::GetLocalManifest(manifest_file, manifest) == 0) {
            std::string snapshot_dir = snapshot_path + manifest.name();
            PDLOG(INFO, "rename dir %s to %s. tid %u pid %u",
                  snapshot_dir.c_str(), data_path.c_str(), tid, pid);
            if (!::rtidb::base::Rename(snapshot_dir, data_path)) {
                PDLOG(WARNING, "rename dir failed. tid %u pid %u path %s", tid,
                      pid, snapshot_dir.c_str());
                break;
            }
            if (unlink(manifest_file.c_str()) < 0) {
                PDLOG(WARNING, "remove manifest failed. tid %u pid %u path %s",
                      tid, pid, manifest_file.c_str());
                break;
            }
            snapshot_offset = manifest.offset();
            need_load = true;
        }
        std::string msg;
        if (CreateDiskTableInternal(&table_meta, need_load, msg) < 0) {
            PDLOG(WARNING, "create table failed. tid %u pid %u msg %s", tid,
                  pid, msg.c_str());
            break;
        }
        // load snapshot data
        std::shared_ptr<Table> table = GetTable(tid, pid);
        if (!table) {
            PDLOG(WARNING, "table with tid %u and pid %u does not exist", tid,
                  pid);
            break;
        }
        DiskTable* disk_table = dynamic_cast<DiskTable*>(table.get());
        if (disk_table == NULL) {
            break;
        }
        std::shared_ptr<Snapshot> snapshot = GetSnapshot(tid, pid);
        if (!snapshot) {
            PDLOG(WARNING, "snapshot with tid %u and pid %u does not exist",
                  tid, pid);
            break;
        }
        std::shared_ptr<LogReplicator> replicator = GetReplicator(tid, pid);
        if (!replicator) {
            PDLOG(WARNING, "replicator with tid %u and pid %u does not exist",
                  tid, pid);
            break;
        }
        {
            std::lock_guard<SpinMutex> spin_lock(spin_mutex_);
            table->SetTableStat(::rtidb::storage::kLoading);
        }
        uint64_t latest_offset = 0;
        std::string binlog_path = table_path + "/binlog/";
        ::rtidb::storage::Binlog binlog(replicator->GetLogPart(), binlog_path);
        if (binlog.RecoverFromBinlog(table, snapshot_offset, latest_offset)) {
            table->SetTableStat(::rtidb::storage::kNormal);
            replicator->SetOffset(latest_offset);
            replicator->SetSnapshotLogPartIndex(snapshot->GetOffset());
            replicator->StartSyncing();
            disk_table->SetOffset(latest_offset);
            table->SchedGc();
            gc_pool_.DelayTask(
                FLAGS_gc_interval * 60 * 1000,
                boost::bind(&TabletImpl::GcTable, this, tid, pid, false));
            io_pool_.DelayTask(
                FLAGS_binlog_sync_to_disk_interval,
                boost::bind(&TabletImpl::SchedSyncDisk, this, tid, pid));
            task_pool_.DelayTask(
                FLAGS_binlog_delete_interval,
                boost::bind(&TabletImpl::SchedDelBinlog, this, tid, pid));
            if (table_meta.has_table_type() &&
                table_meta.table_type() == rtidb::type::kRelational) {
                gc_pool_.DelayTask(
                    FLAGS_snapshot_ttl_check_interval * 60 * 1000,
                    boost::bind(&TabletImpl::GcTableSnapshot, this, tid, pid));
            }
            PDLOG(INFO, "load table success. tid %u pid %u", tid, pid);
            MakeSnapshotInternal(tid, pid, 0,
                                 std::shared_ptr<::rtidb::api::TaskInfo>());
            if (task_ptr) {
                std::lock_guard<std::mutex> lock(mu_);
                task_ptr->set_status(::rtidb::api::TaskStatus::kDone);
                return 0;
            }
        } else {
            DeleteTableInternal(tid, pid,
                                std::shared_ptr<::rtidb::api::TaskInfo>());
        }
    } while (0);
    SetTaskStatus(task_ptr, ::rtidb::api::TaskStatus::kFailed);
    return -1;
}

int TabletImpl::LoadTableInternal(
    uint32_t tid, uint32_t pid,
    std::shared_ptr<::rtidb::api::TaskInfo> task_ptr) {
    do {
        // load snapshot data
        std::shared_ptr<Table> table = GetTable(tid, pid);
        if (!table) {
            PDLOG(WARNING, "table with tid %u and pid %u does not exist", tid,
                  pid);
            break;
        }
        std::shared_ptr<Snapshot> snapshot = GetSnapshot(tid, pid);
        if (!snapshot) {
            PDLOG(WARNING, "snapshot with tid %u and pid %u does not exist",
                  tid, pid);
            break;
        }
        std::shared_ptr<LogReplicator> replicator = GetReplicator(tid, pid);
        if (!replicator) {
            PDLOG(WARNING, "replicator with tid %u and pid %u does not exist",
                  tid, pid);
            break;
        }
        {
            std::lock_guard<SpinMutex> spin_lock(spin_mutex_);
            table->SetTableStat(::rtidb::storage::kLoading);
        }
        uint64_t latest_offset = 0;
        uint64_t snapshot_offset = 0;
        std::string db_root_path;
        bool ok =
            ChooseDBRootPath(tid, pid, table->GetStorageMode(), db_root_path);
        if (!ok) {
            PDLOG(WARNING, "fail to find db root path for table tid %u pid %u",
                  tid, pid);
            break;
        }
        std::string binlog_path = db_root_path + "/" + std::to_string(tid) +
                                  "_" + std::to_string(pid) + "/binlog/";
        ::rtidb::storage::Binlog binlog(replicator->GetLogPart(), binlog_path);
        if (snapshot->Recover(table, snapshot_offset) &&
            binlog.RecoverFromBinlog(table, snapshot_offset, latest_offset)) {
            table->SetTableStat(::rtidb::storage::kNormal);
            replicator->SetOffset(latest_offset);
            replicator->SetSnapshotLogPartIndex(snapshot->GetOffset());
            replicator->StartSyncing();
            table->SchedGc();
            gc_pool_.DelayTask(
                FLAGS_gc_interval * 60 * 1000,
                boost::bind(&TabletImpl::GcTable, this, tid, pid, false));
            io_pool_.DelayTask(
                FLAGS_binlog_sync_to_disk_interval,
                boost::bind(&TabletImpl::SchedSyncDisk, this, tid, pid));
            task_pool_.DelayTask(
                FLAGS_binlog_delete_interval,
                boost::bind(&TabletImpl::SchedDelBinlog, this, tid, pid));
            PDLOG(INFO, "load table success. tid %u pid %u", tid, pid);
            if (task_ptr) {
                std::lock_guard<std::mutex> lock(mu_);
                task_ptr->set_status(::rtidb::api::TaskStatus::kDone);
                return 0;
            }
        } else {
            DeleteTableInternal(tid, pid,
                                std::shared_ptr<::rtidb::api::TaskInfo>());
        }
    } while (0);
    SetTaskStatus(task_ptr, ::rtidb::api::TaskStatus::kFailed);
    return -1;
}

int32_t TabletImpl::DeleteTableInternal(
    uint32_t tid, uint32_t pid,
    std::shared_ptr<::rtidb::api::TaskInfo> task_ptr) {
    std::string root_path;
    std::string recycle_bin_root_path;
    int32_t code = -1;
    do {
        std::shared_ptr<Table> table = GetTable(tid, pid);
        if (!table) {
            PDLOG(WARNING, "table is not exist. tid %u pid %u", tid, pid);
            break;
        }
        bool ok =
            ChooseDBRootPath(tid, pid, table->GetStorageMode(), root_path);
        if (!ok) {
            PDLOG(WARNING, "fail to get db root path. tid %u pid %u", tid, pid);
            break;
        }
        ok = ChooseRecycleBinRootPath(tid, pid, table->GetStorageMode(),
                                      recycle_bin_root_path);
        if (!ok) {
            PDLOG(WARNING, "fail to get recycle bin root path. tid %u pid %u",
                  tid, pid);
            break;
        }
        std::shared_ptr<LogReplicator> replicator = GetReplicator(tid, pid);
        {
            std::lock_guard<SpinMutex> spin_lock(spin_mutex_);
            tables_[tid].erase(pid);
            replicators_[tid].erase(pid);
            snapshots_[tid].erase(pid);
            if (tables_[tid].empty()) {
                tables_.erase(tid);
            }
            if (replicators_[tid].empty()) {
                replicators_.erase(tid);
            }
            if (snapshots_[tid].empty()) {
                snapshots_.erase(tid);
            }
        }

        if (replicator) {
            replicator->DelAllReplicateNode();
            PDLOG(INFO, "drop replicator for tid %u, pid %u", tid, pid);
        }
        code = 0;
    } while (0);
    if (code < 0) {
        if (task_ptr) {
            std::lock_guard<std::mutex> lock(mu_);
            task_ptr->set_status(::rtidb::api::TaskStatus::kFailed);
        }
        return code;
    }

    std::string source_path =
        root_path + "/" + std::to_string(tid) + "_" + std::to_string(pid);
    if (!::rtidb::base::IsExists(source_path)) {
        if (task_ptr) {
            std::lock_guard<std::mutex> lock(mu_);
            task_ptr->set_status(::rtidb::api::TaskStatus::kDone);
        }
        PDLOG(INFO, "drop table ok. tid[%u] pid[%u]", tid, pid);
        return 0;
    }

    if (FLAGS_recycle_bin_enabled) {
        std::string recycle_path =
            recycle_bin_root_path + "/" + std::to_string(tid) + "_" +
            std::to_string(pid) + "_" + ::rtidb::base::GetNowTime();
        ::rtidb::base::Rename(source_path, recycle_path);
    } else {
        ::rtidb::base::RemoveDirRecursive(source_path);
    }

    if (task_ptr) {
        std::lock_guard<std::mutex> lock(mu_);
        task_ptr->set_status(::rtidb::api::TaskStatus::kDone);
    }
    PDLOG(INFO, "drop table ok. tid[%u] pid[%u]", tid, pid);
    return 0;
}

int32_t TabletImpl::DeleteRelationalTableInternal(
    uint32_t tid, uint32_t pid,
    std::shared_ptr<::rtidb::api::TaskInfo> task_ptr) {
    std::string root_path;
    std::string recycle_bin_root_path;
    int32_t code = -1;
    do {
        std::shared_ptr<RelationalTable> table = GetRelationalTable(tid, pid);
        if (!table) {
            PDLOG(WARNING, "table is not exist. tid %u pid %u", tid, pid);
            break;
        }
        ::rtidb::common::StorageMode sm = table->GetStorageMode();
        bool ok = ChooseDBRootPath(tid, pid, sm, root_path);
        if (!ok) {
            PDLOG(WARNING, "fail to get db root path. tid %u pid %u", tid, pid);
            break;
        }
        ok = ChooseRecycleBinRootPath(tid, pid, sm, recycle_bin_root_path);
        if (!ok) {
            PDLOG(WARNING, "fail to get recycle bin root path. tid %u pid %u",
                  tid, pid);
            break;
        }
        if (table) {
            std::lock_guard<SpinMutex> spin_lock(spin_mutex_);
            relational_tables_[tid].erase(pid);
            if (relational_tables_[tid].empty()) {
                relational_tables_.erase(tid);
            }
        }
        code = 0;
    } while (0);
    if (code < 0) {
        SetTaskStatus(task_ptr, ::rtidb::api::TaskStatus::kFailed);
        return code;
    }

    std::string source_path =
        root_path + "/" + std::to_string(tid) + "_" + std::to_string(pid);
    if (!::rtidb::base::IsExists(source_path)) {
        if (task_ptr) {
            std::lock_guard<std::mutex> lock(mu_);
            task_ptr->set_status(::rtidb::api::TaskStatus::kDone);
        }
        PDLOG(INFO, "drop table ok. tid[%u] pid[%u]", tid, pid);
        return 0;
    }

    if (FLAGS_recycle_bin_enabled) {
        std::string recycle_path =
            recycle_bin_root_path + "/" + std::to_string(tid) + "_" +
            std::to_string(pid) + "_" + ::rtidb::base::GetNowTime();
        ::rtidb::base::Rename(source_path, recycle_path);
    } else {
        ::rtidb::base::RemoveDirRecursive(source_path);
    }

    if (task_ptr) {
        std::lock_guard<std::mutex> lock(mu_);
        task_ptr->set_status(::rtidb::api::TaskStatus::kDone);
    }
    PDLOG(INFO, "drop table ok. tid[%u] pid[%u]", tid, pid);
    return 0;
}

void TabletImpl::CreateTable(RpcController* controller,
                             const ::rtidb::api::CreateTableRequest* request,
                             ::rtidb::api::CreateTableResponse* response,
                             Closure* done) {
    brpc::ClosureGuard done_guard(done);
    const ::rtidb::api::TableMeta* table_meta = &request->table_meta();
    std::string msg;
    uint32_t tid = table_meta->tid();
    uint32_t pid = table_meta->pid();
    if (!table_meta->has_table_type() ||
        table_meta->table_type() == ::rtidb::type::kTimeSeries) {
        if (CheckTableMeta(table_meta, msg) != 0) {
            response->set_code(::rtidb::base::ReturnCode::kTableMetaIsIllegal);
            response->set_msg(msg);
            PDLOG(WARNING,
                  "check table_meta failed. tid[%u] pid[%u], err_msg[%s]", tid,
                  pid, msg.c_str());
            return;
        }
        std::shared_ptr<Table> table = GetTable(tid, pid);
        std::shared_ptr<Snapshot> snapshot = GetSnapshot(tid, pid);
        if (table || snapshot) {
            if (table) {
                PDLOG(WARNING, "table with tid[%u] and pid[%u] exists", tid,
                      pid);
            }
            if (snapshot) {
                PDLOG(WARNING, "snapshot with tid[%u] and pid[%u] exists", tid,
                      pid);
            }
            response->set_code(::rtidb::base::ReturnCode::kTableAlreadyExists);
            response->set_msg("table already exists");
            return;
        }
    } else {
        std::shared_ptr<RelationalTable> r_table = GetRelationalTable(tid, pid);
        if (r_table) {
            PDLOG(WARNING, "relation table with tid[%u] and pid[%u] exists",
                  tid, pid);
            response->set_code(::rtidb::base::ReturnCode::kTableAlreadyExists);
            response->set_msg("table already exists");
            return;
        }
    }
    std::string name = table_meta->name();
    PDLOG(INFO, "start creating table tid[%u] pid[%u] with mode %s", tid, pid,
          ::rtidb::api::TableMode_Name(request->table_meta().mode()).c_str());
    std::string db_root_path;
    bool ok =
        ChooseDBRootPath(tid, pid, table_meta->storage_mode(), db_root_path);
    if (!ok) {
        PDLOG(WARNING, "fail to find db root path tid[%u] pid[%u]", tid, pid);
        response->set_code(::rtidb::base::ReturnCode::kFailToGetDbRootPath);
        response->set_msg("fail to find db root path");
        return;
    }
    std::string table_db_path =
        db_root_path + "/" + std::to_string(tid) + "_" + std::to_string(pid);

    if (WriteTableMeta(table_db_path, table_meta) < 0) {
        PDLOG(WARNING, "write table_meta failed. tid[%u] pid[%u]", tid, pid);
        response->set_code(::rtidb::base::ReturnCode::kWriteDataFailed);
        response->set_msg("write data failed");
        return;
    }
    if (table_meta->has_table_type() &&
        table_meta->table_type() == rtidb::type::kRelational) {
        std::string msg;
        if (CreateRelationalTableInternal(table_meta, msg) < 0) {
            response->set_code(::rtidb::base::ReturnCode::kCreateTableFailed);
            response->set_msg(msg.c_str());
            return;
        }
        gc_pool_.DelayTask(
            FLAGS_snapshot_ttl_check_interval * 60 * 1000,
            boost::bind(&TabletImpl::GcTableSnapshot, this, tid, pid));
    } else if (table_meta->storage_mode() != rtidb::common::kMemory) {
        std::string msg;
        if (CreateDiskTableInternal(table_meta, false, msg) < 0) {
            response->set_code(::rtidb::base::ReturnCode::kCreateTableFailed);
            response->set_msg(msg.c_str());
            return;
        }
    } else {
        std::string msg;
        if (CreateTableInternal(table_meta, msg) < 0) {
            response->set_code(::rtidb::base::ReturnCode::kCreateTableFailed);
            response->set_msg(msg.c_str());
            return;
        }
    }
    if (!table_meta->has_table_type() ||
        table_meta->table_type() == ::rtidb::type::kTimeSeries) {
        std::shared_ptr<Table> table = GetTable(tid, pid);
        if (!table) {
            response->set_code(::rtidb::base::ReturnCode::kCreateTableFailed);
            response->set_msg("table is not exist");
            PDLOG(WARNING, "table with tid %u and pid %u does not exist", tid,
                  pid);
            return;
        }
        std::shared_ptr<LogReplicator> replicator = GetReplicator(tid, pid);
        if (!replicator) {
            response->set_code(::rtidb::base::ReturnCode::kCreateTableFailed);
            response->set_msg("replicator is not exist");
            PDLOG(WARNING, "replicator with tid %u and pid %u does not exist",
                  tid, pid);
            return;
        }
        table->SetTableStat(::rtidb::storage::kNormal);
        replicator->StartSyncing();
        io_pool_.DelayTask(
            FLAGS_binlog_sync_to_disk_interval,
            boost::bind(&TabletImpl::SchedSyncDisk, this, tid, pid));
        task_pool_.DelayTask(
            FLAGS_binlog_delete_interval,
            boost::bind(&TabletImpl::SchedDelBinlog, this, tid, pid));
        PDLOG(INFO,
              "create table with id %u pid %u name %s abs_ttl %llu lat_ttl "
              "%llu type %s",
              tid, pid, name.c_str(), table_meta->ttl_desc().abs_ttl(),
              table_meta->ttl_desc().lat_ttl(),
              ::rtidb::api::TTLType_Name(table_meta->ttl_desc().ttl_type())
                  .c_str());
        gc_pool_.DelayTask(
            FLAGS_gc_interval * 60 * 1000,
            boost::bind(&TabletImpl::GcTable, this, tid, pid, false));
    } else {
        std::lock_guard<SpinMutex> spin_lock(spin_mutex_);
        std::shared_ptr<RelationalTable> table =
            GetRelationalTableUnLock(tid, pid);
        if (!table) {
            response->set_code(::rtidb::base::ReturnCode::kCreateTableFailed);
            response->set_msg("table is not exist");
            PDLOG(WARNING, "table with tid %u and pid %u does not exist", tid,
                  pid);
            return;
        }
        table->SetTableStat(::rtidb::storage::kNormal);
    }
    response->set_code(::rtidb::base::ReturnCode::kOk);
    response->set_msg("ok");
}

void TabletImpl::ExecuteGc(RpcController* controller,
                           const ::rtidb::api::ExecuteGcRequest* request,
                           ::rtidb::api::GeneralResponse* response,
                           Closure* done) {
    brpc::ClosureGuard done_guard(done);
    uint32_t tid = request->tid();
    uint32_t pid = request->pid();
    std::shared_ptr<Table> table = GetTable(tid, pid);
    if (!table) {
        PDLOG(DEBUG, "table is not exist. tid %u pid %u", tid, pid);
        response->set_code(-1);
        response->set_msg("table not found");
        return;
    }
    gc_pool_.AddTask(boost::bind(&TabletImpl::GcTable, this, tid, pid, true));
    response->set_code(::rtidb::base::ReturnCode::kOk);
    response->set_msg("ok");
    PDLOG(INFO, "ExecuteGc. tid %u pid %u", tid, pid);
}

void TabletImpl::GetTableFollower(
    RpcController* controller,
    const ::rtidb::api::GetTableFollowerRequest* request,
    ::rtidb::api::GetTableFollowerResponse* response, Closure* done) {
    brpc::ClosureGuard done_guard(done);
    uint32_t tid = request->tid();
    uint32_t pid = request->pid();
    std::shared_ptr<Table> table = GetTable(tid, pid);
    if (!table) {
        PDLOG(DEBUG, "table is not exist. tid %u pid %u", tid, pid);
        response->set_code(::rtidb::base::ReturnCode::kTableIsNotExist);
        response->set_msg("table is not exist");
        return;
    }
    if (!table->IsLeader()) {
        PDLOG(DEBUG, "table is follower. tid %u, pid %u", tid, pid);
        response->set_msg("table is follower");
        response->set_code(::rtidb::base::ReturnCode::kTableIsFollower);
        return;
    }
    std::shared_ptr<LogReplicator> replicator = GetReplicator(tid, pid);
    if (!replicator) {
        PDLOG(DEBUG, "replicator is not exist. tid %u pid %u", tid, pid);
        response->set_msg("replicator is not exist");
        response->set_code(::rtidb::base::ReturnCode::kReplicatorIsNotExist);
        return;
    }
    response->set_offset(replicator->GetOffset());
    std::map<std::string, uint64_t> info_map;
    replicator->GetReplicateInfo(info_map);
    if (info_map.empty()) {
        response->set_msg("has no follower");
        response->set_code(::rtidb::base::ReturnCode::kNoFollower);
    }
    for (const auto& kv : info_map) {
        ::rtidb::api::FollowerInfo* follower_info =
            response->add_follower_info();
        follower_info->set_endpoint(kv.first);
        follower_info->set_offset(kv.second);
    }
    response->set_msg("ok");
    response->set_code(::rtidb::base::ReturnCode::kOk);
}

int32_t TabletImpl::GetSnapshotOffset(uint32_t tid, uint32_t pid,
                                      rtidb::common::StorageMode sm,
                                      std::string& msg, uint64_t& term,
                                      uint64_t& offset) {
    std::string db_root_path;
    bool ok = ChooseDBRootPath(tid, pid, sm, db_root_path);
    if (!ok) {
        msg = "fail to get db root path";
        PDLOG(WARNING, "fail to get table db root path");
        return 138;
    }
    std::string db_path =
        db_root_path + "/" + std::to_string(tid) + "_" + std::to_string(pid);
    std::string manifest_file = db_path + "/snapshot/MANIFEST";
    int fd = open(manifest_file.c_str(), O_RDONLY);
    if (fd < 0) {
        PDLOG(WARNING, "[%s] is not exist", manifest_file.c_str());
        return 0;
    }
    google::protobuf::io::FileInputStream fileInput(fd);
    fileInput.SetCloseOnDelete(true);
    ::rtidb::api::Manifest manifest;
    if (!google::protobuf::TextFormat::Parse(&fileInput, &manifest)) {
        PDLOG(WARNING, "parse manifest failed");
        return 0;
    }
    std::string snapshot_file = db_path + "/snapshot/" + manifest.name();
    if (!::rtidb::base::IsExists(snapshot_file)) {
        PDLOG(WARNING, "snapshot file[%s] is not exist", snapshot_file.c_str());
        return 0;
    }
    offset = manifest.offset();
    term = manifest.term();
    return 0;
}
void TabletImpl::GetAllSnapshotOffset(
    RpcController* controller, const ::rtidb::api::EmptyRequest* request,
    ::rtidb::api::TableSnapshotOffsetResponse* response, Closure* done) {
    brpc::ClosureGuard done_guard(done);
    std::map<uint32_t, rtidb::common::StorageMode> table_sm;
    std::map<uint32_t, std::vector<uint32_t>> tid_pid;
    {
        std::lock_guard<SpinMutex> spin_lock(spin_mutex_);
        for (auto table_iter = tables_.begin(); table_iter != tables_.end();
             table_iter++) {
            if (table_iter->second.empty()) {
                continue;
            }
            uint32_t tid = table_iter->first;
            std::vector<uint32_t> pids;
            auto part_iter = table_iter->second.begin();
            rtidb::common::StorageMode sm = part_iter->second->GetStorageMode();
            for (; part_iter != table_iter->second.end(); part_iter++) {
                pids.push_back(part_iter->first);
            }
            table_sm.insert(std::make_pair(tid, sm));
            tid_pid.insert(std::make_pair(tid, pids));
        }
    }
    std::string msg;
    for (auto iter = tid_pid.begin(); iter != tid_pid.end(); iter++) {
        uint32_t tid = iter->first;
        auto table = response->add_tables();
        table->set_tid(tid);
        for (auto pid : iter->second) {
            uint64_t term = 0, offset = 0;
            rtidb::common::StorageMode sm = table_sm.find(tid)->second;
            int32_t code = GetSnapshotOffset(tid, pid, sm, msg, term, offset);
            if (code != 0) {
                continue;
            }
            auto partition = table->add_parts();
            partition->set_offset(offset);
            partition->set_pid(pid);
        }
    }
    response->set_code(::rtidb::base::ReturnCode::kOk);
}

void TabletImpl::GetTermPair(RpcController* controller,
                             const ::rtidb::api::GetTermPairRequest* request,
                             ::rtidb::api::GetTermPairResponse* response,
                             Closure* done) {
    brpc::ClosureGuard done_guard(done);
    if (FLAGS_zk_cluster.empty()) {
        response->set_code(-1);
        response->set_msg("tablet is not run in cluster mode");
        PDLOG(WARNING, "tablet is not run in cluster mode");
        return;
    }
    uint32_t tid = request->tid();
    uint32_t pid = request->pid();
    std::shared_ptr<Table> table = GetTable(tid, pid);
    ::rtidb::common::StorageMode mode = ::rtidb::common::kMemory;
    if (request->has_storage_mode()) {
        mode = request->storage_mode();
    }
    if (!table) {
        response->set_code(::rtidb::base::ReturnCode::kOk);
        response->set_has_table(false);
        response->set_msg("table is not exist");
        std::string msg;
        uint64_t term = 0, offset = 0;
        int32_t code = GetSnapshotOffset(tid, pid, mode, msg, term, offset);
        response->set_code(code);
        if (code == 0) {
            response->set_term(term);
            response->set_offset(offset);
        } else {
            response->set_msg(msg);
        }
        return;
    }
    std::shared_ptr<LogReplicator> replicator = GetReplicator(tid, pid);
    if (!replicator) {
        response->set_code(::rtidb::base::ReturnCode::kReplicatorIsNotExist);
        response->set_msg("replicator is not exist");
        return;
    }
    response->set_code(::rtidb::base::ReturnCode::kOk);
    response->set_msg("ok");
    response->set_has_table(true);
    if (table->IsLeader()) {
        response->set_is_leader(true);
    } else {
        response->set_is_leader(false);
    }
    response->set_term(replicator->GetLeaderTerm());
    response->set_offset(replicator->GetOffset());
}

void TabletImpl::DeleteBinlog(RpcController* controller,
                              const ::rtidb::api::GeneralRequest* request,
                              ::rtidb::api::GeneralResponse* response,
                              Closure* done) {
    brpc::ClosureGuard done_guard(done);
    uint32_t tid = request->tid();
    uint32_t pid = request->pid();
    ::rtidb::common::StorageMode mode = ::rtidb::common::kMemory;
    if (request->has_storage_mode()) {
        mode = request->storage_mode();
    }
    std::string db_root_path;
    bool ok = ChooseDBRootPath(tid, pid, mode, db_root_path);
    if (!ok) {
        response->set_code(::rtidb::base::ReturnCode::kFailToGetDbRootPath);
        response->set_msg("fail to get db root path");
        PDLOG(WARNING, "fail to get table db root path");
        return;
    }
    std::string db_path =
        db_root_path + "/" + std::to_string(tid) + "_" + std::to_string(pid);
    std::string binlog_path = db_path + "/binlog";
    if (::rtidb::base::IsExists(binlog_path)) {
        if (FLAGS_recycle_bin_enabled) {
            std::string recycle_bin_root_path;
            ok =
                ChooseRecycleBinRootPath(tid, pid, mode, recycle_bin_root_path);
            if (!ok) {
                response->set_code(
                    ::rtidb::base::ReturnCode::kFailToGetRecycleRootPath);
                response->set_msg("fail to get recycle root path");
                PDLOG(WARNING, "fail to get table recycle root path");
                return;
            }
            std::string recycle_path =
                recycle_bin_root_path + "/" + std::to_string(tid) + "_" +
                std::to_string(pid) + "_binlog_" + ::rtidb::base::GetNowTime();
            ::rtidb::base::Rename(binlog_path, recycle_path);
            PDLOG(INFO, "binlog has moved form %s to %s. tid %u pid %u",
                  binlog_path.c_str(), recycle_path.c_str(), tid, pid);
        } else {
            ::rtidb::base::RemoveDirRecursive(binlog_path);
            PDLOG(INFO, "binlog %s has removed. tid %u pid %u",
                  binlog_path.c_str(), tid, pid);
        }
    }
    response->set_code(::rtidb::base::ReturnCode::kOk);
    response->set_msg("ok");
}

void TabletImpl::CheckFile(RpcController* controller,
                           const ::rtidb::api::CheckFileRequest* request,
                           ::rtidb::api::GeneralResponse* response,
                           Closure* done) {
    brpc::ClosureGuard done_guard(done);
    uint32_t tid = request->tid();
    uint32_t pid = request->pid();
    std::string db_root_path;
    ::rtidb::common::StorageMode mode = ::rtidb::common::kMemory;
    if (request->has_storage_mode()) {
        mode = request->storage_mode();
    }
    bool ok = ChooseDBRootPath(tid, pid, mode, db_root_path);
    if (!ok) {
        response->set_code(::rtidb::base::ReturnCode::kFailToGetDbRootPath);
        response->set_msg("fail to get db root path");
        PDLOG(WARNING, "fail to get table db root path");
        return;
    }
    std::string file_name = request->file();
    std::string full_path = db_root_path + "/" + std::to_string(tid) + "_" +
                            std::to_string(pid) + "/";
    if (request->has_dir_name() && request->dir_name().size() > 0) {
        if (request->dir_name() != "index") {
            full_path.append("snapshot/");
        }
        full_path.append(request->dir_name() + "/");
    } else if (file_name != "table_meta.txt") {
        full_path.append("snapshot/");
    }
    full_path += file_name;
    uint64_t size = 0;
    if (!::rtidb::base::GetFileSize(full_path, size)) {
        response->set_code(-1);
        response->set_msg("get size failed");
        PDLOG(WARNING, "get size failed. file[%s]", full_path.c_str());
        return;
    }
    if (size != request->size()) {
        response->set_code(-1);
        response->set_msg("check size failed");
        PDLOG(WARNING,
              "check size failed. file[%s] cur_size[%lu] expect_size[%lu]",
              full_path.c_str(), size, request->size());
        return;
    }
    response->set_code(::rtidb::base::ReturnCode::kOk);
    response->set_msg("ok");
}

void TabletImpl::GetManifest(RpcController* controller,
                             const ::rtidb::api::GetManifestRequest* request,
                             ::rtidb::api::GetManifestResponse* response,
                             Closure* done) {
    brpc::ClosureGuard done_guard(done);
    std::string db_root_path;
    ::rtidb::common::StorageMode mode = ::rtidb::common::kMemory;
    if (request->has_storage_mode()) {
        mode = request->storage_mode();
    }
    bool ok =
        ChooseDBRootPath(request->tid(), request->pid(), mode, db_root_path);
    if (!ok) {
        response->set_code(::rtidb::base::ReturnCode::kFailToGetDbRootPath);
        response->set_msg("fail to get db root path");
        PDLOG(WARNING, "fail to get table db root path");
        return;
    }
    std::string db_path = db_root_path + "/" + std::to_string(request->tid()) +
                          "_" + std::to_string(request->pid());
    std::string manifest_file = db_path + "/snapshot/MANIFEST";
    ::rtidb::api::Manifest manifest;
    int fd = open(manifest_file.c_str(), O_RDONLY);
    if (fd >= 0) {
        google::protobuf::io::FileInputStream fileInput(fd);
        fileInput.SetCloseOnDelete(true);
        if (!google::protobuf::TextFormat::Parse(&fileInput, &manifest)) {
            PDLOG(WARNING, "parse manifest failed");
            response->set_code(-1);
            response->set_msg("parse manifest failed");
            return;
        }
    } else {
        PDLOG(INFO, "[%s] is not exist", manifest_file.c_str());
        manifest.set_offset(0);
    }
    response->set_code(::rtidb::base::ReturnCode::kOk);
    response->set_msg("ok");
    ::rtidb::api::Manifest* manifest_r = response->mutable_manifest();
    manifest_r->CopyFrom(manifest);
}

int TabletImpl::WriteTableMeta(const std::string& path,
                               const ::rtidb::api::TableMeta* table_meta) {
    if (!::rtidb::base::MkdirRecur(path)) {
        PDLOG(WARNING, "fail to create path %s", path.c_str());
        return -1;
    }
    std::string full_path = path + "/table_meta.txt";
    std::string table_meta_info;
    google::protobuf::TextFormat::PrintToString(*table_meta, &table_meta_info);
    FILE* fd_write = fopen(full_path.c_str(), "w");
    if (fd_write == NULL) {
        PDLOG(WARNING, "fail to open file %s. err[%d: %s]", full_path.c_str(),
              errno, strerror(errno));
        return -1;
    }
    if (fputs(table_meta_info.c_str(), fd_write) == EOF) {
        PDLOG(WARNING, "write error. path[%s], err[%d: %s]", full_path.c_str(),
              errno, strerror(errno));
        fclose(fd_write);
        return -1;
    }
    fclose(fd_write);
    return 0;
}

int TabletImpl::UpdateTableMeta(const std::string& path,
                                ::rtidb::api::TableMeta* table_meta,
                                bool for_add_column) {
    std::string full_path = path + "/table_meta.txt";
    int fd = open(full_path.c_str(), O_RDONLY);
    ::rtidb::api::TableMeta old_meta;
    if (fd < 0) {
        PDLOG(WARNING, "[%s] is not exist", "table_meta.txt");
        return 1;
    } else {
        google::protobuf::io::FileInputStream fileInput(fd);
        fileInput.SetCloseOnDelete(true);
        if (!google::protobuf::TextFormat::Parse(&fileInput, &old_meta)) {
            PDLOG(WARNING, "parse table_meta failed");
            return -1;
        }
    }
    // use replicas in LoadRequest
    if (!for_add_column) {
        old_meta.clear_replicas();
        old_meta.MergeFrom(*table_meta);
        table_meta->CopyFrom(old_meta);
    }
    std::string new_name = full_path + "." + ::rtidb::base::GetNowTime();
    rename(full_path.c_str(), new_name.c_str());
    return 0;
}

int TabletImpl::UpdateTableMeta(const std::string& path,
                                ::rtidb::api::TableMeta* table_meta) {
    return UpdateTableMeta(path, table_meta, false);
}

int TabletImpl::CreateTableInternal(const ::rtidb::api::TableMeta* table_meta,
                                    std::string& msg) {
    std::vector<std::string> endpoints;
    for (int32_t i = 0; i < table_meta->replicas_size(); i++) {
        endpoints.push_back(table_meta->replicas(i));
    }
    uint32_t tid = table_meta->tid();
    uint32_t pid = table_meta->pid();
    std::lock_guard<SpinMutex> spin_lock(spin_mutex_);
    std::shared_ptr<Table> table = GetTableUnLock(tid, pid);
    if (table) {
        PDLOG(WARNING, "table with tid[%u] and pid[%u] exists", tid, pid);
        return -1;
    }
    Table* table_ptr = new MemTable(*table_meta);
    table.reset(table_ptr);
    if (!table->Init()) {
        PDLOG(WARNING, "fail to init table. tid %u, pid %u", table_meta->tid(),
              table_meta->pid());
        msg.assign("fail to init table");
        return -1;
    }
    std::string db_root_path;
    bool ok = ChooseDBRootPath(tid, pid, table->GetStorageMode(), db_root_path);
    if (!ok) {
        PDLOG(WARNING, "fail to get table db root path");
        msg.assign("fail to get table db root path");
        return -1;
    }
    std::string table_db_path = db_root_path + "/" +
                                std::to_string(table_meta->tid()) + "_" +
                                std::to_string(table_meta->pid());
    std::shared_ptr<LogReplicator> replicator;
    if (table->IsLeader()) {
        replicator = std::make_shared<LogReplicator>(
            table_db_path, endpoints, ReplicatorRole::kLeaderNode, table,
            &follower_);
    } else {
        replicator = std::make_shared<LogReplicator>(
            table_db_path, std::vector<std::string>(),
            ReplicatorRole::kFollowerNode, table, &follower_);
    }
    if (!replicator) {
        PDLOG(WARNING, "fail to create replicator for table tid %u, pid %u",
              table_meta->tid(), table_meta->pid());
        msg.assign("fail create replicator for table");
        return -1;
    }
    ok = replicator->Init();
    if (!ok) {
        PDLOG(WARNING, "fail to init replicator for table tid %u, pid %u",
              table_meta->tid(), table_meta->pid());
        // clean memory
        msg.assign("fail init replicator for table");
        return -1;
    }
    if (!FLAGS_zk_cluster.empty() &&
        table_meta->mode() == ::rtidb::api::TableMode::kTableLeader) {
        replicator->SetLeaderTerm(table_meta->term());
    }
    ::rtidb::storage::Snapshot* snapshot_ptr =
        new ::rtidb::storage::MemTableSnapshot(
            table_meta->tid(), table_meta->pid(), replicator->GetLogPart(),
            db_root_path);

    if (!snapshot_ptr->Init()) {
        PDLOG(WARNING, "fail to init snapshot for tid %u, pid %u",
              table_meta->tid(), table_meta->pid());
        msg.assign("fail to init snapshot");
        return -1;
    }
    std::shared_ptr<Snapshot> snapshot(snapshot_ptr);
    tables_[table_meta->tid()].insert(std::make_pair(table_meta->pid(), table));
    snapshots_[table_meta->tid()].insert(
        std::make_pair(table_meta->pid(), snapshot));
    replicators_[table_meta->tid()].insert(
        std::make_pair(table_meta->pid(), replicator));
    return 0;
}

int TabletImpl::CreateDiskTableInternal(
    const ::rtidb::api::TableMeta* table_meta, bool is_load, std::string& msg) {
    std::vector<std::string> endpoints;
    ::rtidb::api::TTLType ttl_type = table_meta->ttl_type();
    if (table_meta->has_ttl_desc()) {
        ttl_type = table_meta->ttl_desc().ttl_type();
    }
    if (ttl_type == ::rtidb::api::kAbsAndLat ||
        ttl_type == ::rtidb::api::kAbsOrLat) {
        PDLOG(WARNING,
              "disktable doesn't support abs&&lat, abs||lat in this version");
        msg.assign(
            "disktable doesn't support abs&&lat, abs||lat in this version");
        return -1;
    }
    for (int32_t i = 0; i < table_meta->replicas_size(); i++) {
        endpoints.push_back(table_meta->replicas(i));
    }
    uint32_t tid = table_meta->tid();
    uint32_t pid = table_meta->pid();
    std::string db_root_path;
    bool ok = ChooseDBRootPath(table_meta->tid(), table_meta->pid(),
                               table_meta->storage_mode(), db_root_path);
    if (!ok) {
        PDLOG(WARNING, "fail to get table db root path");
        msg.assign("fail to get table db root path");
        return -1;
    }
    DiskTable* table_ptr = new DiskTable(*table_meta, db_root_path);
    if (is_load) {
        if (!table_ptr->LoadTable()) {
            return -1;
        }
        PDLOG(INFO, "load disk table. tid %u pid %u", tid, pid);
    } else {
        if (!table_ptr->Init()) {
            return -1;
        }
        PDLOG(INFO, "create disk table. tid %u pid %u", tid, pid);
    }
    std::lock_guard<SpinMutex> spin_lock(spin_mutex_);
    std::shared_ptr<Table> table = GetTableUnLock(tid, pid);
    if (table) {
        PDLOG(WARNING, "table with tid[%u] and pid[%u] exists", tid, pid);
        return -1;
    }
    table.reset((Table*)table_ptr);  // NOLINT
    tables_[table_meta->tid()].insert(std::make_pair(table_meta->pid(), table));
    ::rtidb::storage::Snapshot* snapshot_ptr =
        new ::rtidb::storage::DiskTableSnapshot(
            table_meta->tid(), table_meta->pid(), table_meta->storage_mode(),
            db_root_path);
    if (!snapshot_ptr->Init()) {
        PDLOG(WARNING, "fail to init snapshot for tid %u, pid %u",
              table_meta->tid(), table_meta->pid());
        msg.assign("fail to init snapshot");
        return -1;
    }
    std::string table_db_path = db_root_path + "/" +
                                std::to_string(table_meta->tid()) + "_" +
                                std::to_string(table_meta->pid());
    std::shared_ptr<LogReplicator> replicator;
    if (table->IsLeader()) {
        replicator = std::make_shared<LogReplicator>(
            table_db_path, endpoints, ReplicatorRole::kLeaderNode, table,
            &follower_);
    } else {
        replicator = std::make_shared<LogReplicator>(
            table_db_path, std::vector<std::string>(),
            ReplicatorRole::kFollowerNode, table, &follower_);
    }
    if (!replicator) {
        PDLOG(WARNING, "fail to create replicator for table tid %u, pid %u",
              table_meta->tid(), table_meta->pid());
        msg.assign("fail create replicator for table");
        return -1;
    }
    ok = replicator->Init();
    if (!ok) {
        PDLOG(WARNING, "fail to init replicator for table tid %u, pid %u",
              table_meta->tid(), table_meta->pid());
        // clean memory
        msg.assign("fail init replicator for table");
        return -1;
    }
    if (!FLAGS_zk_cluster.empty() &&
        table_meta->mode() == ::rtidb::api::TableMode::kTableLeader) {
        replicator->SetLeaderTerm(table_meta->term());
    }
    std::shared_ptr<Snapshot> snapshot(snapshot_ptr);
    tables_[table_meta->tid()].insert(std::make_pair(table_meta->pid(), table));
    snapshots_[table_meta->tid()].insert(
        std::make_pair(table_meta->pid(), snapshot));
    replicators_[table_meta->tid()].insert(
        std::make_pair(table_meta->pid(), replicator));
    return 0;
}

int TabletImpl::CreateRelationalTableInternal(
    const ::rtidb::api::TableMeta* table_meta, std::string& msg) {
    uint32_t tid = table_meta->tid();
    uint32_t pid = table_meta->pid();
    std::string db_root_path;
    bool ok = ChooseDBRootPath(table_meta->tid(), table_meta->pid(),
                               table_meta->storage_mode(), db_root_path);
    if (!ok) {
        PDLOG(WARNING, "fail to get table db root path");
        msg.assign("fail to get table db root path");
        return -1;
    }
    std::shared_ptr<RelationalTable> table_ptr =
        std::make_shared<RelationalTable>(*table_meta, db_root_path);
    if (!table_ptr->Init()) {
        return -1;
    }
    PDLOG(INFO, "create relation table. tid %u pid %u", tid, pid);
    std::lock_guard<SpinMutex> spin_lock(spin_mutex_);
    relational_tables_[table_meta->tid()].insert(
        std::make_pair(table_meta->pid(), table_ptr));
    return 0;
}

void TabletImpl::DropTable(RpcController* controller,
                           const ::rtidb::api::DropTableRequest* request,
                           ::rtidb::api::DropTableResponse* response,
                           Closure* done) {
    brpc::ClosureGuard done_guard(done);
    std::shared_ptr<::rtidb::api::TaskInfo> task_ptr;
    if (request->has_task_info() && request->task_info().IsInitialized()) {
        if (AddOPTask(request->task_info(), ::rtidb::api::TaskType::kDropTable,
                      task_ptr) < 0) {
            response->set_code(-1);
            response->set_msg("add task failed");
            return;
        }
    }
    uint32_t tid = request->tid();
    uint32_t pid = request->pid();
    PDLOG(INFO, "drop table. tid[%u] pid[%u] %s", tid, pid,
          rtidb::type::TableType_Name(request->table_type()).c_str());
    do {
        if (!request->has_table_type() ||
            request->table_type() == ::rtidb::type::kTimeSeries) {
            std::shared_ptr<Table> table = GetTable(tid, pid);
            if (!table) {
                response->set_code(::rtidb::base::ReturnCode::kTableIsNotExist);
                response->set_msg("table is not exist");
                break;
            } else {
                if (table->GetTableStat() ==
                    ::rtidb::storage::kMakingSnapshot) {
                    PDLOG(
                        WARNING,
                        "making snapshot task is running now. tid[%u] pid[%u]",
                        tid, pid);
                    response->set_code(::rtidb::base::ReturnCode::
                                           kTableStatusIsKmakingsnapshot);
                    response->set_msg("table status is kMakingSnapshot");
                    break;
                }
            }
            task_pool_.AddTask(boost::bind(&TabletImpl::DeleteTableInternal,
                                           this, tid, pid, task_ptr));
        } else {
            std::shared_ptr<RelationalTable> r_table =
                GetRelationalTable(tid, pid);
            std::shared_ptr<RelationalTable> table;
            if (!r_table) {
                PDLOG(WARNING, "table is not exist. tid %u, pid %u",
                      request->tid(), request->pid());
                response->set_code(::rtidb::base::ReturnCode::kTableIsNotExist);
                response->set_msg("table is not exist");
                break;
            }
            task_pool_.AddTask(
                boost::bind(&TabletImpl::DeleteRelationalTableInternal, this,
                            tid, pid, task_ptr));
        }
        response->set_code(::rtidb::base::ReturnCode::kOk);
        response->set_msg("ok");
        return;
    } while (0);
    SetTaskStatus(task_ptr, ::rtidb::api::TaskStatus::kFailed);
}

void TabletImpl::GetTaskStatus(RpcController* controller,
                               const ::rtidb::api::TaskStatusRequest* request,
                               ::rtidb::api::TaskStatusResponse* response,
                               Closure* done) {
    brpc::ClosureGuard done_guard(done);
    std::lock_guard<std::mutex> lock(mu_);
    for (const auto& kv : task_map_) {
        for (const auto& task_info : kv.second) {
            ::rtidb::api::TaskInfo* task = response->add_task();
            task->CopyFrom(*task_info);
        }
    }
    response->set_code(::rtidb::base::ReturnCode::kOk);
    response->set_msg("ok");
}

void TabletImpl::DeleteOPTask(RpcController* controller,
                              const ::rtidb::api::DeleteTaskRequest* request,
                              ::rtidb::api::GeneralResponse* response,
                              Closure* done) {
    brpc::ClosureGuard done_guard(done);
    std::lock_guard<std::mutex> lock(mu_);
    for (int idx = 0; idx < request->op_id_size(); idx++) {
        auto iter = task_map_.find(request->op_id(idx));
        if (iter == task_map_.end()) {
            continue;
        }
        if (!iter->second.empty()) {
            PDLOG(INFO, "delete op task. op_id[%lu] op_type[%s] task_num[%u]",
                  request->op_id(idx),
                  ::rtidb::api::OPType_Name(iter->second.front()->op_type())
                      .c_str(),
                  iter->second.size());
            iter->second.clear();
        }
        task_map_.erase(iter);
    }
    response->set_code(::rtidb::base::ReturnCode::kOk);
    response->set_msg("ok");
}

void TabletImpl::ConnectZK(RpcController* controller,
                           const ::rtidb::api::ConnectZKRequest* request,
                           ::rtidb::api::GeneralResponse* response,
                           Closure* done) {
    brpc::ClosureGuard done_guard(done);
    if (zk_client_->Reconnect() && zk_client_->Register()) {
        response->set_code(::rtidb::base::ReturnCode::kOk);
        response->set_msg("ok");
        PDLOG(INFO, "connect zk ok");
        return;
    }
    response->set_code(-1);
    response->set_msg("connect failed");
}

void TabletImpl::DisConnectZK(RpcController* controller,
                              const ::rtidb::api::DisConnectZKRequest* request,
                              ::rtidb::api::GeneralResponse* response,
                              Closure* done) {
    brpc::ClosureGuard done_guard(done);
    zk_client_->CloseZK();
    response->set_code(::rtidb::base::ReturnCode::kOk);
    response->set_msg("ok");
    PDLOG(INFO, "disconnect zk ok");
    return;
}

void TabletImpl::SetConcurrency(
    RpcController* ctrl, const ::rtidb::api::SetConcurrencyRequest* request,
    ::rtidb::api::SetConcurrencyResponse* response, Closure* done) {
    brpc::ClosureGuard done_guard(done);
    if (server_ == NULL) {
        response->set_code(-1);
        response->set_msg("server is NULL");
        return;
    }

    if (request->max_concurrency() < 0) {
        response->set_code(::rtidb::base::ReturnCode::kInvalidConcurrency);
        response->set_msg("invalid concurrency " + request->max_concurrency());
        return;
    }

    if (SERVER_CONCURRENCY_KEY.compare(request->key()) == 0) {
        PDLOG(INFO, "update server max concurrency to %d",
              request->max_concurrency());
        server_->ResetMaxConcurrency(request->max_concurrency());
    } else {
        PDLOG(INFO, "update server api %s max concurrency to %d",
              request->key().c_str(), request->max_concurrency());
        server_->MaxConcurrencyOf(this, request->key()) =
            request->max_concurrency();
    }
    response->set_code(::rtidb::base::ReturnCode::kOk);
    response->set_msg("ok");
}

void TabletImpl::SetTaskStatus(
    std::shared_ptr<::rtidb::api::TaskInfo>& task_ptr,
    ::rtidb::api::TaskStatus status) {
    if (!task_ptr) {
        return;
    }
    std::lock_guard<std::mutex> lock(mu_);
    task_ptr->set_status(status);
}

int TabletImpl::GetTaskStatus(std::shared_ptr<::rtidb::api::TaskInfo>& task_ptr,
                              ::rtidb::api::TaskStatus* status) {
    if (!task_ptr) {
        return -1;
    }
    std::lock_guard<std::mutex> lock(mu_);
    *status = task_ptr->status();
    return 0;
}

int TabletImpl::AddOPTask(const ::rtidb::api::TaskInfo& task_info,
                          ::rtidb::api::TaskType task_type,
                          std::shared_ptr<::rtidb::api::TaskInfo>& task_ptr) {
    std::lock_guard<std::mutex> lock(mu_);
    if (FindTask(task_info.op_id(), task_info.task_type())) {
        PDLOG(WARNING, "task is running. op_id[%lu] op_type[%s] task_type[%s]",
              task_info.op_id(),
              ::rtidb::api::OPType_Name(task_info.op_type()).c_str(),
              ::rtidb::api::TaskType_Name(task_info.task_type()).c_str());
        return -1;
    }
    task_ptr.reset(task_info.New());
    task_ptr->CopyFrom(task_info);
    task_ptr->set_status(::rtidb::api::TaskStatus::kDoing);
    auto iter = task_map_.find(task_info.op_id());
    if (iter == task_map_.end()) {
        task_map_.insert(std::make_pair(
            task_info.op_id(),
            std::list<std::shared_ptr<::rtidb::api::TaskInfo>>()));
    }
    task_map_[task_info.op_id()].push_back(task_ptr);
    if (task_info.task_type() != task_type) {
        PDLOG(WARNING, "task type is not match. type is[%s]",
              ::rtidb::api::TaskType_Name(task_info.task_type()).c_str());
        task_ptr->set_status(::rtidb::api::TaskStatus::kFailed);
        return -1;
    }
    PDLOG(INFO, "add task map success, op_id[%lu] op_type[%s] task_type[%s]",
          task_info.op_id(),
          ::rtidb::api::OPType_Name(task_info.op_type()).c_str(),
          ::rtidb::api::TaskType_Name(task_info.task_type()).c_str());
    return 0;
}

std::shared_ptr<::rtidb::api::TaskInfo> TabletImpl::FindTask(
    uint64_t op_id, ::rtidb::api::TaskType task_type) {
    auto iter = task_map_.find(op_id);
    if (iter == task_map_.end()) {
        return std::shared_ptr<::rtidb::api::TaskInfo>();
    }
    for (auto& task : iter->second) {
        if (task->op_id() == op_id && task->task_type() == task_type) {
            return task;
        }
    }
    return std::shared_ptr<::rtidb::api::TaskInfo>();
}

int TabletImpl::AddOPMultiTask(
    const ::rtidb::api::TaskInfo& task_info, ::rtidb::api::TaskType task_type,
    std::shared_ptr<::rtidb::api::TaskInfo>& task_ptr) {
    std::lock_guard<std::mutex> lock(mu_);
    if (FindMultiTask(task_info)) {
        PDLOG(WARNING, "task is running. op_id[%lu] op_type[%s] task_type[%s]",
              task_info.op_id(),
              ::rtidb::api::OPType_Name(task_info.op_type()).c_str(),
              ::rtidb::api::TaskType_Name(task_info.task_type()).c_str());
        return -1;
    }
    task_ptr.reset(task_info.New());
    task_ptr->CopyFrom(task_info);
    task_ptr->set_status(::rtidb::api::TaskStatus::kDoing);
    auto iter = task_map_.find(task_info.op_id());
    if (iter == task_map_.end()) {
        task_map_.insert(std::make_pair(
            task_info.op_id(),
            std::list<std::shared_ptr<::rtidb::api::TaskInfo>>()));
    }
    task_map_[task_info.op_id()].push_back(task_ptr);
    if (task_info.task_type() != task_type) {
        PDLOG(WARNING, "task type is not match. type is[%s]",
              ::rtidb::api::TaskType_Name(task_info.task_type()).c_str());
        task_ptr->set_status(::rtidb::api::TaskStatus::kFailed);
        return -1;
    }
    return 0;
}

std::shared_ptr<::rtidb::api::TaskInfo> TabletImpl::FindMultiTask(
    const ::rtidb::api::TaskInfo& task_info) {
    auto iter = task_map_.find(task_info.op_id());
    if (iter == task_map_.end()) {
        return std::shared_ptr<::rtidb::api::TaskInfo>();
    }
    for (auto& task : iter->second) {
        if (task->op_id() == task_info.op_id() &&
            task->task_type() == task_info.task_type() &&
            task->task_id() == task_info.task_id()) {
            return task;
        }
    }
    return std::shared_ptr<::rtidb::api::TaskInfo>();
}

void TabletImpl::GcTable(uint32_t tid, uint32_t pid, bool execute_once) {
    std::shared_ptr<Table> table = GetTable(tid, pid);
    if (table) {
        int32_t gc_interval = FLAGS_gc_interval;
        if (table->GetStorageMode() != ::rtidb::common::StorageMode::kMemory) {
            gc_interval = FLAGS_disk_gc_interval;
        }
        table->SchedGc();
        if (!execute_once) {
            gc_pool_.DelayTask(
                gc_interval * 60 * 1000,
                boost::bind(&TabletImpl::GcTable, this, tid, pid, false));
        }
        return;
    }
}

void TabletImpl::GcTableSnapshot(uint32_t tid, uint32_t pid) {
    std::shared_ptr<RelationalTable> table = GetRelationalTable(tid, pid);
    if (table) {
        table->TTLSnapshot();
        gc_pool_.DelayTask(
            FLAGS_snapshot_ttl_check_interval * 60 * 1000,
            boost::bind(&TabletImpl::GcTableSnapshot, this, tid, pid));
    }
}

std::shared_ptr<Snapshot> TabletImpl::GetSnapshot(uint32_t tid, uint32_t pid) {
    std::lock_guard<SpinMutex> spin_lock(spin_mutex_);
    return GetSnapshotUnLock(tid, pid);
}

std::shared_ptr<Snapshot> TabletImpl::GetSnapshotUnLock(uint32_t tid,
                                                        uint32_t pid) {
    Snapshots::iterator it = snapshots_.find(tid);
    if (it != snapshots_.end()) {
        auto tit = it->second.find(pid);
        if (tit != it->second.end()) {
            return tit->second;
        }
    }
    return std::shared_ptr<Snapshot>();
}

std::shared_ptr<LogReplicator> TabletImpl::GetReplicatorUnLock(uint32_t tid,
                                                               uint32_t pid) {
    Replicators::iterator it = replicators_.find(tid);
    if (it != replicators_.end()) {
        auto tit = it->second.find(pid);
        if (tit != it->second.end()) {
            return tit->second;
        }
    }
    return std::shared_ptr<LogReplicator>();
}

std::shared_ptr<LogReplicator> TabletImpl::GetReplicator(uint32_t tid,
                                                         uint32_t pid) {
    std::lock_guard<SpinMutex> spin_lock(spin_mutex_);
    return GetReplicatorUnLock(tid, pid);
}

std::shared_ptr<Table> TabletImpl::GetTable(uint32_t tid, uint32_t pid) {
    std::lock_guard<SpinMutex> spin_lock(spin_mutex_);
    return GetTableUnLock(tid, pid);
}

std::shared_ptr<Table> TabletImpl::GetTableUnLock(uint32_t tid, uint32_t pid) {
    Tables::iterator it = tables_.find(tid);
    if (it != tables_.end()) {
        auto tit = it->second.find(pid);
        if (tit != it->second.end()) {
            return tit->second;
        }
    }
    return std::shared_ptr<Table>();
}

std::shared_ptr<RelationalTable> TabletImpl::GetRelationalTableUnLock(
    uint32_t tid, uint32_t pid) {
    RelationalTables::iterator it = relational_tables_.find(tid);
    if (it != relational_tables_.end()) {
        auto tit = it->second.find(pid);
        if (tit != it->second.end()) {
            return tit->second;
        }
    }
    return std::shared_ptr<RelationalTable>();
}

std::shared_ptr<RelationalTable> TabletImpl::GetRelationalTable(uint32_t tid,
                                                                uint32_t pid) {
    std::lock_guard<SpinMutex> spin_lock(spin_mutex_);
    return GetRelationalTableUnLock(tid, pid);
}

void TabletImpl::ShowMemPool(RpcController* controller,
                             const ::rtidb::api::HttpRequest* request,
                             ::rtidb::api::HttpResponse* response,
                             Closure* done) {
    brpc::ClosureGuard done_guard(done);
#ifdef TCMALLOC_ENABLE
    brpc::Controller* cntl = static_cast<brpc::Controller*>(controller);
    MallocExtension* tcmalloc = MallocExtension::instance();
    std::string stat;
    stat.resize(1024);
    char* buffer = reinterpret_cast<char*>(&(stat[0]));
    tcmalloc->GetStats(buffer, 1024);
    cntl->response_attachment().append(
        "<html><head><title>Mem Stat</title></head><body><pre>");
    cntl->response_attachment().append(stat);
    cntl->response_attachment().append("</pre></body></html>");
#endif
}

void TabletImpl::CheckZkClient() {
    if (!zk_client_->IsConnected()) {
        PDLOG(WARNING, "reconnect zk");
        if (zk_client_->Reconnect() && zk_client_->Register()) {
            PDLOG(INFO, "reconnect zk ok");
        }
    } else if (!zk_client_->IsRegisted()) {
        PDLOG(WARNING, "registe zk");
        if (zk_client_->Register()) {
            PDLOG(INFO, "registe zk ok");
        }
    }
    keep_alive_pool_.DelayTask(FLAGS_zk_keep_alive_check_interval,
                               boost::bind(&TabletImpl::CheckZkClient, this));
}

int TabletImpl::CheckDimessionPut(const ::rtidb::api::PutRequest* request,
                                  uint32_t idx_cnt) {
    for (int32_t i = 0; i < request->dimensions_size(); i++) {
        if (idx_cnt <= request->dimensions(i).idx()) {
            PDLOG(WARNING,
                  "invalid put request dimensions, request idx %u is greater "
                  "than table idx cnt %u",
                  request->dimensions(i).idx(), idx_cnt);
            return -1;
        }
        if (request->dimensions(i).key().length() <= 0) {
            PDLOG(WARNING,
                  "invalid put request dimension key is empty with idx %u",
                  request->dimensions(i).idx());
            return 1;
        }
    }
    return 0;
}

void TabletImpl::SchedSyncDisk(uint32_t tid, uint32_t pid) {
    std::shared_ptr<LogReplicator> replicator = GetReplicator(tid, pid);
    if (replicator) {
        replicator->SyncToDisk();
        io_pool_.DelayTask(
            FLAGS_binlog_sync_to_disk_interval,
            boost::bind(&TabletImpl::SchedSyncDisk, this, tid, pid));
    }
}

void TabletImpl::SchedDelBinlog(uint32_t tid, uint32_t pid) {
    std::shared_ptr<LogReplicator> replicator = GetReplicator(tid, pid);
    if (replicator) {
        replicator->DeleteBinlog();
        task_pool_.DelayTask(
            FLAGS_binlog_delete_interval,
            boost::bind(&TabletImpl::SchedDelBinlog, this, tid, pid));
    }
}

bool TabletImpl::ChooseDBRootPath(uint32_t tid, uint32_t pid,
                                  const ::rtidb::common::StorageMode& mode,
                                  std::string& path) {
    std::vector<std::string>& paths = mode_root_paths_[mode];
    if (paths.size() < 1) {
        return false;
    }

    if (paths.size() == 1) {
        path.assign(paths[0]);
        return path.size();
    }

    std::string key = std::to_string(tid) + std::to_string(pid);
    uint32_t index =
        ::rtidb::base::hash(key.c_str(), key.size(), SEED) % paths.size();
    path.assign(paths[index]);
    return path.size();
}

bool TabletImpl::ChooseRecycleBinRootPath(
    uint32_t tid, uint32_t pid, const ::rtidb::common::StorageMode& mode,
    std::string& path) {
    std::vector<std::string>& paths = mode_recycle_root_paths_[mode];
    if (paths.size() < 1) return false;

    if (paths.size() == 1) {
        path.assign(paths[0]);
        return true;
    }
    std::string key = std::to_string(tid) + std::to_string(pid);
    uint32_t index =
        ::rtidb::base::hash(key.c_str(), key.size(), SEED) % paths.size();
    path.assign(paths[index]);
    return true;
}

void TabletImpl::DelRecycle(const std::string& path) {
    std::vector<std::string> file_vec;
    ::rtidb::base::GetChildFileName(path, file_vec);
    for (auto file_path : file_vec) {
        std::string file_name = ::rtidb::base::ParseFileNameFromPath(file_path);
        std::vector<std::string> parts;
        int64_t recycle_time;
        int64_t now_time = ::baidu::common::timer::get_micros() / 1000000;
        ::rtidb::base::SplitString(file_name, "_", parts);
        if (parts.size() == 3) {
            recycle_time =
                ::rtidb::base::ParseTimeToSecond(parts[2], "%Y%m%d%H%M%S");
        } else {
            recycle_time =
                ::rtidb::base::ParseTimeToSecond(parts[3], "%Y%m%d%H%M%S");
        }
        if (FLAGS_recycle_ttl != 0 &&
            (now_time - recycle_time) > FLAGS_recycle_ttl * 60) {
            PDLOG(INFO, "delete recycle dir %s", file_path.c_str());
            ::rtidb::base::RemoveDirRecursive(file_path);
        }
    }
}

void TabletImpl::SchedDelRecycle() {
    for (auto kv : mode_recycle_root_paths_) {
        for (auto path : kv.second) {
            DelRecycle(path);
        }
    }
    task_pool_.DelayTask(FLAGS_recycle_ttl * 60 * 1000,
                         boost::bind(&TabletImpl::SchedDelRecycle, this));
}

bool TabletImpl::CreateMultiDir(const std::vector<std::string>& dirs) {
    std::vector<std::string>::const_iterator it = dirs.begin();
    for (; it != dirs.end(); ++it) {
        std::string path = *it;
        bool ok = ::rtidb::base::MkdirRecur(path);
        if (!ok) {
            PDLOG(WARNING, "fail to create dir %s", path.c_str());
            return false;
        }
    }
    return true;
}

bool TabletImpl::ChooseTableRootPath(uint32_t tid, uint32_t pid,
                                     const ::rtidb::common::StorageMode& mode,
                                     std::string& path) {
    std::string root_path;
    bool ok = ChooseDBRootPath(tid, pid, mode, root_path);
    if (!ok) {
        PDLOG(WARNING, "table db path doesn't found. tid %u, pid %u", tid, pid);
        return false;
    }
    path = root_path + "/" + std::to_string(tid) + "_" + std::to_string(pid);
    if (!::rtidb::base::IsExists(path)) {
        PDLOG(WARNING, "table db path doesn`t exist. tid %u, pid %u", tid, pid);
        return false;
    }
    return true;
}

bool TabletImpl::GetTableRootSize(uint32_t tid, uint32_t pid,
                                  const ::rtidb::common::StorageMode& mode,
                                  uint64_t& size) {
    std::string table_path;
    if (!ChooseTableRootPath(tid, pid, mode, table_path)) {
        return false;
    }
    if (!::rtidb::base::GetDirSizeRecur(table_path, size)) {
        PDLOG(WARNING, "get table root size failed. tid %u, pid %u", tid, pid);
        return false;
    }
    return true;
}

void TabletImpl::GetDiskused() {
    std::vector<std::shared_ptr<Table>> tables;
    {
        std::lock_guard<std::mutex> lock(mu_);
        for (auto it = tables_.begin(); it != tables_.end(); ++it) {
            for (auto pit = it->second.begin(); pit != it->second.end();
                 ++pit) {
                tables.push_back(pit->second);
            }
        }
    }
    for (const auto& table : tables) {
        uint64_t size = 0;
        if (!GetTableRootSize(table->GetId(), table->GetPid(),
                              table->GetStorageMode(), size)) {
            PDLOG(WARNING, "get table root size failed. tid[%u] pid[%u]",
                  table->GetId(), table->GetPid());
        } else {
            table->SetDiskused(size);
        }
    }
    task_pool_.DelayTask(FLAGS_get_table_diskused_interval,
                         boost::bind(&TabletImpl::GetDiskused, this));
}

bool TabletImpl::SeekWithCount(::rtidb::storage::TableIterator* it,
                               const uint64_t time,
                               const ::rtidb::api::GetType& type,
                               uint32_t max_cnt, uint32_t& cnt) {
    if (it == NULL) {
        return false;
    }
    it->SeekToFirst();
    while (it->Valid() && (cnt < max_cnt || max_cnt == 0)) {
        switch (type) {
            case ::rtidb::api::GetType::kSubKeyEq:
                if (it->GetKey() <= time) {
                    return it->GetKey() == time;
                }
                break;
            case ::rtidb::api::GetType::kSubKeyLe:
                if (it->GetKey() <= time) {
                    return true;
                }
                break;
            case ::rtidb::api::GetType::kSubKeyLt:
                if (it->GetKey() < time) {
                    return true;
                }
                break;
            case ::rtidb::api::GetType::kSubKeyGe:
                return it->GetKey() >= time;
            case ::rtidb::api::GetType::kSubKeyGt:
                return it->GetKey() > time;
            default:
                return false;
        }
        it->Next();
        ++cnt;
    }
    return false;
}

bool TabletImpl::Seek(::rtidb::storage::TableIterator* it, const uint64_t time,
                      const ::rtidb::api::GetType& type) {
    if (it == NULL) {
        return false;
    }
    switch (type) {
        case ::rtidb::api::GetType::kSubKeyEq:
            it->Seek(time);
            return it->Valid() && it->GetKey() == time;
        case ::rtidb::api::GetType::kSubKeyLe:
            it->Seek(time);
            return it->Valid();
        case ::rtidb::api::GetType::kSubKeyLt:
            it->Seek(time - 1);
            return it->Valid();
        case ::rtidb::api::GetType::kSubKeyGe:
            it->SeekToFirst();
            return it->Valid() && it->GetKey() >= time;
        case ::rtidb::api::GetType::kSubKeyGt:
            it->SeekToFirst();
            return it->Valid() && it->GetKey() > time;
        default:
            return false;
    }
    return false;
}

void TabletImpl::SetMode(RpcController* controller,
                         const ::rtidb::api::SetModeRequest* request,
                         ::rtidb::api::GeneralResponse* response,
                         Closure* done) {
    brpc::ClosureGuard done_guard(done);
    follower_.store(request->follower(), std::memory_order_relaxed);
    std::string mode = request->follower() == true ? "follower" : "normal";
    PDLOG(INFO, "set tablet mode %s", mode.c_str());
    response->set_code(::rtidb::base::ReturnCode::kOk);
}

void TabletImpl::DeleteIndex(RpcController* controller,
                             const ::rtidb::api::DeleteIndexRequest* request,
                             ::rtidb::api::GeneralResponse* response,
                             Closure* done) {
    brpc::ClosureGuard done_guard(done);
    uint32_t tid = request->tid();
    uint32_t pid = request->pid();
    std::shared_ptr<Table> table = GetTable(tid, pid);
    if (!table) {
        PDLOG(WARNING, "table is not exist. tid %u, pid %u", tid, pid);
        response->set_code(::rtidb::base::ReturnCode::kTableIsNotExist);
        response->set_msg("table is not exist");
        return;
    }
    if (table->GetStorageMode() != ::rtidb::common::kMemory) {
        response->set_code(::rtidb::base::ReturnCode::kOperatorNotSupport);
        response->set_msg("only support mem_table");
        PDLOG(WARNING, "only support mem_table. tid %u, pid %u", tid, pid);
        return;
    }
    std::string root_path;
    if (!ChooseDBRootPath(tid, pid, ::rtidb::common::StorageMode::kMemory,
                          root_path)) {
        response->set_code(::rtidb::base::ReturnCode::kFailToGetDbRootPath);
        response->set_msg("fail to get table db root path");
        PDLOG(WARNING, "table db path is not found. tid %u, pid %u", tid, pid);
        return;
    }
    MemTable* mem_table = dynamic_cast<MemTable*>(table.get());
    if (!mem_table->DeleteIndex(request->idx_name())) {
        response->set_code(::rtidb::base::ReturnCode::kDeleteIndexFailed);
        response->set_msg("delete index failed");
        PDLOG(WARNING, "delete index %s failed. tid %u pid %u",
              request->idx_name().c_str(), tid, pid);
        return;
    }
    std::string db_path =
        root_path + "/" + std::to_string(tid) + "_" + std::to_string(pid);
    WriteTableMeta(db_path, &table->GetTableMeta());
    PDLOG(INFO, "delete index %s success. tid %u pid %u",
          request->idx_name().c_str(), tid, pid);
    response->set_code(::rtidb::base::ReturnCode::kOk);
    response->set_msg("ok");
}

void TabletImpl::SendIndexData(
    RpcController* controller,
    const ::rtidb::api::SendIndexDataRequest* request,
    ::rtidb::api::GeneralResponse* response, Closure* done) {
    brpc::ClosureGuard done_guard(done);
    std::shared_ptr<::rtidb::api::TaskInfo> task_ptr;
    if (request->has_task_info() && request->task_info().IsInitialized()) {
        if (AddOPTask(request->task_info(),
                      ::rtidb::api::TaskType::kSendIndexData, task_ptr) < 0) {
            response->set_code(-1);
            response->set_msg("add task failed");
            return;
        }
    }
    do {
        std::shared_ptr<Table> table = GetTable(request->tid(), request->pid());
        if (!table) {
            PDLOG(WARNING, "table is not exist. tid %u, pid %u", request->tid(),
                  request->pid());
            response->set_code(::rtidb::base::ReturnCode::kTableIsNotExist);
            response->set_msg("table is not exist");
            break;
        }
        MemTable* mem_table = dynamic_cast<MemTable*>(table.get());
        if (mem_table == NULL) {
            PDLOG(WARNING, "table is not memtable. tid %u, pid %u",
                  request->tid(), request->pid());
            response->set_code(::rtidb::base::ReturnCode::kTableTypeMismatch);
            response->set_msg("table is not memtable");
            break;
        }
        std::map<uint32_t, std::string> pid_endpoint_map;
        for (int idx = 0; idx < request->pairs_size(); idx++) {
            pid_endpoint_map.insert(std::make_pair(
                request->pairs(idx).pid(), request->pairs(idx).endpoint()));
        }
        if (pid_endpoint_map.empty()) {
            PDLOG(WARNING, "pid and endpoint pair is empty. tid %u, pid %u",
                  request->tid(), request->pid());
            response->set_code(::rtidb::base::ReturnCode::kInvalidParameter);
            response->set_msg("pid and endpoint pair is empty");
            break;
        }
        task_pool_.AddTask(boost::bind(&TabletImpl::SendIndexDataInternal, this,
                                       table, pid_endpoint_map, task_ptr));
        response->set_code(::rtidb::base::ReturnCode::kOk);
        response->set_msg("ok");
        return;
    } while (0);
    SetTaskStatus(task_ptr, ::rtidb::api::TaskStatus::kFailed);
}

void TabletImpl::SendIndexDataInternal(
    std::shared_ptr<::rtidb::storage::Table> table,
    const std::map<uint32_t, std::string>& pid_endpoint_map,
    std::shared_ptr<::rtidb::api::TaskInfo> task_ptr) {
    uint32_t tid = table->GetId();
    uint32_t pid = table->GetPid();
    std::string db_root_path;
    if (!ChooseDBRootPath(tid, pid, table->GetStorageMode(), db_root_path)) {
        PDLOG(WARNING, "fail to find db root path for table tid %u pid %u", tid,
              pid);
        SetTaskStatus(task_ptr, ::rtidb::api::TaskStatus::kFailed);
        return;
    }
    std::string index_path = db_root_path + "/" + std::to_string(tid) + "_" +
                             std::to_string(pid) + "/index/";
    for (const auto& kv : pid_endpoint_map) {
        if (kv.first == pid) {
            continue;
        }
        std::string index_file_name = std::to_string(pid) + "_" +
                                      std::to_string(kv.first) + "_index.data";
        std::string src_file = index_path + index_file_name;
        if (!::rtidb::base::IsExists(src_file)) {
            PDLOG(WARNING, "file %s is not exist. tid[%u] pid[%u]",
                  src_file.c_str(), tid, pid);
            continue;
        }
        if (kv.second == FLAGS_endpoint) {
            std::shared_ptr<Table> des_table = GetTable(tid, kv.first);
            if (!table) {
                PDLOG(WARNING, "table is not exist. tid[%u] pid[%u]", tid,
                      kv.first);
                SetTaskStatus(task_ptr, ::rtidb::api::TaskStatus::kFailed);
                return;
            }
            std::string des_db_root_path;
            if (!ChooseDBRootPath(tid, kv.first, table->GetStorageMode(),
                                  des_db_root_path)) {
                PDLOG(WARNING,
                      "fail to find db root path for table tid %u pid %u", tid,
                      kv.first);
                SetTaskStatus(task_ptr, ::rtidb::api::TaskStatus::kFailed);
                return;
            }
            std::string des_index_path = des_db_root_path + "/" +
                                         std::to_string(tid) + "_" +
                                         std::to_string(kv.first) + "/index/";
            if (!::rtidb::base::IsExists(des_index_path) &&
                !::rtidb::base::MkdirRecur(des_index_path)) {
                PDLOG(WARNING, "mkdir failed. tid[%u] pid[%u] path[%s]", tid,
                      pid, des_index_path.c_str());
                SetTaskStatus(task_ptr, ::rtidb::api::TaskStatus::kFailed);
                return;
            }
            if (db_root_path == des_db_root_path) {
                if (!::rtidb::base::Rename(src_file,
                                           des_index_path + index_file_name)) {
                    PDLOG(WARNING,
                          "rename dir failed. tid[%u] pid[%u] file[%s]", tid,
                          pid, index_file_name.c_str());
                    SetTaskStatus(task_ptr, ::rtidb::api::TaskStatus::kFailed);
                    return;
                }
                PDLOG(INFO, "rename file %s success. tid[%u] pid[%u]",
                      index_file_name.c_str(), tid, pid);
            } else {
                if (!::rtidb::base::CopyFile(
                        src_file, des_index_path + index_file_name)) {
                    PDLOG(WARNING, "copy failed. tid[%u] pid[%u] file[%s]", tid,
                          pid, index_file_name.c_str());
                    SetTaskStatus(task_ptr, ::rtidb::api::TaskStatus::kFailed);
                    return;
                }
                PDLOG(INFO, "copy file %s success. tid[%u] pid[%u]",
                      index_file_name.c_str(), tid, pid);
            }
        } else {
            FileSender sender(tid, kv.first, table->GetStorageMode(),
                              kv.second);
            if (!sender.Init()) {
                PDLOG(WARNING,
                      "Init FileSender failed. tid[%u] pid[%u] des_pid[%u] "
                      "endpoint[%s]",
                      tid, pid, kv.first, kv.second.c_str());
                SetTaskStatus(task_ptr, ::rtidb::api::TaskStatus::kFailed);
                return;
            }
            if (sender.SendFile(index_file_name, std::string("index"),
                                index_path + index_file_name) < 0) {
                PDLOG(WARNING,
                      "send file %s failed. tid[%u] pid[%u] des_pid[%u]",
                      index_file_name.c_str(), tid, pid, kv.first);
                SetTaskStatus(task_ptr, ::rtidb::api::TaskStatus::kFailed);
                return;
            }
            PDLOG(INFO,
                  "send file %s to endpoint %s success. tid[%u] pid[%u] "
                  "des_pid[%u]",
                  index_file_name.c_str(), kv.second.c_str(), tid, pid,
                  kv.first);
        }
    }
    SetTaskStatus(task_ptr, ::rtidb::api::TaskStatus::kDone);
}

void TabletImpl::DumpIndexData(
    RpcController* controller,
    const ::rtidb::api::DumpIndexDataRequest* request,
    ::rtidb::api::GeneralResponse* response, Closure* done) {
    brpc::ClosureGuard done_guard(done);
    std::shared_ptr<::rtidb::api::TaskInfo> task_ptr;
    if (request->has_task_info() && request->task_info().IsInitialized()) {
        if (AddOPTask(request->task_info(),
                      ::rtidb::api::TaskType::kDumpIndexData, task_ptr) < 0) {
            response->set_code(-1);
            response->set_msg("add task failed");
            return;
        }
    }
    uint32_t tid = request->tid();
    uint32_t pid = request->pid();
    do {
        std::shared_ptr<Table> table;
        std::shared_ptr<Snapshot> snapshot;
        {
            std::lock_guard<SpinMutex> spin_lock(spin_mutex_);
            table = GetTableUnLock(tid, pid);
            if (!table) {
                PDLOG(WARNING, "table is not exist. tid[%u] pid[%u]", tid, pid);
                response->set_code(::rtidb::base::ReturnCode::kTableIsNotExist);
                response->set_msg("table is not exist");
                break;
            }
            if (table->GetStorageMode() != ::rtidb::common::kMemory) {
                response->set_code(
                    ::rtidb::base::ReturnCode::kOperatorNotSupport);
                response->set_msg("only support mem_table");
                break;
            }
            if (table->GetTableStat() != ::rtidb::storage::kNormal) {
                PDLOG(WARNING,
                      "table state is %d, cannot dump index data. %u, pid %u",
                      table->GetTableStat(), tid, pid);
                response->set_code(
                    ::rtidb::base::ReturnCode::kTableStatusIsNotKnormal);
                response->set_msg("table status is not kNormal");
                break;
            }
            snapshot = GetSnapshotUnLock(tid, pid);
            if (!snapshot) {
                PDLOG(WARNING, "snapshot is not exist. tid[%u] pid[%u]", tid,
                      pid);
                response->set_code(
                    ::rtidb::base::ReturnCode::kSnapshotIsNotExist);
                response->set_msg("table snapshot is not exist");
                break;
            }
        }
        std::shared_ptr<::rtidb::storage::MemTableSnapshot> memtable_snapshot =
            std::static_pointer_cast<::rtidb::storage::MemTableSnapshot>(
                snapshot);
        task_pool_.AddTask(
            boost::bind(&TabletImpl::DumpIndexDataInternal, this, table,
                        memtable_snapshot, request->partition_num(),
                        request->column_key(), request->idx(), task_ptr));
        response->set_code(::rtidb::base::ReturnCode::kOk);
        response->set_msg("ok");
        PDLOG(INFO, "dump index tid[%u] pid[%u]", tid, pid);
        return;
    } while (0);
    SetTaskStatus(task_ptr, ::rtidb::api::TaskStatus::kFailed);
}

void TabletImpl::DumpIndexDataInternal(
    std::shared_ptr<::rtidb::storage::Table> table,
    std::shared_ptr<::rtidb::storage::MemTableSnapshot> memtable_snapshot,
    uint32_t partition_num, ::rtidb::common::ColumnKey& column_key,
    uint32_t idx, std::shared_ptr<::rtidb::api::TaskInfo> task) {
    uint32_t tid = table->GetId();
    uint32_t pid = table->GetPid();
    std::string db_root_path;
    if (!ChooseDBRootPath(tid, pid, table->GetStorageMode(), db_root_path)) {
        PDLOG(WARNING, "fail to find db root path for table tid %u pid %u", tid,
              pid);
        SetTaskStatus(task, ::rtidb::api::kFailed);
        return;
    }
    std::string index_path = db_root_path + "/" + std::to_string(tid) + "_" +
                             std::to_string(pid) + "/index/";
    if (!::rtidb::base::MkdirRecur(index_path)) {
        PDLOG(WARNING, "fail to create path %s. tid %u pid %u",
              index_path.c_str(), tid, pid);
        SetTaskStatus(task, ::rtidb::api::kFailed);
        return;
    }
    std::string binlog_path = db_root_path + "/" + std::to_string(tid) + "_" +
                              std::to_string(pid) + "/binlog/";
    std::vector<::rtidb::log::WriteHandle*> whs;
    for (uint32_t i = 0; i < partition_num; i++) {
        std::string index_file_name =
            std::to_string(pid) + "_" + std::to_string(i) + "_index.data";
        std::string index_data_path = index_path + index_file_name;
        FILE* fd = fopen(index_data_path.c_str(), "wb+");
        if (fd == NULL) {
            PDLOG(WARNING, "fail to create file %s. tid %u pid %u",
                  index_data_path.c_str(), tid, pid);
            SetTaskStatus(task, ::rtidb::api::kFailed);
            for (auto& wh : whs) {
                delete wh;
                wh = NULL;
            }
            return;
        }
        ::rtidb::log::WriteHandle* wh =
            new ::rtidb::log::WriteHandle(index_file_name, fd);
        whs.push_back(wh);
    }
    if (memtable_snapshot->DumpIndexData(table, column_key, idx, whs)) {
        PDLOG(INFO, "dump index on table tid[%u] pid[%u] succeed", tid, pid);
        SetTaskStatus(task, ::rtidb::api::kDone);
    } else {
        PDLOG(WARNING, "fail to dump index on table tid[%u] pid[%u]", tid, pid);
        SetTaskStatus(task, ::rtidb::api::kFailed);
    }
    for (auto& wh : whs) {
        wh->EndLog();
        delete wh;
        wh = NULL;
    }
}

void TabletImpl::LoadIndexData(
    RpcController* controller,
    const ::rtidb::api::LoadIndexDataRequest* request,
    ::rtidb::api::GeneralResponse* response, Closure* done) {
    brpc::ClosureGuard done_guard(done);
    std::shared_ptr<::rtidb::api::TaskInfo> task_ptr;
    if (request->has_task_info() && request->task_info().IsInitialized()) {
        if (AddOPTask(request->task_info(),
                      ::rtidb::api::TaskType::kLoadIndexData, task_ptr) < 0) {
            response->set_code(-1);
            response->set_msg("add task failed");
            return;
        }
    }
    do {
        uint32_t tid = request->tid();
        uint32_t pid = request->pid();
        auto table = GetTable(tid, pid);
        if (!table) {
            PDLOG(WARNING, "table is not exist. tid %u, pid %u", tid, pid);
            response->set_code(::rtidb::base::ReturnCode::kTableIsNotExist);
            response->set_msg("table is not exist");
            break;
        }
        if (table->GetStorageMode() != ::rtidb::common::kMemory) {
            response->set_code(::rtidb::base::ReturnCode::kOperatorNotSupport);
            response->set_msg("only support mem_table");
            PDLOG(WARNING, "only support mem_table. tid %u, pid %u", tid, pid);
            break;
        }
        if (table->GetTableStat() != ::rtidb::storage::kNormal) {
            PDLOG(WARNING,
                  "table state is %d, cannot load index data. tid %u, pid %u",
                  table->GetTableStat(), tid, pid);
            response->set_code(
                ::rtidb::base::ReturnCode::kTableStatusIsNotKnormal);
            response->set_msg("table status is not kNormal");
            break;
        }
        uint64_t cur_time = ::baidu::common::timer::get_micros() / 1000;
        task_pool_.AddTask(boost::bind(&TabletImpl::LoadIndexDataInternal, this,
                                       tid, pid, 0, request->partition_num(),
                                       cur_time, task_ptr));
        response->set_code(::rtidb::base::ReturnCode::kOk);
        response->set_msg("ok");
        return;
    } while (0);
    SetTaskStatus(task_ptr, ::rtidb::api::TaskStatus::kFailed);
}

void TabletImpl::LoadIndexDataInternal(
    uint32_t tid, uint32_t pid, uint32_t cur_pid, uint32_t partition_num,
    uint64_t last_time, std::shared_ptr<::rtidb::api::TaskInfo> task) {
    uint64_t cur_time = ::baidu::common::timer::get_micros() / 1000;
    if (cur_pid == pid) {
        task_pool_.AddTask(boost::bind(&TabletImpl::LoadIndexDataInternal, this,
                                       tid, pid, cur_pid + 1, partition_num,
                                       cur_time, task));
        return;
    }
    ::rtidb::api::TaskStatus status = ::rtidb::api::TaskStatus::kFailed;
    if (GetTaskStatus(task, &status) < 0 ||
        status != ::rtidb::api::TaskStatus::kDoing) {
        PDLOG(INFO, "terminate load index. tid %u pid %u", tid, pid);
        return;
    }
    auto table = GetTable(tid, pid);
    if (!table) {
        PDLOG(WARNING, "table is not exist. tid %u pid %u", tid, pid);
        SetTaskStatus(task, ::rtidb::api::TaskStatus::kFailed);
        return;
    }
    auto replicator = GetReplicator(tid, pid);
    if (!replicator) {
        PDLOG(WARNING, "replicator is not exist. tid %u pid %u", tid, pid);
        SetTaskStatus(task, ::rtidb::api::TaskStatus::kFailed);
        return;
    }
    std::string db_root_path;
    bool ok = ChooseDBRootPath(tid, pid, table->GetStorageMode(), db_root_path);
    if (!ok) {
        PDLOG(WARNING, "fail to find db root path for table tid %u pid %u", tid,
              pid);
        SetTaskStatus(task, ::rtidb::api::TaskStatus::kFailed);
        return;
    }
    std::string index_path = db_root_path + "/" + std::to_string(tid) + "_" +
                             std::to_string(pid) + "/index/";
    std::string index_file_path = index_path + std::to_string(cur_pid) + "_" +
                                  std::to_string(pid) + "_index.data";
    if (!::rtidb::base::IsExists(index_file_path)) {
        if (last_time + FLAGS_load_index_max_wait_time < cur_time) {
            PDLOG(WARNING, "wait time too long. tid %u pid %u file %s", tid,
                  pid, index_file_path.c_str());
            SetTaskStatus(task, ::rtidb::api::TaskStatus::kFailed);
            return;
        }
        task_pool_.DelayTask(
            FLAGS_task_check_interval,
            boost::bind(&TabletImpl::LoadIndexDataInternal, this, tid, pid,
                        cur_pid, partition_num, last_time, task));
        return;
    }
    FILE* fd = fopen(index_file_path.c_str(), "rb");
    if (fd == NULL) {
        PDLOG(WARNING, "fail to open index file %s. tid %u, pid %u",
              index_file_path.c_str(), tid, pid);
        SetTaskStatus(task, ::rtidb::api::TaskStatus::kFailed);
        return;
    }
    ::rtidb::log::SequentialFile* seq_file =
        ::rtidb::log::NewSeqFile(index_file_path, fd);
    ::rtidb::log::Reader reader(seq_file, NULL, false, 0);
    std::string buffer;
    uint64_t succ_cnt = 0;
    uint64_t failed_cnt = 0;
    while (true) {
        buffer.clear();
        ::rtidb::base::Slice record;
        ::rtidb::base::Status status = reader.ReadRecord(&record, &buffer);
        if (status.IsWaitRecord() || status.IsEof()) {
            PDLOG(INFO,
                  "read path %s for table tid %u pid %u completed. succ_cnt "
                  "%lu, failed_cnt %lu",
                  index_file_path.c_str(), tid, pid, succ_cnt, failed_cnt);
            break;
        }
        if (!status.ok()) {
            PDLOG(WARNING,
                  "fail to read record for tid %u, pid %u with error %s", tid,
                  pid, status.ToString().c_str());
            failed_cnt++;
            continue;
        }
        ::rtidb::api::LogEntry entry;
        entry.ParseFromString(std::string(record.data(), record.size()));
        if (entry.has_method_type() &&
            entry.method_type() == ::rtidb::api::MethodType::kDelete) {
            table->Delete(entry.dimensions(0).key(), entry.dimensions(0).idx());
        } else {
            table->Put(entry);
        }
        replicator->AppendEntry(entry);
        succ_cnt++;
    }
    if (cur_pid == partition_num - 1 ||
        (cur_pid + 1 == pid && pid == partition_num - 1)) {
        PDLOG(INFO, "load index success. tid %u pid %u", tid, pid);
        SetTaskStatus(task, ::rtidb::api::TaskStatus::kDone);
        return;
    }
    cur_time = ::baidu::common::timer::get_micros() / 1000;
    task_pool_.AddTask(boost::bind(&TabletImpl::LoadIndexDataInternal, this,
                                   tid, pid, cur_pid + 1, partition_num,
                                   cur_time, task));
}

void TabletImpl::ExtractIndexData(
    RpcController* controller,
    const ::rtidb::api::ExtractIndexDataRequest* request,
    ::rtidb::api::GeneralResponse* response, Closure* done) {
    brpc::ClosureGuard done_guard(done);
    std::shared_ptr<::rtidb::api::TaskInfo> task_ptr;
    if (request->has_task_info() && request->task_info().IsInitialized()) {
        if (AddOPTask(request->task_info(),
                      ::rtidb::api::TaskType::kExtractIndexData,
                      task_ptr) < 0) {
            response->set_code(-1);
            response->set_msg("add task failed");
            return;
        }
    }
    do {
        uint32_t tid = request->tid();
        uint32_t pid = request->pid();
        std::shared_ptr<Table> table;
        std::shared_ptr<Snapshot> snapshot;
        {
            std::lock_guard<SpinMutex> spin_lock(spin_mutex_);
            table = GetTableUnLock(tid, pid);
            if (!table) {
                PDLOG(WARNING, "table is not exist. tid %u pid %u", tid, pid);
                response->set_code(::rtidb::base::ReturnCode::kTableIsNotExist);
                response->set_msg("table is not exist");
                break;
            }
            if (table->GetStorageMode() != ::rtidb::common::kMemory) {
                response->set_code(
                    ::rtidb::base::ReturnCode::kOperatorNotSupport);
                PDLOG(WARNING, "only support mem_table. tid %u pid %u", tid,
                      pid);
                response->set_msg("only support mem_table");
                break;
            }
            if (table->GetTableStat() != ::rtidb::storage::kNormal) {
                PDLOG(WARNING,
                      "table state is %d, cannot extract index data. tid %u, "
                      "pid %u",
                      table->GetTableStat(), tid, pid);
                response->set_code(
                    ::rtidb::base::ReturnCode::kTableStatusIsNotKnormal);
                response->set_msg("table status is not kNormal");
                break;
            }
            snapshot = GetSnapshotUnLock(tid, pid);
            if (!snapshot) {
                PDLOG(WARNING, "snapshot is not exist. tid %u pid %u", tid,
                      pid);
                response->set_code(
                    ::rtidb::base::ReturnCode::kSnapshotIsNotExist);
                response->set_msg("table snapshot is not exist");
                break;
            }
        }
        std::shared_ptr<::rtidb::storage::MemTableSnapshot> memtable_snapshot =
            std::static_pointer_cast<::rtidb::storage::MemTableSnapshot>(
                snapshot);
        task_pool_.AddTask(boost::bind(&TabletImpl::ExtractIndexDataInternal,
                                       this, table, memtable_snapshot,
                                       request->column_key(), request->idx(),
                                       request->partition_num(), task_ptr));
        response->set_code(::rtidb::base::ReturnCode::kOk);
        response->set_msg("ok");
        return;
    } while (0);
    SetTaskStatus(task_ptr, ::rtidb::api::TaskStatus::kFailed);
}

void TabletImpl::ExtractIndexDataInternal(
    std::shared_ptr<::rtidb::storage::Table> table,
    std::shared_ptr<::rtidb::storage::MemTableSnapshot> memtable_snapshot,
    ::rtidb::common::ColumnKey& column_key, uint32_t idx,
    uint32_t partition_num, std::shared_ptr<::rtidb::api::TaskInfo> task) {
    uint64_t offset = 0;
    uint32_t tid = table->GetId();
    uint32_t pid = table->GetPid();
    if (memtable_snapshot->ExtractIndexData(table, column_key, idx,
                                            partition_num, offset) < 0) {
        PDLOG(WARNING, "fail to extract index. tid %u pid %u", tid, pid);
        SetTaskStatus(task, ::rtidb::api::TaskStatus::kFailed);
        return;
    }
    PDLOG(INFO, "extract index success. tid %u pid %u", tid, pid);
    std::shared_ptr<LogReplicator> replicator = GetReplicator(tid, pid);
    if (replicator) {
        replicator->SetSnapshotLogPartIndex(offset);
    }
    SetTaskStatus(task, ::rtidb::api::TaskStatus::kDone);
}

void TabletImpl::AddIndex(RpcController* controller,
                          const ::rtidb::api::AddIndexRequest* request,
                          ::rtidb::api::GeneralResponse* response,
                          Closure* done) {
    brpc::ClosureGuard done_guard(done);
    uint32_t tid = request->tid();
    uint32_t pid = request->pid();
    std::shared_ptr<Table> table = GetTable(tid, pid);
    if (!table) {
        PDLOG(WARNING, "table is not exist. tid %u, pid %u", tid, pid);
        response->set_code(::rtidb::base::ReturnCode::kTableIsNotExist);
        response->set_msg("table is not exist");
        return;
    }
    MemTable* mem_table = dynamic_cast<MemTable*>(table.get());
    if (mem_table == NULL) {
        PDLOG(WARNING, "table is not memtable. tid %u, pid %u", tid, pid);
        response->set_code(::rtidb::base::ReturnCode::kTableTypeMismatch);
        response->set_msg("table is not memtable");
        return;
    }
    if (!mem_table->AddIndex(request->column_key())) {
        PDLOG(WARNING, "add index %s failed. tid %u, pid %u",
              request->column_key().index_name().c_str(), tid, pid);
        response->set_code(::rtidb::base::ReturnCode::kAddIndexFailed);
        response->set_msg("add index failed");
        return;
    }
    std::string db_root_path;
    bool ok = ChooseDBRootPath(tid, pid, ::rtidb::common::StorageMode::kMemory,
                               db_root_path);
    if (!ok) {
        response->set_code(::rtidb::base::ReturnCode::kFailToGetDbRootPath);
        response->set_msg("fail to get db root path");
        PDLOG(WARNING, "fail to get table db root path for tid %u, pid %u", tid,
              pid);
        return;
    }
    std::string db_path =
        db_root_path + "/" + std::to_string(tid) + "_" + std::to_string(pid);
    if (!::rtidb::base::IsExists(db_path)) {
        PDLOG(WARNING, "table db path doesn't exist. tid %u, pid %u", tid, pid);
        response->set_code(::rtidb::base::ReturnCode::kTableDbPathIsNotExist);
        response->set_msg("table db path is not exist");
        return;
    }
    if (WriteTableMeta(db_path, &(table->GetTableMeta())) < 0) {
        PDLOG(WARNING, "write table_meta failed. tid[%u] pid[%u]", tid, pid);
        response->set_code(::rtidb::base::ReturnCode::kWriteDataFailed);
        response->set_msg("write data failed");
        return;
    }
    PDLOG(INFO, "add index %s ok. tid %u pid %u",
          request->column_key().index_name().c_str(), request->tid(),
          request->pid());
    response->set_code(::rtidb::base::ReturnCode::kOk);
    response->set_msg("ok");
}

void TabletImpl::CancelOP(RpcController* controller,
                          const rtidb::api::CancelOPRequest* request,
                          rtidb::api::GeneralResponse* response,
                          Closure* done) {
    brpc::ClosureGuard done_guard(done);
    uint64_t op_id = request->op_id();
    {
        std::lock_guard<std::mutex> lock(mu_);
        auto iter = task_map_.find(op_id);
        if (iter != task_map_.end()) {
            for (auto& task : iter->second) {
                if (task->status() == ::rtidb::api::TaskStatus::kInited ||
                    task->status() == ::rtidb::api::TaskStatus::kDoing) {
                    task->set_status(::rtidb::api::TaskStatus::kCanceled);
                    PDLOG(
                        INFO, "cancel op [%lu] task_type[%s] ", op_id,
                        ::rtidb::api::TaskType_Name(task->task_type()).c_str());
                }
            }
        }
    }
    response->set_code(::rtidb::base::ReturnCode::kOk);
    response->set_msg("ok");
}

}  // namespace tablet
}  // namespace rtidb<|MERGE_RESOLUTION|>--- conflicted
+++ resolved
@@ -792,13 +792,10 @@
             return;
         }
         response->set_code(::rtidb::base::ReturnCode::kOk);
-<<<<<<< HEAD
         response->set_msg("ok");
         if (r_table->HasAutoGen()) {
             response->set_auto_gen_pk(auto_gen_pk);
         }
-=======
->>>>>>> e908811e
         done->Run();
     }
 }
