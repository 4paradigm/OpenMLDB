//
// tablet_impl.cc
// Copyright (C) 2017 4paradigm.com
// Author wangtaize
// Date 2017-04-01
//

#include "tablet/tablet_impl.h"

#include <gflags/gflags.h>
#include <google/protobuf/io/zero_copy_stream_impl.h>
#include <google/protobuf/text_format.h>
#include <stdio.h>
#include <stdlib.h>

#include <algorithm>
#include <thread>  // NOLINT
#include <utility>
#include <vector>

#include "boost/container/deque.hpp"
#include "config.h"  // NOLINT
#ifdef TCMALLOC_ENABLE
#include "gperftools/malloc_extension.h"
#endif
#include "base/file_util.h"
#include "base/glog_wapper.h"
#include "base/hash.h"
#include "base/status.h"
#include "base/strings.h"
#include "brpc/controller.h"
#include "butil/iobuf.h"
#include "codec/codec.h"
#include "glog/logging.h"
#include "rapidjson/stringbuffer.h"
#include "storage/binlog.h"
#include "storage/segment.h"
#include "tablet/file_sender.h"
#include "timer.h"  // NOLINT

using google::protobuf::RepeatedPtrField;
using ::rtidb::storage::DataBlock;
using ::rtidb::storage::Table;

DECLARE_int32(gc_interval);
DECLARE_int32(disk_gc_interval);
DECLARE_int32(gc_pool_size);
DECLARE_int32(statdb_ttl);
DECLARE_uint32(scan_max_bytes_size);
DECLARE_uint32(scan_reserve_size);
DECLARE_double(mem_release_rate);
DECLARE_string(db_root_path);
DECLARE_string(ssd_root_path);
DECLARE_string(hdd_root_path);
DECLARE_bool(binlog_notify_on_put);
DECLARE_int32(task_pool_size);
DECLARE_int32(io_pool_size);
DECLARE_int32(make_snapshot_time);
DECLARE_int32(make_disktable_snapshot_interval);
DECLARE_int32(make_snapshot_check_interval);
DECLARE_uint32(make_snapshot_offline_interval);
DECLARE_bool(recycle_bin_enabled);
DECLARE_uint32(recycle_ttl);
DECLARE_string(recycle_bin_root_path);
DECLARE_string(recycle_ssd_bin_root_path);
DECLARE_string(recycle_hdd_bin_root_path);
DECLARE_int32(make_snapshot_threshold_offset);
DECLARE_uint32(get_table_diskused_interval);
DECLARE_uint32(task_check_interval);
DECLARE_uint32(load_index_max_wait_time);

// cluster config
DECLARE_string(endpoint);
DECLARE_string(zk_cluster);
DECLARE_string(zk_root_path);
DECLARE_int32(zk_session_timeout);
DECLARE_int32(zk_keep_alive_check_interval);

DECLARE_int32(binlog_sync_to_disk_interval);
DECLARE_int32(binlog_delete_interval);
DECLARE_uint32(absolute_ttl_max);
DECLARE_uint32(latest_ttl_max);
DECLARE_uint32(max_traverse_cnt);
DECLARE_uint32(snapshot_ttl_time);
DECLARE_uint32(snapshot_ttl_check_interval);
DECLARE_uint32(put_slow_log_threshold);
DECLARE_uint32(query_slow_log_threshold);

namespace rtidb {
namespace tablet {

static const std::string SERVER_CONCURRENCY_KEY = "server";  // NOLINT
static const uint32_t SEED = 0xe17a1465;

TabletImpl::TabletImpl()
    : tables_(),
      mu_(),
      gc_pool_(FLAGS_gc_pool_size),
      replicators_(),
      snapshots_(),
      zk_client_(NULL),
      keep_alive_pool_(1),
      task_pool_(FLAGS_task_pool_size),
      io_pool_(FLAGS_io_pool_size),
      snapshot_pool_(1),
      server_(NULL),
      mode_root_paths_(),
      mode_recycle_root_paths_(),
      follower_(false),
      catalog_(new ::rtidb::catalog::TabletCatalog()),
      engine_(catalog_),
      zk_cluster_(),
      zk_path_(),
      endpoint_() {}

TabletImpl::~TabletImpl() {
    task_pool_.Stop(true);
    keep_alive_pool_.Stop(true);
    gc_pool_.Stop(true);
    io_pool_.Stop(true);
    snapshot_pool_.Stop(true);
}

bool TabletImpl::Init() {
    return Init(FLAGS_zk_cluster, FLAGS_zk_root_path, FLAGS_endpoint);
}

bool TabletImpl::Init(const std::string& zk_cluster, const std::string& zk_path,
                      const std::string& endpoint) {
    zk_cluster_ = zk_cluster;
    zk_path_ = zk_path;
    endpoint_ = endpoint;
    std::lock_guard<std::mutex> lock(mu_);
    ::rtidb::base::SplitString(FLAGS_db_root_path, ",",
                               mode_root_paths_[::rtidb::common::kMemory]);
    ::rtidb::base::SplitString(FLAGS_ssd_root_path, ",",
                               mode_root_paths_[::rtidb::common::kSSD]);
    ::rtidb::base::SplitString(FLAGS_hdd_root_path, ",",
                               mode_root_paths_[::rtidb::common::kHDD]);

    ::rtidb::base::SplitString(
        FLAGS_recycle_bin_root_path, ",",
        mode_recycle_root_paths_[::rtidb::common::kMemory]);
    ::rtidb::base::SplitString(FLAGS_recycle_ssd_bin_root_path, ",",
                               mode_recycle_root_paths_[::rtidb::common::kSSD]);
    ::rtidb::base::SplitString(FLAGS_recycle_hdd_bin_root_path, ",",
                               mode_recycle_root_paths_[::rtidb::common::kHDD]);

    if (!zk_cluster.empty()) {
        zk_client_ = new ZkClient(zk_cluster, FLAGS_zk_session_timeout,
                                  endpoint, zk_path);
        bool ok = zk_client_->Init();
        if (!ok) {
            PDLOG(WARNING, "fail to init zookeeper with cluster %s",
                  zk_cluster.c_str());
            return false;
        }
    } else {
        PDLOG(INFO, "zk cluster disabled");
    }

    if (FLAGS_make_snapshot_time < 0 || FLAGS_make_snapshot_time > 23) {
        PDLOG(WARNING, "make_snapshot_time[%d] is illegal.",
              FLAGS_make_snapshot_time);
        return false;
    }

    if (FLAGS_make_disktable_snapshot_interval <= 0) {
        PDLOG(WARNING, "make_disktable_snapshot_interval[%d] is illegal.",
              FLAGS_make_disktable_snapshot_interval);
        return false;
    }

    if (!CreateMultiDir(mode_root_paths_[::rtidb::common::kMemory])) {
        PDLOG(WARNING, "fail to create db root path %s",
              FLAGS_db_root_path.c_str());
        return false;
    }

    if (!CreateMultiDir(mode_root_paths_[::rtidb::common::kSSD])) {
        PDLOG(WARNING, "fail to create ssd root path %s",
              FLAGS_ssd_root_path.c_str());
        return false;
    }

    if (!CreateMultiDir(mode_root_paths_[::rtidb::common::kHDD])) {
        PDLOG(WARNING, "fail to create hdd root path %s",
              FLAGS_hdd_root_path.c_str());
        return false;
    }

    if (!CreateMultiDir(mode_recycle_root_paths_[::rtidb::common::kMemory])) {
        PDLOG(WARNING, "fail to create recycle bin root path %s",
              FLAGS_recycle_bin_root_path.c_str());
        return false;
    }

    if (!CreateMultiDir(mode_recycle_root_paths_[::rtidb::common::kSSD])) {
        PDLOG(WARNING, "fail to create recycle ssd bin root path %s",
              FLAGS_recycle_ssd_bin_root_path.c_str());
        return false;
    }

    if (!CreateMultiDir(mode_recycle_root_paths_[::rtidb::common::kHDD])) {
        PDLOG(WARNING, "fail to create recycle bin root path %s",
              FLAGS_recycle_hdd_bin_root_path.c_str());
        return false;
    }

    snapshot_pool_.DelayTask(FLAGS_make_snapshot_check_interval,
                             boost::bind(&TabletImpl::SchedMakeSnapshot, this));
    snapshot_pool_.DelayTask(
        FLAGS_make_disktable_snapshot_interval * 60 * 1000,
        boost::bind(&TabletImpl::SchedMakeDiskTableSnapshot, this));
    task_pool_.AddTask(boost::bind(&TabletImpl::GetDiskused, this));
    if (FLAGS_recycle_ttl != 0) {
        task_pool_.DelayTask(FLAGS_recycle_ttl * 60 * 1000,
                             boost::bind(&TabletImpl::SchedDelRecycle, this));
    }
#ifdef TCMALLOC_ENABLE
    MallocExtension* tcmalloc = MallocExtension::instance();
    tcmalloc->SetMemoryReleaseRate(FLAGS_mem_release_rate);
#endif
    return true;
}

void TabletImpl::UpdateTTL(RpcController* ctrl,
                           const ::rtidb::api::UpdateTTLRequest* request,
                           ::rtidb::api::UpdateTTLResponse* response,
                           Closure* done) {
    brpc::ClosureGuard done_guard(done);
    std::shared_ptr<Table> table = GetTable(request->tid(), request->pid());

    if (!table) {
        PDLOG(WARNING, "table is not exist. tid %u, pid %u", request->tid(),
              request->pid());
        response->set_code(::rtidb::base::ReturnCode::kTableIsNotExist);
        response->set_msg("table is not exist");
        return;
    }

    uint64_t abs_ttl = 0;
    uint64_t lat_ttl = 0;
    ::rtidb::api::TTLType ttl_type = ::rtidb::api::TTLType::kAbsoluteTime;
    if (request->has_ttl_desc()) {
        ttl_type = request->ttl_desc().ttl_type();
        abs_ttl = request->ttl_desc().abs_ttl();
        lat_ttl = request->ttl_desc().lat_ttl();
    } else if (request->has_value()) {
        ttl_type = request->type();
        if (ttl_type == ::rtidb::api::TTLType::kAbsoluteTime) {
            abs_ttl = request->value();
            lat_ttl = 0;
        } else {
            abs_ttl = 0;
            lat_ttl = request->value();
        }
    }
    if (ttl_type != table->GetTTLType()) {
        response->set_code(::rtidb::base::ReturnCode::kTtlTypeMismatch);
        response->set_msg("ttl type mismatch");
        PDLOG(WARNING, "ttl type mismatch. tid %u, pid %u", request->tid(),
              request->pid());
        return;
    }
    if (abs_ttl > FLAGS_absolute_ttl_max || lat_ttl > FLAGS_latest_ttl_max) {
        response->set_code(
            ::rtidb::base::ReturnCode::kTtlIsGreaterThanConfValue);
        response->set_msg("ttl is greater than conf value. max abs_ttl is " +
                          std::to_string(FLAGS_absolute_ttl_max) +
                          ", max lat_ttl is " +
                          std::to_string(FLAGS_latest_ttl_max));
        PDLOG(WARNING,
              "ttl is greater than conf value. abs_ttl[%lu] lat_ttl[%lu] "
              "ttl_type[%s] max abs_ttl[%u] max lat_ttl[%u]",
              abs_ttl, abs_ttl, ::rtidb::api::TTLType_Name(ttl_type).c_str(),
              FLAGS_absolute_ttl_max, FLAGS_latest_ttl_max);
        return;
    }
    if (request->has_ts_name() && request->ts_name().size() > 0) {
        auto iter = table->GetTSMapping().find(request->ts_name());
        if (iter == table->GetTSMapping().end()) {
            PDLOG(WARNING, "ts name %s not found in table tid %u, pid %u",
                  request->ts_name().c_str(), request->tid(), request->pid());
            response->set_code(::rtidb::base::ReturnCode::kTsNameNotFound);
            response->set_msg("ts name not found");
            return;
        }
        table->SetTTL(iter->second, abs_ttl, lat_ttl);
        PDLOG(INFO,
              "update table #tid %d #pid %d ttl to abs_ttl %lu lat_ttl %lu, "
              "ts_name %s",
              request->tid(), request->pid(), abs_ttl, lat_ttl,
              request->ts_name().c_str());
    } else if (!table->GetTSMapping().size()) {
        table->SetTTL(abs_ttl, lat_ttl);
        PDLOG(INFO,
              "update table #tid %d #pid %d ttl to abs_ttl %lu lat_ttl %lu",
              request->tid(), request->pid(), abs_ttl, lat_ttl);
    } else {
        PDLOG(WARNING, "set ttl without ts name,  table tid %u, pid %u",
              request->tid(), request->pid());
        response->set_code(::rtidb::base::ReturnCode::kTsNameNotFound);
        response->set_msg("set ttl need to specify ts column");
        return;
    }
    response->set_code(::rtidb::base::ReturnCode::kOk);
    response->set_msg("ok");
}

bool TabletImpl::RegisterZK() {
    if (!zk_cluster_.empty()) {
        if (!zk_client_->Register(true)) {
            PDLOG(WARNING, "fail to register tablet with endpoint %s",
                  endpoint_.c_str());
            return false;
        }
        PDLOG(INFO, "tablet with endpoint %s register to zk cluster %s ok",
              endpoint_.c_str(), zk_cluster_.c_str());
        keep_alive_pool_.DelayTask(
            FLAGS_zk_keep_alive_check_interval,
            boost::bind(&TabletImpl::CheckZkClient, this));
    }
    return true;
}

bool TabletImpl::CheckGetDone(::rtidb::api::GetType type, uint64_t ts,
                              uint64_t target_ts) {
    switch (type) {
        case rtidb::api::GetType::kSubKeyEq:
            if (ts == target_ts) {
                return true;
            }
            break;
        case rtidb::api::GetType::kSubKeyLe:
            if (ts <= target_ts) {
                return true;
            }
            break;
        case rtidb::api::GetType::kSubKeyLt:
            if (ts < target_ts) {
                return true;
            }
            break;
        case rtidb::api::GetType::kSubKeyGe:
            if (ts >= target_ts) {
                return true;
            }
            break;
        case rtidb::api::GetType::kSubKeyGt:
            if (ts > target_ts) {
                return true;
            }
    }
    return false;
}

int32_t TabletImpl::GetIndex(const ::rtidb::api::GetRequest* request,
                             const ::rtidb::api::TableMeta& meta,
                             CombineIterator* it, std::string* value,
                             uint64_t* ts) {
    if (it == nullptr || value == nullptr || ts == nullptr) {
        PDLOG(WARNING, "invalid args");
        return -1;
    }
    uint64_t st = request->ts();
    rtidb::api::GetType st_type = request->type();
    uint64_t et = request->et();
    const rtidb::api::GetType& et_type = request->et_type();
    if (st_type == ::rtidb::api::kSubKeyEq &&
        et_type == ::rtidb::api::kSubKeyEq && st != et) {
        return -1;
    }
    ::rtidb::api::GetType real_et_type = et_type;
    ::rtidb::api::TTLType ttl_type = it->GetTTLType();
    uint64_t expire_time = it->GetExpireTime();
    if (ttl_type == ::rtidb::api::TTLType::kAbsoluteTime ||
        ttl_type == ::rtidb::api::TTLType::kAbsOrLat) {
        et = std::max(et, expire_time);
    }
    if (et < expire_time && et_type == ::rtidb::api::GetType::kSubKeyGt) {
        real_et_type = ::rtidb::api::GetType::kSubKeyGe;
    }
    bool enable_project = false;
    ::rtidb::codec::RowProject row_project(meta.column_desc(),
                                           request->projection());
    if (request->projection().size() > 0 && meta.format_version() == 1) {
        if (meta.compress_type() == api::kSnappy) {
            return -1;
        }
        bool ok = row_project.Init();
        if (!ok) {
            PDLOG(WARNING, "invalid project list");
            return -1;
        }
        enable_project = true;
    }
    if (st > 0 && st < et) {
        DEBUGLOG("invalid args for st %lu less than et %lu or expire time %lu",
                 st, et, expire_time);
        return -1;
    }
    if (it->Valid()) {
        *ts = it->GetTs();
        if (st_type == ::rtidb::api::GetType::kSubKeyEq && st > 0 &&
            *ts != st) {
            return 1;
        }
        bool jump_out = false;
        if (st_type == ::rtidb::api::GetType::kSubKeyGe ||
            st_type == ::rtidb::api::GetType::kSubKeyGt) {
            ::rtidb::base::Slice it_value = it->GetValue();
            if (enable_project) {
                int8_t* ptr = nullptr;
                uint32_t size = 0;
                bool ok = row_project.Project(
                    reinterpret_cast<const int8_t*>(it->GetValue().data()),
                    it->GetValue().size(), &ptr, &size);
                if (!ok) {
                    PDLOG(WARNING, "fail to make a projection");
                    return -4;
                }
                value->assign(reinterpret_cast<char*>(ptr), size);
                delete[] ptr;
            } else {
                value->assign(it_value.data(), it_value.size());
                return 0;
            }
        }
        switch (real_et_type) {
            case ::rtidb::api::GetType::kSubKeyEq:
                if (*ts != et) {
                    jump_out = true;
                }
                break;

            case ::rtidb::api::GetType::kSubKeyGt:
                if (*ts <= et) {
                    jump_out = true;
                }
                break;

            case ::rtidb::api::GetType::kSubKeyGe:
                if (*ts < et) {
                    jump_out = true;
                }
                break;

            default:
                PDLOG(WARNING, "invalid et type %s",
                      ::rtidb::api::GetType_Name(et_type).c_str());
                return -2;
        }
        if (jump_out) {
            return 1;
        }
        if (enable_project) {
            int8_t* ptr = nullptr;
            uint32_t size = 0;
            bool ok = row_project.Project(
                reinterpret_cast<const int8_t*>(it->GetValue().data()),
                it->GetValue().size(), &ptr, &size);
            if (!ok) {
                PDLOG(WARNING, "fail to make a projection");
                return -4;
            }
            value->assign(reinterpret_cast<char*>(ptr), size);
            delete[] ptr;
        } else {
            value->assign(it->GetValue().data(), it->GetValue().size());
        }
        return 0;
    }
    // not found
    return 1;
}

void TabletImpl::Get(RpcController* controller,
                     const ::rtidb::api::GetRequest* request,
                     ::rtidb::api::GetResponse* response, Closure* done) {
    brpc::ClosureGuard done_guard(done);
    uint64_t start_time = ::baidu::common::timer::get_micros();
    uint32_t tid = request->tid();
    uint32_t pid_num = 1;
    if (request->pid_group_size() > 0) {
        pid_num = request->pid_group_size();
    }
    std::vector<QueryIt> query_its(pid_num);
    uint64_t expire_time = 0;
    uint32_t expire_cnt = 0;
    for (uint32_t idx = 0; idx < pid_num; idx++) {
        uint32_t pid = 0;
        if (request->pid_group_size() > 0) {
            pid = request->pid_group(idx);
        } else {
            pid = request->pid();
        }
        std::shared_ptr<Table> table = GetTable(tid, pid);
        if (!table) {
            PDLOG(WARNING, "table is not exist. tid %u, pid %u", tid, pid);
            response->set_code(::rtidb::base::ReturnCode::kTableIsNotExist);
            response->set_msg("table is not exist");
            return;
        }
        if (table->GetTableStat() == ::rtidb::storage::kLoading) {
            PDLOG(WARNING, "table is loading. tid %u, pid %u", tid, pid);
            response->set_code(::rtidb::base::ReturnCode::kTableIsLoading);
            response->set_msg("table is loading");
            return;
        }
        uint32_t index = 0;
        int ts_index = -1;
        if (request->has_idx_name() && request->idx_name().size() > 0) {
            std::shared_ptr<IndexDef> index_def =
                table->GetIndex(request->idx_name());
            if (!index_def || !index_def->IsReady()) {
                PDLOG(WARNING, "idx name %s not found in table tid %u, pid %u",
                      request->idx_name().c_str(), tid, pid);
                response->set_code(::rtidb::base::ReturnCode::kIdxNameNotFound);
                response->set_msg("idx name not found");
                return;
            }
            index = index_def->GetId();
        }
        if (request->has_ts_name() && request->ts_name().size() > 0) {
            auto iter = table->GetTSMapping().find(request->ts_name());
            if (iter == table->GetTSMapping().end()) {
                PDLOG(WARNING, "ts name %s not found in table tid %u, pid %u",
                      request->ts_name().c_str(), tid, pid);
                response->set_code(::rtidb::base::ReturnCode::kTsNameNotFound);
                response->set_msg("ts name not found");
                return;
            }
            ts_index = iter->second;
        }
        GetIterator(table, request->key(), index, ts_index, &query_its[idx].it,
                    &query_its[idx].ticket);
        if (!query_its[idx].it) {
            response->set_code(::rtidb::base::ReturnCode::kTsNameNotFound);
            response->set_msg("ts name not found");
            return;
        }
        query_its[idx].table = table;
        if (expire_time == 0) {
            ::rtidb::storage::TTLDesc ttl =
                ts_index < 0 ? table->GetTTL(index)
                             : table->GetTTL(index, ts_index);
            expire_time = table->GetExpireTime(ttl.abs_ttl * 60 * 1000);
            expire_cnt = ttl.lat_ttl;
        }
    }
    const ::rtidb::api::TableMeta& table_meta =
        query_its.begin()->table->GetTableMeta();
    CombineIterator combine_it(std::move(query_its), request->ts(),
                               request->type(), expire_time, expire_cnt);
    combine_it.SeekToFirst();
    std::string* value = response->mutable_value();
    uint64_t ts = 0;
    int32_t code = GetIndex(request, table_meta, &combine_it, value, &ts);
    response->set_ts(ts);
    response->set_code(code);
    uint64_t end_time = ::baidu::common::timer::get_micros();
    if (start_time + FLAGS_query_slow_log_threshold < end_time) {
        std::string index_name;
        if (request->has_idx_name() && request->idx_name().size() > 0) {
            index_name = request->idx_name();
        }
        PDLOG(INFO,
              "slow log[get]. key %s index_name %s time %lu. tid %u, pid %u",
              request->key().c_str(), index_name.c_str(), end_time - start_time,
              request->tid(), request->pid());
    }
    switch (code) {
        case 1:
            response->set_code(::rtidb::base::ReturnCode::kKeyNotFound);
            response->set_msg("key not found");
            return;
        case 0:
            return;
        case -1:
            response->set_msg("invalid args");
            response->set_code(::rtidb::base::ReturnCode::kInvalidParameter);
            return;
        case -2:
            response->set_code(::rtidb::base::ReturnCode::kInvalidParameter);
            response->set_msg("st/et sub key type is invalid");
            return;
        default:
            return;
    }
}

void TabletImpl::Update(RpcController* controller,
                        const ::rtidb::api::UpdateRequest* request,
                        ::rtidb::api::UpdateResponse* response, Closure* done) {
    brpc::ClosureGuard done_guard(done);
    if (follower_.load(std::memory_order_relaxed)) {
        response->set_code(::rtidb::base::ReturnCode::kIsFollowerCluster);
        response->set_msg("is follower cluster");
        return;
    }
    std::shared_ptr<RelationalTable> r_table;
    {
        std::lock_guard<SpinMutex> spin_lock(spin_mutex_);
        r_table = GetRelationalTableUnLock(request->tid(), request->pid());
        if (!r_table) {
            PDLOG(WARNING, "table is not exist. tid %u, pid %u", request->tid(),
                  request->pid());
            response->set_code(::rtidb::base::ReturnCode::kTableIsNotExist);
            response->set_msg("table is not exist");
            return;
        }
    }
    int32_t code = 0;
    std::string msg;
    uint32_t count = 0;
    bool ok = r_table->Update(request->condition_columns(),
                              request->value_columns(), &code, &msg, &count);
    if (!ok) {
        if (code == rtidb::base::ReturnCode::kIdxNameNotFound ||
            code == rtidb::base::ReturnCode::kColNameNotFound) {
            response->set_code(code);
            response->set_msg(msg);
        } else {
            response->set_code(::rtidb::base::ReturnCode::kUpdateFailed);
            response->set_msg("update failed: " + msg);
        }
        PDLOG(WARNING, "update failed, msg: %s. tid %u, pid %u", msg.c_str(),
              request->tid(), request->pid());
        return;
    }
    response->set_code(::rtidb::base::ReturnCode::kOk);
    response->set_msg("ok");
    response->set_count(count);
}

void TabletImpl::Put(RpcController* controller,
                     const ::rtidb::api::PutRequest* request,
                     ::rtidb::api::PutResponse* response, Closure* done) {
    if (follower_.load(std::memory_order_relaxed)) {
        response->set_code(::rtidb::base::ReturnCode::kIsFollowerCluster);
        response->set_msg("is follower cluster");
        done->Run();
        return;
    }
    uint64_t start_time = ::baidu::common::timer::get_micros();
    std::shared_ptr<Table> table = GetTable(request->tid(), request->pid());
    std::shared_ptr<RelationalTable> r_table;
    if (!table) {
        r_table = GetRelationalTable(request->tid(), request->pid());
        if (!r_table) {
            PDLOG(WARNING, "table is not exist. tid %u, pid %u", request->tid(),
                  request->pid());
            response->set_code(::rtidb::base::ReturnCode::kTableIsNotExist);
            response->set_msg("table is not exist");
            done->Run();
            return;
        }
    }
    if (table) {
        DLOG(INFO) << " request format_version " << request->format_version()
                   << " request dimension size " << request->dimensions_size()
                   << " request time " << request->time();
        if ((!request->has_format_version() &&
             table->GetTableMeta().format_version() == 1) ||
            (request->has_format_version() &&
             request->format_version() !=
                 table->GetTableMeta().format_version())) {
            response->set_code(::rtidb::base::ReturnCode::kPutBadFormat);
            response->set_msg("put bad format");
            done->Run();
            return;
        }
        if (request->time() == 0 && request->ts_dimensions_size() == 0) {
            response->set_code(
                ::rtidb::base::ReturnCode::kTsMustBeGreaterThanZero);
            response->set_msg("ts must be greater than zero");
            done->Run();
            return;
        }
        if (!table->IsLeader()) {
            response->set_code(::rtidb::base::ReturnCode::kTableIsFollower);
            response->set_msg("table is follower");
            done->Run();
            return;
        }
        if (table->GetTableStat() == ::rtidb::storage::kLoading) {
            PDLOG(WARNING, "table is loading. tid %u, pid %u", request->tid(),
                  request->pid());
            response->set_code(::rtidb::base::ReturnCode::kTableIsLoading);
            response->set_msg("table is loading");
            done->Run();
            return;
        }
        bool ok = false;
        if (request->dimensions_size() > 0) {
            int32_t ret_code = CheckDimessionPut(request, table->GetIdxCnt());
            if (ret_code != 0) {
                response->set_code(
                    ::rtidb::base::ReturnCode::kInvalidDimensionParameter);
                response->set_msg("invalid dimension parameter");
                done->Run();
                return;
            }
            if (request->ts_dimensions_size() > 0) {
                DLOG(INFO) << "put data to tid " << request->tid() << " pid "
                           << request->pid() << " with key "
                           << request->dimensions(0).key() << " ts "
                           << request->ts_dimensions(0).ts();
                ok = table->Put(request->dimensions(), request->ts_dimensions(),
                                request->value());
            } else {
                DLOG(INFO) << "put data to tid " << request->tid() << " pid "
                           << request->pid() << " with key "
                           << request->dimensions(0).key() << " ts "
                           << request->time();

                ok = table->Put(request->time(), request->value(),
                                request->dimensions());
            }
        } else {
            ok = table->Put(request->pk(), request->time(),
                            request->value().c_str(), request->value().size());
        }
        if (!ok) {
            response->set_code(::rtidb::base::ReturnCode::kPutFailed);
            response->set_msg("put failed");
            done->Run();
            return;
        }
        response->set_code(::rtidb::base::ReturnCode::kOk);
        std::shared_ptr<LogReplicator> replicator;
        do {
            replicator = GetReplicator(request->tid(), request->pid());
            if (!replicator) {
                PDLOG(
                    WARNING,
                    "fail to find table tid %u pid %u leader's log replicator",
                    request->tid(), request->pid());
                break;
            }
            ::rtidb::api::LogEntry entry;
            entry.set_pk(request->pk());
            entry.set_ts(request->time());
            entry.set_value(request->value());
            entry.set_term(replicator->GetLeaderTerm());
            if (request->dimensions_size() > 0) {
                entry.mutable_dimensions()->CopyFrom(request->dimensions());
            }
            if (request->ts_dimensions_size() > 0) {
                entry.mutable_ts_dimensions()->CopyFrom(
                    request->ts_dimensions());
            }
            replicator->AppendEntry(entry);
        } while (false);
        uint64_t end_time = ::baidu::common::timer::get_micros();
        if (start_time + FLAGS_put_slow_log_threshold < end_time) {
            std::string key;
            if (request->dimensions_size() > 0) {
                for (int idx = 0; idx < request->dimensions_size(); idx++) {
                    if (!key.empty()) {
                        key.append(", ");
                    }
                    key.append(std::to_string(request->dimensions(idx).idx()));
                    key.append(":");
                    key.append(request->dimensions(idx).key());
                }
            } else {
                key = request->pk();
            }
            PDLOG(INFO, "slow log[put]. key %s time %lu. tid %u, pid %u",
                  key.c_str(), end_time - start_time, request->tid(),
                  request->pid());
        }
        done->Run();
        if (replicator) {
            if (FLAGS_binlog_notify_on_put) {
                replicator->Notify();
            }
        }
    } else {
        int64_t auto_gen_pk = 0;
        ::google::protobuf::RepeatedField<::google::protobuf::int64>*
            blob_keys = response->mutable_blob_keys();
        bool ok = false;
        std::string msg;
        if (request->has_wo()) {
            ok = r_table->Put(request->value(), request->wo(), &auto_gen_pk,
                              blob_keys, &msg);
        } else {
            ::rtidb::api::WriteOption wo;
            ok = r_table->Put(request->value(), wo, &auto_gen_pk, blob_keys,
                              &msg);
        }
        if (!ok) {
            response->set_code(::rtidb::base::ReturnCode::kPutFailed);
            response->set_msg("put failed: " + msg);
            done->Run();
            return;
        }
        response->set_code(::rtidb::base::ReturnCode::kOk);
        response->set_msg("ok");
        if (r_table->HasAutoGen()) {
            response->set_auto_gen_pk(auto_gen_pk);
        }
        done->Run();
    }
}

int TabletImpl::CheckTableMeta(const rtidb::api::TableMeta* table_meta,
                               std::string& msg) {
    msg.clear();
    if (table_meta->name().size() <= 0) {
        msg = "table name is empty";
        return -1;
    }
    if (table_meta->tid() <= 0) {
        msg = "tid is zero";
        return -1;
    }
    ::rtidb::api::TTLType type = ::rtidb::api::TTLType::kAbsoluteTime;
    if (table_meta->has_ttl_desc()) {
        type = table_meta->ttl_desc().ttl_type();
        if ((table_meta->ttl_desc().abs_ttl() > FLAGS_absolute_ttl_max) ||
            (table_meta->ttl_desc().lat_ttl() > FLAGS_latest_ttl_max)) {
            msg = "ttl is greater than conf value. max abs_ttl is " +
                  std::to_string(FLAGS_absolute_ttl_max) + ", max lat_ttl is " +
                  std::to_string(FLAGS_latest_ttl_max);
            return -1;
        }
    } else if (table_meta->has_ttl()) {
        uint64_t ttl = table_meta->ttl();
        type = table_meta->ttl_type();
        if ((type == ::rtidb::api::TTLType::kAbsoluteTime &&
             ttl > FLAGS_absolute_ttl_max) ||
            (type == ::rtidb::api::kLatestTime && ttl > FLAGS_latest_ttl_max)) {
            uint32_t max_ttl = type == ::rtidb::api::TTLType::kAbsoluteTime
                                   ? FLAGS_absolute_ttl_max
                                   : FLAGS_latest_ttl_max;
            msg = "ttl is greater than conf value. max ttl is " +
                  std::to_string(max_ttl);
            return -1;
        }
    }

    std::map<std::string, std::string> column_map;
    std::set<std::string> ts_set;
    if (table_meta->column_desc_size() > 0) {
        for (const auto& column_desc : table_meta->column_desc()) {
            if (column_map.find(column_desc.name()) != column_map.end()) {
                msg = "has repeated column name " + column_desc.name();
                return -1;
            }
            if (column_desc.is_ts_col()) {
                if (column_desc.add_ts_idx()) {
                    msg =
                        "can not set add_ts_idx and is_ts_col together. column "
                        "name " +
                        column_desc.name();
                    return -1;
                }
                if (column_desc.type() != "int64" &&
                    column_desc.type() != "uint64" &&
                    column_desc.type() != "timestamp") {
                    msg =
                        "ttl column type must be int64, uint64, timestamp "
                        "but " +
                        column_desc.type();
                    return -1;
                }
                if (column_desc.has_abs_ttl() || column_desc.has_lat_ttl()) {
                    if ((column_desc.abs_ttl() > FLAGS_absolute_ttl_max) ||
                        (column_desc.lat_ttl() > FLAGS_latest_ttl_max)) {
                        msg =
                            "ttl is greater than conf value. max abs_ttl is " +
                            std::to_string(FLAGS_absolute_ttl_max) +
                            ", max lat_ttl is " +
                            std::to_string(FLAGS_latest_ttl_max);
                        return -1;
                    }
                } else if (column_desc.has_ttl()) {
                    uint64_t ttl = column_desc.ttl();
                    if ((type == ::rtidb::api::TTLType::kAbsoluteTime &&
                         ttl > FLAGS_absolute_ttl_max) ||
                        (type == ::rtidb::api::kLatestTime &&
                         ttl > FLAGS_latest_ttl_max)) {
                        uint32_t max_ttl =
                            type == ::rtidb::api::TTLType::kAbsoluteTime
                                ? FLAGS_absolute_ttl_max
                                : FLAGS_latest_ttl_max;
                        msg = "ttl is greater than conf value. max ttl is " +
                              std::to_string(max_ttl);
                        return -1;
                    }
                }
                ts_set.insert(column_desc.name());
            }
            if (column_desc.add_ts_idx() &&
                ((column_desc.type() == "float") ||
                 (column_desc.type() == "double"))) {
                msg = "float or double column can not be index";
                return -1;
            }
            column_map.insert(
                std::make_pair(column_desc.name(), column_desc.type()));
        }
    }
    std::set<std::string> index_set;
    if (table_meta->column_key_size() > 0) {
        for (const auto& column_key : table_meta->column_key()) {
            if (index_set.find(column_key.index_name()) != index_set.end()) {
                msg = "has repeated index name " + column_key.index_name();
                return -1;
            }
            index_set.insert(column_key.index_name());
            bool has_col = false;
            for (const auto& column_name : column_key.col_name()) {
                has_col = true;
                auto iter = column_map.find(column_name);
                if (iter == column_map.end()) {
                    msg = "not found column name " + column_name;
                    return -1;
                }
                if ((iter->second == "float") || (iter->second == "double")) {
                    msg =
                        "float or double column can not be index" + column_name;
                    return -1;
                }
                if (ts_set.find(column_name) != ts_set.end()) {
                    msg =
                        "column name in column key can not set ts col. column "
                        "name " +
                        column_name;
                    return -1;
                }
            }
            if (!has_col) {
                auto iter = column_map.find(column_key.index_name());
                if (iter == column_map.end()) {
                    msg =
                        "index must member of columns when column key col name "
                        "is empty";
                    return -1;
                } else {
                    if ((iter->second == "float") ||
                        (iter->second == "double")) {
                        msg = "indxe name column type can not float or column";
                        return -1;
                    }
                }
            }
            std::set<std::string> ts_name_set;
            for (const auto& ts_name : column_key.ts_name()) {
                if (ts_set.find(ts_name) == ts_set.end()) {
                    msg = "not found ts_name " + ts_name;
                    return -1;
                }
                if (ts_name_set.find(ts_name) != ts_name_set.end()) {
                    msg = "has repeated ts_name " + ts_name;
                    return -1;
                }
                ts_name_set.insert(ts_name);
            }
            if (ts_set.size() > 1 && column_key.ts_name_size() == 0) {
                msg = "ts column num more than one, must set ts name";
                return -1;
            }
        }
    } else if (ts_set.size() > 1) {
        msg = "column_key should be set when has two or more ts columns";
        return -1;
    }
    return 0;
}

int32_t TabletImpl::ScanIndex(const ::rtidb::api::ScanRequest* request,
                              const ::rtidb::api::TableMeta& meta,
                              CombineIterator* combine_it, std::string* pairs,
                              uint32_t* count) {
    uint32_t limit = request->limit();
    uint32_t atleast = request->atleast();
    if (combine_it == NULL || pairs == NULL || count == NULL ||
        (atleast > limit && limit != 0)) {
        PDLOG(WARNING, "invalid args");
        return -1;
    }
    uint64_t st = request->st();
    uint64_t et = request->et();
    rtidb::api::GetType et_type = request->et_type();
    rtidb::api::GetType real_et_type = et_type;
    uint64_t expire_time = combine_it->GetExpireTime();
    if (et < expire_time && et_type == ::rtidb::api::GetType::kSubKeyGt) {
        real_et_type = ::rtidb::api::GetType::kSubKeyGe;
    }
    ::rtidb::api::TTLType ttl_type = combine_it->GetTTLType();
    if (ttl_type == ::rtidb::api::TTLType::kAbsoluteTime ||
        ttl_type == ::rtidb::api::TTLType::kAbsOrLat) {
        et = std::max(et, expire_time);
    }
    if (st > 0 && st < et) {
        PDLOG(WARNING,
              "invalid args for st %lu less than et %lu or expire time %lu", st,
              et, expire_time);
        return -1;
    }

    bool enable_project = false;
    // TODO(wangtaize) support extend columns
    ::rtidb::codec::RowProject row_project(meta.column_desc(),
                                           request->projection());
    if (request->projection().size() > 0 && meta.format_version() == 1) {
        if (meta.compress_type() == api::kSnappy) {
            PDLOG(WARNING,
                  "project on compress row data do not being supported");
            return -1;
        }
        bool ok = row_project.Init();
        if (!ok) {
            PDLOG(WARNING, "invalid project list");
            return -1;
        }
        enable_project = true;
    }
    bool remove_duplicated_record =
        request->has_enable_remove_duplicated_record() &&
        request->enable_remove_duplicated_record();
    uint64_t last_time = 0;
    boost::container::deque<std::pair<uint64_t, ::rtidb::base::Slice>> tmp;
    uint32_t total_block_size = 0;
    combine_it->SeekToFirst();
    while (combine_it->Valid()) {
        if (limit > 0 && tmp.size() >= limit) {
            break;
        }
        if (remove_duplicated_record && tmp.size() > 0 &&
            last_time == combine_it->GetTs()) {
            combine_it->Next();
            continue;
        }
        uint64_t ts = combine_it->GetTs();
        if (atleast <= 0 || tmp.size() >= atleast) {
            bool jump_out = false;
            switch (real_et_type) {
                case ::rtidb::api::GetType::kSubKeyEq:
                    if (ts != et) {
                        jump_out = true;
                    }
                    break;
                case ::rtidb::api::GetType::kSubKeyGt:
                    if (ts <= et) {
                        jump_out = true;
                    }
                    break;
                case ::rtidb::api::GetType::kSubKeyGe:
                    if (ts < et) {
                        jump_out = true;
                    }
                    break;
                default:
                    PDLOG(WARNING, "invalid et type %s",
                          ::rtidb::api::GetType_Name(et_type).c_str());
                    return -2;
            }
            if (jump_out) break;
        }
        last_time = ts;
        if (enable_project) {
            int8_t* ptr = nullptr;
            uint32_t size = 0;
            bool ok = row_project.Project(
                reinterpret_cast<const int8_t*>(combine_it->GetValue().data()),
                combine_it->GetValue().size(), &ptr, &size);
            if (!ok) {
                PDLOG(WARNING, "fail to make a projection");
                return -4;
            }
            tmp.emplace_back(ts,
                             Slice(reinterpret_cast<char*>(ptr), size, true));
            total_block_size += size;
        } else {
            total_block_size += combine_it->GetValue().size();
            tmp.emplace_back(ts, Slice(combine_it->GetValue()));
        }
        if (total_block_size > FLAGS_scan_max_bytes_size) {
            PDLOG(WARNING, "reach the max byte size");
            return -3;
        }
        combine_it->Next();
    }
    int32_t ok = ::rtidb::codec::EncodeRows(tmp, total_block_size, pairs);
    if (ok == -1) {
        PDLOG(WARNING, "fail to encode rows");
        return -4;
    }
    *count = tmp.size();
    return 0;
}

int32_t TabletImpl::CountIndex(uint64_t expire_time, uint64_t expire_cnt,
                               ::rtidb::api::TTLType ttl_type,
                               ::rtidb::storage::TableIterator* it,
                               const ::rtidb::api::CountRequest* request,
                               uint32_t* count) {
    uint64_t st = request->st();
    const rtidb::api::GetType& st_type = request->st_type();
    uint64_t et = request->et();
    const rtidb::api::GetType& et_type = request->et_type();
    bool remove_duplicated_record =
        request->has_enable_remove_duplicated_record() &&
        request->enable_remove_duplicated_record();
    if (it == NULL || count == NULL) {
        PDLOG(WARNING, "invalid args");
        return -1;
    }
    rtidb::api::GetType real_st_type = st_type;
    rtidb::api::GetType real_et_type = et_type;
    if (et < expire_time && et_type == ::rtidb::api::GetType::kSubKeyGt) {
        real_et_type = ::rtidb::api::GetType::kSubKeyGe;
    }
    if (ttl_type == ::rtidb::api::TTLType::kAbsoluteTime ||
        ttl_type == ::rtidb::api::TTLType::kAbsOrLat) {
        et = std::max(et, expire_time);
    }
    if (st_type == ::rtidb::api::GetType::kSubKeyEq) {
        real_st_type = ::rtidb::api::GetType::kSubKeyLe;
    }
    if (st_type != ::rtidb::api::GetType::kSubKeyEq &&
        st_type != ::rtidb::api::GetType::kSubKeyLe &&
        st_type != ::rtidb::api::GetType::kSubKeyLt) {
        PDLOG(WARNING, "invalid st type %s",
              ::rtidb::api::GetType_Name(st_type).c_str());
        return -2;
    }
    uint32_t cnt = 0;
    if (st > 0) {
        if (st < et) {
            return -1;
        }
        if (expire_cnt == 0) {
            Seek(it, st, real_st_type);
        } else {
            switch (ttl_type) {
                case ::rtidb::api::TTLType::kAbsoluteTime:
                    Seek(it, st, real_st_type);
                    break;
                case ::rtidb::api::TTLType::kAbsAndLat:
                    if (!SeekWithCount(it, st, real_st_type, expire_cnt,
                                       &cnt)) {
                        Seek(it, st, real_st_type);
                    }
                    break;
                default:
                    SeekWithCount(it, st, real_st_type, expire_cnt, &cnt);
                    break;
            }
        }
    } else {
        it->SeekToFirst();
    }

    uint64_t last_key = 0;
    uint32_t internal_cnt = 0;

    while (it->Valid()) {
        if (remove_duplicated_record && internal_cnt > 0 &&
            last_key == it->GetKey()) {
            cnt++;
            it->Next();
            continue;
        }
        if (ttl_type == ::rtidb::api::TTLType::kAbsoluteTime) {
            if (expire_time != 0 && it->GetKey() <= expire_time) {
                break;
            }
        } else if (ttl_type == ::rtidb::api::TTLType::kLatestTime) {
            if (expire_cnt != 0 && cnt >= expire_cnt) {
                break;
            }
        } else if (ttl_type == ::rtidb::api::TTLType::kAbsAndLat) {
            if ((expire_cnt != 0 && cnt >= expire_cnt) &&
                (expire_time != 0 && it->GetKey() <= expire_time)) {
                break;
            }
        } else {
            if ((expire_cnt != 0 && cnt >= expire_cnt) ||
                (expire_time != 0 && it->GetKey() <= expire_time)) {
                break;
            }
        }
        ++cnt;
        bool jump_out = false;
        last_key = it->GetKey();
        switch (real_et_type) {
            case ::rtidb::api::GetType::kSubKeyEq:
                if (it->GetKey() != et) {
                    jump_out = true;
                }
                break;
            case ::rtidb::api::GetType::kSubKeyGt:
                if (it->GetKey() <= et) {
                    jump_out = true;
                }
                break;
            case ::rtidb::api::GetType::kSubKeyGe:
                if (it->GetKey() < et) {
                    jump_out = true;
                }
                break;
            default:
                PDLOG(WARNING, "invalid et type %s",
                      ::rtidb::api::GetType_Name(et_type).c_str());
                return -2;
        }
        if (jump_out) break;
        last_key = it->GetKey();
        internal_cnt++;
        it->Next();
    }
    *count = internal_cnt;
    return 0;
}

void TabletImpl::Scan(RpcController* controller,
                      const ::rtidb::api::ScanRequest* request,
                      ::rtidb::api::ScanResponse* response, Closure* done) {
    brpc::ClosureGuard done_guard(done);
    uint64_t start_time = ::baidu::common::timer::get_micros();
    if (request->st() < request->et()) {
        response->set_code(::rtidb::base::ReturnCode::kStLessThanEt);
        response->set_msg("starttime less than endtime");
        return;
    }
    uint32_t tid = request->tid();
    uint32_t pid_num = 1;
    if (request->pid_group_size() > 0) {
        pid_num = request->pid_group_size();
    }
    std::vector<QueryIt> query_its(pid_num);
    uint64_t expire_time = 0;
    uint32_t expire_cnt = 0;
    for (uint32_t idx = 0; idx < pid_num; idx++) {
        uint32_t pid = 0;
        if (request->pid_group_size() > 0) {
            pid = request->pid_group(idx);
        } else {
            pid = request->pid();
        }
        std::shared_ptr<Table> table = GetTable(tid, pid);
        if (!table) {
            PDLOG(WARNING, "table is not exist. tid %u, pid %u", tid, pid);
            response->set_code(::rtidb::base::ReturnCode::kTableIsNotExist);
            response->set_msg("table is not exist");
            return;
        }
        if (table->GetTableStat() == ::rtidb::storage::kLoading) {
            PDLOG(WARNING, "table is loading. tid %u, pid %u", tid, pid);
            response->set_code(::rtidb::base::ReturnCode::kTableIsLoading);
            response->set_msg("table is loading");
            return;
        }
        uint32_t index = 0;
        int ts_index = -1;
        if (request->has_idx_name() && !request->idx_name().empty()) {
            std::shared_ptr<IndexDef> index_def =
                table->GetIndex(request->idx_name());
            if (!index_def || !index_def->IsReady()) {
                PDLOG(WARNING, "idx name %s not found in table tid %u, pid %u",
                      request->idx_name().c_str(), tid, pid);
                response->set_code(::rtidb::base::ReturnCode::kIdxNameNotFound);
                response->set_msg("idx name not found");
                return;
            }
            index = index_def->GetId();
        }
        if (request->has_ts_name() && !request->ts_name().empty()) {
            auto iter = table->GetTSMapping().find(request->ts_name());
            if (iter == table->GetTSMapping().end()) {
                PDLOG(WARNING, "ts name %s not found in table tid %u, pid %u",
                      request->ts_name().c_str(), tid, pid);
                response->set_code(::rtidb::base::ReturnCode::kTsNameNotFound);
                response->set_msg("ts name not found");
                return;
            }
            ts_index = iter->second;
        }
        GetIterator(table, request->pk(), index, ts_index, &query_its[idx].it,
                    &query_its[idx].ticket);
        if (!query_its[idx].it) {
            response->set_code(::rtidb::base::ReturnCode::kTsNameNotFound);
            response->set_msg("ts name not found");
            return;
        }
        query_its[idx].table = table;
        if (expire_time == 0) {
            ::rtidb::storage::TTLDesc ttl =
                ts_index < 0 ? table->GetTTL(index)
                             : table->GetTTL(index, ts_index);
            expire_time = table->GetExpireTime(ttl.abs_ttl * 60 * 1000);
            expire_cnt = ttl.lat_ttl;
        }
    }
    const ::rtidb::api::TableMeta& table_meta =
        query_its.begin()->table->GetTableMeta();
    CombineIterator combine_it(std::move(query_its), request->st(),
                               request->st_type(), expire_time, expire_cnt);

    std::string* pairs = response->mutable_pairs();
    uint32_t count = 0;
    int32_t code = 0;
    code = ScanIndex(request, table_meta, &combine_it, pairs, &count);
    response->set_code(code);
    response->set_count(count);
    uint64_t end_time = ::baidu::common::timer::get_micros();
    if (start_time + FLAGS_query_slow_log_threshold < end_time) {
        std::string index_name;
        if (request->has_idx_name() && request->idx_name().size() > 0) {
            index_name = request->idx_name();
        }
        PDLOG(INFO,
              "slow log[scan]. key %s index_name %s time %lu. tid %u, pid %u",
              request->pk().c_str(), index_name.c_str(), end_time - start_time,
              request->tid(), request->pid());
    }
    switch (code) {
        case 0:
            return;
        case -1:
            response->set_msg("invalid args");
            response->set_code(::rtidb::base::ReturnCode::kInvalidParameter);
            return;
        case -2:
            response->set_msg("st/et sub key type is invalid");
            response->set_code(::rtidb::base::ReturnCode::kInvalidParameter);
            return;
        case -3:
            response->set_code(
                ::rtidb::base::ReturnCode::kReacheTheScanMaxBytesSize);
            response->set_msg("reach the max scan byte size");
            return;
        case -4:
            response->set_msg("fail to encode data rows");
            response->set_code(::rtidb::base::ReturnCode::kEncodeError);
            return;
        default:
            return;
    }
}

void TabletImpl::Count(RpcController* controller,
                       const ::rtidb::api::CountRequest* request,
                       ::rtidb::api::CountResponse* response, Closure* done) {
    brpc::ClosureGuard done_guard(done);
    std::shared_ptr<Table> table = GetTable(request->tid(), request->pid());
    if (!table) {
        PDLOG(WARNING, "table is not exist. tid %u, pid %u", request->tid(),
              request->pid());
        response->set_code(::rtidb::base::ReturnCode::kTableIsNotExist);
        response->set_msg("table is not exist");
        return;
    }
    if (table->GetTableStat() == ::rtidb::storage::kLoading) {
        PDLOG(WARNING, "table is loading. tid %u, pid %u", request->tid(),
              request->pid());
        response->set_code(::rtidb::base::ReturnCode::kTableIsLoading);
        response->set_msg("table is loading");
        return;
    }
    uint32_t index = 0;
    int ts_index = -1;
    if (request->has_idx_name() && request->idx_name().size() > 0) {
        std::shared_ptr<IndexDef> index_def =
            table->GetIndex(request->idx_name());
        if (!index_def || !index_def->IsReady()) {
            PDLOG(WARNING, "idx name %s not found in table tid %u, pid %u",
                  request->idx_name().c_str(), request->tid(), request->pid());
            response->set_code(::rtidb::base::ReturnCode::kIdxNameNotFound);
            response->set_msg("idx name not found");
            return;
        }
        index = index_def->GetId();
    }
    if (request->has_ts_name() && request->ts_name().size() > 0) {
        auto iter = table->GetTSMapping().find(request->ts_name());
        if (iter == table->GetTSMapping().end()) {
            PDLOG(WARNING, "ts name %s not found in table tid %u, pid %u",
                  request->ts_name().c_str(), request->tid(), request->pid());
            response->set_code(::rtidb::base::ReturnCode::kTsNameNotFound);
            response->set_msg("ts name not found");
            return;
        }
        ts_index = iter->second;
        if (!table->CheckTsValid(index, ts_index)) {
            response->set_code(::rtidb::base::ReturnCode::kTsNameNotFound);
            response->set_msg("ts name not found");
            return;
        }
    }
    if (!request->filter_expired_data() &&
        table->GetStorageMode() == ::rtidb::common::StorageMode::kMemory) {
        MemTable* mem_table = dynamic_cast<MemTable*>(table.get());
        if (mem_table != NULL) {
            uint64_t count = 0;
            if (ts_index >= 0) {
                if (mem_table->GetCount(index, ts_index, request->key(),
                                        count) < 0) {
                    count = 0;
                }
            } else {
                if (mem_table->GetCount(index, request->key(), count) < 0) {
                    count = 0;
                }
            }
            response->set_code(::rtidb::base::ReturnCode::kOk);
            response->set_msg("ok");
            response->set_count(count);
            return;
        }
    }
    ::rtidb::storage::Ticket ticket;
    ::rtidb::storage::TableIterator* it = NULL;
    if (ts_index >= 0) {
        it = table->NewIterator(index, ts_index, request->key(), ticket);
    } else {
        it = table->NewIterator(index, request->key(), ticket);
    }
    if (it == NULL) {
        response->set_code(::rtidb::base::ReturnCode::kTsNameNotFound);
        response->set_msg("ts name not found");
        return;
    }
    ::rtidb::storage::TTLDesc ttl =
        ts_index < 0 ? table->GetTTL(index) : table->GetTTL(index, ts_index);
    uint32_t count = 0;
    int32_t code = 0;
    code = CountIndex(table->GetExpireTime(ttl.abs_ttl * 60 * 1000),
                      ttl.lat_ttl, table->GetTTLType(), it, request, &count);
    delete it;
    response->set_code(code);
    response->set_count(count);
    switch (code) {
        case 0:
            return;
        case -1:
            response->set_msg("invalid args");
            response->set_code(::rtidb::base::ReturnCode::kInvalidParameter);
            return;
        case -2:
            response->set_msg("st/et sub key type is invalid");
            response->set_code(::rtidb::base::ReturnCode::kInvalidParameter);
            return;
        case -3:
            response->set_code(
                ::rtidb::base::ReturnCode::kReacheTheScanMaxBytesSize);
            response->set_msg("reach the max scan byte size");
            return;
        case -4:
            response->set_msg("fail to encode data rows");
            response->set_code(
                ::rtidb::base::ReturnCode::kFailToUpdateTtlFromTablet);
            return;
        default:
            return;
    }
}

void TabletImpl::Traverse(RpcController* controller,
                          const ::rtidb::api::TraverseRequest* request,
                          ::rtidb::api::TraverseResponse* response,
                          Closure* done) {
    brpc::ClosureGuard done_guard(done);
    std::shared_ptr<Table> table = GetTable(request->tid(), request->pid());
    std::shared_ptr<RelationalTable> r_table;
    if (!table) {
        std::lock_guard<SpinMutex> spin_lock(spin_mutex_);
        r_table = GetRelationalTableUnLock(request->tid(), request->pid());
        if (!r_table) {
            PDLOG(WARNING, "table is not exist. tid %u, pid %u", request->tid(),
                  request->pid());
            response->set_code(::rtidb::base::ReturnCode::kTableIsNotExist);
            response->set_msg("table is not exist");
            return;
        }
    }
    if (table) {
        if (table->GetTableStat() == ::rtidb::storage::kLoading) {
            PDLOG(WARNING, "table is loading. tid %u, pid %u", request->tid(),
                  request->pid());
            response->set_code(::rtidb::base::ReturnCode::kTableIsLoading);
            response->set_msg("table is loading");
            return;
        }
        uint32_t index = 0;
        int ts_index = -1;
        if (request->has_idx_name() && request->idx_name().size() > 0) {
            std::shared_ptr<IndexDef> index_def =
                table->GetIndex(request->idx_name());
            if (!index_def || !index_def->IsReady()) {
                PDLOG(WARNING, "idx name %s not found in table tid %u, pid %u",
                      request->idx_name().c_str(), request->tid(),
                      request->pid());
                response->set_code(::rtidb::base::ReturnCode::kIdxNameNotFound);
                response->set_msg("idx name not found");
                return;
            }
            index = index_def->GetId();
        }
        if (request->has_ts_name() && request->ts_name().size() > 0) {
            auto iter = table->GetTSMapping().find(request->ts_name());
            if (iter == table->GetTSMapping().end()) {
                PDLOG(WARNING, "ts name %s not found in table tid %u, pid %u",
                      request->ts_name().c_str(), request->tid(),
                      request->pid());
                response->set_code(::rtidb::base::ReturnCode::kTsNameNotFound);
                response->set_msg("ts name not found");
                return;
            }
            ts_index = iter->second;
        }
        ::rtidb::storage::TableIterator* it = NULL;
        if (ts_index >= 0) {
            it = table->NewTraverseIterator(index, ts_index);
        } else {
            it = table->NewTraverseIterator(index);
        }
        if (it == NULL) {
            response->set_code(::rtidb::base::ReturnCode::kTsNameNotFound);
            response->set_msg("ts name not found, when create iterator");
            return;
        }

        uint64_t last_time = 0;
        std::string last_pk;
        if (request->has_pk() && request->pk().size() > 0) {
            DEBUGLOG("tid %u, pid %u seek pk %s ts %lu", request->tid(),
                     request->pid(), request->pk().c_str(), request->ts());
            it->Seek(request->pk(), request->ts());
            last_pk = request->pk();
            last_time = request->ts();
        } else {
            DEBUGLOG("tid %u, pid %u seek to first", request->tid(),
                     request->pid());
            it->SeekToFirst();
        }
        std::map<std::string,
                 std::vector<std::pair<uint64_t, rtidb::base::Slice>>>
            value_map;
        uint32_t total_block_size = 0;
        bool remove_duplicated_record = false;
        if (request->has_enable_remove_duplicated_record()) {
            remove_duplicated_record =
                request->enable_remove_duplicated_record();
        }
        uint32_t scount = 0;
        for (; it->Valid(); it->Next()) {
            if (request->limit() > 0 && scount > request->limit() - 1) {
                DEBUGLOG("reache the limit %u ", request->limit());
                break;
            }
            DEBUGLOG("traverse pk %s ts %lu", it->GetPK().c_str(),
                     it->GetKey());
            // skip duplicate record
            if (remove_duplicated_record && last_time == it->GetKey() &&
                last_pk == it->GetPK()) {
                DEBUGLOG("filter duplicate record for key %s with ts %lu",
                         last_pk.c_str(), last_time);
                continue;
            }
            last_pk = it->GetPK();
            last_time = it->GetKey();
            if (value_map.find(last_pk) == value_map.end()) {
                value_map.insert(std::make_pair(
                    last_pk,
                    std::vector<std::pair<uint64_t, rtidb::base::Slice>>()));
                value_map[last_pk].reserve(request->limit());
            }
            rtidb::base::Slice value = it->GetValue();
            value_map[last_pk].push_back(std::make_pair(it->GetKey(), value));
            total_block_size += last_pk.length() + value.size();
            scount++;
            if (it->GetCount() >= FLAGS_max_traverse_cnt) {
                DEBUGLOG("traverse cnt %lu max %lu, key %s ts %lu",
                         it->GetCount(), FLAGS_max_traverse_cnt,
                         last_pk.c_str(), last_time);
                break;
            }
        }
        bool is_finish = false;
        if (it->GetCount() >= FLAGS_max_traverse_cnt) {
            DEBUGLOG("traverse cnt %lu is great than max %lu, key %s ts %lu",
                     it->GetCount(), FLAGS_max_traverse_cnt, last_pk.c_str(),
                     last_time);
            last_pk = it->GetPK();
            last_time = it->GetKey();
            if (last_pk.empty()) {
                is_finish = true;
            }
        } else if (scount < request->limit()) {
            is_finish = true;
        }
        uint32_t total_size = scount * (8 + 4 + 4) + total_block_size;
        std::string* pairs = response->mutable_pairs();
        if (scount <= 0) {
            pairs->resize(0);
        } else {
            pairs->resize(total_size);
        }
        char* rbuffer = reinterpret_cast<char*>(&((*pairs)[0]));
        uint32_t offset = 0;
        for (const auto& kv : value_map) {
            for (const auto& pair : kv.second) {
                DEBUGLOG("encode pk %s ts %lu size %u", kv.first.c_str(),
                         pair.first, pair.second.size());
                ::rtidb::codec::EncodeFull(kv.first, pair.first,
                                           pair.second.data(),
                                           pair.second.size(), rbuffer, offset);
                offset += (4 + 4 + 8 + kv.first.length() + pair.second.size());
            }
        }
        delete it;
        DEBUGLOG("traverse count %d. last_pk %s last_time %lu", scount,
                 last_pk.c_str(), last_time);
        response->set_code(::rtidb::base::ReturnCode::kOk);
        response->set_count(scount);
        response->set_pk(last_pk);
        response->set_ts(last_time);
        response->set_is_finish(is_finish);
    } else {
        uint32_t index = r_table->GetPkIndex()->GetId();
        rtidb::storage::RelationalTableTraverseIterator* it = nullptr;
        if (request->has_snapshot_id() && request->snapshot_id() > 0) {
            it = r_table->NewTraverse(index, request->snapshot_id());
        } else {
            it = r_table->NewTraverse(index, 0);
        }
        if (it == NULL) {
            response->set_code(::rtidb::base::ReturnCode::kIdxNameNotFound);
            response->set_msg("idx name not found");
            if (request->has_snapshot_id()) {
                response->set_code(rtidb::base::ReturnCode::kSnapshotRecycled);
                response->set_msg("snapshot has been recycled");
            }
            return;
        }
        if (request->has_read_option() &&
            request->read_option().index_size() > 0) {
            std::string combine_pk;
            if (!r_table->GetCombinePk(request->read_option().index(),
                                       &combine_pk)) {
                response->set_code(::rtidb::base::ReturnCode::kIdxNameNotFound);
                response->set_msg("pk index col name not found");
                delete it;
                return;
            }
            it->Seek(combine_pk);
        } else {
            if (request->has_pk()) {
                it->Seek(request->pk());
                it->Next();
            } else {
                it->SeekToFirst();
            }
        }
        uint32_t scount = 0;
        std::string* last_pk = response->mutable_pk();
        std::vector<rtidb::base::Slice> value_vec;
        uint32_t total_block_size = 0;
        for (; it->Valid(); it->Next()) {
            if (request->limit() > 0 && scount > request->limit() - 1) {
                DEBUGLOG("reache the limit %u", request->limit());
                break;
            }
            last_pk->assign(it->GetKey().data(), it->GetKey().size());
            rtidb::base::Slice value = it->GetValue();
            total_block_size += value.size();
            value_vec.push_back(value);
            scount++;
            if (it->GetCount() >= FLAGS_max_traverse_cnt) {
                DEBUGLOG("traverse cnt %lu max %lu", it->GetCount(),
                         FLAGS_max_traverse_cnt);
                break;
            }
        }

        bool is_finish = false;
        if (!it->Valid()) {
            is_finish = true;
        } else {
            response->set_snapshot_id(it->GetSeq());
        }
        uint32_t total_size = scount * 4 + total_block_size;
        std::string* pairs = response->mutable_pairs();
        if (scount <= 0) {
            pairs->resize(0);
        } else {
            pairs->resize(total_size);
        }
        char* rbuffer = reinterpret_cast<char*>(&((*pairs)[0]));
        uint32_t offset = 0;
        for (const auto& value : value_vec) {
            rtidb::codec::Encode(value.data(), value.size(), rbuffer, offset);
            offset += (4 + value.size());
        }
        DEBUGLOG("tid %u pid %u, traverse count %d.", request->tid(),
                 request->pid(), scount);
        delete it;
        response->set_code(0);
        response->set_count(scount);
        response->set_is_finish(is_finish);
    }
}

void TabletImpl::Delete(RpcController* controller,
                        const ::rtidb::api::DeleteRequest* request,
                        rtidb::api::GeneralResponse* response, Closure* done) {
    brpc::ClosureGuard done_guard(done);
    if (follower_.load(std::memory_order_relaxed)) {
        response->set_code(::rtidb::base::ReturnCode::kIsFollowerCluster);
        response->set_msg("is follower cluster");
        return;
    }
    std::shared_ptr<Table> table = GetTable(request->tid(), request->pid());
    std::shared_ptr<RelationalTable> r_table;
    if (!table) {
        std::lock_guard<SpinMutex> spin_lock(spin_mutex_);
        r_table = GetRelationalTableUnLock(request->tid(), request->pid());
        if (!r_table) {
            PDLOG(WARNING, "table is not exist. tid %u, pid %u", request->tid(),
                  request->pid());
            response->set_code(::rtidb::base::ReturnCode::kTableIsNotExist);
            response->set_msg("table is not exist");
            return;
        }
    }
    if (table) {
        if (!table->IsLeader()) {
            DEBUGLOG("table is follower. tid %u, pid %u", request->tid(),
                     request->pid());
            response->set_code(::rtidb::base::ReturnCode::kTableIsFollower);
            response->set_msg("table is follower");
            return;
        }
        if (table->GetTableStat() == ::rtidb::storage::kLoading) {
            PDLOG(WARNING, "table is loading. tid %u, pid %u", request->tid(),
                  request->pid());
            response->set_code(::rtidb::base::ReturnCode::kTableIsLoading);
            response->set_msg("table is loading");
            return;
        }
        uint32_t idx = 0;
        if (request->has_idx_name() && request->idx_name().size() > 0) {
            std::shared_ptr<IndexDef> index_def =
                table->GetIndex(request->idx_name());
            if (!index_def || !index_def->IsReady()) {
                PDLOG(WARNING, "idx name %s not found in table tid %u, pid %u",
                      request->idx_name().c_str(), request->tid(),
                      request->pid());
                response->set_code(::rtidb::base::ReturnCode::kIdxNameNotFound);
                response->set_msg("idx name not found");
                return;
            }
            idx = index_def->GetId();
        }
        if (table->Delete(request->key(), idx)) {
            response->set_code(::rtidb::base::ReturnCode::kOk);
            response->set_msg("ok");
            DEBUGLOG("delete ok. tid %u, pid %u, key %s", request->tid(),
                     request->pid(), request->key().c_str());
        } else {
            response->set_code(::rtidb::base::ReturnCode::kDeleteFailed);
            response->set_msg("delete failed");
            return;
        }
        std::shared_ptr<LogReplicator> replicator;
        do {
            replicator = GetReplicator(request->tid(), request->pid());
            if (!replicator) {
                PDLOG(
                    WARNING,
                    "fail to find table tid %u pid %u leader's log replicator",
                    request->tid(), request->pid());
                break;
            }
            ::rtidb::api::LogEntry entry;
            entry.set_term(replicator->GetLeaderTerm());
            entry.set_method_type(::rtidb::api::MethodType::kDelete);
            ::rtidb::api::Dimension* dimension = entry.add_dimensions();
            dimension->set_key(request->key());
            dimension->set_idx(idx);
            replicator->AppendEntry(entry);
        } while (false);
        if (replicator && FLAGS_binlog_notify_on_put) {
            replicator->Notify();
        }
        return;
    } else {
        int32_t code = 0;
        std::string msg;
        uint32_t count = 0;
        bool ok = false;
        if (request->receive_blobs()) {
            auto blobs = response->mutable_additional_ids();
            ok = r_table->Delete(request->condition_columns(), blobs, &code,
                                 &msg, &count);
        } else {
            ok = r_table->Delete(request->condition_columns(), &code, &msg,
                                 &count);
        }
        if (ok) {
            DEBUGLOG("delete ok. tid %u, pid %u, key %s, idx_name %s",
                     request->tid(), request->pid(), request->key().c_str(),
                     request->idx_name().c_str());
            response->set_code(::rtidb::base::ReturnCode::kOk);
            response->set_msg("ok");
        } else {
            if (code == rtidb::base::ReturnCode::kIdxNameNotFound) {
                response->set_code(code);
                response->set_msg(msg);
            } else {
                response->set_code(::rtidb::base::ReturnCode::kDeleteFailed);
                response->set_msg("delete failed");
            }
            PDLOG(WARNING, "delete fail. tid %u, pid %u, key %s, idx_name %s",
                  request->tid(), request->pid(), request->key().c_str(),
                  request->idx_name().c_str());
        }
        response->set_count(count);
    }
}

void TabletImpl::Query(RpcController* ctrl,
                       const rtidb::api::QueryRequest* request,
                       rtidb::api::QueryResponse* response, Closure* done) {
    brpc::ClosureGuard done_guard(done);
    brpc::Controller* cntl = static_cast<brpc::Controller*>(ctrl);
    butil::IOBuf& buf = cntl->response_attachment();
    ::fesql::base::Status status;
    if (request->is_batch()) {
        ::fesql::vm::BatchRunSession session;
        {
            bool ok =
                engine_.Get(request->sql(), request->db(), session, status);
            if (!ok) {
                response->set_msg(status.msg);
                response->set_code(::rtidb::base::kSQLCompileError);
                DLOG(WARNING) << "fail to compile sql " << request->sql();
                return;
            }
        }
        if (request->is_debug()) {
            session.EnableDebug();
        }
        auto table = session.Run();
        if (!table) {
            DLOG(WARNING) << "fail to run sql " << request->sql();
            response->set_code(::rtidb::base::kSQLRunError);
            response->set_msg("fail to run sql");
            return;
        }
        auto iter = table->GetIterator();
        iter->SeekToFirst();
        uint32_t byte_size = 0;
        uint32_t count = 0;
        while (iter->Valid()) {
            const ::fesql::codec::Row& row = iter->GetValue();
            if (byte_size > FLAGS_scan_max_bytes_size) {
                LOG(WARNING) << "reach the max byte size truncate result";
                response->set_schema(session.GetEncodedSchema());
                response->set_byte_size(byte_size);
                response->set_count(count);
                response->set_code(::rtidb::base::kOk);
                return;
            }
            byte_size += row.size();
            iter->Next();
            buf.append(reinterpret_cast<void*>(row.buf()), row.size());
            count += 1;
        }
        response->set_schema(session.GetEncodedSchema());
        response->set_byte_size(byte_size);
        response->set_count(count);
        response->set_code(::rtidb::base::kOk);
        DLOG(INFO) << "handle batch sql " << request->sql()
                   << " with record cnt " << count << " byte size "
                   << byte_size;
    } else {
        // TODO(wangtaize) validate the row
        if (request->input_row().empty()) {
            response->set_code(::rtidb::base::ReturnCode::kInvalidParameter);
            response->set_msg("input row is empty");
            return;
        }
        ::fesql::vm::RequestRunSession session;
        {
            bool ok =
                engine_.Get(request->sql(), request->db(), session, status);
            if (!ok) {
                response->set_msg(status.msg);
                response->set_code(::rtidb::base::kSQLCompileError);
                DLOG(WARNING) << "fail to run sql " << request->sql();
                return;
            }
        }
<<<<<<< HEAD
        std::stringstream ss;
        session.GetPhysicalPlan()->Print(ss, "\t");
        DLOG(INFO) << "sql plan \n" << ss.str();
        if (request->is_debug()) {
            session.EnableDebug();
        }
=======
>>>>>>> 1c5abe76
        ::fesql::codec::Row row(request->input_row());
        ::fesql::codec::Row output;
        int32_t ret = session.Run(row, &output);
        if (ret != 0) {
            DLOG(WARNING) << "fail to run sql " << request->sql();
            response->set_code(::rtidb::base::kSQLRunError);
            response->set_msg("fail to run sql");
            return;
        }
        buf.append(reinterpret_cast<void*>(output.buf()), output.size());
        response->set_schema(session.GetEncodedSchema());
        response->set_byte_size(output.size());
        response->set_count(1);
        response->set_code(::rtidb::base::kOk);
        DLOG(INFO) << "handle request sql " << request->sql()
                   << " with record cnt 1";
    }
}

void TabletImpl::BatchQuery(RpcController* controller,
                            const rtidb::api::BatchQueryRequest* request,
                            rtidb::api::BatchQueryResponse* response,
                            Closure* done) {
    brpc::ClosureGuard done_guard(done);
    uint32_t tid = request->tid();
    uint32_t pid = request->pid();
    std::shared_ptr<RelationalTable> r_table;
    {
        std::lock_guard<SpinMutex> spin_lock(spin_mutex_);
        r_table = GetRelationalTableUnLock(tid, pid);
    }
    if (!r_table) {
        PDLOG(WARNING, "table is not exist. tid %u, pid %u", request->tid(),
              request->pid());
        response->set_code(::rtidb::base::ReturnCode::kTableIsNotExist);
        response->set_msg("table is not exist");
        return;
    }
    int32_t code = 0;
    std::string msg;
    uint32_t scount = 0;
    std::string* pairs = response->mutable_pairs();
    bool ok =
        r_table->Query(request->read_option(), pairs, &scount, &code, &msg);
    if (!ok) {
        if (code == rtidb::base::ReturnCode::kIdxNameNotFound) {
            response->set_code(code);
            response->set_msg(msg);
        } else {
            response->set_code(::rtidb::base::ReturnCode::kQueryFailed);
            response->set_msg("query failed");
        }
        response->set_is_finish(true);
        response->set_count(0);
        PDLOG(WARNING, "query failed, tid %u pid %u", request->tid(),
              request->pid());
        return;
    }
    response->set_code(::rtidb::base::ReturnCode::kOk);
    response->set_msg("ok");
    response->set_is_finish(true);
    response->set_count(scount);
}

void TabletImpl::ChangeRole(RpcController* controller,
                            const ::rtidb::api::ChangeRoleRequest* request,
                            ::rtidb::api::ChangeRoleResponse* response,
                            Closure* done) {
    brpc::ClosureGuard done_guard(done);
    uint32_t tid = request->tid();
    uint32_t pid = request->pid();
    std::shared_ptr<Table> table = GetTable(tid, pid);
    if (!table) {
        response->set_code(::rtidb::base::ReturnCode::kTableIsNotExist);
        response->set_msg("table is not exist");
        return;
    }
    if (table->GetTableStat() != ::rtidb::storage::kNormal) {
        PDLOG(WARNING, "table state[%u] can not change role. tid[%u] pid[%u]",
              table->GetTableStat(), tid, pid);
        response->set_code(::rtidb::base::ReturnCode::kTableStatusIsNotKnormal);
        response->set_msg("table status is not kNormal");
        return;
    }
    std::shared_ptr<LogReplicator> replicator = GetReplicator(tid, pid);
    if (!replicator) {
        response->set_code(::rtidb::base::ReturnCode::kReplicatorIsNotExist);
        response->set_msg("replicator is not exist");
        return;
    }
    bool is_leader = false;
    if (request->mode() == ::rtidb::api::TableMode::kTableLeader) {
        is_leader = true;
    }
    std::vector<std::string> vec;
    for (int idx = 0; idx < request->replicas_size(); idx++) {
        vec.push_back(request->replicas(idx).c_str());
    }
    if (is_leader) {
        {
            std::lock_guard<SpinMutex> spin_lock(spin_mutex_);
            if (table->IsLeader()) {
                PDLOG(WARNING, "table is leader. tid[%u] pid[%u]", tid, pid);
                response->set_code(::rtidb::base::ReturnCode::kTableIsLeader);
                response->set_msg("table is leader");
                return;
            }
            PDLOG(INFO, "change to leader. tid[%u] pid[%u] term[%lu]", tid, pid,
                  request->term());
            table->SetLeader(true);
            replicator->SetRole(ReplicatorRole::kLeaderNode);
            if (!zk_cluster_.empty()) {
                replicator->SetLeaderTerm(request->term());
            }
        }
        if (replicator->AddReplicateNode(vec) < 0) {
            PDLOG(WARNING, "add replicator failed. tid[%u] pid[%u]", tid, pid);
        }
        for (auto& e : request->endpoint_tid()) {
            std::vector<std::string> endpoints{e.endpoint()};
            replicator->AddReplicateNode(endpoints, e.tid());
        }
    } else {
        std::lock_guard<SpinMutex> spin_lock(spin_mutex_);
        if (!table->IsLeader()) {
            PDLOG(WARNING, "table is follower. tid[%u] pid[%u]", tid, pid);
            response->set_code(::rtidb::base::ReturnCode::kOk);
            response->set_msg("table is follower");
            return;
        }
        replicator->DelAllReplicateNode();
        replicator->SetRole(ReplicatorRole::kFollowerNode);
        table->SetLeader(false);
        PDLOG(INFO, "change to follower. tid[%u] pid[%u]", tid, pid);
    }
    response->set_code(::rtidb::base::ReturnCode::kOk);
    response->set_msg("ok");
}

void TabletImpl::AddReplica(RpcController* controller,
                            const ::rtidb::api::ReplicaRequest* request,
                            ::rtidb::api::AddReplicaResponse* response,
                            Closure* done) {
    brpc::ClosureGuard done_guard(done);
    std::shared_ptr<::rtidb::api::TaskInfo> task_ptr;
    if (request->has_task_info() && request->task_info().IsInitialized()) {
        if (AddOPMultiTask(request->task_info(),
                           ::rtidb::api::TaskType::kAddReplica, task_ptr) < 0) {
            response->set_code(-1);
            response->set_msg("add task failed");
            return;
        }
    }
    std::shared_ptr<Table> table = GetTable(request->tid(), request->pid());
    do {
        if (!table) {
            PDLOG(WARNING, "table is not exist. tid %u, pid %u", request->tid(),
                  request->pid());
            response->set_code(::rtidb::base::ReturnCode::kTableIsNotExist);
            response->set_msg("table is not exist");
            break;
        }
        if (!table->IsLeader()) {
            PDLOG(WARNING, "table is follower. tid %u, pid %u", request->tid(),
                  request->pid());
            response->set_code(::rtidb::base::ReturnCode::kTableIsFollower);
            response->set_msg("table is follower");
            break;
        }
        std::shared_ptr<LogReplicator> replicator =
            GetReplicator(request->tid(), request->pid());
        if (!replicator) {
            response->set_code(
                ::rtidb::base::ReturnCode::kReplicatorIsNotExist);
            response->set_msg("replicator is not exist");
            PDLOG(WARNING, "replicator is not exist. tid %u, pid %u",
                  request->tid(), request->pid());
            break;
        }
        std::vector<std::string> vec;
        vec.push_back(request->endpoint());
        int ret = -1;
        if (request->has_remote_tid()) {
            ret = replicator->AddReplicateNode(vec, request->remote_tid());
        } else {
            ret = replicator->AddReplicateNode(vec);
        }
        if (ret == 0) {
            response->set_code(::rtidb::base::ReturnCode::kOk);
            response->set_msg("ok");
        } else if (ret < 0) {
            response->set_code(
                ::rtidb::base::ReturnCode::kFailToAddReplicaEndpoint);
            PDLOG(WARNING, "fail to add replica endpoint. tid %u pid %u",
                  request->tid(), request->pid());
            response->set_msg("fail to add replica endpoint");
            break;
        } else {
            response->set_code(
                ::rtidb::base::ReturnCode::kReplicaEndpointAlreadyExists);
            response->set_msg("replica endpoint already exists");
            PDLOG(WARNING, "replica endpoint already exists. tid %u pid %u",
                  request->tid(), request->pid());
        }
        if (task_ptr) {
            std::lock_guard<std::mutex> lock(mu_);
            task_ptr->set_status(::rtidb::api::TaskStatus::kDone);
        }
        return;
    } while (0);
    SetTaskStatus(task_ptr, ::rtidb::api::TaskStatus::kFailed);
}

void TabletImpl::DelReplica(RpcController* controller,
                            const ::rtidb::api::ReplicaRequest* request,
                            ::rtidb::api::GeneralResponse* response,
                            Closure* done) {
    brpc::ClosureGuard done_guard(done);
    std::shared_ptr<::rtidb::api::TaskInfo> task_ptr;
    if (request->has_task_info() && request->task_info().IsInitialized()) {
        if (AddOPTask(request->task_info(), ::rtidb::api::TaskType::kDelReplica,
                      task_ptr) < 0) {
            response->set_code(-1);
            response->set_msg("add task failed");
            return;
        }
    }
    std::shared_ptr<Table> table = GetTable(request->tid(), request->pid());
    do {
        if (!table) {
            PDLOG(WARNING, "table is not exist. tid %u, pid %u", request->tid(),
                  request->pid());
            response->set_code(::rtidb::base::ReturnCode::kTableIsNotExist);
            response->set_msg("table is not exist");
            break;
        }
        if (!table->IsLeader()) {
            PDLOG(WARNING, "table is follower. tid %u, pid %u", request->tid(),
                  request->pid());
            response->set_code(::rtidb::base::ReturnCode::kTableIsFollower);
            response->set_msg("table is follower");
            break;
        }
        std::shared_ptr<LogReplicator> replicator =
            GetReplicator(request->tid(), request->pid());
        if (!replicator) {
            response->set_code(
                ::rtidb::base::ReturnCode::kReplicatorIsNotExist);
            response->set_msg("replicator is not exist");
            PDLOG(WARNING, "replicator is not exist. tid %u, pid %u",
                  request->tid(), request->pid());
            break;
        }
        int ret = replicator->DelReplicateNode(request->endpoint());
        if (ret == 0) {
            response->set_code(::rtidb::base::ReturnCode::kOk);
            response->set_msg("ok");
        } else if (ret < 0) {
            response->set_code(
                ::rtidb::base::ReturnCode::kReplicatorRoleIsNotLeader);
            PDLOG(WARNING, "replicator role is not leader. table %u pid %u",
                  request->tid(), request->pid());
            response->set_msg("replicator role is not leader");
            break;
        } else {
            response->set_code(::rtidb::base::ReturnCode::kOk);
            PDLOG(WARNING,
                  "fail to del endpoint for table %u pid %u. replica does not "
                  "exist",
                  request->tid(), request->pid());
            response->set_msg("replica does not exist");
        }
        if (task_ptr) {
            std::lock_guard<std::mutex> lock(mu_);
            task_ptr->set_status(::rtidb::api::TaskStatus::kDone);
        }
        return;
    } while (0);
    SetTaskStatus(task_ptr, ::rtidb::api::TaskStatus::kFailed);
}

void TabletImpl::AppendEntries(
    RpcController* controller,
    const ::rtidb::api::AppendEntriesRequest* request,
    ::rtidb::api::AppendEntriesResponse* response, Closure* done) {
    brpc::ClosureGuard done_guard(done);
    std::shared_ptr<Table> table = GetTable(request->tid(), request->pid());
    if (!table) {
        PDLOG(WARNING, "table is not exist. tid %u, pid %u", request->tid(),
              request->pid());
        response->set_code(::rtidb::base::ReturnCode::kTableIsNotExist);
        response->set_msg("table is not exist");
        return;
    }
    if (!follower_.load(std::memory_order_relaxed) && table->IsLeader()) {
        PDLOG(WARNING, "table is leader. tid %u, pid %u", request->tid(),
              request->pid());
        response->set_code(::rtidb::base::ReturnCode::kTableIsLeader);
        response->set_msg("table is leader");
        return;
    }
    if (table->GetTableStat() == ::rtidb::storage::kLoading) {
        response->set_code(::rtidb::base::ReturnCode::kTableIsLoading);
        response->set_msg("table is loading");
        PDLOG(WARNING, "table is loading. tid %u, pid %u", request->tid(),
              request->pid());
        return;
    }
    std::shared_ptr<LogReplicator> replicator =
        GetReplicator(request->tid(), request->pid());
    if (!replicator) {
        response->set_code(::rtidb::base::ReturnCode::kReplicatorIsNotExist);
        response->set_msg("replicator is not exist");
        return;
    }
    bool ok = replicator->AppendEntries(request, response);
    if (!ok) {
        response->set_code(
            ::rtidb::base::ReturnCode::kFailToAppendEntriesToReplicator);
        response->set_msg("fail to append entries to replicator");
    } else {
        response->set_code(::rtidb::base::ReturnCode::kOk);
        response->set_msg("ok");
    }
}

void TabletImpl::GetTableSchema(
    RpcController* controller,
    const ::rtidb::api::GetTableSchemaRequest* request,
    ::rtidb::api::GetTableSchemaResponse* response, Closure* done) {
    brpc::ClosureGuard done_guard(done);
    std::shared_ptr<Table> table = GetTable(request->tid(), request->pid());
    if (!table) {
        response->set_code(::rtidb::base::ReturnCode::kTableIsNotExist);
        response->set_msg("table is not exist");
        PDLOG(WARNING, "table is not exist. tid %u, pid %u", request->tid(),
              request->pid());
        return;
    } else {
        response->set_schema(table->GetSchema());
    }
    response->set_code(::rtidb::base::ReturnCode::kOk);
    response->set_msg("ok");
    response->set_schema(table->GetSchema());
    response->mutable_table_meta()->CopyFrom(table->GetTableMeta());
}

void TabletImpl::UpdateTableMetaForAddField(
    RpcController* controller,
    const ::rtidb::api::UpdateTableMetaForAddFieldRequest* request,
    ::rtidb::api::GeneralResponse* response, Closure* done) {
    brpc::ClosureGuard done_guard(done);
    uint32_t tid = request->tid();
    std::map<uint32_t, std::shared_ptr<Table>> table_map;
    {
        std::lock_guard<SpinMutex> spin_lock(spin_mutex_);
        auto it = tables_.find(tid);
        if (it == tables_.end()) {
            response->set_code(::rtidb::base::ReturnCode::kTableIsNotExist);
            response->set_msg("table doesn`t exist");
            PDLOG(WARNING, "table tid %u doesn`t exist.", tid);
            return;
        }
        table_map = it->second;
    }
    for (auto pit = table_map.begin(); pit != table_map.end(); ++pit) {
        uint32_t pid = pit->first;
        std::shared_ptr<Table> table = pit->second;
        // judge if field exists
        bool repeated = false;
        std::string col_name = request->column_desc().name();
        for (const auto& column : table->GetTableMeta().column_desc()) {
            if (column.name() == col_name) {
                PDLOG(WARNING, "field name[%s] repeated in tablet!",
                      col_name.c_str());
                repeated = true;
                break;
            }
        }
        if (!repeated) {
            for (const auto& column :
                 table->GetTableMeta().added_column_desc()) {
                if (column.name() == col_name) {
                    PDLOG(WARNING, "field name[%s] repeated in tablet!",
                          col_name.c_str());
                    repeated = true;
                    break;
                }
            }
        }
        if (repeated) {
            continue;
        }
        ::rtidb::api::TableMeta table_meta;
        table_meta.CopyFrom(table->GetTableMeta());
        ::rtidb::common::ColumnDesc* column_desc =
            table_meta.add_added_column_desc();
        column_desc->CopyFrom(request->column_desc());
        table_meta.set_schema(request->schema());
        table->SetTableMeta(table_meta);
        table->SetSchema(request->schema());
        // update TableMeta.txt
        std::string db_root_path;
        ::rtidb::common::StorageMode mode = table_meta.storage_mode();
        bool ok = ChooseDBRootPath(tid, pid, mode, db_root_path);
        if (!ok) {
            response->set_code(::rtidb::base::ReturnCode::kFailToGetDbRootPath);
            response->set_msg("fail to get db root path");
            PDLOG(WARNING, "fail to get table db root path for tid %u, pid %u",
                  tid, pid);
            return;
        }
        std::string db_path = db_root_path + "/" + std::to_string(tid) + "_" +
                              std::to_string(pid);
        if (!::rtidb::base::IsExists(db_path)) {
            PDLOG(WARNING, "table db path doesn`t exist. tid %u, pid %u", tid,
                  pid);
            response->set_code(
                ::rtidb::base::ReturnCode::kTableDbPathIsNotExist);
            response->set_msg("table db path is not exist");
            return;
        }
        UpdateTableMeta(db_path, &table_meta, true);
        if (WriteTableMeta(db_path, &table_meta) < 0) {
            PDLOG(WARNING, "write table_meta failed. tid[%u] pid[%u]", tid,
                  pid);
            response->set_code(::rtidb::base::ReturnCode::kWriteDataFailed);
            response->set_msg("write data failed");
            return;
        }
    }
    response->set_code(::rtidb::base::ReturnCode::kOk);
    response->set_msg("ok");
}

void TabletImpl::GetTableStatus(
    RpcController* controller,
    const ::rtidb::api::GetTableStatusRequest* request,
    ::rtidb::api::GetTableStatusResponse* response, Closure* done) {
    brpc::ClosureGuard done_guard(done);
    std::lock_guard<SpinMutex> spin_lock(spin_mutex_);
    for (auto it = tables_.begin(); it != tables_.end(); ++it) {
        if (request->has_tid() && request->tid() != it->first) {
            continue;
        }
        for (auto pit = it->second.begin(); pit != it->second.end(); ++pit) {
            if (request->has_pid() && request->pid() != pit->first) {
                continue;
            }
            std::shared_ptr<Table> table = pit->second;
            ::rtidb::api::TableStatus* status =
                response->add_all_table_status();
            status->set_mode(::rtidb::api::TableMode::kTableFollower);
            if (table->IsLeader()) {
                status->set_mode(::rtidb::api::TableMode::kTableLeader);
            }
            status->set_tid(table->GetId());
            status->set_pid(table->GetPid());
            status->set_compress_type(table->GetCompressType());
            status->set_storage_mode(table->GetStorageMode());
            status->set_name(table->GetName());
            ::rtidb::api::TTLDesc* ttl_desc = status->mutable_ttl_desc();
            ::rtidb::storage::TTLDesc ttl = table->GetTTL();
            ttl_desc->set_abs_ttl(ttl.abs_ttl);
            ttl_desc->set_lat_ttl(ttl.lat_ttl);
            ttl_desc->set_ttl_type(table->GetTTLType());
            status->set_ttl_type(table->GetTTLType());
            status->set_diskused(table->GetDiskused());
            if (status->ttl_type() == ::rtidb::api::TTLType::kLatestTime) {
                status->set_ttl(table->GetTTL().lat_ttl);
            } else {
                status->set_ttl(table->GetTTL().abs_ttl);
            }
            if (::rtidb::api::TableState_IsValid(table->GetTableStat())) {
                status->set_state(
                    ::rtidb::api::TableState(table->GetTableStat()));
            }
            std::shared_ptr<LogReplicator> replicator =
                GetReplicatorUnLock(table->GetId(), table->GetPid());
            if (replicator) {
                status->set_offset(replicator->GetOffset());
            }
            status->set_record_cnt(table->GetRecordCnt());
            if (table->GetStorageMode() ==
                ::rtidb::common::StorageMode::kMemory) {
                if (MemTable* mem_table =
                        dynamic_cast<MemTable*>(table.get())) {
                    status->set_time_offset(mem_table->GetTimeOffset());
                    status->set_is_expire(mem_table->GetExpireStatus());
                    status->set_record_byte_size(
                        mem_table->GetRecordByteSize());
                    status->set_record_idx_byte_size(
                        mem_table->GetRecordIdxByteSize());
                    status->set_record_pk_cnt(mem_table->GetRecordPkCnt());
                    status->set_skiplist_height(mem_table->GetKeyEntryHeight());
                    uint64_t record_idx_cnt = 0;
                    auto indexs = table->GetAllIndex();
                    for (const auto& index_def : indexs) {
                        ::rtidb::api::TsIdxStatus* ts_idx_status =
                            status->add_ts_idx_status();
                        ts_idx_status->set_idx_name(index_def->GetName());
                        uint64_t* stats = NULL;
                        uint32_t size = 0;
                        bool ok = mem_table->GetRecordIdxCnt(index_def->GetId(),
                                                             &stats, &size);
                        if (ok) {
                            for (uint32_t i = 0; i < size; i++) {
                                ts_idx_status->add_seg_cnts(stats[i]);
                                record_idx_cnt += stats[i];
                            }
                        }
                        delete stats;
                    }
                    status->set_idx_cnt(record_idx_cnt);
                }
            }
            if (request->has_need_schema() && request->need_schema()) {
                status->set_schema(table->GetSchema());
            }
        }
    }
    for (auto it = relational_tables_.begin(); it != relational_tables_.end();
         it++) {
        if (request->has_tid() && request->tid() != it->first) {
            continue;
        }
        for (auto pit = it->second.begin(); pit != it->second.end(); pit++) {
            if (request->has_pid() && request->pid() != pit->first) {
                continue;
            }
            std::shared_ptr<RelationalTable> r_table = pit->second;
            ::rtidb::api::TableStatus* status =
                response->add_all_table_status();
            status->set_tid(it->first);
            status->set_pid(pit->first);
            status->set_record_cnt(r_table->GetRecordCnt());
            status->set_offset(r_table->GetOffset());
        }
    }
    response->set_code(::rtidb::base::ReturnCode::kOk);
}

void TabletImpl::SetExpire(RpcController* controller,
                           const ::rtidb::api::SetExpireRequest* request,
                           ::rtidb::api::GeneralResponse* response,
                           Closure* done) {
    brpc::ClosureGuard done_guard(done);
    std::shared_ptr<Table> table = GetTable(request->tid(), request->pid());
    if (!table) {
        PDLOG(WARNING, "table is not exist. tid %u, pid %u", request->tid(),
              request->pid());
        response->set_code(::rtidb::base::ReturnCode::kTableIsNotExist);
        response->set_msg("table is not exist");
        return;
    }
    if (table->GetStorageMode() == ::rtidb::common::StorageMode::kMemory) {
        MemTable* mem_table = dynamic_cast<MemTable*>(table.get());
        if (mem_table != NULL) {
            mem_table->SetExpire(request->is_expire());
            PDLOG(INFO, "set table expire[%d]. tid[%u] pid[%u]",
                  request->is_expire(), request->tid(), request->pid());
        }
    }
    response->set_code(::rtidb::base::ReturnCode::kOk);
    response->set_msg("ok");
}

void TabletImpl::SetTTLClock(RpcController* controller,
                             const ::rtidb::api::SetTTLClockRequest* request,
                             ::rtidb::api::GeneralResponse* response,
                             Closure* done) {
    brpc::ClosureGuard done_guard(done);
    std::shared_ptr<Table> table = GetTable(request->tid(), request->pid());
    if (!table) {
        PDLOG(WARNING, "table is not exist. tid %u, pid %u", request->tid(),
              request->pid());
        response->set_code(::rtidb::base::ReturnCode::kTableIsNotExist);
        response->set_msg("table is not exist");
        return;
    }
    if (table->GetStorageMode() == ::rtidb::common::StorageMode::kMemory) {
        MemTable* mem_table = dynamic_cast<MemTable*>(table.get());
        if (mem_table != NULL) {
            int64_t cur_time = ::baidu::common::timer::get_micros() / 1000000;
            int64_t offset = (int64_t)request->timestamp() - cur_time;
            mem_table->SetTimeOffset(offset);
            PDLOG(INFO,
                  "set table virtual timestamp[%lu] cur timestamp[%lu] "
                  "offset[%ld]. tid[%u] pid[%u]",
                  request->timestamp(), cur_time, offset, request->tid(),
                  request->pid());
        }
    }
    response->set_code(::rtidb::base::ReturnCode::kOk);
    response->set_msg("ok");
}

void TabletImpl::MakeSnapshotInternal(
    uint32_t tid, uint32_t pid, uint64_t end_offset,
    std::shared_ptr<::rtidb::api::TaskInfo> task) {
    PDLOG(INFO, "MakeSnapshotInternal begin, tid[%u] pid[%u]", tid, pid);
    std::shared_ptr<Table> table;
    std::shared_ptr<Snapshot> snapshot;
    std::shared_ptr<LogReplicator> replicator;
    bool has_error = true;
    do {
        std::lock_guard<SpinMutex> spin_lock(spin_mutex_);
        table = GetTableUnLock(tid, pid);
        if (!table) {
            PDLOG(WARNING, "table is not exist. tid[%u] pid[%u]", tid, pid);
            break;
        }
        if (table->GetTableStat() != ::rtidb::storage::kNormal) {
            PDLOG(WARNING,
                  "table state is %d, cannot make snapshot. %u, pid %u",
                  table->GetTableStat(), tid, pid);
            break;
        }
        snapshot = GetSnapshotUnLock(tid, pid);
        if (!snapshot) {
            PDLOG(WARNING, "snapshot is not exist. tid[%u] pid[%u]", tid, pid);
            break;
        }
        replicator = GetReplicatorUnLock(tid, pid);
        if (!replicator) {
            PDLOG(WARNING, "replicator is not exist. tid[%u] pid[%u]", tid,
                  pid);
            break;
        }
        has_error = false;
    } while (0);
    if (has_error) {
        if (task) {
            std::lock_guard<std::mutex> lock(mu_);
            task->set_status(::rtidb::api::kFailed);
        }
        return;
    }
    {
        std::lock_guard<SpinMutex> spin_lock(spin_mutex_);
        table->SetTableStat(::rtidb::storage::kMakingSnapshot);
    }
    uint64_t cur_offset = replicator->GetOffset();
    uint64_t snapshot_offset = snapshot->GetOffset();
    int ret = 0;
    if (cur_offset < snapshot_offset + FLAGS_make_snapshot_threshold_offset &&
        end_offset == 0) {
        PDLOG(INFO,
              "offset can't reach the threshold. tid[%u] pid[%u] "
              "cur_offset[%lu], snapshot_offset[%lu] end_offset[%lu]",
              tid, pid, cur_offset, snapshot_offset, end_offset);
    } else {
        if (table->GetStorageMode() != ::rtidb::common::StorageMode::kMemory) {
            ::rtidb::storage::DiskTableSnapshot* disk_snapshot =
                dynamic_cast<::rtidb::storage::DiskTableSnapshot*>(
                    snapshot.get());
            if (disk_snapshot != NULL) {
                disk_snapshot->SetTerm(replicator->GetLeaderTerm());
            }
        }
        uint64_t offset = 0;
        ret = snapshot->MakeSnapshot(table, offset, end_offset);
        if (ret == 0) {
            std::shared_ptr<LogReplicator> replicator = GetReplicator(tid, pid);
            if (replicator) {
                replicator->SetSnapshotLogPartIndex(offset);
            }
        }
    }
    {
        std::lock_guard<SpinMutex> spin_lock(spin_mutex_);
        table->SetTableStat(::rtidb::storage::kNormal);
    }
    {
        std::lock_guard<std::mutex> lock(mu_);
        if (task) {
            if (ret == 0) {
                task->set_status(::rtidb::api::kDone);
                if (table->GetStorageMode() == common::StorageMode::kMemory) {
                    auto right_now =
                        std::chrono::system_clock::now().time_since_epoch();
                    int64_t ts =
                        std::chrono::duration_cast<std::chrono::seconds>(
                            right_now)
                            .count();
                    table->SetMakeSnapshotTime(ts);
                }
            } else {
                task->set_status(::rtidb::api::kFailed);
            }
        }
    }
    PDLOG(INFO, "MakeSnapshotInternal finish, tid[%u] pid[%u]", tid, pid);
}

void TabletImpl::MakeSnapshot(RpcController* controller,
                              const ::rtidb::api::GeneralRequest* request,
                              ::rtidb::api::GeneralResponse* response,
                              Closure* done) {
    brpc::ClosureGuard done_guard(done);
    std::shared_ptr<::rtidb::api::TaskInfo> task_ptr;
    if (request->has_task_info() && request->task_info().IsInitialized()) {
        if (AddOPTask(request->task_info(),
                      ::rtidb::api::TaskType::kMakeSnapshot, task_ptr) < 0) {
            response->set_code(-1);
            response->set_msg("add task failed");
            return;
        }
    }
    uint32_t tid = request->tid();
    uint32_t pid = request->pid();
    uint64_t offset = 0;
    if (request->has_offset() && request->offset() > 0) {
        offset = request->offset();
    }
    do {
        {
            std::lock_guard<SpinMutex> spin_lock(spin_mutex_);
            std::shared_ptr<Snapshot> snapshot = GetSnapshotUnLock(tid, pid);
            if (!snapshot) {
                response->set_code(
                    ::rtidb::base::ReturnCode::kSnapshotIsNotExist);
                response->set_msg("snapshot is not exist");
                PDLOG(WARNING, "snapshot is not exist. tid[%u] pid[%u]", tid,
                      pid);
                break;
            }
            std::shared_ptr<Table> table =
                GetTableUnLock(request->tid(), request->pid());
            if (!table) {
                PDLOG(WARNING, "table is not exist. tid %u, pid %u", tid, pid);
                response->set_code(::rtidb::base::ReturnCode::kTableIsNotExist);
                response->set_msg("table is not exist");
                break;
            }
            if (table->GetTableStat() != ::rtidb::storage::kNormal) {
                response->set_code(
                    ::rtidb::base::ReturnCode::kTableStatusIsNotKnormal);
                response->set_msg("table status is not kNormal");
                PDLOG(WARNING,
                      "table state is %d, cannot make snapshot. %u, pid %u",
                      table->GetTableStat(), tid, pid);
                break;
            }
        }
        snapshot_pool_.AddTask(boost::bind(&TabletImpl::MakeSnapshotInternal,
                                           this, tid, pid, offset, task_ptr));
        response->set_code(::rtidb::base::ReturnCode::kOk);
        response->set_msg("ok");
        return;
    } while (0);
    SetTaskStatus(task_ptr, ::rtidb::api::TaskStatus::kFailed);
}

void TabletImpl::SchedMakeSnapshot() {
    int now_hour = ::rtidb::base::GetNowHour();
    if (now_hour != FLAGS_make_snapshot_time) {
        snapshot_pool_.DelayTask(
            FLAGS_make_snapshot_check_interval,
            boost::bind(&TabletImpl::SchedMakeSnapshot, this));
        return;
    }
    std::vector<std::pair<uint32_t, uint32_t>> table_set;
    {
        std::lock_guard<SpinMutex> spin_lock(spin_mutex_);
        auto right_now = std::chrono::system_clock::now().time_since_epoch();
        int64_t ts =
            std::chrono::duration_cast<std::chrono::seconds>(right_now).count();
        for (auto iter = tables_.begin(); iter != tables_.end(); ++iter) {
            for (auto inner = iter->second.begin(); inner != iter->second.end();
                 ++inner) {
                if (iter->first == 0 && inner->first == 0) {
                    continue;
                }
                if (inner->second->GetStorageMode() ==
                    ::rtidb::common::StorageMode::kMemory) {
                    if (ts - inner->second->GetMakeSnapshotTime() <=
                            FLAGS_make_snapshot_offline_interval &&
                        !zk_cluster_.empty()) {
                        continue;
                    }
                    table_set.push_back(
                        std::make_pair(iter->first, inner->first));
                }
            }
        }
    }
    for (auto iter = table_set.begin(); iter != table_set.end(); ++iter) {
        PDLOG(INFO, "start make snapshot tid[%u] pid[%u]", iter->first,
              iter->second);
        MakeSnapshotInternal(iter->first, iter->second, 0,
                             std::shared_ptr<::rtidb::api::TaskInfo>());
    }
    // delay task one hour later avoid execute  more than one time
    snapshot_pool_.DelayTask(
        FLAGS_make_snapshot_check_interval + 60 * 60 * 1000,
        boost::bind(&TabletImpl::SchedMakeSnapshot, this));
}

void TabletImpl::SchedMakeDiskTableSnapshot() {
    std::vector<std::pair<uint32_t, uint32_t>> table_set;
    {
        std::lock_guard<SpinMutex> spin_lock(spin_mutex_);
        for (auto iter = tables_.begin(); iter != tables_.end(); ++iter) {
            for (auto inner = iter->second.begin(); inner != iter->second.end();
                 ++inner) {
                if (iter->first == 0 && inner->first == 0) {
                    continue;
                }
                if (inner->second->GetStorageMode() !=
                    ::rtidb::common::StorageMode::kMemory) {
                    table_set.push_back(
                        std::make_pair(iter->first, inner->first));
                }
            }
        }
    }
    for (auto iter = table_set.begin(); iter != table_set.end(); ++iter) {
        PDLOG(INFO, "start make snapshot tid[%u] pid[%u]", iter->first,
              iter->second);
        MakeSnapshotInternal(iter->first, iter->second, 0,
                             std::shared_ptr<::rtidb::api::TaskInfo>());
    }
    // delay task one hour later avoid execute  more than one time
    snapshot_pool_.DelayTask(
        FLAGS_make_disktable_snapshot_interval * 60 * 1000,
        boost::bind(&TabletImpl::SchedMakeDiskTableSnapshot, this));
}

void TabletImpl::SendData(RpcController* controller,
                          const ::rtidb::api::SendDataRequest* request,
                          ::rtidb::api::GeneralResponse* response,
                          Closure* done) {
    brpc::ClosureGuard done_guard(done);
    brpc::Controller* cntl = static_cast<brpc::Controller*>(controller);
    uint32_t tid = request->tid();
    uint32_t pid = request->pid();
    ::rtidb::common::StorageMode mode = ::rtidb::common::kMemory;
    if (request->has_storage_mode()) {
        mode = request->storage_mode();
    }
    std::string db_root_path;
    bool ok = ChooseDBRootPath(tid, pid, mode, db_root_path);
    if (!ok) {
        response->set_code(::rtidb::base::ReturnCode::kFailToGetDbRootPath);
        response->set_msg("fail to get db root path");
        PDLOG(WARNING, "fail to get table db root path for tid %u, pid %u", tid,
              pid);
        return;
    }
    std::string combine_key = std::to_string(tid) + "_" + std::to_string(pid) +
                              "_" + request->file_name();
    std::shared_ptr<FileReceiver> receiver;
    std::shared_ptr<Table> table;
    if (request->block_id() == 0) {
        table = GetTable(tid, pid);
    }
    {
        std::lock_guard<std::mutex> lock(mu_);
        auto iter = file_receiver_map_.find(combine_key);
        if (request->block_id() == 0) {
            if (table && request->dir_name() != "index") {
                PDLOG(WARNING, "table already exists. tid %u, pid %u", tid,
                      pid);
                response->set_code(
                    ::rtidb::base::ReturnCode::kTableAlreadyExists);
                response->set_msg("table already exists");
                return;
            }
            if (iter == file_receiver_map_.end()) {
                std::string path = db_root_path + "/" + std::to_string(tid) +
                                   "_" + std::to_string(pid) + "/";
                std::string dir_name;
                if (request->has_dir_name() && request->dir_name().size() > 0) {
                    dir_name = request->dir_name();
                    if (dir_name != "index") {
                        path.append("snapshot/");
                    }
                    path.append(request->dir_name() + "/");
                } else if (request->file_name() != "table_meta.txt") {
                    path.append("snapshot/");
                }
                file_receiver_map_.insert(std::make_pair(
                    combine_key, std::make_shared<FileReceiver>(
                                     request->file_name(), dir_name, path)));
                iter = file_receiver_map_.find(combine_key);
            }
            if (!iter->second->Init()) {
                PDLOG(WARNING,
                      "file receiver init failed. tid %u, pid %u, file_name %s",
                      tid, pid, request->file_name().c_str());
                response->set_code(
                    ::rtidb::base::ReturnCode::kFileReceiverInitFailed);
                response->set_msg("file receiver init failed");
                file_receiver_map_.erase(iter);
                return;
            }
            PDLOG(INFO, "file receiver init ok. tid %u, pid %u, file_name %s",
                  tid, pid, request->file_name().c_str());
            response->set_code(::rtidb::base::ReturnCode::kOk);
            response->set_msg("ok");
        } else if (iter == file_receiver_map_.end()) {
            PDLOG(WARNING, "cannot find receiver. tid %u, pid %u, file_name %s",
                  tid, pid, request->file_name().c_str());
            response->set_code(::rtidb::base::ReturnCode::kCannotFindReceiver);
            response->set_msg("cannot find receiver");
            return;
        }
        receiver = iter->second;
    }
    if (!receiver) {
        PDLOG(WARNING, "cannot find receiver. tid %u, pid %u, file_name %s",
              tid, pid, request->file_name().c_str());
        response->set_code(::rtidb::base::ReturnCode::kCannotFindReceiver);
        response->set_msg("cannot find receiver");
        return;
    }
    if (receiver->GetBlockId() == request->block_id()) {
        response->set_msg("ok");
        response->set_code(::rtidb::base::ReturnCode::kOk);
        return;
    }
    if (request->block_id() != receiver->GetBlockId() + 1) {
        response->set_msg("block_id mismatch");
        PDLOG(WARNING,
              "block_id mismatch. tid %u, pid %u, file_name %s, request "
              "block_id %lu cur block_id %lu",
              tid, pid, request->file_name().c_str(), request->block_id(),
              receiver->GetBlockId());
        response->set_code(::rtidb::base::ReturnCode::kBlockIdMismatch);
        return;
    }
    std::string data = cntl->request_attachment().to_string();
    if (data.length() != request->block_size()) {
        PDLOG(WARNING,
              "receive data error. tid %u, pid %u, file_name %s, expected "
              "length %u real length %u",
              tid, pid, request->file_name().c_str(), request->block_size(),
              data.length());
        response->set_code(::rtidb::base::ReturnCode::kReceiveDataError);
        response->set_msg("receive data error");
        return;
    }
    if (receiver->WriteData(data, request->block_id()) < 0) {
        PDLOG(WARNING,
              "receiver write data failed. tid %u, pid %u, file_name %s", tid,
              pid, request->file_name().c_str());
        response->set_code(::rtidb::base::ReturnCode::kWriteDataFailed);
        response->set_msg("write data failed");
        return;
    }
    if (request->eof()) {
        receiver->SaveFile();
        std::lock_guard<std::mutex> lock(mu_);
        file_receiver_map_.erase(combine_key);
    }
    response->set_msg("ok");
    response->set_code(::rtidb::base::ReturnCode::kOk);
}

void TabletImpl::SendSnapshot(RpcController* controller,
                              const ::rtidb::api::SendSnapshotRequest* request,
                              ::rtidb::api::GeneralResponse* response,
                              Closure* done) {
    brpc::ClosureGuard done_guard(done);
    std::shared_ptr<::rtidb::api::TaskInfo> task_ptr;
    if (request->has_task_info() && request->task_info().IsInitialized()) {
        if (AddOPTask(request->task_info(),
                      ::rtidb::api::TaskType::kSendSnapshot, task_ptr) < 0) {
            response->set_code(-1);
            response->set_msg("add task failed");
            return;
        }
    }
    uint32_t tid = request->tid();
    uint32_t pid = request->pid();
    std::string sync_snapshot_key = request->endpoint() + "_" +
                                    std::to_string(tid) + "_" +
                                    std::to_string(pid);
    do {
        {
            std::lock_guard<SpinMutex> spin_lock(spin_mutex_);
            std::shared_ptr<Table> table = GetTableUnLock(tid, pid);
            if (!table) {
                PDLOG(WARNING, "table is not exist. tid %u, pid %u", tid, pid);
                response->set_code(::rtidb::base::ReturnCode::kTableIsNotExist);
                response->set_msg("table is not exist");
                break;
            }
            if (!table->IsLeader()) {
                PDLOG(WARNING, "table is follower. tid %u, pid %u", tid, pid);
                response->set_code(::rtidb::base::ReturnCode::kTableIsFollower);
                response->set_msg("table is follower");
                break;
            }
            if (table->GetTableStat() != ::rtidb::storage::kSnapshotPaused) {
                PDLOG(WARNING,
                      "table status is not kSnapshotPaused. tid %u, pid %u",
                      tid, pid);
                response->set_code(::rtidb::base::ReturnCode::
                                       kTableStatusIsNotKsnapshotpaused);
                response->set_msg("table status is not kSnapshotPaused");
                break;
            }
        }
        std::lock_guard<std::mutex> lock(mu_);
        if (sync_snapshot_set_.find(sync_snapshot_key) !=
            sync_snapshot_set_.end()) {
            PDLOG(WARNING, "snapshot is sending. tid %u pid %u endpoint %s",
                  tid, pid, request->endpoint().c_str());
            response->set_code(::rtidb::base::ReturnCode::kSnapshotIsSending);
            response->set_msg("snapshot is sending");
            break;
        }
        sync_snapshot_set_.insert(sync_snapshot_key);
        task_pool_.AddTask(boost::bind(&TabletImpl::SendSnapshotInternal, this,
                                       request->endpoint(), tid, pid,
                                       request->remote_tid(), task_ptr));
        response->set_code(::rtidb::base::ReturnCode::kOk);
        response->set_msg("ok");
        return;
    } while (0);
    SetTaskStatus(task_ptr, ::rtidb::api::TaskStatus::kFailed);
}

void TabletImpl::SendSnapshotInternal(
    const std::string& endpoint, uint32_t tid, uint32_t pid,
    uint32_t remote_tid, std::shared_ptr<::rtidb::api::TaskInfo> task) {
    bool has_error = true;
    do {
        std::shared_ptr<Table> table = GetTable(tid, pid);
        if (!table) {
            PDLOG(WARNING, "table is not exist. tid %u, pid %u", tid, pid);
            break;
        }
        std::string db_root_path;
        bool ok =
            ChooseDBRootPath(tid, pid, table->GetStorageMode(), db_root_path);
        if (!ok) {
            PDLOG(WARNING, "fail to get db root path for table tid %u, pid %u",
                  tid, pid);
            break;
        }
        FileSender sender(remote_tid, pid, table->GetStorageMode(), endpoint);
        if (!sender.Init()) {
            PDLOG(WARNING,
                  "Init FileSender failed. tid[%u] pid[%u] endpoint[%s]", tid,
                  pid, endpoint.c_str());
            break;
        }
        // send table_meta file
        std::string full_path = db_root_path + "/" + std::to_string(tid) + "_" +
                                std::to_string(pid) + "/";
        std::string file_name = "table_meta.txt";
        if (sender.SendFile(file_name, full_path + file_name) < 0) {
            PDLOG(WARNING, "send table_meta.txt failed. tid[%u] pid[%u]", tid,
                  pid);
            break;
        }
        full_path.append("snapshot/");
        std::string manifest_file = full_path + "MANIFEST";
        std::string snapshot_file;
        {
            int fd = open(manifest_file.c_str(), O_RDONLY);
            if (fd < 0) {
                PDLOG(WARNING, "[%s] is not exist", manifest_file.c_str());
                has_error = false;
                break;
            }
            google::protobuf::io::FileInputStream fileInput(fd);
            fileInput.SetCloseOnDelete(true);
            ::rtidb::api::Manifest manifest;
            if (!google::protobuf::TextFormat::Parse(&fileInput, &manifest)) {
                PDLOG(WARNING, "parse manifest failed. tid[%u] pid[%u]", tid,
                      pid);
                break;
            }
            snapshot_file = manifest.name();
        }
        if (table->GetStorageMode() == ::rtidb::common::StorageMode::kMemory) {
            // send snapshot file
            if (sender.SendFile(snapshot_file, full_path + snapshot_file) < 0) {
                PDLOG(WARNING, "send snapshot failed. tid[%u] pid[%u]", tid,
                      pid);
                break;
            }
        } else {
            if (sender.SendDir(snapshot_file, full_path + snapshot_file) < 0) {
                PDLOG(WARNING, "send snapshot failed. tid[%u] pid[%u]", tid,
                      pid);
                break;
            }
        }
        // send manifest file
        file_name = "MANIFEST";
        if (sender.SendFile(file_name, full_path + file_name) < 0) {
            PDLOG(WARNING, "send MANIFEST failed. tid[%u] pid[%u]", tid, pid);
            break;
        }
        has_error = false;
        PDLOG(INFO, "send snapshot success. endpoint %s tid %u pid %u",
              endpoint.c_str(), tid, pid);
    } while (0);
    std::lock_guard<std::mutex> lock(mu_);
    if (task) {
        if (has_error) {
            task->set_status(::rtidb::api::kFailed);
        } else {
            task->set_status(::rtidb::api::kDone);
        }
    }
    std::string sync_snapshot_key =
        endpoint + "_" + std::to_string(tid) + "_" + std::to_string(pid);
    sync_snapshot_set_.erase(sync_snapshot_key);
}

void TabletImpl::PauseSnapshot(RpcController* controller,
                               const ::rtidb::api::GeneralRequest* request,
                               ::rtidb::api::GeneralResponse* response,
                               Closure* done) {
    brpc::ClosureGuard done_guard(done);
    std::shared_ptr<::rtidb::api::TaskInfo> task_ptr;
    if (request->has_task_info() && request->task_info().IsInitialized()) {
        if (AddOPTask(request->task_info(),
                      ::rtidb::api::TaskType::kPauseSnapshot, task_ptr) < 0) {
            response->set_code(-1);
            response->set_msg("add task failed");
            return;
        }
    }
    do {
        {
            std::lock_guard<SpinMutex> spin_lock(spin_mutex_);
            std::shared_ptr<Table> table =
                GetTableUnLock(request->tid(), request->pid());
            if (!table) {
                PDLOG(WARNING, "table is not exist. tid %u, pid %u",
                      request->tid(), request->pid());
                response->set_code(::rtidb::base::ReturnCode::kTableIsNotExist);
                response->set_msg("table is not exist");
                break;
            }
            if (table->GetTableStat() == ::rtidb::storage::kSnapshotPaused) {
                PDLOG(INFO,
                      "table status is kSnapshotPaused, need not pause. "
                      "tid[%u] pid[%u]",
                      request->tid(), request->pid());
            } else if (table->GetTableStat() != ::rtidb::storage::kNormal) {
                PDLOG(WARNING,
                      "table status is [%u], cann't pause. tid[%u] pid[%u]",
                      table->GetTableStat(), request->tid(), request->pid());
                response->set_code(
                    ::rtidb::base::ReturnCode::kTableStatusIsNotKnormal);
                response->set_msg("table status is not kNormal");
                break;
            } else {
                table->SetTableStat(::rtidb::storage::kSnapshotPaused);
                PDLOG(INFO, "table status has set[%u]. tid[%u] pid[%u]",
                      table->GetTableStat(), request->tid(), request->pid());
            }
        }
        if (task_ptr) {
            std::lock_guard<std::mutex> lock(mu_);
            task_ptr->set_status(::rtidb::api::TaskStatus::kDone);
        }
        response->set_code(::rtidb::base::ReturnCode::kOk);
        response->set_msg("ok");
        return;
    } while (0);
    SetTaskStatus(task_ptr, ::rtidb::api::TaskStatus::kFailed);
}

void TabletImpl::RecoverSnapshot(RpcController* controller,
                                 const ::rtidb::api::GeneralRequest* request,
                                 ::rtidb::api::GeneralResponse* response,
                                 Closure* done) {
    brpc::ClosureGuard done_guard(done);
    std::shared_ptr<::rtidb::api::TaskInfo> task_ptr;
    if (request->has_task_info() && request->task_info().IsInitialized()) {
        if (AddOPTask(request->task_info(),
                      ::rtidb::api::TaskType::kRecoverSnapshot, task_ptr) < 0) {
            response->set_code(-1);
            response->set_msg("add task failed");
            return;
        }
    }
    do {
        {
            std::lock_guard<SpinMutex> spin_lock(spin_mutex_);
            std::shared_ptr<Table> table =
                GetTableUnLock(request->tid(), request->pid());
            if (!table) {
                PDLOG(WARNING, "table is not exist. tid %u, pid %u",
                      request->tid(), request->pid());
                response->set_code(::rtidb::base::ReturnCode::kTableIsNotExist);
                response->set_msg("table is not exist");
                break;
            }
            if (table->GetTableStat() == rtidb::storage::kNormal) {
                PDLOG(INFO,
                      "table status is already kNormal, need not recover. "
                      "tid[%u] pid[%u]",
                      request->tid(), request->pid());

            } else if (table->GetTableStat() !=
                       ::rtidb::storage::kSnapshotPaused) {
                PDLOG(WARNING,
                      "table status is [%u], cann't recover. tid[%u] pid[%u]",
                      table->GetTableStat(), request->tid(), request->pid());
                response->set_code(::rtidb::base::ReturnCode::
                                       kTableStatusIsNotKsnapshotpaused);
                response->set_msg("table status is not kSnapshotPaused");
                break;
            } else {
                table->SetTableStat(::rtidb::storage::kNormal);
                PDLOG(INFO, "table status has set[%u]. tid[%u] pid[%u]",
                      table->GetTableStat(), request->tid(), request->pid());
            }
        }
        std::lock_guard<std::mutex> lock(mu_);
        if (task_ptr) {
            task_ptr->set_status(::rtidb::api::TaskStatus::kDone);
        }
        response->set_code(::rtidb::base::ReturnCode::kOk);
        response->set_msg("ok");
        return;
    } while (0);
    SetTaskStatus(task_ptr, ::rtidb::api::TaskStatus::kFailed);
}

void TabletImpl::LoadTable(RpcController* controller,
                           const ::rtidb::api::LoadTableRequest* request,
                           ::rtidb::api::GeneralResponse* response,
                           Closure* done) {
    brpc::ClosureGuard done_guard(done);
    std::shared_ptr<::rtidb::api::TaskInfo> task_ptr;
    if (request->has_task_info() && request->task_info().IsInitialized()) {
        if (AddOPTask(request->task_info(), ::rtidb::api::TaskType::kLoadTable,
                      task_ptr) < 0) {
            response->set_code(-1);
            response->set_msg("add task failed");
            return;
        }
    }
    do {
        ::rtidb::api::TableMeta table_meta;
        table_meta.CopyFrom(request->table_meta());
        uint32_t tid = table_meta.tid();
        uint32_t pid = table_meta.pid();
        std::string msg;
        if (!table_meta.has_table_type() ||
            table_meta.table_type() == ::rtidb::type::kTimeSeries) {
            if (CheckTableMeta(&table_meta, msg) != 0) {
                response->set_code(
                    ::rtidb::base::ReturnCode::kTableMetaIsIllegal);
                response->set_msg(msg);
                PDLOG(WARNING, "CheckTableMeta failed. tid %u, pid %u", tid,
                      pid);
                break;
            }
        }
        std::string root_path;
        bool ok =
            ChooseDBRootPath(tid, pid, table_meta.storage_mode(), root_path);
        if (!ok) {
            response->set_code(::rtidb::base::ReturnCode::kFailToGetDbRootPath);
            response->set_msg("fail to get table db root path");
            PDLOG(WARNING, "table db path is not found. tid %u, pid %u", tid,
                  pid);
            break;
        }

        std::string db_path =
            root_path + "/" + std::to_string(tid) + "_" + std::to_string(pid);
        if (!::rtidb::base::IsExists(db_path)) {
            PDLOG(WARNING,
                  "table db path is not exist. tid %u, pid %u, path %s", tid,
                  pid, db_path.c_str());
            response->set_code(
                ::rtidb::base::ReturnCode::kTableDbPathIsNotExist);
            response->set_msg("table db path is not exist");
            break;
        }

        std::shared_ptr<Table> table = GetTable(tid, pid);
        std::shared_ptr<RelationalTable> r_table = GetRelationalTable(tid, pid);
        if (table || r_table) {
            PDLOG(WARNING, "table with tid[%u] and pid[%u] exists", tid, pid);
            response->set_code(::rtidb::base::ReturnCode::kTableAlreadyExists);
            response->set_msg("table already exists");
            break;
        }

        UpdateTableMeta(db_path, &table_meta);
        if (WriteTableMeta(db_path, &table_meta) < 0) {
            PDLOG(WARNING, "write table_meta failed. tid[%lu] pid[%lu]", tid,
                  pid);
            response->set_code(::rtidb::base::ReturnCode::kWriteDataFailed);
            response->set_msg("write data failed");
            break;
        }
        if (table_meta.storage_mode() == rtidb::common::kMemory) {
            std::string msg;
            if (CreateTableInternal(&table_meta, msg) < 0) {
                response->set_code(
                    ::rtidb::base::ReturnCode::kCreateTableFailed);
                response->set_msg(msg.c_str());
                break;
            }
            uint64_t ttl = table_meta.ttl();
            std::string name = table_meta.name();
            uint32_t seg_cnt = 8;
            if (table_meta.seg_cnt() > 0) {
                seg_cnt = table_meta.seg_cnt();
            }
            PDLOG(INFO,
                  "start to recover table with id %u pid %u name %s seg_cnt %d "
                  "idx_cnt %u schema_size %u ttl %llu",
                  tid, pid, name.c_str(), seg_cnt, table_meta.dimensions_size(),
                  table_meta.schema().size(), ttl);
            task_pool_.AddTask(boost::bind(&TabletImpl::LoadTableInternal, this,
                                           tid, pid, task_ptr));
        } else if (table_meta.table_type() == ::rtidb::type::kRelational) {
            task_pool_.AddTask(
                boost::bind(&TabletImpl::LoadRelationalTableInternal, this,
                            table_meta, task_ptr));
            PDLOG(INFO, "load table tid[%u] pid[%u] ", tid, pid);
        } else {
            task_pool_.AddTask(boost::bind(&TabletImpl::LoadDiskTableInternal,
                                           this, tid, pid, table_meta,
                                           task_ptr));
            PDLOG(INFO, "load table tid[%u] pid[%u] storage mode[%s]", tid, pid,
                  ::rtidb::common::StorageMode_Name(table_meta.storage_mode())
                      .c_str());
        }
        response->set_code(::rtidb::base::ReturnCode::kOk);
        response->set_msg("ok");
        return;
    } while (0);
    SetTaskStatus(task_ptr, ::rtidb::api::TaskStatus::kFailed);
}

int TabletImpl::LoadDiskTableInternal(
    uint32_t tid, uint32_t pid, const ::rtidb::api::TableMeta& table_meta,
    std::shared_ptr<::rtidb::api::TaskInfo> task_ptr) {
    do {
        std::string db_root_path;
        bool ok =
            ChooseDBRootPath(tid, pid, table_meta.storage_mode(), db_root_path);
        if (!ok) {
            PDLOG(WARNING, "fail to find db root path for table tid %u pid %u",
                  tid, pid);
            break;
        }
        std::string table_path = db_root_path + "/" + std::to_string(tid) +
                                 "_" + std::to_string(pid);
        std::string snapshot_path = table_path + "/snapshot/";
        ::rtidb::api::Manifest manifest;
        uint64_t snapshot_offset = 0;
        std::string data_path = table_path + "/data";
        if (::rtidb::base::IsExists(data_path)) {
            if (!::rtidb::base::RemoveDir(data_path)) {
                PDLOG(WARNING, "remove dir failed. tid %u pid %u path %s", tid,
                      pid, data_path.c_str());
                break;
            }
        }
        bool need_load = false;
        std::string manifest_file = snapshot_path + "MANIFEST";
        if (Snapshot::GetLocalManifest(manifest_file, manifest) == 0) {
            std::string snapshot_dir = snapshot_path + manifest.name();
            PDLOG(INFO, "rename dir %s to %s. tid %u pid %u",
                  snapshot_dir.c_str(), data_path.c_str(), tid, pid);
            if (!::rtidb::base::Rename(snapshot_dir, data_path)) {
                PDLOG(WARNING, "rename dir failed. tid %u pid %u path %s", tid,
                      pid, snapshot_dir.c_str());
                break;
            }
            if (unlink(manifest_file.c_str()) < 0) {
                PDLOG(WARNING, "remove manifest failed. tid %u pid %u path %s",
                      tid, pid, manifest_file.c_str());
                break;
            }
            snapshot_offset = manifest.offset();
            need_load = true;
        }
        std::string msg;
        if (CreateDiskTableInternal(&table_meta, need_load, msg) < 0) {
            PDLOG(WARNING, "create table failed. tid %u pid %u msg %s", tid,
                  pid, msg.c_str());
            break;
        }
        // load snapshot data
        std::shared_ptr<Table> table = GetTable(tid, pid);
        if (!table) {
            PDLOG(WARNING, "table with tid %u and pid %u does not exist", tid,
                  pid);
            break;
        }
        DiskTable* disk_table = dynamic_cast<DiskTable*>(table.get());
        if (disk_table == NULL) {
            break;
        }
        std::shared_ptr<Snapshot> snapshot = GetSnapshot(tid, pid);
        if (!snapshot) {
            PDLOG(WARNING, "snapshot with tid %u and pid %u does not exist",
                  tid, pid);
            break;
        }
        std::shared_ptr<LogReplicator> replicator = GetReplicator(tid, pid);
        if (!replicator) {
            PDLOG(WARNING, "replicator with tid %u and pid %u does not exist",
                  tid, pid);
            break;
        }
        {
            std::lock_guard<SpinMutex> spin_lock(spin_mutex_);
            table->SetTableStat(::rtidb::storage::kLoading);
        }
        uint64_t latest_offset = 0;
        std::string binlog_path = table_path + "/binlog/";
        ::rtidb::storage::Binlog binlog(replicator->GetLogPart(), binlog_path);
        if (binlog.RecoverFromBinlog(table, snapshot_offset, latest_offset)) {
            table->SetTableStat(::rtidb::storage::kNormal);
            replicator->SetOffset(latest_offset);
            replicator->SetSnapshotLogPartIndex(snapshot->GetOffset());
            replicator->StartSyncing();
            disk_table->SetOffset(latest_offset);
            table->SchedGc();
            gc_pool_.DelayTask(
                FLAGS_gc_interval * 60 * 1000,
                boost::bind(&TabletImpl::GcTable, this, tid, pid, false));
            io_pool_.DelayTask(
                FLAGS_binlog_sync_to_disk_interval,
                boost::bind(&TabletImpl::SchedSyncDisk, this, tid, pid));
            task_pool_.DelayTask(
                FLAGS_binlog_delete_interval,
                boost::bind(&TabletImpl::SchedDelBinlog, this, tid, pid));
            if (table_meta.has_table_type() &&
                table_meta.table_type() == rtidb::type::kRelational) {
                gc_pool_.DelayTask(
                    FLAGS_snapshot_ttl_check_interval * 60 * 1000,
                    boost::bind(&TabletImpl::GcTableSnapshot, this, tid, pid));
            }
            PDLOG(INFO, "load table success. tid %u pid %u", tid, pid);
            MakeSnapshotInternal(tid, pid, 0,
                                 std::shared_ptr<::rtidb::api::TaskInfo>());
            if (task_ptr) {
                std::lock_guard<std::mutex> lock(mu_);
                task_ptr->set_status(::rtidb::api::TaskStatus::kDone);
                return 0;
            }
        } else {
            DeleteTableInternal(tid, pid,
                                std::shared_ptr<::rtidb::api::TaskInfo>());
        }
    } while (0);
    SetTaskStatus(task_ptr, ::rtidb::api::TaskStatus::kFailed);
    return -1;
}

int TabletImpl::LoadRelationalTableInternal(
    const ::rtidb::api::TableMeta& table_meta,
    std::shared_ptr<::rtidb::api::TaskInfo> task_ptr) {
    do {
        std::string msg;
        if (CreateRelationalTableInternal(&table_meta, true, msg) < 0) {
            PDLOG(WARNING, "create table failed. tid %u pid %u msg %s",
                  table_meta.tid(), table_meta.pid(), msg.c_str());
            break;
        }
        PDLOG(INFO, "create table success. tid %u pid %u ", table_meta.tid(),
              table_meta.pid());
        SetTaskStatus(task_ptr, ::rtidb::api::TaskStatus::kDone);
        return 0;
    } while (0);
    SetTaskStatus(task_ptr, ::rtidb::api::TaskStatus::kFailed);
    return -1;
}

int TabletImpl::LoadTableInternal(
    uint32_t tid, uint32_t pid,
    std::shared_ptr<::rtidb::api::TaskInfo> task_ptr) {
    do {
        // load snapshot data
        std::shared_ptr<Table> table = GetTable(tid, pid);
        if (!table) {
            PDLOG(WARNING, "table with tid %u and pid %u does not exist", tid,
                  pid);
            break;
        }
        std::shared_ptr<Snapshot> snapshot = GetSnapshot(tid, pid);
        if (!snapshot) {
            PDLOG(WARNING, "snapshot with tid %u and pid %u does not exist",
                  tid, pid);
            break;
        }
        std::shared_ptr<LogReplicator> replicator = GetReplicator(tid, pid);
        if (!replicator) {
            PDLOG(WARNING, "replicator with tid %u and pid %u does not exist",
                  tid, pid);
            break;
        }
        {
            std::lock_guard<SpinMutex> spin_lock(spin_mutex_);
            table->SetTableStat(::rtidb::storage::kLoading);
        }
        uint64_t latest_offset = 0;
        uint64_t snapshot_offset = 0;
        std::string db_root_path;
        bool ok =
            ChooseDBRootPath(tid, pid, table->GetStorageMode(), db_root_path);
        if (!ok) {
            PDLOG(WARNING, "fail to find db root path for table tid %u pid %u",
                  tid, pid);
            break;
        }
        std::string binlog_path = db_root_path + "/" + std::to_string(tid) +
                                  "_" + std::to_string(pid) + "/binlog/";
        ::rtidb::storage::Binlog binlog(replicator->GetLogPart(), binlog_path);
        if (snapshot->Recover(table, snapshot_offset) &&
            binlog.RecoverFromBinlog(table, snapshot_offset, latest_offset)) {
            table->SetTableStat(::rtidb::storage::kNormal);
            replicator->SetOffset(latest_offset);
            replicator->SetSnapshotLogPartIndex(snapshot->GetOffset());
            replicator->StartSyncing();
            table->SchedGc();
            gc_pool_.DelayTask(
                FLAGS_gc_interval * 60 * 1000,
                boost::bind(&TabletImpl::GcTable, this, tid, pid, false));
            io_pool_.DelayTask(
                FLAGS_binlog_sync_to_disk_interval,
                boost::bind(&TabletImpl::SchedSyncDisk, this, tid, pid));
            task_pool_.DelayTask(
                FLAGS_binlog_delete_interval,
                boost::bind(&TabletImpl::SchedDelBinlog, this, tid, pid));
            PDLOG(INFO, "load table success. tid %u pid %u", tid, pid);
            if (task_ptr) {
                std::lock_guard<std::mutex> lock(mu_);
                task_ptr->set_status(::rtidb::api::TaskStatus::kDone);
                return 0;
            }
        } else {
            DeleteTableInternal(tid, pid,
                                std::shared_ptr<::rtidb::api::TaskInfo>());
        }
    } while (0);
    SetTaskStatus(task_ptr, ::rtidb::api::TaskStatus::kFailed);
    return -1;
}

int32_t TabletImpl::DeleteTableInternal(
    uint32_t tid, uint32_t pid,
    std::shared_ptr<::rtidb::api::TaskInfo> task_ptr) {
    std::string root_path;
    std::string recycle_bin_root_path;
    int32_t code = -1;
    do {
        std::shared_ptr<Table> table = GetTable(tid, pid);
        if (!table) {
            PDLOG(WARNING, "table is not exist. tid %u pid %u", tid, pid);
            break;
        }
        bool ok =
            ChooseDBRootPath(tid, pid, table->GetStorageMode(), root_path);
        if (!ok) {
            PDLOG(WARNING, "fail to get db root path. tid %u pid %u", tid, pid);
            break;
        }
        ok = ChooseRecycleBinRootPath(tid, pid, table->GetStorageMode(),
                                      recycle_bin_root_path);
        if (!ok) {
            PDLOG(WARNING, "fail to get recycle bin root path. tid %u pid %u",
                  tid, pid);
            break;
        }
        std::shared_ptr<LogReplicator> replicator = GetReplicator(tid, pid);
        {
            std::lock_guard<SpinMutex> spin_lock(spin_mutex_);
            engine_.ClearCacheLocked(table->GetTableMeta().db());
            tables_[tid].erase(pid);
            replicators_[tid].erase(pid);
            snapshots_[tid].erase(pid);
            if (tables_[tid].empty()) {
                tables_.erase(tid);
            }
            if (replicators_[tid].empty()) {
                replicators_.erase(tid);
            }
            if (snapshots_[tid].empty()) {
                snapshots_.erase(tid);
            }
        }
        if (!catalog_->DeleteTable(table->GetTableMeta().db(),
                                   table->GetName())) {
            LOG(WARNING) << "delete " << table->GetTableMeta().db() << " "
                         << table->GetName() << " in catalog failed";
        }
        if (replicator) {
            replicator->DelAllReplicateNode();
            PDLOG(INFO, "drop replicator for tid %u, pid %u", tid, pid);
        }
        code = 0;
    } while (0);
    if (code < 0) {
        if (task_ptr) {
            std::lock_guard<std::mutex> lock(mu_);
            task_ptr->set_status(::rtidb::api::TaskStatus::kFailed);
        }
        return code;
    }

    std::string source_path =
        root_path + "/" + std::to_string(tid) + "_" + std::to_string(pid);
    if (!::rtidb::base::IsExists(source_path)) {
        if (task_ptr) {
            std::lock_guard<std::mutex> lock(mu_);
            task_ptr->set_status(::rtidb::api::TaskStatus::kDone);
        }
        PDLOG(INFO, "drop table ok. tid[%u] pid[%u]", tid, pid);
        return 0;
    }

    if (FLAGS_recycle_bin_enabled) {
        std::string recycle_path =
            recycle_bin_root_path + "/" + std::to_string(tid) + "_" +
            std::to_string(pid) + "_" + ::rtidb::base::GetNowTime();
        ::rtidb::base::Rename(source_path, recycle_path);
    } else {
        ::rtidb::base::RemoveDirRecursive(source_path);
    }

    if (task_ptr) {
        std::lock_guard<std::mutex> lock(mu_);
        task_ptr->set_status(::rtidb::api::TaskStatus::kDone);
    }
    PDLOG(INFO, "drop table ok. tid[%u] pid[%u]", tid, pid);
    return 0;
}

int32_t TabletImpl::DeleteRelationalTableInternal(
    uint32_t tid, uint32_t pid,
    std::shared_ptr<::rtidb::api::TaskInfo> task_ptr) {
    std::string root_path;
    std::string recycle_bin_root_path;
    int32_t code = -1;
    do {
        std::shared_ptr<RelationalTable> table = GetRelationalTable(tid, pid);
        if (!table) {
            PDLOG(WARNING, "table is not exist. tid %u pid %u", tid, pid);
            break;
        }
        ::rtidb::common::StorageMode sm = table->GetStorageMode();
        bool ok = ChooseDBRootPath(tid, pid, sm, root_path);
        if (!ok) {
            PDLOG(WARNING, "fail to get db root path. tid %u pid %u", tid, pid);
            break;
        }
        ok = ChooseRecycleBinRootPath(tid, pid, sm, recycle_bin_root_path);
        if (!ok) {
            PDLOG(WARNING, "fail to get recycle bin root path. tid %u pid %u",
                  tid, pid);
            break;
        }
        if (table) {
            std::lock_guard<SpinMutex> spin_lock(spin_mutex_);
            relational_tables_[tid].erase(pid);
            if (relational_tables_[tid].empty()) {
                relational_tables_.erase(tid);
            }
        }
        code = 0;
    } while (0);
    if (code < 0) {
        SetTaskStatus(task_ptr, ::rtidb::api::TaskStatus::kFailed);
        return code;
    }

    std::string source_path =
        root_path + "/" + std::to_string(tid) + "_" + std::to_string(pid);
    if (!::rtidb::base::IsExists(source_path)) {
        if (task_ptr) {
            std::lock_guard<std::mutex> lock(mu_);
            task_ptr->set_status(::rtidb::api::TaskStatus::kDone);
        }
        PDLOG(INFO, "drop table ok. tid[%u] pid[%u]", tid, pid);
        return 0;
    }

    if (FLAGS_recycle_bin_enabled) {
        std::string recycle_path =
            recycle_bin_root_path + "/" + std::to_string(tid) + "_" +
            std::to_string(pid) + "_" + ::rtidb::base::GetNowTime();
        ::rtidb::base::Rename(source_path, recycle_path);
    } else {
        ::rtidb::base::RemoveDirRecursive(source_path);
    }

    if (task_ptr) {
        std::lock_guard<std::mutex> lock(mu_);
        task_ptr->set_status(::rtidb::api::TaskStatus::kDone);
    }
    PDLOG(INFO, "drop table ok. tid[%u] pid[%u]", tid, pid);
    return 0;
}

void TabletImpl::CreateTable(RpcController* controller,
                             const ::rtidb::api::CreateTableRequest* request,
                             ::rtidb::api::CreateTableResponse* response,
                             Closure* done) {
    brpc::ClosureGuard done_guard(done);
    const ::rtidb::api::TableMeta* table_meta = &request->table_meta();
    std::string msg;
    uint32_t tid = table_meta->tid();
    uint32_t pid = table_meta->pid();
    if (!table_meta->has_table_type() ||
        table_meta->table_type() == ::rtidb::type::kTimeSeries) {
        if (CheckTableMeta(table_meta, msg) != 0) {
            response->set_code(::rtidb::base::ReturnCode::kTableMetaIsIllegal);
            response->set_msg(msg);
            PDLOG(WARNING,
                  "check table_meta failed. tid[%u] pid[%u], err_msg[%s]", tid,
                  pid, msg.c_str());
            return;
        }
        std::shared_ptr<Table> table = GetTable(tid, pid);
        std::shared_ptr<Snapshot> snapshot = GetSnapshot(tid, pid);
        if (table || snapshot) {
            if (table) {
                PDLOG(WARNING, "table with tid[%u] and pid[%u] exists", tid,
                      pid);
            }
            if (snapshot) {
                PDLOG(WARNING, "snapshot with tid[%u] and pid[%u] exists", tid,
                      pid);
            }
            response->set_code(::rtidb::base::ReturnCode::kTableAlreadyExists);
            response->set_msg("table already exists");
            return;
        }
    } else {
        std::shared_ptr<RelationalTable> r_table = GetRelationalTable(tid, pid);
        if (r_table) {
            PDLOG(WARNING, "relation table with tid[%u] and pid[%u] exists",
                  tid, pid);
            response->set_code(::rtidb::base::ReturnCode::kTableAlreadyExists);
            response->set_msg("table already exists");
            return;
        }
    }
    std::string name = table_meta->name();
    PDLOG(INFO, "start creating table tid[%u] pid[%u] with mode %s", tid, pid,
          ::rtidb::api::TableMode_Name(request->table_meta().mode()).c_str());
    std::string db_root_path;
    bool ok =
        ChooseDBRootPath(tid, pid, table_meta->storage_mode(), db_root_path);
    if (!ok) {
        PDLOG(WARNING, "fail to find db root path tid[%u] pid[%u]", tid, pid);
        response->set_code(::rtidb::base::ReturnCode::kFailToGetDbRootPath);
        response->set_msg("fail to find db root path");
        return;
    }
    std::string table_db_path =
        db_root_path + "/" + std::to_string(tid) + "_" + std::to_string(pid);

    if (WriteTableMeta(table_db_path, table_meta) < 0) {
        PDLOG(WARNING, "write table_meta failed. tid[%u] pid[%u]", tid, pid);
        response->set_code(::rtidb::base::ReturnCode::kWriteDataFailed);
        response->set_msg("write data failed");
        return;
    }
    if (table_meta->has_table_type() &&
        table_meta->table_type() == rtidb::type::kRelational) {
        std::string msg;
        if (CreateRelationalTableInternal(table_meta, false, msg) < 0) {
            response->set_code(::rtidb::base::ReturnCode::kCreateTableFailed);
            response->set_msg(msg.c_str());
            return;
        }
        gc_pool_.DelayTask(
            FLAGS_snapshot_ttl_check_interval * 60 * 1000,
            boost::bind(&TabletImpl::GcTableSnapshot, this, tid, pid));
    } else if (table_meta->storage_mode() != rtidb::common::kMemory) {
        std::string msg;
        if (CreateDiskTableInternal(table_meta, false, msg) < 0) {
            response->set_code(::rtidb::base::ReturnCode::kCreateTableFailed);
            response->set_msg(msg.c_str());
            return;
        }
    } else {
        std::string msg;
        if (CreateTableInternal(table_meta, msg) < 0) {
            response->set_code(::rtidb::base::ReturnCode::kCreateTableFailed);
            response->set_msg(msg.c_str());
            return;
        }
    }
    if (!table_meta->has_table_type() ||
        table_meta->table_type() == ::rtidb::type::kTimeSeries) {
        std::shared_ptr<Table> table = GetTable(tid, pid);
        if (!table) {
            response->set_code(::rtidb::base::ReturnCode::kCreateTableFailed);
            response->set_msg("table is not exist");
            PDLOG(WARNING, "table with tid %u and pid %u does not exist", tid,
                  pid);
            return;
        }
        std::shared_ptr<LogReplicator> replicator = GetReplicator(tid, pid);
        if (!replicator) {
            response->set_code(::rtidb::base::ReturnCode::kCreateTableFailed);
            response->set_msg("replicator is not exist");
            PDLOG(WARNING, "replicator with tid %u and pid %u does not exist",
                  tid, pid);
            return;
        }
        if (table_meta->format_version() == 1 &&
            table_meta->storage_mode() == ::rtidb::common::kMemory) {
            std::shared_ptr<catalog::TabletTableHandler> handler(
                new catalog::TabletTableHandler(*table_meta, table_meta->db(),
                                                table));
            bool ok = handler->Init();
            if (ok) {
                ok = catalog_->AddTable(handler);
                engine_.ClearCacheLocked(table_meta->db());
                if (ok) {
                    LOG(INFO) << "add table " << table_meta->name()
                              << " to catalog with db " << table_meta->db();
                } else {
                    LOG(WARNING) << "fail to add table " << table_meta->name()
                                 << " to catalog with db " << table_meta->db();
                }
            } else {
                LOG(WARNING) << "fail to add table " << table_meta->name()
                             << " to catalog with db " << table_meta->db();
            }
        }
        table->SetTableStat(::rtidb::storage::kNormal);
        replicator->StartSyncing();
        io_pool_.DelayTask(
            FLAGS_binlog_sync_to_disk_interval,
            boost::bind(&TabletImpl::SchedSyncDisk, this, tid, pid));
        task_pool_.DelayTask(
            FLAGS_binlog_delete_interval,
            boost::bind(&TabletImpl::SchedDelBinlog, this, tid, pid));
        PDLOG(INFO,
              "create table with id %u pid %u name %s abs_ttl %llu lat_ttl "
              "%llu type %s",
              tid, pid, name.c_str(), table_meta->ttl_desc().abs_ttl(),
              table_meta->ttl_desc().lat_ttl(),
              ::rtidb::api::TTLType_Name(table_meta->ttl_desc().ttl_type())
                  .c_str());
        gc_pool_.DelayTask(
            FLAGS_gc_interval * 60 * 1000,
            boost::bind(&TabletImpl::GcTable, this, tid, pid, false));
    } else {
        std::lock_guard<SpinMutex> spin_lock(spin_mutex_);
        std::shared_ptr<RelationalTable> table =
            GetRelationalTableUnLock(tid, pid);
        if (!table) {
            response->set_code(::rtidb::base::ReturnCode::kCreateTableFailed);
            response->set_msg("table is not exist");
            PDLOG(WARNING, "table with tid %u and pid %u does not exist", tid,
                  pid);
            return;
        }
        table->SetTableStat(::rtidb::storage::kNormal);
    }
    response->set_code(::rtidb::base::ReturnCode::kOk);
    response->set_msg("ok");
}

void TabletImpl::ExecuteGc(RpcController* controller,
                           const ::rtidb::api::ExecuteGcRequest* request,
                           ::rtidb::api::GeneralResponse* response,
                           Closure* done) {
    brpc::ClosureGuard done_guard(done);
    uint32_t tid = request->tid();
    uint32_t pid = request->pid();
    std::shared_ptr<Table> table = GetTable(tid, pid);
    if (!table) {
        DEBUGLOG("table is not exist. tid %u pid %u", tid, pid);
        response->set_code(-1);
        response->set_msg("table not found");
        return;
    }
    gc_pool_.AddTask(boost::bind(&TabletImpl::GcTable, this, tid, pid, true));
    response->set_code(::rtidb::base::ReturnCode::kOk);
    response->set_msg("ok");
    PDLOG(INFO, "ExecuteGc. tid %u pid %u", tid, pid);
}

void TabletImpl::GetTableFollower(
    RpcController* controller,
    const ::rtidb::api::GetTableFollowerRequest* request,
    ::rtidb::api::GetTableFollowerResponse* response, Closure* done) {
    brpc::ClosureGuard done_guard(done);
    uint32_t tid = request->tid();
    uint32_t pid = request->pid();
    std::shared_ptr<Table> table = GetTable(tid, pid);
    if (!table) {
        DEBUGLOG("table is not exist. tid %u pid %u", tid, pid);
        response->set_code(::rtidb::base::ReturnCode::kTableIsNotExist);
        response->set_msg("table is not exist");
        return;
    }
    if (!table->IsLeader()) {
        DEBUGLOG("table is follower. tid %u, pid %u", tid, pid);
        response->set_msg("table is follower");
        response->set_code(::rtidb::base::ReturnCode::kTableIsFollower);
        return;
    }
    std::shared_ptr<LogReplicator> replicator = GetReplicator(tid, pid);
    if (!replicator) {
        DEBUGLOG("replicator is not exist. tid %u pid %u", tid, pid);
        response->set_msg("replicator is not exist");
        response->set_code(::rtidb::base::ReturnCode::kReplicatorIsNotExist);
        return;
    }
    response->set_offset(replicator->GetOffset());
    std::map<std::string, uint64_t> info_map;
    replicator->GetReplicateInfo(info_map);
    if (info_map.empty()) {
        response->set_msg("has no follower");
        response->set_code(::rtidb::base::ReturnCode::kNoFollower);
    }
    for (const auto& kv : info_map) {
        ::rtidb::api::FollowerInfo* follower_info =
            response->add_follower_info();
        follower_info->set_endpoint(kv.first);
        follower_info->set_offset(kv.second);
    }
    response->set_msg("ok");
    response->set_code(::rtidb::base::ReturnCode::kOk);
}

int32_t TabletImpl::GetSnapshotOffset(uint32_t tid, uint32_t pid,
                                      rtidb::common::StorageMode sm,
                                      std::string& msg, uint64_t& term,
                                      uint64_t& offset) {
    std::string db_root_path;
    bool ok = ChooseDBRootPath(tid, pid, sm, db_root_path);
    if (!ok) {
        msg = "fail to get db root path";
        PDLOG(WARNING, "fail to get table db root path");
        return 138;
    }
    std::string db_path =
        db_root_path + "/" + std::to_string(tid) + "_" + std::to_string(pid);
    std::string manifest_file = db_path + "/snapshot/MANIFEST";
    int fd = open(manifest_file.c_str(), O_RDONLY);
    if (fd < 0) {
        PDLOG(WARNING, "[%s] is not exist", manifest_file.c_str());
        return 0;
    }
    google::protobuf::io::FileInputStream fileInput(fd);
    fileInput.SetCloseOnDelete(true);
    ::rtidb::api::Manifest manifest;
    if (!google::protobuf::TextFormat::Parse(&fileInput, &manifest)) {
        PDLOG(WARNING, "parse manifest failed");
        return 0;
    }
    std::string snapshot_file = db_path + "/snapshot/" + manifest.name();
    if (!::rtidb::base::IsExists(snapshot_file)) {
        PDLOG(WARNING, "snapshot file[%s] is not exist", snapshot_file.c_str());
        return 0;
    }
    offset = manifest.offset();
    term = manifest.term();
    return 0;
}
void TabletImpl::GetAllSnapshotOffset(
    RpcController* controller, const ::rtidb::api::EmptyRequest* request,
    ::rtidb::api::TableSnapshotOffsetResponse* response, Closure* done) {
    brpc::ClosureGuard done_guard(done);
    std::map<uint32_t, rtidb::common::StorageMode> table_sm;
    std::map<uint32_t, std::vector<uint32_t>> tid_pid;
    {
        std::lock_guard<SpinMutex> spin_lock(spin_mutex_);
        for (auto table_iter = tables_.begin(); table_iter != tables_.end();
             table_iter++) {
            if (table_iter->second.empty()) {
                continue;
            }
            uint32_t tid = table_iter->first;
            std::vector<uint32_t> pids;
            auto part_iter = table_iter->second.begin();
            rtidb::common::StorageMode sm = part_iter->second->GetStorageMode();
            for (; part_iter != table_iter->second.end(); part_iter++) {
                pids.push_back(part_iter->first);
            }
            table_sm.insert(std::make_pair(tid, sm));
            tid_pid.insert(std::make_pair(tid, pids));
        }
    }
    std::string msg;
    for (auto iter = tid_pid.begin(); iter != tid_pid.end(); iter++) {
        uint32_t tid = iter->first;
        auto table = response->add_tables();
        table->set_tid(tid);
        for (auto pid : iter->second) {
            uint64_t term = 0, offset = 0;
            rtidb::common::StorageMode sm = table_sm.find(tid)->second;
            int32_t code = GetSnapshotOffset(tid, pid, sm, msg, term, offset);
            if (code != 0) {
                continue;
            }
            auto partition = table->add_parts();
            partition->set_offset(offset);
            partition->set_pid(pid);
        }
    }
    response->set_code(::rtidb::base::ReturnCode::kOk);
}

void TabletImpl::GetTermPair(RpcController* controller,
                             const ::rtidb::api::GetTermPairRequest* request,
                             ::rtidb::api::GetTermPairResponse* response,
                             Closure* done) {
    brpc::ClosureGuard done_guard(done);
    if (zk_cluster_.empty()) {
        response->set_code(-1);
        response->set_msg("tablet is not run in cluster mode");
        PDLOG(WARNING, "tablet is not run in cluster mode");
        return;
    }
    uint32_t tid = request->tid();
    uint32_t pid = request->pid();
    std::shared_ptr<Table> table = GetTable(tid, pid);
    ::rtidb::common::StorageMode mode = ::rtidb::common::kMemory;
    if (request->has_storage_mode()) {
        mode = request->storage_mode();
    }
    if (!table) {
        response->set_code(::rtidb::base::ReturnCode::kOk);
        response->set_has_table(false);
        response->set_msg("table is not exist");
        std::string msg;
        uint64_t term = 0, offset = 0;
        int32_t code = GetSnapshotOffset(tid, pid, mode, msg, term, offset);
        response->set_code(code);
        if (code == 0) {
            response->set_term(term);
            response->set_offset(offset);
        } else {
            response->set_msg(msg);
        }
        return;
    }
    std::shared_ptr<LogReplicator> replicator = GetReplicator(tid, pid);
    if (!replicator) {
        response->set_code(::rtidb::base::ReturnCode::kReplicatorIsNotExist);
        response->set_msg("replicator is not exist");
        return;
    }
    response->set_code(::rtidb::base::ReturnCode::kOk);
    response->set_msg("ok");
    response->set_has_table(true);
    if (table->IsLeader()) {
        response->set_is_leader(true);
    } else {
        response->set_is_leader(false);
    }
    response->set_term(replicator->GetLeaderTerm());
    response->set_offset(replicator->GetOffset());
}

void TabletImpl::DeleteBinlog(RpcController* controller,
                              const ::rtidb::api::GeneralRequest* request,
                              ::rtidb::api::GeneralResponse* response,
                              Closure* done) {
    brpc::ClosureGuard done_guard(done);
    uint32_t tid = request->tid();
    uint32_t pid = request->pid();
    ::rtidb::common::StorageMode mode = ::rtidb::common::kMemory;
    if (request->has_storage_mode()) {
        mode = request->storage_mode();
    }
    std::string db_root_path;
    bool ok = ChooseDBRootPath(tid, pid, mode, db_root_path);
    if (!ok) {
        response->set_code(::rtidb::base::ReturnCode::kFailToGetDbRootPath);
        response->set_msg("fail to get db root path");
        PDLOG(WARNING, "fail to get table db root path");
        return;
    }
    std::string db_path =
        db_root_path + "/" + std::to_string(tid) + "_" + std::to_string(pid);
    std::string binlog_path = db_path + "/binlog";
    if (::rtidb::base::IsExists(binlog_path)) {
        if (FLAGS_recycle_bin_enabled) {
            std::string recycle_bin_root_path;
            ok =
                ChooseRecycleBinRootPath(tid, pid, mode, recycle_bin_root_path);
            if (!ok) {
                response->set_code(
                    ::rtidb::base::ReturnCode::kFailToGetRecycleRootPath);
                response->set_msg("fail to get recycle root path");
                PDLOG(WARNING, "fail to get table recycle root path");
                return;
            }
            std::string recycle_path =
                recycle_bin_root_path + "/" + std::to_string(tid) + "_" +
                std::to_string(pid) + "_binlog_" + ::rtidb::base::GetNowTime();
            ::rtidb::base::Rename(binlog_path, recycle_path);
            PDLOG(INFO, "binlog has moved form %s to %s. tid %u pid %u",
                  binlog_path.c_str(), recycle_path.c_str(), tid, pid);
        } else {
            ::rtidb::base::RemoveDirRecursive(binlog_path);
            PDLOG(INFO, "binlog %s has removed. tid %u pid %u",
                  binlog_path.c_str(), tid, pid);
        }
    }
    response->set_code(::rtidb::base::ReturnCode::kOk);
    response->set_msg("ok");
}

void TabletImpl::CheckFile(RpcController* controller,
                           const ::rtidb::api::CheckFileRequest* request,
                           ::rtidb::api::GeneralResponse* response,
                           Closure* done) {
    brpc::ClosureGuard done_guard(done);
    uint32_t tid = request->tid();
    uint32_t pid = request->pid();
    std::string db_root_path;
    ::rtidb::common::StorageMode mode = ::rtidb::common::kMemory;
    if (request->has_storage_mode()) {
        mode = request->storage_mode();
    }
    bool ok = ChooseDBRootPath(tid, pid, mode, db_root_path);
    if (!ok) {
        response->set_code(::rtidb::base::ReturnCode::kFailToGetDbRootPath);
        response->set_msg("fail to get db root path");
        PDLOG(WARNING, "fail to get table db root path");
        return;
    }
    std::string file_name = request->file();
    std::string full_path = db_root_path + "/" + std::to_string(tid) + "_" +
                            std::to_string(pid) + "/";
    if (request->has_dir_name() && request->dir_name().size() > 0) {
        if (request->dir_name() != "index") {
            full_path.append("snapshot/");
        }
        full_path.append(request->dir_name() + "/");
    } else if (file_name != "table_meta.txt") {
        full_path.append("snapshot/");
    }
    full_path += file_name;
    uint64_t size = 0;
    if (!::rtidb::base::GetFileSize(full_path, size)) {
        response->set_code(-1);
        response->set_msg("get size failed");
        PDLOG(WARNING, "get size failed. file[%s]", full_path.c_str());
        return;
    }
    if (size != request->size()) {
        response->set_code(-1);
        response->set_msg("check size failed");
        PDLOG(WARNING,
              "check size failed. file[%s] cur_size[%lu] expect_size[%lu]",
              full_path.c_str(), size, request->size());
        return;
    }
    response->set_code(::rtidb::base::ReturnCode::kOk);
    response->set_msg("ok");
}

void TabletImpl::GetManifest(RpcController* controller,
                             const ::rtidb::api::GetManifestRequest* request,
                             ::rtidb::api::GetManifestResponse* response,
                             Closure* done) {
    brpc::ClosureGuard done_guard(done);
    std::string db_root_path;
    ::rtidb::common::StorageMode mode = ::rtidb::common::kMemory;
    if (request->has_storage_mode()) {
        mode = request->storage_mode();
    }
    bool ok =
        ChooseDBRootPath(request->tid(), request->pid(), mode, db_root_path);
    if (!ok) {
        response->set_code(::rtidb::base::ReturnCode::kFailToGetDbRootPath);
        response->set_msg("fail to get db root path");
        PDLOG(WARNING, "fail to get table db root path");
        return;
    }
    std::string db_path = db_root_path + "/" + std::to_string(request->tid()) +
                          "_" + std::to_string(request->pid());
    std::string manifest_file = db_path + "/snapshot/MANIFEST";
    ::rtidb::api::Manifest manifest;
    int fd = open(manifest_file.c_str(), O_RDONLY);
    if (fd >= 0) {
        google::protobuf::io::FileInputStream fileInput(fd);
        fileInput.SetCloseOnDelete(true);
        if (!google::protobuf::TextFormat::Parse(&fileInput, &manifest)) {
            PDLOG(WARNING, "parse manifest failed");
            response->set_code(-1);
            response->set_msg("parse manifest failed");
            return;
        }
    } else {
        PDLOG(INFO, "[%s] is not exist", manifest_file.c_str());
        manifest.set_offset(0);
    }
    response->set_code(::rtidb::base::ReturnCode::kOk);
    response->set_msg("ok");
    ::rtidb::api::Manifest* manifest_r = response->mutable_manifest();
    manifest_r->CopyFrom(manifest);
}

int TabletImpl::WriteTableMeta(const std::string& path,
                               const ::rtidb::api::TableMeta* table_meta) {
    if (!::rtidb::base::MkdirRecur(path)) {
        PDLOG(WARNING, "fail to create path %s", path.c_str());
        return -1;
    }
    std::string full_path = path + "/table_meta.txt";
    std::string table_meta_info;
    google::protobuf::TextFormat::PrintToString(*table_meta, &table_meta_info);
    FILE* fd_write = fopen(full_path.c_str(), "w");
    if (fd_write == NULL) {
        PDLOG(WARNING, "fail to open file %s. err[%d: %s]", full_path.c_str(),
              errno, strerror(errno));
        return -1;
    }
    if (fputs(table_meta_info.c_str(), fd_write) == EOF) {
        PDLOG(WARNING, "write error. path[%s], err[%d: %s]", full_path.c_str(),
              errno, strerror(errno));
        fclose(fd_write);
        return -1;
    }
    fclose(fd_write);
    return 0;
}

int TabletImpl::UpdateTableMeta(const std::string& path,
                                ::rtidb::api::TableMeta* table_meta,
                                bool for_add_column) {
    std::string full_path = path + "/table_meta.txt";
    int fd = open(full_path.c_str(), O_RDONLY);
    ::rtidb::api::TableMeta old_meta;
    if (fd < 0) {
        PDLOG(WARNING, "[%s] is not exist", "table_meta.txt");
        return 1;
    } else {
        google::protobuf::io::FileInputStream fileInput(fd);
        fileInput.SetCloseOnDelete(true);
        if (!google::protobuf::TextFormat::Parse(&fileInput, &old_meta)) {
            PDLOG(WARNING, "parse table_meta failed");
            return -1;
        }
    }
    // use replicas in LoadRequest
    if (!for_add_column) {
        old_meta.clear_replicas();
        old_meta.MergeFrom(*table_meta);
        table_meta->CopyFrom(old_meta);
    }
    std::string new_name = full_path + "." + ::rtidb::base::GetNowTime();
    rename(full_path.c_str(), new_name.c_str());
    return 0;
}

int TabletImpl::UpdateTableMeta(const std::string& path,
                                ::rtidb::api::TableMeta* table_meta) {
    return UpdateTableMeta(path, table_meta, false);
}

int TabletImpl::CreateTableInternal(const ::rtidb::api::TableMeta* table_meta,
                                    std::string& msg) {
    std::vector<std::string> endpoints;
    for (int32_t i = 0; i < table_meta->replicas_size(); i++) {
        endpoints.push_back(table_meta->replicas(i));
    }
    uint32_t tid = table_meta->tid();
    uint32_t pid = table_meta->pid();
    std::lock_guard<SpinMutex> spin_lock(spin_mutex_);
    std::shared_ptr<Table> table = GetTableUnLock(tid, pid);
    if (table) {
        PDLOG(WARNING, "table with tid[%u] and pid[%u] exists", tid, pid);
        return -1;
    }
    Table* table_ptr = new MemTable(*table_meta);
    table.reset(table_ptr);
    if (!table->Init()) {
        PDLOG(WARNING, "fail to init table. tid %u, pid %u", table_meta->tid(),
              table_meta->pid());
        msg.assign("fail to init table");
        return -1;
    }
    std::string db_root_path;
    bool ok = ChooseDBRootPath(tid, pid, table->GetStorageMode(), db_root_path);
    if (!ok) {
        PDLOG(WARNING, "fail to get table db root path");
        msg.assign("fail to get table db root path");
        return -1;
    }
    std::string table_db_path = db_root_path + "/" +
                                std::to_string(table_meta->tid()) + "_" +
                                std::to_string(table_meta->pid());
    std::shared_ptr<LogReplicator> replicator;
    if (table->IsLeader()) {
        replicator = std::make_shared<LogReplicator>(
            table_db_path, endpoints, ReplicatorRole::kLeaderNode, table,
            &follower_);
    } else {
        replicator = std::make_shared<LogReplicator>(
            table_db_path, std::vector<std::string>(),
            ReplicatorRole::kFollowerNode, table, &follower_);
    }
    if (!replicator) {
        PDLOG(WARNING, "fail to create replicator for table tid %u, pid %u",
              table_meta->tid(), table_meta->pid());
        msg.assign("fail create replicator for table");
        return -1;
    }
    ok = replicator->Init();
    if (!ok) {
        PDLOG(WARNING, "fail to init replicator for table tid %u, pid %u",
              table_meta->tid(), table_meta->pid());
        // clean memory
        msg.assign("fail init replicator for table");
        return -1;
    }
    if (!zk_cluster_.empty() &&
        table_meta->mode() == ::rtidb::api::TableMode::kTableLeader) {
        replicator->SetLeaderTerm(table_meta->term());
    }
    ::rtidb::storage::Snapshot* snapshot_ptr =
        new ::rtidb::storage::MemTableSnapshot(
            table_meta->tid(), table_meta->pid(), replicator->GetLogPart(),
            db_root_path);

    if (!snapshot_ptr->Init()) {
        PDLOG(WARNING, "fail to init snapshot for tid %u, pid %u",
              table_meta->tid(), table_meta->pid());
        msg.assign("fail to init snapshot");
        return -1;
    }
    std::shared_ptr<Snapshot> snapshot(snapshot_ptr);
    tables_[table_meta->tid()].insert(std::make_pair(table_meta->pid(), table));
    snapshots_[table_meta->tid()].insert(
        std::make_pair(table_meta->pid(), snapshot));
    replicators_[table_meta->tid()].insert(
        std::make_pair(table_meta->pid(), replicator));
    return 0;
}

int TabletImpl::CreateDiskTableInternal(
    const ::rtidb::api::TableMeta* table_meta, bool is_load, std::string& msg) {
    std::vector<std::string> endpoints;
    ::rtidb::api::TTLType ttl_type = table_meta->ttl_type();
    if (table_meta->has_ttl_desc()) {
        ttl_type = table_meta->ttl_desc().ttl_type();
    }
    if (ttl_type == ::rtidb::api::kAbsAndLat ||
        ttl_type == ::rtidb::api::kAbsOrLat) {
        PDLOG(WARNING,
              "disktable doesn't support abs&&lat, abs||lat in this version");
        msg.assign(
            "disktable doesn't support abs&&lat, abs||lat in this version");
        return -1;
    }
    for (int32_t i = 0; i < table_meta->replicas_size(); i++) {
        endpoints.push_back(table_meta->replicas(i));
    }
    uint32_t tid = table_meta->tid();
    uint32_t pid = table_meta->pid();
    std::string db_root_path;
    bool ok = ChooseDBRootPath(table_meta->tid(), table_meta->pid(),
                               table_meta->storage_mode(), db_root_path);
    if (!ok) {
        PDLOG(WARNING, "fail to get table db root path");
        msg.assign("fail to get table db root path");
        return -1;
    }
    DiskTable* table_ptr = new DiskTable(*table_meta, db_root_path);
    if (is_load) {
        if (!table_ptr->LoadTable()) {
            return -1;
        }
        PDLOG(INFO, "load disk table. tid %u pid %u", tid, pid);
    } else {
        if (!table_ptr->Init()) {
            return -1;
        }
        PDLOG(INFO, "create disk table. tid %u pid %u", tid, pid);
    }
    std::lock_guard<SpinMutex> spin_lock(spin_mutex_);
    std::shared_ptr<Table> table = GetTableUnLock(tid, pid);
    if (table) {
        PDLOG(WARNING, "table with tid[%u] and pid[%u] exists", tid, pid);
        return -1;
    }
    table.reset((Table*)table_ptr);  // NOLINT
    tables_[table_meta->tid()].insert(std::make_pair(table_meta->pid(), table));
    ::rtidb::storage::Snapshot* snapshot_ptr =
        new ::rtidb::storage::DiskTableSnapshot(
            table_meta->tid(), table_meta->pid(), table_meta->storage_mode(),
            db_root_path);
    if (!snapshot_ptr->Init()) {
        PDLOG(WARNING, "fail to init snapshot for tid %u, pid %u",
              table_meta->tid(), table_meta->pid());
        msg.assign("fail to init snapshot");
        return -1;
    }
    std::string table_db_path = db_root_path + "/" +
                                std::to_string(table_meta->tid()) + "_" +
                                std::to_string(table_meta->pid());
    std::shared_ptr<LogReplicator> replicator;
    if (table->IsLeader()) {
        replicator = std::make_shared<LogReplicator>(
            table_db_path, endpoints, ReplicatorRole::kLeaderNode, table,
            &follower_);
    } else {
        replicator = std::make_shared<LogReplicator>(
            table_db_path, std::vector<std::string>(),
            ReplicatorRole::kFollowerNode, table, &follower_);
    }
    if (!replicator) {
        PDLOG(WARNING, "fail to create replicator for table tid %u, pid %u",
              table_meta->tid(), table_meta->pid());
        msg.assign("fail create replicator for table");
        return -1;
    }
    ok = replicator->Init();
    if (!ok) {
        PDLOG(WARNING, "fail to init replicator for table tid %u, pid %u",
              table_meta->tid(), table_meta->pid());
        // clean memory
        msg.assign("fail init replicator for table");
        return -1;
    }
    if (!zk_cluster_.empty() &&
        table_meta->mode() == ::rtidb::api::TableMode::kTableLeader) {
        replicator->SetLeaderTerm(table_meta->term());
    }
    std::shared_ptr<Snapshot> snapshot(snapshot_ptr);
    tables_[table_meta->tid()].insert(std::make_pair(table_meta->pid(), table));
    snapshots_[table_meta->tid()].insert(
        std::make_pair(table_meta->pid(), snapshot));
    replicators_[table_meta->tid()].insert(
        std::make_pair(table_meta->pid(), replicator));
    return 0;
}

int TabletImpl::CreateRelationalTableInternal(
    const ::rtidb::api::TableMeta* table_meta, bool is_load, std::string& msg) {
    uint32_t tid = table_meta->tid();
    uint32_t pid = table_meta->pid();
    std::string db_root_path;
    bool ok = ChooseDBRootPath(table_meta->tid(), table_meta->pid(),
                               table_meta->storage_mode(), db_root_path);
    if (!ok) {
        PDLOG(WARNING, "fail to get table db root path");
        msg.assign("fail to get table db root path");
        return -1;
    }
    std::shared_ptr<RelationalTable> table_ptr =
        std::make_shared<RelationalTable>(*table_meta, db_root_path);
    if (is_load) {
        if (!table_ptr->LoadTable()) {
            return -1;
        }
        PDLOG(INFO, "load relation table. tid %u pid %u", tid, pid);
    } else {
        if (!table_ptr->Init()) {
            return -1;
        }
        PDLOG(INFO, "create relation table. tid %u pid %u", tid, pid);
    }
    PDLOG(INFO, "create relation table. tid %u pid %u", tid, pid);
    std::lock_guard<SpinMutex> spin_lock(spin_mutex_);
    relational_tables_[table_meta->tid()].insert(
        std::make_pair(table_meta->pid(), table_ptr));
    return 0;
}

void TabletImpl::DropTable(RpcController* controller,
                           const ::rtidb::api::DropTableRequest* request,
                           ::rtidb::api::DropTableResponse* response,
                           Closure* done) {
    brpc::ClosureGuard done_guard(done);
    std::shared_ptr<::rtidb::api::TaskInfo> task_ptr;
    if (request->has_task_info() && request->task_info().IsInitialized()) {
        if (AddOPTask(request->task_info(), ::rtidb::api::TaskType::kDropTable,
                      task_ptr) < 0) {
            response->set_code(-1);
            response->set_msg("add task failed");
            return;
        }
    }
    uint32_t tid = request->tid();
    uint32_t pid = request->pid();
    PDLOG(INFO, "drop table. tid[%u] pid[%u] %s", tid, pid,
          rtidb::type::TableType_Name(request->table_type()).c_str());
    do {
        if (!request->has_table_type() ||
            request->table_type() == ::rtidb::type::kTimeSeries) {
            std::shared_ptr<Table> table = GetTable(tid, pid);
            if (!table) {
                response->set_code(::rtidb::base::ReturnCode::kTableIsNotExist);
                response->set_msg("table is not exist");
                break;
            } else {
                if (table->GetTableStat() ==
                    ::rtidb::storage::kMakingSnapshot) {
                    PDLOG(
                        WARNING,
                        "making snapshot task is running now. tid[%u] pid[%u]",
                        tid, pid);
                    response->set_code(::rtidb::base::ReturnCode::
                                           kTableStatusIsKmakingsnapshot);
                    response->set_msg("table status is kMakingSnapshot");
                    break;
                }
            }
            task_pool_.AddTask(boost::bind(&TabletImpl::DeleteTableInternal,
                                           this, tid, pid, task_ptr));
        } else {
            std::shared_ptr<RelationalTable> r_table =
                GetRelationalTable(tid, pid);
            std::shared_ptr<RelationalTable> table;
            if (!r_table) {
                PDLOG(WARNING, "table is not exist. tid %u, pid %u",
                      request->tid(), request->pid());
                response->set_code(::rtidb::base::ReturnCode::kTableIsNotExist);
                response->set_msg("table is not exist");
                break;
            }
            task_pool_.AddTask(
                boost::bind(&TabletImpl::DeleteRelationalTableInternal, this,
                            tid, pid, task_ptr));
        }
        response->set_code(::rtidb::base::ReturnCode::kOk);
        response->set_msg("ok");
        return;
    } while (0);
    SetTaskStatus(task_ptr, ::rtidb::api::TaskStatus::kFailed);
}

void TabletImpl::GetTaskStatus(RpcController* controller,
                               const ::rtidb::api::TaskStatusRequest* request,
                               ::rtidb::api::TaskStatusResponse* response,
                               Closure* done) {
    brpc::ClosureGuard done_guard(done);
    std::lock_guard<std::mutex> lock(mu_);
    for (const auto& kv : task_map_) {
        for (const auto& task_info : kv.second) {
            ::rtidb::api::TaskInfo* task = response->add_task();
            task->CopyFrom(*task_info);
        }
    }
    response->set_code(::rtidb::base::ReturnCode::kOk);
    response->set_msg("ok");
}

void TabletImpl::DeleteOPTask(RpcController* controller,
                              const ::rtidb::api::DeleteTaskRequest* request,
                              ::rtidb::api::GeneralResponse* response,
                              Closure* done) {
    brpc::ClosureGuard done_guard(done);
    std::lock_guard<std::mutex> lock(mu_);
    for (int idx = 0; idx < request->op_id_size(); idx++) {
        auto iter = task_map_.find(request->op_id(idx));
        if (iter == task_map_.end()) {
            continue;
        }
        if (!iter->second.empty()) {
            PDLOG(INFO, "delete op task. op_id[%lu] op_type[%s] task_num[%u]",
                  request->op_id(idx),
                  ::rtidb::api::OPType_Name(iter->second.front()->op_type())
                      .c_str(),
                  iter->second.size());
            iter->second.clear();
        }
        task_map_.erase(iter);
    }
    response->set_code(::rtidb::base::ReturnCode::kOk);
    response->set_msg("ok");
}

void TabletImpl::ConnectZK(RpcController* controller,
                           const ::rtidb::api::ConnectZKRequest* request,
                           ::rtidb::api::GeneralResponse* response,
                           Closure* done) {
    brpc::ClosureGuard done_guard(done);
    if (zk_client_->Reconnect() && zk_client_->Register()) {
        response->set_code(::rtidb::base::ReturnCode::kOk);
        response->set_msg("ok");
        PDLOG(INFO, "connect zk ok");
        return;
    }
    response->set_code(-1);
    response->set_msg("connect failed");
}

void TabletImpl::DisConnectZK(RpcController* controller,
                              const ::rtidb::api::DisConnectZKRequest* request,
                              ::rtidb::api::GeneralResponse* response,
                              Closure* done) {
    brpc::ClosureGuard done_guard(done);
    zk_client_->CloseZK();
    response->set_code(::rtidb::base::ReturnCode::kOk);
    response->set_msg("ok");
    PDLOG(INFO, "disconnect zk ok");
    return;
}

void TabletImpl::SetConcurrency(
    RpcController* ctrl, const ::rtidb::api::SetConcurrencyRequest* request,
    ::rtidb::api::SetConcurrencyResponse* response, Closure* done) {
    brpc::ClosureGuard done_guard(done);
    if (server_ == NULL) {
        response->set_code(-1);
        response->set_msg("server is NULL");
        return;
    }

    if (request->max_concurrency() < 0) {
        response->set_code(::rtidb::base::ReturnCode::kInvalidConcurrency);
        response->set_msg("invalid concurrency " + request->max_concurrency());
        return;
    }

    if (SERVER_CONCURRENCY_KEY.compare(request->key()) == 0) {
        PDLOG(INFO, "update server max concurrency to %d",
              request->max_concurrency());
        server_->ResetMaxConcurrency(request->max_concurrency());
    } else {
        PDLOG(INFO, "update server api %s max concurrency to %d",
              request->key().c_str(), request->max_concurrency());
        server_->MaxConcurrencyOf(this, request->key()) =
            request->max_concurrency();
    }
    response->set_code(::rtidb::base::ReturnCode::kOk);
    response->set_msg("ok");
}

void TabletImpl::SetTaskStatus(
    std::shared_ptr<::rtidb::api::TaskInfo>& task_ptr,
    ::rtidb::api::TaskStatus status) {
    if (!task_ptr) {
        return;
    }
    std::lock_guard<std::mutex> lock(mu_);
    task_ptr->set_status(status);
}

int TabletImpl::GetTaskStatus(std::shared_ptr<::rtidb::api::TaskInfo>& task_ptr,
                              ::rtidb::api::TaskStatus* status) {
    if (!task_ptr) {
        return -1;
    }
    std::lock_guard<std::mutex> lock(mu_);
    *status = task_ptr->status();
    return 0;
}

int TabletImpl::AddOPTask(const ::rtidb::api::TaskInfo& task_info,
                          ::rtidb::api::TaskType task_type,
                          std::shared_ptr<::rtidb::api::TaskInfo>& task_ptr) {
    std::lock_guard<std::mutex> lock(mu_);
    if (FindTask(task_info.op_id(), task_info.task_type())) {
        PDLOG(WARNING, "task is running. op_id[%lu] op_type[%s] task_type[%s]",
              task_info.op_id(),
              ::rtidb::api::OPType_Name(task_info.op_type()).c_str(),
              ::rtidb::api::TaskType_Name(task_info.task_type()).c_str());
        return -1;
    }
    task_ptr.reset(task_info.New());
    task_ptr->CopyFrom(task_info);
    task_ptr->set_status(::rtidb::api::TaskStatus::kDoing);
    auto iter = task_map_.find(task_info.op_id());
    if (iter == task_map_.end()) {
        task_map_.insert(std::make_pair(
            task_info.op_id(),
            std::list<std::shared_ptr<::rtidb::api::TaskInfo>>()));
    }
    task_map_[task_info.op_id()].push_back(task_ptr);
    if (task_info.task_type() != task_type) {
        PDLOG(WARNING, "task type is not match. type is[%s]",
              ::rtidb::api::TaskType_Name(task_info.task_type()).c_str());
        task_ptr->set_status(::rtidb::api::TaskStatus::kFailed);
        return -1;
    }
    PDLOG(INFO, "add task map success, op_id[%lu] op_type[%s] task_type[%s]",
          task_info.op_id(),
          ::rtidb::api::OPType_Name(task_info.op_type()).c_str(),
          ::rtidb::api::TaskType_Name(task_info.task_type()).c_str());
    return 0;
}

std::shared_ptr<::rtidb::api::TaskInfo> TabletImpl::FindTask(
    uint64_t op_id, ::rtidb::api::TaskType task_type) {
    auto iter = task_map_.find(op_id);
    if (iter == task_map_.end()) {
        return std::shared_ptr<::rtidb::api::TaskInfo>();
    }
    for (auto& task : iter->second) {
        if (task->op_id() == op_id && task->task_type() == task_type) {
            return task;
        }
    }
    return std::shared_ptr<::rtidb::api::TaskInfo>();
}

int TabletImpl::AddOPMultiTask(
    const ::rtidb::api::TaskInfo& task_info, ::rtidb::api::TaskType task_type,
    std::shared_ptr<::rtidb::api::TaskInfo>& task_ptr) {
    std::lock_guard<std::mutex> lock(mu_);
    if (FindMultiTask(task_info)) {
        PDLOG(WARNING, "task is running. op_id[%lu] op_type[%s] task_type[%s]",
              task_info.op_id(),
              ::rtidb::api::OPType_Name(task_info.op_type()).c_str(),
              ::rtidb::api::TaskType_Name(task_info.task_type()).c_str());
        return -1;
    }
    task_ptr.reset(task_info.New());
    task_ptr->CopyFrom(task_info);
    task_ptr->set_status(::rtidb::api::TaskStatus::kDoing);
    auto iter = task_map_.find(task_info.op_id());
    if (iter == task_map_.end()) {
        task_map_.insert(std::make_pair(
            task_info.op_id(),
            std::list<std::shared_ptr<::rtidb::api::TaskInfo>>()));
    }
    task_map_[task_info.op_id()].push_back(task_ptr);
    if (task_info.task_type() != task_type) {
        PDLOG(WARNING, "task type is not match. type is[%s]",
              ::rtidb::api::TaskType_Name(task_info.task_type()).c_str());
        task_ptr->set_status(::rtidb::api::TaskStatus::kFailed);
        return -1;
    }
    return 0;
}

std::shared_ptr<::rtidb::api::TaskInfo> TabletImpl::FindMultiTask(
    const ::rtidb::api::TaskInfo& task_info) {
    auto iter = task_map_.find(task_info.op_id());
    if (iter == task_map_.end()) {
        return std::shared_ptr<::rtidb::api::TaskInfo>();
    }
    for (auto& task : iter->second) {
        if (task->op_id() == task_info.op_id() &&
            task->task_type() == task_info.task_type() &&
            task->task_id() == task_info.task_id()) {
            return task;
        }
    }
    return std::shared_ptr<::rtidb::api::TaskInfo>();
}

void TabletImpl::GcTable(uint32_t tid, uint32_t pid, bool execute_once) {
    std::shared_ptr<Table> table = GetTable(tid, pid);
    if (table) {
        int32_t gc_interval = FLAGS_gc_interval;
        if (table->GetStorageMode() != ::rtidb::common::StorageMode::kMemory) {
            gc_interval = FLAGS_disk_gc_interval;
        }
        table->SchedGc();
        if (!execute_once) {
            gc_pool_.DelayTask(
                gc_interval * 60 * 1000,
                boost::bind(&TabletImpl::GcTable, this, tid, pid, false));
        }
        return;
    }
}

void TabletImpl::GcTableSnapshot(uint32_t tid, uint32_t pid) {
    std::shared_ptr<RelationalTable> table = GetRelationalTable(tid, pid);
    if (table) {
        table->TTLSnapshot();
        gc_pool_.DelayTask(
            FLAGS_snapshot_ttl_check_interval * 60 * 1000,
            boost::bind(&TabletImpl::GcTableSnapshot, this, tid, pid));
    }
}

std::shared_ptr<Snapshot> TabletImpl::GetSnapshot(uint32_t tid, uint32_t pid) {
    std::lock_guard<SpinMutex> spin_lock(spin_mutex_);
    return GetSnapshotUnLock(tid, pid);
}

std::shared_ptr<Snapshot> TabletImpl::GetSnapshotUnLock(uint32_t tid,
                                                        uint32_t pid) {
    Snapshots::iterator it = snapshots_.find(tid);
    if (it != snapshots_.end()) {
        auto tit = it->second.find(pid);
        if (tit != it->second.end()) {
            return tit->second;
        }
    }
    return std::shared_ptr<Snapshot>();
}

std::shared_ptr<LogReplicator> TabletImpl::GetReplicatorUnLock(uint32_t tid,
                                                               uint32_t pid) {
    Replicators::iterator it = replicators_.find(tid);
    if (it != replicators_.end()) {
        auto tit = it->second.find(pid);
        if (tit != it->second.end()) {
            return tit->second;
        }
    }
    return std::shared_ptr<LogReplicator>();
}

std::shared_ptr<LogReplicator> TabletImpl::GetReplicator(uint32_t tid,
                                                         uint32_t pid) {
    std::lock_guard<SpinMutex> spin_lock(spin_mutex_);
    return GetReplicatorUnLock(tid, pid);
}

std::shared_ptr<Table> TabletImpl::GetTable(uint32_t tid, uint32_t pid) {
    std::lock_guard<SpinMutex> spin_lock(spin_mutex_);
    return GetTableUnLock(tid, pid);
}

std::shared_ptr<Table> TabletImpl::GetTableUnLock(uint32_t tid, uint32_t pid) {
    Tables::iterator it = tables_.find(tid);
    if (it != tables_.end()) {
        auto tit = it->second.find(pid);
        if (tit != it->second.end()) {
            return tit->second;
        }
    }
    return std::shared_ptr<Table>();
}

std::shared_ptr<RelationalTable> TabletImpl::GetRelationalTableUnLock(
    uint32_t tid, uint32_t pid) {
    RelationalTables::iterator it = relational_tables_.find(tid);
    if (it != relational_tables_.end()) {
        auto tit = it->second.find(pid);
        if (tit != it->second.end()) {
            return tit->second;
        }
    }
    return std::shared_ptr<RelationalTable>();
}

std::shared_ptr<RelationalTable> TabletImpl::GetRelationalTable(uint32_t tid,
                                                                uint32_t pid) {
    std::lock_guard<SpinMutex> spin_lock(spin_mutex_);
    return GetRelationalTableUnLock(tid, pid);
}

void TabletImpl::ShowMemPool(RpcController* controller,
                             const ::rtidb::api::HttpRequest* request,
                             ::rtidb::api::HttpResponse* response,
                             Closure* done) {
    brpc::ClosureGuard done_guard(done);
#ifdef TCMALLOC_ENABLE
    brpc::Controller* cntl = static_cast<brpc::Controller*>(controller);
    MallocExtension* tcmalloc = MallocExtension::instance();
    std::string stat;
    stat.resize(1024);
    char* buffer = reinterpret_cast<char*>(&(stat[0]));
    tcmalloc->GetStats(buffer, 1024);
    cntl->response_attachment().append(
        "<html><head><title>Mem Stat</title></head><body><pre>");
    cntl->response_attachment().append(stat);
    cntl->response_attachment().append("</pre></body></html>");
#endif
}

void TabletImpl::CheckZkClient() {
    if (!zk_client_->IsConnected()) {
        PDLOG(WARNING, "reconnect zk");
        if (zk_client_->Reconnect() && zk_client_->Register()) {
            PDLOG(INFO, "reconnect zk ok");
        }
    } else if (!zk_client_->IsRegisted()) {
        PDLOG(WARNING, "registe zk");
        if (zk_client_->Register()) {
            PDLOG(INFO, "registe zk ok");
        }
    }
    keep_alive_pool_.DelayTask(FLAGS_zk_keep_alive_check_interval,
                               boost::bind(&TabletImpl::CheckZkClient, this));
}

int TabletImpl::CheckDimessionPut(const ::rtidb::api::PutRequest* request,
                                  uint32_t idx_cnt) {
    for (int32_t i = 0; i < request->dimensions_size(); i++) {
        if (idx_cnt <= request->dimensions(i).idx()) {
            PDLOG(WARNING,
                  "invalid put request dimensions, request idx %u is greater "
                  "than table idx cnt %u",
                  request->dimensions(i).idx(), idx_cnt);
            return -1;
        }
        if (request->dimensions(i).key().length() <= 0) {
            PDLOG(WARNING,
                  "invalid put request dimension key is empty with idx %u",
                  request->dimensions(i).idx());
            return 1;
        }
    }
    return 0;
}

void TabletImpl::SchedSyncDisk(uint32_t tid, uint32_t pid) {
    std::shared_ptr<LogReplicator> replicator = GetReplicator(tid, pid);
    if (replicator) {
        replicator->SyncToDisk();
        io_pool_.DelayTask(
            FLAGS_binlog_sync_to_disk_interval,
            boost::bind(&TabletImpl::SchedSyncDisk, this, tid, pid));
    }
}

void TabletImpl::SchedDelBinlog(uint32_t tid, uint32_t pid) {
    std::shared_ptr<LogReplicator> replicator = GetReplicator(tid, pid);
    if (replicator) {
        replicator->DeleteBinlog();
        task_pool_.DelayTask(
            FLAGS_binlog_delete_interval,
            boost::bind(&TabletImpl::SchedDelBinlog, this, tid, pid));
    }
}

bool TabletImpl::ChooseDBRootPath(uint32_t tid, uint32_t pid,
                                  const ::rtidb::common::StorageMode& mode,
                                  std::string& path) {
    std::vector<std::string>& paths = mode_root_paths_[mode];
    if (paths.size() < 1) {
        return false;
    }

    if (paths.size() == 1) {
        path.assign(paths[0]);
        return path.size();
    }

    std::string key = std::to_string(tid) + std::to_string(pid);
    uint32_t index =
        ::rtidb::base::hash(key.c_str(), key.size(), SEED) % paths.size();
    path.assign(paths[index]);
    return path.size();
}

bool TabletImpl::ChooseRecycleBinRootPath(
    uint32_t tid, uint32_t pid, const ::rtidb::common::StorageMode& mode,
    std::string& path) {
    std::vector<std::string>& paths = mode_recycle_root_paths_[mode];
    if (paths.size() < 1) return false;

    if (paths.size() == 1) {
        path.assign(paths[0]);
        return true;
    }
    std::string key = std::to_string(tid) + std::to_string(pid);
    uint32_t index =
        ::rtidb::base::hash(key.c_str(), key.size(), SEED) % paths.size();
    path.assign(paths[index]);
    return true;
}

void TabletImpl::DelRecycle(const std::string& path) {
    std::vector<std::string> file_vec;
    ::rtidb::base::GetChildFileName(path, file_vec);
    for (auto file_path : file_vec) {
        std::string file_name = ::rtidb::base::ParseFileNameFromPath(file_path);
        std::vector<std::string> parts;
        int64_t recycle_time;
        int64_t now_time = ::baidu::common::timer::get_micros() / 1000000;
        ::rtidb::base::SplitString(file_name, "_", parts);
        if (parts.size() == 3) {
            recycle_time =
                ::rtidb::base::ParseTimeToSecond(parts[2], "%Y%m%d%H%M%S");
        } else {
            recycle_time =
                ::rtidb::base::ParseTimeToSecond(parts[3], "%Y%m%d%H%M%S");
        }
        if (FLAGS_recycle_ttl != 0 &&
            (now_time - recycle_time) > FLAGS_recycle_ttl * 60) {
            PDLOG(INFO, "delete recycle dir %s", file_path.c_str());
            ::rtidb::base::RemoveDirRecursive(file_path);
        }
    }
}

void TabletImpl::SchedDelRecycle() {
    for (auto kv : mode_recycle_root_paths_) {
        for (auto path : kv.second) {
            DelRecycle(path);
        }
    }
    task_pool_.DelayTask(FLAGS_recycle_ttl * 60 * 1000,
                         boost::bind(&TabletImpl::SchedDelRecycle, this));
}

bool TabletImpl::CreateMultiDir(const std::vector<std::string>& dirs) {
    std::vector<std::string>::const_iterator it = dirs.begin();
    for (; it != dirs.end(); ++it) {
        std::string path = *it;
        bool ok = ::rtidb::base::MkdirRecur(path);
        if (!ok) {
            PDLOG(WARNING, "fail to create dir %s", path.c_str());
            return false;
        }
    }
    return true;
}

bool TabletImpl::ChooseTableRootPath(uint32_t tid, uint32_t pid,
                                     const ::rtidb::common::StorageMode& mode,
                                     std::string& path) {
    std::string root_path;
    bool ok = ChooseDBRootPath(tid, pid, mode, root_path);
    if (!ok) {
        PDLOG(WARNING, "table db path doesn't found. tid %u, pid %u", tid, pid);
        return false;
    }
    path = root_path + "/" + std::to_string(tid) + "_" + std::to_string(pid);
    if (!::rtidb::base::IsExists(path)) {
        PDLOG(WARNING, "table db path doesn`t exist. tid %u, pid %u", tid, pid);
        return false;
    }
    return true;
}

bool TabletImpl::GetTableRootSize(uint32_t tid, uint32_t pid,
                                  const ::rtidb::common::StorageMode& mode,
                                  uint64_t& size) {
    std::string table_path;
    if (!ChooseTableRootPath(tid, pid, mode, table_path)) {
        return false;
    }
    if (!::rtidb::base::GetDirSizeRecur(table_path, size)) {
        PDLOG(WARNING, "get table root size failed. tid %u, pid %u", tid, pid);
        return false;
    }
    return true;
}

void TabletImpl::GetDiskused() {
    std::vector<std::shared_ptr<Table>> tables;
    {
        std::lock_guard<std::mutex> lock(mu_);
        for (auto it = tables_.begin(); it != tables_.end(); ++it) {
            for (auto pit = it->second.begin(); pit != it->second.end();
                 ++pit) {
                tables.push_back(pit->second);
            }
        }
    }
    for (const auto& table : tables) {
        uint64_t size = 0;
        if (!GetTableRootSize(table->GetId(), table->GetPid(),
                              table->GetStorageMode(), size)) {
            PDLOG(WARNING, "get table root size failed. tid[%u] pid[%u]",
                  table->GetId(), table->GetPid());
        } else {
            table->SetDiskused(size);
        }
    }
    task_pool_.DelayTask(FLAGS_get_table_diskused_interval,
                         boost::bind(&TabletImpl::GetDiskused, this));
}

void TabletImpl::SetMode(RpcController* controller,
                         const ::rtidb::api::SetModeRequest* request,
                         ::rtidb::api::GeneralResponse* response,
                         Closure* done) {
    brpc::ClosureGuard done_guard(done);
    follower_.store(request->follower(), std::memory_order_relaxed);
    std::string mode = request->follower() == true ? "follower" : "normal";
    PDLOG(INFO, "set tablet mode %s", mode.c_str());
    response->set_code(::rtidb::base::ReturnCode::kOk);
}

void TabletImpl::DeleteIndex(RpcController* controller,
                             const ::rtidb::api::DeleteIndexRequest* request,
                             ::rtidb::api::GeneralResponse* response,
                             Closure* done) {
    brpc::ClosureGuard done_guard(done);
    uint32_t tid = request->tid();
    uint32_t pid = request->pid();
    std::shared_ptr<Table> table = GetTable(tid, pid);
    if (!table) {
        PDLOG(WARNING, "table is not exist. tid %u, pid %u", tid, pid);
        response->set_code(::rtidb::base::ReturnCode::kTableIsNotExist);
        response->set_msg("table is not exist");
        return;
    }
    if (table->GetStorageMode() != ::rtidb::common::kMemory) {
        response->set_code(::rtidb::base::ReturnCode::kOperatorNotSupport);
        response->set_msg("only support mem_table");
        PDLOG(WARNING, "only support mem_table. tid %u, pid %u", tid, pid);
        return;
    }
    std::string root_path;
    if (!ChooseDBRootPath(tid, pid, ::rtidb::common::StorageMode::kMemory,
                          root_path)) {
        response->set_code(::rtidb::base::ReturnCode::kFailToGetDbRootPath);
        response->set_msg("fail to get table db root path");
        PDLOG(WARNING, "table db path is not found. tid %u, pid %u", tid, pid);
        return;
    }
    MemTable* mem_table = dynamic_cast<MemTable*>(table.get());
    if (!mem_table->DeleteIndex(request->idx_name())) {
        response->set_code(::rtidb::base::ReturnCode::kDeleteIndexFailed);
        response->set_msg("delete index failed");
        PDLOG(WARNING, "delete index %s failed. tid %u pid %u",
              request->idx_name().c_str(), tid, pid);
        return;
    }
    std::string db_path =
        root_path + "/" + std::to_string(tid) + "_" + std::to_string(pid);
    WriteTableMeta(db_path, &table->GetTableMeta());
    PDLOG(INFO, "delete index %s success. tid %u pid %u",
          request->idx_name().c_str(), tid, pid);
    response->set_code(::rtidb::base::ReturnCode::kOk);
    response->set_msg("ok");
}

void TabletImpl::SendIndexData(
    RpcController* controller,
    const ::rtidb::api::SendIndexDataRequest* request,
    ::rtidb::api::GeneralResponse* response, Closure* done) {
    brpc::ClosureGuard done_guard(done);
    std::shared_ptr<::rtidb::api::TaskInfo> task_ptr;
    if (request->has_task_info() && request->task_info().IsInitialized()) {
        if (AddOPTask(request->task_info(),
                      ::rtidb::api::TaskType::kSendIndexData, task_ptr) < 0) {
            response->set_code(-1);
            response->set_msg("add task failed");
            return;
        }
    }
    do {
        std::shared_ptr<Table> table = GetTable(request->tid(), request->pid());
        if (!table) {
            PDLOG(WARNING, "table is not exist. tid %u, pid %u", request->tid(),
                  request->pid());
            response->set_code(::rtidb::base::ReturnCode::kTableIsNotExist);
            response->set_msg("table is not exist");
            break;
        }
        MemTable* mem_table = dynamic_cast<MemTable*>(table.get());
        if (mem_table == NULL) {
            PDLOG(WARNING, "table is not memtable. tid %u, pid %u",
                  request->tid(), request->pid());
            response->set_code(::rtidb::base::ReturnCode::kTableTypeMismatch);
            response->set_msg("table is not memtable");
            break;
        }
        std::map<uint32_t, std::string> pid_endpoint_map;
        for (int idx = 0; idx < request->pairs_size(); idx++) {
            pid_endpoint_map.insert(std::make_pair(
                request->pairs(idx).pid(), request->pairs(idx).endpoint()));
        }
        response->set_code(::rtidb::base::ReturnCode::kOk);
        response->set_msg("ok");
        if (pid_endpoint_map.empty()) {
            PDLOG(INFO, "pid endpoint map is empty. tid %u, pid %u",
                  request->tid(), request->pid());
            SetTaskStatus(task_ptr, ::rtidb::api::TaskStatus::kDone);
        } else {
            task_pool_.AddTask(boost::bind(&TabletImpl::SendIndexDataInternal,
                                           this, table, pid_endpoint_map,
                                           task_ptr));
        }
        return;
    } while (0);
    SetTaskStatus(task_ptr, ::rtidb::api::TaskStatus::kFailed);
}

void TabletImpl::SendIndexDataInternal(
    std::shared_ptr<::rtidb::storage::Table> table,
    const std::map<uint32_t, std::string>& pid_endpoint_map,
    std::shared_ptr<::rtidb::api::TaskInfo> task_ptr) {
    uint32_t tid = table->GetId();
    uint32_t pid = table->GetPid();
    std::string db_root_path;
    if (!ChooseDBRootPath(tid, pid, table->GetStorageMode(), db_root_path)) {
        PDLOG(WARNING, "fail to find db root path for table tid %u pid %u", tid,
              pid);
        SetTaskStatus(task_ptr, ::rtidb::api::TaskStatus::kFailed);
        return;
    }
    std::string index_path = db_root_path + "/" + std::to_string(tid) + "_" +
                             std::to_string(pid) + "/index/";
    for (const auto& kv : pid_endpoint_map) {
        if (kv.first == pid) {
            continue;
        }
        std::string index_file_name = std::to_string(pid) + "_" +
                                      std::to_string(kv.first) + "_index.data";
        std::string src_file = index_path + index_file_name;
        if (!::rtidb::base::IsExists(src_file)) {
            PDLOG(WARNING, "file %s is not exist. tid[%u] pid[%u]",
                  src_file.c_str(), tid, pid);
            continue;
        }
        if (kv.second == endpoint_) {
            std::shared_ptr<Table> des_table = GetTable(tid, kv.first);
            if (!table) {
                PDLOG(WARNING, "table is not exist. tid[%u] pid[%u]", tid,
                      kv.first);
                SetTaskStatus(task_ptr, ::rtidb::api::TaskStatus::kFailed);
                return;
            }
            std::string des_db_root_path;
            if (!ChooseDBRootPath(tid, kv.first, table->GetStorageMode(),
                                  des_db_root_path)) {
                PDLOG(WARNING,
                      "fail to find db root path for table tid %u pid %u", tid,
                      kv.first);
                SetTaskStatus(task_ptr, ::rtidb::api::TaskStatus::kFailed);
                return;
            }
            std::string des_index_path = des_db_root_path + "/" +
                                         std::to_string(tid) + "_" +
                                         std::to_string(kv.first) + "/index/";
            if (!::rtidb::base::IsExists(des_index_path) &&
                !::rtidb::base::MkdirRecur(des_index_path)) {
                PDLOG(WARNING, "mkdir failed. tid[%u] pid[%u] path[%s]", tid,
                      pid, des_index_path.c_str());
                SetTaskStatus(task_ptr, ::rtidb::api::TaskStatus::kFailed);
                return;
            }
            if (db_root_path == des_db_root_path) {
                if (!::rtidb::base::Rename(src_file,
                                           des_index_path + index_file_name)) {
                    PDLOG(WARNING,
                          "rename dir failed. tid[%u] pid[%u] file[%s]", tid,
                          pid, index_file_name.c_str());
                    SetTaskStatus(task_ptr, ::rtidb::api::TaskStatus::kFailed);
                    return;
                }
                PDLOG(INFO, "rename file %s success. tid[%u] pid[%u]",
                      index_file_name.c_str(), tid, pid);
            } else {
                if (!::rtidb::base::CopyFile(
                        src_file, des_index_path + index_file_name)) {
                    PDLOG(WARNING, "copy failed. tid[%u] pid[%u] file[%s]", tid,
                          pid, index_file_name.c_str());
                    SetTaskStatus(task_ptr, ::rtidb::api::TaskStatus::kFailed);
                    return;
                }
                PDLOG(INFO, "copy file %s success. tid[%u] pid[%u]",
                      index_file_name.c_str(), tid, pid);
            }
        } else {
            FileSender sender(tid, kv.first, table->GetStorageMode(),
                              kv.second);
            if (!sender.Init()) {
                PDLOG(WARNING,
                      "Init FileSender failed. tid[%u] pid[%u] des_pid[%u] "
                      "endpoint[%s]",
                      tid, pid, kv.first, kv.second.c_str());
                SetTaskStatus(task_ptr, ::rtidb::api::TaskStatus::kFailed);
                return;
            }
            if (sender.SendFile(index_file_name, std::string("index"),
                                index_path + index_file_name) < 0) {
                PDLOG(WARNING,
                      "send file %s failed. tid[%u] pid[%u] des_pid[%u]",
                      index_file_name.c_str(), tid, pid, kv.first);
                SetTaskStatus(task_ptr, ::rtidb::api::TaskStatus::kFailed);
                return;
            }
            PDLOG(INFO,
                  "send file %s to endpoint %s success. tid[%u] pid[%u] "
                  "des_pid[%u]",
                  index_file_name.c_str(), kv.second.c_str(), tid, pid,
                  kv.first);
        }
    }
    SetTaskStatus(task_ptr, ::rtidb::api::TaskStatus::kDone);
}

void TabletImpl::DumpIndexData(
    RpcController* controller,
    const ::rtidb::api::DumpIndexDataRequest* request,
    ::rtidb::api::GeneralResponse* response, Closure* done) {
    brpc::ClosureGuard done_guard(done);
    std::shared_ptr<::rtidb::api::TaskInfo> task_ptr;
    if (request->has_task_info() && request->task_info().IsInitialized()) {
        if (AddOPTask(request->task_info(),
                      ::rtidb::api::TaskType::kDumpIndexData, task_ptr) < 0) {
            response->set_code(-1);
            response->set_msg("add task failed");
            return;
        }
    }
    uint32_t tid = request->tid();
    uint32_t pid = request->pid();
    do {
        std::shared_ptr<Table> table;
        std::shared_ptr<Snapshot> snapshot;
        {
            std::lock_guard<SpinMutex> spin_lock(spin_mutex_);
            table = GetTableUnLock(tid, pid);
            if (!table) {
                PDLOG(WARNING, "table is not exist. tid[%u] pid[%u]", tid, pid);
                response->set_code(::rtidb::base::ReturnCode::kTableIsNotExist);
                response->set_msg("table is not exist");
                break;
            }
            if (table->GetStorageMode() != ::rtidb::common::kMemory) {
                response->set_code(
                    ::rtidb::base::ReturnCode::kOperatorNotSupport);
                response->set_msg("only support mem_table");
                break;
            }
            if (table->GetTableStat() != ::rtidb::storage::kNormal) {
                PDLOG(WARNING,
                      "table state is %d, cannot dump index data. %u, pid %u",
                      table->GetTableStat(), tid, pid);
                response->set_code(
                    ::rtidb::base::ReturnCode::kTableStatusIsNotKnormal);
                response->set_msg("table status is not kNormal");
                break;
            }
            snapshot = GetSnapshotUnLock(tid, pid);
            if (!snapshot) {
                PDLOG(WARNING, "snapshot is not exist. tid[%u] pid[%u]", tid,
                      pid);
                response->set_code(
                    ::rtidb::base::ReturnCode::kSnapshotIsNotExist);
                response->set_msg("table snapshot is not exist");
                break;
            }
        }
        std::shared_ptr<::rtidb::storage::MemTableSnapshot> memtable_snapshot =
            std::static_pointer_cast<::rtidb::storage::MemTableSnapshot>(
                snapshot);
        task_pool_.AddTask(
            boost::bind(&TabletImpl::DumpIndexDataInternal, this, table,
                        memtable_snapshot, request->partition_num(),
                        request->column_key(), request->idx(), task_ptr));
        response->set_code(::rtidb::base::ReturnCode::kOk);
        response->set_msg("ok");
        PDLOG(INFO, "dump index tid[%u] pid[%u]", tid, pid);
        return;
    } while (0);
    SetTaskStatus(task_ptr, ::rtidb::api::TaskStatus::kFailed);
}

void TabletImpl::DumpIndexDataInternal(
    std::shared_ptr<::rtidb::storage::Table> table,
    std::shared_ptr<::rtidb::storage::MemTableSnapshot> memtable_snapshot,
    uint32_t partition_num, ::rtidb::common::ColumnKey& column_key,
    uint32_t idx, std::shared_ptr<::rtidb::api::TaskInfo> task) {
    uint32_t tid = table->GetId();
    uint32_t pid = table->GetPid();
    std::string db_root_path;
    if (!ChooseDBRootPath(tid, pid, table->GetStorageMode(), db_root_path)) {
        PDLOG(WARNING, "fail to find db root path for table tid %u pid %u", tid,
              pid);
        SetTaskStatus(task, ::rtidb::api::kFailed);
        return;
    }
    std::string index_path = db_root_path + "/" + std::to_string(tid) + "_" +
                             std::to_string(pid) + "/index/";
    if (!::rtidb::base::MkdirRecur(index_path)) {
        PDLOG(WARNING, "fail to create path %s. tid %u pid %u",
              index_path.c_str(), tid, pid);
        SetTaskStatus(task, ::rtidb::api::kFailed);
        return;
    }
    std::string binlog_path = db_root_path + "/" + std::to_string(tid) + "_" +
                              std::to_string(pid) + "/binlog/";
    std::vector<::rtidb::log::WriteHandle*> whs;
    for (uint32_t i = 0; i < partition_num; i++) {
        std::string index_file_name =
            std::to_string(pid) + "_" + std::to_string(i) + "_index.data";
        std::string index_data_path = index_path + index_file_name;
        FILE* fd = fopen(index_data_path.c_str(), "wb+");
        if (fd == NULL) {
            PDLOG(WARNING, "fail to create file %s. tid %u pid %u",
                  index_data_path.c_str(), tid, pid);
            SetTaskStatus(task, ::rtidb::api::kFailed);
            for (auto& wh : whs) {
                delete wh;
                wh = NULL;
            }
            return;
        }
        ::rtidb::log::WriteHandle* wh =
            new ::rtidb::log::WriteHandle(index_file_name, fd);
        whs.push_back(wh);
    }
    if (memtable_snapshot->DumpIndexData(table, column_key, idx, whs)) {
        PDLOG(INFO, "dump index on table tid[%u] pid[%u] succeed", tid, pid);
        SetTaskStatus(task, ::rtidb::api::kDone);
    } else {
        PDLOG(WARNING, "fail to dump index on table tid[%u] pid[%u]", tid, pid);
        SetTaskStatus(task, ::rtidb::api::kFailed);
    }
    for (auto& wh : whs) {
        wh->EndLog();
        delete wh;
        wh = NULL;
    }
}

void TabletImpl::LoadIndexData(
    RpcController* controller,
    const ::rtidb::api::LoadIndexDataRequest* request,
    ::rtidb::api::GeneralResponse* response, Closure* done) {
    brpc::ClosureGuard done_guard(done);
    std::shared_ptr<::rtidb::api::TaskInfo> task_ptr;
    if (request->has_task_info() && request->task_info().IsInitialized()) {
        if (AddOPTask(request->task_info(),
                      ::rtidb::api::TaskType::kLoadIndexData, task_ptr) < 0) {
            response->set_code(-1);
            response->set_msg("add task failed");
            return;
        }
    }
    do {
        uint32_t tid = request->tid();
        uint32_t pid = request->pid();
        auto table = GetTable(tid, pid);
        if (!table) {
            PDLOG(WARNING, "table is not exist. tid %u, pid %u", tid, pid);
            response->set_code(::rtidb::base::ReturnCode::kTableIsNotExist);
            response->set_msg("table is not exist");
            break;
        }
        if (table->GetStorageMode() != ::rtidb::common::kMemory) {
            response->set_code(::rtidb::base::ReturnCode::kOperatorNotSupport);
            response->set_msg("only support mem_table");
            PDLOG(WARNING, "only support mem_table. tid %u, pid %u", tid, pid);
            break;
        }
        if (table->GetTableStat() != ::rtidb::storage::kNormal) {
            PDLOG(WARNING,
                  "table state is %d, cannot load index data. tid %u, pid %u",
                  table->GetTableStat(), tid, pid);
            response->set_code(
                ::rtidb::base::ReturnCode::kTableStatusIsNotKnormal);
            response->set_msg("table status is not kNormal");
            break;
        }
        response->set_code(::rtidb::base::ReturnCode::kOk);
        response->set_msg("ok");
        if (request->partition_num() <= 1) {
            PDLOG(INFO, "partition num is %d need not load. tid %u, pid %u",
                  request->partition_num(), tid, pid);
            SetTaskStatus(task_ptr, ::rtidb::api::TaskStatus::kDone);
        } else {
            uint64_t cur_time = ::baidu::common::timer::get_micros() / 1000;
            task_pool_.AddTask(
                boost::bind(&TabletImpl::LoadIndexDataInternal, this, tid, pid,
                            0, request->partition_num(), cur_time, task_ptr));
        }
        return;
    } while (0);
    SetTaskStatus(task_ptr, ::rtidb::api::TaskStatus::kFailed);
}

void TabletImpl::LoadIndexDataInternal(
    uint32_t tid, uint32_t pid, uint32_t cur_pid, uint32_t partition_num,
    uint64_t last_time, std::shared_ptr<::rtidb::api::TaskInfo> task) {
    uint64_t cur_time = ::baidu::common::timer::get_micros() / 1000;
    if (cur_pid == pid) {
        task_pool_.AddTask(boost::bind(&TabletImpl::LoadIndexDataInternal, this,
                                       tid, pid, cur_pid + 1, partition_num,
                                       cur_time, task));
        return;
    }
    ::rtidb::api::TaskStatus status = ::rtidb::api::TaskStatus::kFailed;
    if (GetTaskStatus(task, &status) < 0 ||
        status != ::rtidb::api::TaskStatus::kDoing) {
        PDLOG(INFO, "terminate load index. tid %u pid %u", tid, pid);
        return;
    }
    auto table = GetTable(tid, pid);
    if (!table) {
        PDLOG(WARNING, "table is not exist. tid %u pid %u", tid, pid);
        SetTaskStatus(task, ::rtidb::api::TaskStatus::kFailed);
        return;
    }
    auto replicator = GetReplicator(tid, pid);
    if (!replicator) {
        PDLOG(WARNING, "replicator is not exist. tid %u pid %u", tid, pid);
        SetTaskStatus(task, ::rtidb::api::TaskStatus::kFailed);
        return;
    }
    std::string db_root_path;
    bool ok = ChooseDBRootPath(tid, pid, table->GetStorageMode(), db_root_path);
    if (!ok) {
        PDLOG(WARNING, "fail to find db root path for table tid %u pid %u", tid,
              pid);
        SetTaskStatus(task, ::rtidb::api::TaskStatus::kFailed);
        return;
    }
    std::string index_path = db_root_path + "/" + std::to_string(tid) + "_" +
                             std::to_string(pid) + "/index/";
    std::string index_file_path = index_path + std::to_string(cur_pid) + "_" +
                                  std::to_string(pid) + "_index.data";
    if (!::rtidb::base::IsExists(index_file_path)) {
        if (last_time + FLAGS_load_index_max_wait_time < cur_time) {
            PDLOG(WARNING, "wait time too long. tid %u pid %u file %s", tid,
                  pid, index_file_path.c_str());
            SetTaskStatus(task, ::rtidb::api::TaskStatus::kFailed);
            return;
        }
        task_pool_.DelayTask(
            FLAGS_task_check_interval,
            boost::bind(&TabletImpl::LoadIndexDataInternal, this, tid, pid,
                        cur_pid, partition_num, last_time, task));
        return;
    }
    FILE* fd = fopen(index_file_path.c_str(), "rb");
    if (fd == NULL) {
        PDLOG(WARNING, "fail to open index file %s. tid %u, pid %u",
              index_file_path.c_str(), tid, pid);
        SetTaskStatus(task, ::rtidb::api::TaskStatus::kFailed);
        return;
    }
    ::rtidb::log::SequentialFile* seq_file =
        ::rtidb::log::NewSeqFile(index_file_path, fd);
    ::rtidb::log::Reader reader(seq_file, NULL, false, 0);
    std::string buffer;
    uint64_t succ_cnt = 0;
    uint64_t failed_cnt = 0;
    while (true) {
        buffer.clear();
        ::rtidb::base::Slice record;
        ::rtidb::base::Status status = reader.ReadRecord(&record, &buffer);
        if (status.IsWaitRecord() || status.IsEof()) {
            PDLOG(INFO,
                  "read path %s for table tid %u pid %u completed. succ_cnt "
                  "%lu, failed_cnt %lu",
                  index_file_path.c_str(), tid, pid, succ_cnt, failed_cnt);
            break;
        }
        if (!status.ok()) {
            PDLOG(WARNING,
                  "fail to read record for tid %u, pid %u with error %s", tid,
                  pid, status.ToString().c_str());
            failed_cnt++;
            continue;
        }
        ::rtidb::api::LogEntry entry;
        entry.ParseFromString(std::string(record.data(), record.size()));
        if (entry.has_method_type() &&
            entry.method_type() == ::rtidb::api::MethodType::kDelete) {
            table->Delete(entry.dimensions(0).key(), entry.dimensions(0).idx());
        } else {
            table->Put(entry);
        }
        replicator->AppendEntry(entry);
        succ_cnt++;
    }
    if (cur_pid == partition_num - 1 ||
        (cur_pid + 1 == pid && pid == partition_num - 1)) {
        PDLOG(INFO, "load index success. tid %u pid %u", tid, pid);
        SetTaskStatus(task, ::rtidb::api::TaskStatus::kDone);
        return;
    }
    cur_time = ::baidu::common::timer::get_micros() / 1000;
    task_pool_.AddTask(boost::bind(&TabletImpl::LoadIndexDataInternal, this,
                                   tid, pid, cur_pid + 1, partition_num,
                                   cur_time, task));
}

void TabletImpl::ExtractIndexData(
    RpcController* controller,
    const ::rtidb::api::ExtractIndexDataRequest* request,
    ::rtidb::api::GeneralResponse* response, Closure* done) {
    brpc::ClosureGuard done_guard(done);
    std::shared_ptr<::rtidb::api::TaskInfo> task_ptr;
    if (request->has_task_info() && request->task_info().IsInitialized()) {
        if (AddOPTask(request->task_info(),
                      ::rtidb::api::TaskType::kExtractIndexData,
                      task_ptr) < 0) {
            response->set_code(-1);
            response->set_msg("add task failed");
            return;
        }
    }
    do {
        uint32_t tid = request->tid();
        uint32_t pid = request->pid();
        std::shared_ptr<Table> table;
        std::shared_ptr<Snapshot> snapshot;
        {
            std::lock_guard<SpinMutex> spin_lock(spin_mutex_);
            table = GetTableUnLock(tid, pid);
            if (!table) {
                PDLOG(WARNING, "table is not exist. tid %u pid %u", tid, pid);
                response->set_code(::rtidb::base::ReturnCode::kTableIsNotExist);
                response->set_msg("table is not exist");
                break;
            }
            if (table->GetStorageMode() != ::rtidb::common::kMemory) {
                response->set_code(
                    ::rtidb::base::ReturnCode::kOperatorNotSupport);
                PDLOG(WARNING, "only support mem_table. tid %u pid %u", tid,
                      pid);
                response->set_msg("only support mem_table");
                break;
            }
            if (table->GetTableStat() != ::rtidb::storage::kNormal) {
                PDLOG(WARNING,
                      "table state is %d, cannot extract index data. tid %u, "
                      "pid %u",
                      table->GetTableStat(), tid, pid);
                response->set_code(
                    ::rtidb::base::ReturnCode::kTableStatusIsNotKnormal);
                response->set_msg("table status is not kNormal");
                break;
            }
            snapshot = GetSnapshotUnLock(tid, pid);
            if (!snapshot) {
                PDLOG(WARNING, "snapshot is not exist. tid %u pid %u", tid,
                      pid);
                response->set_code(
                    ::rtidb::base::ReturnCode::kSnapshotIsNotExist);
                response->set_msg("table snapshot is not exist");
                break;
            }
        }
        std::shared_ptr<::rtidb::storage::MemTableSnapshot> memtable_snapshot =
            std::static_pointer_cast<::rtidb::storage::MemTableSnapshot>(
                snapshot);
        task_pool_.AddTask(boost::bind(&TabletImpl::ExtractIndexDataInternal,
                                       this, table, memtable_snapshot,
                                       request->column_key(), request->idx(),
                                       request->partition_num(), task_ptr));
        response->set_code(::rtidb::base::ReturnCode::kOk);
        response->set_msg("ok");
        return;
    } while (0);
    SetTaskStatus(task_ptr, ::rtidb::api::TaskStatus::kFailed);
}

void TabletImpl::ExtractIndexDataInternal(
    std::shared_ptr<::rtidb::storage::Table> table,
    std::shared_ptr<::rtidb::storage::MemTableSnapshot> memtable_snapshot,
    ::rtidb::common::ColumnKey& column_key, uint32_t idx,
    uint32_t partition_num, std::shared_ptr<::rtidb::api::TaskInfo> task) {
    uint64_t offset = 0;
    uint32_t tid = table->GetId();
    uint32_t pid = table->GetPid();
    if (memtable_snapshot->ExtractIndexData(table, column_key, idx,
                                            partition_num, offset) < 0) {
        PDLOG(WARNING, "fail to extract index. tid %u pid %u", tid, pid);
        SetTaskStatus(task, ::rtidb::api::TaskStatus::kFailed);
        return;
    }
    PDLOG(INFO, "extract index success. tid %u pid %u", tid, pid);
    std::shared_ptr<LogReplicator> replicator = GetReplicator(tid, pid);
    if (replicator) {
        replicator->SetSnapshotLogPartIndex(offset);
    }
    SetTaskStatus(task, ::rtidb::api::TaskStatus::kDone);
}

void TabletImpl::AddIndex(RpcController* controller,
                          const ::rtidb::api::AddIndexRequest* request,
                          ::rtidb::api::GeneralResponse* response,
                          Closure* done) {
    brpc::ClosureGuard done_guard(done);
    uint32_t tid = request->tid();
    uint32_t pid = request->pid();
    std::shared_ptr<Table> table = GetTable(tid, pid);
    if (!table) {
        PDLOG(WARNING, "table is not exist. tid %u, pid %u", tid, pid);
        response->set_code(::rtidb::base::ReturnCode::kTableIsNotExist);
        response->set_msg("table is not exist");
        return;
    }
    MemTable* mem_table = dynamic_cast<MemTable*>(table.get());
    if (mem_table == NULL) {
        PDLOG(WARNING, "table is not memtable. tid %u, pid %u", tid, pid);
        response->set_code(::rtidb::base::ReturnCode::kTableTypeMismatch);
        response->set_msg("table is not memtable");
        return;
    }
    if (!mem_table->AddIndex(request->column_key())) {
        PDLOG(WARNING, "add index %s failed. tid %u, pid %u",
              request->column_key().index_name().c_str(), tid, pid);
        response->set_code(::rtidb::base::ReturnCode::kAddIndexFailed);
        response->set_msg("add index failed");
        return;
    }
    std::string db_root_path;
    bool ok = ChooseDBRootPath(tid, pid, ::rtidb::common::StorageMode::kMemory,
                               db_root_path);
    if (!ok) {
        response->set_code(::rtidb::base::ReturnCode::kFailToGetDbRootPath);
        response->set_msg("fail to get db root path");
        PDLOG(WARNING, "fail to get table db root path for tid %u, pid %u", tid,
              pid);
        return;
    }
    std::string db_path =
        db_root_path + "/" + std::to_string(tid) + "_" + std::to_string(pid);
    if (!::rtidb::base::IsExists(db_path)) {
        PDLOG(WARNING, "table db path doesn't exist. tid %u, pid %u", tid, pid);
        response->set_code(::rtidb::base::ReturnCode::kTableDbPathIsNotExist);
        response->set_msg("table db path is not exist");
        return;
    }
    if (WriteTableMeta(db_path, &(table->GetTableMeta())) < 0) {
        PDLOG(WARNING, "write table_meta failed. tid[%u] pid[%u]", tid, pid);
        response->set_code(::rtidb::base::ReturnCode::kWriteDataFailed);
        response->set_msg("write data failed");
        return;
    }
    PDLOG(INFO, "add index %s ok. tid %u pid %u",
          request->column_key().index_name().c_str(), request->tid(),
          request->pid());
    response->set_code(::rtidb::base::ReturnCode::kOk);
    response->set_msg("ok");
}

void TabletImpl::CancelOP(RpcController* controller,
                          const rtidb::api::CancelOPRequest* request,
                          rtidb::api::GeneralResponse* response,
                          Closure* done) {
    brpc::ClosureGuard done_guard(done);
    uint64_t op_id = request->op_id();
    {
        std::lock_guard<std::mutex> lock(mu_);
        auto iter = task_map_.find(op_id);
        if (iter != task_map_.end()) {
            for (auto& task : iter->second) {
                if (task->status() == ::rtidb::api::TaskStatus::kInited ||
                    task->status() == ::rtidb::api::TaskStatus::kDoing) {
                    task->set_status(::rtidb::api::TaskStatus::kCanceled);
                    PDLOG(
                        INFO, "cancel op [%lu] task_type[%s] ", op_id,
                        ::rtidb::api::TaskType_Name(task->task_type()).c_str());
                }
            }
        }
    }
    response->set_code(::rtidb::base::ReturnCode::kOk);
    response->set_msg("ok");
}

}  // namespace tablet
}  // namespace rtidb<|MERGE_RESOLUTION|>--- conflicted
+++ resolved
@@ -1900,15 +1900,9 @@
                 return;
             }
         }
-<<<<<<< HEAD
-        std::stringstream ss;
-        session.GetPhysicalPlan()->Print(ss, "\t");
-        DLOG(INFO) << "sql plan \n" << ss.str();
         if (request->is_debug()) {
             session.EnableDebug();
         }
-=======
->>>>>>> 1c5abe76
         ::fesql::codec::Row row(request->input_row());
         ::fesql::codec::Row output;
         int32_t ret = session.Run(row, &output);
