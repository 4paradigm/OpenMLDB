//
// tablet_impl.cc
// Copyright (C) 2017 4paradigm.com
// Author wangtaize 
// Date 2017-04-01
//

#include "tablet/tablet_impl.h"

#include "config.h"
#include <vector>
#include <stdlib.h>
#include <stdio.h>
#include <gflags/gflags.h>
#include "rapidjson/writer.h"
#include "rapidjson/stringbuffer.h"
#ifdef TCMALLOC_ENABLE 
#include "gperftools/malloc_extension.h"
#endif
#include "base/codec.h"
#include "base/strings.h"
#include "base/file_util.h"
#include "storage/segment.h"
#include "logging.h"
#include "timer.h"
#include <google/protobuf/text_format.h>
#include <google/protobuf/io/zero_copy_stream_impl.h>
#include <thread>

using ::baidu::common::INFO;
using ::baidu::common::WARNING;
using ::baidu::common::DEBUG;
using ::rtidb::storage::Table;
using ::rtidb::storage::DataBlock;

DECLARE_int32(gc_interval);
DECLARE_int32(disk_gc_interval);
DECLARE_int32(gc_pool_size);
DECLARE_int32(statdb_ttl);
DECLARE_uint32(scan_max_bytes_size);
DECLARE_uint32(scan_reserve_size);
DECLARE_double(mem_release_rate);
DECLARE_string(db_root_path);
DECLARE_string(ssd_root_path);
DECLARE_string(hdd_root_path);
DECLARE_bool(binlog_notify_on_put);
DECLARE_int32(task_pool_size);
DECLARE_int32(io_pool_size);
DECLARE_int32(make_snapshot_time);
DECLARE_int32(make_snapshot_check_interval);
DECLARE_string(recycle_bin_root_path);
DECLARE_string(recycle_ssd_bin_root_path);
DECLARE_int32(make_snapshot_threshold_offset);

DECLARE_int32(request_max_retry);
DECLARE_int32(request_timeout_ms);
DECLARE_int32(stream_close_wait_time_ms);
DECLARE_uint32(stream_block_size);
DECLARE_int32(stream_bandwidth_limit);
DECLARE_int32(send_file_max_try);
DECLARE_int32(retry_send_file_wait_time_ms);

// cluster config
DECLARE_string(endpoint);
DECLARE_string(zk_cluster);
DECLARE_string(zk_root_path);
DECLARE_int32(zk_session_timeout);
DECLARE_int32(zk_keep_alive_check_interval);

DECLARE_int32(binlog_sync_to_disk_interval);
DECLARE_int32(binlog_delete_interval);
DECLARE_uint32(absolute_ttl_max);
DECLARE_uint32(latest_ttl_max);

namespace rtidb {
namespace tablet {

const static std::string SERVER_CONCURRENCY_KEY = "server";
FileReceiver::FileReceiver(const std::string& file_name, 
        const std::string& db_root_path,
        uint32_t tid, uint32_t pid):
        file_name_(file_name), tid_(tid), pid_(pid), size_(0), block_id_(0), file_(NULL),
        db_root_path_(db_root_path){}

FileReceiver::~FileReceiver() {
    if (file_) fclose(file_);
}

int FileReceiver::Init() {
    if (file_) {
        fclose(file_);
        file_ = NULL;
    }
    block_id_ = 0;
    std::string tmp_file_path = db_root_path_ + "/" + std::to_string(tid_) + "_" + std::to_string(pid_) + "/";
    if (file_name_ != "table_meta.txt") {
        tmp_file_path += "snapshot/";
    }
    if (!::rtidb::base::MkdirRecur(tmp_file_path)) {
        PDLOG(WARNING, "mkdir failed! path[%s]", tmp_file_path.c_str());
        return -1;
    }
    std::string full_path = tmp_file_path + file_name_ + ".tmp";
    FILE* file = fopen(full_path.c_str(), "wb");
    if (file == NULL) {
        PDLOG(WARNING, "fail to open file %s", full_path.c_str());
        return -1;
    }
    file_ = file;
    return 0;
}

uint64_t FileReceiver::GetBlockId() {
	return block_id_;
}

int FileReceiver::WriteData(const std::string& data, uint64_t block_id) {
    if (file_ == NULL) {
        PDLOG(WARNING, "file is NULL");
		return -1;
    }
	size_t r = fwrite_unlocked(data.c_str(), 1, data.size(), file_);
	if (r < data.size()) {
		PDLOG(WARNING, "write error. tid[%u] pid[%u]", tid_, pid_);
		return -1;
	}
	size_ += r;
	block_id_ = block_id;
    return 0;
}

void FileReceiver::SaveFile() {
    std::string full_path = db_root_path_ + "/" + std::to_string(tid_) + "_" + std::to_string(pid_) + "/";
    if (file_name_ != "table_meta.txt") {
        full_path += "snapshot/";
    }
    full_path += file_name_;
    std::string tmp_file_path = full_path + ".tmp";
    if (::rtidb::base::IsExists(full_path)) {
        std::string backup_file = full_path + "." + ::rtidb::base::GetNowTime();
        rename(full_path.c_str(), backup_file.c_str());
    }
    rename(tmp_file_path.c_str(), full_path.c_str());
    PDLOG(INFO, "file %s received. size %lu tid %u pid %u", file_name_.c_str(), size_, tid_, pid_);
}

TabletImpl::TabletImpl():tables_(),mu_(), gc_pool_(FLAGS_gc_pool_size),
    replicators_(), snapshots_(), zk_client_(NULL),
    keep_alive_pool_(1), task_pool_(FLAGS_task_pool_size),
    io_pool_(FLAGS_io_pool_size), snapshot_pool_(1), server_(NULL),
    db_root_paths_(), recycle_bin_root_paths_(){}

TabletImpl::~TabletImpl() {
    task_pool_.Stop(true);
    keep_alive_pool_.Stop(true);
    gc_pool_.Stop(true);
    io_pool_.Stop(true);
    snapshot_pool_.Stop(true);
}

bool TabletImpl::Init() {
    std::lock_guard<std::mutex> lock(mu_);
    ::rtidb::base::SplitString(FLAGS_db_root_path, ",", &db_root_paths_);
    if (db_root_paths_.size() == 0) {
        PDLOG(WARNING, "fail to find db root path, original conf is %s", FLAGS_db_root_path.c_str());
        return false;
    }
    ::rtidb::base::SplitString(FLAGS_recycle_bin_root_path, ",", &recycle_bin_root_paths_);
    if (recycle_bin_root_paths_.size() == 0) {
        PDLOG(WARNING, "fail to find recycle_bin_root_path, original conf is %s", FLAGS_recycle_bin_root_path.c_str());
        return false;
    }
    if (!FLAGS_zk_cluster.empty()) {
        zk_client_ = new ZkClient(FLAGS_zk_cluster, FLAGS_zk_session_timeout,
                FLAGS_endpoint, FLAGS_zk_root_path);
        bool ok = zk_client_->Init();
        if (!ok) {
            PDLOG(WARNING, "fail to init zookeeper with cluster %s", FLAGS_zk_cluster.c_str());
            return false;
        }
    }else {
        PDLOG(INFO, "zk cluster disabled");
    }
    bool ok = ::rtidb::base::MkdirRecur(FLAGS_recycle_bin_root_path);
    if (!ok) {
        PDLOG(WARNING, "fail to create recycle bin path %s", FLAGS_recycle_bin_root_path.c_str());
        return false;
    }
    if (FLAGS_make_snapshot_time < 0 || FLAGS_make_snapshot_time > 23) {
        PDLOG(WARNING, "make_snapshot_time[%d] is illegal.", FLAGS_make_snapshot_time);
        return false;
    }
    snapshot_pool_.DelayTask(FLAGS_make_snapshot_check_interval, boost::bind(&TabletImpl::SchedMakeSnapshot, this));
#ifdef TCMALLOC_ENABLE
    MallocExtension* tcmalloc = MallocExtension::instance();
    tcmalloc->SetMemoryReleaseRate(FLAGS_mem_release_rate);
#endif 
    return true;
}

void TabletImpl::UpdateTTL(RpcController* ctrl,
        const ::rtidb::api::UpdateTTLRequest* request,
        ::rtidb::api::UpdateTTLResponse* response,
        Closure* done) {
    brpc::ClosureGuard done_guard(done);         
    std::shared_ptr<Table> table = GetTable(request->tid(), request->pid());

    if (!table) {
        PDLOG(WARNING, "table is not exist. tid %u, pid %u", request->tid(),
                request->pid());
        response->set_code(100);
        response->set_msg("table is not exist");
        return;
    }

    if (request->type() != table->GetTTLType()) {
        response->set_code(112);
        response->set_msg("ttl type mismatch");
        PDLOG(WARNING, "ttl type mismatch. tid %u, pid %u", request->tid(), request->pid());
        return;
    }

    uint64_t ttl = request->value();
    if ((table->GetTTLType() == ::rtidb::api::kAbsoluteTime && ttl > FLAGS_absolute_ttl_max) ||
            (table->GetTTLType() == ::rtidb::api::kLatestTime && ttl > FLAGS_latest_ttl_max)) {
        response->set_code(132);
        uint32_t max_ttl = table->GetTTLType() == ::rtidb::api::kAbsoluteTime ? FLAGS_absolute_ttl_max : FLAGS_latest_ttl_max;
        response->set_msg("ttl is greater than conf value. max ttl is " + std::to_string(max_ttl));
        PDLOG(WARNING, "ttl is greater than conf value. ttl[%lu] ttl_type[%s] max ttl[%u]", 
                        ttl, ::rtidb::api::TTLType_Name(table->GetTTLType()).c_str(), max_ttl);
        return;
    }
    if (request->has_ts_name() && request->ts_name().size() > 0) {
		auto iter = table->GetTSMapping().find(request->ts_name());
        if (iter == table->GetTSMapping().end()) {
            PDLOG(WARNING, "ts name %s not found in table tid %u, pid %u", request->ts_name().c_str(),
                  request->tid(), request->pid());
            response->set_code(137);
            response->set_msg("ts name not found");
            return;
        }
        table->SetTTL(iter->second, ttl);
        PDLOG(INFO, "update table #tid %d #pid %d ttl to %lu, ts_name %u",
                request->tid(), request->pid(), request->value(), request->ts_name().c_str());
    } else {
        table->SetTTL(ttl);
        PDLOG(INFO, "update table #tid %d #pid %d ttl to %lu", request->tid(), request->pid(), request->value());
    }
    response->set_code(0);
    response->set_msg("ok");
}

bool TabletImpl::RegisterZK() {
    if (!FLAGS_zk_cluster.empty()) {
        if (!zk_client_->Register(true)) {
            PDLOG(WARNING, "fail to register tablet with endpoint %s", FLAGS_endpoint.c_str());
            return false;
        }
        PDLOG(INFO, "tablet with endpoint %s register to zk cluster %s ok", FLAGS_endpoint.c_str(), FLAGS_zk_cluster.c_str());
        keep_alive_pool_.DelayTask(FLAGS_zk_keep_alive_check_interval, boost::bind(&TabletImpl::CheckZkClient, this));
    }
    return true;
}

bool TabletImpl::CheckGetDone(::rtidb::api::GetType type, uint64_t ts,  uint64_t target_ts) {
    switch (type) {
        case rtidb::api::GetType::kSubKeyEq:
            if (ts == target_ts) {
                return true;
            }
            break;
        case rtidb::api::GetType::kSubKeyLe:
            if (ts <= target_ts) {
                return true;
            }
            break;
        case rtidb::api::GetType::kSubKeyLt:
            if (ts < target_ts) {
                return true;
            }
            break;
        case rtidb::api::GetType::kSubKeyGe:
            if (ts >= target_ts) {
                return true;
            }
            break;
        case rtidb::api::GetType::kSubKeyGt:
            if (ts > target_ts) {
                return true;
            }
    }
    return false;
}

int32_t TabletImpl::GetTimeIndex(uint64_t expire_ts,
                                 ::rtidb::storage::TableIterator* it,
                                 uint64_t st,
                                 const rtidb::api::GetType& st_type,
                                 uint64_t et,
                                 const rtidb::api::GetType& et_type,
                                 std::string* value,
                                 uint64_t* ts) {

    if (it == NULL || value == NULL || ts == NULL) {
        PDLOG(WARNING, "invalid args");
        return -1;
    }
    if (st_type == ::rtidb::api::kSubKeyEq
            && et_type == ::rtidb::api::kSubKeyEq
            && st != et) return -1;

    uint64_t end_time = std::max(et, expire_ts);
    ::rtidb::api::GetType real_et_type = et_type;
    if (et < expire_ts && et_type == ::rtidb::api::GetType::kSubKeyGt) {
        real_et_type = ::rtidb::api::GetType::kSubKeyGe; 
    }
    if (st > 0) {
        if (st < end_time) {
            PDLOG(WARNING, "invalid args for st %lu less than et %lu or expire time %lu", st, et, expire_ts);
            return -1;
        }
        switch (st_type) {
            case ::rtidb::api::GetType::kSubKeyEq:
                it->Seek(st);
                if (it->Valid() && it->GetKey() == st) {
                    ::rtidb::base::Slice it_value = it->GetValue();
                    value->assign(it_value.data(), it_value.size());
                    *ts = it->GetKey();
                    return 0;
                }else {
                    return 1;
                }
            case ::rtidb::api::GetType::kSubKeyLe:
                it->Seek(st);
                break;
            case ::rtidb::api::GetType::kSubKeyLt:
                //NOTE the st is million second
                it->Seek(st - 1);
                break;
            // adopt for legacy
            case ::rtidb::api::GetType::kSubKeyGt:
                it->SeekToFirst();
                if (it->Valid() && it->GetKey() > st) {
                    ::rtidb::base::Slice it_value = it->GetValue();
                    value->assign(it_value.data(), it_value.size());
                    *ts = it->GetKey();
                    return 0;
                }else {
                    return 1;
                }
            // adopt for legacy
            case ::rtidb::api::GetType::kSubKeyGe:
                it->SeekToFirst();
                if (it->Valid() && it->GetKey() >= st) {
                    ::rtidb::base::Slice it_value = it->GetValue();
                    value->assign(it_value.data(), it_value.size());
                    *ts = it->GetKey();
                    return 0;
                }else {
                    return 1;
                }
            default:
                PDLOG(WARNING, "invalid st type %s", ::rtidb::api::GetType_Name(st_type).c_str());
                return -2;
        }
    }else {
        it->SeekToFirst(); 
    }

    if (it->Valid()) {
        bool jump_out = false;
        switch(real_et_type) {
            case ::rtidb::api::GetType::kSubKeyEq:
                if (it->GetKey() != end_time) {
                    jump_out = true;
                }
                break;
            case ::rtidb::api::GetType::kSubKeyGt:
                if (it->GetKey() <= end_time) {
                    jump_out = true;
                }
                break;
            case ::rtidb::api::GetType::kSubKeyGe:
                if (it->GetKey() < end_time) {
                    jump_out = true;
                }
                break;
            default:
                PDLOG(WARNING, "invalid et type %s", ::rtidb::api::GetType_Name(et_type).c_str());
                return -2;
        }
        if (jump_out) return 1;
        ::rtidb::base::Slice it_value = it->GetValue();
        value->assign(it_value.data(), it_value.size());
        *ts = it->GetKey();
        return 0;
    }
    return 1;
}


int32_t TabletImpl::GetLatestIndex(uint64_t ttl,
                               ::rtidb::storage::TableIterator* it,
                               uint64_t st,
                               const rtidb::api::GetType& st_type,
                               uint64_t et,
                               const rtidb::api::GetType& et_type,
                               std::string* value,
                               uint64_t* ts) {

    if (it == NULL || value == NULL || ts == NULL) {
        PDLOG(WARNING, "invalid args");
        return -1;
    }

    if (st_type == ::rtidb::api::kSubKeyEq
        && et_type == ::rtidb::api::kSubKeyEq
        && st != et) return -1;

    if (st < et) {
        PDLOG(WARNING, "invalid args");
        return -1;
    }

    uint32_t it_count = 0;
    // go to start point
    it->SeekToFirst();
    if (st > 0) {
        while (it->Valid() && (it_count < ttl || ttl == 0)) {
            it_count++;
            bool jump_out = false;
            switch (st_type) {
                case ::rtidb::api::GetType::kSubKeyEq:
                    if (it->GetKey() <= st) {
                        if (it->GetKey() == st)  {
                            ::rtidb::base::Slice it_value = it->GetValue();
                            value->assign(it_value.data(), it_value.size());
                            *ts = it->GetKey();
                            return 0;
                        }else {
                            return 1;
                        }
                    }
                    break;
                case ::rtidb::api::GetType::kSubKeyLe:
                    if (it->GetKey() <= st) {
                        jump_out = true;
                    }
                    break;

                case ::rtidb::api::GetType::kSubKeyLt:
                    if (it->GetKey() < st) {
                        jump_out = true;
                    }
                    break;
                // adopt for the legacy
                case ::rtidb::api::GetType::kSubKeyGe:
                    if (it->GetKey() >= st) {
                        ::rtidb::base::Slice it_value = it->GetValue();
                        value->assign(it_value.data(), it_value.size());
                        *ts = it->GetKey();
                        return 0;
                    }else {
                        return 1;
                    }
                // adopt for the legacy
                case ::rtidb::api::GetType::kSubKeyGt:
                    if (it->GetKey() > st) {
                        ::rtidb::base::Slice it_value = it->GetValue();
                        value->assign(it_value.data(), it_value.size());
                        *ts = it->GetKey();
                        return 0;
                    }else {
                        return 1;
                    }
                default:
                    PDLOG(WARNING, "invalid st type %s", ::rtidb::api::GetType_Name(st_type).c_str());
                    return -2;
            }
            if (!jump_out) {
                it->Next();
            }else {
                break;
            }
        }
    }
    if (it->Valid() && (it_count < ttl || ttl == 0)) {
        it_count++;
        bool jump_out = false;
        switch(et_type) {
            case ::rtidb::api::GetType::kSubKeyEq:
                if (it->GetKey() != et) {
                    jump_out = true;
                }
                break;

            case ::rtidb::api::GetType::kSubKeyGt:
                if (it->GetKey() <= et) {
                    jump_out = true;
                }
                break;

            case ::rtidb::api::GetType::kSubKeyGe:
                if (it->GetKey() < et) {
                    jump_out = true;
                }
                break;

            default:
                PDLOG(WARNING, "invalid et type %s", ::rtidb::api::GetType_Name(et_type).c_str());
                return -2;
        }
        if (jump_out) return 1;
        ::rtidb::base::Slice it_value = it->GetValue();
        value->assign(it_value.data(), it_value.size());
        *ts = it->GetKey();
        return 0;
    }
    // not found
    return 1;
}


void TabletImpl::Get(RpcController* controller,
             const ::rtidb::api::GetRequest* request,
             ::rtidb::api::GetResponse* response,
             Closure* done) {
    brpc::ClosureGuard done_guard(done);         
    std::shared_ptr<Table> table = GetTable(request->tid(), request->pid());
    if (!table) {
        PDLOG(WARNING, "table is not exist. tid %u, pid %u", request->tid(), request->pid());
        response->set_code(100);
        response->set_msg("table is not exist");
        return;
    }

    if (table->GetTableStat() == ::rtidb::storage::kLoading) {
        PDLOG(WARNING, "table is loading. tid %u, pid %u", 
                      request->tid(), request->pid());
        response->set_code(104);
        response->set_msg("table is loading");
        return;
    }

    if (table->GetStorageMode() != ::rtidb::common::StorageMode::kMemory) {
        GetFromDiskTable(table, request, response);
    }

    uint32_t index = 0;
    int ts_index = -1;
    if (request->has_idx_name() && request->idx_name().size() > 0) {
        std::map<std::string, uint32_t>::iterator iit = table->GetMapping().find(request->idx_name());
        if (iit == table->GetMapping().end()) {
            PDLOG(WARNING, "idx name %s not found in table tid %u, pid %u", request->idx_name().c_str(),
                  request->tid(), request->pid());
            response->set_code(108);
            response->set_msg("idx name not found");
            return;
        }
        index = iit->second;
    }
    if (request->has_ts_name() && request->ts_name().size() > 0) {
        auto iter = table->GetTSMapping().find(request->ts_name());
        if (iter == table->GetTSMapping().end()) {
            PDLOG(WARNING, "ts name %s not found in table tid %u, pid %u", request->ts_name().c_str(),
                  request->tid(), request->pid());
            response->set_code(137);
            response->set_msg("ts name not found");
            return;
        }
        ts_index = iter->second;
    }    

    ::rtidb::storage::Ticket ticket;
    ::rtidb::storage::TableIterator* it = NULL;
    if (ts_index >= 0) {
        it = table->NewIterator(index, ts_index, request->key(), ticket);
    } else {
        it = table->NewIterator(index, request->key(), ticket);
    }

    if (it == NULL) {
        response->set_code(109);
        response->set_msg("key not found");
        return;
    }
    uint64_t ttl = ts_index < 0 ? table->GetTTL(index) : table->GetTTL(index, ts_index);
    std::string* value = response->mutable_value(); 
    uint64_t ts = 0;
    int32_t code = 0;
    switch(table->GetTTLType()) {
        case ::rtidb::api::TTLType::kLatestTime:
            code = GetLatestIndex(ttl, it,
                        request->ts(), request->type(),
                        request->et(), request->et_type(),
                        value, &ts);
            break;

        default:
            uint64_t expire_ts = table->GetExpireTime(ttl);
            code = GetTimeIndex(expire_ts, it,
                    request->ts(), request->type(),
                    request->et(), request->et_type(),
                    value, &ts);
            break;
    }
    delete it;
    response->set_ts(ts);
    response->set_code(code);
    switch(code) {
        case 1:
            response->set_code(109);
            response->set_msg("key not found");
            return;
        case 0:
            return;
        case -1:
            response->set_msg("invalid args");
            response->set_code(307);
            return;
        case -2:
            response->set_code(307);
            response->set_msg("st/et sub key type is invalid");
            return;
        default:
            return;
    }
}

void TabletImpl::GetFromDiskTable(std::shared_ptr<Table> disk_table,
             const ::rtidb::api::GetRequest* request,
             ::rtidb::api::GetResponse* response) {
    ::rtidb::storage::TableIterator* it = NULL;
    ::rtidb::storage::Ticket ticket;
    if (request->has_idx_name() && request->idx_name().size() > 0) {
        std::map<std::string, uint32_t>::iterator iit = disk_table->GetMapping().find(request->idx_name());
        if (iit == disk_table->GetMapping().end()) {
            PDLOG(WARNING, "idx name %s not found in table tid %u, pid %u", request->idx_name().c_str(),
                  request->tid(), request->pid());
            response->set_code(108);
            response->set_msg("idx name not found");
            return;
        }
        it = disk_table->NewIterator(iit->second, request->key(), ticket);
    } else {
        it = disk_table->NewIterator(request->key(), ticket);
    }
    ::rtidb::api::GetType get_type = ::rtidb::api::GetType::kSubKeyEq;
    if (request->has_type()) {
        get_type = request->type();
    }
    bool has_found = true;
    // filter with time
    if (request->ts() > 0) {
        if (disk_table->GetTTLType() == ::rtidb::api::TTLType::kLatestTime) {
            uint64_t keep_cnt = disk_table->GetTTL();
            it->SeekToFirst();
            while (it->Valid()) {
                if (CheckGetDone(get_type, it->GetKey(), request->ts())) {
                    break;
                }
                keep_cnt--;
                if (keep_cnt == 0) {
                    has_found = false;
                    break;
                }
                it->Next();
            }
        } else if (request->ts() > disk_table->GetExpireTime(disk_table->GetTTL())) {
            it->Seek(request->ts());
            if (it->Valid() && it->GetKey() != request->ts()) {
                has_found = false;
            }
        }

    } else {
        it->SeekToFirst();
        if (it->Valid() && disk_table->GetTTLType() == ::rtidb::api::TTLType::kAbsoluteTime) {
            if (it->GetKey() <= disk_table->GetExpireTime(disk_table->GetTTL())) {
                has_found = false;
            }
        }
    }
    if (it->Valid() && has_found) {
        response->set_code(0);
        response->set_msg("ok");
        response->set_key(request->key());
        response->set_ts(it->GetKey());
        response->set_value(it->GetValue().data(), it->GetValue().size());
    } else {
        response->set_code(109);
        response->set_msg("key not found");
        PDLOG(DEBUG, "not found key %s ts %lu ", request->key().c_str(),
                request->ts());
    }        
    delete it;
}

void TabletImpl::Put(RpcController* controller,
        const ::rtidb::api::PutRequest* request,
        ::rtidb::api::PutResponse* response,
        Closure* done) {
    if (request->time() == 0 && request->ts_dimensions_size() == 0) {
        response->set_code(114);
        response->set_msg("ts must be greater than zero");
        done->Run();
        return;
    }

    std::shared_ptr<Table> table = GetTable(request->tid(), request->pid());
    if (!table) {
        PDLOG(WARNING, "table is not exist. tid %u, pid %u", request->tid(), request->pid());
        response->set_code(100);
        response->set_msg("table is not exist");
        done->Run();
        return;
    }    
    if (!table->IsLeader()) {
        response->set_code(103);
        response->set_msg("table is follower");
        done->Run();
        return;
    }
    if (table->GetTableStat() == ::rtidb::storage::kLoading) {
        PDLOG(WARNING, "table is loading. tid %u, pid %u", 
                      request->tid(), request->pid());
        response->set_code(104);
        response->set_msg("table is loading");
        done->Run();
        return;
    }
    bool ok = false;
    if (request->dimensions_size() > 0) {
        int32_t ret_code = CheckDimessionPut(request, table->GetIdxCnt());
        if (ret_code != 0) {
            response->set_code(115);
            response->set_msg("invalid dimension parameter");
            done->Run();
            return;
        }
        if (request->ts_dimensions_size() > 0) {
            ok = table->Put(request->dimensions(), request->ts_dimensions(), request->value());
        } else {
            ok = table->Put(request->time(), request->value(), request->dimensions());
        }
    } else {
        ok = table->Put(request->pk(), 
                   request->time(), 
                   request->value().c_str(),
                   request->value().size());
    }
    if (!ok) {
        response->set_code(116);
        response->set_msg("put failed");
        done->Run();
        return;
    }
    response->set_code(0);
    std::shared_ptr<LogReplicator> replicator;
    do {
        replicator = GetReplicator(request->tid(), request->pid());
        if (!replicator) {
            PDLOG(WARNING, "fail to find table tid %u pid %u leader's log replicator", request->tid(),
                    request->pid());
            break;
        }
        ::rtidb::api::LogEntry entry;
        entry.set_pk(request->pk());
        entry.set_ts(request->time());
        entry.set_value(request->value());
        entry.set_term(replicator->GetLeaderTerm());
        if (request->dimensions_size() > 0) {
            entry.mutable_dimensions()->CopyFrom(request->dimensions());
        }
        if (request->ts_dimensions_size() > 0) {
            entry.mutable_ts_dimensions()->CopyFrom(request->ts_dimensions());
        }
        replicator->AppendEntry(entry);
    } while(false);
    done->Run();
    if (replicator) {
        if (FLAGS_binlog_notify_on_put) {
            replicator->Notify(); 
        }
    }
}

int TabletImpl::CheckTableMeta(const rtidb::api::TableMeta* table_meta, std::string& msg) {
    msg.clear();
    if (table_meta->name().size() <= 0) {
        msg = "table name is empty";
        return -1;
    }
    if (table_meta->tid() <= 0) {
        msg = "tid is zero";
        return -1;
    }
    ::rtidb::api::TTLType type = table_meta->ttl_type();
    uint64_t ttl = table_meta->ttl();
    if ((type == ::rtidb::api::kAbsoluteTime && ttl > FLAGS_absolute_ttl_max) ||
            (type == ::rtidb::api::kLatestTime && ttl > FLAGS_latest_ttl_max)) {
        uint32_t max_ttl = type == ::rtidb::api::kAbsoluteTime ? FLAGS_absolute_ttl_max : FLAGS_latest_ttl_max;
        msg = "ttl is greater than conf value. max ttl is " + std::to_string(max_ttl);
        return -1;
    }
    std::map<std::string, std::string> column_map;
    std::set<std::string> ts_set;
    if (table_meta->column_desc_size() > 0) {
        for (const auto& column_desc : table_meta->column_desc()) {
            if (column_map.find(column_desc.name()) != column_map.end()) {
                msg = "has repeated column name " + column_desc.name();
                return -1;
            }
            if (column_desc.is_ts_col()) {
                if (column_desc.add_ts_idx()) {
                    msg = "can not set add_ts_idx and is_ts_col together. column name " + column_desc.name();
                    return -1;
                }
                if (column_desc.type() != "int64" && column_desc.type() != "uint64" && 
                        column_desc.type() != "timestamp") {
                    msg = "ttl column type must be int64, uint64, timestamp";
                    return -1;
                }
                if (column_desc.has_ttl()) {
                    ttl = column_desc.ttl();
                    if ((type == ::rtidb::api::kAbsoluteTime && ttl > FLAGS_absolute_ttl_max) ||
                            (type == ::rtidb::api::kLatestTime && ttl > FLAGS_latest_ttl_max)) {
                        uint32_t max_ttl = type == ::rtidb::api::kAbsoluteTime ? FLAGS_absolute_ttl_max : FLAGS_latest_ttl_max;
                        msg = "ttl is greater than conf value. max ttl is " + std::to_string(max_ttl);
                        return -1;
                    }
                }
                ts_set.insert(column_desc.name());
            }
            if (column_desc.add_ts_idx() && ((column_desc.type() == "float") || (column_desc.type() == "double"))) {
                msg = "float or double column can not be index";
                return -1;
            }
            column_map.insert(std::make_pair(column_desc.name(), column_desc.type()));
        }
    }
    std::set<std::string> index_set;
    if (table_meta->column_key_size() > 0) {
        for (const auto& column_key : table_meta->column_key()) {
            if (index_set.find(column_key.index_name()) != index_set.end()) {
                msg = "has repeated index name " + column_key.index_name();
                return -1;
            }
            index_set.insert(column_key.index_name());
            bool has_col = false;
            for (const auto& column_name : column_key.col_name()) {
                has_col = true;
                auto iter = column_map.find(column_name);
                if (iter == column_map.end()) {
                    msg = "not found column name " + column_name;
                    return -1;
                }
                if ((iter->second == "float") || (iter->second == "double")) {
                    msg = "float or double column can not be index" + column_name;
                    return -1;
                }
                if (ts_set.find(column_name) != ts_set.end()) {
                    msg = "column name in column key can not set ts col. column name " + column_name;
                    return -1;
                }
            }
            if (!has_col) {
                auto iter = column_map.find(column_key.index_name());
                if (iter == column_map.end()) {
                    msg = "index must member of columns when column key col name is empty";
                    return -1;
                } else {
                    if ((iter->second == "float") || (iter->second == "double")) {
                        msg = "indxe name column type can not float or column";
                        return -1;
                    }
                }
            }
            std::set<std::string> ts_name_set;
            for (const auto& ts_name : column_key.ts_name()) {
                if (ts_set.find(ts_name) == ts_set.end()) {
                    msg = "not found ts_name " + ts_name;
                    return -1;
                }
                if (ts_name_set.find(ts_name) != ts_name_set.end()) {
                    msg = "has repeated ts_name " + ts_name;
                    return -1;
                }
                ts_name_set.insert(ts_name);
            }
            if (ts_set.size() > 1 && column_key.ts_name_size() == 0) {
                msg = "ts column num more than one, must set ts name";
                return -1;
            }
        }
    } else if (ts_set.size() > 1) {
        msg = "column_key should be set when has two or more ts columns";
        return -1;
    }
    return 0;
}

int32_t TabletImpl::CountTimeIndex(uint64_t expire_ts, 
                          ::rtidb::storage::TableIterator* it,
                          uint64_t st,
                          const rtidb::api::GetType& st_type,
                          uint64_t et,
                          const rtidb::api::GetType& et_type,
                          uint32_t* count,
                          bool remove_duplicated_record) {

    if (it == NULL || count == NULL) {
        PDLOG(WARNING, "invalid args");
        return -1;
    }

    uint64_t end_time = std::max(et, expire_ts);
    rtidb::api::GetType real_type = et_type;
    if (et < expire_ts && et_type == ::rtidb::api::GetType::kSubKeyGt) {
        real_type = ::rtidb::api::GetType::kSubKeyGe;
    }

    if (st > 0) {
        if (st < end_time) {
            PDLOG(WARNING, "invalid args for st %lu less than et %lu or expire time %lu", st, et, expire_ts);
            return -1;
        }
        switch (st_type) {
            case ::rtidb::api::GetType::kSubKeyEq:
            case ::rtidb::api::GetType::kSubKeyLe:
                it->Seek(st);
                break;
            case ::rtidb::api::GetType::kSubKeyLt:
                //NOTE the st is million second
                it->Seek(st - 1);
                break;
            default:
                PDLOG(WARNING, "invalid st type %s", ::rtidb::api::GetType_Name(st_type).c_str());
                return -2;
        }
    }else {
        it->SeekToFirst(); 
    }

    uint64_t last_time = 0;
    uint32_t internal_cnt = 0;
    while (it->Valid()) {
        // skip duplicate record 
        if (remove_duplicated_record 
            && last_time == it->GetKey()) {
            it->Next();
            continue;
        }

        bool jump_out = false;
        switch(real_type) {
            case ::rtidb::api::GetType::kSubKeyEq:
                if (it->GetKey() != end_time) {
                    jump_out = true;
                }
                break;
            case ::rtidb::api::GetType::kSubKeyGt:
                if (it->GetKey() <= end_time) {
                    jump_out = true;
                }
                break;
            case ::rtidb::api::GetType::kSubKeyGe:
                if (it->GetKey() < end_time) {
                    jump_out = true;
                }
                break;
            default:
                PDLOG(WARNING, "invalid et type %s", ::rtidb::api::GetType_Name(et_type).c_str());
                return -2;
        }
        if (jump_out) break;
        internal_cnt++;
        it->Next();
    }
    *count = internal_cnt;
    return 0;
}

int32_t TabletImpl::ScanTimeIndex(uint64_t expire_ts, 
                                 ::rtidb::storage::TableIterator* it,
                                 uint32_t limit,
                                 uint64_t st,
                                 const rtidb::api::GetType& st_type,
                                 uint64_t et,
                                 const rtidb::api::GetType& et_type,
                                 std::string* pairs,
                                 uint32_t* count,
                                 bool remove_duplicated_record) {

    if (it == NULL || pairs == NULL || count == NULL) {
        PDLOG(WARNING, "invalid args");
        return -1;
    }

    uint64_t end_time = std::max(et, expire_ts);
    rtidb::api::GetType real_type = et_type;
    if (et < expire_ts && et_type == ::rtidb::api::GetType::kSubKeyGt) {
        real_type = ::rtidb::api::GetType::kSubKeyGe;
    }
    if (st > 0) {
        if (st < end_time) {
            PDLOG(WARNING, "invalid args for st %lu less than et %lu or expire time %lu", st, et, expire_ts);
            return -1;
        }
        switch (st_type) {
            case ::rtidb::api::GetType::kSubKeyEq:
            case ::rtidb::api::GetType::kSubKeyLe:
                it->Seek(st);
                break;
            case ::rtidb::api::GetType::kSubKeyLt:
                //NOTE the st is million second
                it->Seek(st - 1);
                break;
            default:
                PDLOG(WARNING, "invalid st type %s", ::rtidb::api::GetType_Name(st_type).c_str());
                return -2;
        }
    }else {
        it->SeekToFirst(); 
    }

    uint64_t last_time = 0;
    std::vector<std::pair<uint64_t, ::rtidb::base::Slice>> tmp;
    tmp.reserve(FLAGS_scan_reserve_size);

    uint32_t total_block_size = 0;
    while (it->Valid()) {
        if (limit > 0 && tmp.size() >= limit) {
            break;
        }
        // skip duplicate record 
        if (remove_duplicated_record 
            && tmp.size() > 0 && last_time == it->GetKey()) {
            it->Next();
            continue;
        }
        bool jump_out = false;
        switch(real_type) {
            case ::rtidb::api::GetType::kSubKeyEq:
                if (it->GetKey() != end_time) {
                    jump_out = true;
                }
                break;
            case ::rtidb::api::GetType::kSubKeyGt:
                if (it->GetKey() <= end_time) {
                    jump_out = true;
                }
                break;
            case ::rtidb::api::GetType::kSubKeyGe:
                if (it->GetKey() < end_time) {
                    jump_out = true;
                }
                break;
            default:
                PDLOG(WARNING, "invalid et type %s", ::rtidb::api::GetType_Name(et_type).c_str());
                return -2;
        }
        if (jump_out) break;
        last_time = it->GetKey();
        ::rtidb::base::Slice it_value = it->GetValue();
        tmp.push_back(std::make_pair(it->GetKey(), it_value));
        total_block_size += it_value.size();
        if (total_block_size > FLAGS_scan_max_bytes_size) {
            PDLOG(WARNING, "reach the max byte size");
            return -3;
        }
        it->Next();
    }
    int32_t ok = ::rtidb::base::EncodeRows(tmp, total_block_size, pairs);
    if (ok == -1) {
        PDLOG(WARNING, "fail to encode rows");
        return -4;
    }
    *count = tmp.size();
    return 0;
}

int32_t TabletImpl::CountLatestIndex(uint64_t ttl, 
                            ::rtidb::storage::TableIterator* it,
                            uint64_t st,
                            const ::rtidb::api::GetType& st_type,
                            uint64_t et,
                            const ::rtidb::api::GetType& et_type,
                            uint32_t* count) {

    if (it == NULL || count == NULL) {
        PDLOG(WARNING, "invalid args");
        return -1;
    }

    uint32_t it_count = 0;
    // go to start point
    it->SeekToFirst();
    if (st > 0) {
        while (it->Valid() && (it_count < ttl || ttl == 0)) {
            bool jump_out = false;
            switch (st_type) {
                case ::rtidb::api::GetType::kSubKeyEq:
                case ::rtidb::api::GetType::kSubKeyLe:
                    if (it->GetKey() <= st) {
                        jump_out = true;
                    }
                    break;

                case ::rtidb::api::GetType::kSubKeyLt:
                    if (it->GetKey() < st) {
                        jump_out = true;
                    }
                    break;

                default:
                    PDLOG(WARNING, "invalid st type %s", ::rtidb::api::GetType_Name(st_type).c_str());
                    return -2;
            }
            if (!jump_out) {
                it_count++;
                it->Next();
            }else {
                break;
            }
        }
    }
    uint32_t internal_cnt = 0;
    while (it->Valid() && (it_count < ttl || ttl == 0)) {
        bool jump_out = false;
        switch(et_type) {
            case ::rtidb::api::GetType::kSubKeyEq:
                if (it->GetKey() != et) {
                    jump_out = true;
                }
                break;
            case ::rtidb::api::GetType::kSubKeyGt:
                if (it->GetKey() <= et) {
                    jump_out = true;
                }
                break;
            case ::rtidb::api::GetType::kSubKeyGe:
                if (it->GetKey() < et) {
                    jump_out = true;
                }
                break;
            default:
                PDLOG(WARNING, "invalid et type %s", ::rtidb::api::GetType_Name(et_type).c_str());
                return -2;
        }
        if (jump_out) break;
        it_count++;
        it->Next();
        internal_cnt++;
    }
    *count = internal_cnt;
    return 0;
}


int32_t TabletImpl::ScanLatestIndex(uint64_t ttl,
                                    ::rtidb::storage::TableIterator* it,
                                    uint32_t limit,
                                    uint64_t st,
                                    const rtidb::api::GetType& st_type,
                                    uint64_t et,
                                    const rtidb::api::GetType& et_type,
                                    std::string* pairs,
                                    uint32_t* count) {

    if (it == NULL || pairs == NULL || count == NULL) {
        PDLOG(WARNING, "invalid args");
        return -1;
    }
    //PDLOG(DEBUG, "scan latest index ttl %lu, limit %u, st %lu, et %lu , st type %s, et type %s",
    //        ttl, limit, st, et, ::rtidb::api::GetType_Name(st_type).c_str(),
    //        ::rtidb::api::GetType_Name(et_type).c_str());
    uint32_t it_count = 0;
    // go to start point
    it->SeekToFirst();
    if (st > 0) {
        while (it->Valid() && (it_count < ttl || ttl == 0)) {
            bool jump_out = false;
            PDLOG(DEBUG, "it key %lu", it->GetKey());
            switch (st_type) {
                case ::rtidb::api::GetType::kSubKeyEq:
                case ::rtidb::api::GetType::kSubKeyLe:
                    if (it->GetKey() <= st) {
                        jump_out = true;
                    }
                    break;

                case ::rtidb::api::GetType::kSubKeyLt:
                    if (it->GetKey() < st) {
                        jump_out = true;
                    }
                    break;

                default:
                    PDLOG(WARNING, "invalid st type %s", ::rtidb::api::GetType_Name(st_type).c_str());
                    return -2;
            }
            if (!jump_out) {
                it_count++;
                it->Next();
            }else {
                break;
            }
        }
    }
    std::vector<std::pair<uint64_t, ::rtidb::base::Slice>> tmp;
    tmp.reserve(FLAGS_scan_reserve_size);
    uint32_t total_block_size = 0;
    while (it->Valid() && (it_count < ttl || ttl == 0)) {
        it_count++;
        PDLOG(DEBUG, "it key %lu", it->GetKey());
        if (limit > 0 && tmp.size() >= limit) break;
        bool jump_out = false;
        switch(et_type) {
            case ::rtidb::api::GetType::kSubKeyEq:
                if (it->GetKey() != et) {
                    jump_out = true;
                }
                break;

            case ::rtidb::api::GetType::kSubKeyGt:
                if (it->GetKey() <= et) {
                    jump_out = true;
                }
                break;

            case ::rtidb::api::GetType::kSubKeyGe:
                if (it->GetKey() < et) {
                    jump_out = true;
                }
                break;

            default:
                PDLOG(WARNING, "invalid et type %s", ::rtidb::api::GetType_Name(et_type).c_str());
                return -2;
        }
        if (jump_out) break;
        ::rtidb::base::Slice it_value = it->GetValue();
        tmp.push_back(std::make_pair(it->GetKey(), it_value));
        total_block_size += it_value.size();
        it->Next();
        if (total_block_size > FLAGS_scan_max_bytes_size) {
            PDLOG(WARNING, "reach the max byte size");
            return -3;
        }
    }
    int32_t ok = ::rtidb::base::EncodeRows(tmp, total_block_size, pairs);
    if (ok == -1) {
        PDLOG(WARNING, "fail to encode rows");
        return -4;
    }
    *count = tmp.size();
    return 0;
}

void TabletImpl::Scan(RpcController* controller,
              const ::rtidb::api::ScanRequest* request,
              ::rtidb::api::ScanResponse* response,
              Closure* done) {
    brpc::ClosureGuard done_guard(done);
    if (request->st() < request->et()) {
        response->set_code(117);
        response->set_msg("starttime less than endtime");
        return;
    }
    std::shared_ptr<Table> table = GetTable(request->tid(), request->pid());
    if (!table) {
        PDLOG(WARNING, "table is not exist. tid %u, pid %u", request->tid(), request->pid());
        response->set_code(100);
        response->set_msg("table is not exist");
        return;
    }
    if (table->GetTableStat() == ::rtidb::storage::kLoading) {
        PDLOG(WARNING, "table is loading. tid %u, pid %u", 
                      request->tid(), request->pid());
        response->set_code(104);
        response->set_msg("table is loading");
        return;
    }
    if (table->GetStorageMode() != ::rtidb::common::StorageMode::kMemory) {
        ScanFromDiskTable(table, request, response);
        return;
    }
    uint32_t index = 0;
    int ts_index = -1;
    if (request->has_idx_name() && request->idx_name().size() > 0) {
        std::map<std::string, uint32_t>::iterator iit = table->GetMapping().find(request->idx_name());
        if (iit == table->GetMapping().end()) {
            PDLOG(WARNING, "idx name %s not found in table tid %u, pid %u", request->idx_name().c_str(),
                  request->tid(), request->pid());
            response->set_code(108);
            response->set_msg("idx name not found");
            return;
        }
        index = iit->second;
    }
    if (request->has_ts_name() && request->ts_name().size() > 0) {
        auto iter = table->GetTSMapping().find(request->ts_name());
        if (iter == table->GetTSMapping().end()) {
            PDLOG(WARNING, "ts name %s not found in table tid %u, pid %u", request->ts_name().c_str(),
                  request->tid(), request->pid());
            response->set_code(137);
            response->set_msg("ts name not found");
            return;
        }
        ts_index = iter->second;
    }    

    // Use seek to process scan request
    // the first seek to find the total size to copy
    ::rtidb::storage::Ticket ticket;
    ::rtidb::storage::TableIterator* it = NULL;
    if (ts_index >= 0) {
        it = table->NewIterator(index, ts_index, request->pk(), ticket);
    } else {
        it = table->NewIterator(index, request->pk(), ticket);
    }
    if (it == NULL) {
        response->set_code(109);
        response->set_msg("key not found");
        return;
    }
    uint64_t ttl = ts_index < 0 ? table->GetTTL(index) : table->GetTTL(index, ts_index);
    std::string* pairs = response->mutable_pairs(); 
    uint32_t count = 0;
    int32_t code = 0;
    switch(table->GetTTLType()) {
        case ::rtidb::api::TTLType::kLatestTime:
            code = ScanLatestIndex(ttl, it, request->limit(),
                        request->st(), request->st_type(),
                        request->et(), request->et_type(),
                        pairs, &count);
            break;

        default:
            bool remove_duplicated_record = false;
            if (request->has_enable_remove_duplicated_record()) {
                remove_duplicated_record = request->enable_remove_duplicated_record();
            }
            uint64_t expire_ts = table->GetExpireTime(ttl);
            code = ScanTimeIndex(expire_ts, it, request->limit(),
                    request->st(), request->st_type(),
                    request->et(), request->et_type(),
                    pairs, &count, remove_duplicated_record);
            break;
    }
    delete it;
    response->set_code(code);
    response->set_count(count);
    switch(code) {
        case 0:
            return;
        case -1:
            response->set_msg("invalid args");
            response->set_code(307);
            return;
        case -2:
            response->set_msg("st/et sub key type is invalid");
            response->set_code(307);
            return;
        case -3:
            response->set_code(118);
            response->set_msg("reach the max scan byte size");
            return;
        case -4:
            response->set_msg("fail to encode data rows");
            response->set_code(322);
            return;
        default:
            return;
    }
}

void TabletImpl::ScanFromDiskTable(std::shared_ptr<Table> disk_table,
              const ::rtidb::api::ScanRequest* request,
              ::rtidb::api::ScanResponse* response) {
    if (disk_table->GetTTLType() == ::rtidb::api::TTLType::kLatestTime) {
        response->set_code(112);
        response->set_msg("table ttl type is kLatestTime, cannot scan");
        return;
    }
    ::rtidb::storage::TableIterator* it = NULL;
    ::rtidb::storage::Ticket ticket;
    if (request->has_idx_name() && request->idx_name().size() > 0) {
        std::map<std::string, uint32_t>::iterator iit = disk_table->GetMapping().find(request->idx_name());
        if (iit == disk_table->GetMapping().end()) {
            PDLOG(WARNING, "idx name %s not found in table tid %u, pid %u", request->idx_name().c_str(),
                  request->tid(), request->pid());
            response->set_code(108);
            response->set_msg("idx name not found");
            return;
        }
        it = disk_table->NewIterator(iit->second, request->pk(), ticket);
    } else {
        it = disk_table->NewIterator(request->pk(), ticket);
    }
    if (request->st() == 0) {
        it->SeekToFirst();
    } else {
        it->Seek(request->st());
    }
    std::vector<std::pair<uint64_t, rtidb::base::Slice> > tmp;
    // reduce the times of memcpy in vector
    tmp.reserve(FLAGS_scan_reserve_size);
    uint32_t total_block_size = 0;
    uint64_t end_time = request->et();
    uint32_t scount = 0;
    uint64_t expire_time = disk_table->GetExpireTime(disk_table->GetTTL());
    end_time = std::max(end_time, expire_time);
    PDLOG(DEBUG, "scan pk %s st %lu end_time %lu expire_time %lu", 
                  request->pk().c_str(), request->st(), end_time, expire_time);
    uint32_t limit = 0;
    if (request->has_limit()) {
        limit = request->limit();
    }
    while (it->Valid()) {
        scount ++;
        if (it->GetKey() <= end_time) {
            break;
        }
        rtidb::base::Slice value = it->GetValue();
        tmp.push_back(std::make_pair(it->GetKey(), value));
        total_block_size += value.size();
        it->Next();
        if (limit > 0 && scount >= limit) {
            break;
        }
        // check reach the max bytes size
        if (total_block_size > FLAGS_scan_max_bytes_size) {
            response->set_code(118);
            response->set_msg("reache the scan max bytes size " + ::rtidb::base::HumanReadableString(total_block_size));
            delete it;
            return;
        }
    }
    delete it;
    uint32_t total_size = tmp.size() * (8+4) + total_block_size;
    std::string* pairs = response->mutable_pairs();
    if (tmp.size() <= 0) {
        pairs->resize(0);
    }else {
        pairs->resize(total_size);
    }
    char* rbuffer = reinterpret_cast<char*>(& ((*pairs)[0]));
    uint32_t offset = 0;
    for (const auto& pair : tmp) {
        ::rtidb::base::Encode(pair.first, pair.second.data(), pair.second.size(), rbuffer, offset);
        offset += (4 + 8 + pair.second.size());
    }
    response->set_code(0);
    response->set_msg("ok");
    response->set_count(tmp.size());
}

void TabletImpl::Count(RpcController* controller,
              const ::rtidb::api::CountRequest* request,
              ::rtidb::api::CountResponse* response,
              Closure* done) {
    brpc::ClosureGuard done_guard(done);
    std::shared_ptr<Table> table = GetTable(request->tid(), request->pid());
    if (!table) {
        PDLOG(WARNING, "table is not exist. tid %u, pid %u", request->tid(), request->pid());
        response->set_code(100);
        response->set_msg("table is not exist");
        return;
    }
    if (table->GetTableStat() == ::rtidb::storage::kLoading) {
        PDLOG(WARNING, "table is loading. tid %u, pid %u", 
                      request->tid(), request->pid());
        response->set_code(104);
        response->set_msg("table is loading");
        return;
    }
    if (table->GetStorageMode() != ::rtidb::common::StorageMode::kMemory) {
        PDLOG(WARNING, "table is disk table. tid %u, pid %u", 
                      request->tid(), request->pid());
        response->set_code(307);
        response->set_msg("disk table is not support count");
        return;
    }
    uint32_t index = 0;
    int ts_index = -1;
    if (request->has_idx_name() && request->idx_name().size() > 0) {
        std::map<std::string, uint32_t>::iterator iit = table->GetMapping().find(request->idx_name());
        if (iit == table->GetMapping().end()) {
            PDLOG(WARNING, "idx name %s not found in table tid %u, pid %u", request->idx_name().c_str(),
                  request->tid(), request->pid());
            response->set_code(108);
            response->set_msg("idx name not found");
            return;
        }
        index = iit->second;
    }
    if (request->has_ts_name() && request->ts_name().size() > 0) {
        auto iter = table->GetTSMapping().find(request->ts_name());
        if (iter == table->GetTSMapping().end()) {
            PDLOG(WARNING, "ts name %s not found in table tid %u, pid %u", request->ts_name().c_str(),
                  request->tid(), request->pid());
            response->set_code(137);
            response->set_msg("ts name not found");
            return;
        }
        ts_index = iter->second;
    }    
    if (!request->filter_expired_data()) {
        MemTable* mem_table = dynamic_cast<MemTable*>(table.get());
        if (mem_table != NULL) {
            uint64_t count = 0;
            if (ts_index >= 0) {
                if (mem_table->GetCount(index, ts_index, request->key(), count) < 0) {
                    count = 0;
                }
            } else {
                if (mem_table->GetCount(index, request->key(), count) < 0) {
                    count = 0;
                }
            }
            response->set_code(0);
            response->set_msg("ok");
            response->set_count(count);
            return;
        }
    }
    ::rtidb::storage::Ticket ticket;
    ::rtidb::storage::TableIterator* it = NULL;
    if (ts_index >= 0) {
        it = table->NewIterator(index, ts_index, request->key(), ticket);
    } else {
        it = table->NewIterator(index, request->key(), ticket);
    }
    if (it == NULL) {
        response->set_code(109);
        response->set_msg("key not found");
        return;
    }
    uint64_t ttl = ts_index < 0 ? table->GetTTL(index) : table->GetTTL(index, ts_index);
<<<<<<< HEAD
    uint32_t count = 0;
    int32_t code = 0;
    switch(table->GetTTLType()) {
        case ::rtidb::api::TTLType::kLatestTime:
            code = CountLatestIndex(ttl, it,
                        request->st(), request->st_type(),
                        request->et(), request->et_type(),
                        &count);
            break;

        default:
            bool remove_duplicated_record = false;
            if (request->has_enable_remove_duplicated_record()) {
                remove_duplicated_record = request->enable_remove_duplicated_record();
            }
            uint64_t expire_ts = table->GetExpireTime(ttl);
            code = CountTimeIndex(expire_ts, it,
                    request->st(), request->st_type(),
                    request->et(), request->et_type(),
                    &count, remove_duplicated_record);
            break;
=======
    uint64_t end_time = table->GetExpireTime(ttl);
    PDLOG(DEBUG, "end_time %lu", end_time);

    bool remove_duplicated_record = false;
    if (request->has_enable_remove_duplicated_record()) {
      remove_duplicated_record = request->enable_remove_duplicated_record();
    }
    uint64_t scount = 0;
    uint64_t last_time = 0;
    while (it->Valid()) {
        if (table->GetTTLType() == ::rtidb::api::TTLType::kLatestTime) {
            if (scount >= ttl) {
                break;
            }
        } else {
            if (it->GetKey() <= end_time) {
                break;
            }
        }
        if (remove_duplicated_record && last_time == it->GetKey()) {
          PDLOG(DEBUG, "filter duplicated ts record %lu", last_time);
          it->Next();
          continue;
        }
        last_time = it->GetKey();
        scount ++;
        it->Next();
>>>>>>> 66228420
    }
    delete it;
    response->set_code(code);
    response->set_count(count);
    switch(code) {
        case 0:
            return;
        case -1:
            response->set_msg("invalid args");
            response->set_code(307);
            return;
        case -2:
            response->set_msg("st/et sub key type is invalid");
            response->set_code(307);
            return;
        case -3:
            response->set_code(118);
            response->set_msg("reach the max scan byte size");
            return;
        case -4:
            response->set_msg("fail to encode data rows");
            response->set_code(322);
            return;
        default:
            return;
    }
}

void TabletImpl::Traverse(RpcController* controller,
              const ::rtidb::api::TraverseRequest* request,
              ::rtidb::api::TraverseResponse* response,
              Closure* done) {
    brpc::ClosureGuard done_guard(done);
    std::shared_ptr<Table> table = GetTable(request->tid(), request->pid());
    if (!table) {
        PDLOG(WARNING, "table is not exist. tid %u, pid %u", request->tid(), request->pid());
        response->set_code(100);
        response->set_msg("table is not exist");
        return;
    }
	if (table->GetTableStat() == ::rtidb::storage::kLoading) {
        PDLOG(WARNING, "table is loading. tid %u, pid %u", 
                      request->tid(), request->pid());
        response->set_code(104);
        response->set_msg("table is loading");
        return;
    }
    uint32_t index = 0;
    int ts_index = -1;
    if (request->has_idx_name() && request->idx_name().size() > 0) {
        std::map<std::string, uint32_t>::iterator iit = table->GetMapping().find(request->idx_name());
        if (iit == table->GetMapping().end()) {
            PDLOG(WARNING, "idx name %s not found in table tid %u, pid %u", request->idx_name().c_str(),
                  request->tid(), request->pid());
            response->set_code(108);
            response->set_msg("idx name not found");
            return;
        }
        index = iit->second;
    }
    if (request->has_ts_name() && request->ts_name().size() > 0) {
        auto iter = table->GetTSMapping().find(request->ts_name());
        if (iter == table->GetTSMapping().end()) {
            PDLOG(WARNING, "ts name %s not found in table tid %u, pid %u", request->ts_name().c_str(),
                  request->tid(), request->pid());
            response->set_code(137);
            response->set_msg("ts name not found");
            return;
        }
        ts_index = iter->second;
    }    
    ::rtidb::storage::TableIterator* it = NULL;
    if (ts_index >= 0) {
        it = table->NewTraverseIterator(index, ts_index);
    } else {
        it = table->NewTraverseIterator(index);
    }
    uint64_t last_time = 0;
    std::string last_pk;
    if (request->has_pk() && request->pk().size() > 0) {
        PDLOG(DEBUG, "tid %u, pid %u seek pk %s ts %lu", 
                    request->tid(), request->pid(), request->pk().c_str(), request->ts());
        it->Seek(request->pk(), request->ts());
        last_pk = request->pk();
        last_time = request->ts();
    } else {
        PDLOG(DEBUG, "tid %u, pid %u seek to first", request->tid(), request->pid());
        it->SeekToFirst();
    }
    std::map<std::string, std::vector<std::pair<uint64_t, rtidb::base::Slice>>> value_map;
    uint32_t total_block_size = 0;
    bool remove_duplicated_record = false;
    if (request->has_enable_remove_duplicated_record()) {
        remove_duplicated_record = request->enable_remove_duplicated_record();
    }
    uint32_t scount = 0;
    while (it->Valid()) {
        if (request->limit() > 0 && scount > request->limit() - 1) {
            PDLOG(DEBUG, "reache the limit %u ", request->limit());
            break;
        }
        PDLOG(DEBUG, "traverse pk %s ts %lu", it->GetPK().c_str(), it->GetKey());
        // skip duplicate record
        if (remove_duplicated_record && last_time == it->GetKey() && last_pk == it->GetPK()) {
            PDLOG(DEBUG, "filter duplicate record for key %s with ts %lu", last_pk.c_str(), last_time);
            it->Next();
            continue;
        }
        last_pk = it->GetPK();
        last_time = it->GetKey();
        if (value_map.find(last_pk) == value_map.end()) {
            value_map.insert(std::make_pair(last_pk, std::vector<std::pair<uint64_t, rtidb::base::Slice>>()));
            value_map[last_pk].reserve(request->limit());
        }
        rtidb::base::Slice value = it->GetValue();
        value_map[last_pk].push_back(std::make_pair(it->GetKey(), value));
        total_block_size += last_pk.length() + value.size();
        it->Next();
        scount ++;
    }
    delete it;
    uint32_t total_size = scount * (8+4+4) + total_block_size;
    std::string* pairs = response->mutable_pairs();
    if (scount <= 0) {
        pairs->resize(0);
    } else {
        pairs->resize(total_size);
    }
    char* rbuffer = reinterpret_cast<char*>(& ((*pairs)[0]));
    uint32_t offset = 0;
    for (const auto& kv : value_map) {
        for (const auto& pair : kv.second) {
            PDLOG(DEBUG, "encode pk %s ts %lu value %s size %u", kv.first.c_str(), pair.first, pair.second.data(), pair.second.size());
            ::rtidb::base::EncodeFull(kv.first, pair.first, pair.second.data(), pair.second.size(), rbuffer, offset);
            offset += (4 + 4 + 8 + kv.first.length() + pair.second.size());
        }
    }
    PDLOG(DEBUG, "traverse count %d. last_pk %s last_time %lu", scount, last_pk.c_str(), last_time);
    response->set_code(0);
    response->set_count(scount);
    response->set_pk(last_pk);
    response->set_ts(last_time);
}

void TabletImpl::Delete(RpcController* controller,
              const ::rtidb::api::DeleteRequest* request,
              ::rtidb::api::GeneralResponse* response,
              Closure* done) {
    brpc::ClosureGuard done_guard(done);
    std::shared_ptr<Table> table = GetTable(request->tid(), request->pid());
    if (!table) {
        PDLOG(DEBUG, "table is not exist. tid %u, pid %u", request->tid(), request->pid());
        response->set_code(100);
        response->set_msg("table is not exist");
        return;
    }    
    if (!table->IsLeader()) {
        PDLOG(DEBUG, "table is follower. tid %u, pid %u", request->tid(),
                request->pid());
        response->set_code(103);
        response->set_msg("table is follower");
        return;
    }
    if (table->GetTableStat() == ::rtidb::storage::kLoading) {
        PDLOG(WARNING, "table is loading. tid %u, pid %u", request->tid(), request->pid());
        response->set_code(104);
        response->set_msg("table is loading");
        return;
    }
    uint32_t idx = 0;
    if (request->has_idx_name() && request->idx_name().size() > 0) {
        std::map<std::string, uint32_t>::iterator iit = table->GetMapping().find(request->idx_name());
        if (iit == table->GetMapping().end()) {
            PDLOG(WARNING, "idx name %s not found in table tid %u, pid %u", request->idx_name().c_str(),
                  request->tid(), request->pid());
            response->set_code(108);
            response->set_msg("idx name not found");
            return;
        }
        idx = iit->second;
    }
    if (table->Delete(request->key(), idx)) {
        response->set_code(0);
        response->set_msg("ok");
        PDLOG(DEBUG, "delete ok. tid %u, pid %u, key %s", request->tid(), request->pid(), request->key().c_str());
    } else {
        response->set_code(136);
        response->set_msg("delete failed");
        return;
    }
    if (table->GetStorageMode() == ::rtidb::common::StorageMode::kMemory) {
        std::shared_ptr<LogReplicator> replicator;
        do {
            replicator = GetReplicator(request->tid(), request->pid());
            if (!replicator) {
                PDLOG(WARNING, "fail to find table tid %u pid %u leader's log replicator", request->tid(),
                        request->pid());
                break;
            }
            ::rtidb::api::LogEntry entry;
            entry.set_term(replicator->GetLeaderTerm());
            entry.set_method_type(::rtidb::api::MethodType::kDelete);
            ::rtidb::api::Dimension* dimension = entry.add_dimensions();
            dimension->set_key(request->key());
            dimension->set_idx(idx);
            replicator->AppendEntry(entry);
        } while(false);
        if (replicator && FLAGS_binlog_notify_on_put) {
            replicator->Notify(); 
        }
    }
    return;
}

void TabletImpl::ChangeRole(RpcController* controller, 
            const ::rtidb::api::ChangeRoleRequest* request,
            ::rtidb::api::ChangeRoleResponse* response,
            Closure* done) {
	brpc::ClosureGuard done_guard(done);
    uint32_t tid = request->tid();
    uint32_t pid = request->pid();
    std::shared_ptr<Table> table = GetTable(tid, pid);
    if (!table) {
        response->set_code(100);
        response->set_msg("table is not exist");
        return;
    }
    if (table->GetTableStat() != ::rtidb::storage::kNormal) {
        PDLOG(WARNING, "table state[%u] can not change role. tid[%u] pid[%u]", 
                    table->GetTableStat(), tid, pid);
        response->set_code(105);
        response->set_msg("table status is not kNormal");
        return;
    }
    std::shared_ptr<LogReplicator> replicator = GetReplicator(tid, pid);
    if (!replicator) {
        response->set_code(110);
        response->set_msg("replicator is not exist");
        return;
    }
    bool is_leader = false;
    if (request->mode() == ::rtidb::api::TableMode::kTableLeader) {
        is_leader = true;
    }
    std::vector<std::string> vec;
    for (int idx = 0; idx < request->replicas_size(); idx++) {
        vec.push_back(request->replicas(idx).c_str());
    }
    if (is_leader) {
        {
            std::lock_guard<std::mutex> lock(mu_);
            if (table->IsLeader()) {
                PDLOG(WARNING, "table is leader. tid[%u] pid[%u]", tid, pid);
                response->set_code(102);
                response->set_msg("table is leader");
                return ;
            }
            PDLOG(INFO, "change to leader. tid[%u] pid[%u] term[%lu]", tid, pid, request->term());
            table->SetLeader(true);
            replicator->SetRole(ReplicatorRole::kLeaderNode);
            if (!FLAGS_zk_cluster.empty()) {
                replicator->SetLeaderTerm(request->term());
            }
        }
        if (replicator->AddReplicateNode(vec) < 0) {
            PDLOG(WARNING,"add replicator failed. tid[%u] pid[%u]", tid, pid);
        }
    } else {
        std::lock_guard<std::mutex> lock(mu_);
        if (!table->IsLeader()) {
            PDLOG(WARNING, "table is follower. tid[%u] pid[%u]", tid, pid);
            response->set_code(0);
            response->set_msg("table is follower");
            return;
        }
        replicator->DelAllReplicateNode();
        replicator->SetRole(ReplicatorRole::kFollowerNode);
        table->SetLeader(false);
        PDLOG(INFO, "change to follower. tid[%u] pid[%u]", tid, pid);
    }
    response->set_code(0);
    response->set_msg("ok");
}

void TabletImpl::AddReplica(RpcController* controller, 
            const ::rtidb::api::ReplicaRequest* request,
            ::rtidb::api::AddReplicaResponse* response,
            Closure* done) {
    brpc::ClosureGuard done_guard(done);        
	std::shared_ptr<::rtidb::api::TaskInfo> task_ptr;
	if (request->has_task_info() && request->task_info().IsInitialized()) {
		if (AddOPTask(request->task_info(), ::rtidb::api::TaskType::kAddReplica, task_ptr) < 0) {
			response->set_code(-1);
			response->set_msg("add task failed");
            return;
        }
	}
    std::shared_ptr<Table> table = GetTable(request->tid(), request->pid());
    do {
        if (!table) {
            PDLOG(WARNING, "table is not exist. tid %u, pid %u", request->tid(),
                    request->pid());
            response->set_code(100);
            response->set_msg("table is not exist");
            break;
        }
        if (!table->IsLeader()) {
            PDLOG(WARNING, "table is follower. tid %u, pid %u", request->tid(), request->pid());
            response->set_code(103);
            response->set_msg("table is follower");
            break;
        }
        std::shared_ptr<LogReplicator> replicator = GetReplicator(request->tid(), request->pid());
        if (!replicator) {
            response->set_code(110);
            response->set_msg("replicator is not exist");
            PDLOG(WARNING,"replicator is not exist. tid %u, pid %u", request->tid(), request->pid());
            break;
        }
        std::vector<std::string> vec;
        vec.push_back(request->endpoint());
        int ret = replicator->AddReplicateNode(vec);
        if (ret == 0) {
            response->set_code(0);
            response->set_msg("ok");
        } else if (ret < 0) {
            response->set_code(120);
            PDLOG(WARNING, "fail to add replica endpoint. tid %u pid %u", request->tid(), request->pid());
            response->set_msg("fail to add replica endpoint");
            break;
        } else {
            response->set_code(119);
            response->set_msg("replica endpoint already exists");
            PDLOG(WARNING, "replica endpoint already exists. tid %u pid %u", request->tid(), request->pid());
        }
        if (task_ptr) {
            std::lock_guard<std::mutex> lock(mu_);
            task_ptr->set_status(::rtidb::api::TaskStatus::kDone);
        }
        return;
    } while(0);
    if (task_ptr) {
	    std::lock_guard<std::mutex> lock(mu_);
        task_ptr->set_status(::rtidb::api::TaskStatus::kFailed);
    }
}

void TabletImpl::DelReplica(RpcController* controller, 
            const ::rtidb::api::ReplicaRequest* request,
            ::rtidb::api::GeneralResponse* response,
            Closure* done) {
    brpc::ClosureGuard done_guard(done);        
	std::shared_ptr<::rtidb::api::TaskInfo> task_ptr;
	if (request->has_task_info() && request->task_info().IsInitialized()) {
		if (AddOPTask(request->task_info(), ::rtidb::api::TaskType::kDelReplica, task_ptr) < 0) {
			response->set_code(-1);
			response->set_msg("add task failed");
            return;
        }
	}
    std::shared_ptr<Table> table = GetTable(request->tid(), request->pid());
    do {
        if (!table) {
            PDLOG(WARNING, "table is not exist. tid %u, pid %u", request->tid(),
                    request->pid());
            response->set_code(100);
            response->set_msg("table is not exist");
            break;
        }
        if (!table->IsLeader()) {
            PDLOG(WARNING, "table is follower. tid %u, pid %u", request->tid(), request->pid());
            response->set_code(103);
            response->set_msg("table is follower");
            break;
        }
        std::shared_ptr<LogReplicator> replicator = GetReplicator(request->tid(), request->pid());
        if (!replicator) {
            response->set_code(110);
            response->set_msg("replicator is not exist");
            PDLOG(WARNING,"replicator is not exist. tid %u, pid %u", request->tid(), request->pid());
            break;
        }
        int ret = replicator->DelReplicateNode(request->endpoint());
        if (ret == 0) {
            response->set_code(0);
            response->set_msg("ok");
        } else if (ret < 0) {
            response->set_code(121);
            PDLOG(WARNING, "replicator role is not leader. table %u pid %u", request->tid(), request->pid());
            response->set_msg("replicator role is not leader");
            break;
        } else {
            response->set_code(0);
            PDLOG(WARNING, "fail to del endpoint for table %u pid %u. replica does not exist", 
                            request->tid(), request->pid());
            response->set_msg("replica does not exist");
        }
        if (task_ptr) {
            std::lock_guard<std::mutex> lock(mu_);
            task_ptr->set_status(::rtidb::api::TaskStatus::kDone);
        }
        return;
    } while (0);
    if (task_ptr) {
	    std::lock_guard<std::mutex> lock(mu_);
        task_ptr->set_status(::rtidb::api::TaskStatus::kFailed);
    }
}

void TabletImpl::AppendEntries(RpcController* controller,
        const ::rtidb::api::AppendEntriesRequest* request,
        ::rtidb::api::AppendEntriesResponse* response,
        Closure* done) {
	brpc::ClosureGuard done_guard(done);
    std::shared_ptr<Table> table = GetTable(request->tid(), request->pid());
    if (!table) {
        PDLOG(WARNING, "table is not exist. tid %u, pid %u", request->tid(),
                request->pid());
        response->set_code(100);
        response->set_msg("table is not exist");
        return;
    }
    if (table->IsLeader()) {
        PDLOG(WARNING, "table is leader. tid %u, pid %u", request->tid(), request->pid());
        response->set_code(102);
        response->set_msg("table is leader");
        return;
    }
    if (table->GetTableStat() == ::rtidb::storage::kLoading) {
        response->set_code(104);
        response->set_msg("table is loading");
        PDLOG(WARNING, "table is loading. tid %u, pid %u", request->tid(), request->pid());
        return;
    }    
    std::shared_ptr<LogReplicator> replicator = GetReplicator(request->tid(), request->pid());
    if (!replicator) {
        response->set_code(110);
        response->set_msg("replicator is not exist");
        return;
    }
    bool ok = replicator->AppendEntries(request, response);
    if (!ok) {
        response->set_code(122);
        response->set_msg("fail to append entries to replicator");
    } else {
        response->set_code(0);
        response->set_msg("ok");
    }
}

void TabletImpl::GetTableSchema(RpcController* controller,
            const ::rtidb::api::GetTableSchemaRequest* request,
            ::rtidb::api::GetTableSchemaResponse* response,
            Closure* done) {
    brpc::ClosureGuard done_guard(done);        
    std::shared_ptr<Table> table = GetTable(request->tid(), request->pid());
    if (!table) {
        response->set_code(100);
        response->set_msg("table is not exist");
        PDLOG(WARNING, "table is not exist. tid %u, pid %u", request->tid(),
                request->pid());
        return;
    } else {
        response->set_schema(table->GetSchema());
    }
    response->set_code(0);
    response->set_msg("ok");
    response->set_schema(table->GetSchema());
    response->mutable_table_meta()->CopyFrom(table->GetTableMeta());
}

void TabletImpl::GetTableStatus(RpcController* controller,
            const ::rtidb::api::GetTableStatusRequest* request,
            ::rtidb::api::GetTableStatusResponse* response,
            Closure* done) {
    brpc::ClosureGuard done_guard(done);        
    std::lock_guard<std::mutex> lock(mu_);        
    for (auto it = tables_.begin(); it != tables_.end(); ++it) {
        if (request->has_tid() && request->tid() != it->first) {
            continue;
        }
        for (auto pit = it->second.begin(); pit != it->second.end(); ++pit) {
            if (request->has_pid() && request->pid() != pit->first) {
                continue;
            }
            std::shared_ptr<Table> table = pit->second;
            ::rtidb::api::TableStatus* status = response->add_all_table_status();
            status->set_mode(::rtidb::api::TableMode::kTableFollower);
            if (table->IsLeader()) {
                status->set_mode(::rtidb::api::TableMode::kTableLeader);
            }
            status->set_tid(table->GetId());
            status->set_pid(table->GetPid());
            status->set_ttl(table->GetTTL());
            status->set_ttl_type(table->GetTTLType());
            status->set_compress_type(table->GetCompressType());
            status->set_storage_mode(table->GetStorageMode());
            status->set_name(table->GetName());
            if (::rtidb::api::TableState_IsValid(table->GetTableStat())) {
                status->set_state(::rtidb::api::TableState(table->GetTableStat()));
            }
            std::shared_ptr<LogReplicator> replicator = GetReplicatorUnLock(table->GetId(), table->GetPid());
            if (replicator) {
                status->set_offset(replicator->GetOffset());
            }
            status->set_record_cnt(table->GetRecordCnt());
            if (table->GetStorageMode() == ::rtidb::common::StorageMode::kMemory) {
                if (MemTable* mem_table = dynamic_cast<MemTable*>(table.get())) {
                    status->set_time_offset(mem_table->GetTimeOffset());
                    status->set_is_expire(mem_table->GetExpireStatus());
                    status->set_record_byte_size(mem_table->GetRecordByteSize());
                    status->set_record_idx_byte_size(mem_table->GetRecordIdxByteSize());
                    status->set_record_pk_cnt(mem_table->GetRecordPkCnt());
                    status->set_skiplist_height(mem_table->GetKeyEntryHeight());
                    uint64_t record_idx_cnt = 0;
                    for (auto iit = table->GetMapping().begin(); iit != table->GetMapping().end(); ++iit) {
                        ::rtidb::api::TsIdxStatus* ts_idx_status = status->add_ts_idx_status();
                        ts_idx_status->set_idx_name(iit->first);
                        uint64_t* stats = NULL;
                        uint32_t size = 0;
                        bool ok = mem_table->GetRecordIdxCnt(iit->second, &stats, &size);
                        if (ok) {
                            for (uint32_t i = 0; i < size; i++) {
                                ts_idx_status->add_seg_cnts(stats[i]); 
                                record_idx_cnt += stats[i];
                            }
                        }
                        delete stats;
                    }
                    status->set_idx_cnt(record_idx_cnt);
                }
            }
            if (request->has_need_schema() && request->need_schema()) {
                status->set_schema(table->GetSchema());
            }
        }
    }
    response->set_code(0);
}

void TabletImpl::SetExpire(RpcController* controller,
            const ::rtidb::api::SetExpireRequest* request,
            ::rtidb::api::GeneralResponse* response,
            Closure* done) {
    brpc::ClosureGuard done_guard(done);        
    std::shared_ptr<Table> table = GetTable(request->tid(), request->pid());
    if (!table) {
        PDLOG(WARNING, "table is not exist. tid %u, pid %u", request->tid(), request->pid());
        response->set_code(100);
        response->set_msg("table is not exist");
        return;
    }
    if (table->GetStorageMode() == ::rtidb::common::StorageMode::kMemory) {
        MemTable* mem_table = dynamic_cast<MemTable*>(table.get());
        if (mem_table != NULL) {
            mem_table->SetExpire(request->is_expire());
            PDLOG(INFO, "set table expire[%d]. tid[%u] pid[%u]", request->is_expire(), request->tid(), request->pid());
        }
    }
	response->set_code(0);
	response->set_msg("ok");
}

void TabletImpl::SetTTLClock(RpcController* controller,
            const ::rtidb::api::SetTTLClockRequest* request,
            ::rtidb::api::GeneralResponse* response,
            Closure* done) {
    brpc::ClosureGuard done_guard(done);        
    std::shared_ptr<Table> table = GetTable(request->tid(), request->pid());
    if (!table) {
        PDLOG(WARNING, "table is not exist. tid %u, pid %u", request->tid(), request->pid());
        response->set_code(100);
        response->set_msg("table is not exist");
        return;
    }
    if (table->GetStorageMode() == ::rtidb::common::StorageMode::kMemory) {
        MemTable* mem_table = dynamic_cast<MemTable*>(table.get());
        if (mem_table != NULL) {
            int64_t cur_time = ::baidu::common::timer::get_micros() / 1000000;
            int64_t offset = (int64_t)request->timestamp() - cur_time;
            mem_table->SetTimeOffset(offset);
            PDLOG(INFO, "set table virtual timestamp[%lu] cur timestamp[%lu] offset[%ld]. tid[%u] pid[%u]", 
                        request->timestamp(), cur_time, offset, request->tid(), request->pid());
        }
    }
	response->set_code(0);
	response->set_msg("ok");
}

void TabletImpl::MakeSnapshotInternal(uint32_t tid, uint32_t pid, std::shared_ptr<::rtidb::api::TaskInfo> task) {
    std::shared_ptr<Table> table;
    std::shared_ptr<Snapshot> snapshot;
    std::shared_ptr<LogReplicator> replicator;
    {
        std::lock_guard<std::mutex> lock(mu_);
        table = GetTableUnLock(tid, pid);
        bool has_error = true;
        do {
            if (!table) {
                PDLOG(WARNING, "table is not exist. tid[%u] pid[%u]", tid, pid);
                break;
            }
            if (table->GetTableStat() != ::rtidb::storage::kNormal) {
                PDLOG(WARNING, "table state is %d, cannot make snapshot. %u, pid %u", 
                             table->GetTableStat(), tid, pid);
                break;
            }    
            snapshot = GetSnapshotUnLock(tid, pid);
            if (!snapshot) {
                PDLOG(WARNING, "snapshot is not exist. tid[%u] pid[%u]", tid, pid);
                break;
            }
            replicator = GetReplicatorUnLock(tid, pid);
            if (!replicator) {
                PDLOG(WARNING, "replicator is not exist. tid[%u] pid[%u]", tid, pid);
                break;
            }
            has_error = false;
        } while (0);
        if (has_error) {
            if (task) {
                task->set_status(::rtidb::api::kFailed);
            }    
            return;
        }
        table->SetTableStat(::rtidb::storage::kMakingSnapshot);
    }
    uint64_t cur_offset = replicator->GetOffset();
    uint64_t snapshot_offset = snapshot->GetOffset();
    int ret = 0;
    if (cur_offset < snapshot_offset + FLAGS_make_snapshot_threshold_offset) {
        PDLOG(INFO, "offset can't reach the threshold. tid[%u] pid[%u] cur_offset[%lu], snapshot_offset[%lu]", 
                tid, pid, cur_offset, snapshot_offset);
    } else {
        if (table->GetStorageMode() != ::rtidb::common::StorageMode::kMemory) {
            ::rtidb::storage::DiskTableSnapshot* disk_snapshot = 
                dynamic_cast<::rtidb::storage::DiskTableSnapshot*>(snapshot.get());
            if (disk_snapshot != NULL) {
                disk_snapshot->SetTerm(replicator->GetLeaderTerm());
            }    
        }
		uint64_t offset = 0;
		ret = snapshot->MakeSnapshot(table, offset);
		if (ret == 0) {
			std::shared_ptr<LogReplicator> replicator = GetReplicator(tid, pid);
			if (replicator) {
				replicator->SetSnapshotLogPartIndex(offset);
			}
		}
    }
    {
        std::lock_guard<std::mutex> lock(mu_);
        table->SetTableStat(::rtidb::storage::kNormal);
        if (task) {
            if (ret == 0) {
                task->set_status(::rtidb::api::kDone);
            } else {
                task->set_status(::rtidb::api::kFailed);
            }    
        }
    }
}

void TabletImpl::MakeSnapshot(RpcController* controller,
            const ::rtidb::api::GeneralRequest* request,
            ::rtidb::api::GeneralResponse* response,
            Closure* done) {
	brpc::ClosureGuard done_guard(done);
    std::shared_ptr<::rtidb::api::TaskInfo> task_ptr;
    if (request->has_task_info() && request->task_info().IsInitialized()) {
		if (AddOPTask(request->task_info(), ::rtidb::api::TaskType::kMakeSnapshot, task_ptr) < 0) {
			response->set_code(-1);
			response->set_msg("add task failed");
            return;
        }
    }    
    uint32_t tid = request->tid();        
    uint32_t pid = request->pid();        
    std::lock_guard<std::mutex> lock(mu_);
    std::shared_ptr<Snapshot> snapshot = GetSnapshotUnLock(tid, pid);
    do {
        if (!snapshot) {
            response->set_code(111);
            response->set_msg("snapshot is not exist");
            PDLOG(WARNING, "snapshot is not exist. tid[%u] pid[%u]", tid, pid);
            break;
        }
        std::shared_ptr<Table> table = GetTableUnLock(request->tid(), request->pid());
        if (!table) {
            PDLOG(WARNING, "table is not exist. tid %u, pid %u", tid, pid);
            response->set_code(100);
            response->set_msg("table is not exist");
            break;
        }
        if (table->GetTableStat() != ::rtidb::storage::kNormal) {
            response->set_code(105);
            response->set_msg("table status is not kNormal");
            PDLOG(WARNING, "table state is %d, cannot make snapshot. %u, pid %u", 
                         table->GetTableStat(), tid, pid);
            break;
        }
        if (task_ptr) {
            task_ptr->set_status(::rtidb::api::TaskStatus::kDoing);
        }    
        snapshot_pool_.AddTask(boost::bind(&TabletImpl::MakeSnapshotInternal, this, tid, pid, task_ptr));
        response->set_code(0);
        response->set_msg("ok");
        return;
    } while (0);
    if (task_ptr) {       
        task_ptr->set_status(::rtidb::api::TaskStatus::kFailed);
    }
}

void TabletImpl::SchedMakeSnapshot() {
    int now_hour = ::rtidb::base::GetNowHour();
    if (now_hour != FLAGS_make_snapshot_time) {
        snapshot_pool_.DelayTask(FLAGS_make_snapshot_check_interval, boost::bind(&TabletImpl::SchedMakeSnapshot, this));
        return;
    }
    std::vector<std::pair<uint32_t, uint32_t> > table_set;
    {
        std::lock_guard<std::mutex> lock(mu_);
        for (auto iter = tables_.begin(); iter != tables_.end(); ++iter) {
            for (auto inner = iter->second.begin(); inner != iter->second.end(); ++ inner) {
                if (iter->first == 0 && inner->first == 0) {
                    continue;
                }
                table_set.push_back(std::make_pair(iter->first, inner->first));
            }
        }
    }
    for (auto iter = table_set.begin(); iter != table_set.end(); ++iter) {
        PDLOG(INFO, "start make snapshot tid[%u] pid[%u]", iter->first, iter->second);
        MakeSnapshotInternal(iter->first, iter->second, std::shared_ptr<::rtidb::api::TaskInfo>());
    }
    // delay task one hour later avoid execute  more than one time
    snapshot_pool_.DelayTask(FLAGS_make_snapshot_check_interval + 60 * 60 * 1000, boost::bind(&TabletImpl::SchedMakeSnapshot, this));
}

void TabletImpl::SendData(RpcController* controller,
            const ::rtidb::api::SendDataRequest* request,
            ::rtidb::api::GeneralResponse* response,
            Closure* done) {
	brpc::ClosureGuard done_guard(done);
    brpc::Controller *cntl = static_cast<brpc::Controller*>(controller);
    uint32_t tid = request->tid(); 
    uint32_t pid = request->pid(); 
    std::string db_root_path;
    ChooseDBRootPath(tid, pid, db_root_path);
	std::string combine_key = std::to_string(tid) + "_" + std::to_string(pid) + "_" + request->file_name();
	std::shared_ptr<FileReceiver> receiver;
	{
    	std::lock_guard<std::mutex> lock(mu_);
		auto iter = file_receiver_map_.find(combine_key);
		if (request->block_id() == 0) {
            std::shared_ptr<Table> table = GetTableUnLock(tid, pid);
            if (table) {
                PDLOG(WARNING, "table already exists. tid %u, pid %u", tid, pid);
                response->set_code(101);
                response->set_msg("table already exists");
                return;
            }
		    if (iter == file_receiver_map_.end()) {
				file_receiver_map_.insert(std::make_pair(combine_key, std::make_shared<FileReceiver>(request->file_name(), db_root_path, tid, pid)));
                iter = file_receiver_map_.find(combine_key);
            }
            if (iter->second->Init() < 0) {
                PDLOG(WARNING, "file receiver init failed. tid %u, pid %u, file_name %s", tid, pid, request->file_name().c_str());
                response->set_code(123);
                response->set_msg("file receiver init failed");
                file_receiver_map_.erase(iter);
                return;
            }
            PDLOG(INFO, "file receiver init ok. tid %u, pid %u, file_name %s", tid, pid, request->file_name().c_str());
            response->set_code(0);
            response->set_msg("ok");
		} else if (iter == file_receiver_map_.end()){
            PDLOG(WARNING, "cannot find receiver. tid %u, pid %u, file_name %s", tid, pid, request->file_name().c_str());
            response->set_code(124);
            response->set_msg("cannot find receiver");
            return;
        }
		receiver = iter->second;
	}
	if (receiver->GetBlockId() == request->block_id()) {
		response->set_msg("ok");
		response->set_code(0);
		return;
	}
	if (request->block_id() != receiver->GetBlockId() + 1) {
		response->set_msg("block_id mismatch");
		PDLOG(WARNING, "block_id mismatch. tid %u, pid %u, file_name %s, request block_id %lu cur block_id %lu", 
                        tid, pid, request->file_name().c_str(), request->block_id(), receiver->GetBlockId());
		response->set_code(125);
		return;
	}
	std::string data = cntl->request_attachment().to_string();
    if (data.length() != request->block_size()) {
		PDLOG(WARNING, "receive data error. tid %u, pid %u, file_name %s, expected length %u real length %u", 
                        tid, pid, request->file_name().c_str(), request->block_size(), data.length());
		response->set_code(126);
		response->set_msg("receive data error");
        return;
    }
	if (receiver->WriteData(data, request->block_id()) < 0) {
		PDLOG(WARNING, "receiver write data failed. tid %u, pid %u, file_name %s", tid, pid, request->file_name().c_str());
		response->set_code(127);
		response->set_msg("write data failed");
        return;
	}
    if (request->eof()) {
        receiver->SaveFile();
        std::lock_guard<std::mutex> lock(mu_);
        file_receiver_map_.erase(combine_key);
    }
    response->set_msg("ok");
    response->set_code(0);
}

void TabletImpl::SendSnapshot(RpcController* controller,
            const ::rtidb::api::SendSnapshotRequest* request,
            ::rtidb::api::GeneralResponse* response,
            Closure* done) {
	brpc::ClosureGuard done_guard(done);
    std::shared_ptr<::rtidb::api::TaskInfo> task_ptr;
    if (request->has_task_info() && request->task_info().IsInitialized()) {
		if (AddOPTask(request->task_info(), ::rtidb::api::TaskType::kSendSnapshot, task_ptr) < 0) {
			response->set_code(-1);
			response->set_msg("add task failed");
            return;
        }
    }    
    std::lock_guard<std::mutex> lock(mu_);
	uint32_t tid = request->tid();
	uint32_t pid = request->pid();
    std::shared_ptr<Table> table = GetTableUnLock(tid, pid);
    std::string sync_snapshot_key = request->endpoint() + "_" + 
                    std::to_string(tid) + "_" + std::to_string(pid);
	do {
        if (sync_snapshot_set_.find(sync_snapshot_key) != sync_snapshot_set_.end()) {
            PDLOG(WARNING, "snapshot is sending. tid %u pid %u endpoint %s", 
                            tid, pid, request->endpoint().c_str());
			response->set_code(128);
			response->set_msg("snapshot is sending");
            break;
        }
		if (!table) {
			PDLOG(WARNING, "table is not exist. tid %u, pid %u", tid, pid);
			response->set_code(100);
			response->set_msg("table is not exist");
			break;
		}
		if (!table->IsLeader()) {
			PDLOG(WARNING, "table is follower. tid %u, pid %u", tid, pid);
			response->set_code(103);
			response->set_msg("table is follower");
			break;
		}
		if (table->GetTableStat() != ::rtidb::storage::kSnapshotPaused) {
			PDLOG(WARNING, "table status is not kSnapshotPaused. tid %u, pid %u", tid, pid);
			response->set_code(107);
			response->set_msg("table status is not kSnapshotPaused");
			break;
		}
        if (task_ptr) {
            task_ptr->set_status(::rtidb::api::TaskStatus::kDoing);
        }    
        sync_snapshot_set_.insert(sync_snapshot_key);
        task_pool_.AddTask(boost::bind(&TabletImpl::SendSnapshotInternal, this, 
                    request->endpoint(), tid, pid, task_ptr));
        response->set_code(0);
        response->set_msg("ok");
        return;
	} while(0);
    if (task_ptr) {
        task_ptr->set_status(::rtidb::api::TaskStatus::kFailed);
    }
}

void TabletImpl::SendSnapshotInternal(const std::string& endpoint, uint32_t tid, uint32_t pid, 
            std::shared_ptr<::rtidb::api::TaskInfo> task) {
    bool has_error = true;
    do {
		// send table_meta file
		if (SendFile(endpoint, tid, pid, "table_meta.txt") < 0) {
			PDLOG(WARNING, "send table_meta.txt failed. tid[%u] pid[%u]", tid, pid);
			break;
		}
        std::string db_root_path;
        ChooseDBRootPath(tid, pid, db_root_path);
    	std::string manifest_file = db_root_path + "/" + std::to_string(tid) + "_" + 
									std::to_string(pid) + "/snapshot/MANIFEST";
        std::string snapshot_file;
        {
            int fd = open(manifest_file.c_str(), O_RDONLY);
            if (fd < 0) {
                PDLOG(WARNING, "[%s] is not exist", manifest_file.c_str());
                has_error = false;
                break;
            }
            google::protobuf::io::FileInputStream fileInput(fd);
            fileInput.SetCloseOnDelete(true);
            ::rtidb::api::Manifest manifest;
            if (!google::protobuf::TextFormat::Parse(&fileInput, &manifest)) {
                PDLOG(WARNING, "parse manifest failed. tid[%u] pid[%u]", tid, pid);
                break;
            }
            snapshot_file = manifest.name();
        }
        // send snapshot file
        if (SendFile(endpoint, tid, pid, snapshot_file) < 0) {
            PDLOG(WARNING, "send snapshot failed. tid[%u] pid[%u]", tid, pid);
            break;
        }
        // send manifest file
        if (SendFile(endpoint, tid, pid, "MANIFEST") < 0) {
            PDLOG(WARNING, "send MANIFEST failed. tid[%u] pid[%u]", tid, pid);
            break;
        }
        has_error = false;
        PDLOG(INFO, "send snapshot success. endpoint %s tid %u pid %u", endpoint.c_str(), tid, pid);
    } while(0);
	std::lock_guard<std::mutex> lock(mu_);
	if (task) {
		if (has_error) {
			task->set_status(::rtidb::api::kFailed);
       	} else {
			task->set_status(::rtidb::api::kDone);
		}
	}
    std::string sync_snapshot_key = endpoint + "_" + 
                    std::to_string(tid) + "_" + std::to_string(pid);
	sync_snapshot_set_.erase(sync_snapshot_key);
}            

int TabletImpl::SendFile(const std::string& endpoint, uint32_t tid, uint32_t pid,
            const std::string& file_name) {
    std::string db_root_path;
    ChooseDBRootPath(tid, pid, db_root_path);
    std::string full_path = db_root_path + "/" + std::to_string(tid) + "_" + std::to_string(pid) + "/";
    if (file_name != "table_meta.txt") {
        full_path += "snapshot/";
    }
    full_path += file_name;
    uint64_t file_size = 0;
    if (::rtidb::base::GetSize(full_path, file_size) < 0) {
        PDLOG(WARNING, "get size failed. file[%s]", full_path.c_str());
        return -1;
    }
    PDLOG(INFO, "send file %s to %s. size[%lu]", full_path.c_str(), endpoint.c_str(), file_size);
    int try_times = FLAGS_send_file_max_try;
    do {
       if (try_times < FLAGS_send_file_max_try) {
            std::this_thread::sleep_for(std::chrono::milliseconds((FLAGS_send_file_max_try - try_times) *
                    FLAGS_retry_send_file_wait_time_ms));
            PDLOG(INFO, "retry to send file %s to %s. total size[%lu]", full_path.c_str(), endpoint.c_str(), file_size);
        }
        try_times--;
		brpc::Channel channel;
		brpc::ChannelOptions options;
		options.timeout_ms = FLAGS_request_timeout_ms;
		options.connect_timeout_ms = FLAGS_request_timeout_ms;
		options.max_retry = FLAGS_request_max_retry;
		if (channel.Init(endpoint.c_str(), "", &options) != 0) {
			PDLOG(WARNING, "init channel failed. endpoint[%s] tid[%u] pid[%u]",
							endpoint.c_str(), tid, pid);
			continue;
		}
		::rtidb::api::TabletServer_Stub stub(&channel);
		FILE* file = fopen(full_path.c_str(), "rb");
		if (file == NULL) {
			PDLOG(WARNING, "fail to open file %s", full_path.c_str());
			return -1;
		}
		char buffer[FLAGS_stream_block_size];
		// compute the used time(microseconds) that send a block by limit bandwidth. 
		// limit_time = (FLAGS_stream_block_size / FLAGS_stream_bandwidth_limit) * 1000 * 1000 
		uint64_t limit_time = 0;
		if (FLAGS_stream_bandwidth_limit > 0) {
			limit_time = (FLAGS_stream_block_size * 1000000) / FLAGS_stream_bandwidth_limit;
		}    
		uint64_t block_num = file_size / FLAGS_stream_block_size + 1;
		uint64_t report_block_num = block_num / 100;
		int ret = 0;
		uint64_t block_count = 0;
		do {
			if (block_count == 0 && DataWrite(stub, tid, pid, file_name, buffer, 0, block_count, limit_time) < 0) {
				PDLOG(WARNING, "Init file receiver failed. tid[%u] pid[%u] file %s", tid, pid, file_name.c_str());
				ret = -1;   
				break;
			}
			block_count++;
			size_t len = fread_unlocked(buffer, 1, FLAGS_stream_block_size, file);
			if (len < FLAGS_stream_block_size) {
				if (feof(file)) {
					if (len > 0) {
						ret = DataWrite(stub, tid, pid, file_name, buffer, len, block_count, limit_time);
					}
					break;
				}
				PDLOG(WARNING, "read file %s error. error message: %s", file_name.c_str(), strerror(errno));
				ret = -1;
				break;
			}
			if (DataWrite(stub, tid, pid, file_name, buffer, len, block_count, limit_time) < 0) {
				PDLOG(WARNING, "data write failed. tid[%u] pid[%u] file %s", tid, pid, file_name.c_str());
				ret = -1;
				break;
			}
			if (report_block_num == 0 || block_count % report_block_num == 0) {
				PDLOG(INFO, "send block num[%lu] total block num[%lu]. tid[%u] pid[%u] file[%s] endpoint[%s]", 
							block_count, block_num, tid, pid, file_name.c_str(), endpoint.c_str());
			}
		} while(true);
		fclose(file);
		if (ret == -1) {
			continue;
		}
		std::this_thread::sleep_for(std::chrono::milliseconds(FLAGS_stream_close_wait_time_ms));
		// check file
		::rtidb::api::CheckFileRequest check_request;
		::rtidb::api::GeneralResponse response;
		check_request.set_tid(tid);
		check_request.set_pid(pid);
		check_request.set_file(file_name);
		check_request.set_size(file_size);
		brpc::Controller cntl1;
		stub.CheckFile(&cntl1, &check_request, &response, NULL);
		if (cntl1.Failed()) {
			PDLOG(WARNING, "check file[%s] request failed. tid[%u] pid[%u] error msg: %s", 
							file_name.c_str(), tid, pid, cntl1.ErrorText().c_str());
			continue;
		}
		if (response.code() == 0) {
			PDLOG(INFO, "send file[%s] success. tid[%u] pid[%u]", file_name.c_str(), tid, pid);
			return 0;
		}
		PDLOG(WARNING, "check file[%s] failed. tid[%u] pid[%u]", file_name.c_str(), tid, pid);
	} while (try_times > 0);
    return -1;
}

int TabletImpl::DataWrite(::rtidb::api::TabletServer_Stub& stub, uint32_t tid, uint32_t pid,
			const std::string& file_name, char* buffer, size_t len, uint64_t block_id, uint64_t limit_time) {
    if (buffer == NULL) {
        return -1;
    }
    uint64_t cur_time = ::baidu::common::timer::get_micros();
	::rtidb::api::SendDataRequest request;
	request.set_tid(tid);
	request.set_pid(pid);
	request.set_file_name(file_name);
	request.set_block_id(block_id);
	request.set_block_size(len);
    brpc::Controller cntl;
    if (block_id > 0) {
        cntl.request_attachment().append(buffer, len);
    }
    if (len > 0 && len < FLAGS_stream_block_size) {
        request.set_eof(true);
    }
    ::rtidb::api::GeneralResponse response;
    stub.SendData(&cntl, &request, &response, NULL);
    if (cntl.Failed()) {
        PDLOG(WARNING, "send data failed. tid %u pid %u file %s error msg %s", 
                        tid, pid, file_name.c_str(), cntl.ErrorText().c_str());
        return -1;
    } else if (response.code() != 0) {
        PDLOG(WARNING, "send data failed. tid %u pid %u file %s error msg %s", 
                        tid, pid, file_name.c_str(), response.msg().c_str());
        return -1;
    }
    uint64_t time_used = ::baidu::common::timer::get_micros() - cur_time;
    if (limit_time > time_used && len > FLAGS_stream_block_size / 2) {
        PDLOG(DEBUG, "sleep %lu us, limit_time %lu time_used %lu", limit_time - time_used, limit_time, time_used);
        std::this_thread::sleep_for(std::chrono::microseconds(limit_time - time_used));
    }
    return 0;
}

void TabletImpl::PauseSnapshot(RpcController* controller,
            const ::rtidb::api::GeneralRequest* request,
            ::rtidb::api::GeneralResponse* response,
            Closure* done) {
    brpc::ClosureGuard done_guard(done);        
    std::shared_ptr<::rtidb::api::TaskInfo> task_ptr;
    if (request->has_task_info() && request->task_info().IsInitialized()) {
        if (AddOPTask(request->task_info(), ::rtidb::api::TaskType::kPauseSnapshot, task_ptr) < 0) {
            response->set_code(-1);
            response->set_msg("add task failed");
            return;
        }
    }    
    std::lock_guard<std::mutex> lock(mu_);
    std::shared_ptr<Table> table = GetTableUnLock(request->tid(), request->pid());
    do {
        if (!table) {
            PDLOG(WARNING, "table is not exist. tid %u, pid %u", request->tid(), request->pid());
            response->set_code(100);
            response->set_msg("table is not exist");
            break;
        }
        if (table->GetTableStat() == ::rtidb::storage::kSnapshotPaused) {
            PDLOG(INFO, "table status is kSnapshotPaused, need not pause. tid[%u] pid[%u]", 
                        request->tid(), request->pid());
        } else if (table->GetTableStat() != ::rtidb::storage::kNormal) {
            PDLOG(WARNING, "table status is [%u], cann't pause. tid[%u] pid[%u]", 
                            table->GetTableStat(), request->tid(), request->pid());
            response->set_code(105);
            response->set_msg("table status is not kNormal");
            break;
        } else {
            table->SetTableStat(::rtidb::storage::kSnapshotPaused);
            PDLOG(INFO, "table status has set[%u]. tid[%u] pid[%u]", 
                       table->GetTableStat(), request->tid(), request->pid());
        }           
        if (task_ptr) {
            task_ptr->set_status(::rtidb::api::TaskStatus::kDone);
        }
        response->set_code(0);
        response->set_msg("ok");
        return;
    } while(0);
    if (task_ptr) {
        task_ptr->set_status(::rtidb::api::TaskStatus::kFailed);
    }
}

void TabletImpl::RecoverSnapshot(RpcController* controller,
            const ::rtidb::api::GeneralRequest* request,
            ::rtidb::api::GeneralResponse* response,
            Closure* done) {
    brpc::ClosureGuard done_guard(done);        
	std::shared_ptr<::rtidb::api::TaskInfo> task_ptr;
	if (request->has_task_info() && request->task_info().IsInitialized()) {
		if (AddOPTask(request->task_info(), ::rtidb::api::TaskType::kRecoverSnapshot, task_ptr) < 0) {
			response->set_code(-1);
			response->set_msg("add task failed");
            return;
        }
	}
    do {
        std::shared_ptr<Table> table = GetTable(request->tid(), request->pid());
        if (!table) {
            PDLOG(WARNING, "table is not exist. tid %u, pid %u", request->tid(), request->pid());
            response->set_code(100);
            response->set_msg("table is not exist");
            break;
        }
        {
            std::lock_guard<std::mutex> lock(mu_);
            if (table->GetTableStat() == rtidb::storage::kNormal) {
                PDLOG(INFO, "table status is already kNormal, need not recover. tid[%u] pid[%u]", 
                            request->tid(), request->pid());

            } else if (table->GetTableStat() != ::rtidb::storage::kSnapshotPaused) {
                PDLOG(WARNING, "table status is [%u], cann't recover. tid[%u] pid[%u]", 
                        table->GetTableStat(), request->tid(), request->pid());
                response->set_code(107);
                response->set_msg("table status is not kSnapshotPaused");
                break;
            } else {
                table->SetTableStat(::rtidb::storage::kNormal);
                PDLOG(INFO, "table status has set[%u]. tid[%u] pid[%u]", 
                           table->GetTableStat(), request->tid(), request->pid());
            }
            if (task_ptr) {       
			    task_ptr->set_status(::rtidb::api::TaskStatus::kDone);
            }
        }
        response->set_code(0);
        response->set_msg("ok");
        return;
    } while(0);
    if (task_ptr) {       
        std::lock_guard<std::mutex> lock(mu_);
        task_ptr->set_status(::rtidb::api::TaskStatus::kFailed);
    }
}

void TabletImpl::LoadTable(RpcController* controller,
            const ::rtidb::api::LoadTableRequest* request,
            ::rtidb::api::GeneralResponse* response,
            Closure* done) {
	brpc::ClosureGuard done_guard(done);
	std::shared_ptr<::rtidb::api::TaskInfo> task_ptr;
	if (request->has_task_info() && request->task_info().IsInitialized()) {
		if (AddOPTask(request->task_info(), ::rtidb::api::TaskType::kLoadTable, task_ptr) < 0) {
			response->set_code(-1);
			response->set_msg("add task failed");
            return;
        }
	}
    do {
        ::rtidb::api::TableMeta table_meta;
        table_meta.CopyFrom(request->table_meta());
        std::string msg;
        if (CheckTableMeta(&table_meta, msg) != 0) {
            response->set_code(129);
            response->set_msg(msg);
            break;
        }
        uint32_t tid = table_meta.tid();
        uint32_t pid = table_meta.pid();
        std::string root_path;
        ChooseDBRootPath(tid, pid, root_path);
        if (table_meta.storage_mode() == ::rtidb::common::kHDD) {
            root_path = FLAGS_hdd_root_path;
        } else if (table_meta.storage_mode() == ::rtidb::common::kSSD) {
            root_path = FLAGS_ssd_root_path;
        }
        std::string db_path = root_path + "/" + std::to_string(tid) + 
                        "_" + std::to_string(pid);
        if (!::rtidb::base::IsExists(db_path)) {
            PDLOG(WARNING, "table db path is not exist. tid %u, pid %u", tid, pid);
            response->set_code(130);
            response->set_msg("table db path is not exist");
            break;
        }
        if (table_meta.storage_mode() != rtidb::common::kMemory) {
            std::lock_guard<std::mutex> lock(mu_);
            std::shared_ptr<Table> disk_table = GetTableUnLock(tid, pid);
            if (disk_table) {
                PDLOG(WARNING, "table with tid[%u] and pid[%u] exists", tid, pid);
                response->set_code(101);
                response->set_msg("table already exists");
                return;
            }
            UpdateTableMeta(db_path, &table_meta);
            if (WriteTableMeta(db_path, &table_meta) < 0) {
                PDLOG(WARNING, "write table_meta failed. tid[%u] pid[%u]", tid, pid);
                response->set_code(127);
                response->set_msg("write data failed");
                return;
            }
            std::string msg;
            if (CreateDiskTableInternal(&table_meta, true, msg) < 0) {
                response->set_code(131);
                response->set_msg(msg.c_str());
                return;
            }
            if (table_meta.ttl() > 0) {
                gc_pool_.DelayTask(FLAGS_disk_gc_interval * 60 * 1000, boost::bind(&TabletImpl::GcTable, this, tid, pid, false));
            }
            response->set_code(0);
            response->set_msg("ok");
            PDLOG(INFO, "load table ok. tid[%u] pid[%u] storage mode[%s]", 
                        tid, pid, ::rtidb::common::StorageMode_Name(table_meta.storage_mode()).c_str());
            return;
        }
        {
            std::lock_guard<std::mutex> lock(mu_);
            std::shared_ptr<Table> table = GetTableUnLock(tid, pid);
            if (!table) {
                UpdateTableMeta(db_path, &table_meta);
                if (WriteTableMeta(db_path, &table_meta) < 0) {
                    PDLOG(WARNING, "write table_meta failed. tid[%lu] pid[%lu]", tid, pid);
                    response->set_code(127);
                    response->set_msg("write data failed");
                    break;
                }
                std::string msg;
                if (CreateTableInternal(&table_meta, msg) < 0) {
                    response->set_code(131);
                    response->set_msg(msg.c_str());
                    break;
                }
            } else {
                response->set_code(101);
                response->set_msg("table already exists");
                break;
            }
        }
        uint64_t ttl = table_meta.ttl();
        std::string name = table_meta.name();
        uint32_t seg_cnt = 8;
        if (table_meta.seg_cnt() > 0) {
            seg_cnt = table_meta.seg_cnt();
        }
        PDLOG(INFO, "start to recover table with id %u pid %u name %s seg_cnt %d idx_cnt %u schema_size %u ttl %llu", tid, 
                   pid, name.c_str(), seg_cnt, table_meta.dimensions_size(), table_meta.schema().size(), ttl);
        task_pool_.AddTask(boost::bind(&TabletImpl::LoadTableInternal, this, tid, pid, task_ptr));
        response->set_code(0);
        response->set_msg("ok");
        return;
    } while(0);
    if (task_ptr) {
		std::lock_guard<std::mutex> lock(mu_);
	    task_ptr->set_status(::rtidb::api::TaskStatus::kFailed);
    }        
}

int TabletImpl::LoadTableInternal(uint32_t tid, uint32_t pid, std::shared_ptr<::rtidb::api::TaskInfo> task_ptr) {
    do {
        // load snapshot data
        std::shared_ptr<Table> table = GetTable(tid, pid);        
        if (!table) {
            PDLOG(WARNING, "table with tid %u and pid %u does not exist", tid, pid);
            break; 
        }
        std::shared_ptr<Snapshot> snapshot = GetSnapshot(tid, pid);
        if (!snapshot) {
            PDLOG(WARNING, "snapshot with tid %u and pid %u does not exist", tid, pid);
            break; 
        }
        std::shared_ptr<LogReplicator> replicator = GetReplicator(tid, pid);
        if (!replicator) {
            PDLOG(WARNING, "replicator with tid %u and pid %u does not exist", tid, pid);
            break;
        }
        {
            std::lock_guard<std::mutex> lock(mu_);
            table->SetTableStat(::rtidb::storage::kLoading);
        }
        uint64_t latest_offset = 0;
        bool ok = snapshot->Recover(table, latest_offset);
        if (ok) {
            table->SetTableStat(::rtidb::storage::kNormal);
            replicator->SetOffset(latest_offset);
            replicator->SetSnapshotLogPartIndex(snapshot->GetOffset());
            replicator->StartSyncing();
            table->SchedGc();
            gc_pool_.DelayTask(FLAGS_gc_interval * 60 * 1000, boost::bind(&TabletImpl::GcTable, this, tid, pid, false));
            io_pool_.DelayTask(FLAGS_binlog_sync_to_disk_interval, boost::bind(&TabletImpl::SchedSyncDisk, this, tid, pid));
            task_pool_.DelayTask(FLAGS_binlog_delete_interval, boost::bind(&TabletImpl::SchedDelBinlog, this, tid, pid));
            PDLOG(INFO, "load table success. tid %u pid %u", tid, pid);
            if (task_ptr) {
                std::lock_guard<std::mutex> lock(mu_);
                task_ptr->set_status(::rtidb::api::TaskStatus::kDone);
                return 0;
            }
        } else {
           DeleteTableInternal(tid, pid, std::shared_ptr<::rtidb::api::TaskInfo>());
        }
    } while (0);    
    if (task_ptr) {
		std::lock_guard<std::mutex> lock(mu_);
	    task_ptr->set_status(::rtidb::api::TaskStatus::kFailed);
    }
    return -1;
}

int32_t TabletImpl::DeleteTableInternal(uint32_t tid, uint32_t pid, std::shared_ptr<::rtidb::api::TaskInfo> task_ptr) {
    std::shared_ptr<Table> table = GetTable(tid, pid);
    std::string root_path;
    std::string recycle_bin_root_path = FLAGS_recycle_bin_root_path;
    if (table->GetStorageMode() != ::rtidb::common::StorageMode::kMemory) {
        root_path = FLAGS_hdd_root_path;
        if (table->GetStorageMode() == ::rtidb::common::StorageMode::kSSD) {
            root_path = FLAGS_ssd_root_path;
            recycle_bin_root_path = FLAGS_recycle_ssd_bin_root_path;
        }
		std::lock_guard<std::mutex> lock(mu_);
        tables_[tid].erase(pid);
    } else {
        std::shared_ptr<LogReplicator> replicator = GetReplicator(tid, pid);
        // do block other requests
        {
            std::lock_guard<std::mutex> lock(mu_);
            tables_[tid].erase(pid);
            replicators_[tid].erase(pid);
            snapshots_[tid].erase(pid);
        }

        if (replicator) {
            replicator->DelAllReplicateNode();
            PDLOG(INFO, "drop replicator for tid %u, pid %u", tid, pid);
        }
        ChooseDBRootPath(tid, pid, root_path);
    }
    std::string source_path = root_path + "/" + std::to_string(tid) + "_" + std::to_string(pid);
    if (!::rtidb::base::IsExists(source_path)) {
        if (task_ptr) {
            std::lock_guard<std::mutex> lock(mu_);
            task_ptr->set_status(::rtidb::api::TaskStatus::kDone);
        } 
        PDLOG(INFO, "drop table ok. tid[%u] pid[%u]", tid, pid);
        return 0;
    }

    std::string recycle_path = recycle_bin_root_path + "/" + std::to_string(tid) + 
           "_" + std::to_string(pid) + "_" + ::rtidb::base::GetNowTime();
    ::rtidb::base::Rename(source_path, recycle_path);
    if (task_ptr) {
        std::lock_guard<std::mutex> lock(mu_);
        task_ptr->set_status(::rtidb::api::TaskStatus::kDone);
    }
    PDLOG(INFO, "drop table ok. tid[%u] pid[%u]", tid, pid);
    return 0;
}

void TabletImpl::CreateTable(RpcController* controller,
            const ::rtidb::api::CreateTableRequest* request,
            ::rtidb::api::CreateTableResponse* response,
            Closure* done) {
    brpc::ClosureGuard done_guard(done);
    const ::rtidb::api::TableMeta* table_meta = &request->table_meta();
    std::string msg;
    uint32_t tid = table_meta->tid();
    uint32_t pid = table_meta->pid();
    if (CheckTableMeta(table_meta, msg) != 0) {
        response->set_code(129);
        response->set_msg(msg);
        PDLOG(WARNING, "check table_meta failed. tid[%u] pid[%u], err_msg[%s]", tid, pid, msg.c_str());
        return;
    }
    std::shared_ptr<Table> table = GetTable(tid, pid);
    std::shared_ptr<Snapshot> snapshot = GetSnapshot(tid, pid);
    if (table || snapshot) {
        if (table) {
            PDLOG(WARNING, "table with tid[%u] and pid[%u] exists", tid, pid);
        }
        if (snapshot) {
            PDLOG(WARNING, "snapshot with tid[%u] and pid[%u] exists", tid, pid);
        }
        response->set_code(101);
        response->set_msg("table already exists");
        return;
    }       
    ::rtidb::api::TTLType type = table_meta->ttl_type();
    uint64_t ttl = table_meta->ttl();
    PDLOG(INFO, "start creating table tid[%u] pid[%u] with mode %s", 
            tid, pid, ::rtidb::api::TableMode_Name(request->table_meta().mode()).c_str());
    std::string name = table_meta->name();
    if (table_meta->storage_mode() != rtidb::common::kMemory) {
        std::lock_guard<std::mutex> lock(mu_);
        std::string db_root_path = table_meta->storage_mode() == 
                    ::rtidb::common::StorageMode::kSSD ? FLAGS_ssd_root_path : FLAGS_hdd_root_path;
    	std::string table_db_path = db_root_path + "/" + std::to_string(tid) +
                        "_" + std::to_string(pid);
		if (WriteTableMeta(table_db_path, table_meta) < 0) {
        	PDLOG(WARNING, "write table_meta failed. tid[%u] pid[%u]", tid, pid);
            response->set_code(127);
            response->set_msg("write data failed");
            return;
		}
        std::string msg;
        if (CreateDiskTableInternal(table_meta, false, msg) < 0) {
            response->set_code(131);
            response->set_msg(msg.c_str());
            return;
        }
    } else {
        std::lock_guard<std::mutex> lock(mu_);
        std::shared_ptr<Table> table = GetTableUnLock(tid, pid);
        std::shared_ptr<Snapshot> snapshot = GetSnapshotUnLock(tid, pid);
        if (table || snapshot) {
            if (table) {
                PDLOG(WARNING, "table with tid[%u] and pid[%u] exists", tid, pid);
            }
            if (snapshot) {
                PDLOG(WARNING, "snapshot with tid[%u] and pid[%u] exists", tid, pid);
            }
            response->set_code(101);
            response->set_msg("table already exists");
            return;
        } 
        std::string db_root_path;
        ChooseDBRootPath(tid, pid, db_root_path);
    	std::string table_db_path = db_root_path + "/" + std::to_string(tid) +
                        "_" + std::to_string(pid);
        if (WriteTableMeta(table_db_path, table_meta) < 0) {
            PDLOG(WARNING, "write table_meta failed. tid[%lu] pid[%lu]", tid, pid);
            response->set_code(127);
            response->set_msg("write data failed");
            return;
        }
        std::string msg;
        if (CreateTableInternal(table_meta, msg) < 0) {
            response->set_code(131);
            response->set_msg(msg.c_str());
            return;
        }
    }
    response->set_code(0);
    response->set_msg("ok");
    table = GetTable(tid, pid);        
    if (!table) {
        PDLOG(WARNING, "table with tid %u and pid %u does not exist", tid, pid);
        return; 
    }
    std::shared_ptr<LogReplicator> replicator = GetReplicator(tid, pid);
    if (!replicator) {
        PDLOG(WARNING, "replicator with tid %u and pid %u does not exist", tid, pid);
        return;
    }
    table->SetTableStat(::rtidb::storage::kNormal);
    replicator->StartSyncing();
    io_pool_.DelayTask(FLAGS_binlog_sync_to_disk_interval, boost::bind(&TabletImpl::SchedSyncDisk, this, tid, pid));
    task_pool_.DelayTask(FLAGS_binlog_delete_interval, boost::bind(&TabletImpl::SchedDelBinlog, this, tid, pid));
    PDLOG(INFO, "create table with id %u pid %u name %s ttl %llu type %s", 
                tid, pid, name.c_str(), ttl, ::rtidb::api::TTLType_Name(type).c_str());
    gc_pool_.DelayTask(FLAGS_gc_interval * 60 * 1000, boost::bind(&TabletImpl::GcTable, this, tid, pid, false));
}

void TabletImpl::ExecuteGc(RpcController* controller,
            const ::rtidb::api::ExecuteGcRequest* request,
            ::rtidb::api::GeneralResponse* response,
            Closure* done) {
    brpc::ClosureGuard done_guard(done);
    uint32_t tid = request->tid();
    uint32_t pid = request->pid();
    std::shared_ptr<Table> table = GetTable(tid, pid);
    if (!table) {
        PDLOG(DEBUG, "table is not exist. tid %u pid %u", tid, pid);
        response->set_code(-1);
        response->set_msg("table not found");
        return;
    }
    gc_pool_.AddTask(boost::bind(&TabletImpl::GcTable, this, tid, pid, true));
    response->set_code(0);
    response->set_msg("ok");
    PDLOG(INFO, "ExecuteGc. tid %u pid %u", tid, pid);
}

void TabletImpl::GetTableFollower(RpcController* controller,
            const ::rtidb::api::GetTableFollowerRequest* request,
            ::rtidb::api::GetTableFollowerResponse* response,
            Closure* done) {
	brpc::ClosureGuard done_guard(done);
    uint32_t tid = request->tid();
    uint32_t pid = request->pid();
    std::shared_ptr<Table> table = GetTable(tid, pid);
    if (!table) {
        PDLOG(DEBUG, "table is not exist. tid %u pid %u", tid, pid);
	    response->set_code(100);
        response->set_msg("table is not exist");
        return;
    }
    if (!table->IsLeader()) {
        PDLOG(DEBUG, "table is follower. tid %u, pid %u", tid, pid);
        response->set_msg("table is follower");
        response->set_code(103);
        return;
    }
    std::shared_ptr<LogReplicator> replicator = GetReplicator(tid, pid);
    if (!replicator) {
        PDLOG(DEBUG, "replicator is not exist. tid %u pid %u", tid, pid);
		response->set_msg("replicator is not exist");
        response->set_code(110);
        return;
    }
    response->set_offset(replicator->GetOffset());
    std::map<std::string, uint64_t> info_map;
    replicator->GetReplicateInfo(info_map);
    if (info_map.empty()) {
        response->set_msg("has no follower");
        response->set_code(134);
    }
    for (const auto& kv : info_map) {
        ::rtidb::api::FollowerInfo* follower_info = response->add_follower_info();
        follower_info->set_endpoint(kv.first);
        follower_info->set_offset(kv.second);
    }
	response->set_msg("ok");
    response->set_code(0);
}

void TabletImpl::GetTermPair(RpcController* controller,
            const ::rtidb::api::GetTermPairRequest* request,
            ::rtidb::api::GetTermPairResponse* response,
            Closure* done) {
	brpc::ClosureGuard done_guard(done);
    if (FLAGS_zk_cluster.empty()) {
		response->set_code(-1);
		response->set_msg("tablet is not run in cluster mode");
        PDLOG(WARNING, "tablet is not run in cluster mode");
        return;
    }
    uint32_t tid = request->tid();
    uint32_t pid = request->pid();
    std::shared_ptr<Table> table = GetTable(tid, pid);
	if (!table) {
		response->set_code(0);
		response->set_has_table(false);
		response->set_msg("table is not exist");
        std::string db_root_path;
        ChooseDBRootPath(tid, pid, db_root_path);
        std::string db_path = db_root_path + "/" + std::to_string(tid) + "_" + std::to_string(pid);
    	std::string manifest_file =  db_path + "/snapshot/MANIFEST";
		int fd = open(manifest_file.c_str(), O_RDONLY);
	    response->set_msg("ok");
		if (fd < 0) {
			PDLOG(WARNING, "[%s] is not exist", manifest_file.c_str());
            response->set_term(0);
            response->set_offset(0);
			return;
		}
		google::protobuf::io::FileInputStream fileInput(fd);
		fileInput.SetCloseOnDelete(true);
		::rtidb::api::Manifest manifest;
		if (!google::protobuf::TextFormat::Parse(&fileInput, &manifest)) {
			PDLOG(WARNING, "parse manifest failed");
            response->set_term(0);
            response->set_offset(0);
			return;
		}
        std::string snapshot_file = db_path + "/snapshot/" + manifest.name();
        if (!::rtidb::base::IsExists(snapshot_file)) {
            PDLOG(WARNING, "snapshot file[%s] is not exist", snapshot_file.c_str());
            response->set_term(0);
            response->set_offset(0);
            return;
        }
        response->set_term(manifest.term());
        response->set_offset(manifest.offset());
		return;
	}
    std::shared_ptr<LogReplicator> replicator = GetReplicator(tid, pid);
    if (!replicator) {
		response->set_code(110);
		response->set_msg("replicator is not exist");
        return;
    }
	response->set_code(0);
	response->set_msg("ok");
	response->set_has_table(true);
    if (table->IsLeader()) {
        response->set_is_leader(true);
    } else {
        response->set_is_leader(false);
    }
	response->set_term(replicator->GetLeaderTerm());
	response->set_offset(replicator->GetOffset());
}

void TabletImpl::DeleteBinlog(RpcController* controller,
            const ::rtidb::api::GeneralRequest* request,
            ::rtidb::api::GeneralResponse* response,
            Closure* done) {
	brpc::ClosureGuard done_guard(done);
    uint32_t tid = request->tid();
    uint32_t pid = request->pid();
    std::string db_root_path;
    ChooseDBRootPath(tid, pid, db_root_path);
    std::string db_path = db_root_path + "/" + std::to_string(tid) + "_" + std::to_string(pid);
    std::string binlog_path = db_path + "/binlog";
    if (::rtidb::base::IsExists(binlog_path)) {
        //TODO add clean the recycle bin logic
        std::string recycle_bin_root_path;
        ChooseRecycleBinRootPath(tid, pid, recycle_bin_root_path);
        std::string recycle_path = recycle_bin_root_path + "/" + std::to_string(tid) + 
               "_" + std::to_string(pid) + "_binlog_" + ::rtidb::base::GetNowTime();
        ::rtidb::base::Rename(binlog_path, recycle_path);
        PDLOG(INFO, "binlog has moved form %s to %s. tid %u pid %u", 
                    binlog_path.c_str(), recycle_path.c_str(), tid, pid);
    }
	response->set_code(0);
	response->set_msg("ok");
} 

void TabletImpl::CheckFile(RpcController* controller,
            const ::rtidb::api::CheckFileRequest* request,
            ::rtidb::api::GeneralResponse* response,
            Closure* done) {
	brpc::ClosureGuard done_guard(done);
    uint32_t tid = request->tid();
    uint32_t pid = request->pid();
    std::string db_root_path;
    ChooseDBRootPath(tid, pid, db_root_path);
    std::string file_name = request->file();
    std::string full_path = db_root_path + "/" + std::to_string(tid) + "_" + std::to_string(pid) + "/";
    if (file_name != "table_meta.txt") {
        full_path += "snapshot/";
    }
	full_path += file_name;
    uint64_t size = 0;
    if (::rtidb::base::GetSize(full_path, size) < 0) {
        response->set_code(-1);
        response->set_msg("get size failed");
        PDLOG(WARNING, "get size failed. file[%s]", full_path.c_str());
        return;
    }
    if (size != request->size()) {
        response->set_code(-1);
        response->set_msg("check size failed");
        PDLOG(WARNING, "check size failed. file[%s] cur_size[%lu] expect_size[%lu]", 
                        full_path.c_str(), size, request->size());
        return;
    }
	response->set_code(0);
	response->set_msg("ok");
}

void TabletImpl::GetManifest(RpcController* controller,
            const ::rtidb::api::GetManifestRequest* request,
            ::rtidb::api::GetManifestResponse* response,
            Closure* done) {
	brpc::ClosureGuard done_guard(done);
    std::string db_root_path;
    ChooseDBRootPath(request->tid(), request->pid(), db_root_path);
	std::string db_path = db_root_path + "/" + std::to_string(request->tid()) + "_" + 
                std::to_string(request->pid());
	std::string manifest_file =  db_path + "/snapshot/MANIFEST";
	::rtidb::api::Manifest manifest;
	int fd = open(manifest_file.c_str(), O_RDONLY);
    if (fd >= 0) {
        google::protobuf::io::FileInputStream fileInput(fd);
        fileInput.SetCloseOnDelete(true);
        if (!google::protobuf::TextFormat::Parse(&fileInput, &manifest)) {
            PDLOG(WARNING, "parse manifest failed");
            response->set_code(-1);
            response->set_msg("parse manifest failed");
            return;
        }
    } else {
		PDLOG(INFO, "[%s] is not exist", manifest_file.c_str());
        manifest.set_offset(0);
	}
	response->set_code(0);
	response->set_msg("ok");
	::rtidb::api::Manifest* manifest_r = response->mutable_manifest();
	manifest_r->CopyFrom(manifest);
}

int TabletImpl::WriteTableMeta(const std::string& path, const ::rtidb::api::TableMeta* table_meta) {
	if (!::rtidb::base::MkdirRecur(path)) {
        PDLOG(WARNING, "fail to create path %s", path.c_str());
        return -1;
    }
	std::string full_path = path + "/table_meta.txt";
	std::string table_meta_info;
    google::protobuf::TextFormat::PrintToString(*table_meta, &table_meta_info);
    FILE* fd_write = fopen(full_path.c_str(), "w");
    if (fd_write == NULL) {
        PDLOG(WARNING, "fail to open file %s. err[%d: %s]", full_path.c_str(), errno, strerror(errno));
        return -1;
    }
	if (fputs(table_meta_info.c_str(), fd_write) == EOF) {
        PDLOG(WARNING, "write error. path[%s], err[%d: %s]", full_path.c_str(), errno, strerror(errno));
		fclose(fd_write);
		return -1;
    }
	fclose(fd_write);
	return 0;
}

int TabletImpl::UpdateTableMeta(const std::string& path, ::rtidb::api::TableMeta* table_meta) {
	std::string full_path = path + "/table_meta.txt";
    int fd = open(full_path.c_str(), O_RDONLY);
	::rtidb::api::TableMeta old_meta;
    if (fd < 0) {
        PDLOG(WARNING, "[%s] is not exist", "table_meta.txt");
        return 1;
    } else {
        google::protobuf::io::FileInputStream fileInput(fd);
        fileInput.SetCloseOnDelete(true);
        if (!google::protobuf::TextFormat::Parse(&fileInput, &old_meta)) {
            PDLOG(WARNING, "parse table_meta failed");
            return -1;
        }
    }
	// use replicas in LoadRequest
	old_meta.clear_replicas();
	old_meta.MergeFrom(*table_meta);
	table_meta->CopyFrom(old_meta);
	std::string new_name = full_path + "." + ::rtidb::base::GetNowTime();
	rename(full_path.c_str(), new_name.c_str());
    return 0;
}

int TabletImpl::CreateTableInternal(const ::rtidb::api::TableMeta* table_meta, std::string& msg) {
    std::vector<std::string> endpoints;
    for (int32_t i = 0; i < table_meta->replicas_size(); i++) {
        endpoints.push_back(table_meta->replicas(i));
    }
    Table* table_ptr = new MemTable(*table_meta);
    std::shared_ptr<Table> table(table_ptr);
    if (!table->Init()) {
        PDLOG(WARNING, "fail to init table. tid %u, pid %u", table_meta->tid(), table_meta->pid());
        msg.assign("fail to init table");
        return -1;
    }
    std::string db_root_path;
    ChooseDBRootPath(table_meta->tid(), table_meta->pid(), db_root_path);
    std::string table_db_path = db_root_path + "/" + std::to_string(table_meta->tid()) +
                "_" + std::to_string(table_meta->pid());
    std::shared_ptr<LogReplicator> replicator;
    if (table->IsLeader()) {
        replicator = std::make_shared<LogReplicator>(table_db_path, 
                                                     endpoints,
                                                     ReplicatorRole::kLeaderNode, 
                                                     table);
    } else {
        replicator = std::make_shared<LogReplicator>(table_db_path, 
                                                     std::vector<std::string>(), 
                                                     ReplicatorRole::kFollowerNode,
                                                     table);
    }
    if (!replicator) {
        PDLOG(WARNING, "fail to create replicator for table tid %u, pid %u", table_meta->tid(), table_meta->pid());
        msg.assign("fail create replicator for table");
        return -1;
    }
    bool ok = replicator->Init();
    if (!ok) {
        PDLOG(WARNING, "fail to init replicator for table tid %u, pid %u", table_meta->tid(), table_meta->pid());
        // clean memory
        msg.assign("fail init replicator for table");
        return -1;
    }
    if (!FLAGS_zk_cluster.empty() && table_meta->mode() == ::rtidb::api::TableMode::kTableLeader) {
        replicator->SetLeaderTerm(table_meta->term());
    }
    ::rtidb::storage::Snapshot* snapshot_ptr = 
                new ::rtidb::storage::MemTableSnapshot(table_meta->tid(), table_meta->pid(), replicator->GetLogPart(),
                        db_root_path);

    if (!snapshot_ptr->Init()){
        PDLOG(WARNING, "fail to init snapshot for tid %u, pid %u", table_meta->tid(), table_meta->pid());
        msg.assign("fail to init snapshot");
        return -1;
    }
    std::shared_ptr<Snapshot> snapshot(snapshot_ptr);
    tables_[table_meta->tid()].insert(std::make_pair(table_meta->pid(), table));
    snapshots_[table_meta->tid()].insert(std::make_pair(table_meta->pid(), snapshot));
    replicators_[table_meta->tid()].insert(std::make_pair(table_meta->pid(), replicator));
    return 0;
}

int TabletImpl::CreateDiskTableInternal(const ::rtidb::api::TableMeta* table_meta, bool is_load, std::string& msg) {
    DiskTable* table_ptr = new DiskTable(*table_meta);
    std::shared_ptr<Table> table((Table*)table_ptr);
    if (is_load) {
        if (!table_ptr->LoadTable()) {
            return -1;
        }
    } else {
        if (!table->Init()) {
            return -1;
        }
    }
    tables_[table_meta->tid()].insert(std::make_pair(table_meta->pid(), table));
    ::rtidb::storage::Snapshot* snapshot_ptr = 
        new ::rtidb::storage::DiskTableSnapshot(table_meta->tid(), table_meta->pid(), table_meta->storage_mode());
    if (!snapshot_ptr->Init()) {
        PDLOG(WARNING, "fail to init snapshot for tid %u, pid %u", table_meta->tid(), table_meta->pid());
        msg.assign("fail to init snapshot");
        return -1;
    }
    std::string table_db_path = table_meta->storage_mode() == ::rtidb::common::StorageMode::kSSD ? FLAGS_ssd_root_path : FLAGS_hdd_root_path;
    table_db_path += "/" + std::to_string(table_meta->tid()) + "_" + std::to_string(table_meta->pid());
    std::shared_ptr<LogReplicator> replicator;
    if (table->IsLeader()) {
        replicator = std::make_shared<LogReplicator>(table_db_path, 
                                                     std::vector<std::string>(),
                                                     ReplicatorRole::kLeaderNode, 
                                                     table);
    } else {
        replicator = std::make_shared<LogReplicator>(table_db_path, 
                                                     std::vector<std::string>(), 
                                                     ReplicatorRole::kFollowerNode,
                                                     table);
    }
    if (!replicator) {
        PDLOG(WARNING, "fail to create replicator for table tid %u, pid %u", table_meta->tid(), table_meta->pid());
        msg.assign("fail create replicator for table");
        return -1;
    }
    bool ok = replicator->Init();
    if (!ok) {
        PDLOG(WARNING, "fail to init replicator for table tid %u, pid %u", table_meta->tid(), table_meta->pid());
        // clean memory
        msg.assign("fail init replicator for table");
        return -1;
    }
    if (!FLAGS_zk_cluster.empty() && table_meta->mode() == ::rtidb::api::TableMode::kTableLeader) {
        replicator->SetLeaderTerm(table_meta->term());
    }
    std::shared_ptr<Snapshot> snapshot(snapshot_ptr);
    tables_[table_meta->tid()].insert(std::make_pair(table_meta->pid(), table));
    snapshots_[table_meta->tid()].insert(std::make_pair(table_meta->pid(), snapshot));
    replicators_[table_meta->tid()].insert(std::make_pair(table_meta->pid(), replicator));
    return 0;
}

void TabletImpl::DropTable(RpcController* controller,
            const ::rtidb::api::DropTableRequest* request,
            ::rtidb::api::DropTableResponse* response,
            Closure* done) {
    brpc::ClosureGuard done_guard(done);        
	std::shared_ptr<::rtidb::api::TaskInfo> task_ptr;
	if (request->has_task_info() && request->task_info().IsInitialized()) {
		if (AddOPTask(request->task_info(), ::rtidb::api::TaskType::kDropTable, task_ptr) < 0) {
			response->set_code(-1);
			response->set_msg("add task failed");
            return;
        }
	}
    uint32_t tid = request->tid();
    uint32_t pid = request->pid();
    PDLOG(INFO, "drop table. tid[%u] pid[%u]", tid, pid);
    do {
        std::shared_ptr<Table> table = GetTable(tid, pid);
        if (!table) {
            response->set_code(100);
            response->set_msg("table is not exist");
            break;
        } else {
            if (table->GetTableStat() == ::rtidb::storage::kMakingSnapshot) {
                PDLOG(WARNING, "making snapshot task is running now. tid[%u] pid[%u]", tid, pid);
                response->set_code(106);
                response->set_msg("table status is kMakingSnapshot");
                break;
            }
        }
        response->set_code(0);
        response->set_msg("ok");
        task_pool_.AddTask(boost::bind(&TabletImpl::DeleteTableInternal, this, tid, pid, task_ptr));
        return;
    } while (0);
    if (task_ptr) {       
        std::lock_guard<std::mutex> lock(mu_);
        task_ptr->set_status(::rtidb::api::TaskStatus::kFailed);
    }
}

void TabletImpl::GetTaskStatus(RpcController* controller,
        const ::rtidb::api::TaskStatusRequest* request,
        ::rtidb::api::TaskStatusResponse* response,
        Closure* done) {
	brpc::ClosureGuard done_guard(done);
    std::lock_guard<std::mutex> lock(mu_);
    for (const auto& kv : task_map_) {
        for (const auto& task_info : kv.second) {
            ::rtidb::api::TaskInfo* task = response->add_task();
            task->CopyFrom(*task_info);
        }
    }
    response->set_code(0);
    response->set_msg("ok");
}

void TabletImpl::DeleteOPTask(RpcController* controller,
		const ::rtidb::api::DeleteTaskRequest* request,
		::rtidb::api::GeneralResponse* response,
		Closure* done) {
	brpc::ClosureGuard done_guard(done);
    std::lock_guard<std::mutex> lock(mu_);
	for (int idx = 0; idx < request->op_id_size(); idx++) {
        auto iter = task_map_.find(request->op_id(idx));
        if (iter == task_map_.end()) {
            continue;
        }
        if (!iter->second.empty()) {
            PDLOG(INFO, "delete op task. op_id[%lu] op_type[%s] task_num[%u]", 
                        request->op_id(idx),
                        ::rtidb::api::OPType_Name(iter->second.front()->op_type()).c_str(),
                        iter->second.size());
            iter->second.clear();
        }
        task_map_.erase(iter);
	}
    response->set_code(0);
    response->set_msg("ok");
}

void TabletImpl::ConnectZK(RpcController* controller,
            const ::rtidb::api::ConnectZKRequest* request,
            ::rtidb::api::GeneralResponse* response,
            Closure* done) {
	brpc::ClosureGuard done_guard(done);
    if (zk_client_->Reconnect() && zk_client_->Register()) {
		response->set_code(0);
		response->set_msg("ok");
        PDLOG(INFO, "connect zk ok"); 
		return;
	}
    response->set_code(-1);
    response->set_msg("connect failed");
}

void TabletImpl::DisConnectZK(RpcController* controller,
            const ::rtidb::api::DisConnectZKRequest* request,
            ::rtidb::api::GeneralResponse* response,
            Closure* done) {
	brpc::ClosureGuard done_guard(done);
    zk_client_->CloseZK();
    response->set_code(0);
    response->set_msg("ok");
    PDLOG(INFO, "disconnect zk ok"); 
    return;
}

void TabletImpl::SetConcurrency(RpcController* ctrl,
        const ::rtidb::api::SetConcurrencyRequest* request,
        ::rtidb::api::SetConcurrencyResponse* response,
        Closure* done) {
	brpc::ClosureGuard done_guard(done);
    if (server_ == NULL) {
        response->set_code(-1);
        response->set_msg("server is NULL");
        return;
    }

    if (request->max_concurrency() < 0) {
        response->set_code(135);
        response->set_msg("invalid concurrency " + request->max_concurrency());
        return;
    }

    if (SERVER_CONCURRENCY_KEY.compare(request->key()) == 0) {
        PDLOG(INFO, "update server max concurrency to %d", request->max_concurrency());
        server_->ResetMaxConcurrency(request->max_concurrency());
    }else {
        PDLOG(INFO, "update server api %s max concurrency to %d", request->key().c_str(), request->max_concurrency());
        server_->MaxConcurrencyOf(this, request->key()) = request->max_concurrency();
    }
    response->set_code(0);
    response->set_msg("ok");
}

int TabletImpl::AddOPTask(const ::rtidb::api::TaskInfo& task_info, ::rtidb::api::TaskType task_type,
            std::shared_ptr<::rtidb::api::TaskInfo>& task_ptr) {
    std::lock_guard<std::mutex> lock(mu_);
    if (FindTask(task_info.op_id(), task_info.task_type())) {
        PDLOG(WARNING, "task is running. op_id[%lu] op_type[%s] task_type[%s]", 
                        task_info.op_id(),
                        ::rtidb::api::OPType_Name(task_info.op_type()).c_str(),
                        ::rtidb::api::TaskType_Name(task_info.task_type()).c_str());
        return -1;
    }
    task_ptr.reset(task_info.New());
    task_ptr->CopyFrom(task_info);
    task_ptr->set_status(::rtidb::api::TaskStatus::kDoing);
    auto iter = task_map_.find(task_info.op_id());
    if (iter == task_map_.end()) {
        task_map_.insert(std::make_pair(task_info.op_id(), 
                std::list<std::shared_ptr<::rtidb::api::TaskInfo>>()));
    }
    task_map_[task_info.op_id()].push_back(task_ptr);
    if (task_info.task_type() != task_type) {
        PDLOG(WARNING, "task type is not match. type is[%s]", 
                        ::rtidb::api::TaskType_Name(task_info.task_type()).c_str());
        task_ptr->set_status(::rtidb::api::TaskStatus::kFailed);
        return -1;
    }
    return 0;
}

std::shared_ptr<::rtidb::api::TaskInfo> TabletImpl::FindTask(
        uint64_t op_id, ::rtidb::api::TaskType task_type) {
    auto iter = task_map_.find(op_id);
    if (iter == task_map_.end()) {
        return std::shared_ptr<::rtidb::api::TaskInfo>();
    }
    for (auto& task : iter->second) {
        if (task->op_id() == op_id && task->task_type() == task_type) {
            return task;
        }
    }
    return std::shared_ptr<::rtidb::api::TaskInfo>();
}

void TabletImpl::GcTable(uint32_t tid, uint32_t pid, bool execute_once) {
    std::shared_ptr<Table> table = GetTable(tid, pid);
    if (table) {
        int32_t gc_interval = FLAGS_gc_interval;
        if (table->GetStorageMode() != ::rtidb::common::StorageMode::kMemory) {
            gc_interval = FLAGS_disk_gc_interval;
        }
        table->SchedGc();
        if (!execute_once) {
            gc_pool_.DelayTask(gc_interval * 60 * 1000, boost::bind(&TabletImpl::GcTable, this, tid, pid, false));
        }
        return;
    }
}

std::shared_ptr<Snapshot> TabletImpl::GetSnapshot(uint32_t tid, uint32_t pid) {
    std::lock_guard<std::mutex> lock(mu_);
    return GetSnapshotUnLock(tid, pid);
}

std::shared_ptr<Snapshot> TabletImpl::GetSnapshotUnLock(uint32_t tid, uint32_t pid) {
    Snapshots::iterator it = snapshots_.find(tid);
    if (it != snapshots_.end()) {
        auto tit = it->second.find(pid);
        if (tit != it->second.end()) {
            return tit->second;
        }
    }
    return std::shared_ptr<Snapshot>();
}

std::shared_ptr<LogReplicator> TabletImpl::GetReplicatorUnLock(uint32_t tid, uint32_t pid) {
    Replicators::iterator it = replicators_.find(tid);
    if (it != replicators_.end()) {
        auto tit = it->second.find(pid);
        if (tit != it->second.end()) {
            return tit->second;
        }
    }
    return std::shared_ptr<LogReplicator>();
}

std::shared_ptr<LogReplicator> TabletImpl::GetReplicator(uint32_t tid, uint32_t pid) {
    std::lock_guard<std::mutex> lock(mu_);
    return GetReplicatorUnLock(tid, pid);
}

std::shared_ptr<Table> TabletImpl::GetTable(uint32_t tid, uint32_t pid) {
    std::lock_guard<std::mutex> lock(mu_);
    return GetTableUnLock(tid, pid);
}

std::shared_ptr<Table> TabletImpl::GetTableUnLock(uint32_t tid, uint32_t pid) {
    Tables::iterator it = tables_.find(tid);
    if (it != tables_.end()) {
        auto tit = it->second.find(pid);
        if (tit != it->second.end()) {
            return tit->second;
        }
    }
    return std::shared_ptr<Table>();
}

void TabletImpl::ShowMemPool(RpcController* controller,
            const ::rtidb::api::HttpRequest* request,
            ::rtidb::api::HttpResponse* response,
            Closure* done) {
	brpc::ClosureGuard done_guard(done);
#ifdef TCMALLOC_ENABLE
	brpc::Controller* cntl = static_cast<brpc::Controller*>(controller);
    MallocExtension* tcmalloc = MallocExtension::instance();
    std::string stat;
    stat.resize(1024);
    char* buffer = reinterpret_cast<char*>(& (stat[0]));
    tcmalloc->GetStats(buffer, 1024);
    cntl->response_attachment().append("<html><head><title>Mem Stat</title></head><body><pre>");
    cntl->response_attachment().append(stat);
    cntl->response_attachment().append("</pre></body></html>");
#endif
}

void TabletImpl::CheckZkClient() {
    if (!zk_client_->IsConnected()) {
        PDLOG(WARNING, "reconnect zk"); 
        if (zk_client_->Reconnect() && zk_client_->Register()) {
            PDLOG(INFO, "reconnect zk ok"); 
        }
    } else if (!zk_client_->IsRegisted()) {
        PDLOG(WARNING, "registe zk"); 
        if (zk_client_->Register()) {
            PDLOG(INFO, "registe zk ok"); 
        }
    }
    keep_alive_pool_.DelayTask(FLAGS_zk_keep_alive_check_interval, boost::bind(&TabletImpl::CheckZkClient, this));
}

int TabletImpl::CheckDimessionPut(const ::rtidb::api::PutRequest* request,
                                      uint32_t idx_cnt) {
    for (int32_t i = 0; i < request->dimensions_size(); i++) {
        if (idx_cnt <= request->dimensions(i).idx()) {
            PDLOG(WARNING, "invalid put request dimensions, request idx %u is greater than table idx cnt %u", 
                    request->dimensions(i).idx(), idx_cnt);
            return -1;
        }
        if (request->dimensions(i).key().length() <= 0) {
            PDLOG(WARNING, "invalid put request dimension key is empty with idx %u", request->dimensions(i).idx());
            return 1;
        }
    }
    return 0;
}

void TabletImpl::SchedSyncDisk(uint32_t tid, uint32_t pid) {
    std::shared_ptr<LogReplicator> replicator = GetReplicator(tid, pid);
    if (replicator) {
        replicator->SyncToDisk();
        io_pool_.DelayTask(FLAGS_binlog_sync_to_disk_interval, boost::bind(&TabletImpl::SchedSyncDisk, this, tid, pid));
    }
}

void TabletImpl::SchedDelBinlog(uint32_t tid, uint32_t pid) {
    std::shared_ptr<LogReplicator> replicator = GetReplicator(tid, pid);
    if (replicator) {
        replicator->DeleteBinlog();
        task_pool_.DelayTask(FLAGS_binlog_delete_interval, boost::bind(&TabletImpl::SchedDelBinlog, this, tid, pid));
    }
}

void TabletImpl::ChooseDBRootPath(uint32_t tid, 
                                  uint32_t pid, 
                                  std::string& path) {

    if (db_root_paths_.size() == 1) {
        path.assign(db_root_paths_[0]);
        return;
    }
    uint64_t index = (tid << pid) % db_root_paths_.size() ;
    path.assign(db_root_paths_[index]);
}

void TabletImpl::ChooseRecycleBinRootPath(uint32_t tid, 
                                  uint32_t pid, 
                                  std::string& path) {

    if (recycle_bin_root_paths_.size() == 1) {
        path.assign(recycle_bin_root_paths_[0]);
        return;
    }
    uint64_t index = (tid << pid) % recycle_bin_root_paths_.size() ;
    path.assign(recycle_bin_root_paths_[index]);
}

}
}

<|MERGE_RESOLUTION|>--- conflicted
+++ resolved
@@ -1506,7 +1506,7 @@
             return;
         }
         ts_index = iter->second;
-    }    
+    } 
     if (!request->filter_expired_data()) {
         MemTable* mem_table = dynamic_cast<MemTable*>(table.get());
         if (mem_table != NULL) {
@@ -1539,7 +1539,6 @@
         return;
     }
     uint64_t ttl = ts_index < 0 ? table->GetTTL(index) : table->GetTTL(index, ts_index);
-<<<<<<< HEAD
     uint32_t count = 0;
     int32_t code = 0;
     switch(table->GetTTLType()) {
@@ -1561,35 +1560,6 @@
                     request->et(), request->et_type(),
                     &count, remove_duplicated_record);
             break;
-=======
-    uint64_t end_time = table->GetExpireTime(ttl);
-    PDLOG(DEBUG, "end_time %lu", end_time);
-
-    bool remove_duplicated_record = false;
-    if (request->has_enable_remove_duplicated_record()) {
-      remove_duplicated_record = request->enable_remove_duplicated_record();
-    }
-    uint64_t scount = 0;
-    uint64_t last_time = 0;
-    while (it->Valid()) {
-        if (table->GetTTLType() == ::rtidb::api::TTLType::kLatestTime) {
-            if (scount >= ttl) {
-                break;
-            }
-        } else {
-            if (it->GetKey() <= end_time) {
-                break;
-            }
-        }
-        if (remove_duplicated_record && last_time == it->GetKey()) {
-          PDLOG(DEBUG, "filter duplicated ts record %lu", last_time);
-          it->Next();
-          continue;
-        }
-        last_time = it->GetKey();
-        scount ++;
-        it->Next();
->>>>>>> 66228420
     }
     delete it;
     response->set_code(code);
