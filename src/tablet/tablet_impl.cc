--- conflicted
+++ resolved
@@ -424,7 +424,7 @@
         int ts_index = -1;
         if (request->has_idx_name() && request->idx_name().size() > 0) {
             std::map<std::string, uint32_t>::iterator iit = table->GetMapping().find(request->idx_name());
-            if (iit == table->GetMapping().end()) {
+            if (iit == table->GetMapping().end() || table->IsIndexDeleted(iit->second)) {
                 PDLOG(WARNING, "idx name %s not found in table tid %u, pid %u", request->idx_name().c_str(),
                         request->tid(), request->pid());
                 response->set_code(108);
@@ -444,25 +444,12 @@
             ts_index = iter->second;
         }
 
-<<<<<<< HEAD
-    uint32_t index = 0;
-    int ts_index = -1;
-    if (request->has_idx_name() && request->idx_name().size() > 0) {
-        std::map<std::string, uint32_t>::iterator iit = table->GetMapping().find(request->idx_name());
-        if (iit == table->GetMapping().end() || table->IsIndexDeleted(iit->second)) {
-            PDLOG(WARNING, "idx name %s not found in table tid %u, pid %u", request->idx_name().c_str(),
-                  request->tid(), request->pid());
-            response->set_code(108);
-            response->set_msg("idx name not found");
-            return;
-=======
         ::rtidb::storage::Ticket ticket;
         ::rtidb::storage::TableIterator* it = NULL;
         if (ts_index >= 0) {
             it = table->NewIterator(index, ts_index, request->key(), ticket);
         } else {
             it = table->NewIterator(index, request->key(), ticket);
->>>>>>> 9d260bd7
         }
 
         if (it == NULL) {
@@ -1386,41 +1373,12 @@
     std::shared_ptr<Table> table = GetTable(request->tid(), request->pid());
     std::shared_ptr<RelationalTable> r_table;
     if (!table) {
-<<<<<<< HEAD
-        PDLOG(DEBUG, "table is not exist. tid %u, pid %u", request->tid(), request->pid());
-        response->set_code(100);
-        response->set_msg("table is not exist");
-        return;
-    }    
-    if (!table->IsLeader()) {
-        PDLOG(DEBUG, "table is follower. tid %u, pid %u", request->tid(),
-                request->pid());
-        response->set_code(103);
-        response->set_msg("table is follower");
-        return;
-    }
-    if (table->GetTableStat() == ::rtidb::storage::kLoading) {
-        PDLOG(WARNING, "table is loading. tid %u, pid %u", request->tid(), request->pid());
-        response->set_code(104);
-        response->set_msg("table is loading");
-        return;
-    }
-    uint32_t idx = 0;
-    if (request->has_idx_name() && request->idx_name().size() > 0) {
-        std::map<std::string, uint32_t>::iterator iit = table->GetMapping().find(request->idx_name());
-        if (iit == table->GetMapping().end() || table->IsIndexDeleted(iit->second)) {
-            PDLOG(WARNING, "idx name %s not found in table tid %u, pid %u", request->idx_name().c_str(),
-                  request->tid(), request->pid());
-            response->set_code(108);
-            response->set_msg("idx name not found");
-=======
         std::lock_guard<SpinMutex> spin_lock(spin_mutex_);
         r_table = GetRelationalTableUnLock(request->tid(), request->pid());
         if (!r_table) {
             PDLOG(WARNING, "table is not exist. tid %u, pid %u", request->tid(), request->pid());
             response->set_code(100);
             response->set_msg("table is not exist");
->>>>>>> 9d260bd7
             return;
         }
     }
@@ -1441,7 +1399,7 @@
         uint32_t idx = 0;
         if (request->has_idx_name() && request->idx_name().size() > 0) {
             std::map<std::string, uint32_t>::iterator iit = table->GetMapping().find(request->idx_name());
-            if (iit == table->GetMapping().end()) {
+            if (iit == table->GetMapping().end() || table->IsIndexDeleted(iit->second)) {
                 PDLOG(WARNING, "idx name %s not found in table tid %u, pid %u", request->idx_name().c_str(),
                         request->tid(), request->pid());
                 response->set_code(108);
