--- conflicted
+++ resolved
@@ -1700,13 +1700,8 @@
             if (!r_table->GetCombinePk(request->read_option().index(),
                                        &combine_pk)) {
                 response->set_code(
-<<<<<<< HEAD
-                    ::rtidb::base::ReturnCode::kGetCombinePkFailed);
-                response->set_msg("get combine pk failed");
-=======
                         ::rtidb::base::ReturnCode::kIdxNameNotFound);
                 response->set_msg("index col name not found");
->>>>>>> 0774957b
                 delete it;
                 return;
             }
