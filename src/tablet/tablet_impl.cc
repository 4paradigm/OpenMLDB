--- conflicted
+++ resolved
@@ -5259,7 +5259,7 @@
     }
 }
 
-<<<<<<< HEAD
+
 void TabletImpl::CreateAggregator(RpcController* controller, const ::openmldb::api::CreateAggregatorRequest* request,
                              ::openmldb::api::CreateAggregatorResponse* response, Closure* done) {
     brpc::ClosureGuard done_guard(done);
@@ -5291,7 +5291,7 @@
     response->set_code(::openmldb::base::ReturnCode::kOk);
     return;
 }
-=======
+
 void TabletImpl::GetAndFlushDeployStats(::google::protobuf::RpcController* controller,
                                         const ::openmldb::api::GAFDeployStatsRequest* request,
                                         ::openmldb::api::DeployStatsResponse* response,
@@ -5309,6 +5309,5 @@
     response->set_code(ReturnCode::kOk);
 }
 
->>>>>>> d530c7ee
 }  // namespace tablet
 }  // namespace openmldb