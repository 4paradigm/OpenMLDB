--- conflicted
+++ resolved
@@ -122,19 +122,16 @@
     snapshot_pool_.Stop(true);
 }
 
-<<<<<<< HEAD
 bool TabletImpl::Init(const std::string& real_endpoint) {
-=======
-bool TabletImpl::Init() {
-    return Init(FLAGS_zk_cluster, FLAGS_zk_root_path, FLAGS_endpoint);
+    return Init(FLAGS_zk_cluster, FLAGS_zk_root_path,
+            FLAGS_endpoint, real_endpoint);
 }
 
 bool TabletImpl::Init(const std::string& zk_cluster, const std::string& zk_path,
-                      const std::string& endpoint) {
+        const std::string& endpoint, const std::string& real_endpoint) {
     zk_cluster_ = zk_cluster;
     zk_path_ = zk_path;
     endpoint_ = endpoint;
->>>>>>> 21ccbf02
     std::lock_guard<std::mutex> lock(mu_);
     ::rtidb::base::SplitString(FLAGS_db_root_path, ",",
                                mode_root_paths_[::rtidb::common::kMemory]);
@@ -151,16 +148,9 @@
     ::rtidb::base::SplitString(FLAGS_recycle_hdd_bin_root_path, ",",
                                mode_recycle_root_paths_[::rtidb::common::kHDD]);
 
-<<<<<<< HEAD
-    if (!FLAGS_zk_cluster.empty()) {
-        zk_client_ = new ZkClient(FLAGS_zk_cluster, real_endpoint,
-                FLAGS_zk_session_timeout,
-                FLAGS_endpoint, FLAGS_zk_root_path);
-=======
     if (!zk_cluster.empty()) {
-        zk_client_ = new ZkClient(zk_cluster, FLAGS_zk_session_timeout,
-                                  endpoint, zk_path);
->>>>>>> 21ccbf02
+        zk_client_ = new ZkClient(zk_cluster, real_endpoint,
+                FLAGS_zk_session_timeout, endpoint, zk_path);
         bool ok = zk_client_->Init();
         if (!ok) {
             PDLOG(WARNING, "fail to init zookeeper with cluster %s",
