--- conflicted
+++ resolved
@@ -4355,7 +4355,6 @@
     response->set_msg("ok");
 }
 
-<<<<<<< HEAD
 void TabletImpl::DumpIndexData(RpcController* controller,
         const ::rtidb::api::DumpIndexDataRequest* request,
         ::rtidb::api::GeneralResponse* response,
@@ -4473,9 +4472,6 @@
     }
 }
 
-}
-}
-=======
 void TabletImpl::AddIndex(RpcController* controller,
         const ::rtidb::api::AddIndexRequest* request,
         ::rtidb::api::GeneralResponse* response,
@@ -4500,8 +4496,7 @@
             request->column_key().index_name().c_str(), request->tid(), request->pid());
     response->set_code(::rtidb::base::ReturnCode::kOk);
     response->set_msg("ok");
-}    
->>>>>>> f4a1393f
+}
 
 }
 }