--- conflicted
+++ resolved
@@ -5259,11 +5259,10 @@
     }
 }
 
-<<<<<<< HEAD
 void TabletImpl::CreateFunction(RpcController* controller, const openmldb::api::CreateFunctionRequest* request,
         openmldb::api::CreateFunctionResponse* response, Closure* done) {
     brpc::ClosureGuard done_guard(done);
-=======
+}
 
 void TabletImpl::CreateAggregator(RpcController* controller, const ::openmldb::api::CreateAggregatorRequest* request,
                              ::openmldb::api::CreateAggregatorResponse* response, Closure* done) {
@@ -5295,7 +5294,6 @@
     }
     response->set_code(::openmldb::base::ReturnCode::kOk);
     return;
->>>>>>> 02f1141b
 }
 
 void TabletImpl::GetAndFlushDeployStats(::google::protobuf::RpcController* controller,
