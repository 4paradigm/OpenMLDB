--- conflicted
+++ resolved
@@ -684,14 +684,8 @@
     // for tables_ 
     table->Ref();
     table->SetTerm(request->term());
-<<<<<<< HEAD
     table->SetTableStat(::rtidb::storage::TSNORMAL);
     std::string table_binlog_path = FLAGS_binlog_root_path + "/" + boost::lexical_cast<std::string>(request->tid()) +"_" + boost::lexical_cast<std::string>(request->pid());
-=======
-    std::string table_binlog_path = FLAGS_binlog_root_path + "/"
-        + boost::lexical_cast<std::string>(request->tid()) 
-        +"_" + boost::lexical_cast<std::string>(request->pid());
->>>>>>> 97335856
     Snapshot* snapshot = new Snapshot(request->tid(), request->pid(), 0);
     snapshot->Ref();
     bool ok = snapshot->Init();
