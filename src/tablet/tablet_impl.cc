//
// tablet_impl.cc
// Copyright (C) 2017 4paradigm.com
// Author wangtaize
// Date 2017-04-01
//

#include "tablet/tablet_impl.h"

#include <gflags/gflags.h>
#include <google/protobuf/io/zero_copy_stream_impl.h>
#include <google/protobuf/text_format.h>
#include <stdio.h>
#include <stdlib.h>
#include <algorithm>
#include <thread>  // NOLINT
#include <utility>
#include <vector>
#include "config.h"  // NOLINT
#include "boost/container/deque.hpp"
#ifdef TCMALLOC_ENABLE
#include "gperftools/malloc_extension.h"
#endif
#include "base/codec.h"
#include "base/file_util.h"
#include "base/hash.h"
#include "base/status.h"
#include "base/strings.h"
#include "logging.h"  // NOLINT
#include "rapidjson/stringbuffer.h"
#include "rapidjson/writer.h"
#include "storage/binlog.h"
#include "storage/segment.h"
#include "tablet/file_sender.h"
#include "timer.h"  // NOLINT

using ::baidu::common::DEBUG;
using ::baidu::common::INFO;
using ::baidu::common::WARNING;
using ::rtidb::storage::DataBlock;
using ::rtidb::storage::Table;

DECLARE_int32(gc_interval);
DECLARE_int32(disk_gc_interval);
DECLARE_int32(gc_pool_size);
DECLARE_int32(statdb_ttl);
DECLARE_uint32(scan_max_bytes_size);
DECLARE_uint32(scan_reserve_size);
DECLARE_double(mem_release_rate);
DECLARE_string(db_root_path);
DECLARE_string(ssd_root_path);
DECLARE_string(hdd_root_path);
DECLARE_bool(binlog_notify_on_put);
DECLARE_int32(task_pool_size);
DECLARE_int32(io_pool_size);
DECLARE_int32(make_snapshot_time);
DECLARE_int32(make_disktable_snapshot_interval);
DECLARE_int32(make_snapshot_check_interval);
DECLARE_uint32(make_snapshot_offline_interval);
DECLARE_bool(recycle_bin_enabled);
DECLARE_uint32(recycle_ttl);
DECLARE_string(recycle_bin_root_path);
DECLARE_string(recycle_ssd_bin_root_path);
DECLARE_string(recycle_hdd_bin_root_path);
DECLARE_int32(make_snapshot_threshold_offset);
DECLARE_uint32(get_table_diskused_interval);
DECLARE_uint32(task_check_interval);
DECLARE_uint32(load_index_max_wait_time);

// cluster config
DECLARE_string(endpoint);
DECLARE_string(zk_cluster);
DECLARE_string(zk_root_path);
DECLARE_int32(zk_session_timeout);
DECLARE_int32(zk_keep_alive_check_interval);

DECLARE_int32(binlog_sync_to_disk_interval);
DECLARE_int32(binlog_delete_interval);
DECLARE_uint32(absolute_ttl_max);
DECLARE_uint32(latest_ttl_max);
DECLARE_uint32(max_traverse_cnt);
DECLARE_uint32(snapshot_ttl_time);
DECLARE_uint32(snapshot_ttl_check_interval);
DECLARE_uint32(put_slow_log_threshold);
DECLARE_uint32(query_slow_log_threshold);

namespace rtidb {
namespace tablet {

static const std::string SERVER_CONCURRENCY_KEY = "server";  // NOLINT
static const uint32_t SEED = 0xe17a1465;

TabletImpl::TabletImpl()
    : tables_(),
      mu_(),
      gc_pool_(FLAGS_gc_pool_size),
      replicators_(),
      snapshots_(),
      zk_client_(NULL),
      keep_alive_pool_(1),
      task_pool_(FLAGS_task_pool_size),
      io_pool_(FLAGS_io_pool_size),
      snapshot_pool_(1),
      server_(NULL),
      mode_root_paths_(),
      mode_recycle_root_paths_() {
    follower_.store(false);
}

TabletImpl::~TabletImpl() {
    task_pool_.Stop(true);
    keep_alive_pool_.Stop(true);
    gc_pool_.Stop(true);
    io_pool_.Stop(true);
    snapshot_pool_.Stop(true);
}

bool TabletImpl::Init() {
    std::lock_guard<std::mutex> lock(mu_);
    ::rtidb::base::SplitString(FLAGS_db_root_path, ",",
                               mode_root_paths_[::rtidb::common::kMemory]);
    ::rtidb::base::SplitString(FLAGS_ssd_root_path, ",",
                               mode_root_paths_[::rtidb::common::kSSD]);
    ::rtidb::base::SplitString(FLAGS_hdd_root_path, ",",
                               mode_root_paths_[::rtidb::common::kHDD]);

    ::rtidb::base::SplitString(
        FLAGS_recycle_bin_root_path, ",",
        mode_recycle_root_paths_[::rtidb::common::kMemory]);
    ::rtidb::base::SplitString(FLAGS_recycle_ssd_bin_root_path, ",",
                               mode_recycle_root_paths_[::rtidb::common::kSSD]);
    ::rtidb::base::SplitString(FLAGS_recycle_hdd_bin_root_path, ",",
                               mode_recycle_root_paths_[::rtidb::common::kHDD]);

    if (!FLAGS_zk_cluster.empty()) {
        zk_client_ = new ZkClient(FLAGS_zk_cluster, FLAGS_zk_session_timeout,
                                  FLAGS_endpoint, FLAGS_zk_root_path);
        bool ok = zk_client_->Init();
        if (!ok) {
            PDLOG(WARNING, "fail to init zookeeper with cluster %s",
                  FLAGS_zk_cluster.c_str());
            return false;
        }
    } else {
        PDLOG(INFO, "zk cluster disabled");
    }

    if (FLAGS_make_snapshot_time < 0 || FLAGS_make_snapshot_time > 23) {
        PDLOG(WARNING, "make_snapshot_time[%d] is illegal.",
              FLAGS_make_snapshot_time);
        return false;
    }

    if (FLAGS_make_disktable_snapshot_interval <= 0) {
        PDLOG(WARNING, "make_disktable_snapshot_interval[%d] is illegal.",
              FLAGS_make_disktable_snapshot_interval);
        return false;
    }

    if (!CreateMultiDir(mode_root_paths_[::rtidb::common::kMemory])) {
        PDLOG(WARNING, "fail to create db root path %s",
              FLAGS_db_root_path.c_str());
        return false;
    }

    if (!CreateMultiDir(mode_root_paths_[::rtidb::common::kSSD])) {
        PDLOG(WARNING, "fail to create ssd root path %s",
              FLAGS_ssd_root_path.c_str());
        return false;
    }

    if (!CreateMultiDir(mode_root_paths_[::rtidb::common::kHDD])) {
        PDLOG(WARNING, "fail to create hdd root path %s",
              FLAGS_hdd_root_path.c_str());
        return false;
    }

    if (!CreateMultiDir(mode_recycle_root_paths_[::rtidb::common::kMemory])) {
        PDLOG(WARNING, "fail to create recycle bin root path %s",
              FLAGS_recycle_bin_root_path.c_str());
        return false;
    }

    if (!CreateMultiDir(mode_recycle_root_paths_[::rtidb::common::kSSD])) {
        PDLOG(WARNING, "fail to create recycle ssd bin root path %s",
              FLAGS_recycle_ssd_bin_root_path.c_str());
        return false;
    }

    if (!CreateMultiDir(mode_recycle_root_paths_[::rtidb::common::kHDD])) {
        PDLOG(WARNING, "fail to create recycle bin root path %s",
              FLAGS_recycle_hdd_bin_root_path.c_str());
        return false;
    }

    snapshot_pool_.DelayTask(FLAGS_make_snapshot_check_interval,
                             boost::bind(&TabletImpl::SchedMakeSnapshot, this));
    snapshot_pool_.DelayTask(
        FLAGS_make_disktable_snapshot_interval * 60 * 1000,
        boost::bind(&TabletImpl::SchedMakeDiskTableSnapshot, this));
    task_pool_.AddTask(boost::bind(&TabletImpl::GetDiskused, this));
    if (FLAGS_recycle_ttl != 0) {
        task_pool_.DelayTask(FLAGS_recycle_ttl * 60 * 1000,
                             boost::bind(&TabletImpl::SchedDelRecycle, this));
    }
#ifdef TCMALLOC_ENABLE
    MallocExtension* tcmalloc = MallocExtension::instance();
    tcmalloc->SetMemoryReleaseRate(FLAGS_mem_release_rate);
#endif
    return true;
}

void TabletImpl::UpdateTTL(RpcController* ctrl,
                           const ::rtidb::api::UpdateTTLRequest* request,
                           ::rtidb::api::UpdateTTLResponse* response,
                           Closure* done) {
    brpc::ClosureGuard done_guard(done);
    std::shared_ptr<Table> table = GetTable(request->tid(), request->pid());

    if (!table) {
        PDLOG(WARNING, "table is not exist. tid %u, pid %u", request->tid(),
              request->pid());
        response->set_code(::rtidb::base::ReturnCode::kTableIsNotExist);
        response->set_msg("table is not exist");
        return;
    }

    uint64_t abs_ttl = 0;
    uint64_t lat_ttl = 0;
    ::rtidb::api::TTLType ttl_type = ::rtidb::api::TTLType::kAbsoluteTime;
    if (request->has_ttl_desc()) {
        ttl_type = request->ttl_desc().ttl_type();
        abs_ttl = request->ttl_desc().abs_ttl();
        lat_ttl = request->ttl_desc().lat_ttl();
    } else if (request->has_value()) {
        ttl_type = request->type();
        if (ttl_type == ::rtidb::api::TTLType::kAbsoluteTime) {
            abs_ttl = request->value();
            lat_ttl = 0;
        } else {
            abs_ttl = 0;
            lat_ttl = request->value();
        }
    }
    if (ttl_type != table->GetTTLType()) {
        response->set_code(::rtidb::base::ReturnCode::kTtlTypeMismatch);
        response->set_msg("ttl type mismatch");
        PDLOG(WARNING, "ttl type mismatch. tid %u, pid %u", request->tid(),
              request->pid());
        return;
    }
    if (abs_ttl > FLAGS_absolute_ttl_max || lat_ttl > FLAGS_latest_ttl_max) {
        response->set_code(
            ::rtidb::base::ReturnCode::kTtlIsGreaterThanConfValue);
        response->set_msg("ttl is greater than conf value. max abs_ttl is " +
                          std::to_string(FLAGS_absolute_ttl_max) +
                          ", max lat_ttl is " +
                          std::to_string(FLAGS_latest_ttl_max));
        PDLOG(WARNING,
              "ttl is greater than conf value. abs_ttl[%lu] lat_ttl[%lu] "
              "ttl_type[%s] max abs_ttl[%u] max lat_ttl[%u]",
              abs_ttl, abs_ttl, ::rtidb::api::TTLType_Name(ttl_type).c_str(),
              FLAGS_absolute_ttl_max, FLAGS_latest_ttl_max);
        return;
    }
    if (request->has_ts_name() && request->ts_name().size() > 0) {
        auto iter = table->GetTSMapping().find(request->ts_name());
        if (iter == table->GetTSMapping().end()) {
            PDLOG(WARNING, "ts name %s not found in table tid %u, pid %u",
                  request->ts_name().c_str(), request->tid(), request->pid());
            response->set_code(::rtidb::base::ReturnCode::kTsNameNotFound);
            response->set_msg("ts name not found");
            return;
        }
        table->SetTTL(iter->second, abs_ttl, lat_ttl);
        PDLOG(INFO,
              "update table #tid %d #pid %d ttl to abs_ttl %lu lat_ttl %lu, "
              "ts_name %s",
              request->tid(), request->pid(), abs_ttl, lat_ttl,
              request->ts_name().c_str());
    } else if (!table->GetTSMapping().size()) {
        table->SetTTL(abs_ttl, lat_ttl);
        PDLOG(INFO,
              "update table #tid %d #pid %d ttl to abs_ttl %lu lat_ttl %lu",
              request->tid(), request->pid(), abs_ttl, lat_ttl);
    } else {
        PDLOG(WARNING, "set ttl without ts name,  table tid %u, pid %u",
              request->tid(), request->pid());
        response->set_code(::rtidb::base::ReturnCode::kTsNameNotFound);
        response->set_msg("set ttl need to specify ts column");
        return;
    }
    response->set_code(::rtidb::base::ReturnCode::kOk);
    response->set_msg("ok");
}

bool TabletImpl::RegisterZK() {
    if (!FLAGS_zk_cluster.empty()) {
        if (!zk_client_->Register(true)) {
            PDLOG(WARNING, "fail to register tablet with endpoint %s",
                  FLAGS_endpoint.c_str());
            return false;
        }
        PDLOG(INFO, "tablet with endpoint %s register to zk cluster %s ok",
              FLAGS_endpoint.c_str(), FLAGS_zk_cluster.c_str());
        keep_alive_pool_.DelayTask(
            FLAGS_zk_keep_alive_check_interval,
            boost::bind(&TabletImpl::CheckZkClient, this));
    }
    return true;
}

bool TabletImpl::CheckGetDone(::rtidb::api::GetType type, uint64_t ts,
                              uint64_t target_ts) {
    switch (type) {
        case rtidb::api::GetType::kSubKeyEq:
            if (ts == target_ts) {
                return true;
            }
            break;
        case rtidb::api::GetType::kSubKeyLe:
            if (ts <= target_ts) {
                return true;
            }
            break;
        case rtidb::api::GetType::kSubKeyLt:
            if (ts < target_ts) {
                return true;
            }
            break;
        case rtidb::api::GetType::kSubKeyGe:
            if (ts >= target_ts) {
                return true;
            }
            break;
        case rtidb::api::GetType::kSubKeyGt:
            if (ts > target_ts) {
                return true;
            }
    }
    return false;
}

int32_t TabletImpl::GetIndex(uint64_t expire_time, uint64_t expire_cnt,
                             ::rtidb::api::TTLType ttl_type,
                             ::rtidb::storage::TableIterator* it,
                             const ::rtidb::api::GetRequest* request,
                             const ::rtidb::api::TableMeta& meta,
                             std::string* value, uint64_t* ts) {
    uint64_t st = request->ts();
    const rtidb::api::GetType& st_type = request->type();
    uint64_t et = request->et();
    const rtidb::api::GetType& et_type = request->et_type();
    if (it == NULL || value == NULL || ts == NULL) {
        PDLOG(WARNING, "invalid args");
        return -1;
    }
    if (st_type == ::rtidb::api::kSubKeyEq &&
        et_type == ::rtidb::api::kSubKeyEq && st != et)
        return -1;

    ::rtidb::api::GetType real_et_type = et_type;
    if (ttl_type == ::rtidb::api::TTLType::kAbsoluteTime ||
        ttl_type == ::rtidb::api::TTLType::kAbsOrLat) {
        et = std::max(et, expire_time);
    }
    if (et < expire_time && et_type == ::rtidb::api::GetType::kSubKeyGt) {
        real_et_type = ::rtidb::api::GetType::kSubKeyGe;
    }

    if (st_type != ::rtidb::api::GetType::kSubKeyEq &&
        st_type != ::rtidb::api::GetType::kSubKeyLe &&
        st_type != ::rtidb::api::GetType::kSubKeyLt &&
        st_type != ::rtidb::api::GetType::kSubKeyGt &&
        st_type != ::rtidb::api::GetType::kSubKeyGe) {
        PDLOG(WARNING, "invalid st type %s",
              ::rtidb::api::GetType_Name(st_type).c_str());
        return -2;
    }
    bool enable_project = false;
    ::rtidb::base::RowProject row_project(meta.column_desc(),
                                          request->projection());
    if (request->projection().size() > 0 && meta.format_version() == 1) {
        if (meta.compress_type() == api::kSnappy) {
            PDLOG(WARNING,
                  "project on compress row data do not being supported");
            return -1;
        }
        bool ok = row_project.Init();
        if (!ok) {
            PDLOG(WARNING, "invalid project list");
            return -1;
        }
        enable_project = true;
    }
    uint32_t cnt = 0;
    if (st > 0) {
        if (st < et) {
            PDLOG(WARNING,
                  "invalid args for st %lu less than et %lu or expire time %lu",
                  st, et, expire_time);
            return -1;
        }
        if (expire_cnt == 0) {
            if (!Seek(it, st, st_type)) {
                return 1;
            }
        } else {
            switch (ttl_type) {
                case ::rtidb::api::TTLType::kAbsoluteTime: {
                    if (!Seek(it, st, st_type)) {
                        return 1;
                    }
                    break;
                }
                case ::rtidb::api::TTLType::kAbsAndLat: {
                    if (!SeekWithCount(it, st, st_type, expire_cnt, cnt)) {
                        if (!Seek(it, st, st_type)) {
                            return 1;
                        } else if (it->GetKey() < expire_time) {
                            return 1;
                        }
                    }
                    break;
                }
                default: {
                    if (!SeekWithCount(it, st, st_type, expire_cnt, cnt)) {
                        return 1;
                    }
                    break;
                }
            }
        }
    } else {
        it->SeekToFirst();
    }
    if (it->Valid()) {
        bool jump_out = false;
        if (st_type == ::rtidb::api::GetType::kSubKeyGe ||
            st_type == ::rtidb::api::GetType::kSubKeyGt) {
            ::rtidb::base::Slice it_value = it->GetValue();
            *ts = it->GetKey();
            if (enable_project) {
                int8_t* ptr = nullptr;
                uint32_t size = 0;
                bool ok = row_project.Project(
                    reinterpret_cast<const int8_t*>(it->GetValue().data()),
                    it->GetValue().size(), &ptr, &size);
                if (!ok) {
                    PDLOG(WARNING, "fail to make a projection");
                    return -4;
                }
                value->assign(reinterpret_cast<char*>(ptr), size);
                delete[] ptr;
            } else {
                value->assign(it_value.data(), it_value.size());
                return 0;
            }
        }
        switch (real_et_type) {
            case ::rtidb::api::GetType::kSubKeyEq:
                if (it->GetKey() != et) {
                    jump_out = true;
                }
                break;

            case ::rtidb::api::GetType::kSubKeyGt:
                if (it->GetKey() <= et) {
                    jump_out = true;
                }
                break;

            case ::rtidb::api::GetType::kSubKeyGe:
                if (it->GetKey() < et) {
                    jump_out = true;
                }
                break;

            default:
                PDLOG(WARNING, "invalid et type %s",
                      ::rtidb::api::GetType_Name(et_type).c_str());
                return -2;
        }
        if (jump_out) {
            return 1;
        }
        if (enable_project) {
            int8_t* ptr = nullptr;
            uint32_t size = 0;
            bool ok = row_project.Project(
                reinterpret_cast<const int8_t*>(it->GetValue().data()),
                it->GetValue().size(), &ptr, &size);
            if (!ok) {
                PDLOG(WARNING, "fail to make a projection");
                return -4;
            }
            value->assign(reinterpret_cast<char*>(ptr), size);
            delete[] ptr;
        } else {
            value->assign(it->GetValue().data(), it->GetValue().size());
        }
        *ts = it->GetKey();
        return 0;
    }
    // not found
    return 1;
}

void TabletImpl::Get(RpcController* controller,
                     const ::rtidb::api::GetRequest* request,
                     ::rtidb::api::GetResponse* response, Closure* done) {
    brpc::ClosureGuard done_guard(done);
    std::shared_ptr<Table> table = GetTable(request->tid(), request->pid());
    std::shared_ptr<RelationalTable> r_table;
    if (!table) {
        r_table = GetRelationalTable(request->tid(), request->pid());
        if (!r_table) {
            PDLOG(WARNING, "table is not exist. tid %u, pid %u", request->tid(),
                  request->pid());
            response->set_code(::rtidb::base::ReturnCode::kTableIsNotExist);
            response->set_msg("table is not exist");
            return;
        }
    }
    if (table) {
        uint64_t start_time = ::baidu::common::timer::get_micros();
        if (table->GetTableStat() == ::rtidb::storage::kLoading) {
            PDLOG(WARNING, "table is loading. tid %u, pid %u", request->tid(),
                  request->pid());
            response->set_code(::rtidb::base::ReturnCode::kTableIsLoading);
            response->set_msg("table is loading");
            return;
        }
        uint32_t index = 0;
        int ts_index = -1;
        if (request->has_idx_name() && request->idx_name().size() > 0) {
            std::shared_ptr<IndexDef> index_def =
                table->GetIndex(request->idx_name());
            if (!index_def || !index_def->IsReady()) {
                PDLOG(WARNING, "idx name %s not found in table tid %u, pid %u",
                      request->idx_name().c_str(), request->tid(),
                      request->pid());
                response->set_code(::rtidb::base::ReturnCode::kIdxNameNotFound);
                response->set_msg("idx name not found");
                return;
            }
            index = index_def->GetId();
        }
        if (request->has_ts_name() && request->ts_name().size() > 0) {
            auto iter = table->GetTSMapping().find(request->ts_name());
            if (iter == table->GetTSMapping().end()) {
                PDLOG(WARNING, "ts name %s not found in table tid %u, pid %u",
                      request->ts_name().c_str(), request->tid(),
                      request->pid());
                response->set_code(::rtidb::base::ReturnCode::kTsNameNotFound);
                response->set_msg("ts name not found");
                return;
            }
            ts_index = iter->second;
        }

        ::rtidb::storage::Ticket ticket;
        ::rtidb::storage::TableIterator* it = NULL;
        if (ts_index >= 0) {
            it = table->NewIterator(index, ts_index, request->key(), ticket);
        } else {
            it = table->NewIterator(index, request->key(), ticket);
        }

        if (it == NULL) {
            response->set_code(::rtidb::base::ReturnCode::kTsNameNotFound);
            response->set_msg("ts name not found");
            return;
        }

        ::rtidb::storage::TTLDesc ttl = ts_index < 0
                                            ? table->GetTTL(index)
                                            : table->GetTTL(index, ts_index);
        std::string* value = response->mutable_value();
        uint64_t ts = 0;
        int32_t code = 0;
        code = GetIndex(table->GetExpireTime(ttl.abs_ttl * 60 * 1000),
                        ttl.lat_ttl, table->GetTTLType(), it, request,
                        table->GetTableMeta(), value, &ts);
        delete it;
        response->set_ts(ts);
        response->set_code(code);
        uint64_t end_time = ::baidu::common::timer::get_micros();
        if (start_time + FLAGS_query_slow_log_threshold < end_time) {
            std::string index_name;
            if (request->has_idx_name() && request->idx_name().size() > 0) {
                index_name = request->idx_name();
            }
            PDLOG(
                INFO,
                "slow log[get]. key %s index_name %s time %lu. tid %u, pid %u",
                request->key().c_str(), index_name.c_str(),
                end_time - start_time, request->tid(), request->pid());
        }
        switch (code) {
            case 1:
                response->set_code(::rtidb::base::ReturnCode::kKeyNotFound);
                response->set_msg("key not found");
                return;
            case 0:
                return;
            case -1:
                response->set_msg("invalid args");
                response->set_code(
                    ::rtidb::base::ReturnCode::kInvalidParameter);
                return;
            case -2:
                response->set_code(
                    ::rtidb::base::ReturnCode::kInvalidParameter);
                response->set_msg("st/et sub key type is invalid");
                return;
            default:
                return;
        }
    } else {
        /**
        std::string * value = response->mutable_value();
        bool ok = false;
        rtidb::base::Slice slice;
        ok = r_table->Get(request->idx_name(), request->key(), slice);
        if (!ok) {
            response->set_code(::rtidb::base::ReturnCode::kKeyNotFound);
            response->set_msg("key not found");
            return;
        }
        value->assign(slice.data(), slice.size());
        response->set_code(::rtidb::base::ReturnCode::kOk);
        response->set_msg("ok");
        */
    }
}

void TabletImpl::Update(RpcController* controller,
                        const ::rtidb::api::UpdateRequest* request,
                        ::rtidb::api::GeneralResponse* response,
                        Closure* done) {
    brpc::ClosureGuard done_guard(done);
    if (follower_.load(std::memory_order_relaxed)) {
        response->set_code(::rtidb::base::ReturnCode::kIsFollowerCluster);
        response->set_msg("is follower cluster");
        return;
    }
    std::shared_ptr<RelationalTable> r_table;
    {
        std::lock_guard<SpinMutex> spin_lock(spin_mutex_);
        r_table = GetRelationalTableUnLock(request->tid(), request->pid());
        if (!r_table) {
            PDLOG(WARNING, "table is not exist. tid %u, pid %u", request->tid(),
                  request->pid());
            response->set_code(::rtidb::base::ReturnCode::kTableIsNotExist);
            response->set_msg("table is not exist");
            return;
        }
    }
    bool ok =
        r_table->Update(request->condition_columns(), request->value_columns());
    if (!ok) {
        response->set_code(::rtidb::base::ReturnCode::kUpdateFailed);
        response->set_msg("update failed");
        PDLOG(WARNING, "update failed. tid %u, pid %u", request->tid(),
              request->pid());
        return;
    }
    response->set_code(::rtidb::base::ReturnCode::kOk);
    response->set_msg("ok");
}

void TabletImpl::Put(RpcController* controller,
                     const ::rtidb::api::PutRequest* request,
                     ::rtidb::api::PutResponse* response, Closure* done) {
    if (follower_.load(std::memory_order_relaxed)) {
        response->set_code(::rtidb::base::ReturnCode::kIsFollowerCluster);
        response->set_msg("is follower cluster");
        done->Run();
        return;
    }
    uint64_t start_time = ::baidu::common::timer::get_micros();
    std::shared_ptr<Table> table = GetTable(request->tid(), request->pid());
    std::shared_ptr<RelationalTable> r_table;
    if (!table) {
        r_table = GetRelationalTable(request->tid(), request->pid());
        if (!r_table) {
            PDLOG(WARNING, "table is not exist. tid %u, pid %u", request->tid(),
                  request->pid());
            response->set_code(::rtidb::base::ReturnCode::kTableIsNotExist);
            response->set_msg("table is not exist");
            done->Run();
            return;
        }
    }
    if (table) {
        if ((!request->has_format_version() &&
             table->GetTableMeta().format_version() == 1) ||
            (request->has_format_version() &&
             request->format_version() !=
                 table->GetTableMeta().format_version())) {
            response->set_code(::rtidb::base::ReturnCode::kPutBadFormat);
            response->set_msg("put bad format");
            done->Run();
            return;
        }
        if (request->time() == 0 && request->ts_dimensions_size() == 0) {
            response->set_code(
                ::rtidb::base::ReturnCode::kTsMustBeGreaterThanZero);
            response->set_msg("ts must be greater than zero");
            done->Run();
            return;
        }
        if (!table->IsLeader()) {
            response->set_code(::rtidb::base::ReturnCode::kTableIsFollower);
            response->set_msg("table is follower");
            done->Run();
            return;
        }
        if (table->GetTableStat() == ::rtidb::storage::kLoading) {
            PDLOG(WARNING, "table is loading. tid %u, pid %u", request->tid(),
                  request->pid());
            response->set_code(::rtidb::base::ReturnCode::kTableIsLoading);
            response->set_msg("table is loading");
            done->Run();
            return;
        }
        bool ok = false;
        if (request->dimensions_size() > 0) {
            int32_t ret_code = CheckDimessionPut(request, table->GetIdxCnt());
            if (ret_code != 0) {
                response->set_code(
                    ::rtidb::base::ReturnCode::kInvalidDimensionParameter);
                response->set_msg("invalid dimension parameter");
                done->Run();
                return;
            }
            if (request->ts_dimensions_size() > 0) {
                ok = table->Put(request->dimensions(), request->ts_dimensions(),
                                request->value());
            } else {
                ok = table->Put(request->time(), request->value(),
                                request->dimensions());
            }
        } else {
            ok = table->Put(request->pk(), request->time(),
                            request->value().c_str(), request->value().size());
        }
        if (!ok) {
            response->set_code(::rtidb::base::ReturnCode::kPutFailed);
            response->set_msg("put failed");
            done->Run();
            return;
        }
        response->set_code(::rtidb::base::ReturnCode::kOk);
        std::shared_ptr<LogReplicator> replicator;
        do {
            replicator = GetReplicator(request->tid(), request->pid());
            if (!replicator) {
                PDLOG(
                    WARNING,
                    "fail to find table tid %u pid %u leader's log replicator",
                    request->tid(), request->pid());
                break;
            }
            ::rtidb::api::LogEntry entry;
            entry.set_pk(request->pk());
            entry.set_ts(request->time());
            entry.set_value(request->value());
            entry.set_term(replicator->GetLeaderTerm());
            if (request->dimensions_size() > 0) {
                entry.mutable_dimensions()->CopyFrom(request->dimensions());
            }
            if (request->ts_dimensions_size() > 0) {
                entry.mutable_ts_dimensions()->CopyFrom(
                    request->ts_dimensions());
            }
            replicator->AppendEntry(entry);
        } while (false);
        uint64_t end_time = ::baidu::common::timer::get_micros();
        if (start_time + FLAGS_put_slow_log_threshold < end_time) {
            std::string key;
            if (request->dimensions_size() > 0) {
                for (int idx = 0; idx < request->dimensions_size(); idx++) {
                    if (!key.empty()) {
                        key.append(", ");
                    }
                    key.append(std::to_string(request->dimensions(idx).idx()));
                    key.append(":");
                    key.append(request->dimensions(idx).key());
                }
            } else {
                key = request->pk();
            }
            PDLOG(INFO, "slow log[put]. key %s time %lu. tid %u, pid %u",
                  key.c_str(), end_time - start_time, request->tid(),
                  request->pid());
        }
        done->Run();
        if (replicator) {
            if (FLAGS_binlog_notify_on_put) {
                replicator->Notify();
            }
        }
    } else {
        bool ok = r_table->Put(request->value());
        if (!ok) {
            response->set_code(::rtidb::base::ReturnCode::kPutFailed);
            response->set_msg("put failed");
            done->Run();
            return;
        }
        done->Run();
        response->set_code(::rtidb::base::ReturnCode::kOk);
    }
}

int TabletImpl::CheckTableMeta(const rtidb::api::TableMeta* table_meta,
                               std::string& msg) {
    msg.clear();
    if (table_meta->name().size() <= 0) {
        msg = "table name is empty";
        return -1;
    }
    if (table_meta->tid() <= 0) {
        msg = "tid is zero";
        return -1;
    }
    ::rtidb::api::TTLType type = ::rtidb::api::TTLType::kAbsoluteTime;
    if (table_meta->has_ttl_desc()) {
        type = table_meta->ttl_desc().ttl_type();
        if ((table_meta->ttl_desc().abs_ttl() > FLAGS_absolute_ttl_max) ||
            (table_meta->ttl_desc().lat_ttl() > FLAGS_latest_ttl_max)) {
            msg = "ttl is greater than conf value. max abs_ttl is " +
                  std::to_string(FLAGS_absolute_ttl_max) + ", max lat_ttl is " +
                  std::to_string(FLAGS_latest_ttl_max);
            return -1;
        }
    } else if (table_meta->has_ttl()) {
        uint64_t ttl = table_meta->ttl();
        type = table_meta->ttl_type();
        if ((type == ::rtidb::api::TTLType::kAbsoluteTime &&
             ttl > FLAGS_absolute_ttl_max) ||
            (type == ::rtidb::api::kLatestTime && ttl > FLAGS_latest_ttl_max)) {
            uint32_t max_ttl = type == ::rtidb::api::TTLType::kAbsoluteTime
                                   ? FLAGS_absolute_ttl_max
                                   : FLAGS_latest_ttl_max;
            msg = "ttl is greater than conf value. max ttl is " +
                  std::to_string(max_ttl);
            return -1;
        }
    }

    std::map<std::string, std::string> column_map;
    std::set<std::string> ts_set;
    if (table_meta->column_desc_size() > 0) {
        for (const auto& column_desc : table_meta->column_desc()) {
            if (column_map.find(column_desc.name()) != column_map.end()) {
                msg = "has repeated column name " + column_desc.name();
                return -1;
            }
            if (column_desc.is_ts_col()) {
                if (column_desc.add_ts_idx()) {
                    msg =
                        "can not set add_ts_idx and is_ts_col together. column "
                        "name " +
                        column_desc.name();
                    return -1;
                }
                if (column_desc.type() != "int64" &&
                    column_desc.type() != "uint64" &&
                    column_desc.type() != "timestamp") {
                    msg = "ttl column type must be int64, uint64, timestamp";
                    return -1;
                }
                if (column_desc.has_abs_ttl() || column_desc.has_lat_ttl()) {
                    if ((column_desc.abs_ttl() > FLAGS_absolute_ttl_max) ||
                        (column_desc.lat_ttl() > FLAGS_latest_ttl_max)) {
                        msg =
                            "ttl is greater than conf value. max abs_ttl is " +
                            std::to_string(FLAGS_absolute_ttl_max) +
                            ", max lat_ttl is " +
                            std::to_string(FLAGS_latest_ttl_max);
                        return -1;
                    }
                } else if (column_desc.has_ttl()) {
                    uint64_t ttl = column_desc.ttl();
                    if ((type == ::rtidb::api::TTLType::kAbsoluteTime &&
                         ttl > FLAGS_absolute_ttl_max) ||
                        (type == ::rtidb::api::kLatestTime &&
                         ttl > FLAGS_latest_ttl_max)) {
                        uint32_t max_ttl =
                            type == ::rtidb::api::TTLType::kAbsoluteTime
                                ? FLAGS_absolute_ttl_max
                                : FLAGS_latest_ttl_max;
                        msg = "ttl is greater than conf value. max ttl is " +
                              std::to_string(max_ttl);
                        return -1;
                    }
                }
                ts_set.insert(column_desc.name());
            }
            if (column_desc.add_ts_idx() &&
                ((column_desc.type() == "float") ||
                 (column_desc.type() == "double"))) {
                msg = "float or double column can not be index";
                return -1;
            }
            column_map.insert(
                std::make_pair(column_desc.name(), column_desc.type()));
        }
    }
    std::set<std::string> index_set;
    if (table_meta->column_key_size() > 0) {
        for (const auto& column_key : table_meta->column_key()) {
            if (index_set.find(column_key.index_name()) != index_set.end()) {
                msg = "has repeated index name " + column_key.index_name();
                return -1;
            }
            index_set.insert(column_key.index_name());
            bool has_col = false;
            for (const auto& column_name : column_key.col_name()) {
                has_col = true;
                auto iter = column_map.find(column_name);
                if (iter == column_map.end()) {
                    msg = "not found column name " + column_name;
                    return -1;
                }
                if ((iter->second == "float") || (iter->second == "double")) {
                    msg =
                        "float or double column can not be index" + column_name;
                    return -1;
                }
                if (ts_set.find(column_name) != ts_set.end()) {
                    msg =
                        "column name in column key can not set ts col. column "
                        "name " +
                        column_name;
                    return -1;
                }
            }
            if (!has_col) {
                auto iter = column_map.find(column_key.index_name());
                if (iter == column_map.end()) {
                    msg =
                        "index must member of columns when column key col name "
                        "is empty";
                    return -1;
                } else {
                    if ((iter->second == "float") ||
                        (iter->second == "double")) {
                        msg = "indxe name column type can not float or column";
                        return -1;
                    }
                }
            }
            std::set<std::string> ts_name_set;
            for (const auto& ts_name : column_key.ts_name()) {
                if (ts_set.find(ts_name) == ts_set.end()) {
                    msg = "not found ts_name " + ts_name;
                    return -1;
                }
                if (ts_name_set.find(ts_name) != ts_name_set.end()) {
                    msg = "has repeated ts_name " + ts_name;
                    return -1;
                }
                ts_name_set.insert(ts_name);
            }
            if (ts_set.size() > 1 && column_key.ts_name_size() == 0) {
                msg = "ts column num more than one, must set ts name";
                return -1;
            }
        }
    } else if (ts_set.size() > 1) {
        msg = "column_key should be set when has two or more ts columns";
        return -1;
    }
    return 0;
}

int32_t TabletImpl::ScanIndex(uint64_t expire_time, uint64_t expire_cnt,
                              ::rtidb::api::TTLType ttl_type,
                              ::rtidb::storage::TableIterator* it,
                              const ::rtidb::api::ScanRequest* request,
                              const ::rtidb::api::TableMeta& meta,
                              std::string* pairs, uint32_t* count) {
    uint32_t limit = request->limit();
    uint32_t atleast = request->atleast();
    uint64_t st = request->st();
    const rtidb::api::GetType& st_type = request->st_type();
    uint64_t et = request->et();
    const rtidb::api::GetType& et_type = request->et_type();
    bool enable_project = false;
    // TODO(wangtaize) support extend columns
    ::rtidb::base::RowProject row_project(meta.column_desc(),
                                          request->projection());
    if (request->projection().size() > 0 && meta.format_version() == 1) {
        if (meta.compress_type() == api::kSnappy) {
            PDLOG(WARNING,
                  "project on compress row data do not being supported");
            return -1;
        }
        bool ok = row_project.Init();
        if (!ok) {
            PDLOG(WARNING, "invalid project list");
            return -1;
        }
        enable_project = true;
    }
    bool remove_duplicated_record =
        request->has_enable_remove_duplicated_record() &&
        request->enable_remove_duplicated_record();
    if (it == NULL || pairs == NULL || count == NULL ||
        (atleast > limit && limit != 0)) {
        PDLOG(WARNING, "invalid args");
        return -1;
    }
    rtidb::api::GetType real_st_type = st_type;
    rtidb::api::GetType real_et_type = et_type;
    if (et < expire_time && et_type == ::rtidb::api::GetType::kSubKeyGt) {
        real_et_type = ::rtidb::api::GetType::kSubKeyGe;
    }
    if (ttl_type == ::rtidb::api::TTLType::kAbsoluteTime ||
        ttl_type == ::rtidb::api::TTLType::kAbsOrLat) {
        et = std::max(et, expire_time);
    }
    if (st_type == ::rtidb::api::GetType::kSubKeyEq) {
        real_st_type = ::rtidb::api::GetType::kSubKeyLe;
    }
    if (st_type != ::rtidb::api::GetType::kSubKeyEq &&
        st_type != ::rtidb::api::GetType::kSubKeyLe &&
        st_type != ::rtidb::api::GetType::kSubKeyLt) {
        PDLOG(WARNING, "invalid st type %s",
              ::rtidb::api::GetType_Name(st_type).c_str());
        return -2;
    }
    uint32_t cnt = 0;
    if (st > 0) {
        if (st < et) {
            PDLOG(WARNING,
                  "invalid args for st %lu less than et %lu or expire time %lu",
                  st, et, expire_time);
            return -1;
        }
        if (expire_cnt == 0) {
            Seek(it, st, real_st_type);
        } else {
            switch (ttl_type) {
                case ::rtidb::api::TTLType::kAbsoluteTime:
                    Seek(it, st, real_st_type);
                    break;
                case ::rtidb::api::TTLType::kAbsAndLat:
                    if (!SeekWithCount(it, st, real_st_type, expire_cnt, cnt)) {
                        Seek(it, st, real_st_type);
                    }
                    break;
                default:
                    SeekWithCount(it, st, real_st_type, expire_cnt, cnt);
                    break;
            }
        }
    } else {
        it->SeekToFirst();
    }
    uint64_t last_time = 0;
    boost::container::deque<std::pair<uint64_t, ::rtidb::base::Slice>> tmp;
    uint32_t total_block_size = 0;
    while (it->Valid()) {
        if (limit > 0 && tmp.size() >= limit) {
            break;
        }
        if (ttl_type == ::rtidb::api::TTLType::kAbsoluteTime) {
            if (expire_time != 0 && it->GetKey() <= expire_time) {
                break;
            }
            if (remove_duplicated_record && tmp.size() > 0 &&
                last_time == it->GetKey()) {
                it->Next();
                continue;
            }
            last_time = it->GetKey();
        } else if (ttl_type == ::rtidb::api::TTLType::kLatestTime) {
            if (expire_cnt != 0 && cnt >= expire_cnt) {
                break;
            }
        } else if (ttl_type == ::rtidb::api::TTLType::kAbsAndLat) {
            if ((expire_cnt != 0 && cnt >= expire_cnt) &&
                (expire_time != 0 && it->GetKey() <= expire_time)) {
                break;
            }
        } else {
            if ((expire_cnt != 0 && cnt >= expire_cnt) ||
                (expire_time != 0 && it->GetKey() <= expire_time)) {
                break;
            }
        }
        ++cnt;

        if (atleast <= 0 || tmp.size() >= atleast) {
            bool jump_out = false;
            switch (real_et_type) {
                case ::rtidb::api::GetType::kSubKeyEq:
                    if (it->GetKey() != et) {
                        jump_out = true;
                    }
                    break;
                case ::rtidb::api::GetType::kSubKeyGt:
                    if (it->GetKey() <= et) {
                        jump_out = true;
                    }
                    break;
                case ::rtidb::api::GetType::kSubKeyGe:
                    if (it->GetKey() < et) {
                        jump_out = true;
                    }
                    break;
                default:
                    PDLOG(WARNING, "invalid et type %s",
                          ::rtidb::api::GetType_Name(et_type).c_str());
                    return -2;
            }
            if (jump_out) break;
        }
        if (enable_project) {
            int8_t* ptr = nullptr;
            uint32_t size = 0;
            bool ok = row_project.Project(
                reinterpret_cast<const int8_t*>(it->GetValue().data()),
                it->GetValue().size(), &ptr, &size);
            if (!ok) {
                PDLOG(WARNING, "fail to make a projection");
                return -4;
            }
            tmp.emplace_back(it->GetKey(),
                    std::move(Slice(reinterpret_cast<char*>(ptr), size, true)));
            total_block_size += size;
        } else {
            total_block_size += it->GetValue().size();
            tmp.emplace_back(it->GetKey(), std::move(Slice(it->GetValue())));
        }
        it->Next();
        if (total_block_size > FLAGS_scan_max_bytes_size) {
            PDLOG(WARNING, "reach the max byte size");
            return -3;
        }
    }
    int32_t ok = ::rtidb::base::EncodeRows(tmp, total_block_size, pairs);
    if (ok == -1) {
        PDLOG(WARNING, "fail to encode rows");
        return -4;
    }
    *count = tmp.size();
    return 0;
}

int32_t TabletImpl::CountIndex(uint64_t expire_time, uint64_t expire_cnt,
                               ::rtidb::api::TTLType ttl_type,
                               ::rtidb::storage::TableIterator* it,
                               const ::rtidb::api::CountRequest* request,
                               uint32_t* count) {
    uint64_t st = request->st();
    const rtidb::api::GetType& st_type = request->st_type();
    uint64_t et = request->et();
    const rtidb::api::GetType& et_type = request->et_type();
    bool remove_duplicated_record =
        request->has_enable_remove_duplicated_record() &&
        request->enable_remove_duplicated_record();
    if (it == NULL || count == NULL) {
        PDLOG(WARNING, "invalid args");
        return -1;
    }
    rtidb::api::GetType real_st_type = st_type;
    rtidb::api::GetType real_et_type = et_type;
    if (et < expire_time && et_type == ::rtidb::api::GetType::kSubKeyGt) {
        real_et_type = ::rtidb::api::GetType::kSubKeyGe;
    }
    if (ttl_type == ::rtidb::api::TTLType::kAbsoluteTime ||
        ttl_type == ::rtidb::api::TTLType::kAbsOrLat) {
        et = std::max(et, expire_time);
    }
    if (st_type == ::rtidb::api::GetType::kSubKeyEq) {
        real_st_type = ::rtidb::api::GetType::kSubKeyLe;
    }
    if (st_type != ::rtidb::api::GetType::kSubKeyEq &&
        st_type != ::rtidb::api::GetType::kSubKeyLe &&
        st_type != ::rtidb::api::GetType::kSubKeyLt) {
        PDLOG(WARNING, "invalid st type %s",
              ::rtidb::api::GetType_Name(st_type).c_str());
        return -2;
    }
    uint32_t cnt = 0;
    if (st > 0) {
        if (st < et) {
            PDLOG(WARNING,
                  "invalid args for st %lu less than et %lu or expire time %lu",
                  st, et, expire_time);
            return -1;
        }
        if (expire_cnt == 0) {
            Seek(it, st, real_st_type);
        } else {
            switch (ttl_type) {
                case ::rtidb::api::TTLType::kAbsoluteTime:
                    Seek(it, st, real_st_type);
                    break;
                case ::rtidb::api::TTLType::kAbsAndLat:
                    if (!SeekWithCount(it, st, real_st_type, expire_cnt, cnt)) {
                        Seek(it, st, real_st_type);
                    }
                    break;
                default:
                    SeekWithCount(it, st, real_st_type, expire_cnt, cnt);
                    break;
            }
        }
    } else {
        it->SeekToFirst();
    }

    uint64_t last_key = 0;
    uint32_t internal_cnt = 0;

    while (it->Valid()) {
        if (remove_duplicated_record && internal_cnt > 0 &&
            last_key == it->GetKey()) {
            cnt++;
            it->Next();
            continue;
        }
        if (ttl_type == ::rtidb::api::TTLType::kAbsoluteTime) {
            if (expire_time != 0 && it->GetKey() <= expire_time) {
                break;
            }
        } else if (ttl_type == ::rtidb::api::TTLType::kLatestTime) {
            if (expire_cnt != 0 && cnt >= expire_cnt) {
                break;
            }
        } else if (ttl_type == ::rtidb::api::TTLType::kAbsAndLat) {
            if ((expire_cnt != 0 && cnt >= expire_cnt) &&
                (expire_time != 0 && it->GetKey() <= expire_time)) {
                break;
            }
        } else {
            if ((expire_cnt != 0 && cnt >= expire_cnt) ||
                (expire_time != 0 && it->GetKey() <= expire_time)) {
                break;
            }
        }
        ++cnt;
        bool jump_out = false;
        last_key = it->GetKey();
        switch (real_et_type) {
            case ::rtidb::api::GetType::kSubKeyEq:
                if (it->GetKey() != et) {
                    jump_out = true;
                }
                break;
            case ::rtidb::api::GetType::kSubKeyGt:
                if (it->GetKey() <= et) {
                    jump_out = true;
                }
                break;
            case ::rtidb::api::GetType::kSubKeyGe:
                if (it->GetKey() < et) {
                    jump_out = true;
                }
                break;
            default:
                PDLOG(WARNING, "invalid et type %s",
                      ::rtidb::api::GetType_Name(et_type).c_str());
                return -2;
        }
        if (jump_out) break;
        last_key = it->GetKey();
        internal_cnt++;
        it->Next();
    }
    *count = internal_cnt;
    return 0;
}

void TabletImpl::Scan(RpcController* controller,
                      const ::rtidb::api::ScanRequest* request,
                      ::rtidb::api::ScanResponse* response, Closure* done) {
    brpc::ClosureGuard done_guard(done);
    uint64_t start_time = ::baidu::common::timer::get_micros();
    if (request->st() < request->et()) {
        response->set_code(::rtidb::base::ReturnCode::kStLessThanEt);
        response->set_msg("starttime less than endtime");
        return;
    }
    std::shared_ptr<Table> table = GetTable(request->tid(), request->pid());
    if (!table) {
        PDLOG(WARNING, "table is not exist. tid %u, pid %u", request->tid(),
              request->pid());
        response->set_code(::rtidb::base::ReturnCode::kTableIsNotExist);
        response->set_msg("table is not exist");
        return;
    }
    if (table->GetTableStat() == ::rtidb::storage::kLoading) {
        PDLOG(WARNING, "table is loading. tid %u, pid %u", request->tid(),
              request->pid());
        response->set_code(::rtidb::base::ReturnCode::kTableIsLoading);
        response->set_msg("table is loading");
        return;
    }
    uint32_t index = 0;
    int ts_index = -1;
    if (request->has_idx_name() && request->idx_name().size() > 0) {
        std::shared_ptr<IndexDef> index_def =
            table->GetIndex(request->idx_name());
        if (!index_def || !index_def->IsReady()) {
            PDLOG(WARNING, "idx name %s not found in table tid %u, pid %u",
                  request->idx_name().c_str(), request->tid(), request->pid());
            response->set_code(::rtidb::base::ReturnCode::kIdxNameNotFound);
            response->set_msg("idx name not found");
            return;
        }
        index = index_def->GetId();
    }
    if (request->has_ts_name() && request->ts_name().size() > 0) {
        auto iter = table->GetTSMapping().find(request->ts_name());
        if (iter == table->GetTSMapping().end()) {
            PDLOG(WARNING, "ts name %s not found in table tid %u, pid %u",
                  request->ts_name().c_str(), request->tid(), request->pid());
            response->set_code(::rtidb::base::ReturnCode::kTsNameNotFound);
            response->set_msg("ts name not found");
            return;
        }
        ts_index = iter->second;
    }

    // Use seek to process scan request
    // the first seek to find the total size to copy
    ::rtidb::storage::Ticket ticket;
    ::rtidb::storage::TableIterator* it = NULL;
    if (ts_index >= 0) {
        it = table->NewIterator(index, ts_index, request->pk(), ticket);
    } else {
        it = table->NewIterator(index, request->pk(), ticket);
    }
    if (it == NULL) {
        response->set_code(::rtidb::base::ReturnCode::kKeyNotFound);
        response->set_msg("key not found");
        return;
    }
    ::rtidb::storage::TTLDesc ttl =
        ts_index < 0 ? table->GetTTL(index) : table->GetTTL(index, ts_index);
    std::string* pairs = response->mutable_pairs();
    uint32_t count = 0;
    int32_t code = 0;
    uint64_t expire_time = table->GetExpireTime(ttl.abs_ttl * 60 * 1000);
    uint64_t expire_cnt = ttl.lat_ttl;
    code = ScanIndex(expire_time, expire_cnt, table->GetTTLType(), it, request,
                     table->GetTableMeta(), pairs, &count);
    delete it;
    response->set_code(code);
    response->set_count(count);
    uint64_t end_time = ::baidu::common::timer::get_micros();
    if (start_time + FLAGS_query_slow_log_threshold < end_time) {
        std::string index_name;
        if (request->has_idx_name() && request->idx_name().size() > 0) {
            index_name = request->idx_name();
        }
        PDLOG(INFO,
              "slow log[scan]. key %s index_name %s time %lu. tid %u, pid %u",
              request->pk().c_str(), index_name.c_str(), end_time - start_time,
              request->tid(), request->pid());
    }
    switch (code) {
        case 0:
            return;
        case -1:
            response->set_msg("invalid args");
            response->set_code(::rtidb::base::ReturnCode::kInvalidParameter);
            return;
        case -2:
            response->set_msg("st/et sub key type is invalid");
            response->set_code(::rtidb::base::ReturnCode::kInvalidParameter);
            return;
        case -3:
            response->set_code(
                ::rtidb::base::ReturnCode::kReacheTheScanMaxBytesSize);
            response->set_msg("reach the max scan byte size");
            return;
        case -4:
            response->set_msg("fail to encode data rows");
            response->set_code(
                ::rtidb::base::ReturnCode::kFailToUpdateTtlFromTablet);
            return;
        default:
            return;
    }
}

void TabletImpl::Count(RpcController* controller,
                       const ::rtidb::api::CountRequest* request,
                       ::rtidb::api::CountResponse* response, Closure* done) {
    brpc::ClosureGuard done_guard(done);
    std::shared_ptr<Table> table = GetTable(request->tid(), request->pid());
    if (!table) {
        PDLOG(WARNING, "table is not exist. tid %u, pid %u", request->tid(),
              request->pid());
        response->set_code(::rtidb::base::ReturnCode::kTableIsNotExist);
        response->set_msg("table is not exist");
        return;
    }
    if (table->GetTableStat() == ::rtidb::storage::kLoading) {
        PDLOG(WARNING, "table is loading. tid %u, pid %u", request->tid(),
              request->pid());
        response->set_code(::rtidb::base::ReturnCode::kTableIsLoading);
        response->set_msg("table is loading");
        return;
    }
    uint32_t index = 0;
    int ts_index = -1;
    if (request->has_idx_name() && request->idx_name().size() > 0) {
        std::shared_ptr<IndexDef> index_def =
            table->GetIndex(request->idx_name());
        if (!index_def || !index_def->IsReady()) {
            PDLOG(WARNING, "idx name %s not found in table tid %u, pid %u",
                  request->idx_name().c_str(), request->tid(), request->pid());
            response->set_code(::rtidb::base::ReturnCode::kIdxNameNotFound);
            response->set_msg("idx name not found");
            return;
        }
        index = index_def->GetId();
    }
    if (request->has_ts_name() && request->ts_name().size() > 0) {
        auto iter = table->GetTSMapping().find(request->ts_name());
        if (iter == table->GetTSMapping().end()) {
            PDLOG(WARNING, "ts name %s not found in table tid %u, pid %u",
                  request->ts_name().c_str(), request->tid(), request->pid());
            response->set_code(::rtidb::base::ReturnCode::kTsNameNotFound);
            response->set_msg("ts name not found");
            return;
        }
        ts_index = iter->second;
        if (!table->CheckTsValid(index, ts_index)) {
            response->set_code(::rtidb::base::ReturnCode::kTsNameNotFound);
            response->set_msg("ts name not found");
            return;
        }
    }
    if (!request->filter_expired_data() &&
        table->GetStorageMode() == ::rtidb::common::StorageMode::kMemory) {
        MemTable* mem_table = dynamic_cast<MemTable*>(table.get());
        if (mem_table != NULL) {
            uint64_t count = 0;
            if (ts_index >= 0) {
                if (mem_table->GetCount(index, ts_index, request->key(),
                                        count) < 0) {
                    count = 0;
                }
            } else {
                if (mem_table->GetCount(index, request->key(), count) < 0) {
                    count = 0;
                }
            }
            response->set_code(::rtidb::base::ReturnCode::kOk);
            response->set_msg("ok");
            response->set_count(count);
            return;
        }
    }
    ::rtidb::storage::Ticket ticket;
    ::rtidb::storage::TableIterator* it = NULL;
    if (ts_index >= 0) {
        it = table->NewIterator(index, ts_index, request->key(), ticket);
    } else {
        it = table->NewIterator(index, request->key(), ticket);
    }
    if (it == NULL) {
        response->set_code(::rtidb::base::ReturnCode::kTsNameNotFound);
        response->set_msg("ts name not found");
        return;
    }
    ::rtidb::storage::TTLDesc ttl =
        ts_index < 0 ? table->GetTTL(index) : table->GetTTL(index, ts_index);
    uint32_t count = 0;
    int32_t code = 0;
    code = CountIndex(table->GetExpireTime(ttl.abs_ttl * 60 * 1000),
                      ttl.lat_ttl, table->GetTTLType(), it, request, &count);
    delete it;
    response->set_code(code);
    response->set_count(count);
    switch (code) {
        case 0:
            return;
        case -1:
            response->set_msg("invalid args");
            response->set_code(::rtidb::base::ReturnCode::kInvalidParameter);
            return;
        case -2:
            response->set_msg("st/et sub key type is invalid");
            response->set_code(::rtidb::base::ReturnCode::kInvalidParameter);
            return;
        case -3:
            response->set_code(
                ::rtidb::base::ReturnCode::kReacheTheScanMaxBytesSize);
            response->set_msg("reach the max scan byte size");
            return;
        case -4:
            response->set_msg("fail to encode data rows");
            response->set_code(
                ::rtidb::base::ReturnCode::kFailToUpdateTtlFromTablet);
            return;
        default:
            return;
    }
}

void TabletImpl::Traverse(RpcController* controller,
                          const ::rtidb::api::TraverseRequest* request,
                          ::rtidb::api::TraverseResponse* response,
                          Closure* done) {
    brpc::ClosureGuard done_guard(done);
    std::shared_ptr<Table> table = GetTable(request->tid(), request->pid());
    std::shared_ptr<RelationalTable> r_table;
    if (!table) {
        std::lock_guard<SpinMutex> spin_lock(spin_mutex_);
        r_table = GetRelationalTableUnLock(request->tid(), request->pid());
        if (!r_table) {
            PDLOG(WARNING, "table is not exist. tid %u, pid %u", request->tid(),
                  request->pid());
            response->set_code(::rtidb::base::ReturnCode::kTableIsNotExist);
            response->set_msg("table is not exist");
            return;
        }
    }
    if (table) {
        if (table->GetTableStat() == ::rtidb::storage::kLoading) {
            PDLOG(WARNING, "table is loading. tid %u, pid %u", request->tid(),
                  request->pid());
            response->set_code(::rtidb::base::ReturnCode::kTableIsLoading);
            response->set_msg("table is loading");
            return;
        }
        uint32_t index = 0;
        int ts_index = -1;
        if (request->has_idx_name() && request->idx_name().size() > 0) {
            std::shared_ptr<IndexDef> index_def =
                table->GetIndex(request->idx_name());
            if (!index_def || !index_def->IsReady()) {
                PDLOG(WARNING, "idx name %s not found in table tid %u, pid %u",
                      request->idx_name().c_str(), request->tid(),
                      request->pid());
                response->set_code(::rtidb::base::ReturnCode::kIdxNameNotFound);
                response->set_msg("idx name not found");
                return;
            }
            index = index_def->GetId();
        }
        if (request->has_ts_name() && request->ts_name().size() > 0) {
            auto iter = table->GetTSMapping().find(request->ts_name());
            if (iter == table->GetTSMapping().end()) {
                PDLOG(WARNING, "ts name %s not found in table tid %u, pid %u",
                      request->ts_name().c_str(), request->tid(),
                      request->pid());
                response->set_code(::rtidb::base::ReturnCode::kTsNameNotFound);
                response->set_msg("ts name not found");
                return;
            }
            ts_index = iter->second;
        }
        ::rtidb::storage::TableIterator* it = NULL;
        if (ts_index >= 0) {
            it = table->NewTraverseIterator(index, ts_index);
        } else {
            it = table->NewTraverseIterator(index);
        }
        if (it == NULL) {
            response->set_code(::rtidb::base::ReturnCode::kTsNameNotFound);
            response->set_msg("ts name not found, when create iterator");
            return;
        }

        uint64_t last_time = 0;
        std::string last_pk;
        if (request->has_pk() && request->pk().size() > 0) {
            PDLOG(DEBUG, "tid %u, pid %u seek pk %s ts %lu", request->tid(),
                  request->pid(), request->pk().c_str(), request->ts());
            it->Seek(request->pk(), request->ts());
            last_pk = request->pk();
            last_time = request->ts();
        } else {
            PDLOG(DEBUG, "tid %u, pid %u seek to first", request->tid(),
                  request->pid());
            it->SeekToFirst();
        }
        std::map<std::string,
                 std::vector<std::pair<uint64_t, rtidb::base::Slice>>>
            value_map;
        uint32_t total_block_size = 0;
        bool remove_duplicated_record = false;
        if (request->has_enable_remove_duplicated_record()) {
            remove_duplicated_record =
                request->enable_remove_duplicated_record();
        }
        uint32_t scount = 0;
        for (; it->Valid(); it->Next()) {
            if (request->limit() > 0 && scount > request->limit() - 1) {
                PDLOG(DEBUG, "reache the limit %u ", request->limit());
                break;
            }
            PDLOG(DEBUG, "traverse pk %s ts %lu", it->GetPK().c_str(),
                  it->GetKey());
            // skip duplicate record
            if (remove_duplicated_record && last_time == it->GetKey() &&
                last_pk == it->GetPK()) {
                PDLOG(DEBUG, "filter duplicate record for key %s with ts %lu",
                      last_pk.c_str(), last_time);
                continue;
            }
            last_pk = it->GetPK();
            last_time = it->GetKey();
            if (value_map.find(last_pk) == value_map.end()) {
                value_map.insert(std::make_pair(
                    last_pk,
                    std::vector<std::pair<uint64_t, rtidb::base::Slice>>()));
                value_map[last_pk].reserve(request->limit());
            }
            rtidb::base::Slice value = it->GetValue();
            value_map[last_pk].push_back(std::make_pair(it->GetKey(), value));
            total_block_size += last_pk.length() + value.size();
            scount++;
            if (it->GetCount() >= FLAGS_max_traverse_cnt) {
                PDLOG(DEBUG, "traverse cnt %lu max %lu, key %s ts %lu",
                      it->GetCount(), FLAGS_max_traverse_cnt, last_pk.c_str(),
                      last_time);
                break;
            }
        }
        bool is_finish = false;
        if (it->GetCount() >= FLAGS_max_traverse_cnt) {
            PDLOG(DEBUG,
                  "traverse cnt %lu is great than max %lu, key %s ts %lu",
                  it->GetCount(), FLAGS_max_traverse_cnt, last_pk.c_str(),
                  last_time);
            last_pk = it->GetPK();
            last_time = it->GetKey();
            if (last_pk.empty()) {
                is_finish = true;
            }
        } else if (scount < request->limit()) {
            is_finish = true;
        }
        uint32_t total_size = scount * (8 + 4 + 4) + total_block_size;
        std::string* pairs = response->mutable_pairs();
        if (scount <= 0) {
            pairs->resize(0);
        } else {
            pairs->resize(total_size);
        }
        char* rbuffer = reinterpret_cast<char*>(&((*pairs)[0]));
        uint32_t offset = 0;
        for (const auto& kv : value_map) {
            for (const auto& pair : kv.second) {
                PDLOG(DEBUG, "encode pk %s ts %lu size %u", kv.first.c_str(),
                      pair.first, pair.second.size());
                ::rtidb::base::EncodeFull(kv.first, pair.first,
                                          pair.second.data(),
                                          pair.second.size(), rbuffer, offset);
                offset += (4 + 4 + 8 + kv.first.length() + pair.second.size());
            }
        }
        delete it;
        PDLOG(DEBUG, "traverse count %d. last_pk %s last_time %lu", scount,
              last_pk.c_str(), last_time);
        response->set_code(::rtidb::base::ReturnCode::kOk);
        response->set_count(scount);
        response->set_pk(last_pk);
        response->set_ts(last_time);
        response->set_is_finish(is_finish);
    } else {
        uint32_t index = r_table->GetPkIndex()->GetId();
        rtidb::storage::RelationalTableTraverseIterator* it;
        if (request->has_snapshot_id() && request->snapshot_id() > 0) {
            it = r_table->NewTraverse(index, request->snapshot_id());
        } else {
            it = r_table->NewTraverse(index, 0);
        }
        if (it == NULL) {
            delete it;
            response->set_code(::rtidb::base::ReturnCode::kIdxNameNotFound);
            response->set_msg("idx name not found");
            if (request->has_snapshot_id()) {
                response->set_code(rtidb::base::ReturnCode::kSnapshotRecycled);
                response->set_msg("snapshot has been recycled");
            }
            return;
        }
        if (request->has_pk()) {
            it->Seek(request->pk());
            it->Next();
        } else {
            it->SeekToFirst();
        }
        uint32_t scount = 0;
        std::vector<rtidb::base::Slice> value_vec;
        uint32_t total_block_size = 0;
        for (; it->Valid(); it->Next()) {
            if (request->limit() > 0 && scount > request->limit() - 1) {
                PDLOG(DEBUG, "reache the limit %u", request->limit());
                break;
            }
            rtidb::base::Slice value = it->GetValue();
            total_block_size += value.size();
            value_vec.push_back(value);
            scount++;
            if (it->GetCount() >= FLAGS_max_traverse_cnt) {
                PDLOG(DEBUG, "traverse cnt %lu max %lu", it->GetCount(),
                      FLAGS_max_traverse_cnt);
                break;
            }
        }

        bool is_finish = false;
        if (!it->Valid()) {
            is_finish = true;
        } else {
            response->set_snapshot_id(it->GetSeq());
        }
        uint32_t total_size = scount * 4 + total_block_size;
        std::string* pairs = response->mutable_pairs();
        if (scount <= 0) {
            pairs->resize(0);
        } else {
            pairs->resize(total_size);
        }
        char* rbuffer = reinterpret_cast<char*>(&((*pairs)[0]));
        uint32_t offset = 0;
        for (const auto& value : value_vec) {
            rtidb::base::Encode(value.data(), value.size(), rbuffer, offset);
            offset += (4 + value.size());
        }
        PDLOG(DEBUG, "tid %u pid %u, traverse count %d.", request->tid(),
              request->pid(), scount);
        delete it;
        response->set_code(0);
        response->set_count(scount);
        response->set_is_finish(is_finish);
    }
}

void TabletImpl::Delete(RpcController* controller,
                        const ::rtidb::api::DeleteRequest* request,
                        ::rtidb::api::GeneralResponse* response,
                        Closure* done) {
    brpc::ClosureGuard done_guard(done);
    if (follower_.load(std::memory_order_relaxed)) {
        response->set_code(::rtidb::base::ReturnCode::kIsFollowerCluster);
        response->set_msg("is follower cluster");
        return;
    }
    std::shared_ptr<Table> table = GetTable(request->tid(), request->pid());
    std::shared_ptr<RelationalTable> r_table;
    if (!table) {
        std::lock_guard<SpinMutex> spin_lock(spin_mutex_);
        r_table = GetRelationalTableUnLock(request->tid(), request->pid());
        if (!r_table) {
            PDLOG(WARNING, "table is not exist. tid %u, pid %u", request->tid(),
                  request->pid());
            response->set_code(::rtidb::base::ReturnCode::kTableIsNotExist);
            response->set_msg("table is not exist");
            return;
        }
    }
    if (table) {
        if (!table->IsLeader()) {
            PDLOG(DEBUG, "table is follower. tid %u, pid %u", request->tid(),
                  request->pid());
            response->set_code(::rtidb::base::ReturnCode::kTableIsFollower);
            response->set_msg("table is follower");
            return;
        }
        if (table->GetTableStat() == ::rtidb::storage::kLoading) {
            PDLOG(WARNING, "table is loading. tid %u, pid %u", request->tid(),
                  request->pid());
            response->set_code(::rtidb::base::ReturnCode::kTableIsLoading);
            response->set_msg("table is loading");
            return;
        }
        uint32_t idx = 0;
        if (request->has_idx_name() && request->idx_name().size() > 0) {
            std::shared_ptr<IndexDef> index_def =
                table->GetIndex(request->idx_name());
            if (!index_def || !index_def->IsReady()) {
                PDLOG(WARNING, "idx name %s not found in table tid %u, pid %u",
                      request->idx_name().c_str(), request->tid(),
                      request->pid());
                response->set_code(::rtidb::base::ReturnCode::kIdxNameNotFound);
                response->set_msg("idx name not found");
                return;
            }
            idx = index_def->GetId();
        }
        if (table->Delete(request->key(), idx)) {
            response->set_code(::rtidb::base::ReturnCode::kOk);
            response->set_msg("ok");
            PDLOG(DEBUG, "delete ok. tid %u, pid %u, key %s", request->tid(),
                  request->pid(), request->key().c_str());
        } else {
            response->set_code(::rtidb::base::ReturnCode::kDeleteFailed);
            response->set_msg("delete failed");
            return;
        }
        std::shared_ptr<LogReplicator> replicator;
        do {
            replicator = GetReplicator(request->tid(), request->pid());
            if (!replicator) {
                PDLOG(
                    WARNING,
                    "fail to find table tid %u pid %u leader's log replicator",
                    request->tid(), request->pid());
                break;
            }
            ::rtidb::api::LogEntry entry;
            entry.set_term(replicator->GetLeaderTerm());
            entry.set_method_type(::rtidb::api::MethodType::kDelete);
            ::rtidb::api::Dimension* dimension = entry.add_dimensions();
            dimension->set_key(request->key());
            dimension->set_idx(idx);
            replicator->AppendEntry(entry);
        } while (false);
        if (replicator && FLAGS_binlog_notify_on_put) {
            replicator->Notify();
        }
        return;
    } else {
        if (r_table->Delete(request->idx_name(), request->key())) {
            response->set_code(::rtidb::base::ReturnCode::kOk);
            response->set_msg("ok");
            PDLOG(DEBUG, "delete ok. tid %u, pid %u, key %s, idx_name %s",
                  request->tid(), request->pid(), request->key().c_str(),
                  request->idx_name().c_str());
        } else {
            response->set_code(::rtidb::base::ReturnCode::kDeleteFailed);
            response->set_msg("delete failed");
            return;
        }
    }
}

void TabletImpl::BatchQuery(RpcController* controller,
                            const rtidb::api::BatchQueryRequest* request,
                            rtidb::api::BatchQueryResponse* response,
                            Closure* done) {
    brpc::ClosureGuard done_guard(done);
    uint32_t tid = request->tid();
    uint32_t pid = request->pid();
    std::shared_ptr<RelationalTable> r_table;
    {
        std::lock_guard<SpinMutex> spin_lock(spin_mutex_);
        r_table = GetRelationalTableUnLock(tid, pid);
    }
    if (!r_table) {
        PDLOG(WARNING, "table is not exist. tid %u, pid %u", request->tid(),
              request->pid());
        response->set_code(::rtidb::base::ReturnCode::kTableIsNotExist);
        response->set_msg("table is not exist");
        return;
    }
    /**
    uint32_t index = 0;
    rtidb::storage::RelationalTableTraverseIterator* it =
        r_table->NewTraverse(index, 0);
    if (it == NULL) {
        response->set_code(::rtidb::base::ReturnCode::kIdxNameNotFound);
        response->set_msg("idx name not found");
        return;
    }
    std::vector<rtidb::base::Slice> value_vec;
    uint32_t total_block_size = 0;

    uint32_t scount = 0;
    uint32_t not_found_count = 0;
    for (auto& key : request->query_key()) {
        it->Seek(key);
        scount++;
        if (!it->Valid()) {
            not_found_count++;
            continue;
        }
        rtidb::base::Slice value = it->GetValue();

        total_block_size += value.size();
        value_vec.push_back(value);
        if (scount >= FLAGS_max_traverse_cnt) {
            PDLOG(DEBUG, "batchquery cnt %lu max %lu",
                    scount, FLAGS_max_traverse_cnt);
            break;
        }
    }
    if (total_block_size == 0) {
        PDLOG(DEBUG, "tid %u pid %u, batchQuery not key found.", request->tid(),
    request->pid()); response->set_code(rtidb::base::ReturnCode::kOk);
        response->set_is_finish(true);
    }
    bool is_finish = false;
    if (static_cast<uint64_t>(scount) ==
    static_cast<uint64_t>(request->query_key_size())) { is_finish = true;
    }
    uint32_t total_size = (scount - not_found_count) * 4 + total_block_size;
    std::string* pairs = response->mutable_pairs();
    if (scount <= 0) {
        pairs->resize(0);
    } else {
        pairs->resize(total_size);
    }
    char* rbuffer = reinterpret_cast<char*>(&((*pairs)[0]));
    uint32_t offset = 0;
    for (const auto& value : value_vec) {
        rtidb::base::Encode(value.data(), value.size(), rbuffer, offset);
        offset += (4 + value.size());
    }
    PDLOG(DEBUG, "tid %u pid %u, batchQuery count %d.", request->tid(),
    request->pid(), scount); it->SetFinish(true); delete it;
    response->set_code(rtidb::base::ReturnCode::kOk);
    response->set_is_finish(is_finish);
    response->set_count(scount);
*/
    uint32_t scount = 0;
    std::string* pairs = response->mutable_pairs();
    bool ok = r_table->Query(request->read_option(), pairs, &scount);
    if (!ok) {
        response->set_code(::rtidb::base::ReturnCode::kQueryFailed);
        response->set_msg("query failed");
        response->set_is_finish(true);
        response->set_count(0);
        PDLOG(WARNING, "query failed, tid %u pid %u", request->tid(),
              request->pid());
        return;
    }
    response->set_code(::rtidb::base::ReturnCode::kOk);
    response->set_msg("ok");
    response->set_is_finish(true);
    response->set_count(scount);
}

void TabletImpl::ChangeRole(RpcController* controller,
                            const ::rtidb::api::ChangeRoleRequest* request,
                            ::rtidb::api::ChangeRoleResponse* response,
                            Closure* done) {
    brpc::ClosureGuard done_guard(done);
    uint32_t tid = request->tid();
    uint32_t pid = request->pid();
    std::shared_ptr<Table> table = GetTable(tid, pid);
    if (!table) {
        response->set_code(::rtidb::base::ReturnCode::kTableIsNotExist);
        response->set_msg("table is not exist");
        return;
    }
    if (table->GetTableStat() != ::rtidb::storage::kNormal) {
        PDLOG(WARNING, "table state[%u] can not change role. tid[%u] pid[%u]",
              table->GetTableStat(), tid, pid);
        response->set_code(::rtidb::base::ReturnCode::kTableStatusIsNotKnormal);
        response->set_msg("table status is not kNormal");
        return;
    }
    std::shared_ptr<LogReplicator> replicator = GetReplicator(tid, pid);
    if (!replicator) {
        response->set_code(::rtidb::base::ReturnCode::kReplicatorIsNotExist);
        response->set_msg("replicator is not exist");
        return;
    }
    bool is_leader = false;
    if (request->mode() == ::rtidb::api::TableMode::kTableLeader) {
        is_leader = true;
    }
    std::vector<std::string> vec;
    for (int idx = 0; idx < request->replicas_size(); idx++) {
        vec.push_back(request->replicas(idx).c_str());
    }
    if (is_leader) {
        {
            std::lock_guard<SpinMutex> spin_lock(spin_mutex_);
            if (table->IsLeader()) {
                PDLOG(WARNING, "table is leader. tid[%u] pid[%u]", tid, pid);
                response->set_code(::rtidb::base::ReturnCode::kTableIsLeader);
                response->set_msg("table is leader");
                return;
            }
            PDLOG(INFO, "change to leader. tid[%u] pid[%u] term[%lu]", tid, pid,
                  request->term());
            table->SetLeader(true);
            replicator->SetRole(ReplicatorRole::kLeaderNode);
            if (!FLAGS_zk_cluster.empty()) {
                replicator->SetLeaderTerm(request->term());
            }
        }
        if (replicator->AddReplicateNode(vec) < 0) {
            PDLOG(WARNING, "add replicator failed. tid[%u] pid[%u]", tid, pid);
        }
        for (auto& e : request->endpoint_tid()) {
            std::vector<std::string> endpoints{e.endpoint()};
            replicator->AddReplicateNode(endpoints, e.tid());
        }
    } else {
        std::lock_guard<SpinMutex> spin_lock(spin_mutex_);
        if (!table->IsLeader()) {
            PDLOG(WARNING, "table is follower. tid[%u] pid[%u]", tid, pid);
            response->set_code(::rtidb::base::ReturnCode::kOk);
            response->set_msg("table is follower");
            return;
        }
        replicator->DelAllReplicateNode();
        replicator->SetRole(ReplicatorRole::kFollowerNode);
        table->SetLeader(false);
        PDLOG(INFO, "change to follower. tid[%u] pid[%u]", tid, pid);
    }
    response->set_code(::rtidb::base::ReturnCode::kOk);
    response->set_msg("ok");
}

void TabletImpl::AddReplica(RpcController* controller,
                            const ::rtidb::api::ReplicaRequest* request,
                            ::rtidb::api::AddReplicaResponse* response,
                            Closure* done) {
    brpc::ClosureGuard done_guard(done);
    std::shared_ptr<::rtidb::api::TaskInfo> task_ptr;
    if (request->has_task_info() && request->task_info().IsInitialized()) {
        if (AddOPMultiTask(request->task_info(),
                           ::rtidb::api::TaskType::kAddReplica, task_ptr) < 0) {
            response->set_code(-1);
            response->set_msg("add task failed");
            return;
        }
    }
    std::shared_ptr<Table> table = GetTable(request->tid(), request->pid());
    do {
        if (!table) {
            PDLOG(WARNING, "table is not exist. tid %u, pid %u", request->tid(),
                  request->pid());
            response->set_code(::rtidb::base::ReturnCode::kTableIsNotExist);
            response->set_msg("table is not exist");
            break;
        }
        if (!table->IsLeader()) {
            PDLOG(WARNING, "table is follower. tid %u, pid %u", request->tid(),
                  request->pid());
            response->set_code(::rtidb::base::ReturnCode::kTableIsFollower);
            response->set_msg("table is follower");
            break;
        }
        std::shared_ptr<LogReplicator> replicator =
            GetReplicator(request->tid(), request->pid());
        if (!replicator) {
            response->set_code(
                ::rtidb::base::ReturnCode::kReplicatorIsNotExist);
            response->set_msg("replicator is not exist");
            PDLOG(WARNING, "replicator is not exist. tid %u, pid %u",
                  request->tid(), request->pid());
            break;
        }
        std::vector<std::string> vec;
        vec.push_back(request->endpoint());
        int ret = -1;
        if (request->has_remote_tid()) {
            ret = replicator->AddReplicateNode(vec, request->remote_tid());
        } else {
            ret = replicator->AddReplicateNode(vec);
        }
        if (ret == 0) {
            response->set_code(::rtidb::base::ReturnCode::kOk);
            response->set_msg("ok");
        } else if (ret < 0) {
            response->set_code(
                ::rtidb::base::ReturnCode::kFailToAddReplicaEndpoint);
            PDLOG(WARNING, "fail to add replica endpoint. tid %u pid %u",
                  request->tid(), request->pid());
            response->set_msg("fail to add replica endpoint");
            break;
        } else {
            response->set_code(
                ::rtidb::base::ReturnCode::kReplicaEndpointAlreadyExists);
            response->set_msg("replica endpoint already exists");
            PDLOG(WARNING, "replica endpoint already exists. tid %u pid %u",
                  request->tid(), request->pid());
        }
        if (task_ptr) {
            std::lock_guard<std::mutex> lock(mu_);
            task_ptr->set_status(::rtidb::api::TaskStatus::kDone);
        }
        return;
    } while (0);
    SetTaskStatus(task_ptr, ::rtidb::api::TaskStatus::kFailed);
}

void TabletImpl::DelReplica(RpcController* controller,
                            const ::rtidb::api::ReplicaRequest* request,
                            ::rtidb::api::GeneralResponse* response,
                            Closure* done) {
    brpc::ClosureGuard done_guard(done);
    std::shared_ptr<::rtidb::api::TaskInfo> task_ptr;
    if (request->has_task_info() && request->task_info().IsInitialized()) {
        if (AddOPTask(request->task_info(), ::rtidb::api::TaskType::kDelReplica,
                      task_ptr) < 0) {
            response->set_code(-1);
            response->set_msg("add task failed");
            return;
        }
    }
    std::shared_ptr<Table> table = GetTable(request->tid(), request->pid());
    do {
        if (!table) {
            PDLOG(WARNING, "table is not exist. tid %u, pid %u", request->tid(),
                  request->pid());
            response->set_code(::rtidb::base::ReturnCode::kTableIsNotExist);
            response->set_msg("table is not exist");
            break;
        }
        if (!table->IsLeader()) {
            PDLOG(WARNING, "table is follower. tid %u, pid %u", request->tid(),
                  request->pid());
            response->set_code(::rtidb::base::ReturnCode::kTableIsFollower);
            response->set_msg("table is follower");
            break;
        }
        std::shared_ptr<LogReplicator> replicator =
            GetReplicator(request->tid(), request->pid());
        if (!replicator) {
            response->set_code(
                ::rtidb::base::ReturnCode::kReplicatorIsNotExist);
            response->set_msg("replicator is not exist");
            PDLOG(WARNING, "replicator is not exist. tid %u, pid %u",
                  request->tid(), request->pid());
            break;
        }
        int ret = replicator->DelReplicateNode(request->endpoint());
        if (ret == 0) {
            response->set_code(::rtidb::base::ReturnCode::kOk);
            response->set_msg("ok");
        } else if (ret < 0) {
            response->set_code(
                ::rtidb::base::ReturnCode::kReplicatorRoleIsNotLeader);
            PDLOG(WARNING, "replicator role is not leader. table %u pid %u",
                  request->tid(), request->pid());
            response->set_msg("replicator role is not leader");
            break;
        } else {
            response->set_code(::rtidb::base::ReturnCode::kOk);
            PDLOG(WARNING,
                  "fail to del endpoint for table %u pid %u. replica does not "
                  "exist",
                  request->tid(), request->pid());
            response->set_msg("replica does not exist");
        }
        if (task_ptr) {
            std::lock_guard<std::mutex> lock(mu_);
            task_ptr->set_status(::rtidb::api::TaskStatus::kDone);
        }
        return;
    } while (0);
    SetTaskStatus(task_ptr, ::rtidb::api::TaskStatus::kFailed);
}

void TabletImpl::AppendEntries(
    RpcController* controller,
    const ::rtidb::api::AppendEntriesRequest* request,
    ::rtidb::api::AppendEntriesResponse* response, Closure* done) {
    brpc::ClosureGuard done_guard(done);
    std::shared_ptr<Table> table = GetTable(request->tid(), request->pid());
    if (!table) {
        PDLOG(WARNING, "table is not exist. tid %u, pid %u", request->tid(),
              request->pid());
        response->set_code(::rtidb::base::ReturnCode::kTableIsNotExist);
        response->set_msg("table is not exist");
        return;
    }
    if (!follower_.load(std::memory_order_relaxed) && table->IsLeader()) {
        PDLOG(WARNING, "table is leader. tid %u, pid %u", request->tid(),
              request->pid());
        response->set_code(::rtidb::base::ReturnCode::kTableIsLeader);
        response->set_msg("table is leader");
        return;
    }
    if (table->GetTableStat() == ::rtidb::storage::kLoading) {
        response->set_code(::rtidb::base::ReturnCode::kTableIsLoading);
        response->set_msg("table is loading");
        PDLOG(WARNING, "table is loading. tid %u, pid %u", request->tid(),
              request->pid());
        return;
    }
    std::shared_ptr<LogReplicator> replicator =
        GetReplicator(request->tid(), request->pid());
    if (!replicator) {
        response->set_code(::rtidb::base::ReturnCode::kReplicatorIsNotExist);
        response->set_msg("replicator is not exist");
        return;
    }
    bool ok = replicator->AppendEntries(request, response);
    if (!ok) {
        response->set_code(
            ::rtidb::base::ReturnCode::kFailToAppendEntriesToReplicator);
        response->set_msg("fail to append entries to replicator");
    } else {
        response->set_code(::rtidb::base::ReturnCode::kOk);
        response->set_msg("ok");
    }
}

void TabletImpl::GetTableSchema(
    RpcController* controller,
    const ::rtidb::api::GetTableSchemaRequest* request,
    ::rtidb::api::GetTableSchemaResponse* response, Closure* done) {
    brpc::ClosureGuard done_guard(done);
    std::shared_ptr<Table> table = GetTable(request->tid(), request->pid());
    if (!table) {
        response->set_code(::rtidb::base::ReturnCode::kTableIsNotExist);
        response->set_msg("table is not exist");
        PDLOG(WARNING, "table is not exist. tid %u, pid %u", request->tid(),
              request->pid());
        return;
    } else {
        response->set_schema(table->GetSchema());
    }
    response->set_code(::rtidb::base::ReturnCode::kOk);
    response->set_msg("ok");
    response->set_schema(table->GetSchema());
    response->mutable_table_meta()->CopyFrom(table->GetTableMeta());
}

void TabletImpl::UpdateTableMetaForAddField(
    RpcController* controller,
    const ::rtidb::api::UpdateTableMetaForAddFieldRequest* request,
    ::rtidb::api::GeneralResponse* response, Closure* done) {
    brpc::ClosureGuard done_guard(done);
    uint32_t tid = request->tid();
    std::map<uint32_t, std::shared_ptr<Table>> table_map;
    {
        std::lock_guard<SpinMutex> spin_lock(spin_mutex_);
        auto it = tables_.find(tid);
        if (it == tables_.end()) {
            response->set_code(::rtidb::base::ReturnCode::kTableIsNotExist);
            response->set_msg("table doesn`t exist");
            PDLOG(WARNING, "table tid %u doesn`t exist.", tid);
            return;
        }
        table_map = it->second;
    }
    for (auto pit = table_map.begin(); pit != table_map.end(); ++pit) {
        uint32_t pid = pit->first;
        std::shared_ptr<Table> table = pit->second;
        // judge if field exists
        bool repeated = false;
        std::string col_name = request->column_desc().name();
        for (const auto& column : table->GetTableMeta().column_desc()) {
            if (column.name() == col_name) {
                PDLOG(WARNING, "field name[%s] repeated in tablet!",
                      col_name.c_str());
                repeated = true;
                break;
            }
        }
        if (!repeated) {
            for (const auto& column :
                 table->GetTableMeta().added_column_desc()) {
                if (column.name() == col_name) {
                    PDLOG(WARNING, "field name[%s] repeated in tablet!",
                          col_name.c_str());
                    repeated = true;
                    break;
                }
            }
        }
        if (repeated) {
            continue;
        }
        ::rtidb::api::TableMeta table_meta;
        table_meta.CopyFrom(table->GetTableMeta());
        ::rtidb::common::ColumnDesc* column_desc =
            table_meta.add_added_column_desc();
        column_desc->CopyFrom(request->column_desc());
        table_meta.set_schema(request->schema());
        table->SetTableMeta(table_meta);
        table->SetSchema(request->schema());
        // update TableMeta.txt
        std::string db_root_path;
        ::rtidb::common::StorageMode mode = table_meta.storage_mode();
        bool ok = ChooseDBRootPath(tid, pid, mode, db_root_path);
        if (!ok) {
            response->set_code(::rtidb::base::ReturnCode::kFailToGetDbRootPath);
            response->set_msg("fail to get db root path");
            PDLOG(WARNING, "fail to get table db root path for tid %u, pid %u",
                  tid, pid);
            return;
        }
        std::string db_path = db_root_path + "/" + std::to_string(tid) + "_" +
                              std::to_string(pid);
        if (!::rtidb::base::IsExists(db_path)) {
            PDLOG(WARNING, "table db path doesn`t exist. tid %u, pid %u", tid,
                  pid);
            response->set_code(
                ::rtidb::base::ReturnCode::kTableDbPathIsNotExist);
            response->set_msg("table db path is not exist");
            return;
        }
        UpdateTableMeta(db_path, &table_meta, true);
        if (WriteTableMeta(db_path, &table_meta) < 0) {
            PDLOG(WARNING, "write table_meta failed. tid[%u] pid[%u]", tid,
                  pid);
            response->set_code(::rtidb::base::ReturnCode::kWriteDataFailed);
            response->set_msg("write data failed");
            return;
        }
    }
    response->set_code(::rtidb::base::ReturnCode::kOk);
    response->set_msg("ok");
}

void TabletImpl::GetTableStatus(
    RpcController* controller,
    const ::rtidb::api::GetTableStatusRequest* request,
    ::rtidb::api::GetTableStatusResponse* response, Closure* done) {
    brpc::ClosureGuard done_guard(done);
    std::lock_guard<SpinMutex> spin_lock(spin_mutex_);
    for (auto it = tables_.begin(); it != tables_.end(); ++it) {
        if (request->has_tid() && request->tid() != it->first) {
            continue;
        }
        for (auto pit = it->second.begin(); pit != it->second.end(); ++pit) {
            if (request->has_pid() && request->pid() != pit->first) {
                continue;
            }
            std::shared_ptr<Table> table = pit->second;
            ::rtidb::api::TableStatus* status =
                response->add_all_table_status();
            status->set_mode(::rtidb::api::TableMode::kTableFollower);
            if (table->IsLeader()) {
                status->set_mode(::rtidb::api::TableMode::kTableLeader);
            }
            status->set_tid(table->GetId());
            status->set_pid(table->GetPid());
            status->set_compress_type(table->GetCompressType());
            status->set_storage_mode(table->GetStorageMode());
            status->set_name(table->GetName());
            ::rtidb::api::TTLDesc* ttl_desc = status->mutable_ttl_desc();
            ::rtidb::storage::TTLDesc ttl = table->GetTTL();
            ttl_desc->set_abs_ttl(ttl.abs_ttl);
            ttl_desc->set_lat_ttl(ttl.lat_ttl);
            ttl_desc->set_ttl_type(table->GetTTLType());
            status->set_ttl_type(table->GetTTLType());
            status->set_diskused(table->GetDiskused());
            if (status->ttl_type() == ::rtidb::api::TTLType::kLatestTime) {
                status->set_ttl(table->GetTTL().lat_ttl);
            } else {
                status->set_ttl(table->GetTTL().abs_ttl);
            }
            if (::rtidb::api::TableState_IsValid(table->GetTableStat())) {
                status->set_state(
                    ::rtidb::api::TableState(table->GetTableStat()));
            }
            std::shared_ptr<LogReplicator> replicator =
                GetReplicatorUnLock(table->GetId(), table->GetPid());
            if (replicator) {
                status->set_offset(replicator->GetOffset());
            }
            status->set_record_cnt(table->GetRecordCnt());
            if (table->GetStorageMode() ==
                ::rtidb::common::StorageMode::kMemory) {
                if (MemTable* mem_table =
                        dynamic_cast<MemTable*>(table.get())) {
                    status->set_time_offset(mem_table->GetTimeOffset());
                    status->set_is_expire(mem_table->GetExpireStatus());
                    status->set_record_byte_size(
                        mem_table->GetRecordByteSize());
                    status->set_record_idx_byte_size(
                        mem_table->GetRecordIdxByteSize());
                    status->set_record_pk_cnt(mem_table->GetRecordPkCnt());
                    status->set_skiplist_height(mem_table->GetKeyEntryHeight());
                    uint64_t record_idx_cnt = 0;
                    auto indexs = table->GetAllIndex();
                    for (const auto& index_def : indexs) {
                        ::rtidb::api::TsIdxStatus* ts_idx_status =
                            status->add_ts_idx_status();
                        ts_idx_status->set_idx_name(index_def->GetName());
                        uint64_t* stats = NULL;
                        uint32_t size = 0;
                        bool ok = mem_table->GetRecordIdxCnt(index_def->GetId(),
                                                             &stats, &size);
                        if (ok) {
                            for (uint32_t i = 0; i < size; i++) {
                                ts_idx_status->add_seg_cnts(stats[i]);
                                record_idx_cnt += stats[i];
                            }
                        }
                        delete stats;
                    }
                    status->set_idx_cnt(record_idx_cnt);
                }
            }
            if (request->has_need_schema() && request->need_schema()) {
                status->set_schema(table->GetSchema());
            }
        }
    }
    response->set_code(::rtidb::base::ReturnCode::kOk);
}

void TabletImpl::SetExpire(RpcController* controller,
                           const ::rtidb::api::SetExpireRequest* request,
                           ::rtidb::api::GeneralResponse* response,
                           Closure* done) {
    brpc::ClosureGuard done_guard(done);
    std::shared_ptr<Table> table = GetTable(request->tid(), request->pid());
    if (!table) {
        PDLOG(WARNING, "table is not exist. tid %u, pid %u", request->tid(),
              request->pid());
        response->set_code(::rtidb::base::ReturnCode::kTableIsNotExist);
        response->set_msg("table is not exist");
        return;
    }
    if (table->GetStorageMode() == ::rtidb::common::StorageMode::kMemory) {
        MemTable* mem_table = dynamic_cast<MemTable*>(table.get());
        if (mem_table != NULL) {
            mem_table->SetExpire(request->is_expire());
            PDLOG(INFO, "set table expire[%d]. tid[%u] pid[%u]",
                  request->is_expire(), request->tid(), request->pid());
        }
    }
    response->set_code(::rtidb::base::ReturnCode::kOk);
    response->set_msg("ok");
}

void TabletImpl::SetTTLClock(RpcController* controller,
                             const ::rtidb::api::SetTTLClockRequest* request,
                             ::rtidb::api::GeneralResponse* response,
                             Closure* done) {
    brpc::ClosureGuard done_guard(done);
    std::shared_ptr<Table> table = GetTable(request->tid(), request->pid());
    if (!table) {
        PDLOG(WARNING, "table is not exist. tid %u, pid %u", request->tid(),
              request->pid());
        response->set_code(::rtidb::base::ReturnCode::kTableIsNotExist);
        response->set_msg("table is not exist");
        return;
    }
    if (table->GetStorageMode() == ::rtidb::common::StorageMode::kMemory) {
        MemTable* mem_table = dynamic_cast<MemTable*>(table.get());
        if (mem_table != NULL) {
            int64_t cur_time = ::baidu::common::timer::get_micros() / 1000000;
            int64_t offset = (int64_t)request->timestamp() - cur_time;
            mem_table->SetTimeOffset(offset);
            PDLOG(INFO,
                  "set table virtual timestamp[%lu] cur timestamp[%lu] "
                  "offset[%ld]. tid[%u] pid[%u]",
                  request->timestamp(), cur_time, offset, request->tid(),
                  request->pid());
        }
    }
    response->set_code(::rtidb::base::ReturnCode::kOk);
    response->set_msg("ok");
}

void TabletImpl::MakeSnapshotInternal(
    uint32_t tid, uint32_t pid, uint64_t end_offset,
    std::shared_ptr<::rtidb::api::TaskInfo> task) {
    std::shared_ptr<Table> table;
    std::shared_ptr<Snapshot> snapshot;
    std::shared_ptr<LogReplicator> replicator;
    bool has_error = true;
    do {
        std::lock_guard<SpinMutex> spin_lock(spin_mutex_);
        table = GetTableUnLock(tid, pid);
        if (!table) {
            PDLOG(WARNING, "table is not exist. tid[%u] pid[%u]", tid, pid);
            break;
        }
        if (table->GetTableStat() != ::rtidb::storage::kNormal) {
            PDLOG(WARNING,
                  "table state is %d, cannot make snapshot. %u, pid %u",
                  table->GetTableStat(), tid, pid);
            break;
        }
        snapshot = GetSnapshotUnLock(tid, pid);
        if (!snapshot) {
            PDLOG(WARNING, "snapshot is not exist. tid[%u] pid[%u]", tid, pid);
            break;
        }
        replicator = GetReplicatorUnLock(tid, pid);
        if (!replicator) {
            PDLOG(WARNING, "replicator is not exist. tid[%u] pid[%u]", tid,
                  pid);
            break;
        }
        has_error = false;
    } while (0);
    if (has_error) {
        if (task) {
            std::lock_guard<std::mutex> lock(mu_);
            task->set_status(::rtidb::api::kFailed);
        }
        return;
    }
    {
        std::lock_guard<SpinMutex> spin_lock(spin_mutex_);
        table->SetTableStat(::rtidb::storage::kMakingSnapshot);
    }
    uint64_t cur_offset = replicator->GetOffset();
    uint64_t snapshot_offset = snapshot->GetOffset();
    int ret = 0;
    if (cur_offset < snapshot_offset + FLAGS_make_snapshot_threshold_offset &&
        end_offset == 0) {
        PDLOG(INFO,
              "offset can't reach the threshold. tid[%u] pid[%u] "
              "cur_offset[%lu], snapshot_offset[%lu] end_offset[%lu]",
              tid, pid, cur_offset, snapshot_offset, end_offset);
    } else {
        if (table->GetStorageMode() != ::rtidb::common::StorageMode::kMemory) {
            ::rtidb::storage::DiskTableSnapshot* disk_snapshot =
                dynamic_cast<::rtidb::storage::DiskTableSnapshot*>(
                    snapshot.get());
            if (disk_snapshot != NULL) {
                disk_snapshot->SetTerm(replicator->GetLeaderTerm());
            }
        }
        uint64_t offset = 0;
        ret = snapshot->MakeSnapshot(table, offset, end_offset);
        if (ret == 0) {
            std::shared_ptr<LogReplicator> replicator = GetReplicator(tid, pid);
            if (replicator) {
                replicator->SetSnapshotLogPartIndex(offset);
            }
        }
    }
    {
        std::lock_guard<SpinMutex> spin_lock(spin_mutex_);
        table->SetTableStat(::rtidb::storage::kNormal);
    }
    {
        std::lock_guard<std::mutex> lock(mu_);
        if (task) {
            if (ret == 0) {
                task->set_status(::rtidb::api::kDone);
                if (table->GetStorageMode() == common::StorageMode::kMemory) {
                    auto right_now =
                        std::chrono::system_clock::now().time_since_epoch();
                    int64_t ts =
                        std::chrono::duration_cast<std::chrono::seconds>(
                            right_now)
                            .count();
                    table->SetMakeSnapshotTime(ts);
                }
            } else {
                task->set_status(::rtidb::api::kFailed);
            }
        }
    }
}

void TabletImpl::MakeSnapshot(RpcController* controller,
                              const ::rtidb::api::GeneralRequest* request,
                              ::rtidb::api::GeneralResponse* response,
                              Closure* done) {
    brpc::ClosureGuard done_guard(done);
    std::shared_ptr<::rtidb::api::TaskInfo> task_ptr;
    if (request->has_task_info() && request->task_info().IsInitialized()) {
        if (AddOPTask(request->task_info(),
                      ::rtidb::api::TaskType::kMakeSnapshot, task_ptr) < 0) {
            response->set_code(-1);
            response->set_msg("add task failed");
            return;
        }
    }
    uint32_t tid = request->tid();
    uint32_t pid = request->pid();
    uint64_t offset = 0;
    if (request->has_offset() && request->offset() > 0) {
        offset = request->offset();
    }
    do {
        {
            std::lock_guard<SpinMutex> spin_lock(spin_mutex_);
            std::shared_ptr<Snapshot> snapshot = GetSnapshotUnLock(tid, pid);
            if (!snapshot) {
                response->set_code(
                    ::rtidb::base::ReturnCode::kSnapshotIsNotExist);
                response->set_msg("snapshot is not exist");
                PDLOG(WARNING, "snapshot is not exist. tid[%u] pid[%u]", tid,
                      pid);
                break;
            }
            std::shared_ptr<Table> table =
                GetTableUnLock(request->tid(), request->pid());
            if (!table) {
                PDLOG(WARNING, "table is not exist. tid %u, pid %u", tid, pid);
                response->set_code(::rtidb::base::ReturnCode::kTableIsNotExist);
                response->set_msg("table is not exist");
                break;
            }
            if (table->GetTableStat() != ::rtidb::storage::kNormal) {
                response->set_code(
                    ::rtidb::base::ReturnCode::kTableStatusIsNotKnormal);
                response->set_msg("table status is not kNormal");
                PDLOG(WARNING,
                      "table state is %d, cannot make snapshot. %u, pid %u",
                      table->GetTableStat(), tid, pid);
                break;
            }
        }
        snapshot_pool_.AddTask(boost::bind(&TabletImpl::MakeSnapshotInternal,
                                           this, tid, pid, offset, task_ptr));
        response->set_code(::rtidb::base::ReturnCode::kOk);
        response->set_msg("ok");
        return;
    } while (0);
    SetTaskStatus(task_ptr, ::rtidb::api::TaskStatus::kFailed);
}

void TabletImpl::SchedMakeSnapshot() {
    int now_hour = ::rtidb::base::GetNowHour();
    if (now_hour != FLAGS_make_snapshot_time) {
        snapshot_pool_.DelayTask(
            FLAGS_make_snapshot_check_interval,
            boost::bind(&TabletImpl::SchedMakeSnapshot, this));
        return;
    }
    std::vector<std::pair<uint32_t, uint32_t>> table_set;
    {
        std::lock_guard<SpinMutex> spin_lock(spin_mutex_);
        auto right_now = std::chrono::system_clock::now().time_since_epoch();
        int64_t ts =
            std::chrono::duration_cast<std::chrono::seconds>(right_now).count();
        for (auto iter = tables_.begin(); iter != tables_.end(); ++iter) {
            for (auto inner = iter->second.begin(); inner != iter->second.end();
                 ++inner) {
                if (iter->first == 0 && inner->first == 0) {
                    continue;
                }
                if (inner->second->GetStorageMode() ==
                    ::rtidb::common::StorageMode::kMemory) {
                    if (ts - inner->second->GetMakeSnapshotTime() <=
                            FLAGS_make_snapshot_offline_interval &&
                        !FLAGS_zk_cluster.empty()) {
                        continue;
                    }
                    table_set.push_back(
                        std::make_pair(iter->first, inner->first));
                }
            }
        }
    }
    for (auto iter = table_set.begin(); iter != table_set.end(); ++iter) {
        PDLOG(INFO, "start make snapshot tid[%u] pid[%u]", iter->first,
              iter->second);
        MakeSnapshotInternal(iter->first, iter->second, 0,
                             std::shared_ptr<::rtidb::api::TaskInfo>());
    }
    // delay task one hour later avoid execute  more than one time
    snapshot_pool_.DelayTask(
        FLAGS_make_snapshot_check_interval + 60 * 60 * 1000,
        boost::bind(&TabletImpl::SchedMakeSnapshot, this));
}

void TabletImpl::SchedMakeDiskTableSnapshot() {
    std::vector<std::pair<uint32_t, uint32_t>> table_set;
    {
        std::lock_guard<SpinMutex> spin_lock(spin_mutex_);
        for (auto iter = tables_.begin(); iter != tables_.end(); ++iter) {
            for (auto inner = iter->second.begin(); inner != iter->second.end();
                 ++inner) {
                if (iter->first == 0 && inner->first == 0) {
                    continue;
                }
                if (inner->second->GetStorageMode() !=
                    ::rtidb::common::StorageMode::kMemory) {
                    table_set.push_back(
                        std::make_pair(iter->first, inner->first));
                }
            }
        }
    }
    for (auto iter = table_set.begin(); iter != table_set.end(); ++iter) {
        PDLOG(INFO, "start make snapshot tid[%u] pid[%u]", iter->first,
              iter->second);
        MakeSnapshotInternal(iter->first, iter->second, 0,
                             std::shared_ptr<::rtidb::api::TaskInfo>());
    }
    // delay task one hour later avoid execute  more than one time
    snapshot_pool_.DelayTask(
        FLAGS_make_disktable_snapshot_interval * 60 * 1000,
        boost::bind(&TabletImpl::SchedMakeDiskTableSnapshot, this));
}

void TabletImpl::SendData(RpcController* controller,
                          const ::rtidb::api::SendDataRequest* request,
                          ::rtidb::api::GeneralResponse* response,
                          Closure* done) {
    brpc::ClosureGuard done_guard(done);
    brpc::Controller* cntl = static_cast<brpc::Controller*>(controller);
    uint32_t tid = request->tid();
    uint32_t pid = request->pid();
    ::rtidb::common::StorageMode mode = ::rtidb::common::kMemory;
    if (request->has_storage_mode()) {
        mode = request->storage_mode();
    }
    std::string db_root_path;
    bool ok = ChooseDBRootPath(tid, pid, mode, db_root_path);
    if (!ok) {
        response->set_code(::rtidb::base::ReturnCode::kFailToGetDbRootPath);
        response->set_msg("fail to get db root path");
        PDLOG(WARNING, "fail to get table db root path for tid %u, pid %u", tid,
              pid);
        return;
    }
    std::string combine_key = std::to_string(tid) + "_" + std::to_string(pid) +
                              "_" + request->file_name();
    std::shared_ptr<FileReceiver> receiver;
    std::shared_ptr<Table> table;
    if (request->block_id() == 0) {
        table = GetTable(tid, pid);
    }
    {
        std::lock_guard<std::mutex> lock(mu_);
        auto iter = file_receiver_map_.find(combine_key);
        if (request->block_id() == 0) {
            if (table && request->dir_name() != "index") {
                PDLOG(WARNING, "table already exists. tid %u, pid %u", tid,
                      pid);
                response->set_code(
                    ::rtidb::base::ReturnCode::kTableAlreadyExists);
                response->set_msg("table already exists");
                return;
            }
            if (iter == file_receiver_map_.end()) {
                std::string path = db_root_path + "/" + std::to_string(tid) +
                                   "_" + std::to_string(pid) + "/";
                std::string dir_name;
                if (request->has_dir_name() && request->dir_name().size() > 0) {
                    dir_name = request->dir_name();
                    if (dir_name != "index") {
                        path.append("snapshot/");
                    }
                    path.append(request->dir_name() + "/");
                } else if (request->file_name() != "table_meta.txt") {
                    path.append("snapshot/");
                }
                file_receiver_map_.insert(std::make_pair(
                    combine_key, std::make_shared<FileReceiver>(
                                     request->file_name(), dir_name, path)));
                iter = file_receiver_map_.find(combine_key);
            }
            if (!iter->second->Init()) {
                PDLOG(WARNING,
                      "file receiver init failed. tid %u, pid %u, file_name %s",
                      tid, pid, request->file_name().c_str());
                response->set_code(
                    ::rtidb::base::ReturnCode::kFileReceiverInitFailed);
                response->set_msg("file receiver init failed");
                file_receiver_map_.erase(iter);
                return;
            }
            PDLOG(INFO, "file receiver init ok. tid %u, pid %u, file_name %s",
                  tid, pid, request->file_name().c_str());
            response->set_code(::rtidb::base::ReturnCode::kOk);
            response->set_msg("ok");
        } else if (iter == file_receiver_map_.end()) {
            PDLOG(WARNING, "cannot find receiver. tid %u, pid %u, file_name %s",
                  tid, pid, request->file_name().c_str());
            response->set_code(::rtidb::base::ReturnCode::kCannotFindReceiver);
            response->set_msg("cannot find receiver");
            return;
        }
        receiver = iter->second;
    }
    if (!receiver) {
        PDLOG(WARNING, "cannot find receiver. tid %u, pid %u, file_name %s",
              tid, pid, request->file_name().c_str());
        response->set_code(::rtidb::base::ReturnCode::kCannotFindReceiver);
        response->set_msg("cannot find receiver");
        return;
    }
    if (receiver->GetBlockId() == request->block_id()) {
        response->set_msg("ok");
        response->set_code(::rtidb::base::ReturnCode::kOk);
        return;
    }
    if (request->block_id() != receiver->GetBlockId() + 1) {
        response->set_msg("block_id mismatch");
        PDLOG(WARNING,
              "block_id mismatch. tid %u, pid %u, file_name %s, request "
              "block_id %lu cur block_id %lu",
              tid, pid, request->file_name().c_str(), request->block_id(),
              receiver->GetBlockId());
        response->set_code(::rtidb::base::ReturnCode::kBlockIdMismatch);
        return;
    }
    std::string data = cntl->request_attachment().to_string();
    if (data.length() != request->block_size()) {
        PDLOG(WARNING,
              "receive data error. tid %u, pid %u, file_name %s, expected "
              "length %u real length %u",
              tid, pid, request->file_name().c_str(), request->block_size(),
              data.length());
        response->set_code(::rtidb::base::ReturnCode::kReceiveDataError);
        response->set_msg("receive data error");
        return;
    }
    if (receiver->WriteData(data, request->block_id()) < 0) {
        PDLOG(WARNING,
              "receiver write data failed. tid %u, pid %u, file_name %s", tid,
              pid, request->file_name().c_str());
        response->set_code(::rtidb::base::ReturnCode::kWriteDataFailed);
        response->set_msg("write data failed");
        return;
    }
    if (request->eof()) {
        receiver->SaveFile();
        std::lock_guard<std::mutex> lock(mu_);
        file_receiver_map_.erase(combine_key);
    }
    response->set_msg("ok");
    response->set_code(::rtidb::base::ReturnCode::kOk);
}

void TabletImpl::SendSnapshot(RpcController* controller,
                              const ::rtidb::api::SendSnapshotRequest* request,
                              ::rtidb::api::GeneralResponse* response,
                              Closure* done) {
    brpc::ClosureGuard done_guard(done);
    std::shared_ptr<::rtidb::api::TaskInfo> task_ptr;
    if (request->has_task_info() && request->task_info().IsInitialized()) {
        if (AddOPTask(request->task_info(),
                      ::rtidb::api::TaskType::kSendSnapshot, task_ptr) < 0) {
            response->set_code(-1);
            response->set_msg("add task failed");
            return;
        }
    }
    uint32_t tid = request->tid();
    uint32_t pid = request->pid();
    std::string sync_snapshot_key = request->endpoint() + "_" +
                                    std::to_string(tid) + "_" +
                                    std::to_string(pid);
    do {
        {
            std::lock_guard<SpinMutex> spin_lock(spin_mutex_);
            std::shared_ptr<Table> table = GetTableUnLock(tid, pid);
            if (!table) {
                PDLOG(WARNING, "table is not exist. tid %u, pid %u", tid, pid);
                response->set_code(::rtidb::base::ReturnCode::kTableIsNotExist);
                response->set_msg("table is not exist");
                break;
            }
            if (!table->IsLeader()) {
                PDLOG(WARNING, "table is follower. tid %u, pid %u", tid, pid);
                response->set_code(::rtidb::base::ReturnCode::kTableIsFollower);
                response->set_msg("table is follower");
                break;
            }
            if (table->GetTableStat() != ::rtidb::storage::kSnapshotPaused) {
                PDLOG(WARNING,
                      "table status is not kSnapshotPaused. tid %u, pid %u",
                      tid, pid);
                response->set_code(::rtidb::base::ReturnCode::
                                       kTableStatusIsNotKsnapshotpaused);
                response->set_msg("table status is not kSnapshotPaused");
                break;
            }
        }
        std::lock_guard<std::mutex> lock(mu_);
        if (sync_snapshot_set_.find(sync_snapshot_key) !=
            sync_snapshot_set_.end()) {
            PDLOG(WARNING, "snapshot is sending. tid %u pid %u endpoint %s",
                  tid, pid, request->endpoint().c_str());
            response->set_code(::rtidb::base::ReturnCode::kSnapshotIsSending);
            response->set_msg("snapshot is sending");
            break;
        }
        sync_snapshot_set_.insert(sync_snapshot_key);
        task_pool_.AddTask(boost::bind(&TabletImpl::SendSnapshotInternal, this,
                                       request->endpoint(), tid, pid,
                                       request->remote_tid(), task_ptr));
        response->set_code(::rtidb::base::ReturnCode::kOk);
        response->set_msg("ok");
        return;
    } while (0);
    SetTaskStatus(task_ptr, ::rtidb::api::TaskStatus::kFailed);
}

void TabletImpl::SendSnapshotInternal(
    const std::string& endpoint, uint32_t tid, uint32_t pid,
    uint32_t remote_tid, std::shared_ptr<::rtidb::api::TaskInfo> task) {
    bool has_error = true;
    do {
        std::shared_ptr<Table> table = GetTable(tid, pid);
        if (!table) {
            PDLOG(WARNING, "table is not exist. tid %u, pid %u", tid, pid);
            break;
        }
        std::string db_root_path;
        bool ok =
            ChooseDBRootPath(tid, pid, table->GetStorageMode(), db_root_path);
        if (!ok) {
            PDLOG(WARNING, "fail to get db root path for table tid %u, pid %u",
                  tid, pid);
            break;
        }
        FileSender sender(remote_tid, pid, table->GetStorageMode(), endpoint);
        if (!sender.Init()) {
            PDLOG(WARNING,
                  "Init FileSender failed. tid[%u] pid[%u] endpoint[%s]", tid,
                  pid, endpoint.c_str());
            break;
        }
        // send table_meta file
        std::string full_path = db_root_path + "/" + std::to_string(tid) + "_" +
                                std::to_string(pid) + "/";
        std::string file_name = "table_meta.txt";
        if (sender.SendFile(file_name, full_path + file_name) < 0) {
            PDLOG(WARNING, "send table_meta.txt failed. tid[%u] pid[%u]", tid,
                  pid);
            break;
        }
        full_path.append("snapshot/");
        std::string manifest_file = full_path + "MANIFEST";
        std::string snapshot_file;
        {
            int fd = open(manifest_file.c_str(), O_RDONLY);
            if (fd < 0) {
                PDLOG(WARNING, "[%s] is not exist", manifest_file.c_str());
                has_error = false;
                break;
            }
            google::protobuf::io::FileInputStream fileInput(fd);
            fileInput.SetCloseOnDelete(true);
            ::rtidb::api::Manifest manifest;
            if (!google::protobuf::TextFormat::Parse(&fileInput, &manifest)) {
                PDLOG(WARNING, "parse manifest failed. tid[%u] pid[%u]", tid,
                      pid);
                break;
            }
            snapshot_file = manifest.name();
        }
        if (table->GetStorageMode() == ::rtidb::common::StorageMode::kMemory) {
            // send snapshot file
            if (sender.SendFile(snapshot_file, full_path + snapshot_file) < 0) {
                PDLOG(WARNING, "send snapshot failed. tid[%u] pid[%u]", tid,
                      pid);
                break;
            }
        } else {
            if (sender.SendDir(snapshot_file, full_path + snapshot_file) < 0) {
                PDLOG(WARNING, "send snapshot failed. tid[%u] pid[%u]", tid,
                      pid);
                break;
            }
        }
        // send manifest file
        file_name = "MANIFEST";
        if (sender.SendFile(file_name, full_path + file_name) < 0) {
            PDLOG(WARNING, "send MANIFEST failed. tid[%u] pid[%u]", tid, pid);
            break;
        }
        has_error = false;
        PDLOG(INFO, "send snapshot success. endpoint %s tid %u pid %u",
              endpoint.c_str(), tid, pid);
    } while (0);
    std::lock_guard<std::mutex> lock(mu_);
    if (task) {
        if (has_error) {
            task->set_status(::rtidb::api::kFailed);
        } else {
            task->set_status(::rtidb::api::kDone);
        }
    }
    std::string sync_snapshot_key =
        endpoint + "_" + std::to_string(tid) + "_" + std::to_string(pid);
    sync_snapshot_set_.erase(sync_snapshot_key);
}

void TabletImpl::PauseSnapshot(RpcController* controller,
                               const ::rtidb::api::GeneralRequest* request,
                               ::rtidb::api::GeneralResponse* response,
                               Closure* done) {
    brpc::ClosureGuard done_guard(done);
    std::shared_ptr<::rtidb::api::TaskInfo> task_ptr;
    if (request->has_task_info() && request->task_info().IsInitialized()) {
        if (AddOPTask(request->task_info(),
                      ::rtidb::api::TaskType::kPauseSnapshot, task_ptr) < 0) {
            response->set_code(-1);
            response->set_msg("add task failed");
            return;
        }
    }
    do {
        {
            std::lock_guard<SpinMutex> spin_lock(spin_mutex_);
            std::shared_ptr<Table> table =
                GetTableUnLock(request->tid(), request->pid());
            if (!table) {
                PDLOG(WARNING, "table is not exist. tid %u, pid %u",
                      request->tid(), request->pid());
                response->set_code(::rtidb::base::ReturnCode::kTableIsNotExist);
                response->set_msg("table is not exist");
                break;
            }
            if (table->GetTableStat() == ::rtidb::storage::kSnapshotPaused) {
                PDLOG(INFO,
                      "table status is kSnapshotPaused, need not pause. "
                      "tid[%u] pid[%u]",
                      request->tid(), request->pid());
            } else if (table->GetTableStat() != ::rtidb::storage::kNormal) {
                PDLOG(WARNING,
                      "table status is [%u], cann't pause. tid[%u] pid[%u]",
                      table->GetTableStat(), request->tid(), request->pid());
                response->set_code(
                    ::rtidb::base::ReturnCode::kTableStatusIsNotKnormal);
                response->set_msg("table status is not kNormal");
                break;
            } else {
                table->SetTableStat(::rtidb::storage::kSnapshotPaused);
                PDLOG(INFO, "table status has set[%u]. tid[%u] pid[%u]",
                      table->GetTableStat(), request->tid(), request->pid());
            }
        }
        if (task_ptr) {
            std::lock_guard<std::mutex> lock(mu_);
            task_ptr->set_status(::rtidb::api::TaskStatus::kDone);
        }
        response->set_code(::rtidb::base::ReturnCode::kOk);
        response->set_msg("ok");
        return;
    } while (0);
    SetTaskStatus(task_ptr, ::rtidb::api::TaskStatus::kFailed);
}

void TabletImpl::RecoverSnapshot(RpcController* controller,
                                 const ::rtidb::api::GeneralRequest* request,
                                 ::rtidb::api::GeneralResponse* response,
                                 Closure* done) {
    brpc::ClosureGuard done_guard(done);
    std::shared_ptr<::rtidb::api::TaskInfo> task_ptr;
    if (request->has_task_info() && request->task_info().IsInitialized()) {
        if (AddOPTask(request->task_info(),
                      ::rtidb::api::TaskType::kRecoverSnapshot, task_ptr) < 0) {
            response->set_code(-1);
            response->set_msg("add task failed");
            return;
        }
    }
    do {
        {
            std::lock_guard<SpinMutex> spin_lock(spin_mutex_);
            std::shared_ptr<Table> table =
                GetTableUnLock(request->tid(), request->pid());
            if (!table) {
                PDLOG(WARNING, "table is not exist. tid %u, pid %u",
                      request->tid(), request->pid());
                response->set_code(::rtidb::base::ReturnCode::kTableIsNotExist);
                response->set_msg("table is not exist");
                break;
            }
            if (table->GetTableStat() == rtidb::storage::kNormal) {
                PDLOG(INFO,
                      "table status is already kNormal, need not recover. "
                      "tid[%u] pid[%u]",
                      request->tid(), request->pid());

            } else if (table->GetTableStat() !=
                       ::rtidb::storage::kSnapshotPaused) {
                PDLOG(WARNING,
                      "table status is [%u], cann't recover. tid[%u] pid[%u]",
                      table->GetTableStat(), request->tid(), request->pid());
                response->set_code(::rtidb::base::ReturnCode::
                                       kTableStatusIsNotKsnapshotpaused);
                response->set_msg("table status is not kSnapshotPaused");
                break;
            } else {
                table->SetTableStat(::rtidb::storage::kNormal);
                PDLOG(INFO, "table status has set[%u]. tid[%u] pid[%u]",
                      table->GetTableStat(), request->tid(), request->pid());
            }
        }
        std::lock_guard<std::mutex> lock(mu_);
        if (task_ptr) {
            task_ptr->set_status(::rtidb::api::TaskStatus::kDone);
        }
        response->set_code(::rtidb::base::ReturnCode::kOk);
        response->set_msg("ok");
        return;
    } while (0);
    SetTaskStatus(task_ptr, ::rtidb::api::TaskStatus::kFailed);
}

void TabletImpl::LoadTable(RpcController* controller,
                           const ::rtidb::api::LoadTableRequest* request,
                           ::rtidb::api::GeneralResponse* response,
                           Closure* done) {
    brpc::ClosureGuard done_guard(done);
    std::shared_ptr<::rtidb::api::TaskInfo> task_ptr;
    if (request->has_task_info() && request->task_info().IsInitialized()) {
        if (AddOPTask(request->task_info(), ::rtidb::api::TaskType::kLoadTable,
                      task_ptr) < 0) {
            response->set_code(-1);
            response->set_msg("add task failed");
            return;
        }
    }
    do {
        ::rtidb::api::TableMeta table_meta;
        table_meta.CopyFrom(request->table_meta());
        std::string msg;
        if (CheckTableMeta(&table_meta, msg) != 0) {
            response->set_code(::rtidb::base::ReturnCode::kTableMetaIsIllegal);
            response->set_msg(msg);
            break;
        }
        uint32_t tid = table_meta.tid();
        uint32_t pid = table_meta.pid();
        std::string root_path;
        bool ok =
            ChooseDBRootPath(tid, pid, table_meta.storage_mode(), root_path);
        if (!ok) {
            response->set_code(::rtidb::base::ReturnCode::kFailToGetDbRootPath);
            response->set_msg("fail to get table db root path");
            PDLOG(WARNING, "table db path is not found. tid %u, pid %u", tid,
                  pid);
            break;
        }

        std::string db_path =
            root_path + "/" + std::to_string(tid) + "_" + std::to_string(pid);
        if (!::rtidb::base::IsExists(db_path)) {
            PDLOG(WARNING,
                  "table db path is not exist. tid %u, pid %u, path %s", tid,
                  pid, db_path.c_str());
            response->set_code(
                ::rtidb::base::ReturnCode::kTableDbPathIsNotExist);
            response->set_msg("table db path is not exist");
            break;
        }

        std::shared_ptr<Table> table = GetTable(tid, pid);
        std::shared_ptr<RelationalTable> r_table = GetRelationalTable(tid, pid);
        if (table || r_table) {
            PDLOG(WARNING, "table with tid[%u] and pid[%u] exists", tid, pid);
            response->set_code(::rtidb::base::ReturnCode::kTableAlreadyExists);
            response->set_msg("table already exists");
            break;
        }

        UpdateTableMeta(db_path, &table_meta);
        if (WriteTableMeta(db_path, &table_meta) < 0) {
            PDLOG(WARNING, "write table_meta failed. tid[%lu] pid[%lu]", tid,
                  pid);
            response->set_code(::rtidb::base::ReturnCode::kWriteDataFailed);
            response->set_msg("write data failed");
            break;
        }
        if (table_meta.storage_mode() == rtidb::common::kMemory) {
            std::string msg;
            if (CreateTableInternal(&table_meta, msg) < 0) {
                response->set_code(
                    ::rtidb::base::ReturnCode::kCreateTableFailed);
                response->set_msg(msg.c_str());
                break;
            }
            uint64_t ttl = table_meta.ttl();
            std::string name = table_meta.name();
            uint32_t seg_cnt = 8;
            if (table_meta.seg_cnt() > 0) {
                seg_cnt = table_meta.seg_cnt();
            }
            PDLOG(INFO,
                  "start to recover table with id %u pid %u name %s seg_cnt %d "
                  "idx_cnt %u schema_size %u ttl %llu",
                  tid, pid, name.c_str(), seg_cnt, table_meta.dimensions_size(),
                  table_meta.schema().size(), ttl);
            task_pool_.AddTask(boost::bind(&TabletImpl::LoadTableInternal, this,
                                           tid, pid, task_ptr));
        } else if (table_meta.table_type() == ::rtidb::type::kRelational) {
            std::string msg;
            if (CreateRelationalTableInternal(&table_meta, msg) < 0) {
                PDLOG(INFO, "%s", msg.c_str());
                response->set_code(
                    ::rtidb::base::ReturnCode::kCreateTableFailed);
                response->set_msg(msg);
            }
        } else {
            task_pool_.AddTask(boost::bind(&TabletImpl::LoadDiskTableInternal,
                                           this, tid, pid, table_meta,
                                           task_ptr));
            PDLOG(INFO, "load table tid[%u] pid[%u] storage mode[%s]", tid, pid,
                  ::rtidb::common::StorageMode_Name(table_meta.storage_mode())
                      .c_str());
        }
        response->set_code(::rtidb::base::ReturnCode::kOk);
        response->set_msg("ok");
        return;
    } while (0);
    SetTaskStatus(task_ptr, ::rtidb::api::TaskStatus::kFailed);
}

int TabletImpl::LoadDiskTableInternal(
    uint32_t tid, uint32_t pid, const ::rtidb::api::TableMeta& table_meta,
    std::shared_ptr<::rtidb::api::TaskInfo> task_ptr) {
    do {
        std::string db_root_path;
        bool ok =
            ChooseDBRootPath(tid, pid, table_meta.storage_mode(), db_root_path);
        if (!ok) {
            PDLOG(WARNING, "fail to find db root path for table tid %u pid %u",
                  tid, pid);
            break;
        }
        std::string table_path = db_root_path + "/" + std::to_string(tid) +
                                 "_" + std::to_string(pid);
        std::string snapshot_path = table_path + "/snapshot/";
        ::rtidb::api::Manifest manifest;
        uint64_t snapshot_offset = 0;
        std::string data_path = table_path + "/data";
        if (::rtidb::base::IsExists(data_path)) {
            if (!::rtidb::base::RemoveDir(data_path)) {
                PDLOG(WARNING, "remove dir failed. tid %u pid %u path %s", tid,
                      pid, data_path.c_str());
                break;
            }
        }
        bool need_load = false;
        std::string manifest_file = snapshot_path + "MANIFEST";
        if (Snapshot::GetLocalManifest(manifest_file, manifest) == 0) {
            std::string snapshot_dir = snapshot_path + manifest.name();
            PDLOG(INFO, "rename dir %s to %s. tid %u pid %u",
                  snapshot_dir.c_str(), data_path.c_str(), tid, pid);
            if (!::rtidb::base::Rename(snapshot_dir, data_path)) {
                PDLOG(WARNING, "rename dir failed. tid %u pid %u path %s", tid,
                      pid, snapshot_dir.c_str());
                break;
            }
            if (unlink(manifest_file.c_str()) < 0) {
                PDLOG(WARNING, "remove manifest failed. tid %u pid %u path %s",
                      tid, pid, manifest_file.c_str());
                break;
            }
            snapshot_offset = manifest.offset();
            need_load = true;
        }
        std::string msg;
        if (CreateDiskTableInternal(&table_meta, need_load, msg) < 0) {
            PDLOG(WARNING, "create table failed. tid %u pid %u msg %s", tid,
                  pid, msg.c_str());
            break;
        }
        // load snapshot data
        std::shared_ptr<Table> table = GetTable(tid, pid);
        if (!table) {
            PDLOG(WARNING, "table with tid %u and pid %u does not exist", tid,
                  pid);
            break;
        }
        DiskTable* disk_table = dynamic_cast<DiskTable*>(table.get());
        if (disk_table == NULL) {
            break;
        }
        std::shared_ptr<Snapshot> snapshot = GetSnapshot(tid, pid);
        if (!snapshot) {
            PDLOG(WARNING, "snapshot with tid %u and pid %u does not exist",
                  tid, pid);
            break;
        }
        std::shared_ptr<LogReplicator> replicator = GetReplicator(tid, pid);
        if (!replicator) {
            PDLOG(WARNING, "replicator with tid %u and pid %u does not exist",
                  tid, pid);
            break;
        }
        {
            std::lock_guard<SpinMutex> spin_lock(spin_mutex_);
            table->SetTableStat(::rtidb::storage::kLoading);
        }
        uint64_t latest_offset = 0;
        std::string binlog_path = table_path + "/binlog/";
        ::rtidb::storage::Binlog binlog(replicator->GetLogPart(), binlog_path);
        if (binlog.RecoverFromBinlog(table, snapshot_offset, latest_offset)) {
            table->SetTableStat(::rtidb::storage::kNormal);
            replicator->SetOffset(latest_offset);
            replicator->SetSnapshotLogPartIndex(snapshot->GetOffset());
            replicator->StartSyncing();
            disk_table->SetOffset(latest_offset);
            table->SchedGc();
            gc_pool_.DelayTask(
                FLAGS_gc_interval * 60 * 1000,
                boost::bind(&TabletImpl::GcTable, this, tid, pid, false));
            io_pool_.DelayTask(
                FLAGS_binlog_sync_to_disk_interval,
                boost::bind(&TabletImpl::SchedSyncDisk, this, tid, pid));
            task_pool_.DelayTask(
                FLAGS_binlog_delete_interval,
                boost::bind(&TabletImpl::SchedDelBinlog, this, tid, pid));
            if (table_meta.has_table_type() &&
                table_meta.table_type() == rtidb::type::kRelational) {
                gc_pool_.DelayTask(
                    FLAGS_snapshot_ttl_check_interval * 60 * 1000,
                    boost::bind(&TabletImpl::GcTableSnapshot, this, tid, pid));
            }
            PDLOG(INFO, "load table success. tid %u pid %u", tid, pid);
            MakeSnapshotInternal(tid, pid, 0,
                                 std::shared_ptr<::rtidb::api::TaskInfo>());
            if (task_ptr) {
                std::lock_guard<std::mutex> lock(mu_);
                task_ptr->set_status(::rtidb::api::TaskStatus::kDone);
                return 0;
            }
        } else {
            DeleteTableInternal(tid, pid,
                                std::shared_ptr<::rtidb::api::TaskInfo>());
        }
    } while (0);
    SetTaskStatus(task_ptr, ::rtidb::api::TaskStatus::kFailed);
    return -1;
}

int TabletImpl::LoadTableInternal(
    uint32_t tid, uint32_t pid,
    std::shared_ptr<::rtidb::api::TaskInfo> task_ptr) {
    do {
        // load snapshot data
        std::shared_ptr<Table> table = GetTable(tid, pid);
        if (!table) {
            PDLOG(WARNING, "table with tid %u and pid %u does not exist", tid,
                  pid);
            break;
        }
        std::shared_ptr<Snapshot> snapshot = GetSnapshot(tid, pid);
        if (!snapshot) {
            PDLOG(WARNING, "snapshot with tid %u and pid %u does not exist",
                  tid, pid);
            break;
        }
        std::shared_ptr<LogReplicator> replicator = GetReplicator(tid, pid);
        if (!replicator) {
            PDLOG(WARNING, "replicator with tid %u and pid %u does not exist",
                  tid, pid);
            break;
        }
        {
            std::lock_guard<SpinMutex> spin_lock(spin_mutex_);
            table->SetTableStat(::rtidb::storage::kLoading);
        }
        uint64_t latest_offset = 0;
        uint64_t snapshot_offset = 0;
        std::string db_root_path;
        bool ok =
            ChooseDBRootPath(tid, pid, table->GetStorageMode(), db_root_path);
        if (!ok) {
            PDLOG(WARNING, "fail to find db root path for table tid %u pid %u",
                  tid, pid);
            break;
        }
        std::string binlog_path = db_root_path + "/" + std::to_string(tid) +
                                  "_" + std::to_string(pid) + "/binlog/";
        ::rtidb::storage::Binlog binlog(replicator->GetLogPart(), binlog_path);
        if (snapshot->Recover(table, snapshot_offset) &&
            binlog.RecoverFromBinlog(table, snapshot_offset, latest_offset)) {
            table->SetTableStat(::rtidb::storage::kNormal);
            replicator->SetOffset(latest_offset);
            replicator->SetSnapshotLogPartIndex(snapshot->GetOffset());
            replicator->StartSyncing();
            table->SchedGc();
            gc_pool_.DelayTask(
                FLAGS_gc_interval * 60 * 1000,
                boost::bind(&TabletImpl::GcTable, this, tid, pid, false));
            io_pool_.DelayTask(
                FLAGS_binlog_sync_to_disk_interval,
                boost::bind(&TabletImpl::SchedSyncDisk, this, tid, pid));
            task_pool_.DelayTask(
                FLAGS_binlog_delete_interval,
                boost::bind(&TabletImpl::SchedDelBinlog, this, tid, pid));
            PDLOG(INFO, "load table success. tid %u pid %u", tid, pid);
            if (task_ptr) {
                std::lock_guard<std::mutex> lock(mu_);
                task_ptr->set_status(::rtidb::api::TaskStatus::kDone);
                return 0;
            }
        } else {
            DeleteTableInternal(tid, pid,
                                std::shared_ptr<::rtidb::api::TaskInfo>());
        }
    } while (0);
    SetTaskStatus(task_ptr, ::rtidb::api::TaskStatus::kFailed);
    return -1;
}

int32_t TabletImpl::DeleteTableInternal(
    uint32_t tid, uint32_t pid,
    std::shared_ptr<::rtidb::api::TaskInfo> task_ptr) {
    std::string root_path;
    std::string recycle_bin_root_path;
    int32_t code = -1;
    do {
        std::shared_ptr<Table> table = GetTable(tid, pid);
        if (!table) {
            PDLOG(WARNING, "table is not exist. tid %u pid %u", tid, pid);
            break;
        }
        bool ok =
            ChooseDBRootPath(tid, pid, table->GetStorageMode(), root_path);
        if (!ok) {
            PDLOG(WARNING, "fail to get db root path. tid %u pid %u", tid, pid);
            break;
        }
        ok = ChooseRecycleBinRootPath(tid, pid, table->GetStorageMode(),
                                      recycle_bin_root_path);
        if (!ok) {
            PDLOG(WARNING, "fail to get recycle bin root path. tid %u pid %u",
                  tid, pid);
            break;
        }
        std::shared_ptr<LogReplicator> replicator = GetReplicator(tid, pid);
        {
            std::lock_guard<SpinMutex> spin_lock(spin_mutex_);
            tables_[tid].erase(pid);
            replicators_[tid].erase(pid);
            snapshots_[tid].erase(pid);
            if (tables_[tid].empty()) {
                tables_.erase(tid);
            }
            if (replicators_[tid].empty()) {
                replicators_.erase(tid);
            }
            if (snapshots_[tid].empty()) {
                snapshots_.erase(tid);
            }
        }

        if (replicator) {
            replicator->DelAllReplicateNode();
            PDLOG(INFO, "drop replicator for tid %u, pid %u", tid, pid);
        }
        code = 0;
    } while (0);
    if (code < 0) {
        if (task_ptr) {
            std::lock_guard<std::mutex> lock(mu_);
            task_ptr->set_status(::rtidb::api::TaskStatus::kFailed);
        }
        return code;
    }

    std::string source_path =
        root_path + "/" + std::to_string(tid) + "_" + std::to_string(pid);
    if (!::rtidb::base::IsExists(source_path)) {
        if (task_ptr) {
            std::lock_guard<std::mutex> lock(mu_);
            task_ptr->set_status(::rtidb::api::TaskStatus::kDone);
        }
        PDLOG(INFO, "drop table ok. tid[%u] pid[%u]", tid, pid);
        return 0;
    }

    if (FLAGS_recycle_bin_enabled) {
        std::string recycle_path =
            recycle_bin_root_path + "/" + std::to_string(tid) + "_" +
            std::to_string(pid) + "_" + ::rtidb::base::GetNowTime();
        ::rtidb::base::Rename(source_path, recycle_path);
    } else {
        ::rtidb::base::RemoveDirRecursive(source_path);
    }

    if (task_ptr) {
        std::lock_guard<std::mutex> lock(mu_);
        task_ptr->set_status(::rtidb::api::TaskStatus::kDone);
    }
    PDLOG(INFO, "drop table ok. tid[%u] pid[%u]", tid, pid);
    return 0;
}

int32_t TabletImpl::DeleteRelationalTableInternal(
    uint32_t tid, uint32_t pid,
    std::shared_ptr<::rtidb::api::TaskInfo> task_ptr) {
    std::string root_path;
    std::string recycle_bin_root_path;
    int32_t code = -1;
    do {
        std::shared_ptr<RelationalTable> table = GetRelationalTable(tid, pid);
        if (!table) {
            PDLOG(WARNING, "table is not exist. tid %u pid %u", tid, pid);
            break;
        }
        ::rtidb::common::StorageMode sm = table->GetStorageMode();
        bool ok = ChooseDBRootPath(tid, pid, sm, root_path);
        if (!ok) {
            PDLOG(WARNING, "fail to get db root path. tid %u pid %u", tid, pid);
            break;
        }
        ok = ChooseRecycleBinRootPath(tid, pid, sm, recycle_bin_root_path);
        if (!ok) {
            PDLOG(WARNING, "fail to get recycle bin root path. tid %u pid %u",
                  tid, pid);
            break;
        }
        if (table) {
            std::lock_guard<SpinMutex> spin_lock(spin_mutex_);
            relational_tables_[tid].erase(pid);
            if (relational_tables_[tid].empty()) {
                relational_tables_.erase(tid);
            }
        }
        code = 0;
    } while (0);
    if (code < 0) {
        SetTaskStatus(task_ptr, ::rtidb::api::TaskStatus::kFailed);
        return code;
    }

    std::string source_path =
        root_path + "/" + std::to_string(tid) + "_" + std::to_string(pid);
    if (!::rtidb::base::IsExists(source_path)) {
        if (task_ptr) {
            std::lock_guard<std::mutex> lock(mu_);
            task_ptr->set_status(::rtidb::api::TaskStatus::kDone);
        }
        PDLOG(INFO, "drop table ok. tid[%u] pid[%u]", tid, pid);
        return 0;
    }

    if (FLAGS_recycle_bin_enabled) {
        std::string recycle_path =
            recycle_bin_root_path + "/" + std::to_string(tid) + "_" +
            std::to_string(pid) + "_" + ::rtidb::base::GetNowTime();
        ::rtidb::base::Rename(source_path, recycle_path);
    } else {
        ::rtidb::base::RemoveDirRecursive(source_path);
    }

    if (task_ptr) {
        std::lock_guard<std::mutex> lock(mu_);
        task_ptr->set_status(::rtidb::api::TaskStatus::kDone);
    }
    PDLOG(INFO, "drop table ok. tid[%u] pid[%u]", tid, pid);
    return 0;
}

void TabletImpl::CreateTable(RpcController* controller,
                             const ::rtidb::api::CreateTableRequest* request,
                             ::rtidb::api::CreateTableResponse* response,
                             Closure* done) {
    brpc::ClosureGuard done_guard(done);
    const ::rtidb::api::TableMeta* table_meta = &request->table_meta();
    std::string msg;
    uint32_t tid = table_meta->tid();
    uint32_t pid = table_meta->pid();
    if (!table_meta->has_table_type() ||
        table_meta->table_type() == ::rtidb::type::kTimeSeries) {
        if (CheckTableMeta(table_meta, msg) != 0) {
            response->set_code(::rtidb::base::ReturnCode::kTableMetaIsIllegal);
            response->set_msg(msg);
            PDLOG(WARNING,
                  "check table_meta failed. tid[%u] pid[%u], err_msg[%s]", tid,
                  pid, msg.c_str());
            return;
        }
        std::shared_ptr<Table> table = GetTable(tid, pid);
        std::shared_ptr<Snapshot> snapshot = GetSnapshot(tid, pid);
        if (table || snapshot) {
            if (table) {
                PDLOG(WARNING, "table with tid[%u] and pid[%u] exists", tid,
                      pid);
            }
            if (snapshot) {
                PDLOG(WARNING, "snapshot with tid[%u] and pid[%u] exists", tid,
                      pid);
            }
            response->set_code(::rtidb::base::ReturnCode::kTableAlreadyExists);
            response->set_msg("table already exists");
            return;
        }
    } else {
        std::shared_ptr<RelationalTable> r_table = GetRelationalTable(tid, pid);
        if (r_table) {
            PDLOG(WARNING, "relation table with tid[%u] and pid[%u] exists",
                  tid, pid);
            response->set_code(::rtidb::base::ReturnCode::kTableAlreadyExists);
            response->set_msg("table already exists");
            return;
        }
    }
    std::string name = table_meta->name();
    PDLOG(INFO, "start creating table tid[%u] pid[%u] with mode %s", tid, pid,
          ::rtidb::api::TableMode_Name(request->table_meta().mode()).c_str());
    std::string db_root_path;
    bool ok =
        ChooseDBRootPath(tid, pid, table_meta->storage_mode(), db_root_path);
    if (!ok) {
        PDLOG(WARNING, "fail to find db root path tid[%u] pid[%u]", tid, pid);
        response->set_code(::rtidb::base::ReturnCode::kFailToGetDbRootPath);
        response->set_msg("fail to find db root path");
        return;
    }
    std::string table_db_path =
        db_root_path + "/" + std::to_string(tid) + "_" + std::to_string(pid);

    if (WriteTableMeta(table_db_path, table_meta) < 0) {
        PDLOG(WARNING, "write table_meta failed. tid[%u] pid[%u]", tid, pid);
        response->set_code(::rtidb::base::ReturnCode::kWriteDataFailed);
        response->set_msg("write data failed");
        return;
    }
    if (table_meta->has_table_type() &&
        table_meta->table_type() == rtidb::type::kRelational) {
        std::string msg;
        if (CreateRelationalTableInternal(table_meta, msg) < 0) {
            response->set_code(::rtidb::base::ReturnCode::kCreateTableFailed);
            response->set_msg(msg.c_str());
            return;
        }
        gc_pool_.DelayTask(
            FLAGS_snapshot_ttl_check_interval * 60 * 1000,
            boost::bind(&TabletImpl::GcTableSnapshot, this, tid, pid));
    } else if (table_meta->storage_mode() != rtidb::common::kMemory) {
        std::string msg;
        if (CreateDiskTableInternal(table_meta, false, msg) < 0) {
            response->set_code(::rtidb::base::ReturnCode::kCreateTableFailed);
            response->set_msg(msg.c_str());
            return;
        }
    } else {
        std::string msg;
        if (CreateTableInternal(table_meta, msg) < 0) {
            response->set_code(::rtidb::base::ReturnCode::kCreateTableFailed);
            response->set_msg(msg.c_str());
            return;
        }
    }
    if (!table_meta->has_table_type() ||
        table_meta->table_type() == ::rtidb::type::kTimeSeries) {
        std::shared_ptr<Table> table = GetTable(tid, pid);
        if (!table) {
            response->set_code(::rtidb::base::ReturnCode::kCreateTableFailed);
            response->set_msg("table is not exist");
            PDLOG(WARNING, "table with tid %u and pid %u does not exist", tid,
                  pid);
            return;
        }
        std::shared_ptr<LogReplicator> replicator = GetReplicator(tid, pid);
        if (!replicator) {
            response->set_code(::rtidb::base::ReturnCode::kCreateTableFailed);
            response->set_msg("replicator is not exist");
            PDLOG(WARNING, "replicator with tid %u and pid %u does not exist",
                  tid, pid);
            return;
        }
        table->SetTableStat(::rtidb::storage::kNormal);
        replicator->StartSyncing();
        io_pool_.DelayTask(
            FLAGS_binlog_sync_to_disk_interval,
            boost::bind(&TabletImpl::SchedSyncDisk, this, tid, pid));
        task_pool_.DelayTask(
            FLAGS_binlog_delete_interval,
            boost::bind(&TabletImpl::SchedDelBinlog, this, tid, pid));
        PDLOG(INFO,
              "create table with id %u pid %u name %s abs_ttl %llu lat_ttl "
              "%llu type %s",
              tid, pid, name.c_str(), table_meta->ttl_desc().abs_ttl(),
              table_meta->ttl_desc().lat_ttl(),
              ::rtidb::api::TTLType_Name(table_meta->ttl_desc().ttl_type())
                  .c_str());
        gc_pool_.DelayTask(
            FLAGS_gc_interval * 60 * 1000,
            boost::bind(&TabletImpl::GcTable, this, tid, pid, false));
    } else {
        std::lock_guard<SpinMutex> spin_lock(spin_mutex_);
        std::shared_ptr<RelationalTable> table =
            GetRelationalTableUnLock(tid, pid);
        if (!table) {
            response->set_code(::rtidb::base::ReturnCode::kCreateTableFailed);
            response->set_msg("table is not exist");
            PDLOG(WARNING, "table with tid %u and pid %u does not exist", tid,
                  pid);
            return;
        }
        table->SetTableStat(::rtidb::storage::kNormal);
    }
    response->set_code(::rtidb::base::ReturnCode::kOk);
    response->set_msg("ok");
}

void TabletImpl::ExecuteGc(RpcController* controller,
                           const ::rtidb::api::ExecuteGcRequest* request,
                           ::rtidb::api::GeneralResponse* response,
                           Closure* done) {
    brpc::ClosureGuard done_guard(done);
    uint32_t tid = request->tid();
    uint32_t pid = request->pid();
    std::shared_ptr<Table> table = GetTable(tid, pid);
    if (!table) {
        PDLOG(DEBUG, "table is not exist. tid %u pid %u", tid, pid);
        response->set_code(-1);
        response->set_msg("table not found");
        return;
    }
    gc_pool_.AddTask(boost::bind(&TabletImpl::GcTable, this, tid, pid, true));
    response->set_code(::rtidb::base::ReturnCode::kOk);
    response->set_msg("ok");
    PDLOG(INFO, "ExecuteGc. tid %u pid %u", tid, pid);
}

void TabletImpl::GetTableFollower(
    RpcController* controller,
    const ::rtidb::api::GetTableFollowerRequest* request,
    ::rtidb::api::GetTableFollowerResponse* response, Closure* done) {
    brpc::ClosureGuard done_guard(done);
    uint32_t tid = request->tid();
    uint32_t pid = request->pid();
    std::shared_ptr<Table> table = GetTable(tid, pid);
    if (!table) {
        PDLOG(DEBUG, "table is not exist. tid %u pid %u", tid, pid);
        response->set_code(::rtidb::base::ReturnCode::kTableIsNotExist);
        response->set_msg("table is not exist");
        return;
    }
    if (!table->IsLeader()) {
        PDLOG(DEBUG, "table is follower. tid %u, pid %u", tid, pid);
        response->set_msg("table is follower");
        response->set_code(::rtidb::base::ReturnCode::kTableIsFollower);
        return;
    }
    std::shared_ptr<LogReplicator> replicator = GetReplicator(tid, pid);
    if (!replicator) {
        PDLOG(DEBUG, "replicator is not exist. tid %u pid %u", tid, pid);
        response->set_msg("replicator is not exist");
        response->set_code(::rtidb::base::ReturnCode::kReplicatorIsNotExist);
        return;
    }
    response->set_offset(replicator->GetOffset());
    std::map<std::string, uint64_t> info_map;
    replicator->GetReplicateInfo(info_map);
    if (info_map.empty()) {
        response->set_msg("has no follower");
        response->set_code(::rtidb::base::ReturnCode::kNoFollower);
    }
    for (const auto& kv : info_map) {
        ::rtidb::api::FollowerInfo* follower_info =
            response->add_follower_info();
        follower_info->set_endpoint(kv.first);
        follower_info->set_offset(kv.second);
    }
    response->set_msg("ok");
    response->set_code(::rtidb::base::ReturnCode::kOk);
}

int32_t TabletImpl::GetSnapshotOffset(uint32_t tid, uint32_t pid,
                                      rtidb::common::StorageMode sm,
                                      std::string& msg, uint64_t& term,
                                      uint64_t& offset) {
    std::string db_root_path;
    bool ok = ChooseDBRootPath(tid, pid, sm, db_root_path);
    if (!ok) {
        msg = "fail to get db root path";
        PDLOG(WARNING, "fail to get table db root path");
        return 138;
    }
    std::string db_path =
        db_root_path + "/" + std::to_string(tid) + "_" + std::to_string(pid);
    std::string manifest_file = db_path + "/snapshot/MANIFEST";
    int fd = open(manifest_file.c_str(), O_RDONLY);
    if (fd < 0) {
        PDLOG(WARNING, "[%s] is not exist", manifest_file.c_str());
        return 0;
    }
    google::protobuf::io::FileInputStream fileInput(fd);
    fileInput.SetCloseOnDelete(true);
    ::rtidb::api::Manifest manifest;
    if (!google::protobuf::TextFormat::Parse(&fileInput, &manifest)) {
        PDLOG(WARNING, "parse manifest failed");
        return 0;
    }
    std::string snapshot_file = db_path + "/snapshot/" + manifest.name();
    if (!::rtidb::base::IsExists(snapshot_file)) {
        PDLOG(WARNING, "snapshot file[%s] is not exist", snapshot_file.c_str());
        return 0;
    }
    offset = manifest.offset();
    term = manifest.term();
    return 0;
}
void TabletImpl::GetAllSnapshotOffset(
    RpcController* controller, const ::rtidb::api::EmptyRequest* request,
    ::rtidb::api::TableSnapshotOffsetResponse* response, Closure* done) {
    brpc::ClosureGuard done_guard(done);
    std::map<uint32_t, rtidb::common::StorageMode> table_sm;
    std::map<uint32_t, std::vector<uint32_t>> tid_pid;
    {
        std::lock_guard<SpinMutex> spin_lock(spin_mutex_);
        for (auto table_iter = tables_.begin(); table_iter != tables_.end();
             table_iter++) {
            if (table_iter->second.empty()) {
                continue;
            }
            uint32_t tid = table_iter->first;
            std::vector<uint32_t> pids;
            auto part_iter = table_iter->second.begin();
            rtidb::common::StorageMode sm = part_iter->second->GetStorageMode();
            for (; part_iter != table_iter->second.end(); part_iter++) {
                pids.push_back(part_iter->first);
            }
            table_sm.insert(std::make_pair(tid, sm));
            tid_pid.insert(std::make_pair(tid, pids));
        }
    }
    std::string msg;
    for (auto iter = tid_pid.begin(); iter != tid_pid.end(); iter++) {
        uint32_t tid = iter->first;
        auto table = response->add_tables();
        table->set_tid(tid);
        for (auto pid : iter->second) {
            uint64_t term = 0, offset = 0;
            rtidb::common::StorageMode sm = table_sm.find(tid)->second;
            int32_t code = GetSnapshotOffset(tid, pid, sm, msg, term, offset);
            if (code != 0) {
                continue;
            }
            auto partition = table->add_parts();
            partition->set_offset(offset);
            partition->set_pid(pid);
        }
    }
    response->set_code(::rtidb::base::ReturnCode::kOk);
}

void TabletImpl::GetTermPair(RpcController* controller,
                             const ::rtidb::api::GetTermPairRequest* request,
                             ::rtidb::api::GetTermPairResponse* response,
                             Closure* done) {
    brpc::ClosureGuard done_guard(done);
    if (FLAGS_zk_cluster.empty()) {
        response->set_code(-1);
        response->set_msg("tablet is not run in cluster mode");
        PDLOG(WARNING, "tablet is not run in cluster mode");
        return;
    }
    uint32_t tid = request->tid();
    uint32_t pid = request->pid();
    std::shared_ptr<Table> table = GetTable(tid, pid);
    ::rtidb::common::StorageMode mode = ::rtidb::common::kMemory;
    if (request->has_storage_mode()) {
        mode = request->storage_mode();
    }
    if (!table) {
        response->set_code(::rtidb::base::ReturnCode::kOk);
        response->set_has_table(false);
        response->set_msg("table is not exist");
        std::string msg;
        uint64_t term = 0, offset = 0;
        int32_t code = GetSnapshotOffset(tid, pid, mode, msg, term, offset);
        response->set_code(code);
        if (code == 0) {
            response->set_term(term);
            response->set_offset(offset);
        } else {
            response->set_msg(msg);
        }
        return;
    }
    std::shared_ptr<LogReplicator> replicator = GetReplicator(tid, pid);
    if (!replicator) {
        response->set_code(::rtidb::base::ReturnCode::kReplicatorIsNotExist);
        response->set_msg("replicator is not exist");
        return;
    }
    response->set_code(::rtidb::base::ReturnCode::kOk);
    response->set_msg("ok");
    response->set_has_table(true);
    if (table->IsLeader()) {
        response->set_is_leader(true);
    } else {
        response->set_is_leader(false);
    }
    response->set_term(replicator->GetLeaderTerm());
    response->set_offset(replicator->GetOffset());
}

void TabletImpl::DeleteBinlog(RpcController* controller,
                              const ::rtidb::api::GeneralRequest* request,
                              ::rtidb::api::GeneralResponse* response,
                              Closure* done) {
    brpc::ClosureGuard done_guard(done);
    uint32_t tid = request->tid();
    uint32_t pid = request->pid();
    ::rtidb::common::StorageMode mode = ::rtidb::common::kMemory;
    if (request->has_storage_mode()) {
        mode = request->storage_mode();
    }
    std::string db_root_path;
    bool ok = ChooseDBRootPath(tid, pid, mode, db_root_path);
    if (!ok) {
        response->set_code(::rtidb::base::ReturnCode::kFailToGetDbRootPath);
        response->set_msg("fail to get db root path");
        PDLOG(WARNING, "fail to get table db root path");
        return;
    }
    std::string db_path =
        db_root_path + "/" + std::to_string(tid) + "_" + std::to_string(pid);
    std::string binlog_path = db_path + "/binlog";
    if (::rtidb::base::IsExists(binlog_path)) {
        if (FLAGS_recycle_bin_enabled) {
            std::string recycle_bin_root_path;
            ok =
                ChooseRecycleBinRootPath(tid, pid, mode, recycle_bin_root_path);
            if (!ok) {
                response->set_code(
                    ::rtidb::base::ReturnCode::kFailToGetRecycleRootPath);
                response->set_msg("fail to get recycle root path");
                PDLOG(WARNING, "fail to get table recycle root path");
                return;
            }
            std::string recycle_path =
                recycle_bin_root_path + "/" + std::to_string(tid) + "_" +
                std::to_string(pid) + "_binlog_" + ::rtidb::base::GetNowTime();
            ::rtidb::base::Rename(binlog_path, recycle_path);
            PDLOG(INFO, "binlog has moved form %s to %s. tid %u pid %u",
                  binlog_path.c_str(), recycle_path.c_str(), tid, pid);
        } else {
            ::rtidb::base::RemoveDirRecursive(binlog_path);
            PDLOG(INFO, "binlog %s has removed. tid %u pid %u",
                  binlog_path.c_str(), tid, pid);
        }
    }
    response->set_code(::rtidb::base::ReturnCode::kOk);
    response->set_msg("ok");
}

void TabletImpl::CheckFile(RpcController* controller,
                           const ::rtidb::api::CheckFileRequest* request,
                           ::rtidb::api::GeneralResponse* response,
                           Closure* done) {
    brpc::ClosureGuard done_guard(done);
    uint32_t tid = request->tid();
    uint32_t pid = request->pid();
    std::string db_root_path;
    ::rtidb::common::StorageMode mode = ::rtidb::common::kMemory;
    if (request->has_storage_mode()) {
        mode = request->storage_mode();
    }
    bool ok = ChooseDBRootPath(tid, pid, mode, db_root_path);
    if (!ok) {
        response->set_code(::rtidb::base::ReturnCode::kFailToGetDbRootPath);
        response->set_msg("fail to get db root path");
        PDLOG(WARNING, "fail to get table db root path");
        return;
    }
    std::string file_name = request->file();
    std::string full_path = db_root_path + "/" + std::to_string(tid) + "_" +
                            std::to_string(pid) + "/";
    if (request->has_dir_name() && request->dir_name().size() > 0) {
        if (request->dir_name() != "index") {
            full_path.append("snapshot/");
        }
        full_path.append(request->dir_name() + "/");
    } else if (file_name != "table_meta.txt") {
        full_path.append("snapshot/");
    }
    full_path += file_name;
    uint64_t size = 0;
    if (!::rtidb::base::GetFileSize(full_path, size)) {
        response->set_code(-1);
        response->set_msg("get size failed");
        PDLOG(WARNING, "get size failed. file[%s]", full_path.c_str());
        return;
    }
    if (size != request->size()) {
        response->set_code(-1);
        response->set_msg("check size failed");
        PDLOG(WARNING,
              "check size failed. file[%s] cur_size[%lu] expect_size[%lu]",
              full_path.c_str(), size, request->size());
        return;
    }
    response->set_code(::rtidb::base::ReturnCode::kOk);
    response->set_msg("ok");
}

void TabletImpl::GetManifest(RpcController* controller,
                             const ::rtidb::api::GetManifestRequest* request,
                             ::rtidb::api::GetManifestResponse* response,
                             Closure* done) {
    brpc::ClosureGuard done_guard(done);
    std::string db_root_path;
    ::rtidb::common::StorageMode mode = ::rtidb::common::kMemory;
    if (request->has_storage_mode()) {
        mode = request->storage_mode();
    }
    bool ok =
        ChooseDBRootPath(request->tid(), request->pid(), mode, db_root_path);
    if (!ok) {
        response->set_code(::rtidb::base::ReturnCode::kFailToGetDbRootPath);
        response->set_msg("fail to get db root path");
        PDLOG(WARNING, "fail to get table db root path");
        return;
    }
    std::string db_path = db_root_path + "/" + std::to_string(request->tid()) +
                          "_" + std::to_string(request->pid());
    std::string manifest_file = db_path + "/snapshot/MANIFEST";
    ::rtidb::api::Manifest manifest;
    int fd = open(manifest_file.c_str(), O_RDONLY);
    if (fd >= 0) {
        google::protobuf::io::FileInputStream fileInput(fd);
        fileInput.SetCloseOnDelete(true);
        if (!google::protobuf::TextFormat::Parse(&fileInput, &manifest)) {
            PDLOG(WARNING, "parse manifest failed");
            response->set_code(-1);
            response->set_msg("parse manifest failed");
            return;
        }
    } else {
        PDLOG(INFO, "[%s] is not exist", manifest_file.c_str());
        manifest.set_offset(0);
    }
    response->set_code(::rtidb::base::ReturnCode::kOk);
    response->set_msg("ok");
    ::rtidb::api::Manifest* manifest_r = response->mutable_manifest();
    manifest_r->CopyFrom(manifest);
}

int TabletImpl::WriteTableMeta(const std::string& path,
                               const ::rtidb::api::TableMeta* table_meta) {
    if (!::rtidb::base::MkdirRecur(path)) {
        PDLOG(WARNING, "fail to create path %s", path.c_str());
        return -1;
    }
    std::string full_path = path + "/table_meta.txt";
    std::string table_meta_info;
    google::protobuf::TextFormat::PrintToString(*table_meta, &table_meta_info);
    FILE* fd_write = fopen(full_path.c_str(), "w");
    if (fd_write == NULL) {
        PDLOG(WARNING, "fail to open file %s. err[%d: %s]", full_path.c_str(),
              errno, strerror(errno));
        return -1;
    }
    if (fputs(table_meta_info.c_str(), fd_write) == EOF) {
        PDLOG(WARNING, "write error. path[%s], err[%d: %s]", full_path.c_str(),
              errno, strerror(errno));
        fclose(fd_write);
        return -1;
    }
    fclose(fd_write);
    return 0;
}

int TabletImpl::UpdateTableMeta(const std::string& path,
                                ::rtidb::api::TableMeta* table_meta,
                                bool for_add_column) {
    std::string full_path = path + "/table_meta.txt";
    int fd = open(full_path.c_str(), O_RDONLY);
    ::rtidb::api::TableMeta old_meta;
    if (fd < 0) {
        PDLOG(WARNING, "[%s] is not exist", "table_meta.txt");
        return 1;
    } else {
        google::protobuf::io::FileInputStream fileInput(fd);
        fileInput.SetCloseOnDelete(true);
        if (!google::protobuf::TextFormat::Parse(&fileInput, &old_meta)) {
            PDLOG(WARNING, "parse table_meta failed");
            return -1;
        }
    }
    // use replicas in LoadRequest
    if (!for_add_column) {
        old_meta.clear_replicas();
        old_meta.MergeFrom(*table_meta);
        table_meta->CopyFrom(old_meta);
    }
    std::string new_name = full_path + "." + ::rtidb::base::GetNowTime();
    rename(full_path.c_str(), new_name.c_str());
    return 0;
}

int TabletImpl::UpdateTableMeta(const std::string& path,
                                ::rtidb::api::TableMeta* table_meta) {
    return UpdateTableMeta(path, table_meta, false);
}

int TabletImpl::CreateTableInternal(const ::rtidb::api::TableMeta* table_meta,
                                    std::string& msg) {
    std::vector<std::string> endpoints;
    for (int32_t i = 0; i < table_meta->replicas_size(); i++) {
        endpoints.push_back(table_meta->replicas(i));
    }
    uint32_t tid = table_meta->tid();
    uint32_t pid = table_meta->pid();
    std::lock_guard<SpinMutex> spin_lock(spin_mutex_);
    std::shared_ptr<Table> table = GetTableUnLock(tid, pid);
    if (table) {
        PDLOG(WARNING, "table with tid[%u] and pid[%u] exists", tid, pid);
        return -1;
    }
    Table* table_ptr = new MemTable(*table_meta);
    table.reset(table_ptr);
    if (!table->Init()) {
        PDLOG(WARNING, "fail to init table. tid %u, pid %u", table_meta->tid(),
              table_meta->pid());
        msg.assign("fail to init table");
        return -1;
    }
    std::string db_root_path;
    bool ok = ChooseDBRootPath(tid, pid, table->GetStorageMode(), db_root_path);
    if (!ok) {
        PDLOG(WARNING, "fail to get table db root path");
        msg.assign("fail to get table db root path");
        return -1;
    }
    std::string table_db_path = db_root_path + "/" +
                                std::to_string(table_meta->tid()) + "_" +
                                std::to_string(table_meta->pid());
    std::shared_ptr<LogReplicator> replicator;
    if (table->IsLeader()) {
        replicator = std::make_shared<LogReplicator>(
            table_db_path, endpoints, ReplicatorRole::kLeaderNode, table,
            &follower_);
    } else {
        replicator = std::make_shared<LogReplicator>(
            table_db_path, std::vector<std::string>(),
            ReplicatorRole::kFollowerNode, table, &follower_);
    }
    if (!replicator) {
        PDLOG(WARNING, "fail to create replicator for table tid %u, pid %u",
              table_meta->tid(), table_meta->pid());
        msg.assign("fail create replicator for table");
        return -1;
    }
    ok = replicator->Init();
    if (!ok) {
        PDLOG(WARNING, "fail to init replicator for table tid %u, pid %u",
              table_meta->tid(), table_meta->pid());
        // clean memory
        msg.assign("fail init replicator for table");
        return -1;
    }
    if (!FLAGS_zk_cluster.empty() &&
        table_meta->mode() == ::rtidb::api::TableMode::kTableLeader) {
        replicator->SetLeaderTerm(table_meta->term());
    }
    ::rtidb::storage::Snapshot* snapshot_ptr =
        new ::rtidb::storage::MemTableSnapshot(
            table_meta->tid(), table_meta->pid(), replicator->GetLogPart(),
            db_root_path);

    if (!snapshot_ptr->Init()) {
        PDLOG(WARNING, "fail to init snapshot for tid %u, pid %u",
              table_meta->tid(), table_meta->pid());
        msg.assign("fail to init snapshot");
        return -1;
    }
    std::shared_ptr<Snapshot> snapshot(snapshot_ptr);
    tables_[table_meta->tid()].insert(std::make_pair(table_meta->pid(), table));
    snapshots_[table_meta->tid()].insert(
        std::make_pair(table_meta->pid(), snapshot));
    replicators_[table_meta->tid()].insert(
        std::make_pair(table_meta->pid(), replicator));
    return 0;
}

int TabletImpl::CreateDiskTableInternal(
    const ::rtidb::api::TableMeta* table_meta, bool is_load, std::string& msg) {
    std::vector<std::string> endpoints;
    ::rtidb::api::TTLType ttl_type = table_meta->ttl_type();
    if (table_meta->has_ttl_desc()) {
        ttl_type = table_meta->ttl_desc().ttl_type();
    }
    if (ttl_type == ::rtidb::api::kAbsAndLat ||
        ttl_type == ::rtidb::api::kAbsOrLat) {
        PDLOG(WARNING,
              "disktable doesn't support abs&&lat, abs||lat in this version");
        msg.assign(
            "disktable doesn't support abs&&lat, abs||lat in this version");
        return -1;
    }
    for (int32_t i = 0; i < table_meta->replicas_size(); i++) {
        endpoints.push_back(table_meta->replicas(i));
    }
    uint32_t tid = table_meta->tid();
    uint32_t pid = table_meta->pid();
    std::string db_root_path;
    bool ok = ChooseDBRootPath(table_meta->tid(), table_meta->pid(),
                               table_meta->storage_mode(), db_root_path);
    if (!ok) {
        PDLOG(WARNING, "fail to get table db root path");
        msg.assign("fail to get table db root path");
        return -1;
    }
    DiskTable* table_ptr = new DiskTable(*table_meta, db_root_path);
    if (is_load) {
        if (!table_ptr->LoadTable()) {
            return -1;
        }
        PDLOG(INFO, "load disk table. tid %u pid %u", tid, pid);
    } else {
        if (!table_ptr->Init()) {
            return -1;
        }
        PDLOG(INFO, "create disk table. tid %u pid %u", tid, pid);
    }
    std::lock_guard<SpinMutex> spin_lock(spin_mutex_);
    std::shared_ptr<Table> table = GetTableUnLock(tid, pid);
    if (table) {
        PDLOG(WARNING, "table with tid[%u] and pid[%u] exists", tid, pid);
        return -1;
    }
    table.reset((Table*)table_ptr);  // NOLINT
    tables_[table_meta->tid()].insert(std::make_pair(table_meta->pid(), table));
    ::rtidb::storage::Snapshot* snapshot_ptr =
        new ::rtidb::storage::DiskTableSnapshot(
            table_meta->tid(), table_meta->pid(), table_meta->storage_mode(),
            db_root_path);
    if (!snapshot_ptr->Init()) {
        PDLOG(WARNING, "fail to init snapshot for tid %u, pid %u",
              table_meta->tid(), table_meta->pid());
        msg.assign("fail to init snapshot");
        return -1;
    }
    std::string table_db_path = db_root_path + "/" +
                                std::to_string(table_meta->tid()) + "_" +
                                std::to_string(table_meta->pid());
    std::shared_ptr<LogReplicator> replicator;
    if (table->IsLeader()) {
        replicator = std::make_shared<LogReplicator>(
            table_db_path, endpoints, ReplicatorRole::kLeaderNode, table,
            &follower_);
    } else {
        replicator = std::make_shared<LogReplicator>(
            table_db_path, std::vector<std::string>(),
            ReplicatorRole::kFollowerNode, table, &follower_);
    }
    if (!replicator) {
        PDLOG(WARNING, "fail to create replicator for table tid %u, pid %u",
              table_meta->tid(), table_meta->pid());
        msg.assign("fail create replicator for table");
        return -1;
    }
    ok = replicator->Init();
    if (!ok) {
        PDLOG(WARNING, "fail to init replicator for table tid %u, pid %u",
              table_meta->tid(), table_meta->pid());
        // clean memory
        msg.assign("fail init replicator for table");
        return -1;
    }
    if (!FLAGS_zk_cluster.empty() &&
        table_meta->mode() == ::rtidb::api::TableMode::kTableLeader) {
        replicator->SetLeaderTerm(table_meta->term());
    }
    std::shared_ptr<Snapshot> snapshot(snapshot_ptr);
    tables_[table_meta->tid()].insert(std::make_pair(table_meta->pid(), table));
    snapshots_[table_meta->tid()].insert(
        std::make_pair(table_meta->pid(), snapshot));
    replicators_[table_meta->tid()].insert(
        std::make_pair(table_meta->pid(), replicator));
    return 0;
}

int TabletImpl::CreateRelationalTableInternal(
    const ::rtidb::api::TableMeta* table_meta, std::string& msg) {
    uint32_t tid = table_meta->tid();
    uint32_t pid = table_meta->pid();
    std::string db_root_path;
    bool ok = ChooseDBRootPath(table_meta->tid(), table_meta->pid(),
                               table_meta->storage_mode(), db_root_path);
    if (!ok) {
        PDLOG(WARNING, "fail to get table db root path");
        msg.assign("fail to get table db root path");
        return -1;
    }
    std::shared_ptr<RelationalTable> table_ptr =
        std::make_shared<RelationalTable>(*table_meta, db_root_path);
    if (!table_ptr->Init()) {
        return -1;
    }
    PDLOG(INFO, "create relation table. tid %u pid %u", tid, pid);
    std::lock_guard<SpinMutex> spin_lock(spin_mutex_);
    relational_tables_[table_meta->tid()].insert(
        std::make_pair(table_meta->pid(), table_ptr));
    return 0;
}

void TabletImpl::DropTable(RpcController* controller,
                           const ::rtidb::api::DropTableRequest* request,
                           ::rtidb::api::DropTableResponse* response,
                           Closure* done) {
    brpc::ClosureGuard done_guard(done);
    std::shared_ptr<::rtidb::api::TaskInfo> task_ptr;
    if (request->has_task_info() && request->task_info().IsInitialized()) {
        if (AddOPTask(request->task_info(), ::rtidb::api::TaskType::kDropTable,
                      task_ptr) < 0) {
            response->set_code(-1);
            response->set_msg("add task failed");
            return;
        }
    }
    uint32_t tid = request->tid();
    uint32_t pid = request->pid();
    PDLOG(INFO, "drop table. tid[%u] pid[%u] %s", tid, pid,
          rtidb::type::TableType_Name(request->table_type()).c_str());
    do {
        if (!request->has_table_type() ||
            request->table_type() == ::rtidb::type::kTimeSeries) {
            std::shared_ptr<Table> table = GetTable(tid, pid);
            if (!table) {
                response->set_code(::rtidb::base::ReturnCode::kTableIsNotExist);
                response->set_msg("table is not exist");
                break;
            } else {
                if (table->GetTableStat() ==
                    ::rtidb::storage::kMakingSnapshot) {
                    PDLOG(
                        WARNING,
                        "making snapshot task is running now. tid[%u] pid[%u]",
                        tid, pid);
                    response->set_code(::rtidb::base::ReturnCode::
                                           kTableStatusIsKmakingsnapshot);
                    response->set_msg("table status is kMakingSnapshot");
                    break;
                }
            }
            task_pool_.AddTask(boost::bind(&TabletImpl::DeleteTableInternal,
                                           this, tid, pid, task_ptr));
        } else {
            std::shared_ptr<RelationalTable> r_table =
                GetRelationalTable(tid, pid);
            std::shared_ptr<RelationalTable> table;
            if (!r_table) {
                PDLOG(WARNING, "table is not exist. tid %u, pid %u",
                      request->tid(), request->pid());
                response->set_code(::rtidb::base::ReturnCode::kTableIsNotExist);
                response->set_msg("table is not exist");
                break;
            }
            task_pool_.AddTask(
                boost::bind(&TabletImpl::DeleteRelationalTableInternal, this,
                            tid, pid, task_ptr));
        }
        response->set_code(::rtidb::base::ReturnCode::kOk);
        response->set_msg("ok");
        return;
    } while (0);
    SetTaskStatus(task_ptr, ::rtidb::api::TaskStatus::kFailed);
}

void TabletImpl::GetTaskStatus(RpcController* controller,
                               const ::rtidb::api::TaskStatusRequest* request,
                               ::rtidb::api::TaskStatusResponse* response,
                               Closure* done) {
    brpc::ClosureGuard done_guard(done);
    std::lock_guard<std::mutex> lock(mu_);
    for (const auto& kv : task_map_) {
        for (const auto& task_info : kv.second) {
            ::rtidb::api::TaskInfo* task = response->add_task();
            task->CopyFrom(*task_info);
        }
    }
    response->set_code(::rtidb::base::ReturnCode::kOk);
    response->set_msg("ok");
}

void TabletImpl::DeleteOPTask(RpcController* controller,
                              const ::rtidb::api::DeleteTaskRequest* request,
                              ::rtidb::api::GeneralResponse* response,
                              Closure* done) {
    brpc::ClosureGuard done_guard(done);
    std::lock_guard<std::mutex> lock(mu_);
    for (int idx = 0; idx < request->op_id_size(); idx++) {
        auto iter = task_map_.find(request->op_id(idx));
        if (iter == task_map_.end()) {
            continue;
        }
        if (!iter->second.empty()) {
            PDLOG(INFO, "delete op task. op_id[%lu] op_type[%s] task_num[%u]",
                  request->op_id(idx),
                  ::rtidb::api::OPType_Name(iter->second.front()->op_type())
                      .c_str(),
                  iter->second.size());
            iter->second.clear();
        }
        task_map_.erase(iter);
    }
    response->set_code(::rtidb::base::ReturnCode::kOk);
    response->set_msg("ok");
}

void TabletImpl::ConnectZK(RpcController* controller,
                           const ::rtidb::api::ConnectZKRequest* request,
                           ::rtidb::api::GeneralResponse* response,
                           Closure* done) {
    brpc::ClosureGuard done_guard(done);
    if (zk_client_->Reconnect() && zk_client_->Register()) {
        response->set_code(::rtidb::base::ReturnCode::kOk);
        response->set_msg("ok");
        PDLOG(INFO, "connect zk ok");
        return;
    }
    response->set_code(-1);
    response->set_msg("connect failed");
}

void TabletImpl::DisConnectZK(RpcController* controller,
                              const ::rtidb::api::DisConnectZKRequest* request,
                              ::rtidb::api::GeneralResponse* response,
                              Closure* done) {
    brpc::ClosureGuard done_guard(done);
    zk_client_->CloseZK();
    response->set_code(::rtidb::base::ReturnCode::kOk);
    response->set_msg("ok");
    PDLOG(INFO, "disconnect zk ok");
    return;
}

void TabletImpl::SetConcurrency(
    RpcController* ctrl, const ::rtidb::api::SetConcurrencyRequest* request,
    ::rtidb::api::SetConcurrencyResponse* response, Closure* done) {
    brpc::ClosureGuard done_guard(done);
    if (server_ == NULL) {
        response->set_code(-1);
        response->set_msg("server is NULL");
        return;
    }

    if (request->max_concurrency() < 0) {
        response->set_code(::rtidb::base::ReturnCode::kInvalidConcurrency);
        response->set_msg("invalid concurrency " + request->max_concurrency());
        return;
    }

    if (SERVER_CONCURRENCY_KEY.compare(request->key()) == 0) {
        PDLOG(INFO, "update server max concurrency to %d",
              request->max_concurrency());
        server_->ResetMaxConcurrency(request->max_concurrency());
    } else {
        PDLOG(INFO, "update server api %s max concurrency to %d",
              request->key().c_str(), request->max_concurrency());
        server_->MaxConcurrencyOf(this, request->key()) =
            request->max_concurrency();
    }
    response->set_code(::rtidb::base::ReturnCode::kOk);
    response->set_msg("ok");
}

void TabletImpl::SetTaskStatus(
    std::shared_ptr<::rtidb::api::TaskInfo>& task_ptr,
    ::rtidb::api::TaskStatus status) {
    if (!task_ptr) {
        return;
    }
    std::lock_guard<std::mutex> lock(mu_);
    task_ptr->set_status(status);
}

int TabletImpl::GetTaskStatus(std::shared_ptr<::rtidb::api::TaskInfo>& task_ptr,
                              ::rtidb::api::TaskStatus* status) {
    if (!task_ptr) {
        return -1;
    }
    std::lock_guard<std::mutex> lock(mu_);
    *status = task_ptr->status();
    return 0;
}

int TabletImpl::AddOPTask(const ::rtidb::api::TaskInfo& task_info,
                          ::rtidb::api::TaskType task_type,
                          std::shared_ptr<::rtidb::api::TaskInfo>& task_ptr) {
    std::lock_guard<std::mutex> lock(mu_);
    if (FindTask(task_info.op_id(), task_info.task_type())) {
        PDLOG(WARNING, "task is running. op_id[%lu] op_type[%s] task_type[%s]",
              task_info.op_id(),
              ::rtidb::api::OPType_Name(task_info.op_type()).c_str(),
              ::rtidb::api::TaskType_Name(task_info.task_type()).c_str());
        return -1;
    }
    task_ptr.reset(task_info.New());
    task_ptr->CopyFrom(task_info);
    task_ptr->set_status(::rtidb::api::TaskStatus::kDoing);
    auto iter = task_map_.find(task_info.op_id());
    if (iter == task_map_.end()) {
        task_map_.insert(std::make_pair(
            task_info.op_id(),
            std::list<std::shared_ptr<::rtidb::api::TaskInfo>>()));
    }
    task_map_[task_info.op_id()].push_back(task_ptr);
    if (task_info.task_type() != task_type) {
        PDLOG(WARNING, "task type is not match. type is[%s]",
              ::rtidb::api::TaskType_Name(task_info.task_type()).c_str());
        task_ptr->set_status(::rtidb::api::TaskStatus::kFailed);
        return -1;
    }
    return 0;
}

std::shared_ptr<::rtidb::api::TaskInfo> TabletImpl::FindTask(
    uint64_t op_id, ::rtidb::api::TaskType task_type) {
    auto iter = task_map_.find(op_id);
    if (iter == task_map_.end()) {
        return std::shared_ptr<::rtidb::api::TaskInfo>();
    }
    for (auto& task : iter->second) {
        if (task->op_id() == op_id && task->task_type() == task_type) {
            return task;
        }
    }
    return std::shared_ptr<::rtidb::api::TaskInfo>();
}

int TabletImpl::AddOPMultiTask(
    const ::rtidb::api::TaskInfo& task_info, ::rtidb::api::TaskType task_type,
    std::shared_ptr<::rtidb::api::TaskInfo>& task_ptr) {
    std::lock_guard<std::mutex> lock(mu_);
    if (FindMultiTask(task_info)) {
        PDLOG(WARNING, "task is running. op_id[%lu] op_type[%s] task_type[%s]",
              task_info.op_id(),
              ::rtidb::api::OPType_Name(task_info.op_type()).c_str(),
              ::rtidb::api::TaskType_Name(task_info.task_type()).c_str());
        return -1;
    }
    task_ptr.reset(task_info.New());
    task_ptr->CopyFrom(task_info);
    task_ptr->set_status(::rtidb::api::TaskStatus::kDoing);
    auto iter = task_map_.find(task_info.op_id());
    if (iter == task_map_.end()) {
        task_map_.insert(std::make_pair(
            task_info.op_id(),
            std::list<std::shared_ptr<::rtidb::api::TaskInfo>>()));
    }
    task_map_[task_info.op_id()].push_back(task_ptr);
    if (task_info.task_type() != task_type) {
        PDLOG(WARNING, "task type is not match. type is[%s]",
              ::rtidb::api::TaskType_Name(task_info.task_type()).c_str());
        task_ptr->set_status(::rtidb::api::TaskStatus::kFailed);
        return -1;
    }
    return 0;
}

std::shared_ptr<::rtidb::api::TaskInfo> TabletImpl::FindMultiTask(
    const ::rtidb::api::TaskInfo& task_info) {
    auto iter = task_map_.find(task_info.op_id());
    if (iter == task_map_.end()) {
        return std::shared_ptr<::rtidb::api::TaskInfo>();
    }
    for (auto& task : iter->second) {
        if (task->op_id() == task_info.op_id() &&
            task->task_type() == task_info.task_type() &&
            task->task_id() == task_info.task_id()) {
            return task;
        }
    }
    return std::shared_ptr<::rtidb::api::TaskInfo>();
}

void TabletImpl::GcTable(uint32_t tid, uint32_t pid, bool execute_once) {
    std::shared_ptr<Table> table = GetTable(tid, pid);
    if (table) {
        int32_t gc_interval = FLAGS_gc_interval;
        if (table->GetStorageMode() != ::rtidb::common::StorageMode::kMemory) {
            gc_interval = FLAGS_disk_gc_interval;
        }
        table->SchedGc();
        if (!execute_once) {
            gc_pool_.DelayTask(
                gc_interval * 60 * 1000,
                boost::bind(&TabletImpl::GcTable, this, tid, pid, false));
        }
        return;
    }
}

void TabletImpl::GcTableSnapshot(uint32_t tid, uint32_t pid) {
    std::shared_ptr<RelationalTable> table = GetRelationalTable(tid, pid);
    if (table) {
        table->TTLSnapshot();
        gc_pool_.DelayTask(
            FLAGS_snapshot_ttl_check_interval * 60 * 1000,
            boost::bind(&TabletImpl::GcTableSnapshot, this, tid, pid));
    }
}

std::shared_ptr<Snapshot> TabletImpl::GetSnapshot(uint32_t tid, uint32_t pid) {
    std::lock_guard<SpinMutex> spin_lock(spin_mutex_);
    return GetSnapshotUnLock(tid, pid);
}

std::shared_ptr<Snapshot> TabletImpl::GetSnapshotUnLock(uint32_t tid,
                                                        uint32_t pid) {
    Snapshots::iterator it = snapshots_.find(tid);
    if (it != snapshots_.end()) {
        auto tit = it->second.find(pid);
        if (tit != it->second.end()) {
            return tit->second;
        }
    }
    return std::shared_ptr<Snapshot>();
}

std::shared_ptr<LogReplicator> TabletImpl::GetReplicatorUnLock(uint32_t tid,
                                                               uint32_t pid) {
    Replicators::iterator it = replicators_.find(tid);
    if (it != replicators_.end()) {
        auto tit = it->second.find(pid);
        if (tit != it->second.end()) {
            return tit->second;
        }
    }
    return std::shared_ptr<LogReplicator>();
}

std::shared_ptr<LogReplicator> TabletImpl::GetReplicator(uint32_t tid,
                                                         uint32_t pid) {
    std::lock_guard<SpinMutex> spin_lock(spin_mutex_);
    return GetReplicatorUnLock(tid, pid);
}

std::shared_ptr<Table> TabletImpl::GetTable(uint32_t tid, uint32_t pid) {
    std::lock_guard<SpinMutex> spin_lock(spin_mutex_);
    return GetTableUnLock(tid, pid);
}

std::shared_ptr<Table> TabletImpl::GetTableUnLock(uint32_t tid, uint32_t pid) {
    Tables::iterator it = tables_.find(tid);
    if (it != tables_.end()) {
        auto tit = it->second.find(pid);
        if (tit != it->second.end()) {
            return tit->second;
        }
    }
    return std::shared_ptr<Table>();
}

std::shared_ptr<RelationalTable> TabletImpl::GetRelationalTableUnLock(
    uint32_t tid, uint32_t pid) {
    RelationalTables::iterator it = relational_tables_.find(tid);
    if (it != relational_tables_.end()) {
        auto tit = it->second.find(pid);
        if (tit != it->second.end()) {
            return tit->second;
        }
    }
    return std::shared_ptr<RelationalTable>();
}

std::shared_ptr<RelationalTable> TabletImpl::GetRelationalTable(uint32_t tid,
                                                                uint32_t pid) {
    std::lock_guard<SpinMutex> spin_lock(spin_mutex_);
    return GetRelationalTableUnLock(tid, pid);
}

void TabletImpl::ShowMemPool(RpcController* controller,
                             const ::rtidb::api::HttpRequest* request,
                             ::rtidb::api::HttpResponse* response,
                             Closure* done) {
    brpc::ClosureGuard done_guard(done);
#ifdef TCMALLOC_ENABLE
    brpc::Controller* cntl = static_cast<brpc::Controller*>(controller);
    MallocExtension* tcmalloc = MallocExtension::instance();
    std::string stat;
    stat.resize(1024);
    char* buffer = reinterpret_cast<char*>(&(stat[0]));
    tcmalloc->GetStats(buffer, 1024);
    cntl->response_attachment().append(
        "<html><head><title>Mem Stat</title></head><body><pre>");
    cntl->response_attachment().append(stat);
    cntl->response_attachment().append("</pre></body></html>");
#endif
}

void TabletImpl::CheckZkClient() {
    if (!zk_client_->IsConnected()) {
        PDLOG(WARNING, "reconnect zk");
        if (zk_client_->Reconnect() && zk_client_->Register()) {
            PDLOG(INFO, "reconnect zk ok");
        }
    } else if (!zk_client_->IsRegisted()) {
        PDLOG(WARNING, "registe zk");
        if (zk_client_->Register()) {
            PDLOG(INFO, "registe zk ok");
        }
    }
    keep_alive_pool_.DelayTask(FLAGS_zk_keep_alive_check_interval,
                               boost::bind(&TabletImpl::CheckZkClient, this));
}

int TabletImpl::CheckDimessionPut(const ::rtidb::api::PutRequest* request,
                                  uint32_t idx_cnt) {
    for (int32_t i = 0; i < request->dimensions_size(); i++) {
        if (idx_cnt <= request->dimensions(i).idx()) {
            PDLOG(WARNING,
                  "invalid put request dimensions, request idx %u is greater "
                  "than table idx cnt %u",
                  request->dimensions(i).idx(), idx_cnt);
            return -1;
        }
        if (request->dimensions(i).key().length() <= 0) {
            PDLOG(WARNING,
                  "invalid put request dimension key is empty with idx %u",
                  request->dimensions(i).idx());
            return 1;
        }
    }
    return 0;
}

void TabletImpl::SchedSyncDisk(uint32_t tid, uint32_t pid) {
    std::shared_ptr<LogReplicator> replicator = GetReplicator(tid, pid);
    if (replicator) {
        replicator->SyncToDisk();
        io_pool_.DelayTask(
            FLAGS_binlog_sync_to_disk_interval,
            boost::bind(&TabletImpl::SchedSyncDisk, this, tid, pid));
    }
}

void TabletImpl::SchedDelBinlog(uint32_t tid, uint32_t pid) {
    std::shared_ptr<LogReplicator> replicator = GetReplicator(tid, pid);
    if (replicator) {
        replicator->DeleteBinlog();
        task_pool_.DelayTask(
            FLAGS_binlog_delete_interval,
            boost::bind(&TabletImpl::SchedDelBinlog, this, tid, pid));
    }
}

bool TabletImpl::ChooseDBRootPath(uint32_t tid, uint32_t pid,
                                  const ::rtidb::common::StorageMode& mode,
                                  std::string& path) {
    std::vector<std::string>& paths = mode_root_paths_[mode];
    if (paths.size() < 1) {
        return false;
    }

    if (paths.size() == 1) {
        path.assign(paths[0]);
        return path.size();
    }

    std::string key = std::to_string(tid) + std::to_string(pid);
    uint32_t index =
        ::rtidb::base::hash(key.c_str(), key.size(), SEED) % paths.size();
    path.assign(paths[index]);
    return path.size();
}

bool TabletImpl::ChooseRecycleBinRootPath(
    uint32_t tid, uint32_t pid, const ::rtidb::common::StorageMode& mode,
    std::string& path) {
    std::vector<std::string>& paths = mode_recycle_root_paths_[mode];
    if (paths.size() < 1) return false;

    if (paths.size() == 1) {
        path.assign(paths[0]);
        return true;
    }
    std::string key = std::to_string(tid) + std::to_string(pid);
    uint32_t index =
        ::rtidb::base::hash(key.c_str(), key.size(), SEED) % paths.size();
    path.assign(paths[index]);
    return true;
}

void TabletImpl::DelRecycle(const std::string& path) {
    std::vector<std::string> file_vec;
    ::rtidb::base::GetChildFileName(path, file_vec);
    for (auto file_path : file_vec) {
        std::string file_name = ::rtidb::base::ParseFileNameFromPath(file_path);
        std::vector<std::string> parts;
        int64_t recycle_time;
        int64_t now_time = ::baidu::common::timer::get_micros() / 1000000;
        ::rtidb::base::SplitString(file_name, "_", parts);
        if (parts.size() == 3) {
            recycle_time =
                ::rtidb::base::ParseTimeToSecond(parts[2], "%Y%m%d%H%M%S");
        } else {
            recycle_time =
                ::rtidb::base::ParseTimeToSecond(parts[3], "%Y%m%d%H%M%S");
        }
        if (FLAGS_recycle_ttl != 0 &&
            (now_time - recycle_time) > FLAGS_recycle_ttl * 60) {
            PDLOG(INFO, "delete recycle dir %s", file_path.c_str());
            ::rtidb::base::RemoveDirRecursive(file_path);
        }
    }
}

void TabletImpl::SchedDelRecycle() {
    for (auto kv : mode_recycle_root_paths_) {
        for (auto path : kv.second) {
            DelRecycle(path);
        }
    }
    task_pool_.DelayTask(FLAGS_recycle_ttl * 60 * 1000,
                         boost::bind(&TabletImpl::SchedDelRecycle, this));
}

bool TabletImpl::CreateMultiDir(const std::vector<std::string>& dirs) {
    std::vector<std::string>::const_iterator it = dirs.begin();
    for (; it != dirs.end(); ++it) {
        std::string path = *it;
        bool ok = ::rtidb::base::MkdirRecur(path);
        if (!ok) {
            PDLOG(WARNING, "fail to create dir %s", path.c_str());
            return false;
        }
    }
    return true;
}

bool TabletImpl::ChooseTableRootPath(uint32_t tid, uint32_t pid,
                                     const ::rtidb::common::StorageMode& mode,
                                     std::string& path) {
    std::string root_path;
    bool ok = ChooseDBRootPath(tid, pid, mode, root_path);
    if (!ok) {
        PDLOG(WARNING, "table db path doesn't found. tid %u, pid %u", tid, pid);
        return false;
    }
    path = root_path + "/" + std::to_string(tid) + "_" + std::to_string(pid);
    if (!::rtidb::base::IsExists(path)) {
        PDLOG(WARNING, "table db path doesn`t exist. tid %u, pid %u", tid, pid);
        return false;
    }
    return true;
}

bool TabletImpl::GetTableRootSize(uint32_t tid, uint32_t pid,
                                  const ::rtidb::common::StorageMode& mode,
                                  uint64_t& size) {
    std::string table_path;
    if (!ChooseTableRootPath(tid, pid, mode, table_path)) {
        return false;
    }
    if (!::rtidb::base::GetDirSizeRecur(table_path, size)) {
        PDLOG(WARNING, "get table root size failed. tid %u, pid %u", tid, pid);
        return false;
    }
    return true;
}

void TabletImpl::GetDiskused() {
    std::vector<std::shared_ptr<Table>> tables;
    {
        std::lock_guard<std::mutex> lock(mu_);
        for (auto it = tables_.begin(); it != tables_.end(); ++it) {
            for (auto pit = it->second.begin(); pit != it->second.end();
                 ++pit) {
                tables.push_back(pit->second);
            }
        }
    }
    for (const auto& table : tables) {
        uint64_t size = 0;
        if (!GetTableRootSize(table->GetId(), table->GetPid(),
                              table->GetStorageMode(), size)) {
            PDLOG(WARNING, "get table root size failed. tid[%u] pid[%u]",
                  table->GetId(), table->GetPid());
        } else {
            table->SetDiskused(size);
        }
    }
    task_pool_.DelayTask(FLAGS_get_table_diskused_interval,
                         boost::bind(&TabletImpl::GetDiskused, this));
}

bool TabletImpl::SeekWithCount(::rtidb::storage::TableIterator* it,
                               const uint64_t time,
                               const ::rtidb::api::GetType& type,
                               uint32_t max_cnt, uint32_t& cnt) {
    if (it == NULL) {
        return false;
    }
    it->SeekToFirst();
    while (it->Valid() && (cnt < max_cnt || max_cnt == 0)) {
        switch (type) {
            case ::rtidb::api::GetType::kSubKeyEq:
                if (it->GetKey() <= time) {
                    return it->GetKey() == time;
                }
                break;
            case ::rtidb::api::GetType::kSubKeyLe:
                if (it->GetKey() <= time) {
                    return true;
                }
                break;
            case ::rtidb::api::GetType::kSubKeyLt:
                if (it->GetKey() < time) {
                    return true;
                }
                break;
            case ::rtidb::api::GetType::kSubKeyGe:
                return it->GetKey() >= time;
            case ::rtidb::api::GetType::kSubKeyGt:
                return it->GetKey() > time;
            default:
                return false;
        }
        it->Next();
        ++cnt;
    }
    return false;
}

bool TabletImpl::Seek(::rtidb::storage::TableIterator* it, const uint64_t time,
                      const ::rtidb::api::GetType& type) {
    if (it == NULL) {
        return false;
    }
    switch (type) {
        case ::rtidb::api::GetType::kSubKeyEq:
            it->Seek(time);
            return it->Valid() && it->GetKey() == time;
        case ::rtidb::api::GetType::kSubKeyLe:
            it->Seek(time);
            return it->Valid();
        case ::rtidb::api::GetType::kSubKeyLt:
            it->Seek(time - 1);
            return it->Valid();
        case ::rtidb::api::GetType::kSubKeyGe:
            it->SeekToFirst();
            return it->Valid() && it->GetKey() >= time;
        case ::rtidb::api::GetType::kSubKeyGt:
            it->SeekToFirst();
            return it->Valid() && it->GetKey() > time;
        default:
            return false;
    }
    return false;
}

void TabletImpl::SetMode(RpcController* controller,
                         const ::rtidb::api::SetModeRequest* request,
                         ::rtidb::api::GeneralResponse* response,
                         Closure* done) {
    brpc::ClosureGuard done_guard(done);
    follower_.store(request->follower(), std::memory_order_relaxed);
    std::string mode = request->follower() == true ? "follower" : "normal";
    PDLOG(INFO, "set tablet mode %s", mode.c_str());
    response->set_code(::rtidb::base::ReturnCode::kOk);
}

void TabletImpl::DeleteIndex(RpcController* controller,
                             const ::rtidb::api::DeleteIndexRequest* request,
                             ::rtidb::api::GeneralResponse* response,
                             Closure* done) {
    brpc::ClosureGuard done_guard(done);
    uint32_t tid = request->tid();
    uint32_t pid = request->pid();
    std::shared_ptr<Table> table = GetTable(tid, pid);
    if (!table) {
        PDLOG(WARNING, "table is not exist. tid %u, pid %u", tid, pid);
        response->set_code(::rtidb::base::ReturnCode::kTableIsNotExist);
        response->set_msg("table is not exist");
        return;
<<<<<<< HEAD
    }
    if (table->GetStorageMode() != ::rtidb::common::kMemory) {
        response->set_code(::rtidb::base::ReturnCode::kOperatorNotSupport);
        response->set_msg("only support mem_table");
        PDLOG(WARNING, "only support mem_table. tid %u, pid %u", tid, pid);
        return;
    }
    std::string root_path;
    if (!ChooseDBRootPath(tid, pid, ::rtidb::common::StorageMode::kMemory,
                          root_path)) {
        response->set_code(::rtidb::base::ReturnCode::kFailToGetDbRootPath);
        response->set_msg("fail to get table db root path");
        PDLOG(WARNING, "table db path is not found. tid %u, pid %u", tid, pid);
        return;
    }
    MemTable* mem_table = dynamic_cast<MemTable*>(table.get());
    if (!mem_table->DeleteIndex(request->idx_name())) {
        response->set_code(::rtidb::base::ReturnCode::kDeleteIndexFailed);
        response->set_msg("delete index failed");
        PDLOG(WARNING, "delete index %s failed. tid %u pid %u",
              request->idx_name().c_str(), tid, pid);
        return;
    }
=======
    }
    if (table->GetStorageMode() != ::rtidb::common::kMemory) {
        response->set_code(::rtidb::base::ReturnCode::kOperatorNotSupport);
        response->set_msg("only support mem_table");
        PDLOG(WARNING, "only support mem_table. tid %u, pid %u", tid, pid);
        return;
    }
    std::string root_path;
    if (!ChooseDBRootPath(tid, pid, ::rtidb::common::StorageMode::kMemory,
                          root_path)) {
        response->set_code(::rtidb::base::ReturnCode::kFailToGetDbRootPath);
        response->set_msg("fail to get table db root path");
        PDLOG(WARNING, "table db path is not found. tid %u, pid %u", tid, pid);
        return;
    }
    MemTable* mem_table = dynamic_cast<MemTable*>(table.get());
    if (!mem_table->DeleteIndex(request->idx_name())) {
        response->set_code(::rtidb::base::ReturnCode::kDeleteIndexFailed);
        response->set_msg("delete index failed");
        PDLOG(WARNING, "delete index %s failed. tid %u pid %u",
              request->idx_name().c_str(), tid, pid);
        return;
    }
>>>>>>> c5d3e3dd
    std::string db_path =
        root_path + "/" + std::to_string(tid) + "_" + std::to_string(pid);
    WriteTableMeta(db_path, &table->GetTableMeta());
    PDLOG(INFO, "delete index %s success. tid %u pid %u",
          request->idx_name().c_str(), tid, pid);
    response->set_code(::rtidb::base::ReturnCode::kOk);
    response->set_msg("ok");
}

void TabletImpl::SendIndexData(
    RpcController* controller,
    const ::rtidb::api::SendIndexDataRequest* request,
    ::rtidb::api::GeneralResponse* response, Closure* done) {
    brpc::ClosureGuard done_guard(done);
    std::shared_ptr<::rtidb::api::TaskInfo> task_ptr;
    if (request->has_task_info() && request->task_info().IsInitialized()) {
        if (AddOPTask(request->task_info(),
                      ::rtidb::api::TaskType::kSendIndexData, task_ptr) < 0) {
            response->set_code(-1);
            response->set_msg("add task failed");
            return;
        }
    }
    do {
        std::shared_ptr<Table> table = GetTable(request->tid(), request->pid());
        if (!table) {
            PDLOG(WARNING, "table is not exist. tid %u, pid %u", request->tid(),
                  request->pid());
            response->set_code(::rtidb::base::ReturnCode::kTableIsNotExist);
            response->set_msg("table is not exist");
            break;
        }
        MemTable* mem_table = dynamic_cast<MemTable*>(table.get());
        if (mem_table == NULL) {
            PDLOG(WARNING, "table is not memtable. tid %u, pid %u",
                  request->tid(), request->pid());
            response->set_code(::rtidb::base::ReturnCode::kTableTypeMismatch);
            response->set_msg("table is not memtable");
            break;
        }
        std::map<uint32_t, std::string> pid_endpoint_map;
        for (int idx = 0; idx < request->pairs_size(); idx++) {
            pid_endpoint_map.insert(std::make_pair(
                request->pairs(idx).pid(), request->pairs(idx).endpoint()));
        }
        if (pid_endpoint_map.empty()) {
            PDLOG(WARNING, "pid and endpoint pair is empty. tid %u, pid %u",
                  request->tid(), request->pid());
            response->set_code(::rtidb::base::ReturnCode::kInvalidParameter);
            response->set_msg("pid and endpoint pair is empty");
            break;
        }
        task_pool_.AddTask(boost::bind(&TabletImpl::SendIndexDataInternal, this,
                                       table, pid_endpoint_map, task_ptr));
        response->set_code(::rtidb::base::ReturnCode::kOk);
        response->set_msg("ok");
        return;
    } while (0);
    SetTaskStatus(task_ptr, ::rtidb::api::TaskStatus::kFailed);
}

void TabletImpl::SendIndexDataInternal(
    std::shared_ptr<::rtidb::storage::Table> table,
    const std::map<uint32_t, std::string>& pid_endpoint_map,
    std::shared_ptr<::rtidb::api::TaskInfo> task_ptr) {
    uint32_t tid = table->GetId();
    uint32_t pid = table->GetPid();
    std::string db_root_path;
    if (!ChooseDBRootPath(tid, pid, table->GetStorageMode(), db_root_path)) {
        PDLOG(WARNING, "fail to find db root path for table tid %u pid %u", tid,
              pid);
        SetTaskStatus(task_ptr, ::rtidb::api::TaskStatus::kFailed);
        return;
    }
    std::string index_path = db_root_path + "/" + std::to_string(tid) + "_" +
                             std::to_string(pid) + "/index/";
    for (const auto& kv : pid_endpoint_map) {
        if (kv.first == pid) {
            continue;
        }
        std::string index_file_name = std::to_string(pid) + "_" +
                                      std::to_string(kv.first) + "_index.data";
        std::string src_file = index_path + index_file_name;
        if (!::rtidb::base::IsExists(src_file)) {
            PDLOG(WARNING, "file %s is not exist. tid[%u] pid[%u]",
                  src_file.c_str(), tid, pid);
            continue;
        }
        if (kv.second == FLAGS_endpoint) {
            std::shared_ptr<Table> des_table = GetTable(tid, kv.first);
            if (!table) {
                PDLOG(WARNING, "table is not exist. tid[%u] pid[%u]", tid,
                      kv.first);
                SetTaskStatus(task_ptr, ::rtidb::api::TaskStatus::kFailed);
                return;
            }
            std::string des_db_root_path;
            if (!ChooseDBRootPath(tid, kv.first, table->GetStorageMode(),
                                  des_db_root_path)) {
                PDLOG(WARNING,
                      "fail to find db root path for table tid %u pid %u", tid,
                      kv.first);
                SetTaskStatus(task_ptr, ::rtidb::api::TaskStatus::kFailed);
                return;
            }
            std::string des_index_path = des_db_root_path + "/" +
                                         std::to_string(tid) + "_" +
                                         std::to_string(kv.first) + "/index/";
            if (!::rtidb::base::IsExists(des_index_path) &&
                !::rtidb::base::MkdirRecur(des_index_path)) {
                PDLOG(WARNING, "mkdir failed. tid[%u] pid[%u] path[%s]", tid,
                      pid, des_index_path.c_str());
                SetTaskStatus(task_ptr, ::rtidb::api::TaskStatus::kFailed);
                return;
            }
            if (db_root_path == des_db_root_path) {
                if (!::rtidb::base::Rename(src_file,
                                           des_index_path + index_file_name)) {
                    PDLOG(WARNING,
                          "rename dir failed. tid[%u] pid[%u] file[%s]", tid,
                          pid, index_file_name.c_str());
                    SetTaskStatus(task_ptr, ::rtidb::api::TaskStatus::kFailed);
                    return;
                }
                PDLOG(INFO, "rename file %s success. tid[%u] pid[%u]",
                      index_file_name.c_str(), tid, pid);
            } else {
                if (!::rtidb::base::CopyFile(
                        src_file, des_index_path + index_file_name)) {
                    PDLOG(WARNING, "copy failed. tid[%u] pid[%u] file[%s]", tid,
                          pid, index_file_name.c_str());
                    SetTaskStatus(task_ptr, ::rtidb::api::TaskStatus::kFailed);
                    return;
                }
                PDLOG(INFO, "copy file %s success. tid[%u] pid[%u]",
                      index_file_name.c_str(), tid, pid);
            }
        } else {
            FileSender sender(tid, kv.first, table->GetStorageMode(),
                              kv.second);
            if (!sender.Init()) {
                PDLOG(WARNING,
                      "Init FileSender failed. tid[%u] pid[%u] des_pid[%u] "
                      "endpoint[%s]",
                      tid, pid, kv.first, kv.second.c_str());
                SetTaskStatus(task_ptr, ::rtidb::api::TaskStatus::kFailed);
                return;
            }
            if (sender.SendFile(index_file_name, std::string("index"),
                                index_path + index_file_name) < 0) {
                PDLOG(WARNING,
                      "send file %s failed. tid[%u] pid[%u] des_pid[%u]",
                      index_file_name.c_str(), tid, pid, kv.first);
                SetTaskStatus(task_ptr, ::rtidb::api::TaskStatus::kFailed);
                return;
            }
            PDLOG(INFO,
                  "send file %s to endpoint %s success. tid[%u] pid[%u] "
                  "des_pid[%u]",
                  index_file_name.c_str(), kv.second.c_str(), tid, pid,
                  kv.first);
        }
    }
    SetTaskStatus(task_ptr, ::rtidb::api::TaskStatus::kDone);
}

void TabletImpl::DumpIndexData(
    RpcController* controller,
    const ::rtidb::api::DumpIndexDataRequest* request,
    ::rtidb::api::GeneralResponse* response, Closure* done) {
    brpc::ClosureGuard done_guard(done);
    std::shared_ptr<::rtidb::api::TaskInfo> task_ptr;
    if (request->has_task_info() && request->task_info().IsInitialized()) {
        if (AddOPTask(request->task_info(),
                      ::rtidb::api::TaskType::kDumpIndexData, task_ptr) < 0) {
            response->set_code(-1);
            response->set_msg("add task failed");
            return;
        }
    }
    uint32_t tid = request->tid();
    uint32_t pid = request->pid();
    do {
        std::shared_ptr<Table> table;
        std::shared_ptr<Snapshot> snapshot;
        {
            std::lock_guard<SpinMutex> spin_lock(spin_mutex_);
            table = GetTableUnLock(tid, pid);
            if (!table) {
                PDLOG(WARNING, "table is not exist. tid[%u] pid[%u]", tid, pid);
                response->set_code(::rtidb::base::ReturnCode::kTableIsNotExist);
                response->set_msg("table is not exist");
                break;
            }
            if (table->GetStorageMode() != ::rtidb::common::kMemory) {
                response->set_code(
                    ::rtidb::base::ReturnCode::kOperatorNotSupport);
                response->set_msg("only support mem_table");
                break;
            }
            if (table->GetTableStat() != ::rtidb::storage::kNormal) {
                PDLOG(WARNING,
                      "table state is %d, cannot dump index data. %u, pid %u",
                      table->GetTableStat(), tid, pid);
                response->set_code(
                    ::rtidb::base::ReturnCode::kTableStatusIsNotKnormal);
                response->set_msg("table status is not kNormal");
                break;
            }
            snapshot = GetSnapshotUnLock(tid, pid);
            if (!snapshot) {
                PDLOG(WARNING, "snapshot is not exist. tid[%u] pid[%u]", tid,
                      pid);
                response->set_code(
                    ::rtidb::base::ReturnCode::kSnapshotIsNotExist);
                response->set_msg("table snapshot is not exist");
                break;
            }
        }
        std::shared_ptr<::rtidb::storage::MemTableSnapshot> memtable_snapshot =
            std::static_pointer_cast<::rtidb::storage::MemTableSnapshot>(
                snapshot);
        task_pool_.AddTask(
            boost::bind(&TabletImpl::DumpIndexDataInternal, this, table,
                        memtable_snapshot, request->partition_num(),
                        request->column_key(), request->idx(), task_ptr));
        response->set_code(::rtidb::base::ReturnCode::kOk);
        response->set_msg("ok");
        PDLOG(INFO, "dump index tid[%u] pid[%u]", tid, pid);
        return;
    } while (0);
    SetTaskStatus(task_ptr, ::rtidb::api::TaskStatus::kFailed);
}

void TabletImpl::DumpIndexDataInternal(
    std::shared_ptr<::rtidb::storage::Table> table,
    std::shared_ptr<::rtidb::storage::MemTableSnapshot> memtable_snapshot,
    uint32_t partition_num, ::rtidb::common::ColumnKey& column_key,
    uint32_t idx, std::shared_ptr<::rtidb::api::TaskInfo> task) {
    uint32_t tid = table->GetId();
    uint32_t pid = table->GetPid();
    std::string db_root_path;
    if (!ChooseDBRootPath(tid, pid, table->GetStorageMode(), db_root_path)) {
        PDLOG(WARNING, "fail to find db root path for table tid %u pid %u", tid,
              pid);
        SetTaskStatus(task, ::rtidb::api::kFailed);
        return;
    }
    std::string index_path = db_root_path + "/" + std::to_string(tid) + "_" +
                             std::to_string(pid) + "/index/";
    if (!::rtidb::base::MkdirRecur(index_path)) {
        PDLOG(WARNING, "fail to create path %s. tid %u pid %u",
              index_path.c_str(), tid, pid);
        SetTaskStatus(task, ::rtidb::api::kFailed);
        return;
    }
    std::string binlog_path = db_root_path + "/" + std::to_string(tid) + "_" +
                              std::to_string(pid) + "/binlog/";
    std::vector<::rtidb::log::WriteHandle*> whs;
    for (uint32_t i = 0; i < partition_num; i++) {
        std::string index_file_name =
            std::to_string(pid) + "_" + std::to_string(i) + "_index.data";
        std::string index_data_path = index_path + index_file_name;
        FILE* fd = fopen(index_data_path.c_str(), "wb+");
        if (fd == NULL) {
            PDLOG(WARNING, "fail to create file %s. tid %u pid %u",
                  index_data_path.c_str(), tid, pid);
            SetTaskStatus(task, ::rtidb::api::kFailed);
            for (auto& wh : whs) {
                delete wh;
                wh = NULL;
            }
            return;
        }
        ::rtidb::log::WriteHandle* wh =
            new ::rtidb::log::WriteHandle(index_file_name, fd);
        whs.push_back(wh);
    }
    if (memtable_snapshot->DumpIndexData(table, column_key, idx, whs)) {
        PDLOG(INFO, "dump index on table tid[%u] pid[%u] succeed", tid, pid);
        SetTaskStatus(task, ::rtidb::api::kDone);
    } else {
        PDLOG(WARNING, "fail to dump index on table tid[%u] pid[%u]", tid, pid);
        SetTaskStatus(task, ::rtidb::api::kFailed);
    }
    for (auto& wh : whs) {
        wh->EndLog();
        delete wh;
        wh = NULL;
    }
}

void TabletImpl::LoadIndexData(
    RpcController* controller,
    const ::rtidb::api::LoadIndexDataRequest* request,
    ::rtidb::api::GeneralResponse* response, Closure* done) {
    brpc::ClosureGuard done_guard(done);
    std::shared_ptr<::rtidb::api::TaskInfo> task_ptr;
    if (request->has_task_info() && request->task_info().IsInitialized()) {
        if (AddOPTask(request->task_info(),
                      ::rtidb::api::TaskType::kLoadIndexData, task_ptr) < 0) {
            response->set_code(-1);
            response->set_msg("add task failed");
            return;
        }
    }
    do {
        uint32_t tid = request->tid();
        uint32_t pid = request->pid();
        auto table = GetTable(tid, pid);
        if (!table) {
            PDLOG(WARNING, "table is not exist. tid %u, pid %u", tid, pid);
            response->set_code(::rtidb::base::ReturnCode::kTableIsNotExist);
            response->set_msg("table is not exist");
            break;
        }
        if (table->GetStorageMode() != ::rtidb::common::kMemory) {
            response->set_code(::rtidb::base::ReturnCode::kOperatorNotSupport);
            response->set_msg("only support mem_table");
            PDLOG(WARNING, "only support mem_table. tid %u, pid %u", tid, pid);
            break;
        }
        if (table->GetTableStat() != ::rtidb::storage::kNormal) {
            PDLOG(WARNING,
                  "table state is %d, cannot load index data. tid %u, pid %u",
                  table->GetTableStat(), tid, pid);
            response->set_code(
                ::rtidb::base::ReturnCode::kTableStatusIsNotKnormal);
            response->set_msg("table status is not kNormal");
            break;
        }
        uint64_t cur_time = ::baidu::common::timer::get_micros() / 1000;
        task_pool_.AddTask(boost::bind(&TabletImpl::LoadIndexDataInternal, this,
                                       tid, pid, 0, request->partition_num(),
                                       cur_time, task_ptr));
        response->set_code(::rtidb::base::ReturnCode::kOk);
        response->set_msg("ok");
        return;
    } while (0);
    SetTaskStatus(task_ptr, ::rtidb::api::TaskStatus::kFailed);
}

void TabletImpl::LoadIndexDataInternal(
    uint32_t tid, uint32_t pid, uint32_t cur_pid, uint32_t partition_num,
    uint64_t last_time, std::shared_ptr<::rtidb::api::TaskInfo> task) {
    uint64_t cur_time = ::baidu::common::timer::get_micros() / 1000;
    if (cur_pid == pid) {
        task_pool_.AddTask(boost::bind(&TabletImpl::LoadIndexDataInternal, this,
                                       tid, pid, cur_pid + 1, partition_num,
                                       cur_time, task));
        return;
    }
    ::rtidb::api::TaskStatus status = ::rtidb::api::TaskStatus::kFailed;
    if (GetTaskStatus(task, &status) < 0 ||
        status != ::rtidb::api::TaskStatus::kDoing) {
        PDLOG(INFO, "terminate load index. tid %u pid %u", tid, pid);
        return;
    }
    auto table = GetTable(tid, pid);
    if (!table) {
        PDLOG(WARNING, "table is not exist. tid %u pid %u", tid, pid);
        SetTaskStatus(task, ::rtidb::api::TaskStatus::kFailed);
        return;
    }
    auto replicator = GetReplicator(tid, pid);
    if (!replicator) {
        PDLOG(WARNING, "replicator is not exist. tid %u pid %u", tid, pid);
        SetTaskStatus(task, ::rtidb::api::TaskStatus::kFailed);
        return;
    }
    std::string db_root_path;
    bool ok = ChooseDBRootPath(tid, pid, table->GetStorageMode(), db_root_path);
    if (!ok) {
        PDLOG(WARNING, "fail to find db root path for table tid %u pid %u", tid,
              pid);
        SetTaskStatus(task, ::rtidb::api::TaskStatus::kFailed);
        return;
    }
    std::string index_path = db_root_path + "/" + std::to_string(tid) + "_" +
                             std::to_string(pid) + "/index/";
    std::string index_file_path = index_path + std::to_string(cur_pid) + "_" +
                                  std::to_string(pid) + "_index.data";
    if (!::rtidb::base::IsExists(index_file_path)) {
        if (last_time + FLAGS_load_index_max_wait_time < cur_time) {
            PDLOG(WARNING, "wait time too long. tid %u pid %u file %s", tid,
                  pid, index_file_path.c_str());
            SetTaskStatus(task, ::rtidb::api::TaskStatus::kFailed);
            return;
        }
        task_pool_.DelayTask(
            FLAGS_task_check_interval,
            boost::bind(&TabletImpl::LoadIndexDataInternal, this, tid, pid,
                        cur_pid, partition_num, last_time, task));
        return;
    }
    FILE* fd = fopen(index_file_path.c_str(), "rb");
    if (fd == NULL) {
        PDLOG(WARNING, "fail to open index file %s. tid %u, pid %u",
              index_file_path.c_str(), tid, pid);
        SetTaskStatus(task, ::rtidb::api::TaskStatus::kFailed);
        return;
    }
    ::rtidb::log::SequentialFile* seq_file =
        ::rtidb::log::NewSeqFile(index_file_path, fd);
    ::rtidb::log::Reader reader(seq_file, NULL, false, 0);
    std::string buffer;
    uint64_t succ_cnt = 0;
    uint64_t failed_cnt = 0;
    while (true) {
        buffer.clear();
        ::rtidb::base::Slice record;
        ::rtidb::base::Status status = reader.ReadRecord(&record, &buffer);
        if (status.IsWaitRecord() || status.IsEof()) {
            PDLOG(INFO,
                  "read path %s for table tid %u pid %u completed. succ_cnt "
                  "%lu, failed_cnt %lu",
                  index_file_path.c_str(), tid, pid, succ_cnt, failed_cnt);
            break;
        }
        if (!status.ok()) {
            PDLOG(WARNING,
                  "fail to read record for tid %u, pid %u with error %s", tid,
                  pid, status.ToString().c_str());
            failed_cnt++;
            continue;
        }
        ::rtidb::api::LogEntry entry;
        entry.ParseFromString(std::string(record.data(), record.size()));
        if (entry.has_method_type() &&
            entry.method_type() == ::rtidb::api::MethodType::kDelete) {
            table->Delete(entry.dimensions(0).key(), entry.dimensions(0).idx());
        } else {
            table->Put(entry);
        }
        replicator->AppendEntry(entry);
        succ_cnt++;
    }
    if (cur_pid == partition_num - 1 ||
        (cur_pid + 1 == pid && pid == partition_num - 1)) {
        PDLOG(INFO, "load index success. tid %u pid %u", tid, pid);
        SetTaskStatus(task, ::rtidb::api::TaskStatus::kDone);
        return;
    }
    cur_time = ::baidu::common::timer::get_micros() / 1000;
    task_pool_.AddTask(boost::bind(&TabletImpl::LoadIndexDataInternal, this,
                                   tid, pid, cur_pid + 1, partition_num,
                                   cur_time, task));
}

void TabletImpl::ExtractIndexData(
    RpcController* controller,
    const ::rtidb::api::ExtractIndexDataRequest* request,
    ::rtidb::api::GeneralResponse* response, Closure* done) {
    brpc::ClosureGuard done_guard(done);
    std::shared_ptr<::rtidb::api::TaskInfo> task_ptr;
    if (request->has_task_info() && request->task_info().IsInitialized()) {
        if (AddOPTask(request->task_info(),
                      ::rtidb::api::TaskType::kExtractIndexData,
                      task_ptr) < 0) {
            response->set_code(-1);
            response->set_msg("add task failed");
            return;
        }
    }
    do {
        uint32_t tid = request->tid();
        uint32_t pid = request->pid();
        std::shared_ptr<Table> table;
        std::shared_ptr<Snapshot> snapshot;
        {
            std::lock_guard<SpinMutex> spin_lock(spin_mutex_);
            table = GetTableUnLock(tid, pid);
            if (!table) {
                PDLOG(WARNING, "table is not exist. tid %u pid %u", tid, pid);
                response->set_code(::rtidb::base::ReturnCode::kTableIsNotExist);
                response->set_msg("table is not exist");
                break;
            }
            if (table->GetStorageMode() != ::rtidb::common::kMemory) {
                response->set_code(
                    ::rtidb::base::ReturnCode::kOperatorNotSupport);
                PDLOG(WARNING, "only support mem_table. tid %u pid %u", tid,
                      pid);
                response->set_msg("only support mem_table");
                break;
            }
            if (table->GetTableStat() != ::rtidb::storage::kNormal) {
                PDLOG(WARNING,
                      "table state is %d, cannot extract index data. tid %u, "
                      "pid %u",
                      table->GetTableStat(), tid, pid);
                response->set_code(
                    ::rtidb::base::ReturnCode::kTableStatusIsNotKnormal);
                response->set_msg("table status is not kNormal");
                break;
            }
            snapshot = GetSnapshotUnLock(tid, pid);
            if (!snapshot) {
                PDLOG(WARNING, "snapshot is not exist. tid %u pid %u", tid,
                      pid);
                response->set_code(
                    ::rtidb::base::ReturnCode::kSnapshotIsNotExist);
                response->set_msg("table snapshot is not exist");
                break;
            }
        }
        std::shared_ptr<::rtidb::storage::MemTableSnapshot> memtable_snapshot =
            std::static_pointer_cast<::rtidb::storage::MemTableSnapshot>(
                snapshot);
        task_pool_.AddTask(boost::bind(&TabletImpl::ExtractIndexDataInternal,
                                       this, table, memtable_snapshot,
                                       request->column_key(), request->idx(),
                                       request->partition_num(), task_ptr));
        response->set_code(::rtidb::base::ReturnCode::kOk);
        response->set_msg("ok");
        return;
    } while (0);
    SetTaskStatus(task_ptr, ::rtidb::api::TaskStatus::kFailed);
}

void TabletImpl::ExtractIndexDataInternal(
    std::shared_ptr<::rtidb::storage::Table> table,
    std::shared_ptr<::rtidb::storage::MemTableSnapshot> memtable_snapshot,
    ::rtidb::common::ColumnKey& column_key, uint32_t idx,
    uint32_t partition_num, std::shared_ptr<::rtidb::api::TaskInfo> task) {
    uint64_t offset = 0;
    uint32_t tid = table->GetId();
    uint32_t pid = table->GetPid();
    if (memtable_snapshot->ExtractIndexData(table, column_key, idx,
                                            partition_num, offset) < 0) {
        PDLOG(WARNING, "fail to extract index. tid %u pid %u", tid, pid);
        SetTaskStatus(task, ::rtidb::api::TaskStatus::kFailed);
        return;
    }
    PDLOG(INFO, "extract index success. tid %u pid %u", tid, pid);
    std::shared_ptr<LogReplicator> replicator = GetReplicator(tid, pid);
    if (replicator) {
        replicator->SetSnapshotLogPartIndex(offset);
    }
    SetTaskStatus(task, ::rtidb::api::TaskStatus::kDone);
}

void TabletImpl::AddIndex(RpcController* controller,
                          const ::rtidb::api::AddIndexRequest* request,
                          ::rtidb::api::GeneralResponse* response,
                          Closure* done) {
    brpc::ClosureGuard done_guard(done);
    uint32_t tid = request->tid();
    uint32_t pid = request->pid();
    std::shared_ptr<Table> table = GetTable(tid, pid);
    if (!table) {
        PDLOG(WARNING, "table is not exist. tid %u, pid %u", tid, pid);
        response->set_code(::rtidb::base::ReturnCode::kTableIsNotExist);
        response->set_msg("table is not exist");
        return;
    }
    MemTable* mem_table = dynamic_cast<MemTable*>(table.get());
    if (mem_table == NULL) {
        PDLOG(WARNING, "table is not memtable. tid %u, pid %u", tid, pid);
        response->set_code(::rtidb::base::ReturnCode::kTableTypeMismatch);
        response->set_msg("table is not memtable");
        return;
    }
    if (!mem_table->AddIndex(request->column_key())) {
        PDLOG(WARNING, "add index %s failed. tid %u, pid %u",
              request->column_key().index_name().c_str(), tid, pid);
        response->set_code(::rtidb::base::ReturnCode::kAddIndexFailed);
        response->set_msg("add index failed");
        return;
    }
    std::string db_root_path;
    bool ok = ChooseDBRootPath(tid, pid, ::rtidb::common::StorageMode::kMemory,
                               db_root_path);
    if (!ok) {
        response->set_code(::rtidb::base::ReturnCode::kFailToGetDbRootPath);
        response->set_msg("fail to get db root path");
        PDLOG(WARNING, "fail to get table db root path for tid %u, pid %u", tid,
              pid);
        return;
    }
    std::string db_path =
        db_root_path + "/" + std::to_string(tid) + "_" + std::to_string(pid);
    if (!::rtidb::base::IsExists(db_path)) {
        PDLOG(WARNING, "table db path doesn't exist. tid %u, pid %u", tid, pid);
        response->set_code(::rtidb::base::ReturnCode::kTableDbPathIsNotExist);
        response->set_msg("table db path is not exist");
        return;
    }
    if (WriteTableMeta(db_path, &(table->GetTableMeta())) < 0) {
        PDLOG(WARNING, "write table_meta failed. tid[%u] pid[%u]", tid, pid);
        response->set_code(::rtidb::base::ReturnCode::kWriteDataFailed);
        response->set_msg("write data failed");
        return;
    }
    PDLOG(INFO, "add index %s ok. tid %u pid %u",
          request->column_key().index_name().c_str(), request->tid(),
          request->pid());
    response->set_code(::rtidb::base::ReturnCode::kOk);
    response->set_msg("ok");
}

void TabletImpl::CancelOP(RpcController* controller,
                          const rtidb::api::CancelOPRequest* request,
                          rtidb::api::GeneralResponse* response,
                          Closure* done) {
    brpc::ClosureGuard done_guard(done);
    uint64_t op_id = request->op_id();
    {
        std::lock_guard<std::mutex> lock(mu_);
        auto iter = task_map_.find(op_id);
        if (iter != task_map_.end()) {
            for (auto& task : iter->second) {
                if (task->status() == ::rtidb::api::TaskStatus::kInited ||
                    task->status() == ::rtidb::api::TaskStatus::kDoing) {
                    task->set_status(::rtidb::api::TaskStatus::kCanceled);
                    PDLOG(
                        INFO, "cancel op [%lu] task_type[%s] ", op_id,
                        ::rtidb::api::TaskType_Name(task->task_type()).c_str());
                }
            }
        }
    }
    response->set_code(::rtidb::base::ReturnCode::kOk);
    response->set_msg("ok");
}

}  // namespace tablet
}  // namespace rtidb<|MERGE_RESOLUTION|>--- conflicted
+++ resolved
@@ -4945,7 +4945,6 @@
         response->set_code(::rtidb::base::ReturnCode::kTableIsNotExist);
         response->set_msg("table is not exist");
         return;
-<<<<<<< HEAD
     }
     if (table->GetStorageMode() != ::rtidb::common::kMemory) {
         response->set_code(::rtidb::base::ReturnCode::kOperatorNotSupport);
@@ -4969,31 +4968,6 @@
               request->idx_name().c_str(), tid, pid);
         return;
     }
-=======
-    }
-    if (table->GetStorageMode() != ::rtidb::common::kMemory) {
-        response->set_code(::rtidb::base::ReturnCode::kOperatorNotSupport);
-        response->set_msg("only support mem_table");
-        PDLOG(WARNING, "only support mem_table. tid %u, pid %u", tid, pid);
-        return;
-    }
-    std::string root_path;
-    if (!ChooseDBRootPath(tid, pid, ::rtidb::common::StorageMode::kMemory,
-                          root_path)) {
-        response->set_code(::rtidb::base::ReturnCode::kFailToGetDbRootPath);
-        response->set_msg("fail to get table db root path");
-        PDLOG(WARNING, "table db path is not found. tid %u, pid %u", tid, pid);
-        return;
-    }
-    MemTable* mem_table = dynamic_cast<MemTable*>(table.get());
-    if (!mem_table->DeleteIndex(request->idx_name())) {
-        response->set_code(::rtidb::base::ReturnCode::kDeleteIndexFailed);
-        response->set_msg("delete index failed");
-        PDLOG(WARNING, "delete index %s failed. tid %u pid %u",
-              request->idx_name().c_str(), tid, pid);
-        return;
-    }
->>>>>>> c5d3e3dd
     std::string db_path =
         root_path + "/" + std::to_string(tid) + "_" + std::to_string(pid);
     WriteTableMeta(db_path, &table->GetTableMeta());
