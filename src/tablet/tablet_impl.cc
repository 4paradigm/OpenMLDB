//
// tablet_impl.cc
// Copyright (C) 2017 4paradigm.com
// Author wangtaize
// Date 2017-04-01
//

#include "tablet/tablet_impl.h"

#include <gflags/gflags.h>
#include <google/protobuf/io/zero_copy_stream_impl.h>
#include <google/protobuf/text_format.h>
#include <stdio.h>
#include <stdlib.h>
#include <algorithm>
#include <thread>  // NOLINT
#include <utility>
#include <vector>
#include "config.h"  // NOLINT
#ifdef TCMALLOC_ENABLE
#include "gperftools/malloc_extension.h"
#endif
#include "base/codec.h"
#include "base/file_util.h"
#include "base/hash.h"
#include "base/status.h"
#include "base/strings.h"
#include "logging.h"  // NOLINT
#include "rapidjson/stringbuffer.h"
#include "rapidjson/writer.h"
#include "storage/binlog.h"
#include "storage/segment.h"
#include "tablet/file_sender.h"
#include "timer.h"  // NOLINT

using ::baidu::common::DEBUG;
using ::baidu::common::INFO;
using ::baidu::common::WARNING;
using ::rtidb::storage::DataBlock;
using ::rtidb::storage::Table;

DECLARE_int32(gc_interval);
DECLARE_int32(disk_gc_interval);
DECLARE_int32(gc_pool_size);
DECLARE_int32(statdb_ttl);
DECLARE_uint32(scan_max_bytes_size);
DECLARE_uint32(scan_reserve_size);
DECLARE_double(mem_release_rate);
DECLARE_string(db_root_path);
DECLARE_string(ssd_root_path);
DECLARE_string(hdd_root_path);
DECLARE_bool(binlog_notify_on_put);
DECLARE_int32(task_pool_size);
DECLARE_int32(io_pool_size);
DECLARE_int32(make_snapshot_time);
DECLARE_int32(make_disktable_snapshot_interval);
DECLARE_int32(make_snapshot_check_interval);
DECLARE_uint32(make_snapshot_offline_interval);
DECLARE_bool(recycle_bin_enabled);
DECLARE_uint32(recycle_ttl);
DECLARE_string(recycle_bin_root_path);
DECLARE_string(recycle_ssd_bin_root_path);
DECLARE_string(recycle_hdd_bin_root_path);
DECLARE_int32(make_snapshot_threshold_offset);
DECLARE_uint32(get_table_diskused_interval);
DECLARE_uint32(task_check_interval);
DECLARE_uint32(load_index_max_wait_time);

// cluster config
DECLARE_string(endpoint);
DECLARE_string(zk_cluster);
DECLARE_string(zk_root_path);
DECLARE_int32(zk_session_timeout);
DECLARE_int32(zk_keep_alive_check_interval);

DECLARE_int32(binlog_sync_to_disk_interval);
DECLARE_int32(binlog_delete_interval);
DECLARE_uint32(absolute_ttl_max);
DECLARE_uint32(latest_ttl_max);
DECLARE_uint32(max_traverse_cnt);
DECLARE_uint32(snapshot_ttl_time);
DECLARE_uint32(snapshot_ttl_check_interval);
DECLARE_uint32(put_slow_log_threshold);
DECLARE_uint32(query_slow_log_threshold);

namespace rtidb {
namespace tablet {

static const std::string SERVER_CONCURRENCY_KEY = "server";  // NOLINT
static const uint32_t SEED = 0xe17a1465;

TabletImpl::TabletImpl()
    : tables_(),
      mu_(),
      gc_pool_(FLAGS_gc_pool_size),
      replicators_(),
      snapshots_(),
      zk_client_(NULL),
      keep_alive_pool_(1),
      task_pool_(FLAGS_task_pool_size),
      io_pool_(FLAGS_io_pool_size),
      snapshot_pool_(1),
      server_(NULL),
      mode_root_paths_(),
      mode_recycle_root_paths_() {
    follower_.store(false);
}

TabletImpl::~TabletImpl() {
    task_pool_.Stop(true);
    keep_alive_pool_.Stop(true);
    gc_pool_.Stop(true);
    io_pool_.Stop(true);
    snapshot_pool_.Stop(true);
}

bool TabletImpl::Init() {
    std::lock_guard<std::mutex> lock(mu_);
    ::rtidb::base::SplitString(FLAGS_db_root_path, ",",
                               mode_root_paths_[::rtidb::common::kMemory]);
    ::rtidb::base::SplitString(FLAGS_ssd_root_path, ",",
                               mode_root_paths_[::rtidb::common::kSSD]);
    ::rtidb::base::SplitString(FLAGS_hdd_root_path, ",",
                               mode_root_paths_[::rtidb::common::kHDD]);

    ::rtidb::base::SplitString(
        FLAGS_recycle_bin_root_path, ",",
        mode_recycle_root_paths_[::rtidb::common::kMemory]);
    ::rtidb::base::SplitString(FLAGS_recycle_ssd_bin_root_path, ",",
                               mode_recycle_root_paths_[::rtidb::common::kSSD]);
    ::rtidb::base::SplitString(FLAGS_recycle_hdd_bin_root_path, ",",
                               mode_recycle_root_paths_[::rtidb::common::kHDD]);

    if (!FLAGS_zk_cluster.empty()) {
        zk_client_ = new ZkClient(FLAGS_zk_cluster, FLAGS_zk_session_timeout,
                                  FLAGS_endpoint, FLAGS_zk_root_path);
        bool ok = zk_client_->Init();
        if (!ok) {
            PDLOG(WARNING, "fail to init zookeeper with cluster %s",
                  FLAGS_zk_cluster.c_str());
            return false;
        }
    } else {
        PDLOG(INFO, "zk cluster disabled");
    }

    if (FLAGS_make_snapshot_time < 0 || FLAGS_make_snapshot_time > 23) {
        PDLOG(WARNING, "make_snapshot_time[%d] is illegal.",
              FLAGS_make_snapshot_time);
        return false;
    }

    if (FLAGS_make_disktable_snapshot_interval <= 0) {
        PDLOG(WARNING, "make_disktable_snapshot_interval[%d] is illegal.",
              FLAGS_make_disktable_snapshot_interval);
        return false;
    }

    if (!CreateMultiDir(mode_root_paths_[::rtidb::common::kMemory])) {
        PDLOG(WARNING, "fail to create db root path %s",
              FLAGS_db_root_path.c_str());
        return false;
    }

    if (!CreateMultiDir(mode_root_paths_[::rtidb::common::kSSD])) {
        PDLOG(WARNING, "fail to create ssd root path %s",
              FLAGS_ssd_root_path.c_str());
        return false;
    }

    if (!CreateMultiDir(mode_root_paths_[::rtidb::common::kHDD])) {
        PDLOG(WARNING, "fail to create hdd root path %s",
              FLAGS_hdd_root_path.c_str());
        return false;
    }

    if (!CreateMultiDir(mode_recycle_root_paths_[::rtidb::common::kMemory])) {
        PDLOG(WARNING, "fail to create recycle bin root path %s",
              FLAGS_recycle_bin_root_path.c_str());
        return false;
    }

    if (!CreateMultiDir(mode_recycle_root_paths_[::rtidb::common::kSSD])) {
        PDLOG(WARNING, "fail to create recycle ssd bin root path %s",
              FLAGS_recycle_ssd_bin_root_path.c_str());
        return false;
    }

    if (!CreateMultiDir(mode_recycle_root_paths_[::rtidb::common::kHDD])) {
        PDLOG(WARNING, "fail to create recycle bin root path %s",
              FLAGS_recycle_hdd_bin_root_path.c_str());
        return false;
    }

    snapshot_pool_.DelayTask(FLAGS_make_snapshot_check_interval,
                             boost::bind(&TabletImpl::SchedMakeSnapshot, this));
    snapshot_pool_.DelayTask(
        FLAGS_make_disktable_snapshot_interval * 60 * 1000,
        boost::bind(&TabletImpl::SchedMakeDiskTableSnapshot, this));
    task_pool_.AddTask(boost::bind(&TabletImpl::GetDiskused, this));
    if (FLAGS_recycle_ttl != 0) {
        task_pool_.DelayTask(FLAGS_recycle_ttl * 60 * 1000,
                             boost::bind(&TabletImpl::SchedDelRecycle, this));
    }
#ifdef TCMALLOC_ENABLE
    MallocExtension* tcmalloc = MallocExtension::instance();
    tcmalloc->SetMemoryReleaseRate(FLAGS_mem_release_rate);
#endif
    return true;
}

void TabletImpl::UpdateTTL(RpcController* ctrl,
                           const ::rtidb::api::UpdateTTLRequest* request,
                           ::rtidb::api::UpdateTTLResponse* response,
                           Closure* done) {
    brpc::ClosureGuard done_guard(done);
    std::shared_ptr<Table> table = GetTable(request->tid(), request->pid());

    if (!table) {
        PDLOG(WARNING, "table is not exist. tid %u, pid %u", request->tid(),
              request->pid());
        response->set_code(::rtidb::base::ReturnCode::kTableIsNotExist);
        response->set_msg("table is not exist");
        return;
    }

    uint64_t abs_ttl = 0;
    uint64_t lat_ttl = 0;
    ::rtidb::api::TTLType ttl_type = ::rtidb::api::TTLType::kAbsoluteTime;
    if (request->has_ttl_desc()) {
        ttl_type = request->ttl_desc().ttl_type();
        abs_ttl = request->ttl_desc().abs_ttl();
        lat_ttl = request->ttl_desc().lat_ttl();
    } else if (request->has_value()) {
        ttl_type = request->type();
        if (ttl_type == ::rtidb::api::TTLType::kAbsoluteTime) {
            abs_ttl = request->value();
            lat_ttl = 0;
        } else {
            abs_ttl = 0;
            lat_ttl = request->value();
        }
    }
    if (ttl_type != table->GetTTLType()) {
        response->set_code(::rtidb::base::ReturnCode::kTtlTypeMismatch);
        response->set_msg("ttl type mismatch");
        PDLOG(WARNING, "ttl type mismatch. tid %u, pid %u", request->tid(),
              request->pid());
        return;
    }
    if (abs_ttl > FLAGS_absolute_ttl_max || lat_ttl > FLAGS_latest_ttl_max) {
        response->set_code(
            ::rtidb::base::ReturnCode::kTtlIsGreaterThanConfValue);
        response->set_msg("ttl is greater than conf value. max abs_ttl is " +
                          std::to_string(FLAGS_absolute_ttl_max) +
                          ", max lat_ttl is " +
                          std::to_string(FLAGS_latest_ttl_max));
        PDLOG(WARNING,
              "ttl is greater than conf value. abs_ttl[%lu] lat_ttl[%lu] "
              "ttl_type[%s] max abs_ttl[%u] max lat_ttl[%u]",
              abs_ttl, abs_ttl, ::rtidb::api::TTLType_Name(ttl_type).c_str(),
              FLAGS_absolute_ttl_max, FLAGS_latest_ttl_max);
        return;
    }
    if (request->has_ts_name() && request->ts_name().size() > 0) {
        auto iter = table->GetTSMapping().find(request->ts_name());
        if (iter == table->GetTSMapping().end()) {
            PDLOG(WARNING, "ts name %s not found in table tid %u, pid %u",
                  request->ts_name().c_str(), request->tid(), request->pid());
            response->set_code(::rtidb::base::ReturnCode::kTsNameNotFound);
            response->set_msg("ts name not found");
            return;
        }
        table->SetTTL(iter->second, abs_ttl, lat_ttl);
        PDLOG(INFO,
              "update table #tid %d #pid %d ttl to abs_ttl %lu lat_ttl %lu, "
              "ts_name %s",
              request->tid(), request->pid(), abs_ttl, lat_ttl,
              request->ts_name().c_str());
    } else if (!table->GetTSMapping().size()) {
        table->SetTTL(abs_ttl, lat_ttl);
        PDLOG(INFO,
              "update table #tid %d #pid %d ttl to abs_ttl %lu lat_ttl %lu",
              request->tid(), request->pid(), abs_ttl, lat_ttl);
    } else {
        PDLOG(WARNING, "set ttl without ts name,  table tid %u, pid %u",
              request->tid(), request->pid());
        response->set_code(::rtidb::base::ReturnCode::kTsNameNotFound);
        response->set_msg("set ttl need to specify ts column");
        return;
    }
    response->set_code(::rtidb::base::ReturnCode::kOk);
    response->set_msg("ok");
}

bool TabletImpl::RegisterZK() {
    if (!FLAGS_zk_cluster.empty()) {
        if (!zk_client_->Register(true)) {
            PDLOG(WARNING, "fail to register tablet with endpoint %s",
                  FLAGS_endpoint.c_str());
            return false;
        }
        PDLOG(INFO, "tablet with endpoint %s register to zk cluster %s ok",
              FLAGS_endpoint.c_str(), FLAGS_zk_cluster.c_str());
        keep_alive_pool_.DelayTask(
            FLAGS_zk_keep_alive_check_interval,
            boost::bind(&TabletImpl::CheckZkClient, this));
    }
    return true;
}

bool TabletImpl::CheckGetDone(::rtidb::api::GetType type, uint64_t ts,
                              uint64_t target_ts) {
    switch (type) {
        case rtidb::api::GetType::kSubKeyEq:
            if (ts == target_ts) {
                return true;
            }
            break;
        case rtidb::api::GetType::kSubKeyLe:
            if (ts <= target_ts) {
                return true;
            }
            break;
        case rtidb::api::GetType::kSubKeyLt:
            if (ts < target_ts) {
                return true;
            }
            break;
        case rtidb::api::GetType::kSubKeyGe:
            if (ts >= target_ts) {
                return true;
            }
            break;
        case rtidb::api::GetType::kSubKeyGt:
            if (ts > target_ts) {
                return true;
            }
    }
    return false;
}

int32_t TabletImpl::GetIndex(uint64_t expire_time, uint64_t expire_cnt,
<<<<<<< HEAD
                                ::rtidb::api::TTLType ttl_type,
                                 ::rtidb::storage::TableIterator* it,
                                 const ::rtidb::api::GetRequest* request,
                                 const ::rtidb::api::TableMeta& meta,
                                 std::string* value,
                                 uint64_t* ts) {
=======
                             ::rtidb::api::TTLType ttl_type,
                             ::rtidb::storage::TableIterator* it,
                             const ::rtidb::api::GetRequest* request,
                             std::string* value, uint64_t* ts) {
>>>>>>> 0a1c156f
    uint64_t st = request->ts();
    const rtidb::api::GetType& st_type = request->type();
    uint64_t et = request->et();
    const rtidb::api::GetType& et_type = request->et_type();
    if (it == NULL || value == NULL || ts == NULL) {
        PDLOG(WARNING, "invalid args");
        return -1;
    }
    if (st_type == ::rtidb::api::kSubKeyEq &&
        et_type == ::rtidb::api::kSubKeyEq && st != et)
        return -1;

    ::rtidb::api::GetType real_et_type = et_type;
    if (ttl_type == ::rtidb::api::TTLType::kAbsoluteTime ||
        ttl_type == ::rtidb::api::TTLType::kAbsOrLat) {
        et = std::max(et, expire_time);
    }
    if (et < expire_time && et_type == ::rtidb::api::GetType::kSubKeyGt) {
        real_et_type = ::rtidb::api::GetType::kSubKeyGe;
    }

    if (st_type != ::rtidb::api::GetType::kSubKeyEq &&
        st_type != ::rtidb::api::GetType::kSubKeyLe &&
        st_type != ::rtidb::api::GetType::kSubKeyLt &&
        st_type != ::rtidb::api::GetType::kSubKeyGt &&
        st_type != ::rtidb::api::GetType::kSubKeyGe) {
        PDLOG(WARNING, "invalid st type %s",
              ::rtidb::api::GetType_Name(st_type).c_str());
        return -2;
    }
    bool enable_project = false;
    ::rtidb::base::RowProject row_project(meta.column_desc(), request->projection());
    if (request->projection().size() > 0 && meta.format_version() == 1) {
        if (meta.compress_type() == api::kSnappy) {
            PDLOG(WARNING, "project on compress row data do not being supported");
            return -1;
        }
        bool ok = row_project.Init();
        if (!ok) {
            PDLOG(WARNING, "invalid project list");
            return -1;
        }
        enable_project = true;
    }
    uint32_t cnt = 0;
    if (st > 0) {
        if (st < et) {
            PDLOG(WARNING,
                  "invalid args for st %lu less than et %lu or expire time %lu",
                  st, et, expire_time);
            return -1;
        }
        if (expire_cnt == 0) {
            if (!Seek(it, st, st_type)) {
                return 1;
            }
        } else {
            switch (ttl_type) {
                case ::rtidb::api::TTLType::kAbsoluteTime: {
                    if (!Seek(it, st, st_type)) {
                        return 1;
                    }
                    break;
                }
                case ::rtidb::api::TTLType::kAbsAndLat: {
                    if (!SeekWithCount(it, st, st_type, expire_cnt, cnt)) {
                        if (!Seek(it, st, st_type)) {
                            return 1;
                        } else if (it->GetKey() < expire_time) {
                            return 1;
                        }
                    }
                    break;
                }
                default: {
                    if (!SeekWithCount(it, st, st_type, expire_cnt, cnt)) {
                        return 1;
                    }
                    break;
                }
            }
        }
    } else {
        it->SeekToFirst();
    }
    if (it->Valid()) {
        bool jump_out = false;
        if (st_type == ::rtidb::api::GetType::kSubKeyGe ||
            st_type == ::rtidb::api::GetType::kSubKeyGt) {
            ::rtidb::base::Slice it_value = it->GetValue();
            *ts = it->GetKey();
            if (enable_project) {
                int8_t* ptr = nullptr;
                uint32_t size = 0;
                bool ok = row_project.Project(reinterpret_cast<const int8_t*>(it->GetValue().data()), it->GetValue().size(), &ptr, &size);
                if (!ok) {
                    PDLOG(WARNING, "fail to make a projection");
                    return -4;
                }
                value->assign(reinterpret_cast<char*>(ptr), size);
                delete[] ptr;
            }else {
                value->assign(it_value.data(), it_value.size());
                return 0;
            }
        }
        switch (real_et_type) {
            case ::rtidb::api::GetType::kSubKeyEq:
                if (it->GetKey() != et) {
                    jump_out = true;
                }
                break;

            case ::rtidb::api::GetType::kSubKeyGt:
                if (it->GetKey() <= et) {
                    jump_out = true;
                }
                break;

            case ::rtidb::api::GetType::kSubKeyGe:
                if (it->GetKey() < et) {
                    jump_out = true;
                }
                break;

            default:
                PDLOG(WARNING, "invalid et type %s",
                      ::rtidb::api::GetType_Name(et_type).c_str());
                return -2;
        }
        if (jump_out) {
            return 1;
        }
        if (enable_project) {
            int8_t* ptr = nullptr;
            uint32_t size = 0;
            bool ok = row_project.Project(reinterpret_cast<const int8_t*>(it->GetValue().data()), it->GetValue().size(), &ptr, &size);
            if (!ok) {
                PDLOG(WARNING, "fail to make a projection");
                return -4;
            }
            value->assign(reinterpret_cast<char*>(ptr), size);
            delete[] ptr;
        }else {
            value->assign(it->GetValue().data(), it->GetValue().size());
        }
        *ts = it->GetKey();
        return 0;
    }
    // not found
    return 1;
}

void TabletImpl::Get(RpcController* controller,
                     const ::rtidb::api::GetRequest* request,
<<<<<<< HEAD
                     ::rtidb::api::GetResponse* response,
                     Closure* done) {
=======
                     ::rtidb::api::GetResponse* response, Closure* done) {
>>>>>>> 0a1c156f
    brpc::ClosureGuard done_guard(done);
    std::shared_ptr<Table> table = GetTable(request->tid(), request->pid());
    std::shared_ptr<RelationalTable> r_table;
    if (!table) {
        std::lock_guard<SpinMutex> spin_lock(spin_mutex_);
        r_table = GetRelationalTableUnLock(request->tid(), request->pid());
        if (!r_table) {
            PDLOG(WARNING, "table is not exist. tid %u, pid %u", request->tid(),
                  request->pid());
            response->set_code(::rtidb::base::ReturnCode::kTableIsNotExist);
            response->set_msg("table is not exist");
            return;
        }
    }
    if (table) {
        uint64_t start_time = ::baidu::common::timer::get_micros();
        if (table->GetTableStat() == ::rtidb::storage::kLoading) {
            PDLOG(WARNING, "table is loading. tid %u, pid %u", request->tid(),
                  request->pid());
            response->set_code(::rtidb::base::ReturnCode::kTableIsLoading);
            response->set_msg("table is loading");
            return;
        }
        uint32_t index = 0;
        int ts_index = -1;
        if (request->has_idx_name() && request->idx_name().size() > 0) {
            std::shared_ptr<IndexDef> index_def =
                table->GetIndex(request->idx_name());
            if (!index_def || !index_def->IsReady()) {
                PDLOG(WARNING, "idx name %s not found in table tid %u, pid %u",
                      request->idx_name().c_str(), request->tid(),
                      request->pid());
                response->set_code(::rtidb::base::ReturnCode::kIdxNameNotFound);
                response->set_msg("idx name not found");
                return;
            }
            index = index_def->GetId();
        }
        if (request->has_ts_name() && request->ts_name().size() > 0) {
            auto iter = table->GetTSMapping().find(request->ts_name());
            if (iter == table->GetTSMapping().end()) {
                PDLOG(WARNING, "ts name %s not found in table tid %u, pid %u",
                      request->ts_name().c_str(), request->tid(),
                      request->pid());
                response->set_code(::rtidb::base::ReturnCode::kTsNameNotFound);
                response->set_msg("ts name not found");
                return;
            }
            ts_index = iter->second;
        }

        ::rtidb::storage::Ticket ticket;
        ::rtidb::storage::TableIterator* it = NULL;
        if (ts_index >= 0) {
            it = table->NewIterator(index, ts_index, request->key(), ticket);
        } else {
            it = table->NewIterator(index, request->key(), ticket);
        }

        if (it == NULL) {
            response->set_code(::rtidb::base::ReturnCode::kTsNameNotFound);
            response->set_msg("ts name not found");
            return;
        }

        ::rtidb::storage::TTLDesc ttl = ts_index < 0
                                            ? table->GetTTL(index)
                                            : table->GetTTL(index, ts_index);
        std::string* value = response->mutable_value();
        uint64_t ts = 0;
        int32_t code = 0;
<<<<<<< HEAD
        code = GetIndex(table->GetExpireTime(ttl.abs_ttl*60*1000), ttl.lat_ttl,
                table->GetTTLType(), it, request, 
                table->GetTableMeta(), value, &ts);
=======
        code =
            GetIndex(table->GetExpireTime(ttl.abs_ttl * 60 * 1000), ttl.lat_ttl,
                     table->GetTTLType(), it, request, value, &ts);
>>>>>>> 0a1c156f
        delete it;
        response->set_ts(ts);
        response->set_code(code);
        uint64_t end_time = ::baidu::common::timer::get_micros();
        if (start_time + FLAGS_query_slow_log_threshold < end_time) {
            std::string index_name;
            if (request->has_idx_name() && request->idx_name().size() > 0) {
                index_name = request->idx_name();
            }
            PDLOG(
                INFO,
                "slow log[get]. key %s index_name %s time %lu. tid %u, pid %u",
                request->key().c_str(), index_name.c_str(),
                end_time - start_time, request->tid(), request->pid());
        }
        switch (code) {
            case 1:
                response->set_code(::rtidb::base::ReturnCode::kKeyNotFound);
                response->set_msg("key not found");
                return;
            case 0:
                return;
            case -1:
                response->set_msg("invalid args");
                response->set_code(
                    ::rtidb::base::ReturnCode::kInvalidParameter);
                return;
            case -2:
                response->set_code(
                    ::rtidb::base::ReturnCode::kInvalidParameter);
                response->set_msg("st/et sub key type is invalid");
                return;
            default:
                return;
        }
    } else {
        /**
        std::string * value = response->mutable_value();
        bool ok = false;
        rtidb::base::Slice slice;
        ok = r_table->Get(request->idx_name(), request->key(), slice);
        if (!ok) {
            response->set_code(::rtidb::base::ReturnCode::kKeyNotFound);
            response->set_msg("key not found");
            return;
        }
        value->assign(slice.data(), slice.size());
        response->set_code(::rtidb::base::ReturnCode::kOk);
        response->set_msg("ok");
        */
    }
}

void TabletImpl::Update(RpcController* controller,
                        const ::rtidb::api::UpdateRequest* request,
                        ::rtidb::api::GeneralResponse* response,
                        Closure* done) {
    brpc::ClosureGuard done_guard(done);
    if (follower_.load(std::memory_order_relaxed)) {
        response->set_code(::rtidb::base::ReturnCode::kIsFollowerCluster);
        response->set_msg("is follower cluster");
        return;
    }
    std::shared_ptr<RelationalTable> r_table;
    {
        std::lock_guard<SpinMutex> spin_lock(spin_mutex_);
        r_table = GetRelationalTableUnLock(request->tid(), request->pid());
        if (!r_table) {
            PDLOG(WARNING, "table is not exist. tid %u, pid %u", request->tid(),
                  request->pid());
            response->set_code(::rtidb::base::ReturnCode::kTableIsNotExist);
            response->set_msg("table is not exist");
            return;
        }
    }
    bool ok =
        r_table->Update(request->condition_columns(), request->value_columns());
    if (!ok) {
        response->set_code(::rtidb::base::ReturnCode::kUpdateFailed);
        response->set_msg("update failed");
        PDLOG(WARNING, "update failed. tid %u, pid %u", request->tid(),
              request->pid());
        return;
    }
    response->set_code(::rtidb::base::ReturnCode::kOk);
    response->set_msg("ok");
}

void TabletImpl::Put(RpcController* controller,
                     const ::rtidb::api::PutRequest* request,
                     ::rtidb::api::PutResponse* response, Closure* done) {
    if (follower_.load(std::memory_order_relaxed)) {
        response->set_code(::rtidb::base::ReturnCode::kIsFollowerCluster);
        response->set_msg("is follower cluster");
        done->Run();
        return;
    }
        uint64_t start_time = ::baidu::common::timer::get_micros();
    std::shared_ptr<Table> table = GetTable(request->tid(), request->pid());
    std::shared_ptr<RelationalTable> r_table;
    if (!table) {
        std::lock_guard<SpinMutex> spin_lock(spin_mutex_);
        r_table = GetRelationalTableUnLock(request->tid(), request->pid());
        if (!r_table) {
            PDLOG(WARNING, "table is not exist. tid %u, pid %u", request->tid(),
                  request->pid());
            response->set_code(::rtidb::base::ReturnCode::kTableIsNotExist);
            response->set_msg("table is not exist");
            done->Run();
            return;
        }
    }
    if (table) {
        if ((!request->has_format_version() && table->GetTableMeta().format_version() == 1)
                || (request->has_format_version() && request->format_version() != table->GetTableMeta().format_version())) {
            response->set_code(::rtidb::base::ReturnCode::kPutBadFormat);
            response->set_msg("put bad format");
            done->Run();
            return;
        }
        if (request->time() == 0 && request->ts_dimensions_size() == 0) {
            response->set_code(
                ::rtidb::base::ReturnCode::kTsMustBeGreaterThanZero);
            response->set_msg("ts must be greater than zero");
            done->Run();
            return;
        }
        if (!table->IsLeader()) {
            response->set_code(::rtidb::base::ReturnCode::kTableIsFollower);
            response->set_msg("table is follower");
            done->Run();
            return;
        }
        if (table->GetTableStat() == ::rtidb::storage::kLoading) {
            PDLOG(WARNING, "table is loading. tid %u, pid %u", request->tid(),
                  request->pid());
            response->set_code(::rtidb::base::ReturnCode::kTableIsLoading);
            response->set_msg("table is loading");
            done->Run();
            return;
        }
        bool ok = false;
        if (request->dimensions_size() > 0) {
            int32_t ret_code = CheckDimessionPut(request, table->GetIdxCnt());
            if (ret_code != 0) {
                response->set_code(
                    ::rtidb::base::ReturnCode::kInvalidDimensionParameter);
                response->set_msg("invalid dimension parameter");
                done->Run();
                return;
            }
            if (request->ts_dimensions_size() > 0) {
                ok = table->Put(request->dimensions(), request->ts_dimensions(),
                                request->value());
            } else {
                ok = table->Put(request->time(), request->value(),
                                request->dimensions());
            }
        } else {
            ok = table->Put(request->pk(), request->time(),
                            request->value().c_str(), request->value().size());
        }
        if (!ok) {
            response->set_code(::rtidb::base::ReturnCode::kPutFailed);
            response->set_msg("put failed");
            done->Run();
            return;
        }
        response->set_code(::rtidb::base::ReturnCode::kOk);
        std::shared_ptr<LogReplicator> replicator;
        do {
            replicator = GetReplicator(request->tid(), request->pid());
            if (!replicator) {
                PDLOG(
                    WARNING,
                    "fail to find table tid %u pid %u leader's log replicator",
                    request->tid(), request->pid());
                break;
            }
            ::rtidb::api::LogEntry entry;
            entry.set_pk(request->pk());
            entry.set_ts(request->time());
            entry.set_value(request->value());
            entry.set_term(replicator->GetLeaderTerm());
            if (request->dimensions_size() > 0) {
                entry.mutable_dimensions()->CopyFrom(request->dimensions());
            }
            if (request->ts_dimensions_size() > 0) {
                entry.mutable_ts_dimensions()->CopyFrom(
                    request->ts_dimensions());
            }
            replicator->AppendEntry(entry);
        } while (false);
        uint64_t end_time = ::baidu::common::timer::get_micros();
        if (start_time + FLAGS_put_slow_log_threshold < end_time) {
            std::string key;
            if (request->dimensions_size() > 0) {
                for (int idx = 0; idx < request->dimensions_size(); idx++) {
                    if (!key.empty()) {
                        key.append(", ");
                    }
                    key.append(std::to_string(request->dimensions(idx).idx()));
                    key.append(":");
                    key.append(request->dimensions(idx).key());
                }
            } else {
                key = request->pk();
            }
            PDLOG(INFO, "slow log[put]. key %s time %lu. tid %u, pid %u",
                  key.c_str(), end_time - start_time, request->tid(),
                  request->pid());
        }
        done->Run();
        if (replicator) {
            if (FLAGS_binlog_notify_on_put) {
                replicator->Notify();
            }
        }
    } else {
        bool ok = r_table->Put(request->value());
        if (!ok) {
            response->set_code(::rtidb::base::ReturnCode::kPutFailed);
            response->set_msg("put failed");
            done->Run();
            return;
        }
        done->Run();
        response->set_code(::rtidb::base::ReturnCode::kOk);
    }
}

int TabletImpl::CheckTableMeta(const rtidb::api::TableMeta* table_meta,
                               std::string& msg) {
    msg.clear();
    if (table_meta->name().size() <= 0) {
        msg = "table name is empty";
        return -1;
    }
    if (table_meta->tid() <= 0) {
        msg = "tid is zero";
        return -1;
    }
    ::rtidb::api::TTLType type = ::rtidb::api::TTLType::kAbsoluteTime;
    if (table_meta->has_ttl_desc()) {
        type = table_meta->ttl_desc().ttl_type();
        if ((table_meta->ttl_desc().abs_ttl() > FLAGS_absolute_ttl_max) ||
            (table_meta->ttl_desc().lat_ttl() > FLAGS_latest_ttl_max)) {
            msg = "ttl is greater than conf value. max abs_ttl is " +
                  std::to_string(FLAGS_absolute_ttl_max) + ", max lat_ttl is " +
                  std::to_string(FLAGS_latest_ttl_max);
            return -1;
        }
    } else if (table_meta->has_ttl()) {
        uint64_t ttl = table_meta->ttl();
        type = table_meta->ttl_type();
        if ((type == ::rtidb::api::TTLType::kAbsoluteTime &&
             ttl > FLAGS_absolute_ttl_max) ||
            (type == ::rtidb::api::kLatestTime && ttl > FLAGS_latest_ttl_max)) {
            uint32_t max_ttl = type == ::rtidb::api::TTLType::kAbsoluteTime
                                   ? FLAGS_absolute_ttl_max
                                   : FLAGS_latest_ttl_max;
            msg = "ttl is greater than conf value. max ttl is " +
                  std::to_string(max_ttl);
            return -1;
        }
    }

    std::map<std::string, std::string> column_map;
    std::set<std::string> ts_set;
    if (table_meta->column_desc_size() > 0) {
        for (const auto& column_desc : table_meta->column_desc()) {
            if (column_map.find(column_desc.name()) != column_map.end()) {
                msg = "has repeated column name " + column_desc.name();
                return -1;
            }
            if (column_desc.is_ts_col()) {
                if (column_desc.add_ts_idx()) {
                    msg =
                        "can not set add_ts_idx and is_ts_col together. column "
                        "name " +
                        column_desc.name();
                    return -1;
                }
                if (column_desc.type() != "int64" &&
                    column_desc.type() != "uint64" &&
                    column_desc.type() != "timestamp") {
                    msg = "ttl column type must be int64, uint64, timestamp";
                    return -1;
                }
                if (column_desc.has_abs_ttl() || column_desc.has_lat_ttl()) {
                    if ((column_desc.abs_ttl() > FLAGS_absolute_ttl_max) ||
                        (column_desc.lat_ttl() > FLAGS_latest_ttl_max)) {
                        msg =
                            "ttl is greater than conf value. max abs_ttl is " +
                            std::to_string(FLAGS_absolute_ttl_max) +
                            ", max lat_ttl is " +
                            std::to_string(FLAGS_latest_ttl_max);
                        return -1;
                    }
                } else if (column_desc.has_ttl()) {
                    uint64_t ttl = column_desc.ttl();
                    if ((type == ::rtidb::api::TTLType::kAbsoluteTime &&
                         ttl > FLAGS_absolute_ttl_max) ||
                        (type == ::rtidb::api::kLatestTime &&
                         ttl > FLAGS_latest_ttl_max)) {
                        uint32_t max_ttl =
                            type == ::rtidb::api::TTLType::kAbsoluteTime
                                ? FLAGS_absolute_ttl_max
                                : FLAGS_latest_ttl_max;
                        msg = "ttl is greater than conf value. max ttl is " +
                              std::to_string(max_ttl);
                        return -1;
                    }
                }
                ts_set.insert(column_desc.name());
            }
            if (column_desc.add_ts_idx() &&
                ((column_desc.type() == "float") ||
                 (column_desc.type() == "double"))) {
                msg = "float or double column can not be index";
                return -1;
            }
            column_map.insert(
                std::make_pair(column_desc.name(), column_desc.type()));
        }
    }
    std::set<std::string> index_set;
    if (table_meta->column_key_size() > 0) {
        for (const auto& column_key : table_meta->column_key()) {
            if (index_set.find(column_key.index_name()) != index_set.end()) {
                msg = "has repeated index name " + column_key.index_name();
                return -1;
            }
            index_set.insert(column_key.index_name());
            bool has_col = false;
            for (const auto& column_name : column_key.col_name()) {
                has_col = true;
                auto iter = column_map.find(column_name);
                if (iter == column_map.end()) {
                    msg = "not found column name " + column_name;
                    return -1;
                }
                if ((iter->second == "float") || (iter->second == "double")) {
                    msg =
                        "float or double column can not be index" + column_name;
                    return -1;
                }
                if (ts_set.find(column_name) != ts_set.end()) {
                    msg =
                        "column name in column key can not set ts col. column "
                        "name " +
                        column_name;
                    return -1;
                }
            }
            if (!has_col) {
                auto iter = column_map.find(column_key.index_name());
                if (iter == column_map.end()) {
                    msg =
                        "index must member of columns when column key col name "
                        "is empty";
                    return -1;
                } else {
                    if ((iter->second == "float") ||
                        (iter->second == "double")) {
                        msg = "indxe name column type can not float or column";
                        return -1;
                    }
                }
            }
            std::set<std::string> ts_name_set;
            for (const auto& ts_name : column_key.ts_name()) {
                if (ts_set.find(ts_name) == ts_set.end()) {
                    msg = "not found ts_name " + ts_name;
                    return -1;
                }
                if (ts_name_set.find(ts_name) != ts_name_set.end()) {
                    msg = "has repeated ts_name " + ts_name;
                    return -1;
                }
                ts_name_set.insert(ts_name);
            }
            if (ts_set.size() > 1 && column_key.ts_name_size() == 0) {
                msg = "ts column num more than one, must set ts name";
                return -1;
            }
        }
    } else if (ts_set.size() > 1) {
        msg = "column_key should be set when has two or more ts columns";
        return -1;
    }
    return 0;
}

int32_t TabletImpl::ScanIndex(uint64_t expire_time, uint64_t expire_cnt,
<<<<<<< HEAD
        ::rtidb::api::TTLType ttl_type,
        ::rtidb::storage::TableIterator* it,
        const ::rtidb::api::ScanRequest* request,
        const ::rtidb::api::TableMeta& meta,
        std::string* pairs,
        uint32_t* count) {

=======
                              ::rtidb::api::TTLType ttl_type,
                              ::rtidb::storage::TableIterator* it,
                              const ::rtidb::api::ScanRequest* request,
                              std::string* pairs, uint32_t* count) {
>>>>>>> 0a1c156f
    uint32_t limit = request->limit();
    uint32_t atleast = request->atleast();
    uint64_t st = request->st();
    const rtidb::api::GetType& st_type = request->st_type();
    uint64_t et = request->et();
    const rtidb::api::GetType& et_type = request->et_type();
<<<<<<< HEAD
    bool enable_project = false;
    //TODO (wangtaize) support extend columns
    ::rtidb::base::RowProject row_project(meta.column_desc(), request->projection());
    if (request->projection().size() > 0 && meta.format_version() == 1) {
        if (meta.compress_type() == api::kSnappy) {
            PDLOG(WARNING, "project on compress row data do not being supported");
            return -1;
        }
        bool ok = row_project.Init();
        if (!ok) {
            PDLOG(WARNING, "invalid project list");
            return -1;
        }
        enable_project = true;
    }
    bool remove_duplicated_record = request->has_enable_remove_duplicated_record() 
        && request->enable_remove_duplicated_record();
    if (it == NULL || pairs == NULL || count == NULL || (atleast > limit && limit != 0)) {
=======
    bool remove_duplicated_record =
        request->has_enable_remove_duplicated_record() &&
        request->enable_remove_duplicated_record();
    if (it == NULL || pairs == NULL || count == NULL ||
        (atleast > limit && limit != 0)) {
>>>>>>> 0a1c156f
        PDLOG(WARNING, "invalid args");
        return -1;
    }
    rtidb::api::GetType real_st_type = st_type;
    rtidb::api::GetType real_et_type = et_type;
    if (et < expire_time && et_type == ::rtidb::api::GetType::kSubKeyGt) {
        real_et_type = ::rtidb::api::GetType::kSubKeyGe;
    }
    if (ttl_type == ::rtidb::api::TTLType::kAbsoluteTime ||
        ttl_type == ::rtidb::api::TTLType::kAbsOrLat) {
        et = std::max(et, expire_time);
    }
    if (st_type == ::rtidb::api::GetType::kSubKeyEq) {
        real_st_type = ::rtidb::api::GetType::kSubKeyLe;
    }
    if (st_type != ::rtidb::api::GetType::kSubKeyEq &&
        st_type != ::rtidb::api::GetType::kSubKeyLe &&
        st_type != ::rtidb::api::GetType::kSubKeyLt) {
        PDLOG(WARNING, "invalid st type %s",
              ::rtidb::api::GetType_Name(st_type).c_str());
        return -2;
    }
    uint32_t cnt = 0;
    if (st > 0) {
        if (st < et) {
            PDLOG(WARNING,
                  "invalid args for st %lu less than et %lu or expire time %lu",
                  st, et, expire_time);
            return -1;
        }
        if (expire_cnt == 0) {
            Seek(it, st, real_st_type);
        } else {
            switch (ttl_type) {
                case ::rtidb::api::TTLType::kAbsoluteTime:
                    Seek(it, st, real_st_type);
                    break;
                case ::rtidb::api::TTLType::kAbsAndLat:
                    if (!SeekWithCount(it, st, real_st_type, expire_cnt, cnt)) {
                        Seek(it, st, real_st_type);
                    }
                    break;
                default:
                    SeekWithCount(it, st, real_st_type, expire_cnt, cnt);
                    break;
            }
        }
    } else {
        it->SeekToFirst();
    }
    uint64_t last_time = 0;
    std::vector<std::pair<uint64_t, std::unique_ptr<::rtidb::base::Slice> > > tmp;
    tmp.reserve(FLAGS_scan_reserve_size);
    uint32_t total_block_size = 0;
    while (it->Valid()) {
        if (limit > 0 && tmp.size() >= limit) {
            break;
        }
        if (ttl_type == ::rtidb::api::TTLType::kAbsoluteTime) {
            if (expire_time != 0 && it->GetKey() <= expire_time) {
                break;
            }
            if (remove_duplicated_record && tmp.size() > 0 &&
                last_time == it->GetKey()) {
                it->Next();
                continue;
            }
            last_time = it->GetKey();
        } else if (ttl_type == ::rtidb::api::TTLType::kLatestTime) {
            if (expire_cnt != 0 && cnt >= expire_cnt) {
                break;
            }
        } else if (ttl_type == ::rtidb::api::TTLType::kAbsAndLat) {
            if ((expire_cnt != 0 && cnt >= expire_cnt) &&
                (expire_time != 0 && it->GetKey() <= expire_time)) {
                break;
            }
        } else {
            if ((expire_cnt != 0 && cnt >= expire_cnt) ||
                (expire_time != 0 && it->GetKey() <= expire_time)) {
                break;
            }
        }
        ++cnt;

        if (atleast <= 0 || tmp.size() >= atleast) {
            bool jump_out = false;
            switch (real_et_type) {
                case ::rtidb::api::GetType::kSubKeyEq:
                    if (it->GetKey() != et) {
                        jump_out = true;
                    }
                    break;
                case ::rtidb::api::GetType::kSubKeyGt:
                    if (it->GetKey() <= et) {
                        jump_out = true;
                    }
                    break;
                case ::rtidb::api::GetType::kSubKeyGe:
                    if (it->GetKey() < et) {
                        jump_out = true;
                    }
                    break;
                default:
                    PDLOG(WARNING, "invalid et type %s",
                          ::rtidb::api::GetType_Name(et_type).c_str());
                    return -2;
            }
            if (jump_out) break;
        }
        if (enable_project) {
            int8_t* ptr = nullptr;
            uint32_t size = 0;
            bool ok = row_project.Project(reinterpret_cast<const int8_t*>(it->GetValue().data()), it->GetValue().size(), &ptr, &size);
            if (!ok) {
                PDLOG(WARNING, "fail to make a projection");
                return -4;
            }
            std::unique_ptr<::rtidb::base::Slice> value(new ::rtidb::base::Slice(reinterpret_cast<char*>(ptr), size, true));
            tmp.push_back(std::make_pair(it->GetKey(), std::move(value)));
            total_block_size += size;
        }else {
            std::unique_ptr<::rtidb::base::Slice> value(new ::rtidb::base::Slice(it->GetValue()));
            total_block_size += value->size();
            tmp.push_back(std::make_pair(it->GetKey(), std::move(value)));
        }
        it->Next();
        if (total_block_size > FLAGS_scan_max_bytes_size) {
            PDLOG(WARNING, "reach the max byte size");
            return -3;
        }
    }
    int32_t ok = ::rtidb::base::EncodeRows(tmp, total_block_size, pairs);
    if (ok == -1) {
        PDLOG(WARNING, "fail to encode rows");
        return -4;
    }
    *count = tmp.size();
    return 0;
}

int32_t TabletImpl::CountIndex(uint64_t expire_time, uint64_t expire_cnt,
                               ::rtidb::api::TTLType ttl_type,
                               ::rtidb::storage::TableIterator* it,
                               const ::rtidb::api::CountRequest* request,
                               uint32_t* count) {
    uint64_t st = request->st();
    const rtidb::api::GetType& st_type = request->st_type();
    uint64_t et = request->et();
    const rtidb::api::GetType& et_type = request->et_type();
    bool remove_duplicated_record =
        request->has_enable_remove_duplicated_record() &&
        request->enable_remove_duplicated_record();
    if (it == NULL || count == NULL) {
        PDLOG(WARNING, "invalid args");
        return -1;
    }
    rtidb::api::GetType real_st_type = st_type;
    rtidb::api::GetType real_et_type = et_type;
    if (et < expire_time && et_type == ::rtidb::api::GetType::kSubKeyGt) {
        real_et_type = ::rtidb::api::GetType::kSubKeyGe;
    }
    if (ttl_type == ::rtidb::api::TTLType::kAbsoluteTime ||
        ttl_type == ::rtidb::api::TTLType::kAbsOrLat) {
        et = std::max(et, expire_time);
    }
    if (st_type == ::rtidb::api::GetType::kSubKeyEq) {
        real_st_type = ::rtidb::api::GetType::kSubKeyLe;
    }
    if (st_type != ::rtidb::api::GetType::kSubKeyEq &&
        st_type != ::rtidb::api::GetType::kSubKeyLe &&
        st_type != ::rtidb::api::GetType::kSubKeyLt) {
        PDLOG(WARNING, "invalid st type %s",
              ::rtidb::api::GetType_Name(st_type).c_str());
        return -2;
    }
    uint32_t cnt = 0;
    if (st > 0) {
        if (st < et) {
            PDLOG(WARNING,
                  "invalid args for st %lu less than et %lu or expire time %lu",
                  st, et, expire_time);
            return -1;
        }
        if (expire_cnt == 0) {
            Seek(it, st, real_st_type);
        } else {
            switch (ttl_type) {
                case ::rtidb::api::TTLType::kAbsoluteTime:
                    Seek(it, st, real_st_type);
                    break;
                case ::rtidb::api::TTLType::kAbsAndLat:
                    if (!SeekWithCount(it, st, real_st_type, expire_cnt, cnt)) {
                        Seek(it, st, real_st_type);
                    }
                    break;
                default:
                    SeekWithCount(it, st, real_st_type, expire_cnt, cnt);
                    break;
            }
        }
    } else {
        it->SeekToFirst();
    }

    uint64_t last_key = 0;
    uint32_t internal_cnt = 0;

    while (it->Valid()) {
        if (remove_duplicated_record && internal_cnt > 0 &&
            last_key == it->GetKey()) {
            cnt++;
            it->Next();
            continue;
        }
        if (ttl_type == ::rtidb::api::TTLType::kAbsoluteTime) {
            if (expire_time != 0 && it->GetKey() <= expire_time) {
                break;
            }
        } else if (ttl_type == ::rtidb::api::TTLType::kLatestTime) {
            if (expire_cnt != 0 && cnt >= expire_cnt) {
                break;
            }
        } else if (ttl_type == ::rtidb::api::TTLType::kAbsAndLat) {
            if ((expire_cnt != 0 && cnt >= expire_cnt) &&
                (expire_time != 0 && it->GetKey() <= expire_time)) {
                break;
            }
        } else {
            if ((expire_cnt != 0 && cnt >= expire_cnt) ||
                (expire_time != 0 && it->GetKey() <= expire_time)) {
                break;
            }
        }
        ++cnt;
        bool jump_out = false;
        last_key = it->GetKey();
        switch (real_et_type) {
            case ::rtidb::api::GetType::kSubKeyEq:
                if (it->GetKey() != et) {
                    jump_out = true;
                }
                break;
            case ::rtidb::api::GetType::kSubKeyGt:
                if (it->GetKey() <= et) {
                    jump_out = true;
                }
                break;
            case ::rtidb::api::GetType::kSubKeyGe:
                if (it->GetKey() < et) {
                    jump_out = true;
                }
                break;
            default:
                PDLOG(WARNING, "invalid et type %s",
                      ::rtidb::api::GetType_Name(et_type).c_str());
                return -2;
        }
        if (jump_out) break;
        last_key = it->GetKey();
        internal_cnt++;
        it->Next();
    }
    *count = internal_cnt;
    return 0;
}

void TabletImpl::Scan(RpcController* controller,
                      const ::rtidb::api::ScanRequest* request,
                      ::rtidb::api::ScanResponse* response, Closure* done) {
    brpc::ClosureGuard done_guard(done);
    uint64_t start_time = ::baidu::common::timer::get_micros();
    if (request->st() < request->et()) {
        response->set_code(::rtidb::base::ReturnCode::kStLessThanEt);
        response->set_msg("starttime less than endtime");
        return;
    }
    std::shared_ptr<Table> table = GetTable(request->tid(), request->pid());
    if (!table) {
        PDLOG(WARNING, "table is not exist. tid %u, pid %u", request->tid(),
              request->pid());
        response->set_code(::rtidb::base::ReturnCode::kTableIsNotExist);
        response->set_msg("table is not exist");
        return;
    }
    if (table->GetTableStat() == ::rtidb::storage::kLoading) {
        PDLOG(WARNING, "table is loading. tid %u, pid %u", request->tid(),
              request->pid());
        response->set_code(::rtidb::base::ReturnCode::kTableIsLoading);
        response->set_msg("table is loading");
        return;
    }
    uint32_t index = 0;
    int ts_index = -1;
    if (request->has_idx_name() && request->idx_name().size() > 0) {
        std::shared_ptr<IndexDef> index_def =
            table->GetIndex(request->idx_name());
        if (!index_def || !index_def->IsReady()) {
            PDLOG(WARNING, "idx name %s not found in table tid %u, pid %u",
                  request->idx_name().c_str(), request->tid(), request->pid());
            response->set_code(::rtidb::base::ReturnCode::kIdxNameNotFound);
            response->set_msg("idx name not found");
            return;
        }
        index = index_def->GetId();
    }
    if (request->has_ts_name() && request->ts_name().size() > 0) {
        auto iter = table->GetTSMapping().find(request->ts_name());
        if (iter == table->GetTSMapping().end()) {
            PDLOG(WARNING, "ts name %s not found in table tid %u, pid %u",
                  request->ts_name().c_str(), request->tid(), request->pid());
            response->set_code(::rtidb::base::ReturnCode::kTsNameNotFound);
            response->set_msg("ts name not found");
            return;
        }
        ts_index = iter->second;
    }

    // Use seek to process scan request
    // the first seek to find the total size to copy
    ::rtidb::storage::Ticket ticket;
    ::rtidb::storage::TableIterator* it = NULL;
    if (ts_index >= 0) {
        it = table->NewIterator(index, ts_index, request->pk(), ticket);
    } else {
        it = table->NewIterator(index, request->pk(), ticket);
    }
    if (it == NULL) {
        response->set_code(::rtidb::base::ReturnCode::kKeyNotFound);
        response->set_msg("key not found");
        return;
    }
    ::rtidb::storage::TTLDesc ttl =
        ts_index < 0 ? table->GetTTL(index) : table->GetTTL(index, ts_index);
    std::string* pairs = response->mutable_pairs();
    uint32_t count = 0;
    int32_t code = 0;
    uint64_t expire_time = table->GetExpireTime(ttl.abs_ttl * 60 * 1000);
    uint64_t expire_cnt = ttl.lat_ttl;
<<<<<<< HEAD
    code = ScanIndex(expire_time, expire_cnt, 
                    table->GetTTLType(),
                    it, request, table->GetTableMeta(),
                    pairs, &count);
=======
    code = ScanIndex(expire_time, expire_cnt, table->GetTTLType(), it, request,
                     pairs, &count);
>>>>>>> 0a1c156f
    delete it;
    response->set_code(code);
    response->set_count(count);
    uint64_t end_time = ::baidu::common::timer::get_micros();
    if (start_time + FLAGS_query_slow_log_threshold < end_time) {
        std::string index_name;
        if (request->has_idx_name() && request->idx_name().size() > 0) {
            index_name = request->idx_name();
        }
        PDLOG(INFO,
              "slow log[scan]. key %s index_name %s time %lu. tid %u, pid %u",
              request->pk().c_str(), index_name.c_str(), end_time - start_time,
              request->tid(), request->pid());
    }
    switch (code) {
        case 0:
            return;
        case -1:
            response->set_msg("invalid args");
            response->set_code(::rtidb::base::ReturnCode::kInvalidParameter);
            return;
        case -2:
            response->set_msg("st/et sub key type is invalid");
            response->set_code(::rtidb::base::ReturnCode::kInvalidParameter);
            return;
        case -3:
            response->set_code(
                ::rtidb::base::ReturnCode::kReacheTheScanMaxBytesSize);
            response->set_msg("reach the max scan byte size");
            return;
        case -4:
            response->set_msg("fail to encode data rows");
            response->set_code(
                ::rtidb::base::ReturnCode::kFailToUpdateTtlFromTablet);
            return;
        default:
            return;
    }
}

void TabletImpl::Count(RpcController* controller,
                       const ::rtidb::api::CountRequest* request,
                       ::rtidb::api::CountResponse* response, Closure* done) {
    brpc::ClosureGuard done_guard(done);
    std::shared_ptr<Table> table = GetTable(request->tid(), request->pid());
    if (!table) {
        PDLOG(WARNING, "table is not exist. tid %u, pid %u", request->tid(),
              request->pid());
        response->set_code(::rtidb::base::ReturnCode::kTableIsNotExist);
        response->set_msg("table is not exist");
        return;
    }
    if (table->GetTableStat() == ::rtidb::storage::kLoading) {
        PDLOG(WARNING, "table is loading. tid %u, pid %u", request->tid(),
              request->pid());
        response->set_code(::rtidb::base::ReturnCode::kTableIsLoading);
        response->set_msg("table is loading");
        return;
    }
    uint32_t index = 0;
    int ts_index = -1;
    if (request->has_idx_name() && request->idx_name().size() > 0) {
        std::shared_ptr<IndexDef> index_def =
            table->GetIndex(request->idx_name());
        if (!index_def || !index_def->IsReady()) {
            PDLOG(WARNING, "idx name %s not found in table tid %u, pid %u",
                  request->idx_name().c_str(), request->tid(), request->pid());
            response->set_code(::rtidb::base::ReturnCode::kIdxNameNotFound);
            response->set_msg("idx name not found");
            return;
        }
        index = index_def->GetId();
    }
    if (request->has_ts_name() && request->ts_name().size() > 0) {
        auto iter = table->GetTSMapping().find(request->ts_name());
        if (iter == table->GetTSMapping().end()) {
            PDLOG(WARNING, "ts name %s not found in table tid %u, pid %u",
                  request->ts_name().c_str(), request->tid(), request->pid());
            response->set_code(::rtidb::base::ReturnCode::kTsNameNotFound);
            response->set_msg("ts name not found");
            return;
        }
        ts_index = iter->second;
        if (!table->CheckTsValid(index, ts_index)) {
            response->set_code(::rtidb::base::ReturnCode::kTsNameNotFound);
            response->set_msg("ts name not found");
            return;
        }
    }
    if (!request->filter_expired_data() &&
        table->GetStorageMode() == ::rtidb::common::StorageMode::kMemory) {
        MemTable* mem_table = dynamic_cast<MemTable*>(table.get());
        if (mem_table != NULL) {
            uint64_t count = 0;
            if (ts_index >= 0) {
                if (mem_table->GetCount(index, ts_index, request->key(),
                                        count) < 0) {
                    count = 0;
                }
            } else {
                if (mem_table->GetCount(index, request->key(), count) < 0) {
                    count = 0;
                }
            }
            response->set_code(::rtidb::base::ReturnCode::kOk);
            response->set_msg("ok");
            response->set_count(count);
            return;
        }
    }
    ::rtidb::storage::Ticket ticket;
    ::rtidb::storage::TableIterator* it = NULL;
    if (ts_index >= 0) {
        it = table->NewIterator(index, ts_index, request->key(), ticket);
    } else {
        it = table->NewIterator(index, request->key(), ticket);
    }
    if (it == NULL) {
        response->set_code(::rtidb::base::ReturnCode::kTsNameNotFound);
        response->set_msg("ts name not found");
        return;
    }
    ::rtidb::storage::TTLDesc ttl =
        ts_index < 0 ? table->GetTTL(index) : table->GetTTL(index, ts_index);
    uint32_t count = 0;
    int32_t code = 0;
    code = CountIndex(table->GetExpireTime(ttl.abs_ttl * 60 * 1000),
                      ttl.lat_ttl, table->GetTTLType(), it, request, &count);
    delete it;
    response->set_code(code);
    response->set_count(count);
    switch (code) {
        case 0:
            return;
        case -1:
            response->set_msg("invalid args");
            response->set_code(::rtidb::base::ReturnCode::kInvalidParameter);
            return;
        case -2:
            response->set_msg("st/et sub key type is invalid");
            response->set_code(::rtidb::base::ReturnCode::kInvalidParameter);
            return;
        case -3:
            response->set_code(
                ::rtidb::base::ReturnCode::kReacheTheScanMaxBytesSize);
            response->set_msg("reach the max scan byte size");
            return;
        case -4:
            response->set_msg("fail to encode data rows");
            response->set_code(
                ::rtidb::base::ReturnCode::kFailToUpdateTtlFromTablet);
            return;
        default:
            return;
    }
}

void TabletImpl::Traverse(RpcController* controller,
                          const ::rtidb::api::TraverseRequest* request,
                          ::rtidb::api::TraverseResponse* response,
                          Closure* done) {
    brpc::ClosureGuard done_guard(done);
    std::shared_ptr<Table> table = GetTable(request->tid(), request->pid());
    std::shared_ptr<RelationalTable> r_table;
    if (!table) {
        std::lock_guard<SpinMutex> spin_lock(spin_mutex_);
        r_table = GetRelationalTableUnLock(request->tid(), request->pid());
        if (!r_table) {
            PDLOG(WARNING, "table is not exist. tid %u, pid %u", request->tid(),
                  request->pid());
            response->set_code(::rtidb::base::ReturnCode::kTableIsNotExist);
            response->set_msg("table is not exist");
            return;
        }
    }
    if (table) {
        if (table->GetTableStat() == ::rtidb::storage::kLoading) {
            PDLOG(WARNING, "table is loading. tid %u, pid %u", request->tid(),
                  request->pid());
            response->set_code(::rtidb::base::ReturnCode::kTableIsLoading);
            response->set_msg("table is loading");
            return;
        }
        uint32_t index = 0;
        int ts_index = -1;
        if (request->has_idx_name() && request->idx_name().size() > 0) {
            std::shared_ptr<IndexDef> index_def =
                table->GetIndex(request->idx_name());
            if (!index_def || !index_def->IsReady()) {
                PDLOG(WARNING, "idx name %s not found in table tid %u, pid %u",
                      request->idx_name().c_str(), request->tid(),
                      request->pid());
                response->set_code(::rtidb::base::ReturnCode::kIdxNameNotFound);
                response->set_msg("idx name not found");
                return;
            }
            index = index_def->GetId();
        }
        if (request->has_ts_name() && request->ts_name().size() > 0) {
            auto iter = table->GetTSMapping().find(request->ts_name());
            if (iter == table->GetTSMapping().end()) {
                PDLOG(WARNING, "ts name %s not found in table tid %u, pid %u",
                      request->ts_name().c_str(), request->tid(),
                      request->pid());
                response->set_code(::rtidb::base::ReturnCode::kTsNameNotFound);
                response->set_msg("ts name not found");
                return;
            }
            ts_index = iter->second;
        }
        ::rtidb::storage::TableIterator* it = NULL;
        if (ts_index >= 0) {
            it = table->NewTraverseIterator(index, ts_index);
        } else {
            it = table->NewTraverseIterator(index);
        }
        if (it == NULL) {
            response->set_code(::rtidb::base::ReturnCode::kTsNameNotFound);
            response->set_msg("ts name not found, when create iterator");
            return;
        }

        uint64_t last_time = 0;
        std::string last_pk;
        if (request->has_pk() && request->pk().size() > 0) {
            PDLOG(DEBUG, "tid %u, pid %u seek pk %s ts %lu", request->tid(),
                  request->pid(), request->pk().c_str(), request->ts());
            it->Seek(request->pk(), request->ts());
            last_pk = request->pk();
            last_time = request->ts();
        } else {
            PDLOG(DEBUG, "tid %u, pid %u seek to first", request->tid(),
                  request->pid());
            it->SeekToFirst();
        }
        std::map<std::string,
                 std::vector<std::pair<uint64_t, rtidb::base::Slice>>>
            value_map;
        uint32_t total_block_size = 0;
        bool remove_duplicated_record = false;
        if (request->has_enable_remove_duplicated_record()) {
            remove_duplicated_record =
                request->enable_remove_duplicated_record();
        }
        uint32_t scount = 0;
        for (; it->Valid(); it->Next()) {
            if (request->limit() > 0 && scount > request->limit() - 1) {
                PDLOG(DEBUG, "reache the limit %u ", request->limit());
                break;
            }
            PDLOG(DEBUG, "traverse pk %s ts %lu", it->GetPK().c_str(),
                  it->GetKey());
            // skip duplicate record
            if (remove_duplicated_record && last_time == it->GetKey() &&
                last_pk == it->GetPK()) {
                PDLOG(DEBUG, "filter duplicate record for key %s with ts %lu",
                      last_pk.c_str(), last_time);
                continue;
            }
            last_pk = it->GetPK();
            last_time = it->GetKey();
            if (value_map.find(last_pk) == value_map.end()) {
                value_map.insert(std::make_pair(
                    last_pk,
                    std::vector<std::pair<uint64_t, rtidb::base::Slice>>()));
                value_map[last_pk].reserve(request->limit());
            }
            rtidb::base::Slice value = it->GetValue();
            value_map[last_pk].push_back(std::make_pair(it->GetKey(), value));
            total_block_size += last_pk.length() + value.size();
            scount++;
            if (it->GetCount() >= FLAGS_max_traverse_cnt) {
                PDLOG(DEBUG, "traverse cnt %lu max %lu, key %s ts %lu",
                      it->GetCount(), FLAGS_max_traverse_cnt, last_pk.c_str(),
                      last_time);
                break;
            }
        }
        bool is_finish = false;
        if (it->GetCount() >= FLAGS_max_traverse_cnt) {
            PDLOG(DEBUG,
                  "traverse cnt %lu is great than max %lu, key %s ts %lu",
                  it->GetCount(), FLAGS_max_traverse_cnt, last_pk.c_str(),
                  last_time);
            last_pk = it->GetPK();
            last_time = it->GetKey();
            if (last_pk.empty()) {
                is_finish = true;
            }
        } else if (scount < request->limit()) {
            is_finish = true;
        }
        uint32_t total_size = scount * (8 + 4 + 4) + total_block_size;
        std::string* pairs = response->mutable_pairs();
        if (scount <= 0) {
            pairs->resize(0);
        } else {
            pairs->resize(total_size);
        }
        char* rbuffer = reinterpret_cast<char*>(&((*pairs)[0]));
        uint32_t offset = 0;
        for (const auto& kv : value_map) {
            for (const auto& pair : kv.second) {
                PDLOG(DEBUG, "encode pk %s ts %lu size %u", kv.first.c_str(),
                      pair.first, pair.second.size());
                ::rtidb::base::EncodeFull(kv.first, pair.first,
                                          pair.second.data(),
                                          pair.second.size(), rbuffer, offset);
                offset += (4 + 4 + 8 + kv.first.length() + pair.second.size());
            }
        }
        delete it;
        PDLOG(DEBUG, "traverse count %d. last_pk %s last_time %lu", scount,
              last_pk.c_str(), last_time);
        response->set_code(::rtidb::base::ReturnCode::kOk);
        response->set_count(scount);
        response->set_pk(last_pk);
        response->set_ts(last_time);
        response->set_is_finish(is_finish);
    } else {
        uint32_t index = r_table->GetPkIndex()->GetId();
        rtidb::storage::RelationalTableTraverseIterator* it;
        if (request->has_snapshot_id() && request->snapshot_id() > 0) {
            it = r_table->NewTraverse(index, request->snapshot_id());
        } else {
            it = r_table->NewTraverse(index, 0);
        }
        if (it == NULL) {
            delete it;
            response->set_code(::rtidb::base::ReturnCode::kIdxNameNotFound);
            response->set_msg("idx name not found");
            if (request->has_snapshot_id()) {
                response->set_code(rtidb::base::ReturnCode::kSnapshotRecycled);
                response->set_msg("snapshot has been recycled");
            }
            return;
        }
        if (request->has_pk()) {
            it->Seek(request->pk());
            it->Next();
        } else {
            it->SeekToFirst();
        }
        uint32_t scount = 0;
        std::vector<rtidb::base::Slice> value_vec;
        uint32_t total_block_size = 0;
        for (; it->Valid(); it->Next()) {
            if (request->limit() > 0 && scount > request->limit() - 1) {
                PDLOG(DEBUG, "reache the limit %u", request->limit());
                break;
            }
            rtidb::base::Slice value = it->GetValue();
            total_block_size += value.size();
            value_vec.push_back(value);
            scount++;
            if (it->GetCount() >= FLAGS_max_traverse_cnt) {
                PDLOG(DEBUG, "traverse cnt %lu max %lu", it->GetCount(),
                      FLAGS_max_traverse_cnt);
                break;
            }
        }

        bool is_finish = false;
        if (!it->Valid()) {
            is_finish = true;
        } else {
            response->set_snapshot_id(it->GetSeq());
        }
        uint32_t total_size = scount * 4 + total_block_size;
        std::string* pairs = response->mutable_pairs();
        if (scount <= 0) {
            pairs->resize(0);
        } else {
            pairs->resize(total_size);
        }
        char* rbuffer = reinterpret_cast<char*>(&((*pairs)[0]));
        uint32_t offset = 0;
        for (const auto& value : value_vec) {
            rtidb::base::Encode(value.data(), value.size(), rbuffer, offset);
            offset += (4 + value.size());
        }
        PDLOG(DEBUG, "tid %u pid %u, traverse count %d.", request->tid(),
              request->pid(), scount);
        delete it;
        response->set_code(0);
        response->set_count(scount);
        response->set_is_finish(is_finish);
    }
}

void TabletImpl::Delete(RpcController* controller,
                        const ::rtidb::api::DeleteRequest* request,
                        ::rtidb::api::GeneralResponse* response,
                        Closure* done) {
    brpc::ClosureGuard done_guard(done);
    if (follower_.load(std::memory_order_relaxed)) {
        response->set_code(::rtidb::base::ReturnCode::kIsFollowerCluster);
        response->set_msg("is follower cluster");
        return;
    }
    std::shared_ptr<Table> table = GetTable(request->tid(), request->pid());
    std::shared_ptr<RelationalTable> r_table;
    if (!table) {
        std::lock_guard<SpinMutex> spin_lock(spin_mutex_);
        r_table = GetRelationalTableUnLock(request->tid(), request->pid());
        if (!r_table) {
            PDLOG(WARNING, "table is not exist. tid %u, pid %u", request->tid(),
                  request->pid());
            response->set_code(::rtidb::base::ReturnCode::kTableIsNotExist);
            response->set_msg("table is not exist");
            return;
        }
    }
    if (table) {
        if (!table->IsLeader()) {
            PDLOG(DEBUG, "table is follower. tid %u, pid %u", request->tid(),
                  request->pid());
            response->set_code(::rtidb::base::ReturnCode::kTableIsFollower);
            response->set_msg("table is follower");
            return;
        }
        if (table->GetTableStat() == ::rtidb::storage::kLoading) {
            PDLOG(WARNING, "table is loading. tid %u, pid %u", request->tid(),
                  request->pid());
            response->set_code(::rtidb::base::ReturnCode::kTableIsLoading);
            response->set_msg("table is loading");
            return;
        }
        uint32_t idx = 0;
        if (request->has_idx_name() && request->idx_name().size() > 0) {
            std::shared_ptr<IndexDef> index_def =
                table->GetIndex(request->idx_name());
            if (!index_def || !index_def->IsReady()) {
                PDLOG(WARNING, "idx name %s not found in table tid %u, pid %u",
                      request->idx_name().c_str(), request->tid(),
                      request->pid());
                response->set_code(::rtidb::base::ReturnCode::kIdxNameNotFound);
                response->set_msg("idx name not found");
                return;
            }
            idx = index_def->GetId();
        }
        if (table->Delete(request->key(), idx)) {
            response->set_code(::rtidb::base::ReturnCode::kOk);
            response->set_msg("ok");
            PDLOG(DEBUG, "delete ok. tid %u, pid %u, key %s", request->tid(),
                  request->pid(), request->key().c_str());
        } else {
            response->set_code(::rtidb::base::ReturnCode::kDeleteFailed);
            response->set_msg("delete failed");
            return;
        }
        std::shared_ptr<LogReplicator> replicator;
        do {
            replicator = GetReplicator(request->tid(), request->pid());
            if (!replicator) {
                PDLOG(
                    WARNING,
                    "fail to find table tid %u pid %u leader's log replicator",
                    request->tid(), request->pid());
                break;
            }
            ::rtidb::api::LogEntry entry;
            entry.set_term(replicator->GetLeaderTerm());
            entry.set_method_type(::rtidb::api::MethodType::kDelete);
            ::rtidb::api::Dimension* dimension = entry.add_dimensions();
            dimension->set_key(request->key());
            dimension->set_idx(idx);
            replicator->AppendEntry(entry);
        } while (false);
        if (replicator && FLAGS_binlog_notify_on_put) {
            replicator->Notify();
        }
        return;
    } else {
        if (r_table->Delete(request->idx_name(), request->key())) {
            response->set_code(::rtidb::base::ReturnCode::kOk);
            response->set_msg("ok");
            PDLOG(DEBUG, "delete ok. tid %u, pid %u, key %s, idx_name %s",
                  request->tid(), request->pid(), request->key().c_str(),
                  request->idx_name().c_str());
        } else {
            response->set_code(::rtidb::base::ReturnCode::kDeleteFailed);
            response->set_msg("delete failed");
            return;
        }
    }
}

void TabletImpl::BatchQuery(RpcController* controller,
                            const rtidb::api::BatchQueryRequest* request,
                            rtidb::api::BatchQueryResponse* response,
                            Closure* done) {
    brpc::ClosureGuard done_guard(done);
    uint32_t tid = request->tid();
    uint32_t pid = request->pid();
    std::shared_ptr<RelationalTable> r_table;
    {
        std::lock_guard<SpinMutex> spin_lock(spin_mutex_);
        r_table = GetRelationalTableUnLock(tid, pid);
    }
    if (!r_table) {
        PDLOG(WARNING, "table is not exist. tid %u, pid %u", request->tid(),
              request->pid());
        response->set_code(::rtidb::base::ReturnCode::kTableIsNotExist);
        response->set_msg("table is not exist");
        return;
    }
    /**
    uint32_t index = 0;
    rtidb::storage::RelationalTableTraverseIterator* it =
        r_table->NewTraverse(index, 0);
    if (it == NULL) {
        response->set_code(::rtidb::base::ReturnCode::kIdxNameNotFound);
        response->set_msg("idx name not found");
        return;
    }
    std::vector<rtidb::base::Slice> value_vec;
    uint32_t total_block_size = 0;

    uint32_t scount = 0;
    uint32_t not_found_count = 0;
    for (auto& key : request->query_key()) {
        it->Seek(key);
        scount++;
        if (!it->Valid()) {
            not_found_count++;
            continue;
        }
        rtidb::base::Slice value = it->GetValue();

        total_block_size += value.size();
        value_vec.push_back(value);
        if (scount >= FLAGS_max_traverse_cnt) {
            PDLOG(DEBUG, "batchquery cnt %lu max %lu",
                    scount, FLAGS_max_traverse_cnt);
            break;
        }
    }
    if (total_block_size == 0) {
        PDLOG(DEBUG, "tid %u pid %u, batchQuery not key found.", request->tid(),
    request->pid()); response->set_code(rtidb::base::ReturnCode::kOk);
        response->set_is_finish(true);
    }
    bool is_finish = false;
    if (static_cast<uint64_t>(scount) ==
    static_cast<uint64_t>(request->query_key_size())) { is_finish = true;
    }
    uint32_t total_size = (scount - not_found_count) * 4 + total_block_size;
    std::string* pairs = response->mutable_pairs();
    if (scount <= 0) {
        pairs->resize(0);
    } else {
        pairs->resize(total_size);
    }
    char* rbuffer = reinterpret_cast<char*>(&((*pairs)[0]));
    uint32_t offset = 0;
    for (const auto& value : value_vec) {
        rtidb::base::Encode(value.data(), value.size(), rbuffer, offset);
        offset += (4 + value.size());
    }
    PDLOG(DEBUG, "tid %u pid %u, batchQuery count %d.", request->tid(),
    request->pid(), scount); it->SetFinish(true); delete it;
    response->set_code(rtidb::base::ReturnCode::kOk);
    response->set_is_finish(is_finish);
    response->set_count(scount);
*/
    uint32_t scount = 0;
    std::string* pairs = response->mutable_pairs();
    bool ok = r_table->Query(request->read_option(), pairs, &scount);
    if (!ok) {
        response->set_code(::rtidb::base::ReturnCode::kQueryFailed);
        response->set_msg("query failed");
        response->set_is_finish(true);
        response->set_count(0);
        PDLOG(WARNING, "query failed, tid %u pid %u", request->tid(),
              request->pid());
        return;
    }
    response->set_code(::rtidb::base::ReturnCode::kOk);
    response->set_msg("ok");
    response->set_is_finish(true);
    response->set_count(scount);
}

void TabletImpl::ChangeRole(RpcController* controller,
                            const ::rtidb::api::ChangeRoleRequest* request,
                            ::rtidb::api::ChangeRoleResponse* response,
                            Closure* done) {
    brpc::ClosureGuard done_guard(done);
    uint32_t tid = request->tid();
    uint32_t pid = request->pid();
    std::shared_ptr<Table> table = GetTable(tid, pid);
    if (!table) {
        response->set_code(::rtidb::base::ReturnCode::kTableIsNotExist);
        response->set_msg("table is not exist");
        return;
    }
    if (table->GetTableStat() != ::rtidb::storage::kNormal) {
        PDLOG(WARNING, "table state[%u] can not change role. tid[%u] pid[%u]",
              table->GetTableStat(), tid, pid);
        response->set_code(::rtidb::base::ReturnCode::kTableStatusIsNotKnormal);
        response->set_msg("table status is not kNormal");
        return;
    }
    std::shared_ptr<LogReplicator> replicator = GetReplicator(tid, pid);
    if (!replicator) {
        response->set_code(::rtidb::base::ReturnCode::kReplicatorIsNotExist);
        response->set_msg("replicator is not exist");
        return;
    }
    bool is_leader = false;
    if (request->mode() == ::rtidb::api::TableMode::kTableLeader) {
        is_leader = true;
    }
    std::vector<std::string> vec;
    for (int idx = 0; idx < request->replicas_size(); idx++) {
        vec.push_back(request->replicas(idx).c_str());
    }
    if (is_leader) {
        {
            std::lock_guard<SpinMutex> spin_lock(spin_mutex_);
            if (table->IsLeader()) {
                PDLOG(WARNING, "table is leader. tid[%u] pid[%u]", tid, pid);
                response->set_code(::rtidb::base::ReturnCode::kTableIsLeader);
                response->set_msg("table is leader");
                return;
            }
            PDLOG(INFO, "change to leader. tid[%u] pid[%u] term[%lu]", tid, pid,
                  request->term());
            table->SetLeader(true);
            replicator->SetRole(ReplicatorRole::kLeaderNode);
            if (!FLAGS_zk_cluster.empty()) {
                replicator->SetLeaderTerm(request->term());
            }
        }
        if (replicator->AddReplicateNode(vec) < 0) {
            PDLOG(WARNING, "add replicator failed. tid[%u] pid[%u]", tid, pid);
        }
        for (auto& e : request->endpoint_tid()) {
            std::vector<std::string> endpoints{e.endpoint()};
            replicator->AddReplicateNode(endpoints, e.tid());
        }
    } else {
        std::lock_guard<SpinMutex> spin_lock(spin_mutex_);
        if (!table->IsLeader()) {
            PDLOG(WARNING, "table is follower. tid[%u] pid[%u]", tid, pid);
            response->set_code(::rtidb::base::ReturnCode::kOk);
            response->set_msg("table is follower");
            return;
        }
        replicator->DelAllReplicateNode();
        replicator->SetRole(ReplicatorRole::kFollowerNode);
        table->SetLeader(false);
        PDLOG(INFO, "change to follower. tid[%u] pid[%u]", tid, pid);
    }
    response->set_code(::rtidb::base::ReturnCode::kOk);
    response->set_msg("ok");
}

void TabletImpl::AddReplica(RpcController* controller,
                            const ::rtidb::api::ReplicaRequest* request,
                            ::rtidb::api::AddReplicaResponse* response,
                            Closure* done) {
    brpc::ClosureGuard done_guard(done);
    std::shared_ptr<::rtidb::api::TaskInfo> task_ptr;
    if (request->has_task_info() && request->task_info().IsInitialized()) {
        if (AddOPMultiTask(request->task_info(),
                           ::rtidb::api::TaskType::kAddReplica, task_ptr) < 0) {
            response->set_code(-1);
            response->set_msg("add task failed");
            return;
        }
    }
    std::shared_ptr<Table> table = GetTable(request->tid(), request->pid());
    do {
        if (!table) {
            PDLOG(WARNING, "table is not exist. tid %u, pid %u", request->tid(),
                  request->pid());
            response->set_code(::rtidb::base::ReturnCode::kTableIsNotExist);
            response->set_msg("table is not exist");
            break;
        }
        if (!table->IsLeader()) {
            PDLOG(WARNING, "table is follower. tid %u, pid %u", request->tid(),
                  request->pid());
            response->set_code(::rtidb::base::ReturnCode::kTableIsFollower);
            response->set_msg("table is follower");
            break;
        }
        std::shared_ptr<LogReplicator> replicator =
            GetReplicator(request->tid(), request->pid());
        if (!replicator) {
            response->set_code(
                ::rtidb::base::ReturnCode::kReplicatorIsNotExist);
            response->set_msg("replicator is not exist");
            PDLOG(WARNING, "replicator is not exist. tid %u, pid %u",
                  request->tid(), request->pid());
            break;
        }
        std::vector<std::string> vec;
        vec.push_back(request->endpoint());
        int ret = -1;
        if (request->has_remote_tid()) {
            ret = replicator->AddReplicateNode(vec, request->remote_tid());
        } else {
            ret = replicator->AddReplicateNode(vec);
        }
        if (ret == 0) {
            response->set_code(::rtidb::base::ReturnCode::kOk);
            response->set_msg("ok");
        } else if (ret < 0) {
            response->set_code(
                ::rtidb::base::ReturnCode::kFailToAddReplicaEndpoint);
            PDLOG(WARNING, "fail to add replica endpoint. tid %u pid %u",
                  request->tid(), request->pid());
            response->set_msg("fail to add replica endpoint");
            break;
        } else {
            response->set_code(
                ::rtidb::base::ReturnCode::kReplicaEndpointAlreadyExists);
            response->set_msg("replica endpoint already exists");
            PDLOG(WARNING, "replica endpoint already exists. tid %u pid %u",
                  request->tid(), request->pid());
        }
        if (task_ptr) {
            std::lock_guard<std::mutex> lock(mu_);
            task_ptr->set_status(::rtidb::api::TaskStatus::kDone);
        }
        return;
    } while (0);
    SetTaskStatus(task_ptr, ::rtidb::api::TaskStatus::kFailed);
}

void TabletImpl::DelReplica(RpcController* controller,
                            const ::rtidb::api::ReplicaRequest* request,
                            ::rtidb::api::GeneralResponse* response,
                            Closure* done) {
    brpc::ClosureGuard done_guard(done);
    std::shared_ptr<::rtidb::api::TaskInfo> task_ptr;
    if (request->has_task_info() && request->task_info().IsInitialized()) {
        if (AddOPTask(request->task_info(), ::rtidb::api::TaskType::kDelReplica,
                      task_ptr) < 0) {
            response->set_code(-1);
            response->set_msg("add task failed");
            return;
        }
    }
    std::shared_ptr<Table> table = GetTable(request->tid(), request->pid());
    do {
        if (!table) {
            PDLOG(WARNING, "table is not exist. tid %u, pid %u", request->tid(),
                  request->pid());
            response->set_code(::rtidb::base::ReturnCode::kTableIsNotExist);
            response->set_msg("table is not exist");
            break;
        }
        if (!table->IsLeader()) {
            PDLOG(WARNING, "table is follower. tid %u, pid %u", request->tid(),
                  request->pid());
            response->set_code(::rtidb::base::ReturnCode::kTableIsFollower);
            response->set_msg("table is follower");
            break;
        }
        std::shared_ptr<LogReplicator> replicator =
            GetReplicator(request->tid(), request->pid());
        if (!replicator) {
            response->set_code(
                ::rtidb::base::ReturnCode::kReplicatorIsNotExist);
            response->set_msg("replicator is not exist");
            PDLOG(WARNING, "replicator is not exist. tid %u, pid %u",
                  request->tid(), request->pid());
            break;
        }
        int ret = replicator->DelReplicateNode(request->endpoint());
        if (ret == 0) {
            response->set_code(::rtidb::base::ReturnCode::kOk);
            response->set_msg("ok");
        } else if (ret < 0) {
            response->set_code(
                ::rtidb::base::ReturnCode::kReplicatorRoleIsNotLeader);
            PDLOG(WARNING, "replicator role is not leader. table %u pid %u",
                  request->tid(), request->pid());
            response->set_msg("replicator role is not leader");
            break;
        } else {
            response->set_code(::rtidb::base::ReturnCode::kOk);
            PDLOG(WARNING,
                  "fail to del endpoint for table %u pid %u. replica does not "
                  "exist",
                  request->tid(), request->pid());
            response->set_msg("replica does not exist");
        }
        if (task_ptr) {
            std::lock_guard<std::mutex> lock(mu_);
            task_ptr->set_status(::rtidb::api::TaskStatus::kDone);
        }
        return;
    } while (0);
    SetTaskStatus(task_ptr, ::rtidb::api::TaskStatus::kFailed);
}

void TabletImpl::AppendEntries(
    RpcController* controller,
    const ::rtidb::api::AppendEntriesRequest* request,
    ::rtidb::api::AppendEntriesResponse* response, Closure* done) {
    brpc::ClosureGuard done_guard(done);
    std::shared_ptr<Table> table = GetTable(request->tid(), request->pid());
    if (!table) {
        PDLOG(WARNING, "table is not exist. tid %u, pid %u", request->tid(),
              request->pid());
        response->set_code(::rtidb::base::ReturnCode::kTableIsNotExist);
        response->set_msg("table is not exist");
        return;
    }
    if (!follower_.load(std::memory_order_relaxed) && table->IsLeader()) {
        PDLOG(WARNING, "table is leader. tid %u, pid %u", request->tid(),
              request->pid());
        response->set_code(::rtidb::base::ReturnCode::kTableIsLeader);
        response->set_msg("table is leader");
        return;
    }
    if (table->GetTableStat() == ::rtidb::storage::kLoading) {
        response->set_code(::rtidb::base::ReturnCode::kTableIsLoading);
        response->set_msg("table is loading");
        PDLOG(WARNING, "table is loading. tid %u, pid %u", request->tid(),
              request->pid());
        return;
    }
    std::shared_ptr<LogReplicator> replicator =
        GetReplicator(request->tid(), request->pid());
    if (!replicator) {
        response->set_code(::rtidb::base::ReturnCode::kReplicatorIsNotExist);
        response->set_msg("replicator is not exist");
        return;
    }
    bool ok = replicator->AppendEntries(request, response);
    if (!ok) {
        response->set_code(
            ::rtidb::base::ReturnCode::kFailToAppendEntriesToReplicator);
        response->set_msg("fail to append entries to replicator");
    } else {
        response->set_code(::rtidb::base::ReturnCode::kOk);
        response->set_msg("ok");
    }
}

void TabletImpl::GetTableSchema(
    RpcController* controller,
    const ::rtidb::api::GetTableSchemaRequest* request,
    ::rtidb::api::GetTableSchemaResponse* response, Closure* done) {
    brpc::ClosureGuard done_guard(done);
    std::shared_ptr<Table> table = GetTable(request->tid(), request->pid());
    if (!table) {
        response->set_code(::rtidb::base::ReturnCode::kTableIsNotExist);
        response->set_msg("table is not exist");
        PDLOG(WARNING, "table is not exist. tid %u, pid %u", request->tid(),
              request->pid());
        return;
    } else {
        response->set_schema(table->GetSchema());
    }
    response->set_code(::rtidb::base::ReturnCode::kOk);
    response->set_msg("ok");
    response->set_schema(table->GetSchema());
    response->mutable_table_meta()->CopyFrom(table->GetTableMeta());
}

void TabletImpl::UpdateTableMetaForAddField(
    RpcController* controller,
    const ::rtidb::api::UpdateTableMetaForAddFieldRequest* request,
    ::rtidb::api::GeneralResponse* response, Closure* done) {
    brpc::ClosureGuard done_guard(done);
    uint32_t tid = request->tid();
    std::map<uint32_t, std::shared_ptr<Table>> table_map;
    {
        std::lock_guard<SpinMutex> spin_lock(spin_mutex_);
        auto it = tables_.find(tid);
        if (it == tables_.end()) {
            response->set_code(::rtidb::base::ReturnCode::kTableIsNotExist);
            response->set_msg("table doesn`t exist");
            PDLOG(WARNING, "table tid %u doesn`t exist.", tid);
            return;
        }
        table_map = it->second;
    }
    for (auto pit = table_map.begin(); pit != table_map.end(); ++pit) {
        uint32_t pid = pit->first;
        std::shared_ptr<Table> table = pit->second;
        // judge if field exists
        bool repeated = false;
        std::string col_name = request->column_desc().name();
        for (const auto& column : table->GetTableMeta().column_desc()) {
            if (column.name() == col_name) {
                PDLOG(WARNING, "field name[%s] repeated in tablet!",
                      col_name.c_str());
                repeated = true;
                break;
            }
        }
        if (!repeated) {
            for (const auto& column :
                 table->GetTableMeta().added_column_desc()) {
                if (column.name() == col_name) {
                    PDLOG(WARNING, "field name[%s] repeated in tablet!",
                          col_name.c_str());
                    repeated = true;
                    break;
                }
            }
        }
        if (repeated) {
            continue;
        }
        ::rtidb::api::TableMeta table_meta;
        table_meta.CopyFrom(table->GetTableMeta());
        ::rtidb::common::ColumnDesc* column_desc =
            table_meta.add_added_column_desc();
        column_desc->CopyFrom(request->column_desc());
        table_meta.set_schema(request->schema());
        table->SetTableMeta(table_meta);
        table->SetSchema(request->schema());
        // update TableMeta.txt
        std::string db_root_path;
        ::rtidb::common::StorageMode mode = table_meta.storage_mode();
        bool ok = ChooseDBRootPath(tid, pid, mode, db_root_path);
        if (!ok) {
            response->set_code(::rtidb::base::ReturnCode::kFailToGetDbRootPath);
            response->set_msg("fail to get db root path");
            PDLOG(WARNING, "fail to get table db root path for tid %u, pid %u",
                  tid, pid);
            return;
        }
        std::string db_path = db_root_path + "/" + std::to_string(tid) + "_" +
                              std::to_string(pid);
        if (!::rtidb::base::IsExists(db_path)) {
            PDLOG(WARNING, "table db path doesn`t exist. tid %u, pid %u", tid,
                  pid);
            response->set_code(
                ::rtidb::base::ReturnCode::kTableDbPathIsNotExist);
            response->set_msg("table db path is not exist");
            return;
        }
        UpdateTableMeta(db_path, &table_meta, true);
        if (WriteTableMeta(db_path, &table_meta) < 0) {
            PDLOG(WARNING, "write table_meta failed. tid[%u] pid[%u]", tid,
                  pid);
            response->set_code(::rtidb::base::ReturnCode::kWriteDataFailed);
            response->set_msg("write data failed");
            return;
        }
    }
    response->set_code(::rtidb::base::ReturnCode::kOk);
    response->set_msg("ok");
}

void TabletImpl::GetTableStatus(
    RpcController* controller,
    const ::rtidb::api::GetTableStatusRequest* request,
    ::rtidb::api::GetTableStatusResponse* response, Closure* done) {
    brpc::ClosureGuard done_guard(done);
    std::lock_guard<SpinMutex> spin_lock(spin_mutex_);
    for (auto it = tables_.begin(); it != tables_.end(); ++it) {
        if (request->has_tid() && request->tid() != it->first) {
            continue;
        }
        for (auto pit = it->second.begin(); pit != it->second.end(); ++pit) {
            if (request->has_pid() && request->pid() != pit->first) {
                continue;
            }
            std::shared_ptr<Table> table = pit->second;
            ::rtidb::api::TableStatus* status =
                response->add_all_table_status();
            status->set_mode(::rtidb::api::TableMode::kTableFollower);
            if (table->IsLeader()) {
                status->set_mode(::rtidb::api::TableMode::kTableLeader);
            }
            status->set_tid(table->GetId());
            status->set_pid(table->GetPid());
            status->set_compress_type(table->GetCompressType());
            status->set_storage_mode(table->GetStorageMode());
            status->set_name(table->GetName());
            ::rtidb::api::TTLDesc* ttl_desc = status->mutable_ttl_desc();
            ::rtidb::storage::TTLDesc ttl = table->GetTTL();
            ttl_desc->set_abs_ttl(ttl.abs_ttl);
            ttl_desc->set_lat_ttl(ttl.lat_ttl);
            ttl_desc->set_ttl_type(table->GetTTLType());
            status->set_ttl_type(table->GetTTLType());
            status->set_diskused(table->GetDiskused());
            if (status->ttl_type() == ::rtidb::api::TTLType::kLatestTime) {
                status->set_ttl(table->GetTTL().lat_ttl);
            } else {
                status->set_ttl(table->GetTTL().abs_ttl);
            }
            if (::rtidb::api::TableState_IsValid(table->GetTableStat())) {
                status->set_state(
                    ::rtidb::api::TableState(table->GetTableStat()));
            }
            std::shared_ptr<LogReplicator> replicator =
                GetReplicatorUnLock(table->GetId(), table->GetPid());
            if (replicator) {
                status->set_offset(replicator->GetOffset());
            }
            status->set_record_cnt(table->GetRecordCnt());
            if (table->GetStorageMode() ==
                ::rtidb::common::StorageMode::kMemory) {
                if (MemTable* mem_table =
                        dynamic_cast<MemTable*>(table.get())) {
                    status->set_time_offset(mem_table->GetTimeOffset());
                    status->set_is_expire(mem_table->GetExpireStatus());
                    status->set_record_byte_size(
                        mem_table->GetRecordByteSize());
                    status->set_record_idx_byte_size(
                        mem_table->GetRecordIdxByteSize());
                    status->set_record_pk_cnt(mem_table->GetRecordPkCnt());
                    status->set_skiplist_height(mem_table->GetKeyEntryHeight());
                    uint64_t record_idx_cnt = 0;
                    auto indexs = table->GetAllIndex();
                    for (const auto& index_def : indexs) {
                        ::rtidb::api::TsIdxStatus* ts_idx_status =
                            status->add_ts_idx_status();
                        ts_idx_status->set_idx_name(index_def->GetName());
                        uint64_t* stats = NULL;
                        uint32_t size = 0;
                        bool ok = mem_table->GetRecordIdxCnt(index_def->GetId(),
                                                             &stats, &size);
                        if (ok) {
                            for (uint32_t i = 0; i < size; i++) {
                                ts_idx_status->add_seg_cnts(stats[i]);
                                record_idx_cnt += stats[i];
                            }
                        }
                        delete stats;
                    }
                    status->set_idx_cnt(record_idx_cnt);
                }
            }
            if (request->has_need_schema() && request->need_schema()) {
                status->set_schema(table->GetSchema());
            }
        }
    }
    response->set_code(::rtidb::base::ReturnCode::kOk);
}

void TabletImpl::SetExpire(RpcController* controller,
                           const ::rtidb::api::SetExpireRequest* request,
                           ::rtidb::api::GeneralResponse* response,
                           Closure* done) {
    brpc::ClosureGuard done_guard(done);
    std::shared_ptr<Table> table = GetTable(request->tid(), request->pid());
    if (!table) {
        PDLOG(WARNING, "table is not exist. tid %u, pid %u", request->tid(),
              request->pid());
        response->set_code(::rtidb::base::ReturnCode::kTableIsNotExist);
        response->set_msg("table is not exist");
        return;
    }
    if (table->GetStorageMode() == ::rtidb::common::StorageMode::kMemory) {
        MemTable* mem_table = dynamic_cast<MemTable*>(table.get());
        if (mem_table != NULL) {
            mem_table->SetExpire(request->is_expire());
            PDLOG(INFO, "set table expire[%d]. tid[%u] pid[%u]",
                  request->is_expire(), request->tid(), request->pid());
        }
    }
    response->set_code(::rtidb::base::ReturnCode::kOk);
    response->set_msg("ok");
}

void TabletImpl::SetTTLClock(RpcController* controller,
                             const ::rtidb::api::SetTTLClockRequest* request,
                             ::rtidb::api::GeneralResponse* response,
                             Closure* done) {
    brpc::ClosureGuard done_guard(done);
    std::shared_ptr<Table> table = GetTable(request->tid(), request->pid());
    if (!table) {
        PDLOG(WARNING, "table is not exist. tid %u, pid %u", request->tid(),
              request->pid());
        response->set_code(::rtidb::base::ReturnCode::kTableIsNotExist);
        response->set_msg("table is not exist");
        return;
    }
    if (table->GetStorageMode() == ::rtidb::common::StorageMode::kMemory) {
        MemTable* mem_table = dynamic_cast<MemTable*>(table.get());
        if (mem_table != NULL) {
            int64_t cur_time = ::baidu::common::timer::get_micros() / 1000000;
            int64_t offset = (int64_t)request->timestamp() - cur_time;
            mem_table->SetTimeOffset(offset);
            PDLOG(INFO,
                  "set table virtual timestamp[%lu] cur timestamp[%lu] "
                  "offset[%ld]. tid[%u] pid[%u]",
                  request->timestamp(), cur_time, offset, request->tid(),
                  request->pid());
        }
    }
    response->set_code(::rtidb::base::ReturnCode::kOk);
    response->set_msg("ok");
}

void TabletImpl::MakeSnapshotInternal(
    uint32_t tid, uint32_t pid, uint64_t end_offset,
    std::shared_ptr<::rtidb::api::TaskInfo> task) {
    std::shared_ptr<Table> table;
    std::shared_ptr<Snapshot> snapshot;
    std::shared_ptr<LogReplicator> replicator;
    bool has_error = true;
    do {
        std::lock_guard<SpinMutex> spin_lock(spin_mutex_);
        table = GetTableUnLock(tid, pid);
        if (!table) {
            PDLOG(WARNING, "table is not exist. tid[%u] pid[%u]", tid, pid);
            break;
        }
        if (table->GetTableStat() != ::rtidb::storage::kNormal) {
            PDLOG(WARNING,
                  "table state is %d, cannot make snapshot. %u, pid %u",
                  table->GetTableStat(), tid, pid);
            break;
        }
        snapshot = GetSnapshotUnLock(tid, pid);
        if (!snapshot) {
            PDLOG(WARNING, "snapshot is not exist. tid[%u] pid[%u]", tid, pid);
            break;
        }
        replicator = GetReplicatorUnLock(tid, pid);
        if (!replicator) {
            PDLOG(WARNING, "replicator is not exist. tid[%u] pid[%u]", tid,
                  pid);
            break;
        }
        has_error = false;
    } while (0);
    if (has_error) {
        if (task) {
            std::lock_guard<std::mutex> lock(mu_);
            task->set_status(::rtidb::api::kFailed);
        }
        return;
    }
    {
        std::lock_guard<SpinMutex> spin_lock(spin_mutex_);
        table->SetTableStat(::rtidb::storage::kMakingSnapshot);
    }
    uint64_t cur_offset = replicator->GetOffset();
    uint64_t snapshot_offset = snapshot->GetOffset();
    int ret = 0;
    if (cur_offset < snapshot_offset + FLAGS_make_snapshot_threshold_offset &&
        end_offset == 0) {
        PDLOG(INFO,
              "offset can't reach the threshold. tid[%u] pid[%u] "
              "cur_offset[%lu], snapshot_offset[%lu] end_offset[%lu]",
              tid, pid, cur_offset, snapshot_offset, end_offset);
    } else {
        if (table->GetStorageMode() != ::rtidb::common::StorageMode::kMemory) {
            ::rtidb::storage::DiskTableSnapshot* disk_snapshot =
                dynamic_cast<::rtidb::storage::DiskTableSnapshot*>(
                    snapshot.get());
            if (disk_snapshot != NULL) {
                disk_snapshot->SetTerm(replicator->GetLeaderTerm());
            }
        }
        uint64_t offset = 0;
        ret = snapshot->MakeSnapshot(table, offset, end_offset);
        if (ret == 0) {
            std::shared_ptr<LogReplicator> replicator = GetReplicator(tid, pid);
            if (replicator) {
                replicator->SetSnapshotLogPartIndex(offset);
            }
        }
    }
    {
        std::lock_guard<SpinMutex> spin_lock(spin_mutex_);
        table->SetTableStat(::rtidb::storage::kNormal);
    }
    {
        std::lock_guard<std::mutex> lock(mu_);
        if (task) {
            if (ret == 0) {
                task->set_status(::rtidb::api::kDone);
                if (table->GetStorageMode() == common::StorageMode::kMemory) {
                    auto right_now =
                        std::chrono::system_clock::now().time_since_epoch();
                    int64_t ts =
                        std::chrono::duration_cast<std::chrono::seconds>(
                            right_now)
                            .count();
                    table->SetMakeSnapshotTime(ts);
                }
            } else {
                task->set_status(::rtidb::api::kFailed);
            }
        }
    }
}

void TabletImpl::MakeSnapshot(RpcController* controller,
                              const ::rtidb::api::GeneralRequest* request,
                              ::rtidb::api::GeneralResponse* response,
                              Closure* done) {
    brpc::ClosureGuard done_guard(done);
    std::shared_ptr<::rtidb::api::TaskInfo> task_ptr;
    if (request->has_task_info() && request->task_info().IsInitialized()) {
        if (AddOPTask(request->task_info(),
                      ::rtidb::api::TaskType::kMakeSnapshot, task_ptr) < 0) {
            response->set_code(-1);
            response->set_msg("add task failed");
            return;
        }
    }
    uint32_t tid = request->tid();
    uint32_t pid = request->pid();
    uint64_t offset = 0;
    if (request->has_offset() && request->offset() > 0) {
        offset = request->offset();
    }
    do {
        {
            std::lock_guard<SpinMutex> spin_lock(spin_mutex_);
            std::shared_ptr<Snapshot> snapshot = GetSnapshotUnLock(tid, pid);
            if (!snapshot) {
                response->set_code(
                    ::rtidb::base::ReturnCode::kSnapshotIsNotExist);
                response->set_msg("snapshot is not exist");
                PDLOG(WARNING, "snapshot is not exist. tid[%u] pid[%u]", tid,
                      pid);
                break;
            }
            std::shared_ptr<Table> table =
                GetTableUnLock(request->tid(), request->pid());
            if (!table) {
                PDLOG(WARNING, "table is not exist. tid %u, pid %u", tid, pid);
                response->set_code(::rtidb::base::ReturnCode::kTableIsNotExist);
                response->set_msg("table is not exist");
                break;
            }
            if (table->GetTableStat() != ::rtidb::storage::kNormal) {
                response->set_code(
                    ::rtidb::base::ReturnCode::kTableStatusIsNotKnormal);
                response->set_msg("table status is not kNormal");
                PDLOG(WARNING,
                      "table state is %d, cannot make snapshot. %u, pid %u",
                      table->GetTableStat(), tid, pid);
                break;
            }
        }
        snapshot_pool_.AddTask(boost::bind(&TabletImpl::MakeSnapshotInternal,
                                           this, tid, pid, offset, task_ptr));
        response->set_code(::rtidb::base::ReturnCode::kOk);
        response->set_msg("ok");
        return;
    } while (0);
    SetTaskStatus(task_ptr, ::rtidb::api::TaskStatus::kFailed);
}

void TabletImpl::SchedMakeSnapshot() {
    int now_hour = ::rtidb::base::GetNowHour();
    if (now_hour != FLAGS_make_snapshot_time) {
        snapshot_pool_.DelayTask(
            FLAGS_make_snapshot_check_interval,
            boost::bind(&TabletImpl::SchedMakeSnapshot, this));
        return;
    }
    std::vector<std::pair<uint32_t, uint32_t>> table_set;
    {
        std::lock_guard<SpinMutex> spin_lock(spin_mutex_);
        auto right_now = std::chrono::system_clock::now().time_since_epoch();
        int64_t ts =
            std::chrono::duration_cast<std::chrono::seconds>(right_now).count();
        for (auto iter = tables_.begin(); iter != tables_.end(); ++iter) {
            for (auto inner = iter->second.begin(); inner != iter->second.end();
                 ++inner) {
                if (iter->first == 0 && inner->first == 0) {
                    continue;
                }
                if (inner->second->GetStorageMode() ==
                    ::rtidb::common::StorageMode::kMemory) {
                    if (ts - inner->second->GetMakeSnapshotTime() <=
                            FLAGS_make_snapshot_offline_interval &&
                        !FLAGS_zk_cluster.empty()) {
                        continue;
                    }
                    table_set.push_back(
                        std::make_pair(iter->first, inner->first));
                }
            }
        }
    }
    for (auto iter = table_set.begin(); iter != table_set.end(); ++iter) {
        PDLOG(INFO, "start make snapshot tid[%u] pid[%u]", iter->first,
              iter->second);
        MakeSnapshotInternal(iter->first, iter->second, 0,
                             std::shared_ptr<::rtidb::api::TaskInfo>());
    }
    // delay task one hour later avoid execute  more than one time
    snapshot_pool_.DelayTask(
        FLAGS_make_snapshot_check_interval + 60 * 60 * 1000,
        boost::bind(&TabletImpl::SchedMakeSnapshot, this));
}

void TabletImpl::SchedMakeDiskTableSnapshot() {
    std::vector<std::pair<uint32_t, uint32_t>> table_set;
    {
        std::lock_guard<SpinMutex> spin_lock(spin_mutex_);
        for (auto iter = tables_.begin(); iter != tables_.end(); ++iter) {
            for (auto inner = iter->second.begin(); inner != iter->second.end();
                 ++inner) {
                if (iter->first == 0 && inner->first == 0) {
                    continue;
                }
                if (inner->second->GetStorageMode() !=
                    ::rtidb::common::StorageMode::kMemory) {
                    table_set.push_back(
                        std::make_pair(iter->first, inner->first));
                }
            }
        }
    }
    for (auto iter = table_set.begin(); iter != table_set.end(); ++iter) {
        PDLOG(INFO, "start make snapshot tid[%u] pid[%u]", iter->first,
              iter->second);
        MakeSnapshotInternal(iter->first, iter->second, 0,
                             std::shared_ptr<::rtidb::api::TaskInfo>());
    }
    // delay task one hour later avoid execute  more than one time
    snapshot_pool_.DelayTask(
        FLAGS_make_disktable_snapshot_interval * 60 * 1000,
        boost::bind(&TabletImpl::SchedMakeDiskTableSnapshot, this));
}

void TabletImpl::SendData(RpcController* controller,
                          const ::rtidb::api::SendDataRequest* request,
                          ::rtidb::api::GeneralResponse* response,
                          Closure* done) {
    brpc::ClosureGuard done_guard(done);
    brpc::Controller* cntl = static_cast<brpc::Controller*>(controller);
    uint32_t tid = request->tid();
    uint32_t pid = request->pid();
    ::rtidb::common::StorageMode mode = ::rtidb::common::kMemory;
    if (request->has_storage_mode()) {
        mode = request->storage_mode();
    }
    std::string db_root_path;
    bool ok = ChooseDBRootPath(tid, pid, mode, db_root_path);
    if (!ok) {
        response->set_code(::rtidb::base::ReturnCode::kFailToGetDbRootPath);
        response->set_msg("fail to get db root path");
        PDLOG(WARNING, "fail to get table db root path for tid %u, pid %u", tid,
              pid);
        return;
    }
    std::string combine_key = std::to_string(tid) + "_" + std::to_string(pid) +
                              "_" + request->file_name();
    std::shared_ptr<FileReceiver> receiver;
    std::shared_ptr<Table> table;
    if (request->block_id() == 0) {
        table = GetTable(tid, pid);
    }
    {
        std::lock_guard<std::mutex> lock(mu_);
        auto iter = file_receiver_map_.find(combine_key);
        if (request->block_id() == 0) {
            if (table && request->dir_name() != "index") {
                PDLOG(WARNING, "table already exists. tid %u, pid %u", tid,
                      pid);
                response->set_code(
                    ::rtidb::base::ReturnCode::kTableAlreadyExists);
                response->set_msg("table already exists");
                return;
            }
            if (iter == file_receiver_map_.end()) {
                std::string path = db_root_path + "/" + std::to_string(tid) +
                                   "_" + std::to_string(pid) + "/";
                std::string dir_name;
                if (request->has_dir_name() && request->dir_name().size() > 0) {
                    dir_name = request->dir_name();
                    if (dir_name != "index") {
                        path.append("snapshot/");
                    }
                    path.append(request->dir_name() + "/");
                } else if (request->file_name() != "table_meta.txt") {
                    path.append("snapshot/");
                }
                file_receiver_map_.insert(std::make_pair(
                    combine_key, std::make_shared<FileReceiver>(
                                     request->file_name(), dir_name, path)));
                iter = file_receiver_map_.find(combine_key);
            }
            if (!iter->second->Init()) {
                PDLOG(WARNING,
                      "file receiver init failed. tid %u, pid %u, file_name %s",
                      tid, pid, request->file_name().c_str());
                response->set_code(
                    ::rtidb::base::ReturnCode::kFileReceiverInitFailed);
                response->set_msg("file receiver init failed");
                file_receiver_map_.erase(iter);
                return;
            }
            PDLOG(INFO, "file receiver init ok. tid %u, pid %u, file_name %s",
                  tid, pid, request->file_name().c_str());
            response->set_code(::rtidb::base::ReturnCode::kOk);
            response->set_msg("ok");
        } else if (iter == file_receiver_map_.end()) {
            PDLOG(WARNING, "cannot find receiver. tid %u, pid %u, file_name %s",
                  tid, pid, request->file_name().c_str());
            response->set_code(::rtidb::base::ReturnCode::kCannotFindReceiver);
            response->set_msg("cannot find receiver");
            return;
        }
        receiver = iter->second;
    }
    if (!receiver) {
        PDLOG(WARNING, "cannot find receiver. tid %u, pid %u, file_name %s",
              tid, pid, request->file_name().c_str());
        response->set_code(::rtidb::base::ReturnCode::kCannotFindReceiver);
        response->set_msg("cannot find receiver");
        return;
    }
    if (receiver->GetBlockId() == request->block_id()) {
        response->set_msg("ok");
        response->set_code(::rtidb::base::ReturnCode::kOk);
        return;
    }
    if (request->block_id() != receiver->GetBlockId() + 1) {
        response->set_msg("block_id mismatch");
        PDLOG(WARNING,
              "block_id mismatch. tid %u, pid %u, file_name %s, request "
              "block_id %lu cur block_id %lu",
              tid, pid, request->file_name().c_str(), request->block_id(),
              receiver->GetBlockId());
        response->set_code(::rtidb::base::ReturnCode::kBlockIdMismatch);
        return;
    }
    std::string data = cntl->request_attachment().to_string();
    if (data.length() != request->block_size()) {
        PDLOG(WARNING,
              "receive data error. tid %u, pid %u, file_name %s, expected "
              "length %u real length %u",
              tid, pid, request->file_name().c_str(), request->block_size(),
              data.length());
        response->set_code(::rtidb::base::ReturnCode::kReceiveDataError);
        response->set_msg("receive data error");
        return;
    }
    if (receiver->WriteData(data, request->block_id()) < 0) {
        PDLOG(WARNING,
              "receiver write data failed. tid %u, pid %u, file_name %s", tid,
              pid, request->file_name().c_str());
        response->set_code(::rtidb::base::ReturnCode::kWriteDataFailed);
        response->set_msg("write data failed");
        return;
    }
    if (request->eof()) {
        receiver->SaveFile();
        std::lock_guard<std::mutex> lock(mu_);
        file_receiver_map_.erase(combine_key);
    }
    response->set_msg("ok");
    response->set_code(::rtidb::base::ReturnCode::kOk);
}

void TabletImpl::SendSnapshot(RpcController* controller,
                              const ::rtidb::api::SendSnapshotRequest* request,
                              ::rtidb::api::GeneralResponse* response,
                              Closure* done) {
    brpc::ClosureGuard done_guard(done);
    std::shared_ptr<::rtidb::api::TaskInfo> task_ptr;
    if (request->has_task_info() && request->task_info().IsInitialized()) {
        if (AddOPTask(request->task_info(),
                      ::rtidb::api::TaskType::kSendSnapshot, task_ptr) < 0) {
            response->set_code(-1);
            response->set_msg("add task failed");
            return;
        }
    }
    uint32_t tid = request->tid();
    uint32_t pid = request->pid();
    std::string sync_snapshot_key = request->endpoint() + "_" +
                                    std::to_string(tid) + "_" +
                                    std::to_string(pid);
    do {
        {
            std::lock_guard<SpinMutex> spin_lock(spin_mutex_);
            std::shared_ptr<Table> table = GetTableUnLock(tid, pid);
            if (!table) {
                PDLOG(WARNING, "table is not exist. tid %u, pid %u", tid, pid);
                response->set_code(::rtidb::base::ReturnCode::kTableIsNotExist);
                response->set_msg("table is not exist");
                break;
            }
            if (!table->IsLeader()) {
                PDLOG(WARNING, "table is follower. tid %u, pid %u", tid, pid);
                response->set_code(::rtidb::base::ReturnCode::kTableIsFollower);
                response->set_msg("table is follower");
                break;
            }
            if (table->GetTableStat() != ::rtidb::storage::kSnapshotPaused) {
                PDLOG(WARNING,
                      "table status is not kSnapshotPaused. tid %u, pid %u",
                      tid, pid);
                response->set_code(::rtidb::base::ReturnCode::
                                       kTableStatusIsNotKsnapshotpaused);
                response->set_msg("table status is not kSnapshotPaused");
                break;
            }
        }
        std::lock_guard<std::mutex> lock(mu_);
        if (sync_snapshot_set_.find(sync_snapshot_key) !=
            sync_snapshot_set_.end()) {
            PDLOG(WARNING, "snapshot is sending. tid %u pid %u endpoint %s",
                  tid, pid, request->endpoint().c_str());
            response->set_code(::rtidb::base::ReturnCode::kSnapshotIsSending);
            response->set_msg("snapshot is sending");
            break;
        }
        sync_snapshot_set_.insert(sync_snapshot_key);
        task_pool_.AddTask(boost::bind(&TabletImpl::SendSnapshotInternal, this,
                                       request->endpoint(), tid, pid,
                                       request->remote_tid(), task_ptr));
        response->set_code(::rtidb::base::ReturnCode::kOk);
        response->set_msg("ok");
        return;
    } while (0);
    SetTaskStatus(task_ptr, ::rtidb::api::TaskStatus::kFailed);
}

void TabletImpl::SendSnapshotInternal(
    const std::string& endpoint, uint32_t tid, uint32_t pid,
    uint32_t remote_tid, std::shared_ptr<::rtidb::api::TaskInfo> task) {
    bool has_error = true;
    do {
        std::shared_ptr<Table> table = GetTable(tid, pid);
        if (!table) {
            PDLOG(WARNING, "table is not exist. tid %u, pid %u", tid, pid);
            break;
        }
        std::string db_root_path;
        bool ok =
            ChooseDBRootPath(tid, pid, table->GetStorageMode(), db_root_path);
        if (!ok) {
            PDLOG(WARNING, "fail to get db root path for table tid %u, pid %u",
                  tid, pid);
            break;
        }
        FileSender sender(remote_tid, pid, table->GetStorageMode(), endpoint);
        if (!sender.Init()) {
            PDLOG(WARNING,
                  "Init FileSender failed. tid[%u] pid[%u] endpoint[%s]", tid,
                  pid, endpoint.c_str());
            break;
        }
        // send table_meta file
        std::string full_path = db_root_path + "/" + std::to_string(tid) + "_" +
                                std::to_string(pid) + "/";
        std::string file_name = "table_meta.txt";
        if (sender.SendFile(file_name, full_path + file_name) < 0) {
            PDLOG(WARNING, "send table_meta.txt failed. tid[%u] pid[%u]", tid,
                  pid);
            break;
        }
        full_path.append("snapshot/");
        std::string manifest_file = full_path + "MANIFEST";
        std::string snapshot_file;
        {
            int fd = open(manifest_file.c_str(), O_RDONLY);
            if (fd < 0) {
                PDLOG(WARNING, "[%s] is not exist", manifest_file.c_str());
                has_error = false;
                break;
            }
            google::protobuf::io::FileInputStream fileInput(fd);
            fileInput.SetCloseOnDelete(true);
            ::rtidb::api::Manifest manifest;
            if (!google::protobuf::TextFormat::Parse(&fileInput, &manifest)) {
                PDLOG(WARNING, "parse manifest failed. tid[%u] pid[%u]", tid,
                      pid);
                break;
            }
            snapshot_file = manifest.name();
        }
        if (table->GetStorageMode() == ::rtidb::common::StorageMode::kMemory) {
            // send snapshot file
            if (sender.SendFile(snapshot_file, full_path + snapshot_file) < 0) {
                PDLOG(WARNING, "send snapshot failed. tid[%u] pid[%u]", tid,
                      pid);
                break;
            }
        } else {
            if (sender.SendDir(snapshot_file, full_path + snapshot_file) < 0) {
                PDLOG(WARNING, "send snapshot failed. tid[%u] pid[%u]", tid,
                      pid);
                break;
            }
        }
        // send manifest file
        file_name = "MANIFEST";
        if (sender.SendFile(file_name, full_path + file_name) < 0) {
            PDLOG(WARNING, "send MANIFEST failed. tid[%u] pid[%u]", tid, pid);
            break;
        }
        has_error = false;
        PDLOG(INFO, "send snapshot success. endpoint %s tid %u pid %u",
              endpoint.c_str(), tid, pid);
    } while (0);
    std::lock_guard<std::mutex> lock(mu_);
    if (task) {
        if (has_error) {
            task->set_status(::rtidb::api::kFailed);
        } else {
            task->set_status(::rtidb::api::kDone);
        }
    }
    std::string sync_snapshot_key =
        endpoint + "_" + std::to_string(tid) + "_" + std::to_string(pid);
    sync_snapshot_set_.erase(sync_snapshot_key);
}

void TabletImpl::PauseSnapshot(RpcController* controller,
                               const ::rtidb::api::GeneralRequest* request,
                               ::rtidb::api::GeneralResponse* response,
                               Closure* done) {
    brpc::ClosureGuard done_guard(done);
    std::shared_ptr<::rtidb::api::TaskInfo> task_ptr;
    if (request->has_task_info() && request->task_info().IsInitialized()) {
        if (AddOPTask(request->task_info(),
                      ::rtidb::api::TaskType::kPauseSnapshot, task_ptr) < 0) {
            response->set_code(-1);
            response->set_msg("add task failed");
            return;
        }
    }
    do {
        {
            std::lock_guard<SpinMutex> spin_lock(spin_mutex_);
            std::shared_ptr<Table> table =
                GetTableUnLock(request->tid(), request->pid());
            if (!table) {
                PDLOG(WARNING, "table is not exist. tid %u, pid %u",
                      request->tid(), request->pid());
                response->set_code(::rtidb::base::ReturnCode::kTableIsNotExist);
                response->set_msg("table is not exist");
                break;
            }
            if (table->GetTableStat() == ::rtidb::storage::kSnapshotPaused) {
                PDLOG(INFO,
                      "table status is kSnapshotPaused, need not pause. "
                      "tid[%u] pid[%u]",
                      request->tid(), request->pid());
            } else if (table->GetTableStat() != ::rtidb::storage::kNormal) {
                PDLOG(WARNING,
                      "table status is [%u], cann't pause. tid[%u] pid[%u]",
                      table->GetTableStat(), request->tid(), request->pid());
                response->set_code(
                    ::rtidb::base::ReturnCode::kTableStatusIsNotKnormal);
                response->set_msg("table status is not kNormal");
                break;
            } else {
                table->SetTableStat(::rtidb::storage::kSnapshotPaused);
                PDLOG(INFO, "table status has set[%u]. tid[%u] pid[%u]",
                      table->GetTableStat(), request->tid(), request->pid());
            }
        }
        if (task_ptr) {
            std::lock_guard<std::mutex> lock(mu_);
            task_ptr->set_status(::rtidb::api::TaskStatus::kDone);
        }
        response->set_code(::rtidb::base::ReturnCode::kOk);
        response->set_msg("ok");
        return;
    } while (0);
    SetTaskStatus(task_ptr, ::rtidb::api::TaskStatus::kFailed);
}

void TabletImpl::RecoverSnapshot(RpcController* controller,
                                 const ::rtidb::api::GeneralRequest* request,
                                 ::rtidb::api::GeneralResponse* response,
                                 Closure* done) {
    brpc::ClosureGuard done_guard(done);
    std::shared_ptr<::rtidb::api::TaskInfo> task_ptr;
    if (request->has_task_info() && request->task_info().IsInitialized()) {
        if (AddOPTask(request->task_info(),
                      ::rtidb::api::TaskType::kRecoverSnapshot, task_ptr) < 0) {
            response->set_code(-1);
            response->set_msg("add task failed");
            return;
        }
    }
    do {
        {
            std::lock_guard<SpinMutex> spin_lock(spin_mutex_);
            std::shared_ptr<Table> table =
                GetTableUnLock(request->tid(), request->pid());
            if (!table) {
                PDLOG(WARNING, "table is not exist. tid %u, pid %u",
                      request->tid(), request->pid());
                response->set_code(::rtidb::base::ReturnCode::kTableIsNotExist);
                response->set_msg("table is not exist");
                break;
            }
            if (table->GetTableStat() == rtidb::storage::kNormal) {
                PDLOG(INFO,
                      "table status is already kNormal, need not recover. "
                      "tid[%u] pid[%u]",
                      request->tid(), request->pid());

            } else if (table->GetTableStat() !=
                       ::rtidb::storage::kSnapshotPaused) {
                PDLOG(WARNING,
                      "table status is [%u], cann't recover. tid[%u] pid[%u]",
                      table->GetTableStat(), request->tid(), request->pid());
                response->set_code(::rtidb::base::ReturnCode::
                                       kTableStatusIsNotKsnapshotpaused);
                response->set_msg("table status is not kSnapshotPaused");
                break;
            } else {
                table->SetTableStat(::rtidb::storage::kNormal);
                PDLOG(INFO, "table status has set[%u]. tid[%u] pid[%u]",
                      table->GetTableStat(), request->tid(), request->pid());
            }
        }
        std::lock_guard<std::mutex> lock(mu_);
        if (task_ptr) {
            task_ptr->set_status(::rtidb::api::TaskStatus::kDone);
        }
        response->set_code(::rtidb::base::ReturnCode::kOk);
        response->set_msg("ok");
        return;
    } while (0);
    SetTaskStatus(task_ptr, ::rtidb::api::TaskStatus::kFailed);
}

void TabletImpl::LoadTable(RpcController* controller,
                           const ::rtidb::api::LoadTableRequest* request,
                           ::rtidb::api::GeneralResponse* response,
                           Closure* done) {
    brpc::ClosureGuard done_guard(done);
    std::shared_ptr<::rtidb::api::TaskInfo> task_ptr;
    if (request->has_task_info() && request->task_info().IsInitialized()) {
        if (AddOPTask(request->task_info(), ::rtidb::api::TaskType::kLoadTable,
                      task_ptr) < 0) {
            response->set_code(-1);
            response->set_msg("add task failed");
            return;
        }
    }
    do {
        ::rtidb::api::TableMeta table_meta;
        table_meta.CopyFrom(request->table_meta());
        std::string msg;
        if (CheckTableMeta(&table_meta, msg) != 0) {
            response->set_code(::rtidb::base::ReturnCode::kTableMetaIsIllegal);
            response->set_msg(msg);
            break;
        }
        uint32_t tid = table_meta.tid();
        uint32_t pid = table_meta.pid();
        std::string root_path;
        bool ok =
            ChooseDBRootPath(tid, pid, table_meta.storage_mode(), root_path);
        if (!ok) {
            response->set_code(::rtidb::base::ReturnCode::kFailToGetDbRootPath);
            response->set_msg("fail to get table db root path");
            PDLOG(WARNING, "table db path is not found. tid %u, pid %u", tid,
                  pid);
            break;
        }

        std::string db_path =
            root_path + "/" + std::to_string(tid) + "_" + std::to_string(pid);
        if (!::rtidb::base::IsExists(db_path)) {
            PDLOG(WARNING,
                  "table db path is not exist. tid %u, pid %u, path %s", tid,
                  pid, db_path.c_str());
            response->set_code(
                ::rtidb::base::ReturnCode::kTableDbPathIsNotExist);
            response->set_msg("table db path is not exist");
            break;
        }

        std::shared_ptr<Table> table = GetTable(tid, pid);
        if (table) {
            PDLOG(WARNING, "table with tid[%u] and pid[%u] exists", tid, pid);
            response->set_code(::rtidb::base::ReturnCode::kTableAlreadyExists);
            response->set_msg("table already exists");
            break;
        }

        UpdateTableMeta(db_path, &table_meta);
        if (WriteTableMeta(db_path, &table_meta) < 0) {
            PDLOG(WARNING, "write table_meta failed. tid[%lu] pid[%lu]", tid,
                  pid);
            response->set_code(::rtidb::base::ReturnCode::kWriteDataFailed);
            response->set_msg("write data failed");
            break;
        }
        if (table_meta.storage_mode() == rtidb::common::kMemory) {
            std::string msg;
            if (CreateTableInternal(&table_meta, msg) < 0) {
                response->set_code(
                    ::rtidb::base::ReturnCode::kCreateTableFailed);
                response->set_msg(msg.c_str());
                break;
            }
            uint64_t ttl = table_meta.ttl();
            std::string name = table_meta.name();
            uint32_t seg_cnt = 8;
            if (table_meta.seg_cnt() > 0) {
                seg_cnt = table_meta.seg_cnt();
            }
<<<<<<< HEAD
            PDLOG(INFO, "start to recover table with id %u pid %u name %s seg_cnt %d idx_cnt %u schema_size %u ttl %llu format version %u", tid, 
                    pid, name.c_str(), seg_cnt, table_meta.dimensions_size(), table_meta.schema().size(), ttl, table_meta.format_version());
            task_pool_.AddTask(boost::bind(&TabletImpl::LoadTableInternal, this, tid, pid, task_ptr));
=======
            PDLOG(INFO,
                  "start to recover table with id %u pid %u name %s seg_cnt %d "
                  "idx_cnt %u schema_size %u ttl %llu",
                  tid, pid, name.c_str(), seg_cnt, table_meta.dimensions_size(),
                  table_meta.schema().size(), ttl);
            task_pool_.AddTask(boost::bind(&TabletImpl::LoadTableInternal, this,
                                           tid, pid, task_ptr));
>>>>>>> 0a1c156f
        } else {
            task_pool_.AddTask(boost::bind(&TabletImpl::LoadDiskTableInternal,
                                           this, tid, pid, table_meta,
                                           task_ptr));
            PDLOG(INFO, "load table tid[%u] pid[%u] storage mode[%s]", tid, pid,
                  ::rtidb::common::StorageMode_Name(table_meta.storage_mode())
                      .c_str());
        }
        response->set_code(::rtidb::base::ReturnCode::kOk);
        response->set_msg("ok");
        return;
    } while (0);
    SetTaskStatus(task_ptr, ::rtidb::api::TaskStatus::kFailed);
}

int TabletImpl::LoadDiskTableInternal(
    uint32_t tid, uint32_t pid, const ::rtidb::api::TableMeta& table_meta,
    std::shared_ptr<::rtidb::api::TaskInfo> task_ptr) {
    do {
        std::string db_root_path;
        bool ok =
            ChooseDBRootPath(tid, pid, table_meta.storage_mode(), db_root_path);
        if (!ok) {
            PDLOG(WARNING, "fail to find db root path for table tid %u pid %u",
                  tid, pid);
            break;
        }
        std::string table_path = db_root_path + "/" + std::to_string(tid) +
                                 "_" + std::to_string(pid);
        std::string snapshot_path = table_path + "/snapshot/";
        ::rtidb::api::Manifest manifest;
        uint64_t snapshot_offset = 0;
        std::string data_path = table_path + "/data";
        if (::rtidb::base::IsExists(data_path)) {
            if (!::rtidb::base::RemoveDir(data_path)) {
                PDLOG(WARNING, "remove dir failed. tid %u pid %u path %s", tid,
                      pid, data_path.c_str());
                break;
            }
        }
        bool need_load = false;
        std::string manifest_file = snapshot_path + "MANIFEST";
        if (Snapshot::GetLocalManifest(manifest_file, manifest) == 0) {
            std::string snapshot_dir = snapshot_path + manifest.name();
            PDLOG(INFO, "rename dir %s to %s. tid %u pid %u",
                  snapshot_dir.c_str(), data_path.c_str(), tid, pid);
            if (!::rtidb::base::Rename(snapshot_dir, data_path)) {
                PDLOG(WARNING, "rename dir failed. tid %u pid %u path %s", tid,
                      pid, snapshot_dir.c_str());
                break;
            }
            if (unlink(manifest_file.c_str()) < 0) {
                PDLOG(WARNING, "remove manifest failed. tid %u pid %u path %s",
                      tid, pid, manifest_file.c_str());
                break;
            }
            snapshot_offset = manifest.offset();
            need_load = true;
        }
        std::string msg;
        if (CreateDiskTableInternal(&table_meta, need_load, msg) < 0) {
            PDLOG(WARNING, "create table failed. tid %u pid %u msg %s", tid,
                  pid, msg.c_str());
            break;
        }
        // load snapshot data
        std::shared_ptr<Table> table = GetTable(tid, pid);
        if (!table) {
            PDLOG(WARNING, "table with tid %u and pid %u does not exist", tid,
                  pid);
            break;
        }
        DiskTable* disk_table = dynamic_cast<DiskTable*>(table.get());
        if (disk_table == NULL) {
            break;
        }
        std::shared_ptr<Snapshot> snapshot = GetSnapshot(tid, pid);
        if (!snapshot) {
            PDLOG(WARNING, "snapshot with tid %u and pid %u does not exist",
                  tid, pid);
            break;
        }
        std::shared_ptr<LogReplicator> replicator = GetReplicator(tid, pid);
        if (!replicator) {
            PDLOG(WARNING, "replicator with tid %u and pid %u does not exist",
                  tid, pid);
            break;
        }
        {
            std::lock_guard<SpinMutex> spin_lock(spin_mutex_);
            table->SetTableStat(::rtidb::storage::kLoading);
        }
        uint64_t latest_offset = 0;
        std::string binlog_path = table_path + "/binlog/";
        ::rtidb::storage::Binlog binlog(replicator->GetLogPart(), binlog_path);
        if (binlog.RecoverFromBinlog(table, snapshot_offset, latest_offset)) {
            table->SetTableStat(::rtidb::storage::kNormal);
            replicator->SetOffset(latest_offset);
            replicator->SetSnapshotLogPartIndex(snapshot->GetOffset());
            replicator->StartSyncing();
            disk_table->SetOffset(latest_offset);
            table->SchedGc();
            gc_pool_.DelayTask(
                FLAGS_gc_interval * 60 * 1000,
                boost::bind(&TabletImpl::GcTable, this, tid, pid, false));
            io_pool_.DelayTask(
                FLAGS_binlog_sync_to_disk_interval,
                boost::bind(&TabletImpl::SchedSyncDisk, this, tid, pid));
            task_pool_.DelayTask(
                FLAGS_binlog_delete_interval,
                boost::bind(&TabletImpl::SchedDelBinlog, this, tid, pid));
            if (table_meta.has_table_type() &&
                table_meta.table_type() == rtidb::type::kRelational) {
                gc_pool_.DelayTask(
                    FLAGS_snapshot_ttl_check_interval * 60 * 1000,
                    boost::bind(&TabletImpl::GcTableSnapshot, this, tid, pid));
            }
            PDLOG(INFO, "load table success. tid %u pid %u", tid, pid);
            MakeSnapshotInternal(tid, pid, 0,
                                 std::shared_ptr<::rtidb::api::TaskInfo>());
            if (task_ptr) {
                std::lock_guard<std::mutex> lock(mu_);
                task_ptr->set_status(::rtidb::api::TaskStatus::kDone);
                return 0;
            }
        } else {
            DeleteTableInternal(tid, pid,
                                std::shared_ptr<::rtidb::api::TaskInfo>());
        }
    } while (0);
    SetTaskStatus(task_ptr, ::rtidb::api::TaskStatus::kFailed);
    return -1;
}

int TabletImpl::LoadTableInternal(
    uint32_t tid, uint32_t pid,
    std::shared_ptr<::rtidb::api::TaskInfo> task_ptr) {
    do {
        // load snapshot data
        std::shared_ptr<Table> table = GetTable(tid, pid);
        if (!table) {
            PDLOG(WARNING, "table with tid %u and pid %u does not exist", tid,
                  pid);
            break;
        }
        std::shared_ptr<Snapshot> snapshot = GetSnapshot(tid, pid);
        if (!snapshot) {
            PDLOG(WARNING, "snapshot with tid %u and pid %u does not exist",
                  tid, pid);
            break;
        }
        std::shared_ptr<LogReplicator> replicator = GetReplicator(tid, pid);
        if (!replicator) {
            PDLOG(WARNING, "replicator with tid %u and pid %u does not exist",
                  tid, pid);
            break;
        }
        {
            std::lock_guard<SpinMutex> spin_lock(spin_mutex_);
            table->SetTableStat(::rtidb::storage::kLoading);
        }
        uint64_t latest_offset = 0;
        uint64_t snapshot_offset = 0;
        std::string db_root_path;
        bool ok =
            ChooseDBRootPath(tid, pid, table->GetStorageMode(), db_root_path);
        if (!ok) {
            PDLOG(WARNING, "fail to find db root path for table tid %u pid %u",
                  tid, pid);
            break;
        }
        std::string binlog_path = db_root_path + "/" + std::to_string(tid) +
                                  "_" + std::to_string(pid) + "/binlog/";
        ::rtidb::storage::Binlog binlog(replicator->GetLogPart(), binlog_path);
        if (snapshot->Recover(table, snapshot_offset) &&
            binlog.RecoverFromBinlog(table, snapshot_offset, latest_offset)) {
            table->SetTableStat(::rtidb::storage::kNormal);
            replicator->SetOffset(latest_offset);
            replicator->SetSnapshotLogPartIndex(snapshot->GetOffset());
            replicator->StartSyncing();
            table->SchedGc();
            gc_pool_.DelayTask(
                FLAGS_gc_interval * 60 * 1000,
                boost::bind(&TabletImpl::GcTable, this, tid, pid, false));
            io_pool_.DelayTask(
                FLAGS_binlog_sync_to_disk_interval,
                boost::bind(&TabletImpl::SchedSyncDisk, this, tid, pid));
            task_pool_.DelayTask(
                FLAGS_binlog_delete_interval,
                boost::bind(&TabletImpl::SchedDelBinlog, this, tid, pid));
            PDLOG(INFO, "load table success. tid %u pid %u", tid, pid);
            if (task_ptr) {
                std::lock_guard<std::mutex> lock(mu_);
                task_ptr->set_status(::rtidb::api::TaskStatus::kDone);
                return 0;
            }
        } else {
            DeleteTableInternal(tid, pid,
                                std::shared_ptr<::rtidb::api::TaskInfo>());
        }
    } while (0);
    SetTaskStatus(task_ptr, ::rtidb::api::TaskStatus::kFailed);
    return -1;
}

int32_t TabletImpl::DeleteTableInternal(
    uint32_t tid, uint32_t pid,
    std::shared_ptr<::rtidb::api::TaskInfo> task_ptr) {
    std::string root_path;
    std::string recycle_bin_root_path;
    int32_t code = -1;
    do {
        std::shared_ptr<Table> table = GetTable(tid, pid);
        if (!table) {
            PDLOG(WARNING, "table is not exist. tid %u pid %u", tid, pid);
            break;
        }
        bool ok =
            ChooseDBRootPath(tid, pid, table->GetStorageMode(), root_path);
        if (!ok) {
            PDLOG(WARNING, "fail to get db root path. tid %u pid %u", tid, pid);
            break;
        }
        ok = ChooseRecycleBinRootPath(tid, pid, table->GetStorageMode(),
                                      recycle_bin_root_path);
        if (!ok) {
            PDLOG(WARNING, "fail to get recycle bin root path. tid %u pid %u",
                  tid, pid);
            break;
        }
        std::shared_ptr<LogReplicator> replicator = GetReplicator(tid, pid);
        {
            std::lock_guard<SpinMutex> spin_lock(spin_mutex_);
            tables_[tid].erase(pid);
            replicators_[tid].erase(pid);
            snapshots_[tid].erase(pid);
            if (tables_[tid].empty()) {
                tables_.erase(tid);
            }
            if (replicators_[tid].empty()) {
                replicators_.erase(tid);
            }
            if (snapshots_[tid].empty()) {
                snapshots_.erase(tid);
            }
        }

        if (replicator) {
            replicator->DelAllReplicateNode();
            PDLOG(INFO, "drop replicator for tid %u, pid %u", tid, pid);
        }
        code = 0;
    } while (0);
    if (code < 0) {
        if (task_ptr) {
            std::lock_guard<std::mutex> lock(mu_);
            task_ptr->set_status(::rtidb::api::TaskStatus::kFailed);
        }
        return code;
    }

    std::string source_path =
        root_path + "/" + std::to_string(tid) + "_" + std::to_string(pid);
    if (!::rtidb::base::IsExists(source_path)) {
        if (task_ptr) {
            std::lock_guard<std::mutex> lock(mu_);
            task_ptr->set_status(::rtidb::api::TaskStatus::kDone);
        }
        PDLOG(INFO, "drop table ok. tid[%u] pid[%u]", tid, pid);
        return 0;
    }

    if (FLAGS_recycle_bin_enabled) {
        std::string recycle_path =
            recycle_bin_root_path + "/" + std::to_string(tid) + "_" +
            std::to_string(pid) + "_" + ::rtidb::base::GetNowTime();
        ::rtidb::base::Rename(source_path, recycle_path);
    } else {
        ::rtidb::base::RemoveDirRecursive(source_path);
    }

    if (task_ptr) {
        std::lock_guard<std::mutex> lock(mu_);
        task_ptr->set_status(::rtidb::api::TaskStatus::kDone);
    }
    PDLOG(INFO, "drop table ok. tid[%u] pid[%u]", tid, pid);
    return 0;
}

int32_t TabletImpl::DeleteRelationalTableInternal(
    uint32_t tid, uint32_t pid,
    std::shared_ptr<::rtidb::api::TaskInfo> task_ptr) {
    std::string root_path;
    std::string recycle_bin_root_path;
    int32_t code = -1;
    do {
        std::shared_ptr<RelationalTable> table;
        {
            std::lock_guard<SpinMutex> spin_lock(spin_mutex_);
            table = GetRelationalTableUnLock(tid, pid);
        }
        if (!table) {
            PDLOG(WARNING, "table is not exist. tid %u pid %u", tid, pid);
            break;
        }
        bool ok =
            ChooseDBRootPath(tid, pid, table->GetStorageMode(), root_path);
        if (!ok) {
            PDLOG(WARNING, "fail to get db root path. tid %u pid %u", tid, pid);
            break;
        }
        ok = ChooseRecycleBinRootPath(tid, pid, table->GetStorageMode(),
                                      recycle_bin_root_path);
        if (!ok) {
            PDLOG(WARNING, "fail to get recycle bin root path. tid %u pid %u",
                  tid, pid);
            break;
        }
        {
            std::lock_guard<SpinMutex> spin_lock(spin_mutex_);
            tables_[tid].erase(pid);
            if (tables_[tid].empty()) {
                tables_.erase(tid);
            }
        }
        code = 0;
    } while (0);
    if (code < 0) {
        SetTaskStatus(task_ptr, ::rtidb::api::TaskStatus::kFailed);
        return code;
    }

    std::string source_path =
        root_path + "/" + std::to_string(tid) + "_" + std::to_string(pid);
    if (!::rtidb::base::IsExists(source_path)) {
        if (task_ptr) {
            std::lock_guard<std::mutex> lock(mu_);
            task_ptr->set_status(::rtidb::api::TaskStatus::kDone);
        }
        PDLOG(INFO, "drop table ok. tid[%u] pid[%u]", tid, pid);
        return 0;
    }

    if (FLAGS_recycle_bin_enabled) {
        std::string recycle_path =
            recycle_bin_root_path + "/" + std::to_string(tid) + "_" +
            std::to_string(pid) + "_" + ::rtidb::base::GetNowTime();
        ::rtidb::base::Rename(source_path, recycle_path);
    } else {
        ::rtidb::base::RemoveDirRecursive(source_path);
    }

    if (task_ptr) {
        std::lock_guard<std::mutex> lock(mu_);
        task_ptr->set_status(::rtidb::api::TaskStatus::kDone);
    }
    PDLOG(INFO, "drop table ok. tid[%u] pid[%u]", tid, pid);
    return 0;
}

void TabletImpl::CreateTable(RpcController* controller,
                             const ::rtidb::api::CreateTableRequest* request,
                             ::rtidb::api::CreateTableResponse* response,
                             Closure* done) {
    brpc::ClosureGuard done_guard(done);
    const ::rtidb::api::TableMeta* table_meta = &request->table_meta();
    std::string msg;
    uint32_t tid = table_meta->tid();
    uint32_t pid = table_meta->pid();
    if (!table_meta->has_table_type() ||
        table_meta->table_type() == ::rtidb::type::kTimeSeries) {
        if (CheckTableMeta(table_meta, msg) != 0) {
            response->set_code(::rtidb::base::ReturnCode::kTableMetaIsIllegal);
            response->set_msg(msg);
            PDLOG(WARNING,
                  "check table_meta failed. tid[%u] pid[%u], err_msg[%s]", tid,
                  pid, msg.c_str());
            return;
        }
        std::shared_ptr<Table> table = GetTable(tid, pid);
        std::shared_ptr<Snapshot> snapshot = GetSnapshot(tid, pid);
        if (table || snapshot) {
            if (table) {
                PDLOG(WARNING, "table with tid[%u] and pid[%u] exists", tid,
                      pid);
            }
            if (snapshot) {
                PDLOG(WARNING, "snapshot with tid[%u] and pid[%u] exists", tid,
                      pid);
            }
            response->set_code(::rtidb::base::ReturnCode::kTableAlreadyExists);
            response->set_msg("table already exists");
            return;
        }
    }
    std::string name = table_meta->name();
    PDLOG(INFO, "start creating table tid[%u] pid[%u] with mode %s", tid, pid,
          ::rtidb::api::TableMode_Name(request->table_meta().mode()).c_str());
    std::string db_root_path;
    bool ok =
        ChooseDBRootPath(tid, pid, table_meta->storage_mode(), db_root_path);
    if (!ok) {
        PDLOG(WARNING, "fail to find db root path tid[%u] pid[%u]", tid, pid);
        response->set_code(::rtidb::base::ReturnCode::kFailToGetDbRootPath);
        response->set_msg("fail to find db root path");
        return;
    }
    std::string table_db_path =
        db_root_path + "/" + std::to_string(tid) + "_" + std::to_string(pid);

    if (WriteTableMeta(table_db_path, table_meta) < 0) {
        PDLOG(WARNING, "write table_meta failed. tid[%u] pid[%u]", tid, pid);
        response->set_code(::rtidb::base::ReturnCode::kWriteDataFailed);
        response->set_msg("write data failed");
        return;
    }
    if (table_meta->has_table_type() &&
        table_meta->table_type() == rtidb::type::kRelational) {
        std::string msg;
        if (CreateRelationalTableInternal(table_meta, msg) < 0) {
            response->set_code(::rtidb::base::ReturnCode::kCreateTableFailed);
            response->set_msg(msg.c_str());
            return;
        }
        gc_pool_.DelayTask(
            FLAGS_snapshot_ttl_check_interval * 60 * 1000,
            boost::bind(&TabletImpl::GcTableSnapshot, this, tid, pid));
    } else if (table_meta->storage_mode() != rtidb::common::kMemory) {
        std::string msg;
        if (CreateDiskTableInternal(table_meta, false, msg) < 0) {
            response->set_code(::rtidb::base::ReturnCode::kCreateTableFailed);
            response->set_msg(msg.c_str());
            return;
        }
    } else {
        std::string msg;
        if (CreateTableInternal(table_meta, msg) < 0) {
            response->set_code(::rtidb::base::ReturnCode::kCreateTableFailed);
            response->set_msg(msg.c_str());
            return;
        }
    }
    if (!table_meta->has_table_type() ||
        table_meta->table_type() == ::rtidb::type::kTimeSeries) {
        std::shared_ptr<Table> table = GetTable(tid, pid);
        if (!table) {
            response->set_code(::rtidb::base::ReturnCode::kCreateTableFailed);
            response->set_msg("table is not exist");
            PDLOG(WARNING, "table with tid %u and pid %u does not exist", tid,
                  pid);
            return;
        }
        std::shared_ptr<LogReplicator> replicator = GetReplicator(tid, pid);
        if (!replicator) {
            response->set_code(::rtidb::base::ReturnCode::kCreateTableFailed);
            response->set_msg("replicator is not exist");
            PDLOG(WARNING, "replicator with tid %u and pid %u does not exist",
                  tid, pid);
            return;
        }
        response->set_code(::rtidb::base::ReturnCode::kOk);
        response->set_msg("ok");
        table->SetTableStat(::rtidb::storage::kNormal);
        replicator->StartSyncing();
        io_pool_.DelayTask(
            FLAGS_binlog_sync_to_disk_interval,
            boost::bind(&TabletImpl::SchedSyncDisk, this, tid, pid));
        task_pool_.DelayTask(
            FLAGS_binlog_delete_interval,
            boost::bind(&TabletImpl::SchedDelBinlog, this, tid, pid));
        PDLOG(INFO,
              "create table with id %u pid %u name %s abs_ttl %llu lat_ttl "
              "%llu type %s",
              tid, pid, name.c_str(), table_meta->ttl_desc().abs_ttl(),
              table_meta->ttl_desc().lat_ttl(),
              ::rtidb::api::TTLType_Name(table_meta->ttl_desc().ttl_type())
                  .c_str());
        gc_pool_.DelayTask(
            FLAGS_gc_interval * 60 * 1000,
            boost::bind(&TabletImpl::GcTable, this, tid, pid, false));
    } else {
        std::lock_guard<SpinMutex> spin_lock(spin_mutex_);
        std::shared_ptr<RelationalTable> table =
            GetRelationalTableUnLock(tid, pid);
        if (!table) {
            response->set_code(::rtidb::base::ReturnCode::kCreateTableFailed);
            response->set_msg("table is not exist");
            PDLOG(WARNING, "table with tid %u and pid %u does not exist", tid,
                  pid);
            return;
        }
        table->SetTableStat(::rtidb::storage::kNormal);
    }
}

void TabletImpl::ExecuteGc(RpcController* controller,
                           const ::rtidb::api::ExecuteGcRequest* request,
                           ::rtidb::api::GeneralResponse* response,
                           Closure* done) {
    brpc::ClosureGuard done_guard(done);
    uint32_t tid = request->tid();
    uint32_t pid = request->pid();
    std::shared_ptr<Table> table = GetTable(tid, pid);
    if (!table) {
        PDLOG(DEBUG, "table is not exist. tid %u pid %u", tid, pid);
        response->set_code(-1);
        response->set_msg("table not found");
        return;
    }
    gc_pool_.AddTask(boost::bind(&TabletImpl::GcTable, this, tid, pid, true));
    response->set_code(::rtidb::base::ReturnCode::kOk);
    response->set_msg("ok");
    PDLOG(INFO, "ExecuteGc. tid %u pid %u", tid, pid);
}

void TabletImpl::GetTableFollower(
    RpcController* controller,
    const ::rtidb::api::GetTableFollowerRequest* request,
    ::rtidb::api::GetTableFollowerResponse* response, Closure* done) {
    brpc::ClosureGuard done_guard(done);
    uint32_t tid = request->tid();
    uint32_t pid = request->pid();
    std::shared_ptr<Table> table = GetTable(tid, pid);
    if (!table) {
        PDLOG(DEBUG, "table is not exist. tid %u pid %u", tid, pid);
        response->set_code(::rtidb::base::ReturnCode::kTableIsNotExist);
        response->set_msg("table is not exist");
        return;
    }
    if (!table->IsLeader()) {
        PDLOG(DEBUG, "table is follower. tid %u, pid %u", tid, pid);
        response->set_msg("table is follower");
        response->set_code(::rtidb::base::ReturnCode::kTableIsFollower);
        return;
    }
    std::shared_ptr<LogReplicator> replicator = GetReplicator(tid, pid);
    if (!replicator) {
        PDLOG(DEBUG, "replicator is not exist. tid %u pid %u", tid, pid);
        response->set_msg("replicator is not exist");
        response->set_code(::rtidb::base::ReturnCode::kReplicatorIsNotExist);
        return;
    }
    response->set_offset(replicator->GetOffset());
    std::map<std::string, uint64_t> info_map;
    replicator->GetReplicateInfo(info_map);
    if (info_map.empty()) {
        response->set_msg("has no follower");
        response->set_code(::rtidb::base::ReturnCode::kNoFollower);
    }
    for (const auto& kv : info_map) {
        ::rtidb::api::FollowerInfo* follower_info =
            response->add_follower_info();
        follower_info->set_endpoint(kv.first);
        follower_info->set_offset(kv.second);
    }
    response->set_msg("ok");
    response->set_code(::rtidb::base::ReturnCode::kOk);
}

int32_t TabletImpl::GetSnapshotOffset(uint32_t tid, uint32_t pid,
                                      rtidb::common::StorageMode sm,
                                      std::string& msg, uint64_t& term,
                                      uint64_t& offset) {
    std::string db_root_path;
    bool ok = ChooseDBRootPath(tid, pid, sm, db_root_path);
    if (!ok) {
        msg = "fail to get db root path";
        PDLOG(WARNING, "fail to get table db root path");
        return 138;
    }
    std::string db_path =
        db_root_path + "/" + std::to_string(tid) + "_" + std::to_string(pid);
    std::string manifest_file = db_path + "/snapshot/MANIFEST";
    int fd = open(manifest_file.c_str(), O_RDONLY);
    if (fd < 0) {
        PDLOG(WARNING, "[%s] is not exist", manifest_file.c_str());
        return 0;
    }
    google::protobuf::io::FileInputStream fileInput(fd);
    fileInput.SetCloseOnDelete(true);
    ::rtidb::api::Manifest manifest;
    if (!google::protobuf::TextFormat::Parse(&fileInput, &manifest)) {
        PDLOG(WARNING, "parse manifest failed");
        return 0;
    }
    std::string snapshot_file = db_path + "/snapshot/" + manifest.name();
    if (!::rtidb::base::IsExists(snapshot_file)) {
        PDLOG(WARNING, "snapshot file[%s] is not exist", snapshot_file.c_str());
        return 0;
    }
    offset = manifest.offset();
    term = manifest.term();
    return 0;
}
void TabletImpl::GetAllSnapshotOffset(
    RpcController* controller, const ::rtidb::api::EmptyRequest* request,
    ::rtidb::api::TableSnapshotOffsetResponse* response, Closure* done) {
    brpc::ClosureGuard done_guard(done);
    std::map<uint32_t, rtidb::common::StorageMode> table_sm;
    std::map<uint32_t, std::vector<uint32_t>> tid_pid;
    {
        std::lock_guard<SpinMutex> spin_lock(spin_mutex_);
        for (auto table_iter = tables_.begin(); table_iter != tables_.end();
             table_iter++) {
            if (table_iter->second.empty()) {
                continue;
            }
            uint32_t tid = table_iter->first;
            std::vector<uint32_t> pids;
            auto part_iter = table_iter->second.begin();
            rtidb::common::StorageMode sm = part_iter->second->GetStorageMode();
            for (; part_iter != table_iter->second.end(); part_iter++) {
                pids.push_back(part_iter->first);
            }
            table_sm.insert(std::make_pair(tid, sm));
            tid_pid.insert(std::make_pair(tid, pids));
        }
    }
    std::string msg;
    for (auto iter = tid_pid.begin(); iter != tid_pid.end(); iter++) {
        uint32_t tid = iter->first;
        auto table = response->add_tables();
        table->set_tid(tid);
        for (auto pid : iter->second) {
            uint64_t term = 0, offset = 0;
            rtidb::common::StorageMode sm = table_sm.find(tid)->second;
            int32_t code = GetSnapshotOffset(tid, pid, sm, msg, term, offset);
            if (code != 0) {
                continue;
            }
            auto partition = table->add_parts();
            partition->set_offset(offset);
            partition->set_pid(pid);
        }
    }
    response->set_code(::rtidb::base::ReturnCode::kOk);
}

void TabletImpl::GetTermPair(RpcController* controller,
                             const ::rtidb::api::GetTermPairRequest* request,
                             ::rtidb::api::GetTermPairResponse* response,
                             Closure* done) {
    brpc::ClosureGuard done_guard(done);
    if (FLAGS_zk_cluster.empty()) {
        response->set_code(-1);
        response->set_msg("tablet is not run in cluster mode");
        PDLOG(WARNING, "tablet is not run in cluster mode");
        return;
    }
    uint32_t tid = request->tid();
    uint32_t pid = request->pid();
    std::shared_ptr<Table> table = GetTable(tid, pid);
    ::rtidb::common::StorageMode mode = ::rtidb::common::kMemory;
    if (request->has_storage_mode()) {
        mode = request->storage_mode();
    }
    if (!table) {
        response->set_code(::rtidb::base::ReturnCode::kOk);
        response->set_has_table(false);
        response->set_msg("table is not exist");
        std::string msg;
        uint64_t term = 0, offset = 0;
        int32_t code = GetSnapshotOffset(tid, pid, mode, msg, term, offset);
        response->set_code(code);
        if (code == 0) {
            response->set_term(term);
            response->set_offset(offset);
        } else {
            response->set_msg(msg);
        }
        return;
    }
    std::shared_ptr<LogReplicator> replicator = GetReplicator(tid, pid);
    if (!replicator) {
        response->set_code(::rtidb::base::ReturnCode::kReplicatorIsNotExist);
        response->set_msg("replicator is not exist");
        return;
    }
    response->set_code(::rtidb::base::ReturnCode::kOk);
    response->set_msg("ok");
    response->set_has_table(true);
    if (table->IsLeader()) {
        response->set_is_leader(true);
    } else {
        response->set_is_leader(false);
    }
    response->set_term(replicator->GetLeaderTerm());
    response->set_offset(replicator->GetOffset());
}

void TabletImpl::DeleteBinlog(RpcController* controller,
                              const ::rtidb::api::GeneralRequest* request,
                              ::rtidb::api::GeneralResponse* response,
                              Closure* done) {
    brpc::ClosureGuard done_guard(done);
    uint32_t tid = request->tid();
    uint32_t pid = request->pid();
    ::rtidb::common::StorageMode mode = ::rtidb::common::kMemory;
    if (request->has_storage_mode()) {
        mode = request->storage_mode();
    }
    std::string db_root_path;
    bool ok = ChooseDBRootPath(tid, pid, mode, db_root_path);
    if (!ok) {
        response->set_code(::rtidb::base::ReturnCode::kFailToGetDbRootPath);
        response->set_msg("fail to get db root path");
        PDLOG(WARNING, "fail to get table db root path");
        return;
    }
    std::string db_path =
        db_root_path + "/" + std::to_string(tid) + "_" + std::to_string(pid);
    std::string binlog_path = db_path + "/binlog";
    if (::rtidb::base::IsExists(binlog_path)) {
        if (FLAGS_recycle_bin_enabled) {
            std::string recycle_bin_root_path;
            ok =
                ChooseRecycleBinRootPath(tid, pid, mode, recycle_bin_root_path);
            if (!ok) {
                response->set_code(
                    ::rtidb::base::ReturnCode::kFailToGetRecycleRootPath);
                response->set_msg("fail to get recycle root path");
                PDLOG(WARNING, "fail to get table recycle root path");
                return;
            }
            std::string recycle_path =
                recycle_bin_root_path + "/" + std::to_string(tid) + "_" +
                std::to_string(pid) + "_binlog_" + ::rtidb::base::GetNowTime();
            ::rtidb::base::Rename(binlog_path, recycle_path);
            PDLOG(INFO, "binlog has moved form %s to %s. tid %u pid %u",
                  binlog_path.c_str(), recycle_path.c_str(), tid, pid);
        } else {
            ::rtidb::base::RemoveDirRecursive(binlog_path);
            PDLOG(INFO, "binlog %s has removed. tid %u pid %u",
                  binlog_path.c_str(), tid, pid);
        }
    }
    response->set_code(::rtidb::base::ReturnCode::kOk);
    response->set_msg("ok");
}

void TabletImpl::CheckFile(RpcController* controller,
                           const ::rtidb::api::CheckFileRequest* request,
                           ::rtidb::api::GeneralResponse* response,
                           Closure* done) {
    brpc::ClosureGuard done_guard(done);
    uint32_t tid = request->tid();
    uint32_t pid = request->pid();
    std::string db_root_path;
    ::rtidb::common::StorageMode mode = ::rtidb::common::kMemory;
    if (request->has_storage_mode()) {
        mode = request->storage_mode();
    }
    bool ok = ChooseDBRootPath(tid, pid, mode, db_root_path);
    if (!ok) {
        response->set_code(::rtidb::base::ReturnCode::kFailToGetDbRootPath);
        response->set_msg("fail to get db root path");
        PDLOG(WARNING, "fail to get table db root path");
        return;
    }
    std::string file_name = request->file();
    std::string full_path = db_root_path + "/" + std::to_string(tid) + "_" +
                            std::to_string(pid) + "/";
    if (request->has_dir_name() && request->dir_name().size() > 0) {
        if (request->dir_name() != "index") {
            full_path.append("snapshot/");
        }
        full_path.append(request->dir_name() + "/");
    } else if (file_name != "table_meta.txt") {
        full_path.append("snapshot/");
    }
    full_path += file_name;
    uint64_t size = 0;
    if (!::rtidb::base::GetFileSize(full_path, size)) {
        response->set_code(-1);
        response->set_msg("get size failed");
        PDLOG(WARNING, "get size failed. file[%s]", full_path.c_str());
        return;
    }
    if (size != request->size()) {
        response->set_code(-1);
        response->set_msg("check size failed");
        PDLOG(WARNING,
              "check size failed. file[%s] cur_size[%lu] expect_size[%lu]",
              full_path.c_str(), size, request->size());
        return;
    }
    response->set_code(::rtidb::base::ReturnCode::kOk);
    response->set_msg("ok");
}

void TabletImpl::GetManifest(RpcController* controller,
                             const ::rtidb::api::GetManifestRequest* request,
                             ::rtidb::api::GetManifestResponse* response,
                             Closure* done) {
    brpc::ClosureGuard done_guard(done);
    std::string db_root_path;
    ::rtidb::common::StorageMode mode = ::rtidb::common::kMemory;
    if (request->has_storage_mode()) {
        mode = request->storage_mode();
    }
    bool ok =
        ChooseDBRootPath(request->tid(), request->pid(), mode, db_root_path);
    if (!ok) {
        response->set_code(::rtidb::base::ReturnCode::kFailToGetDbRootPath);
        response->set_msg("fail to get db root path");
        PDLOG(WARNING, "fail to get table db root path");
        return;
    }
    std::string db_path = db_root_path + "/" + std::to_string(request->tid()) +
                          "_" + std::to_string(request->pid());
    std::string manifest_file = db_path + "/snapshot/MANIFEST";
    ::rtidb::api::Manifest manifest;
    int fd = open(manifest_file.c_str(), O_RDONLY);
    if (fd >= 0) {
        google::protobuf::io::FileInputStream fileInput(fd);
        fileInput.SetCloseOnDelete(true);
        if (!google::protobuf::TextFormat::Parse(&fileInput, &manifest)) {
            PDLOG(WARNING, "parse manifest failed");
            response->set_code(-1);
            response->set_msg("parse manifest failed");
            return;
        }
    } else {
        PDLOG(INFO, "[%s] is not exist", manifest_file.c_str());
        manifest.set_offset(0);
    }
    response->set_code(::rtidb::base::ReturnCode::kOk);
    response->set_msg("ok");
    ::rtidb::api::Manifest* manifest_r = response->mutable_manifest();
    manifest_r->CopyFrom(manifest);
}

int TabletImpl::WriteTableMeta(const std::string& path,
                               const ::rtidb::api::TableMeta* table_meta) {
    if (!::rtidb::base::MkdirRecur(path)) {
        PDLOG(WARNING, "fail to create path %s", path.c_str());
        return -1;
    }
    std::string full_path = path + "/table_meta.txt";
    std::string table_meta_info;
    google::protobuf::TextFormat::PrintToString(*table_meta, &table_meta_info);
    FILE* fd_write = fopen(full_path.c_str(), "w");
    if (fd_write == NULL) {
        PDLOG(WARNING, "fail to open file %s. err[%d: %s]", full_path.c_str(),
              errno, strerror(errno));
        return -1;
    }
    if (fputs(table_meta_info.c_str(), fd_write) == EOF) {
        PDLOG(WARNING, "write error. path[%s], err[%d: %s]", full_path.c_str(),
              errno, strerror(errno));
        fclose(fd_write);
        return -1;
    }
    fclose(fd_write);
    return 0;
}

int TabletImpl::UpdateTableMeta(const std::string& path,
                                ::rtidb::api::TableMeta* table_meta,
                                bool for_add_column) {
    std::string full_path = path + "/table_meta.txt";
    int fd = open(full_path.c_str(), O_RDONLY);
    ::rtidb::api::TableMeta old_meta;
    if (fd < 0) {
        PDLOG(WARNING, "[%s] is not exist", "table_meta.txt");
        return 1;
    } else {
        google::protobuf::io::FileInputStream fileInput(fd);
        fileInput.SetCloseOnDelete(true);
        if (!google::protobuf::TextFormat::Parse(&fileInput, &old_meta)) {
            PDLOG(WARNING, "parse table_meta failed");
            return -1;
        }
    }
    // use replicas in LoadRequest
    if (!for_add_column) {
        old_meta.clear_replicas();
        old_meta.MergeFrom(*table_meta);
        table_meta->CopyFrom(old_meta);
    }
    std::string new_name = full_path + "." + ::rtidb::base::GetNowTime();
    rename(full_path.c_str(), new_name.c_str());
    return 0;
}

int TabletImpl::UpdateTableMeta(const std::string& path,
                                ::rtidb::api::TableMeta* table_meta) {
    return UpdateTableMeta(path, table_meta, false);
}

int TabletImpl::CreateTableInternal(const ::rtidb::api::TableMeta* table_meta,
                                    std::string& msg) {
    std::vector<std::string> endpoints;
    for (int32_t i = 0; i < table_meta->replicas_size(); i++) {
        endpoints.push_back(table_meta->replicas(i));
    }
    uint32_t tid = table_meta->tid();
    uint32_t pid = table_meta->pid();
    std::lock_guard<SpinMutex> spin_lock(spin_mutex_);
    std::shared_ptr<Table> table = GetTableUnLock(tid, pid);
    if (table) {
        PDLOG(WARNING, "table with tid[%u] and pid[%u] exists", tid, pid);
        return -1;
    }
    Table* table_ptr = new MemTable(*table_meta);
    table.reset(table_ptr);
    if (!table->Init()) {
        PDLOG(WARNING, "fail to init table. tid %u, pid %u", table_meta->tid(),
              table_meta->pid());
        msg.assign("fail to init table");
        return -1;
    }
    std::string db_root_path;
    bool ok = ChooseDBRootPath(tid, pid, table->GetStorageMode(), db_root_path);
    if (!ok) {
        PDLOG(WARNING, "fail to get table db root path");
        msg.assign("fail to get table db root path");
        return -1;
    }
    std::string table_db_path = db_root_path + "/" +
                                std::to_string(table_meta->tid()) + "_" +
                                std::to_string(table_meta->pid());
    std::shared_ptr<LogReplicator> replicator;
    if (table->IsLeader()) {
        replicator = std::make_shared<LogReplicator>(
            table_db_path, endpoints, ReplicatorRole::kLeaderNode, table,
            &follower_);
    } else {
        replicator = std::make_shared<LogReplicator>(
            table_db_path, std::vector<std::string>(),
            ReplicatorRole::kFollowerNode, table, &follower_);
    }
    if (!replicator) {
        PDLOG(WARNING, "fail to create replicator for table tid %u, pid %u",
              table_meta->tid(), table_meta->pid());
        msg.assign("fail create replicator for table");
        return -1;
    }
    ok = replicator->Init();
    if (!ok) {
        PDLOG(WARNING, "fail to init replicator for table tid %u, pid %u",
              table_meta->tid(), table_meta->pid());
        // clean memory
        msg.assign("fail init replicator for table");
        return -1;
    }
    if (!FLAGS_zk_cluster.empty() &&
        table_meta->mode() == ::rtidb::api::TableMode::kTableLeader) {
        replicator->SetLeaderTerm(table_meta->term());
    }
    ::rtidb::storage::Snapshot* snapshot_ptr =
        new ::rtidb::storage::MemTableSnapshot(
            table_meta->tid(), table_meta->pid(), replicator->GetLogPart(),
            db_root_path);

    if (!snapshot_ptr->Init()) {
        PDLOG(WARNING, "fail to init snapshot for tid %u, pid %u",
              table_meta->tid(), table_meta->pid());
        msg.assign("fail to init snapshot");
        return -1;
    }
    std::shared_ptr<Snapshot> snapshot(snapshot_ptr);
    tables_[table_meta->tid()].insert(std::make_pair(table_meta->pid(), table));
    snapshots_[table_meta->tid()].insert(
        std::make_pair(table_meta->pid(), snapshot));
    replicators_[table_meta->tid()].insert(
        std::make_pair(table_meta->pid(), replicator));
    return 0;
}

int TabletImpl::CreateDiskTableInternal(
    const ::rtidb::api::TableMeta* table_meta, bool is_load, std::string& msg) {
    std::vector<std::string> endpoints;
    ::rtidb::api::TTLType ttl_type = table_meta->ttl_type();
    if (table_meta->has_ttl_desc()) {
        ttl_type = table_meta->ttl_desc().ttl_type();
    }
    if (ttl_type == ::rtidb::api::kAbsAndLat ||
        ttl_type == ::rtidb::api::kAbsOrLat) {
        PDLOG(WARNING,
              "disktable doesn't support abs&&lat, abs||lat in this version");
        msg.assign(
            "disktable doesn't support abs&&lat, abs||lat in this version");
        return -1;
    }
    for (int32_t i = 0; i < table_meta->replicas_size(); i++) {
        endpoints.push_back(table_meta->replicas(i));
    }
    uint32_t tid = table_meta->tid();
    uint32_t pid = table_meta->pid();
    std::string db_root_path;
    bool ok = ChooseDBRootPath(table_meta->tid(), table_meta->pid(),
                               table_meta->storage_mode(), db_root_path);
    if (!ok) {
        PDLOG(WARNING, "fail to get table db root path");
        msg.assign("fail to get table db root path");
        return -1;
    }
    DiskTable* table_ptr = new DiskTable(*table_meta, db_root_path);
    if (is_load) {
        if (!table_ptr->LoadTable()) {
            return -1;
        }
        PDLOG(INFO, "load disk table. tid %u pid %u", tid, pid);
    } else {
        if (!table_ptr->Init()) {
            return -1;
        }
        PDLOG(INFO, "create disk table. tid %u pid %u", tid, pid);
    }
    std::lock_guard<SpinMutex> spin_lock(spin_mutex_);
    std::shared_ptr<Table> table = GetTableUnLock(tid, pid);
    if (table) {
        PDLOG(WARNING, "table with tid[%u] and pid[%u] exists", tid, pid);
        return -1;
    }
    table.reset((Table*)table_ptr);  // NOLINT
    tables_[table_meta->tid()].insert(std::make_pair(table_meta->pid(), table));
    ::rtidb::storage::Snapshot* snapshot_ptr =
        new ::rtidb::storage::DiskTableSnapshot(
            table_meta->tid(), table_meta->pid(), table_meta->storage_mode(),
            db_root_path);
    if (!snapshot_ptr->Init()) {
        PDLOG(WARNING, "fail to init snapshot for tid %u, pid %u",
              table_meta->tid(), table_meta->pid());
        msg.assign("fail to init snapshot");
        return -1;
    }
    std::string table_db_path = db_root_path + "/" +
                                std::to_string(table_meta->tid()) + "_" +
                                std::to_string(table_meta->pid());
    std::shared_ptr<LogReplicator> replicator;
    if (table->IsLeader()) {
        replicator = std::make_shared<LogReplicator>(
            table_db_path, endpoints, ReplicatorRole::kLeaderNode, table,
            &follower_);
    } else {
        replicator = std::make_shared<LogReplicator>(
            table_db_path, std::vector<std::string>(),
            ReplicatorRole::kFollowerNode, table, &follower_);
    }
    if (!replicator) {
        PDLOG(WARNING, "fail to create replicator for table tid %u, pid %u",
              table_meta->tid(), table_meta->pid());
        msg.assign("fail create replicator for table");
        return -1;
    }
    ok = replicator->Init();
    if (!ok) {
        PDLOG(WARNING, "fail to init replicator for table tid %u, pid %u",
              table_meta->tid(), table_meta->pid());
        // clean memory
        msg.assign("fail init replicator for table");
        return -1;
    }
    if (!FLAGS_zk_cluster.empty() &&
        table_meta->mode() == ::rtidb::api::TableMode::kTableLeader) {
        replicator->SetLeaderTerm(table_meta->term());
    }
    std::shared_ptr<Snapshot> snapshot(snapshot_ptr);
    tables_[table_meta->tid()].insert(std::make_pair(table_meta->pid(), table));
    snapshots_[table_meta->tid()].insert(
        std::make_pair(table_meta->pid(), snapshot));
    replicators_[table_meta->tid()].insert(
        std::make_pair(table_meta->pid(), replicator));
    return 0;
}

int TabletImpl::CreateRelationalTableInternal(
    const ::rtidb::api::TableMeta* table_meta, std::string& msg) {
    uint32_t tid = table_meta->tid();
    uint32_t pid = table_meta->pid();
    std::string db_root_path;
    bool ok = ChooseDBRootPath(table_meta->tid(), table_meta->pid(),
                               table_meta->storage_mode(), db_root_path);
    if (!ok) {
        PDLOG(WARNING, "fail to get table db root path");
        msg.assign("fail to get table db root path");
        return -1;
    }
    RelationalTable* table_ptr = new RelationalTable(*table_meta, db_root_path);
    if (!table_ptr->Init()) {
        return -1;
    }
    PDLOG(INFO, "create relation table. tid %u pid %u", tid, pid);
    std::lock_guard<SpinMutex> spin_lock(spin_mutex_);
    std::shared_ptr<RelationalTable> table = GetRelationalTableUnLock(tid, pid);
    if (table) {
        PDLOG(WARNING, "table with tid[%u] and pid[%u] exists", tid, pid);
        return -1;
    }
    table.reset(table_ptr);
    relational_tables_[table_meta->tid()].insert(
        std::make_pair(table_meta->pid(), table));
    return 0;
}

void TabletImpl::DropTable(RpcController* controller,
                           const ::rtidb::api::DropTableRequest* request,
                           ::rtidb::api::DropTableResponse* response,
                           Closure* done) {
    brpc::ClosureGuard done_guard(done);
    std::shared_ptr<::rtidb::api::TaskInfo> task_ptr;
    if (request->has_task_info() && request->task_info().IsInitialized()) {
        if (AddOPTask(request->task_info(), ::rtidb::api::TaskType::kDropTable,
                      task_ptr) < 0) {
            response->set_code(-1);
            response->set_msg("add task failed");
            return;
        }
    }
    uint32_t tid = request->tid();
    uint32_t pid = request->pid();
    PDLOG(INFO, "drop table. tid[%u] pid[%u]", tid, pid);
    do {
        if (!request->has_table_type() ||
            request->table_type() == ::rtidb::type::kTimeSeries) {
            std::shared_ptr<Table> table = GetTable(tid, pid);
            if (!table) {
                response->set_code(::rtidb::base::ReturnCode::kTableIsNotExist);
                response->set_msg("table is not exist");
                break;
            } else {
                if (table->GetTableStat() ==
                    ::rtidb::storage::kMakingSnapshot) {
                    PDLOG(
                        WARNING,
                        "making snapshot task is running now. tid[%u] pid[%u]",
                        tid, pid);
                    response->set_code(::rtidb::base::ReturnCode::
                                           kTableStatusIsKmakingsnapshot);
                    response->set_msg("table status is kMakingSnapshot");
                    break;
                }
            }
            task_pool_.AddTask(boost::bind(&TabletImpl::DeleteTableInternal,
                                           this, tid, pid, task_ptr));
        } else {
            std::shared_ptr<RelationalTable> table;
            {
                std::lock_guard<SpinMutex> spin_lock(spin_mutex_);
                table =
                    GetRelationalTableUnLock(request->tid(), request->pid());
                if (!table) {
                    PDLOG(WARNING, "table is not exist. tid %u, pid %u",
                          request->tid(), request->pid());
                    response->set_code(
                        ::rtidb::base::ReturnCode::kTableIsNotExist);
                    response->set_msg("table is not exist");
                    break;
                }
            }
            task_pool_.AddTask(
                boost::bind(&TabletImpl::DeleteRelationalTableInternal, this,
                            tid, pid, task_ptr));
        }
        response->set_code(::rtidb::base::ReturnCode::kOk);
        response->set_msg("ok");
        return;
    } while (0);
    SetTaskStatus(task_ptr, ::rtidb::api::TaskStatus::kFailed);
}

void TabletImpl::GetTaskStatus(RpcController* controller,
                               const ::rtidb::api::TaskStatusRequest* request,
                               ::rtidb::api::TaskStatusResponse* response,
                               Closure* done) {
    brpc::ClosureGuard done_guard(done);
    std::lock_guard<std::mutex> lock(mu_);
    for (const auto& kv : task_map_) {
        for (const auto& task_info : kv.second) {
            ::rtidb::api::TaskInfo* task = response->add_task();
            task->CopyFrom(*task_info);
        }
    }
    response->set_code(::rtidb::base::ReturnCode::kOk);
    response->set_msg("ok");
}

void TabletImpl::DeleteOPTask(RpcController* controller,
                              const ::rtidb::api::DeleteTaskRequest* request,
                              ::rtidb::api::GeneralResponse* response,
                              Closure* done) {
    brpc::ClosureGuard done_guard(done);
    std::lock_guard<std::mutex> lock(mu_);
    for (int idx = 0; idx < request->op_id_size(); idx++) {
        auto iter = task_map_.find(request->op_id(idx));
        if (iter == task_map_.end()) {
            continue;
        }
        if (!iter->second.empty()) {
            PDLOG(INFO, "delete op task. op_id[%lu] op_type[%s] task_num[%u]",
                  request->op_id(idx),
                  ::rtidb::api::OPType_Name(iter->second.front()->op_type())
                      .c_str(),
                  iter->second.size());
            iter->second.clear();
        }
        task_map_.erase(iter);
    }
    response->set_code(::rtidb::base::ReturnCode::kOk);
    response->set_msg("ok");
}

void TabletImpl::ConnectZK(RpcController* controller,
                           const ::rtidb::api::ConnectZKRequest* request,
                           ::rtidb::api::GeneralResponse* response,
                           Closure* done) {
    brpc::ClosureGuard done_guard(done);
    if (zk_client_->Reconnect() && zk_client_->Register()) {
        response->set_code(::rtidb::base::ReturnCode::kOk);
        response->set_msg("ok");
        PDLOG(INFO, "connect zk ok");
        return;
    }
    response->set_code(-1);
    response->set_msg("connect failed");
}

void TabletImpl::DisConnectZK(RpcController* controller,
                              const ::rtidb::api::DisConnectZKRequest* request,
                              ::rtidb::api::GeneralResponse* response,
                              Closure* done) {
    brpc::ClosureGuard done_guard(done);
    zk_client_->CloseZK();
    response->set_code(::rtidb::base::ReturnCode::kOk);
    response->set_msg("ok");
    PDLOG(INFO, "disconnect zk ok");
    return;
}

void TabletImpl::SetConcurrency(
    RpcController* ctrl, const ::rtidb::api::SetConcurrencyRequest* request,
    ::rtidb::api::SetConcurrencyResponse* response, Closure* done) {
    brpc::ClosureGuard done_guard(done);
    if (server_ == NULL) {
        response->set_code(-1);
        response->set_msg("server is NULL");
        return;
    }

    if (request->max_concurrency() < 0) {
        response->set_code(::rtidb::base::ReturnCode::kInvalidConcurrency);
        response->set_msg("invalid concurrency " + request->max_concurrency());
        return;
    }

    if (SERVER_CONCURRENCY_KEY.compare(request->key()) == 0) {
        PDLOG(INFO, "update server max concurrency to %d",
              request->max_concurrency());
        server_->ResetMaxConcurrency(request->max_concurrency());
    } else {
        PDLOG(INFO, "update server api %s max concurrency to %d",
              request->key().c_str(), request->max_concurrency());
        server_->MaxConcurrencyOf(this, request->key()) =
            request->max_concurrency();
    }
    response->set_code(::rtidb::base::ReturnCode::kOk);
    response->set_msg("ok");
}

void TabletImpl::SetTaskStatus(
    std::shared_ptr<::rtidb::api::TaskInfo>& task_ptr,
    ::rtidb::api::TaskStatus status) {
    if (!task_ptr) {
        return;
    }
    std::lock_guard<std::mutex> lock(mu_);
    task_ptr->set_status(status);
}

int TabletImpl::GetTaskStatus(std::shared_ptr<::rtidb::api::TaskInfo>& task_ptr,
                              ::rtidb::api::TaskStatus* status) {
    if (!task_ptr) {
        return -1;
    }
    std::lock_guard<std::mutex> lock(mu_);
    *status = task_ptr->status();
    return 0;
}

int TabletImpl::AddOPTask(const ::rtidb::api::TaskInfo& task_info,
                          ::rtidb::api::TaskType task_type,
                          std::shared_ptr<::rtidb::api::TaskInfo>& task_ptr) {
    std::lock_guard<std::mutex> lock(mu_);
    if (FindTask(task_info.op_id(), task_info.task_type())) {
        PDLOG(WARNING, "task is running. op_id[%lu] op_type[%s] task_type[%s]",
              task_info.op_id(),
              ::rtidb::api::OPType_Name(task_info.op_type()).c_str(),
              ::rtidb::api::TaskType_Name(task_info.task_type()).c_str());
        return -1;
    }
    task_ptr.reset(task_info.New());
    task_ptr->CopyFrom(task_info);
    task_ptr->set_status(::rtidb::api::TaskStatus::kDoing);
    auto iter = task_map_.find(task_info.op_id());
    if (iter == task_map_.end()) {
        task_map_.insert(std::make_pair(
            task_info.op_id(),
            std::list<std::shared_ptr<::rtidb::api::TaskInfo>>()));
    }
    task_map_[task_info.op_id()].push_back(task_ptr);
    if (task_info.task_type() != task_type) {
        PDLOG(WARNING, "task type is not match. type is[%s]",
              ::rtidb::api::TaskType_Name(task_info.task_type()).c_str());
        task_ptr->set_status(::rtidb::api::TaskStatus::kFailed);
        return -1;
    }
    return 0;
}

std::shared_ptr<::rtidb::api::TaskInfo> TabletImpl::FindTask(
    uint64_t op_id, ::rtidb::api::TaskType task_type) {
    auto iter = task_map_.find(op_id);
    if (iter == task_map_.end()) {
        return std::shared_ptr<::rtidb::api::TaskInfo>();
    }
    for (auto& task : iter->second) {
        if (task->op_id() == op_id && task->task_type() == task_type) {
            return task;
        }
    }
    return std::shared_ptr<::rtidb::api::TaskInfo>();
}

int TabletImpl::AddOPMultiTask(
    const ::rtidb::api::TaskInfo& task_info, ::rtidb::api::TaskType task_type,
    std::shared_ptr<::rtidb::api::TaskInfo>& task_ptr) {
    std::lock_guard<std::mutex> lock(mu_);
    if (FindMultiTask(task_info)) {
        PDLOG(WARNING, "task is running. op_id[%lu] op_type[%s] task_type[%s]",
              task_info.op_id(),
              ::rtidb::api::OPType_Name(task_info.op_type()).c_str(),
              ::rtidb::api::TaskType_Name(task_info.task_type()).c_str());
        return -1;
    }
    task_ptr.reset(task_info.New());
    task_ptr->CopyFrom(task_info);
    task_ptr->set_status(::rtidb::api::TaskStatus::kDoing);
    auto iter = task_map_.find(task_info.op_id());
    if (iter == task_map_.end()) {
        task_map_.insert(std::make_pair(
            task_info.op_id(),
            std::list<std::shared_ptr<::rtidb::api::TaskInfo>>()));
    }
    task_map_[task_info.op_id()].push_back(task_ptr);
    if (task_info.task_type() != task_type) {
        PDLOG(WARNING, "task type is not match. type is[%s]",
              ::rtidb::api::TaskType_Name(task_info.task_type()).c_str());
        task_ptr->set_status(::rtidb::api::TaskStatus::kFailed);
        return -1;
    }
    return 0;
}

std::shared_ptr<::rtidb::api::TaskInfo> TabletImpl::FindMultiTask(
    const ::rtidb::api::TaskInfo& task_info) {
    auto iter = task_map_.find(task_info.op_id());
    if (iter == task_map_.end()) {
        return std::shared_ptr<::rtidb::api::TaskInfo>();
    }
    for (auto& task : iter->second) {
        if (task->op_id() == task_info.op_id() &&
            task->task_type() == task_info.task_type() &&
            task->task_id() == task_info.task_id()) {
            return task;
        }
    }
    return std::shared_ptr<::rtidb::api::TaskInfo>();
}

void TabletImpl::GcTable(uint32_t tid, uint32_t pid, bool execute_once) {
    std::shared_ptr<Table> table = GetTable(tid, pid);
    if (table) {
        int32_t gc_interval = FLAGS_gc_interval;
        if (table->GetStorageMode() != ::rtidb::common::StorageMode::kMemory) {
            gc_interval = FLAGS_disk_gc_interval;
        }
        table->SchedGc();
        if (!execute_once) {
            gc_pool_.DelayTask(
                gc_interval * 60 * 1000,
                boost::bind(&TabletImpl::GcTable, this, tid, pid, false));
        }
        return;
    }
}

void TabletImpl::GcTableSnapshot(uint32_t tid, uint32_t pid) {
    std::shared_ptr<RelationalTable> table = GetRelationalTable(tid, pid);
    if (table) {
        table->TTLSnapshot();
        gc_pool_.DelayTask(
            FLAGS_snapshot_ttl_check_interval * 60 * 1000,
            boost::bind(&TabletImpl::GcTableSnapshot, this, tid, pid));
    }
}

std::shared_ptr<Snapshot> TabletImpl::GetSnapshot(uint32_t tid, uint32_t pid) {
    std::lock_guard<SpinMutex> spin_lock(spin_mutex_);
    return GetSnapshotUnLock(tid, pid);
}

std::shared_ptr<Snapshot> TabletImpl::GetSnapshotUnLock(uint32_t tid,
                                                        uint32_t pid) {
    Snapshots::iterator it = snapshots_.find(tid);
    if (it != snapshots_.end()) {
        auto tit = it->second.find(pid);
        if (tit != it->second.end()) {
            return tit->second;
        }
    }
    return std::shared_ptr<Snapshot>();
}

std::shared_ptr<LogReplicator> TabletImpl::GetReplicatorUnLock(uint32_t tid,
                                                               uint32_t pid) {
    Replicators::iterator it = replicators_.find(tid);
    if (it != replicators_.end()) {
        auto tit = it->second.find(pid);
        if (tit != it->second.end()) {
            return tit->second;
        }
    }
    return std::shared_ptr<LogReplicator>();
}

std::shared_ptr<LogReplicator> TabletImpl::GetReplicator(uint32_t tid,
                                                         uint32_t pid) {
    std::lock_guard<SpinMutex> spin_lock(spin_mutex_);
    return GetReplicatorUnLock(tid, pid);
}

std::shared_ptr<Table> TabletImpl::GetTable(uint32_t tid, uint32_t pid) {
    std::lock_guard<SpinMutex> spin_lock(spin_mutex_);
    return GetTableUnLock(tid, pid);
}

std::shared_ptr<Table> TabletImpl::GetTableUnLock(uint32_t tid, uint32_t pid) {
    Tables::iterator it = tables_.find(tid);
    if (it != tables_.end()) {
        auto tit = it->second.find(pid);
        if (tit != it->second.end()) {
            return tit->second;
        }
    }
    return std::shared_ptr<Table>();
}

std::shared_ptr<RelationalTable> TabletImpl::GetRelationalTableUnLock(
    uint32_t tid, uint32_t pid) {
    RelationalTables::iterator it = relational_tables_.find(tid);
    if (it != relational_tables_.end()) {
        auto tit = it->second.find(pid);
        if (tit != it->second.end()) {
            return tit->second;
        }
    }
    return std::shared_ptr<RelationalTable>();
}

std::shared_ptr<RelationalTable> TabletImpl::GetRelationalTable(uint32_t tid,
                                                                uint32_t pid) {
    std::lock_guard<SpinMutex> spin_lock(spin_mutex_);
    return GetRelationalTableUnLock(tid, pid);
}

void TabletImpl::ShowMemPool(RpcController* controller,
                             const ::rtidb::api::HttpRequest* request,
                             ::rtidb::api::HttpResponse* response,
                             Closure* done) {
    brpc::ClosureGuard done_guard(done);
#ifdef TCMALLOC_ENABLE
    brpc::Controller* cntl = static_cast<brpc::Controller*>(controller);
    MallocExtension* tcmalloc = MallocExtension::instance();
    std::string stat;
    stat.resize(1024);
    char* buffer = reinterpret_cast<char*>(&(stat[0]));
    tcmalloc->GetStats(buffer, 1024);
    cntl->response_attachment().append(
        "<html><head><title>Mem Stat</title></head><body><pre>");
    cntl->response_attachment().append(stat);
    cntl->response_attachment().append("</pre></body></html>");
#endif
}

void TabletImpl::CheckZkClient() {
    if (!zk_client_->IsConnected()) {
        PDLOG(WARNING, "reconnect zk");
        if (zk_client_->Reconnect() && zk_client_->Register()) {
            PDLOG(INFO, "reconnect zk ok");
        }
    } else if (!zk_client_->IsRegisted()) {
        PDLOG(WARNING, "registe zk");
        if (zk_client_->Register()) {
            PDLOG(INFO, "registe zk ok");
        }
    }
    keep_alive_pool_.DelayTask(FLAGS_zk_keep_alive_check_interval,
                               boost::bind(&TabletImpl::CheckZkClient, this));
}

int TabletImpl::CheckDimessionPut(const ::rtidb::api::PutRequest* request,
                                  uint32_t idx_cnt) {
    for (int32_t i = 0; i < request->dimensions_size(); i++) {
        if (idx_cnt <= request->dimensions(i).idx()) {
            PDLOG(WARNING,
                  "invalid put request dimensions, request idx %u is greater "
                  "than table idx cnt %u",
                  request->dimensions(i).idx(), idx_cnt);
            return -1;
        }
        if (request->dimensions(i).key().length() <= 0) {
            PDLOG(WARNING,
                  "invalid put request dimension key is empty with idx %u",
                  request->dimensions(i).idx());
            return 1;
        }
    }
    return 0;
}

void TabletImpl::SchedSyncDisk(uint32_t tid, uint32_t pid) {
    std::shared_ptr<LogReplicator> replicator = GetReplicator(tid, pid);
    if (replicator) {
        replicator->SyncToDisk();
        io_pool_.DelayTask(
            FLAGS_binlog_sync_to_disk_interval,
            boost::bind(&TabletImpl::SchedSyncDisk, this, tid, pid));
    }
}

void TabletImpl::SchedDelBinlog(uint32_t tid, uint32_t pid) {
    std::shared_ptr<LogReplicator> replicator = GetReplicator(tid, pid);
    if (replicator) {
        replicator->DeleteBinlog();
        task_pool_.DelayTask(
            FLAGS_binlog_delete_interval,
            boost::bind(&TabletImpl::SchedDelBinlog, this, tid, pid));
    }
}

bool TabletImpl::ChooseDBRootPath(uint32_t tid, uint32_t pid,
                                  const ::rtidb::common::StorageMode& mode,
                                  std::string& path) {
    std::vector<std::string>& paths = mode_root_paths_[mode];
    if (paths.size() < 1) {
        return false;
    }

    if (paths.size() == 1) {
        path.assign(paths[0]);
        return path.size();
    }

    std::string key = std::to_string(tid) + std::to_string(pid);
    uint32_t index =
        ::rtidb::base::hash(key.c_str(), key.size(), SEED) % paths.size();
    path.assign(paths[index]);
    return path.size();
}

bool TabletImpl::ChooseRecycleBinRootPath(
    uint32_t tid, uint32_t pid, const ::rtidb::common::StorageMode& mode,
    std::string& path) {
    std::vector<std::string>& paths = mode_recycle_root_paths_[mode];
    if (paths.size() < 1) return false;

    if (paths.size() == 1) {
        path.assign(paths[0]);
        return true;
    }
    std::string key = std::to_string(tid) + std::to_string(pid);
    uint32_t index =
        ::rtidb::base::hash(key.c_str(), key.size(), SEED) % paths.size();
    path.assign(paths[index]);
    return true;
}

void TabletImpl::DelRecycle(const std::string& path) {
    std::vector<std::string> file_vec;
    ::rtidb::base::GetChildFileName(path, file_vec);
    for (auto file_path : file_vec) {
        std::string file_name = ::rtidb::base::ParseFileNameFromPath(file_path);
        std::vector<std::string> parts;
        int64_t recycle_time;
        int64_t now_time = ::baidu::common::timer::get_micros() / 1000000;
        ::rtidb::base::SplitString(file_name, "_", parts);
        if (parts.size() == 3) {
            recycle_time =
                ::rtidb::base::ParseTimeToSecond(parts[2], "%Y%m%d%H%M%S");
        } else {
            recycle_time =
                ::rtidb::base::ParseTimeToSecond(parts[3], "%Y%m%d%H%M%S");
        }
        if (FLAGS_recycle_ttl != 0 &&
            (now_time - recycle_time) > FLAGS_recycle_ttl * 60) {
            PDLOG(INFO, "delete recycle dir %s", file_path.c_str());
            ::rtidb::base::RemoveDirRecursive(file_path);
        }
    }
}

void TabletImpl::SchedDelRecycle() {
    for (auto kv : mode_recycle_root_paths_) {
        for (auto path : kv.second) {
            DelRecycle(path);
        }
    }
    task_pool_.DelayTask(FLAGS_recycle_ttl * 60 * 1000,
                         boost::bind(&TabletImpl::SchedDelRecycle, this));
}

bool TabletImpl::CreateMultiDir(const std::vector<std::string>& dirs) {
    std::vector<std::string>::const_iterator it = dirs.begin();
    for (; it != dirs.end(); ++it) {
        std::string path = *it;
        bool ok = ::rtidb::base::MkdirRecur(path);
        if (!ok) {
            PDLOG(WARNING, "fail to create dir %s", path.c_str());
            return false;
        }
    }
    return true;
}

bool TabletImpl::ChooseTableRootPath(uint32_t tid, uint32_t pid,
                                     const ::rtidb::common::StorageMode& mode,
                                     std::string& path) {
    std::string root_path;
    bool ok = ChooseDBRootPath(tid, pid, mode, root_path);
    if (!ok) {
        PDLOG(WARNING, "table db path doesn't found. tid %u, pid %u", tid, pid);
        return false;
    }
    path = root_path + "/" + std::to_string(tid) + "_" + std::to_string(pid);
    if (!::rtidb::base::IsExists(path)) {
        PDLOG(WARNING, "table db path doesn`t exist. tid %u, pid %u", tid, pid);
        return false;
    }
    return true;
}

bool TabletImpl::GetTableRootSize(uint32_t tid, uint32_t pid,
                                  const ::rtidb::common::StorageMode& mode,
                                  uint64_t& size) {
    std::string table_path;
    if (!ChooseTableRootPath(tid, pid, mode, table_path)) {
        return false;
    }
    if (!::rtidb::base::GetDirSizeRecur(table_path, size)) {
        PDLOG(WARNING, "get table root size failed. tid %u, pid %u", tid, pid);
        return false;
    }
    return true;
}

void TabletImpl::GetDiskused() {
    std::vector<std::shared_ptr<Table>> tables;
    {
        std::lock_guard<std::mutex> lock(mu_);
        for (auto it = tables_.begin(); it != tables_.end(); ++it) {
            for (auto pit = it->second.begin(); pit != it->second.end();
                 ++pit) {
                tables.push_back(pit->second);
            }
        }
    }
    for (const auto& table : tables) {
        uint64_t size = 0;
        if (!GetTableRootSize(table->GetId(), table->GetPid(),
                              table->GetStorageMode(), size)) {
            PDLOG(WARNING, "get table root size failed. tid[%u] pid[%u]",
                  table->GetId(), table->GetPid());
        } else {
            table->SetDiskused(size);
        }
    }
    task_pool_.DelayTask(FLAGS_get_table_diskused_interval,
                         boost::bind(&TabletImpl::GetDiskused, this));
}

bool TabletImpl::SeekWithCount(::rtidb::storage::TableIterator* it,
                               const uint64_t time,
                               const ::rtidb::api::GetType& type,
                               uint32_t max_cnt, uint32_t& cnt) {
    if (it == NULL) {
        return false;
    }
    it->SeekToFirst();
    while (it->Valid() && (cnt < max_cnt || max_cnt == 0)) {
        switch (type) {
            case ::rtidb::api::GetType::kSubKeyEq:
                if (it->GetKey() <= time) {
                    return it->GetKey() == time;
                }
                break;
            case ::rtidb::api::GetType::kSubKeyLe:
                if (it->GetKey() <= time) {
                    return true;
                }
                break;
            case ::rtidb::api::GetType::kSubKeyLt:
                if (it->GetKey() < time) {
                    return true;
                }
                break;
            case ::rtidb::api::GetType::kSubKeyGe:
                return it->GetKey() >= time;
            case ::rtidb::api::GetType::kSubKeyGt:
                return it->GetKey() > time;
            default:
                return false;
        }
        it->Next();
        ++cnt;
    }
    return false;
}

bool TabletImpl::Seek(::rtidb::storage::TableIterator* it, const uint64_t time,
                      const ::rtidb::api::GetType& type) {
    if (it == NULL) {
        return false;
    }
    switch (type) {
        case ::rtidb::api::GetType::kSubKeyEq:
            it->Seek(time);
            return it->Valid() && it->GetKey() == time;
        case ::rtidb::api::GetType::kSubKeyLe:
            it->Seek(time);
            return it->Valid();
        case ::rtidb::api::GetType::kSubKeyLt:
            it->Seek(time - 1);
            return it->Valid();
        case ::rtidb::api::GetType::kSubKeyGe:
            it->SeekToFirst();
            return it->Valid() && it->GetKey() >= time;
        case ::rtidb::api::GetType::kSubKeyGt:
            it->SeekToFirst();
            return it->Valid() && it->GetKey() > time;
        default:
            return false;
    }
    return false;
}

void TabletImpl::SetMode(RpcController* controller,
                         const ::rtidb::api::SetModeRequest* request,
                         ::rtidb::api::GeneralResponse* response,
                         Closure* done) {
    brpc::ClosureGuard done_guard(done);
    follower_.store(request->follower(), std::memory_order_relaxed);
    std::string mode = request->follower() == true ? "follower" : "normal";
    PDLOG(INFO, "set tablet mode %s", mode.c_str());
    response->set_code(::rtidb::base::ReturnCode::kOk);
}

void TabletImpl::DeleteIndex(RpcController* controller,
                             const ::rtidb::api::DeleteIndexRequest* request,
                             ::rtidb::api::GeneralResponse* response,
                             Closure* done) {
    brpc::ClosureGuard done_guard(done);
    std::map<uint32_t, std::shared_ptr<Table>> tables;
    {
        std::lock_guard<SpinMutex> spin_lock(spin_mutex_);
        auto iter = tables_.find(request->tid());
        if (iter == tables_.end()) {
            response->set_code(::rtidb::base::ReturnCode::kTableIsNotExist);
            response->set_msg("table is not exist");
            return;
        }
        tables = iter->second;
        if (tables.begin()->second->GetStorageMode() !=
            ::rtidb::common::kMemory) {
            response->set_code(::rtidb::base::ReturnCode::kOperatorNotSupport);
            response->set_msg("only support mem_table");
            return;
        }
        for (const auto& kv : tables) {
            std::string root_path;
            MemTable* mem_table = dynamic_cast<MemTable*>(kv.second.get());
            if (!mem_table->DeleteIndex(request->idx_name())) {
                response->set_code(
                    ::rtidb::base::ReturnCode::kDeleteIndexFailed);
                response->set_msg("delete index failed");
                PDLOG(WARNING, "delete index %s failed. tid %u pid %u",
                      request->idx_name().c_str(), request->tid(), kv.first);
                return;
            }
            bool ok =
                ChooseDBRootPath(request->tid(), kv.second.get()->GetPid(),
                                 kv.second.get()->GetStorageMode(), root_path);
            if (!ok) {
                response->set_code(
                    ::rtidb::base::ReturnCode::kFailToGetDbRootPath);
                response->set_msg("fail to get table db root path");
                PDLOG(WARNING, "table db path is not found. tid %u, pid %u",
                      request->tid(), kv.second.get()->GetPid());
                break;
            }
            std::string db_path = root_path + "/" +
                                  std::to_string(request->tid()) + "_" +
                                  std::to_string(kv.second.get()->GetPid());
            WriteTableMeta(db_path, &kv.second.get()->GetTableMeta());
            PDLOG(INFO, "delete index %s success. tid %u pid %u",
                  request->idx_name().c_str(), request->tid(), kv.first);
        }
    }
    PDLOG(INFO, "delete index %s success. tid %u", request->idx_name().c_str(),
          request->tid());
    response->set_code(::rtidb::base::ReturnCode::kOk);
    response->set_msg("ok");
}

void TabletImpl::SendIndexData(
    RpcController* controller,
    const ::rtidb::api::SendIndexDataRequest* request,
    ::rtidb::api::GeneralResponse* response, Closure* done) {
    brpc::ClosureGuard done_guard(done);
    std::shared_ptr<::rtidb::api::TaskInfo> task_ptr;
    if (request->has_task_info() && request->task_info().IsInitialized()) {
        if (AddOPTask(request->task_info(),
                      ::rtidb::api::TaskType::kSendIndexData, task_ptr) < 0) {
            response->set_code(-1);
            response->set_msg("add task failed");
            return;
        }
    }
    do {
        std::shared_ptr<Table> table = GetTable(request->tid(), request->pid());
        if (!table) {
            PDLOG(WARNING, "table is not exist. tid %u, pid %u", request->tid(),
                  request->pid());
            response->set_code(::rtidb::base::ReturnCode::kTableIsNotExist);
            response->set_msg("table is not exist");
            break;
        }
        MemTable* mem_table = dynamic_cast<MemTable*>(table.get());
        if (mem_table == NULL) {
            PDLOG(WARNING, "table is not memtable. tid %u, pid %u",
                  request->tid(), request->pid());
            response->set_code(::rtidb::base::ReturnCode::kTableTypeMismatch);
            response->set_msg("table is not memtable");
            break;
        }
        std::map<uint32_t, std::string> pid_endpoint_map;
        for (int idx = 0; idx < request->pairs_size(); idx++) {
            pid_endpoint_map.insert(std::make_pair(
                request->pairs(idx).pid(), request->pairs(idx).endpoint()));
        }
        if (pid_endpoint_map.empty()) {
            PDLOG(WARNING, "pid and endpoint pair is empty. tid %u, pid %u",
                  request->tid(), request->pid());
            response->set_code(::rtidb::base::ReturnCode::kInvalidParameter);
            response->set_msg("pid and endpoint pair is empty");
            break;
        }
        task_pool_.AddTask(boost::bind(&TabletImpl::SendIndexDataInternal, this,
                                       table, pid_endpoint_map, task_ptr));
        response->set_code(::rtidb::base::ReturnCode::kOk);
        response->set_msg("ok");
        return;
    } while (0);
    SetTaskStatus(task_ptr, ::rtidb::api::TaskStatus::kFailed);
}

void TabletImpl::SendIndexDataInternal(
    std::shared_ptr<::rtidb::storage::Table> table,
    const std::map<uint32_t, std::string>& pid_endpoint_map,
    std::shared_ptr<::rtidb::api::TaskInfo> task_ptr) {
    uint32_t tid = table->GetId();
    uint32_t pid = table->GetPid();
    std::string db_root_path;
    if (!ChooseDBRootPath(tid, pid, table->GetStorageMode(), db_root_path)) {
        PDLOG(WARNING, "fail to find db root path for table tid %u pid %u", tid,
              pid);
        SetTaskStatus(task_ptr, ::rtidb::api::TaskStatus::kFailed);
        return;
    }
    std::string index_path = db_root_path + "/" + std::to_string(tid) + "_" +
                             std::to_string(pid) + "/index/";
    for (const auto& kv : pid_endpoint_map) {
        if (kv.first == pid) {
            continue;
        }
        std::string index_file_name = std::to_string(pid) + "_" +
                                      std::to_string(kv.first) + "_index.data";
        std::string src_file = index_path + index_file_name;
        if (!::rtidb::base::IsExists(src_file)) {
            PDLOG(WARNING, "file %s is not exist. tid[%u] pid[%u]",
                  src_file.c_str(), tid, pid);
            continue;
        }
        if (kv.second == FLAGS_endpoint) {
            std::shared_ptr<Table> des_table = GetTable(tid, kv.first);
            if (!table) {
                PDLOG(WARNING, "table is not exist. tid[%u] pid[%u]", tid,
                      kv.first);
                SetTaskStatus(task_ptr, ::rtidb::api::TaskStatus::kFailed);
                return;
            }
            std::string des_db_root_path;
            if (!ChooseDBRootPath(tid, kv.first, table->GetStorageMode(),
                                  des_db_root_path)) {
                PDLOG(WARNING,
                      "fail to find db root path for table tid %u pid %u", tid,
                      kv.first);
                SetTaskStatus(task_ptr, ::rtidb::api::TaskStatus::kFailed);
                return;
            }
            std::string des_index_path = des_db_root_path + "/" +
                                         std::to_string(tid) + "_" +
                                         std::to_string(kv.first) + "/index/";
            if (!::rtidb::base::IsExists(des_index_path) &&
                !::rtidb::base::MkdirRecur(des_index_path)) {
                PDLOG(WARNING, "mkdir failed. tid[%u] pid[%u] path[%s]", tid,
                      pid, des_index_path.c_str());
                SetTaskStatus(task_ptr, ::rtidb::api::TaskStatus::kFailed);
                return;
            }
            if (db_root_path == des_db_root_path) {
                if (!::rtidb::base::Rename(src_file,
                                           des_index_path + index_file_name)) {
                    PDLOG(WARNING,
                          "rename dir failed. tid[%u] pid[%u] file[%s]", tid,
                          pid, index_file_name.c_str());
                    SetTaskStatus(task_ptr, ::rtidb::api::TaskStatus::kFailed);
                    return;
                }
                PDLOG(INFO, "rename file %s success. tid[%u] pid[%u]",
                      index_file_name.c_str(), tid, pid);
            } else {
                if (!::rtidb::base::CopyFile(
                        src_file, des_index_path + index_file_name)) {
                    PDLOG(WARNING, "copy failed. tid[%u] pid[%u] file[%s]", tid,
                          pid, index_file_name.c_str());
                    SetTaskStatus(task_ptr, ::rtidb::api::TaskStatus::kFailed);
                    return;
                }
                PDLOG(INFO, "copy file %s success. tid[%u] pid[%u]",
                      index_file_name.c_str(), tid, pid);
            }
        } else {
            FileSender sender(tid, kv.first, table->GetStorageMode(),
                              kv.second);
            if (!sender.Init()) {
                PDLOG(WARNING,
                      "Init FileSender failed. tid[%u] pid[%u] des_pid[%u] "
                      "endpoint[%s]",
                      tid, pid, kv.first, kv.second.c_str());
                SetTaskStatus(task_ptr, ::rtidb::api::TaskStatus::kFailed);
                return;
            }
            if (sender.SendFile(index_file_name, std::string("index"),
                                index_path + index_file_name) < 0) {
                PDLOG(WARNING,
                      "send file %s failed. tid[%u] pid[%u] des_pid[%u]",
                      index_file_name.c_str(), tid, pid, kv.first);
                SetTaskStatus(task_ptr, ::rtidb::api::TaskStatus::kFailed);
                return;
            }
            PDLOG(INFO,
                  "send file %s to endpoint %s success. tid[%u] pid[%u] "
                  "des_pid[%u]",
                  index_file_name.c_str(), kv.second.c_str(), tid, pid,
                  kv.first);
        }
    }
    SetTaskStatus(task_ptr, ::rtidb::api::TaskStatus::kDone);
}

void TabletImpl::DumpIndexData(
    RpcController* controller,
    const ::rtidb::api::DumpIndexDataRequest* request,
    ::rtidb::api::GeneralResponse* response, Closure* done) {
    brpc::ClosureGuard done_guard(done);
    std::shared_ptr<::rtidb::api::TaskInfo> task_ptr;
    if (request->has_task_info() && request->task_info().IsInitialized()) {
        if (AddOPTask(request->task_info(),
                      ::rtidb::api::TaskType::kDumpIndexData, task_ptr) < 0) {
            response->set_code(-1);
            response->set_msg("add task failed");
            return;
        }
    }
    uint32_t tid = request->tid();
    uint32_t pid = request->pid();
    do {
        std::shared_ptr<Table> table;
        std::shared_ptr<Snapshot> snapshot;
        std::shared_ptr<LogReplicator> replicator;
        {
            std::lock_guard<SpinMutex> spin_lock(spin_mutex_);
            table = GetTableUnLock(tid, pid);
            if (!table) {
                PDLOG(WARNING, "table is not exist. tid[%u] pid[%u]", tid, pid);
                response->set_code(::rtidb::base::ReturnCode::kTableIsNotExist);
                response->set_msg("table is not exist");
                break;
            }
            if (table->GetStorageMode() != ::rtidb::common::kMemory) {
                response->set_code(
                    ::rtidb::base::ReturnCode::kOperatorNotSupport);
                response->set_msg("only support mem_table");
                break;
            }
            if (table->GetTableStat() != ::rtidb::storage::kNormal) {
                PDLOG(WARNING,
                      "table state is %d, cannot dump index data. %u, pid %u",
                      table->GetTableStat(), tid, pid);
                response->set_code(
                    ::rtidb::base::ReturnCode::kTableStatusIsNotKnormal);
                response->set_msg("table status is not kNormal");
                break;
            }
            snapshot = GetSnapshotUnLock(tid, pid);
            if (!snapshot) {
                PDLOG(WARNING, "snapshot is not exist. tid[%u] pid[%u]", tid,
                      pid);
                response->set_code(
                    ::rtidb::base::ReturnCode::kSnapshotIsNotExist);
                response->set_msg("table snapshot is not exist");
                break;
            }
            replicator = GetReplicatorUnLock(tid, pid);
            if (!replicator) {
                PDLOG(
                    WARNING,
                    "fail to find table tid %u pid %u leader's log replicator",
                    tid, pid);
                response->set_code(
                    ::rtidb::base::ReturnCode::kReplicatorIsNotExist);
                response->set_msg("replicator is not exist");
                break;
            }
        }
        std::shared_ptr<::rtidb::storage::MemTableSnapshot> memtable_snapshot =
            std::static_pointer_cast<::rtidb::storage::MemTableSnapshot>(
                snapshot);
        task_pool_.AddTask(
            boost::bind(&TabletImpl::DumpIndexDataInternal, this, table,
                        memtable_snapshot, replicator, request->partition_num(),
                        request->column_key(), request->idx(), task_ptr));
        response->set_code(::rtidb::base::ReturnCode::kOk);
        response->set_msg("ok");
        PDLOG(INFO, "dump index tid[%u] pid[%u]", tid, pid);
        return;
    } while (0);
    SetTaskStatus(task_ptr, ::rtidb::api::TaskStatus::kFailed);
}

void TabletImpl::DumpIndexDataInternal(
    std::shared_ptr<::rtidb::storage::Table> table,
    std::shared_ptr<::rtidb::storage::MemTableSnapshot> memtable_snapshot,
    std::shared_ptr<::rtidb::replica::LogReplicator> replicator,
    uint32_t partition_num, ::rtidb::common::ColumnKey& column_key,
    uint32_t idx, std::shared_ptr<::rtidb::api::TaskInfo> task) {
    uint32_t tid = table->GetId();
    uint32_t pid = table->GetPid();
    std::string db_root_path;
    if (!ChooseDBRootPath(tid, pid, table->GetStorageMode(), db_root_path)) {
        PDLOG(WARNING, "fail to find db root path for table tid %u pid %u", tid,
              pid);
        SetTaskStatus(task, ::rtidb::api::kFailed);
        return;
    }
    std::string index_path = db_root_path + "/" + std::to_string(tid) + "_" +
                             std::to_string(pid) + "/index/";
    if (!::rtidb::base::MkdirRecur(index_path)) {
        PDLOG(WARNING, "fail to create path %s. tid %u pid %u",
              index_path.c_str(), tid, pid);
        SetTaskStatus(task, ::rtidb::api::kFailed);
        return;
    }
    std::string binlog_path = db_root_path + "/" + std::to_string(tid) + "_" +
                              std::to_string(pid) + "/binlog/";
    std::vector<::rtidb::log::WriteHandle*> whs;
    for (uint32_t i = 0; i < partition_num; i++) {
        std::string index_file_name =
            std::to_string(pid) + "_" + std::to_string(i) + "_index.data";
        std::string index_data_path = index_path + index_file_name;
        FILE* fd = fopen(index_data_path.c_str(), "wb+");
        if (fd == NULL) {
            PDLOG(WARNING, "fail to create file %s. tid %u pid %u",
                  index_data_path.c_str(), tid, pid);
            SetTaskStatus(task, ::rtidb::api::kFailed);
            for (auto& wh : whs) {
                delete wh;
                wh = NULL;
            }
            return;
        }
        ::rtidb::log::WriteHandle* wh =
            new ::rtidb::log::WriteHandle(index_file_name, fd);
        whs.push_back(wh);
    }
    ::rtidb::storage::Binlog binlog(replicator->GetLogPart(), binlog_path);
    uint64_t offset = 0;
    if (memtable_snapshot->DumpSnapshotIndexData(table, column_key, idx, whs,
                                                 offset) &&
        binlog.DumpBinlogIndexData(table, column_key, idx, whs, offset)) {
        PDLOG(INFO, "dump index on table tid[%u] pid[%u] succeed", tid, pid);
        SetTaskStatus(task, ::rtidb::api::kDone);
    } else {
        PDLOG(WARNING, "fail to dump index on table tid[%u] pid[%u]", tid, pid);
        SetTaskStatus(task, ::rtidb::api::kFailed);
    }
    for (auto& wh : whs) {
        wh->EndLog();
        delete wh;
        wh = NULL;
    }
}

void TabletImpl::LoadIndexData(
    RpcController* controller,
    const ::rtidb::api::LoadIndexDataRequest* request,
    ::rtidb::api::GeneralResponse* response, Closure* done) {
    brpc::ClosureGuard done_guard(done);
    std::shared_ptr<::rtidb::api::TaskInfo> task_ptr;
    if (request->has_task_info() && request->task_info().IsInitialized()) {
        if (AddOPTask(request->task_info(),
                      ::rtidb::api::TaskType::kLoadIndexData, task_ptr) < 0) {
            response->set_code(-1);
            response->set_msg("add task failed");
            return;
        }
    }
    do {
        uint32_t tid = request->tid();
        uint32_t pid = request->pid();
        auto table = GetTable(tid, pid);
        if (!table) {
            PDLOG(WARNING, "table is not exist. tid %u, pid %u", tid, pid);
            response->set_code(::rtidb::base::ReturnCode::kTableIsNotExist);
            response->set_msg("table is not exist");
            break;
        }
        if (table->GetStorageMode() != ::rtidb::common::kMemory) {
            response->set_code(::rtidb::base::ReturnCode::kOperatorNotSupport);
            response->set_msg("only support mem_table");
            PDLOG(WARNING, "only support mem_table. tid %u, pid %u", tid, pid);
            break;
        }
        if (table->GetTableStat() != ::rtidb::storage::kNormal) {
            PDLOG(WARNING,
                  "table state is %d, cannot load index data. tid %u, pid %u",
                  table->GetTableStat(), tid, pid);
            response->set_code(
                ::rtidb::base::ReturnCode::kTableStatusIsNotKnormal);
            response->set_msg("table status is not kNormal");
            break;
        }
        uint64_t cur_time = ::baidu::common::timer::get_micros() / 1000;
        task_pool_.AddTask(boost::bind(&TabletImpl::LoadIndexDataInternal, this,
                                       tid, pid, 0, request->partition_num(),
                                       cur_time, task_ptr));
        response->set_code(::rtidb::base::ReturnCode::kOk);
        response->set_msg("ok");
        return;
    } while (0);
    SetTaskStatus(task_ptr, ::rtidb::api::TaskStatus::kFailed);
}

void TabletImpl::LoadIndexDataInternal(
    uint32_t tid, uint32_t pid, uint32_t cur_pid, uint32_t partition_num,
    uint64_t last_time, std::shared_ptr<::rtidb::api::TaskInfo> task) {
    uint64_t cur_time = ::baidu::common::timer::get_micros() / 1000;
    if (cur_pid == pid) {
        task_pool_.AddTask(boost::bind(&TabletImpl::LoadIndexDataInternal, this,
                                       tid, pid, cur_pid + 1, partition_num,
                                       cur_time, task));
        return;
    }
    ::rtidb::api::TaskStatus status = ::rtidb::api::TaskStatus::kFailed;
    if (GetTaskStatus(task, &status) < 0 ||
        status != ::rtidb::api::TaskStatus::kDoing) {
        PDLOG(INFO, "terminate load index. tid %u pid %u", tid, pid);
        return;
    }
    auto table = GetTable(tid, pid);
    if (!table) {
        PDLOG(WARNING, "table is not exist. tid %u pid %u", tid, pid);
        SetTaskStatus(task, ::rtidb::api::TaskStatus::kFailed);
        return;
    }
    auto replicator = GetReplicator(tid, pid);
    if (!replicator) {
        PDLOG(WARNING, "replicator is not exist. tid %u pid %u", tid, pid);
        SetTaskStatus(task, ::rtidb::api::TaskStatus::kFailed);
        return;
    }
    std::string db_root_path;
    bool ok = ChooseDBRootPath(tid, pid, table->GetStorageMode(), db_root_path);
    if (!ok) {
        PDLOG(WARNING, "fail to find db root path for table tid %u pid %u", tid,
              pid);
        SetTaskStatus(task, ::rtidb::api::TaskStatus::kFailed);
        return;
    }
    std::string index_path = db_root_path + "/" + std::to_string(tid) + "_" +
                             std::to_string(pid) + "/index/";
    std::string index_file_path = index_path + std::to_string(cur_pid) + "_" +
                                  std::to_string(pid) + "_index.data";
    if (!::rtidb::base::IsExists(index_file_path)) {
        if (last_time + FLAGS_load_index_max_wait_time < cur_time) {
            PDLOG(WARNING, "wait time too long. tid %u pid %u file %s", tid,
                  pid, index_file_path.c_str());
            SetTaskStatus(task, ::rtidb::api::TaskStatus::kFailed);
            return;
        }
        task_pool_.DelayTask(
            FLAGS_task_check_interval,
            boost::bind(&TabletImpl::LoadIndexDataInternal, this, tid, pid,
                        cur_pid, partition_num, last_time, task));
        return;
    }
    FILE* fd = fopen(index_file_path.c_str(), "rb");
    if (fd == NULL) {
        PDLOG(WARNING, "fail to open index file %s. tid %u, pid %u",
              index_file_path.c_str(), tid, pid);
        SetTaskStatus(task, ::rtidb::api::TaskStatus::kFailed);
        return;
    }
    ::rtidb::log::SequentialFile* seq_file =
        ::rtidb::log::NewSeqFile(index_file_path, fd);
    ::rtidb::log::Reader reader(seq_file, NULL, false, 0);
    std::string buffer;
    uint64_t succ_cnt = 0;
    uint64_t failed_cnt = 0;
    while (true) {
        buffer.clear();
        ::rtidb::base::Slice record;
        ::rtidb::base::Status status = reader.ReadRecord(&record, &buffer);
        if (status.IsWaitRecord() || status.IsEof()) {
            PDLOG(INFO,
                  "read path %s for table tid %u pid %u completed. succ_cnt "
                  "%lu, failed_cnt %lu",
                  index_file_path.c_str(), tid, pid, succ_cnt, failed_cnt);
            break;
        }
        if (!status.ok()) {
            PDLOG(WARNING,
                  "fail to read record for tid %u, pid %u with error %s", tid,
                  pid, status.ToString().c_str());
            failed_cnt++;
            continue;
        }
        ::rtidb::api::LogEntry entry;
        entry.ParseFromString(std::string(record.data(), record.size()));
        table->Put(entry);
        replicator->AppendEntry(entry);
        succ_cnt++;
    }
    if (cur_pid == partition_num - 1 ||
        (cur_pid + 1 == pid && pid == partition_num - 1)) {
        PDLOG(INFO, "load index success. tid %u pid %u", tid, pid);
        SetTaskStatus(task, ::rtidb::api::TaskStatus::kDone);
        return;
    }
    cur_time = ::baidu::common::timer::get_micros() / 1000;
    task_pool_.AddTask(boost::bind(&TabletImpl::LoadIndexDataInternal, this,
                                   tid, pid, cur_pid + 1, partition_num,
                                   cur_time, task));
}

void TabletImpl::ExtractIndexData(
    RpcController* controller,
    const ::rtidb::api::ExtractIndexDataRequest* request,
    ::rtidb::api::GeneralResponse* response, Closure* done) {
    brpc::ClosureGuard done_guard(done);
    std::shared_ptr<::rtidb::api::TaskInfo> task_ptr;
    if (request->has_task_info() && request->task_info().IsInitialized()) {
        if (AddOPTask(request->task_info(),
                      ::rtidb::api::TaskType::kExtractIndexData,
                      task_ptr) < 0) {
            response->set_code(-1);
            response->set_msg("add task failed");
            return;
        }
    }
    do {
        uint32_t tid = request->tid();
        uint32_t pid = request->pid();
        std::shared_ptr<Table> table;
        std::shared_ptr<Snapshot> snapshot;
        {
            std::lock_guard<SpinMutex> spin_lock(spin_mutex_);
            table = GetTableUnLock(tid, pid);
            if (!table) {
                PDLOG(WARNING, "table is not exist. tid %u pid %u", tid, pid);
                response->set_code(::rtidb::base::ReturnCode::kTableIsNotExist);
                response->set_msg("table is not exist");
                break;
            }
            if (table->GetStorageMode() != ::rtidb::common::kMemory) {
                response->set_code(
                    ::rtidb::base::ReturnCode::kOperatorNotSupport);
                PDLOG(WARNING, "only support mem_table. tid %u pid %u", tid,
                      pid);
                response->set_msg("only support mem_table");
                break;
            }
            if (table->GetTableStat() != ::rtidb::storage::kNormal) {
                PDLOG(WARNING,
                      "table state is %d, cannot extract index data. tid %u, "
                      "pid %u",
                      table->GetTableStat(), tid, pid);
                response->set_code(
                    ::rtidb::base::ReturnCode::kTableStatusIsNotKnormal);
                response->set_msg("table status is not kNormal");
                break;
            }
            snapshot = GetSnapshotUnLock(tid, pid);
            if (!snapshot) {
                PDLOG(WARNING, "snapshot is not exist. tid %u pid %u", tid,
                      pid);
                response->set_code(
                    ::rtidb::base::ReturnCode::kSnapshotIsNotExist);
                response->set_msg("table snapshot is not exist");
                break;
            }
        }
        std::shared_ptr<::rtidb::storage::MemTableSnapshot> memtable_snapshot =
            std::static_pointer_cast<::rtidb::storage::MemTableSnapshot>(
                snapshot);
        task_pool_.AddTask(boost::bind(&TabletImpl::ExtractIndexDataInternal,
                                       this, table, memtable_snapshot,
                                       request->column_key(), request->idx(),
                                       request->partition_num(), task_ptr));
        response->set_code(::rtidb::base::ReturnCode::kOk);
        response->set_msg("ok");
        return;
    } while (0);
    SetTaskStatus(task_ptr, ::rtidb::api::TaskStatus::kFailed);
}

void TabletImpl::ExtractIndexDataInternal(
    std::shared_ptr<::rtidb::storage::Table> table,
    std::shared_ptr<::rtidb::storage::MemTableSnapshot> memtable_snapshot,
    ::rtidb::common::ColumnKey& column_key, uint32_t idx,
    uint32_t partition_num, std::shared_ptr<::rtidb::api::TaskInfo> task) {
    uint64_t offset = 0;
    uint32_t tid = table->GetId();
    uint32_t pid = table->GetPid();
    if (memtable_snapshot->ExtractIndexData(table, column_key, idx,
                                            partition_num, offset) < 0) {
        PDLOG(WARNING, "fail to extract index. tid %u pid %u", tid, pid);
        SetTaskStatus(task, ::rtidb::api::TaskStatus::kFailed);
        return;
    }
    PDLOG(INFO, "extract index success. tid %u pid %u", tid, pid);
    std::shared_ptr<LogReplicator> replicator = GetReplicator(tid, pid);
    if (replicator) {
        replicator->SetSnapshotLogPartIndex(offset);
    }
    SetTaskStatus(task, ::rtidb::api::TaskStatus::kDone);
}

void TabletImpl::AddIndex(RpcController* controller,
                          const ::rtidb::api::AddIndexRequest* request,
                          ::rtidb::api::GeneralResponse* response,
                          Closure* done) {
    brpc::ClosureGuard done_guard(done);
    uint32_t tid = request->tid();
    uint32_t pid = request->pid();
    std::shared_ptr<Table> table = GetTable(tid, pid);
    if (!table) {
        PDLOG(WARNING, "table is not exist. tid %u, pid %u", tid, pid);
        response->set_code(::rtidb::base::ReturnCode::kTableIsNotExist);
        response->set_msg("table is not exist");
        return;
    }
    MemTable* mem_table = dynamic_cast<MemTable*>(table.get());
    if (mem_table == NULL) {
        PDLOG(WARNING, "table is not memtable. tid %u, pid %u",
              request->column_key().index_name().c_str(), tid, pid);
        response->set_code(::rtidb::base::ReturnCode::kTableTypeMismatch);
        response->set_msg("table is not memtable");
        return;
    }
    if (!mem_table->AddIndex(request->column_key())) {
        PDLOG(WARNING, "add index %s failed. tid %u, pid %u",
              request->column_key().index_name().c_str(), tid, pid);
        response->set_code(::rtidb::base::ReturnCode::kAddIndexFailed);
        response->set_msg("add index failed");
        return;
    }
    std::string db_root_path;
    bool ok = ChooseDBRootPath(tid, pid, ::rtidb::common::StorageMode::kMemory,
                               db_root_path);
    if (!ok) {
        response->set_code(::rtidb::base::ReturnCode::kFailToGetDbRootPath);
        response->set_msg("fail to get db root path");
        PDLOG(WARNING, "fail to get table db root path for tid %u, pid %u", tid,
              pid);
        return;
    }
    std::string db_path =
        db_root_path + "/" + std::to_string(tid) + "_" + std::to_string(pid);
    if (!::rtidb::base::IsExists(db_path)) {
        PDLOG(WARNING, "table db path doesn't exist. tid %u, pid %u", tid, pid);
        response->set_code(::rtidb::base::ReturnCode::kTableDbPathIsNotExist);
        response->set_msg("table db path is not exist");
        return;
    }
    if (WriteTableMeta(db_path, &(table->GetTableMeta())) < 0) {
        PDLOG(WARNING, "write table_meta failed. tid[%u] pid[%u]", tid, pid);
        response->set_code(::rtidb::base::ReturnCode::kWriteDataFailed);
        response->set_msg("write data failed");
        return;
    }
    PDLOG(INFO, "add index %s ok. tid %u pid %u",
          request->column_key().index_name().c_str(), request->tid(),
          request->pid());
    response->set_code(::rtidb::base::ReturnCode::kOk);
    response->set_msg("ok");
}

void TabletImpl::CancelOP(RpcController* controller,
                          const rtidb::api::CancelOPRequest* request,
                          rtidb::api::GeneralResponse* response,
                          Closure* done) {
    brpc::ClosureGuard done_guard(done);
    uint64_t op_id = request->op_id();
    {
        std::lock_guard<std::mutex> lock(mu_);
        auto iter = task_map_.find(op_id);
        if (iter != task_map_.end()) {
            for (auto& task : iter->second) {
                if (task->status() == ::rtidb::api::TaskStatus::kInited ||
                    task->status() == ::rtidb::api::TaskStatus::kDoing) {
                    task->set_status(::rtidb::api::TaskStatus::kCanceled);
                    PDLOG(
                        INFO, "cancel op [%lu] task_type[%s] ", op_id,
                        ::rtidb::api::TaskType_Name(task->task_type()).c_str());
                }
            }
        }
    }
    response->set_code(::rtidb::base::ReturnCode::kOk);
    response->set_msg("ok");
}

}  // namespace tablet
}  // namespace rtidb<|MERGE_RESOLUTION|>--- conflicted
+++ resolved
@@ -341,19 +341,12 @@
 }
 
 int32_t TabletImpl::GetIndex(uint64_t expire_time, uint64_t expire_cnt,
-<<<<<<< HEAD
                                 ::rtidb::api::TTLType ttl_type,
                                  ::rtidb::storage::TableIterator* it,
                                  const ::rtidb::api::GetRequest* request,
                                  const ::rtidb::api::TableMeta& meta,
                                  std::string* value,
                                  uint64_t* ts) {
-=======
-                             ::rtidb::api::TTLType ttl_type,
-                             ::rtidb::storage::TableIterator* it,
-                             const ::rtidb::api::GetRequest* request,
-                             std::string* value, uint64_t* ts) {
->>>>>>> 0a1c156f
     uint64_t st = request->ts();
     const rtidb::api::GetType& st_type = request->type();
     uint64_t et = request->et();
@@ -509,12 +502,8 @@
 
 void TabletImpl::Get(RpcController* controller,
                      const ::rtidb::api::GetRequest* request,
-<<<<<<< HEAD
                      ::rtidb::api::GetResponse* response,
                      Closure* done) {
-=======
-                     ::rtidb::api::GetResponse* response, Closure* done) {
->>>>>>> 0a1c156f
     brpc::ClosureGuard done_guard(done);
     std::shared_ptr<Table> table = GetTable(request->tid(), request->pid());
     std::shared_ptr<RelationalTable> r_table;
@@ -586,15 +575,11 @@
         std::string* value = response->mutable_value();
         uint64_t ts = 0;
         int32_t code = 0;
-<<<<<<< HEAD
-        code = GetIndex(table->GetExpireTime(ttl.abs_ttl*60*1000), ttl.lat_ttl,
-                table->GetTTLType(), it, request, 
-                table->GetTableMeta(), value, &ts);
-=======
         code =
             GetIndex(table->GetExpireTime(ttl.abs_ttl * 60 * 1000), ttl.lat_ttl,
-                     table->GetTTLType(), it, request, value, &ts);
->>>>>>> 0a1c156f
+                     table->GetTTLType(), it, request,
+                     table->GetTableMeta(),
+                     value, &ts);
         delete it;
         response->set_ts(ts);
         response->set_code(code);
@@ -990,7 +975,6 @@
 }
 
 int32_t TabletImpl::ScanIndex(uint64_t expire_time, uint64_t expire_cnt,
-<<<<<<< HEAD
         ::rtidb::api::TTLType ttl_type,
         ::rtidb::storage::TableIterator* it,
         const ::rtidb::api::ScanRequest* request,
@@ -998,19 +982,12 @@
         std::string* pairs,
         uint32_t* count) {
 
-=======
-                              ::rtidb::api::TTLType ttl_type,
-                              ::rtidb::storage::TableIterator* it,
-                              const ::rtidb::api::ScanRequest* request,
-                              std::string* pairs, uint32_t* count) {
->>>>>>> 0a1c156f
     uint32_t limit = request->limit();
     uint32_t atleast = request->atleast();
     uint64_t st = request->st();
     const rtidb::api::GetType& st_type = request->st_type();
     uint64_t et = request->et();
     const rtidb::api::GetType& et_type = request->et_type();
-<<<<<<< HEAD
     bool enable_project = false;
     //TODO (wangtaize) support extend columns
     ::rtidb::base::RowProject row_project(meta.column_desc(), request->projection());
@@ -1026,16 +1003,11 @@
         }
         enable_project = true;
     }
-    bool remove_duplicated_record = request->has_enable_remove_duplicated_record() 
-        && request->enable_remove_duplicated_record();
-    if (it == NULL || pairs == NULL || count == NULL || (atleast > limit && limit != 0)) {
-=======
     bool remove_duplicated_record =
         request->has_enable_remove_duplicated_record() &&
         request->enable_remove_duplicated_record();
     if (it == NULL || pairs == NULL || count == NULL ||
         (atleast > limit && limit != 0)) {
->>>>>>> 0a1c156f
         PDLOG(WARNING, "invalid args");
         return -1;
     }
@@ -1375,15 +1347,10 @@
     int32_t code = 0;
     uint64_t expire_time = table->GetExpireTime(ttl.abs_ttl * 60 * 1000);
     uint64_t expire_cnt = ttl.lat_ttl;
-<<<<<<< HEAD
     code = ScanIndex(expire_time, expire_cnt, 
                     table->GetTTLType(),
                     it, request, table->GetTableMeta(),
                     pairs, &count);
-=======
-    code = ScanIndex(expire_time, expire_cnt, table->GetTTLType(), it, request,
-                     pairs, &count);
->>>>>>> 0a1c156f
     delete it;
     response->set_code(code);
     response->set_count(count);
@@ -3193,11 +3160,6 @@
             if (table_meta.seg_cnt() > 0) {
                 seg_cnt = table_meta.seg_cnt();
             }
-<<<<<<< HEAD
-            PDLOG(INFO, "start to recover table with id %u pid %u name %s seg_cnt %d idx_cnt %u schema_size %u ttl %llu format version %u", tid, 
-                    pid, name.c_str(), seg_cnt, table_meta.dimensions_size(), table_meta.schema().size(), ttl, table_meta.format_version());
-            task_pool_.AddTask(boost::bind(&TabletImpl::LoadTableInternal, this, tid, pid, task_ptr));
-=======
             PDLOG(INFO,
                   "start to recover table with id %u pid %u name %s seg_cnt %d "
                   "idx_cnt %u schema_size %u ttl %llu",
@@ -3205,7 +3167,6 @@
                   table_meta.schema().size(), ttl);
             task_pool_.AddTask(boost::bind(&TabletImpl::LoadTableInternal, this,
                                            tid, pid, task_ptr));
->>>>>>> 0a1c156f
         } else {
             task_pool_.AddTask(boost::bind(&TabletImpl::LoadDiskTableInternal,
                                            this, tid, pid, table_meta,
