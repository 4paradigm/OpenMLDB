--- conflicted
+++ resolved
@@ -574,30 +574,47 @@
         response->set_msg("key not found");
         return;
     }
-
-<<<<<<< HEAD
-    } else {
-        it->SeekToFirst();
-        if (it->Valid() && table->GetTTLType() == ::rtidb::api::TTLType::kAbsoluteTime) {
-            if (it->GetKey() <= table->GetExpireTime()) {
-                has_found = false;
-            }
-        }
-    }
-    if (it->Valid() && has_found) {
-        response->set_code(0);
-        response->set_msg("ok");
-        response->set_key(request->key());
-        response->set_ts(it->GetKey());
-        response->set_value(it->GetValue()->data, it->GetValue()->size);
-    } else {
-        response->set_code(109);
-        response->set_msg("key not found");
-        PDLOG(DEBUG, "not found key %s ts %lu ", request->key().c_str(),
-                request->ts());
-
-    }
-    delete it; 
+    uint64_t ttl = ts_index < 0 ? table->GetTTL(index) : table->GetTTL(index, ts_index);
+    std::string* value = response->mutable_value(); 
+    uint64_t ts = 0;
+    int32_t code = 0;
+    switch(table->GetTTLType()) {
+        case ::rtidb::api::TTLType::kLatestTime:
+            code = GetLatestIndex(ttl, it,
+                        request->ts(), request->type(),
+                        request->et(), request->et_type(),
+                        value, &ts);
+            break;
+
+        default:
+            uint64_t expire_ts = table->GetExpireTime(ttl);
+            code = GetTimeIndex(expire_ts, it,
+                    request->ts(), request->type(),
+                    request->et(), request->et_type(),
+                    value, &ts);
+            break;
+    }
+    delete it;
+    response->set_ts(ts);
+    response->set_code(code);
+    switch(code) {
+        case 1:
+            response->set_code(109);
+            response->set_msg("key not found");
+            return;
+        case 0:
+            return;
+        case -1:
+            response->set_msg("invalid args");
+            response->set_code(307);
+            return;
+        case -2:
+            response->set_code(307);
+            response->set_msg("st/et sub key type is invalid");
+            return;
+        default:
+            return;
+    }
 }
 
 void TabletImpl::GetFromDiskTable(std::shared_ptr<DiskTable> disk_table,
@@ -664,61 +681,15 @@
         response->set_msg("key not found");
         PDLOG(DEBUG, "not found key %s ts %lu ", request->key().c_str(),
                 request->ts());
-=======
-    uint64_t ttl = ts_index < 0 ? table->GetTTL(index) : table->GetTTL(index, ts_index);
-    std::string* value = response->mutable_value(); 
-    uint64_t ts = 0;
-    int32_t code = 0;
-    switch(table->GetTTLType()) {
-        case ::rtidb::api::TTLType::kLatestTime:
-            code = GetLatestIndex(ttl, it,
-                        request->ts(), request->type(),
-                        request->et(), request->et_type(),
-                        value, &ts);
-            break;
->>>>>>> 0abd5bde
-
-        default:
-            uint64_t expire_ts = table->GetExpireTime(ttl);
-            code = GetTimeIndex(expire_ts, it,
-                    request->ts(), request->type(),
-                    request->et(), request->et_type(),
-                    value, &ts);
-            break;
-    }
+    }        
     delete it;
-    response->set_ts(ts);
-    response->set_code(code);
-    switch(code) {
-        case 1:
-            response->set_code(109);
-            response->set_msg("key not found");
-            return;
-        case 0:
-            return;
-        case -1:
-            response->set_msg("invalid args");
-            response->set_code(307);
-            return;
-        case -2:
-            response->set_code(307);
-            response->set_msg("st/et sub key type is invalid");
-            return;
-        default:
-            return;
-    }
 }
 
 void TabletImpl::Put(RpcController* controller,
         const ::rtidb::api::PutRequest* request,
         ::rtidb::api::PutResponse* response,
         Closure* done) {
-<<<<<<< HEAD
-
-    if (request->time() == 0) {
-=======
     if (request->time() == 0 && request->ts_dimensions_size() == 0) {
->>>>>>> 0abd5bde
         response->set_code(114);
         response->set_msg("ts must be greater than zero");
         done->Run();
@@ -728,7 +699,6 @@
     std::shared_ptr<Table> table = GetTable(request->tid(), request->pid());
     std::shared_ptr<DiskTable> disk_table;
     if (!table) {
-<<<<<<< HEAD
         disk_table = GetDiskTable(request->tid(), request->pid());
         if (!disk_table) {
             PDLOG(WARNING, "table is not exist. tid %u, pid %u", request->tid(), request->pid());
@@ -765,12 +735,6 @@
             done->Run();
             return;
         }
-=======
-        response->set_code(100);
-        response->set_msg("table is not exist");
-        done->Run();
-        return;
->>>>>>> 0abd5bde
     }
     if (!table->IsLeader()) {
         response->set_code(103);
@@ -1129,24 +1093,15 @@
               const ::rtidb::api::ScanRequest* request,
               ::rtidb::api::ScanResponse* response,
               Closure* done) {
-<<<<<<< HEAD
-    brpc::ClosureGuard done_guard(done);         
-=======
     brpc::ClosureGuard done_guard(done);
->>>>>>> 0abd5bde
     if (request->st() < request->et()) {
         response->set_code(117);
         response->set_msg("starttime less than endtime");
         return;
     }
-<<<<<<< HEAD
-=======
-
->>>>>>> 0abd5bde
     std::shared_ptr<Table> table = GetTable(request->tid(), request->pid());
     std::shared_ptr<DiskTable> disk_table;
     if (!table) {
-<<<<<<< HEAD
         disk_table = GetDiskTable(request->tid(), request->pid());
         if (!disk_table) {
             PDLOG(WARNING, "table is not exist. tid %u, pid %u", request->tid(), request->pid());
@@ -1155,11 +1110,6 @@
         } else {
             ScanFromDiskTable(disk_table, request, response);
         }
-=======
-        PDLOG(WARNING, "table is not exist. tid %u, pid %u", request->tid(), request->pid());
-        response->set_code(100);
-        response->set_msg("table is not exist");
->>>>>>> 0abd5bde
         return;
     }
     if (table->GetTableStat() == ::rtidb::storage::kLoading) {
@@ -1174,16 +1124,8 @@
         response->set_msg("table ttl type is kLatestTime, cannot scan");
         return;
     }
-<<<<<<< HEAD
-
-    // Use seek to process scan request
-    // the first seek to find the total size to copy
-    ::rtidb::storage::Ticket ticket;
-    ::rtidb::storage::Iterator* it = NULL;
-=======
     uint32_t index = 0;
     int ts_index = -1;
->>>>>>> 0abd5bde
     if (request->has_idx_name() && request->idx_name().size() > 0) {
         std::map<std::string, uint32_t>::iterator iit = table->GetMapping().find(request->idx_name());
         if (iit == table->GetMapping().end()) {
@@ -1221,73 +1163,55 @@
         response->set_msg("key not found");
         return;
     }
-<<<<<<< HEAD
-    if (request->st() == 0) {
-        it->SeekToFirst();
-    } else {
-        it->Seek(request->st());
-    }
-    std::vector<std::pair<uint64_t, DataBlock*> > tmp;
-    // reduce the times of memcpy in vector
-    tmp.reserve(FLAGS_scan_reserve_size);
-    uint32_t total_block_size = 0;
-    uint64_t end_time = request->et();
-    bool remove_duplicated_record = false;
-    if (request->has_enable_remove_duplicated_record()) {
-        remove_duplicated_record = request->enable_remove_duplicated_record();
-    }
-    uint32_t scount = 0;
-    uint64_t last_time = 0;
-    end_time = std::max(end_time, table->GetExpireTime());
-    uint32_t limit = 0;
-    if (request->has_limit()) {
-        limit = request->limit();
-    }
-    while (it->Valid()) {
-        scount ++;
-        if (it->GetKey() <= end_time) {
+    uint64_t ttl = ts_index < 0 ? table->GetTTL(index) : table->GetTTL(index, ts_index);
+    std::string* pairs = response->mutable_pairs(); 
+    uint32_t count = 0;
+    int32_t code = 0;
+    switch(table->GetTTLType()) {
+        case ::rtidb::api::TTLType::kLatestTime:
+            code = ScanLatestIndex(ttl, it, request->limit(),
+                        request->st(), request->st_type(),
+                        request->et(), request->et_type(),
+                        pairs, &count);
             break;
-        }
-        // skip duplicate record 
-        if (remove_duplicated_record && scount > 1 && last_time == it->GetKey()) {
-            last_time = it->GetKey();
-            it->Next();
-            continue;
-        }
-        last_time = it->GetKey();
-        tmp.push_back(std::make_pair(it->GetKey(), it->GetValue()));
-        total_block_size += it->GetValue()->size;
-        it->Next();
-        if (limit > 0 && scount >= limit) {
+
+        default:
+            bool remove_duplicated_record = false;
+            if (request->has_enable_remove_duplicated_record()) {
+                remove_duplicated_record = request->enable_remove_duplicated_record();
+            }
+            uint64_t expire_ts = table->GetExpireTime(ttl);
+            code = ScanTimeIndex(expire_ts, it, request->limit(),
+                    request->st(), request->st_type(),
+                    request->et(), request->et_type(),
+                    pairs, &count, remove_duplicated_record);
             break;
-        }
-        // check reach the max bytes size
-        if (total_block_size > FLAGS_scan_max_bytes_size) {
+    }
+    delete it;
+    response->set_code(code);
+    response->set_count(count);
+    switch(code) {
+        case 0:
+            return;
+        case -1:
+            response->set_msg("invalid args");
+            response->set_code(307);
+            return;
+        case -2:
+            response->set_msg("st/et sub key type is invalid");
+            response->set_code(307);
+            return;
+        case -3:
             response->set_code(118);
-            response->set_msg("reache the scan max bytes size " + ::rtidb::base::HumanReadableString(total_block_size));
-            done->Run();
-            delete it;
-            return;
-        }
-    }
-    delete it;
-    uint32_t total_size = tmp.size() * (8+4) + total_block_size;
-    std::string* pairs = response->mutable_pairs();
-    if (tmp.size() <= 0) {
-        pairs->resize(0);
-    }else {
-        pairs->resize(total_size);
-    }
-    char* rbuffer = reinterpret_cast<char*>(& ((*pairs)[0]));
-    uint32_t offset = 0;
-    std::vector<std::pair<uint64_t, DataBlock*> >::iterator lit = tmp.begin();
-    for (; lit != tmp.end(); ++lit) {
-        std::pair<uint64_t, DataBlock*>& pair = *lit;
-        ::rtidb::base::Encode(pair.first, pair.second, rbuffer, offset);
-        offset += (4 + 8 + pair.second->size);
-    }
-    response->set_code(0);
-    response->set_count(tmp.size());
+            response->set_msg("reach the max scan byte size");
+            return;
+        case -4:
+            response->set_msg("fail to encode data rows");
+            response->set_code(322);
+            return;
+        default:
+            return;
+    }
 }
 
 void TabletImpl::ScanFromDiskTable(std::shared_ptr<DiskTable> disk_table,
@@ -1367,57 +1291,6 @@
     response->set_code(0);
     response->set_msg("ok");
     response->set_count(tmp.size());
-=======
-    uint64_t ttl = ts_index < 0 ? table->GetTTL(index) : table->GetTTL(index, ts_index);
-    std::string* pairs = response->mutable_pairs(); 
-    uint32_t count = 0;
-    int32_t code = 0;
-    switch(table->GetTTLType()) {
-        case ::rtidb::api::TTLType::kLatestTime:
-            code = ScanLatestIndex(ttl, it, request->limit(),
-                        request->st(), request->st_type(),
-                        request->et(), request->et_type(),
-                        pairs, &count);
-            break;
-
-        default:
-            bool remove_duplicated_record = false;
-            if (request->has_enable_remove_duplicated_record()) {
-                remove_duplicated_record = request->enable_remove_duplicated_record();
-            }
-            uint64_t expire_ts = table->GetExpireTime(ttl);
-            code = ScanTimeIndex(expire_ts, it, request->limit(),
-                    request->st(), request->st_type(),
-                    request->et(), request->et_type(),
-                    pairs, &count, remove_duplicated_record);
-            break;
-    }
-    delete it;
-    response->set_code(code);
-    response->set_count(count);
-    switch(code) {
-        case 0:
-            return;
-        case -1:
-            response->set_msg("invalid args");
-            response->set_code(307);
-            return;
-        case -2:
-            response->set_msg("st/et sub key type is invalid");
-            response->set_code(307);
-            return;
-        case -3:
-            response->set_code(118);
-            response->set_msg("reach the max scan byte size");
-            return;
-        case -4:
-            response->set_msg("fail to encode data rows");
-            response->set_code(322);
-            return;
-        default:
-            return;
-    }
->>>>>>> 0abd5bde
 }
 
 void TabletImpl::Count(RpcController* controller,
@@ -1521,54 +1394,19 @@
               Closure* done) {
     brpc::ClosureGuard done_guard(done);
     std::shared_ptr<Table> table = GetTable(request->tid(), request->pid());
-    std::shared_ptr<DiskTable> disk_table;
     if (!table) {
-        disk_table = GetDiskTable(request->tid(), request->pid());
-        if (!disk_table) {
-            PDLOG(WARNING, "table is not exist. tid %u, pid %u", request->tid(), request->pid());
-            response->set_code(100);
-            response->set_msg("table is not exist");
-            return;
-        }
-    }
-<<<<<<< HEAD
-    ::rtidb::storage::TableIterator* it = NULL;
-    if (table) {
-        if (table && table->GetTableStat() == ::rtidb::storage::kLoading) {
-            PDLOG(WARNING, "table is loading. tid %u, pid %u", 
-                          request->tid(), request->pid());
-            response->set_code(104);
-            response->set_msg("table is loading");
-            return;
-        }
-        if (request->has_idx_name() && request->idx_name().size() > 0) {
-            std::map<std::string, uint32_t>::iterator iit = table->GetMapping().find(request->idx_name());
-            if (iit == table->GetMapping().end()) {
-                PDLOG(WARNING, "idx name %s not found in table tid %u, pid %u", request->idx_name().c_str(),
+        PDLOG(WARNING, "table is not exist. tid %u, pid %u", request->tid(), request->pid());
+        response->set_code(100);
+        response->set_msg("table is not exist");
+        return;
+    }
+	if (table->GetTableStat() == ::rtidb::storage::kLoading) {
+        PDLOG(WARNING, "table is loading. tid %u, pid %u", 
                       request->tid(), request->pid());
-                response->set_code(108);
-                response->set_msg("idx name not found");
-                return;
-            }
-            it = table->NewTraverseIterator(iit->second);
-        } else {
-            it = table->NewTraverseIterator(0);
-        }
-    } else {
-        if (request->has_idx_name() && request->idx_name().size() > 0) {
-            std::map<std::string, uint32_t>::iterator iit = disk_table->GetMapping().find(request->idx_name());
-            if (iit == disk_table->GetMapping().end()) {
-                PDLOG(WARNING, "idx name %s not found in table tid %u, pid %u", request->idx_name().c_str(),
-                      request->tid(), request->pid());
-                response->set_code(108);
-                response->set_msg("idx name not found");
-                return;
-            }
-            it = disk_table->NewTraverseIterator(iit->second);
-        } else {
-            it = disk_table->NewTraverseIterator(0);
-        }
-=======
+        response->set_code(104);
+        response->set_msg("table is loading");
+        return;
+    }
     uint32_t index = 0;
     int ts_index = -1;
     if (request->has_idx_name() && request->idx_name().size() > 0) {
@@ -1595,10 +1433,9 @@
     }    
     ::rtidb::storage::TableIterator* it = NULL;
     if (ts_index >= 0) {
-        it = table->NewTableIterator(index, ts_index);
+        it = table->NewTraverseIterator(index, ts_index);
     } else {
-        it = table->NewTableIterator(index);
->>>>>>> 0abd5bde
+        it = table->NewTraverseIterator(index);
     }
     uint64_t last_time = 0;
     std::string last_pk;
@@ -2020,11 +1857,8 @@
     }
     response->set_code(0);
     response->set_msg("ok");
-<<<<<<< HEAD
-=======
     response->set_schema(table->GetSchema());
     response->mutable_table_meta()->CopyFrom(table->GetTableMeta());
->>>>>>> 0abd5bde
 }
 
 void TabletImpl::GetTableStatus(RpcController* controller,
@@ -2065,7 +1899,7 @@
             status->set_record_idx_byte_size(table->GetRecordIdxByteSize());
             status->set_record_pk_cnt(table->GetRecordPkCnt());
             status->set_skiplist_height(table->GetKeyEntryHeight());
-            status->set_storage_mode(rtidb::api::StorageMode::kMemory);
+            status->set_storage_mode(rtidb::common::StorageMode::kMemory);
             uint64_t record_idx_cnt = 0;
             std::map<std::string, uint32_t>::iterator iit = table->GetMapping().begin();
             for (;iit != table->GetMapping().end(); ++iit) {
@@ -2764,9 +2598,9 @@
         uint32_t tid = table_meta.tid();
         uint32_t pid = table_meta.pid();
         std::string root_path = FLAGS_db_root_path;
-        if (table_meta.storage_mode() == ::rtidb::api::kHDD) {
+        if (table_meta.storage_mode() == ::rtidb::common::kHDD) {
             root_path = FLAGS_hdd_root_path;
-        } else if (table_meta.storage_mode() == ::rtidb::api::kSSD) {
+        } else if (table_meta.storage_mode() == ::rtidb::common::kSSD) {
             root_path = FLAGS_ssd_root_path;
         }
         std::string db_path = root_path + "/" + std::to_string(tid) + 
@@ -2777,7 +2611,7 @@
             response->set_msg("table db path is not exist");
             break;
         }
-        if (table_meta.storage_mode() != rtidb::api::kMemory) {
+        if (table_meta.storage_mode() != rtidb::common::kMemory) {
             std::lock_guard<std::mutex> lock(mu_);
             std::shared_ptr<DiskTable> disk_table = GetDiskTableUnLock(tid, pid);
             if (disk_table) {
@@ -2800,12 +2634,12 @@
                 return;
             }
             if (table_meta.ttl() > 0) {
-                gc_pool_.DelayTask(FLAGS_disk_gc_interval * 60 * 1000, boost::bind(&TabletImpl::GcTable, this, tid, pid));
+                gc_pool_.DelayTask(FLAGS_disk_gc_interval * 60 * 1000, boost::bind(&TabletImpl::GcTable, this, tid, pid, false));
             }
             response->set_code(0);
             response->set_msg("ok");
             PDLOG(INFO, "load table ok. tid[%u] pid[%u] storage mode[%s]", 
-                        tid, pid, ::rtidb::api::StorageMode_Name(table_meta.storage_mode()).c_str());
+                        tid, pid, ::rtidb::common::StorageMode_Name(table_meta.storage_mode()).c_str());
             return;
         }
         {
@@ -2915,7 +2749,7 @@
             return -1;
         }
         root_path = FLAGS_hdd_root_path;
-        if (disk_table->GetStorageMode() == ::rtidb::api::StorageMode::kSSD) {
+        if (disk_table->GetStorageMode() == ::rtidb::common::StorageMode::kSSD) {
             root_path = FLAGS_ssd_root_path;
             recycle_bin_root_path = FLAGS_recycle_ssd_bin_root_path;
         }
@@ -2976,25 +2810,10 @@
     }
     ::rtidb::api::TTLType type = table_meta->ttl_type();
     uint64_t ttl = table_meta->ttl();
-<<<<<<< HEAD
-    if ((type == ::rtidb::api::kAbsoluteTime && ttl > FLAGS_absolute_ttl_max) ||
-            (type == ::rtidb::api::kLatestTime && ttl > FLAGS_latest_ttl_max)) {
-        response->set_code(132);
-        uint32_t max_ttl = type == ::rtidb::api::kAbsoluteTime ? FLAGS_absolute_ttl_max : FLAGS_latest_ttl_max;
-        response->set_msg("ttl is greater than conf value. max ttl is " + std::to_string(max_ttl));
-        PDLOG(WARNING, "ttl is greater than conf value. ttl[%lu] ttl_type[%s] max ttl[%u]", 
-                        ttl, ::rtidb::api::TTLType_Name(type).c_str(), max_ttl);
-        done->Run();
-        return;
-    }
-    PDLOG(INFO, "start creating table tid[%u] pid[%u] with mode %s", 
-                tid, pid, ::rtidb::api::TableMode_Name(request->table_meta().mode()).c_str());
-=======
     PDLOG(INFO, "start creating table tid[%u] pid[%u] with mode %s", 
             tid, pid, ::rtidb::api::TableMode_Name(request->table_meta().mode()).c_str());
->>>>>>> 0abd5bde
     std::string name = table_meta->name();
-    if (table_meta->storage_mode() != rtidb::api::kMemory) {
+    if (table_meta->storage_mode() != rtidb::common::kMemory) {
         std::lock_guard<std::mutex> lock(mu_);
         std::shared_ptr<DiskTable> disk_table = GetDiskTableUnLock(tid, pid);
         if (disk_table) {
@@ -3005,7 +2824,7 @@
             return;
         }
         std::string db_root_path = table_meta->storage_mode() == 
-                    ::rtidb::api::StorageMode::kSSD ? FLAGS_ssd_root_path : FLAGS_hdd_root_path;
+                    ::rtidb::common::StorageMode::kSSD ? FLAGS_ssd_root_path : FLAGS_hdd_root_path;
     	std::string table_db_path = db_root_path + "/" + std::to_string(tid) +
                         "_" + std::to_string(pid);
 		if (WriteTableMeta(table_db_path, table_meta) < 0) {
@@ -3023,13 +2842,13 @@
             return;
         }
         if (table_meta->ttl() > 0) {
-            gc_pool_.DelayTask(FLAGS_disk_gc_interval * 60 * 1000, boost::bind(&TabletImpl::GcTable, this, tid, pid));
+            gc_pool_.DelayTask(FLAGS_disk_gc_interval * 60 * 1000, boost::bind(&TabletImpl::GcTable, this, tid, pid, false));
         }
         response->set_code(0);
         response->set_msg("ok");
         done->Run();
         PDLOG(INFO, "create table ok. tid[%u] pid[%u] storage mode[%s]", 
-                    tid, pid, ::rtidb::api::StorageMode_Name(table_meta->storage_mode()).c_str());
+                    tid, pid, ::rtidb::common::StorageMode_Name(table_meta->storage_mode()).c_str());
         return;
     }
     uint32_t seg_cnt = 8;
@@ -3349,51 +3168,11 @@
     for (int32_t i = 0; i < table_meta->replicas_size(); i++) {
         endpoints.push_back(table_meta->replicas(i));
     }
-<<<<<<< HEAD
-    // config dimensions
-    std::map<std::string, uint32_t> mapping;
-    for (int32_t i = 0; i < table_meta->dimensions_size(); i++) {
-        mapping.insert(std::make_pair(table_meta->dimensions(i), 
-                       (uint32_t)i));
-        PDLOG(INFO, "add index name %s, idx %d to table %s, tid %u, pid %u", table_meta->dimensions(i).c_str(),
-                i, table_meta->name().c_str(), table_meta->tid(), table_meta->pid());
-    }
-    // add default dimension
-    if (mapping.empty()) {
-        mapping.insert(std::make_pair("idx0", 0));
-        PDLOG(INFO, "no index specified with default");
-    }
-    uint32_t key_entry_max_height = FLAGS_key_entry_max_height;
-    if (table_meta->has_key_entry_max_height() && table_meta->key_entry_max_height() <= FLAGS_skiplist_max_height 
-            && table_meta->key_entry_max_height() > 0) {
-        key_entry_max_height = table_meta->key_entry_max_height();
-    }else {
-        if (table_meta->ttl_type() == ::rtidb::api::TTLType::kLatestTime) {
-            key_entry_max_height = FLAGS_latest_default_skiplist_height;
-        }else if (table_meta->ttl_type() == ::rtidb::api::TTLType::kAbsoluteTime) {
-            key_entry_max_height = FLAGS_absolute_default_skiplist_height;
-        }
-    }
-    std::shared_ptr<Table> table = std::make_shared<Table>(table_meta->name(), 
-                                                           table_meta->tid(),
-                                                           table_meta->pid(), seg_cnt, 
-                                                           mapping,
-                                                           table_meta->ttl(), is_leader,
-                                                           endpoints,
-                                                           key_entry_max_height);
-    table->Init();
-    table->SetGcSafeOffset(FLAGS_gc_safe_offset * 60 * 1000);
-    table->SetSchema(table_meta->schema());
-    table->SetTTLType(table_meta->ttl_type());
-    if (table_meta->has_compress_type()) {
-        table->SetCompressType(table_meta->compress_type());
-=======
     std::shared_ptr<Table> table = std::make_shared<Table>(*table_meta);
     if (table->Init() < 0) {
         PDLOG(WARNING, "fail to init table. tid %u, pid %u", table_meta->tid(), table_meta->pid());
         msg.assign("fail to init table");
         return -1;
->>>>>>> 0abd5bde
     }
     std::string table_db_path = FLAGS_db_root_path + "/" + std::to_string(table_meta->tid()) +
                 "_" + std::to_string(table_meta->pid());
@@ -3658,22 +3437,19 @@
     std::shared_ptr<Table> table = GetTable(tid, pid);
     if (table) {
         table->SchedGc();
-        gc_pool_.DelayTask(FLAGS_gc_interval * 60 * 1000, boost::bind(&TabletImpl::GcTable, this, tid, pid));
+        if (!execute_once) {
+            gc_pool_.DelayTask(FLAGS_gc_interval * 60 * 1000, boost::bind(&TabletImpl::GcTable, this, tid, pid, false));
+        }
         return;
     }
     std::shared_ptr<DiskTable> disk_table = GetDiskTable(tid, pid);
     if (disk_table) {
         disk_table->SchedGc();
-        gc_pool_.DelayTask(FLAGS_disk_gc_interval * 60 * 1000, boost::bind(&TabletImpl::GcTable, this, tid, pid));
-        return;
-    }
-<<<<<<< HEAD
-=======
-    table->SchedGc();
-    if (!execute_once) {
-        gc_pool_.DelayTask(FLAGS_gc_interval * 60 * 1000, boost::bind(&TabletImpl::GcTable, this, tid, pid, false));
-    }
->>>>>>> 0abd5bde
+        if (!execute_once) {
+            gc_pool_.DelayTask(FLAGS_disk_gc_interval * 60 * 1000, boost::bind(&TabletImpl::GcTable, this, tid, pid, false));
+        }
+        return;
+    }
 }
 
 std::shared_ptr<Snapshot> TabletImpl::GetSnapshot(uint32_t tid, uint32_t pid) {
