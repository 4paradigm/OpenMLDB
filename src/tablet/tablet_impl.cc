--- conflicted
+++ resolved
@@ -714,7 +714,6 @@
     }
     uint64_t start_time = ::baidu::common::timer::get_micros();
     DLOG(INFO) << "request dimension size " << request->dimensions_size() << " request time " << request->time();
-<<<<<<< HEAD
     if (table->GetStorageMode() == ::openmldb::common::StorageMode::kMemory &&
         memory_used_.load(std::memory_order_relaxed) > FLAGS_max_memory_mb) {
         PDLOG(WARNING, "current memory %lu MB exceed max memory limit %lu MB. tid %u, pid %u",
@@ -722,35 +721,6 @@
         response->set_code(::openmldb::base::ReturnCode::kExceedMaxMemory);
         response->set_msg("exceed max memory");
         return;
-=======
-    if (!table->IsLeader()) {
-        response->set_code(::openmldb::base::ReturnCode::kTableIsFollower);
-        response->set_msg("table is follower");
-        return;
-    }
-    if (table->GetTableStat() == ::openmldb::storage::kLoading) {
-        PDLOG(WARNING, "table is loading. tid %u, pid %u", tid, pid);
-        response->set_code(::openmldb::base::ReturnCode::kTableIsLoading);
-        response->set_msg("table is loading");
-        return;
-    }
-    if (table->GetStorageMode() == ::openmldb::common::StorageMode::kMemory) {
-        if (memory_used_.load(std::memory_order_relaxed) > FLAGS_max_memory_mb) {
-            PDLOG(WARNING, "current memory %lu MB exceed max memory limit %lu MB. tid %u, pid %u",
-                  memory_used_.load(std::memory_order_relaxed), FLAGS_max_memory_mb, tid, pid);
-            response->set_code(base::ReturnCode::kExceedMaxMemory);
-            response->set_msg("exceed max memory");
-            return;
-        }
-        if (request->has_memory_limit() && request->memory_limit() > 0
-                && system_memory_usage_rate_.load(std::memory_order_relaxed) > request->memory_limit()) {
-            PDLOG(WARNING, "current system_memory_usage_rate %u exceed request memory limit %u. tid %u, pid %u",
-                  system_memory_usage_rate_.load(std::memory_order_relaxed), request->memory_limit(), tid, pid);
-            response->set_code(base::ReturnCode::kExceedPutMemoryLimit);
-            response->set_msg("exceed memory limit");
-            return;
-        }
->>>>>>> b8318b88
     }
     ::openmldb::api::LogEntry entry;
     entry.set_pk(request->pk());
