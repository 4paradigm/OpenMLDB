--- conflicted
+++ resolved
@@ -86,16 +86,6 @@
 namespace rtidb {
 namespace tablet {
 
-<<<<<<< HEAD
-const static std::string SERVER_CONCURRENCY_KEY = "server";
-const static uint32_t SEED = 0xe17a1465;
-
-TabletImpl::TabletImpl():tables_(),mu_(), gc_pool_(FLAGS_gc_pool_size),
-    replicators_(), snapshots_(), zk_client_(NULL),
-    keep_alive_pool_(1), task_pool_(FLAGS_task_pool_size),
-    io_pool_(FLAGS_io_pool_size), snapshot_pool_(1), server_(NULL),
-    mode_root_paths_(), mode_recycle_root_paths_() {
-=======
 static const std::string SERVER_CONCURRENCY_KEY = "server";  // NOLINT
 static const uint32_t SEED = 0xe17a1465;
 
@@ -113,7 +103,6 @@
       server_(NULL),
       mode_root_paths_(),
       mode_recycle_root_paths_() {
->>>>>>> 0a1c156f
     follower_.store(false);
 }
 
@@ -638,15 +627,9 @@
 }
 
 void TabletImpl::Put(RpcController* controller,
-<<<<<<< HEAD
-        const ::rtidb::api::PutRequest* request,
-        ::rtidb::api::PutResponse* response,
-        Closure* done) {
-    brpc::ClosureGuard done_guard(done);
-=======
                      const ::rtidb::api::PutRequest* request,
                      ::rtidb::api::PutResponse* response, Closure* done) {
->>>>>>> 0a1c156f
+    brpc::ClosureGuard done_guard(done);
     if (follower_.load(std::memory_order_relaxed)) {
         response->set_code(::rtidb::base::ReturnCode::kIsFollowerCluster);
         response->set_msg("is follower cluster");
@@ -3088,18 +3071,6 @@
             if (table_meta.seg_cnt() > 0) {
                 seg_cnt = table_meta.seg_cnt();
             }
-<<<<<<< HEAD
-            PDLOG(INFO, "start to recover table with id %u pid %u name %s seg_cnt %d idx_cnt %u schema_size %u ttl %llu", tid, 
-                    pid, name.c_str(), seg_cnt, table_meta.dimensions_size(), table_meta.schema().size(), ttl);
-            task_pool_.AddTask(boost::bind(&TabletImpl::LoadTableInternal, this, tid, pid, task_ptr));
-        } else if (table_meta.table_type() == ::rtidb::type::kRelational) {
-            std::string msg;
-            if (CreateRelationalTableInternal(&table_meta, msg) < 0) {
-                PDLOG(INFO, "%s", msg.c_str());
-                response->set_code(::rtidb::base::ReturnCode::kCreateTableFailed);
-                response->set_msg(msg);
-            }
-=======
             PDLOG(INFO,
                   "start to recover table with id %u pid %u name %s seg_cnt %d "
                   "idx_cnt %u schema_size %u ttl %llu",
@@ -3107,7 +3078,13 @@
                   table_meta.schema().size(), ttl);
             task_pool_.AddTask(boost::bind(&TabletImpl::LoadTableInternal, this,
                                            tid, pid, task_ptr));
->>>>>>> 0a1c156f
+        } else if (table_meta.table_type() == ::rtidb::type::kRelational) {
+            std::string msg;
+            if (CreateRelationalTableInternal(&table_meta, msg) < 0) {
+                PDLOG(INFO, "%s", msg.c_str());
+                response->set_code(::rtidb::base::ReturnCode::kCreateTableFailed);
+                response->set_msg(msg);
+            }
         } else {
             task_pool_.AddTask(boost::bind(&TabletImpl::LoadDiskTableInternal,
                                            this, tid, pid, table_meta,
@@ -3409,23 +3386,13 @@
             PDLOG(WARNING, "table is not exist. tid %u pid %u", tid, pid);
             break;
         }
-<<<<<<< HEAD
         ::rtidb::common::StorageMode sm = table->GetStorageMode();
         bool ok = ChooseDBRootPath(tid, pid, sm, root_path);
-=======
-        bool ok =
-            ChooseDBRootPath(tid, pid, table->GetStorageMode(), root_path);
->>>>>>> 0a1c156f
         if (!ok) {
             PDLOG(WARNING, "fail to get db root path. tid %u pid %u", tid, pid);
             break;
         }
-<<<<<<< HEAD
         ok = ChooseRecycleBinRootPath(tid, pid, sm, recycle_bin_root_path);
-=======
-        ok = ChooseRecycleBinRootPath(tid, pid, table->GetStorageMode(),
-                                      recycle_bin_root_path);
->>>>>>> 0a1c156f
         if (!ok) {
             PDLOG(WARNING, "fail to get recycle bin root path. tid %u pid %u",
                   tid, pid);
@@ -3537,24 +3504,6 @@
         response->set_msg("write data failed");
         return;
     }
-<<<<<<< HEAD
-    if (table_meta->has_table_type()) {
-        if (table_meta->table_type() == rtidb::type::kRelational) {
-            std::string msg;
-            if (CreateRelationalTableInternal(table_meta, msg) < 0) {
-                response->set_code(::rtidb::base::ReturnCode::kCreateTableFailed);
-                response->set_msg(msg.c_str());
-                return;
-            }
-            gc_pool_.DelayTask(FLAGS_snapshot_ttl_check_interval * 60 * 1000,
-                               boost::bind(&TabletImpl::GcTableSnapshot, this, tid, pid));
-        } else {
-            PDLOG(WARNING, "unkown table type");
-            response->set_code(::rtidb::base::ReturnCode::kUnkownTableType);
-            response->set_msg("unkown table type");
-            return;
-        }
-=======
     if (table_meta->has_table_type() &&
         table_meta->table_type() == rtidb::type::kRelational) {
         std::string msg;
@@ -3566,7 +3515,6 @@
         gc_pool_.DelayTask(
             FLAGS_snapshot_ttl_check_interval * 60 * 1000,
             boost::bind(&TabletImpl::GcTableSnapshot, this, tid, pid));
->>>>>>> 0a1c156f
     } else if (table_meta->storage_mode() != rtidb::common::kMemory) {
         std::string msg;
         if (CreateDiskTableInternal(table_meta, false, msg) < 0) {
@@ -4226,18 +4174,7 @@
     }
     PDLOG(INFO, "create relation table. tid %u pid %u", tid, pid);
     std::lock_guard<SpinMutex> spin_lock(spin_mutex_);
-<<<<<<< HEAD
     relational_tables_[table_meta->tid()].insert(std::make_pair(table_meta->pid(), table_ptr));
-=======
-    std::shared_ptr<RelationalTable> table = GetRelationalTableUnLock(tid, pid);
-    if (table) {
-        PDLOG(WARNING, "table with tid[%u] and pid[%u] exists", tid, pid);
-        return -1;
-    }
-    table.reset(table_ptr);
-    relational_tables_[table_meta->tid()].insert(
-        std::make_pair(table_meta->pid(), table));
->>>>>>> 0a1c156f
     return 0;
 }
 
@@ -4282,27 +4219,19 @@
             task_pool_.AddTask(boost::bind(&TabletImpl::DeleteTableInternal,
                                            this, tid, pid, task_ptr));
         } else {
-<<<<<<< HEAD
-            task_pool_.AddTask(boost::bind(&TabletImpl::DeleteRelationalTableInternal, this, tid, pid, task_ptr));
-=======
+            std::shared_ptr<RelationalTable> r_table = GetRelationalTable(tid, pid);
             std::shared_ptr<RelationalTable> table;
-            {
-                std::lock_guard<SpinMutex> spin_lock(spin_mutex_);
-                table =
-                    GetRelationalTableUnLock(request->tid(), request->pid());
-                if (!table) {
-                    PDLOG(WARNING, "table is not exist. tid %u, pid %u",
-                          request->tid(), request->pid());
-                    response->set_code(
-                        ::rtidb::base::ReturnCode::kTableIsNotExist);
-                    response->set_msg("table is not exist");
-                    break;
-                }
+            if (!r_table) {
+                PDLOG(WARNING, "table is not exist. tid %u, pid %u",
+                      request->tid(), request->pid());
+                response->set_code(
+                    ::rtidb::base::ReturnCode::kTableIsNotExist);
+                response->set_msg("table is not exist");
+                break;
             }
             task_pool_.AddTask(
                 boost::bind(&TabletImpl::DeleteRelationalTableInternal, this,
                             tid, pid, task_ptr));
->>>>>>> 0a1c156f
         }
         response->set_code(::rtidb::base::ReturnCode::kOk);
         response->set_msg("ok");
