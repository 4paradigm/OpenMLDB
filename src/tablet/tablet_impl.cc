//
// tablet_impl.cc
// Copyright (C) 2017 4paradigm.com
// Author wangtaize 
// Date 2017-04-01
//

#include "tablet/tablet_impl.h"
#include "tablet/file_sender.h"

#include "config.h"
#include <vector>
#include <stdlib.h>
#include <stdio.h>
#include <gflags/gflags.h>
#include "rapidjson/writer.h"
#include "rapidjson/stringbuffer.h"
#ifdef TCMALLOC_ENABLE 
#include "gperftools/malloc_extension.h"
#endif
#include "base/status.h"
#include "base/codec.h"
#include "base/strings.h"
#include "base/file_util.h"
#include "base/hash.h"
#include "storage/segment.h"
#include "storage/binlog.h"
#include "logging.h"
#include "timer.h"
#include <google/protobuf/text_format.h>
#include <google/protobuf/io/zero_copy_stream_impl.h>
#include <thread>

using ::baidu::common::INFO;
using ::baidu::common::WARNING;
using ::baidu::common::DEBUG;
using ::rtidb::storage::Table;
using ::rtidb::storage::DataBlock;

DECLARE_int32(gc_interval);
DECLARE_int32(disk_gc_interval);
DECLARE_int32(gc_pool_size);
DECLARE_int32(statdb_ttl);
DECLARE_uint32(scan_max_bytes_size);
DECLARE_uint32(scan_reserve_size);
DECLARE_double(mem_release_rate);
DECLARE_string(db_root_path);
DECLARE_string(ssd_root_path);
DECLARE_string(hdd_root_path);
DECLARE_bool(binlog_notify_on_put);
DECLARE_int32(task_pool_size);
DECLARE_int32(io_pool_size);
DECLARE_int32(make_snapshot_time);
DECLARE_int32(make_disktable_snapshot_interval);
DECLARE_int32(make_snapshot_check_interval);
DECLARE_uint32(make_snapshot_offline_interval);
DECLARE_bool(recycle_bin_enabled);
DECLARE_uint32(recycle_ttl);
DECLARE_string(recycle_bin_root_path);
DECLARE_string(recycle_ssd_bin_root_path);
DECLARE_string(recycle_hdd_bin_root_path);
DECLARE_int32(make_snapshot_threshold_offset);
DECLARE_uint32(get_table_diskused_interval);

// cluster config
DECLARE_string(endpoint);
DECLARE_string(zk_cluster);
DECLARE_string(zk_root_path);
DECLARE_int32(zk_session_timeout);
DECLARE_int32(zk_keep_alive_check_interval);

DECLARE_int32(binlog_sync_to_disk_interval);
DECLARE_int32(binlog_delete_interval);
DECLARE_uint32(absolute_ttl_max);
DECLARE_uint32(latest_ttl_max);
DECLARE_uint32(max_traverse_cnt);
DECLARE_uint32(put_slow_log_threshold);
DECLARE_uint32(query_slow_log_threshold);

namespace rtidb {
namespace tablet {

const static std::string SERVER_CONCURRENCY_KEY = "server";
const static uint32_t SEED = 0xe17a1465;

TabletImpl::TabletImpl():tables_(),mu_(), gc_pool_(FLAGS_gc_pool_size),
    replicators_(), snapshots_(), zk_client_(NULL),
    keep_alive_pool_(1), task_pool_(FLAGS_task_pool_size),
    io_pool_(FLAGS_io_pool_size), snapshot_pool_(1), server_(NULL),
    mode_root_paths_(), mode_recycle_root_paths_(){
    follower_.store(false);
}

TabletImpl::~TabletImpl() {
    task_pool_.Stop(true);
    keep_alive_pool_.Stop(true);
    gc_pool_.Stop(true);
    io_pool_.Stop(true);
    snapshot_pool_.Stop(true);
}

bool TabletImpl::Init() {
    std::lock_guard<std::mutex> lock(mu_);
    ::rtidb::base::SplitString(FLAGS_db_root_path, ",", mode_root_paths_[::rtidb::common::kMemory]);
    ::rtidb::base::SplitString(FLAGS_ssd_root_path, ",", mode_root_paths_[::rtidb::common::kSSD]);
    ::rtidb::base::SplitString(FLAGS_hdd_root_path, ",", mode_root_paths_[::rtidb::common::kHDD]);

    ::rtidb::base::SplitString(FLAGS_recycle_bin_root_path, ",", mode_recycle_root_paths_[::rtidb::common::kMemory]);
    ::rtidb::base::SplitString(FLAGS_recycle_ssd_bin_root_path, ",", mode_recycle_root_paths_[::rtidb::common::kSSD]);
    ::rtidb::base::SplitString(FLAGS_recycle_hdd_bin_root_path, ",", mode_recycle_root_paths_[::rtidb::common::kHDD]);

    if (!FLAGS_zk_cluster.empty()) {
        zk_client_ = new ZkClient(FLAGS_zk_cluster, FLAGS_zk_session_timeout,
                FLAGS_endpoint, FLAGS_zk_root_path);
        bool ok = zk_client_->Init();
        if (!ok) {
            PDLOG(WARNING, "fail to init zookeeper with cluster %s", FLAGS_zk_cluster.c_str());
            return false;
        }
    }else {
        PDLOG(INFO, "zk cluster disabled");
    }

    if (FLAGS_make_snapshot_time < 0 || FLAGS_make_snapshot_time > 23) {
        PDLOG(WARNING, "make_snapshot_time[%d] is illegal.", FLAGS_make_snapshot_time);
        return false;
    }

    if (FLAGS_make_disktable_snapshot_interval <= 0) {
        PDLOG(WARNING, "make_disktable_snapshot_interval[%d] is illegal.", FLAGS_make_disktable_snapshot_interval);
        return false;
    }

    if (!CreateMultiDir(mode_root_paths_[::rtidb::common::kMemory])) {
        PDLOG(WARNING, "fail to create db root path %s", FLAGS_db_root_path.c_str());
        return false;
    }

    if (!CreateMultiDir(mode_root_paths_[::rtidb::common::kSSD])) {
        PDLOG(WARNING, "fail to create ssd root path %s", FLAGS_ssd_root_path.c_str());
        return false;
    }

    if (!CreateMultiDir(mode_root_paths_[::rtidb::common::kHDD])) {
        PDLOG(WARNING, "fail to create hdd root path %s", FLAGS_hdd_root_path.c_str());
        return false;
    }

    if (!CreateMultiDir(mode_recycle_root_paths_[::rtidb::common::kMemory])) {
        PDLOG(WARNING, "fail to create recycle bin root path %s", FLAGS_recycle_bin_root_path.c_str());
        return false;
    }

    if (!CreateMultiDir(mode_recycle_root_paths_[::rtidb::common::kSSD])) {
        PDLOG(WARNING, "fail to create recycle ssd bin root path %s", FLAGS_recycle_ssd_bin_root_path.c_str());
        return false;
    }

    if (!CreateMultiDir(mode_recycle_root_paths_[::rtidb::common::kHDD])) {
        PDLOG(WARNING, "fail to create recycle bin root path %s", FLAGS_recycle_hdd_bin_root_path.c_str());
        return false;
    }

    snapshot_pool_.DelayTask(FLAGS_make_snapshot_check_interval, boost::bind(&TabletImpl::SchedMakeSnapshot, this));
    snapshot_pool_.DelayTask(FLAGS_make_disktable_snapshot_interval * 60 * 1000, boost::bind(&TabletImpl::SchedMakeDiskTableSnapshot, this));
    task_pool_.AddTask(boost::bind(&TabletImpl::GetDiskused, this));
    if (FLAGS_recycle_ttl != 0) {
        task_pool_.DelayTask(FLAGS_recycle_ttl*60*1000, boost::bind(&TabletImpl::SchedDelRecycle, this));
    }
#ifdef TCMALLOC_ENABLE
    MallocExtension* tcmalloc = MallocExtension::instance();
    tcmalloc->SetMemoryReleaseRate(FLAGS_mem_release_rate);
#endif 
    return true;
}

void TabletImpl::UpdateTTL(RpcController* ctrl,
        const ::rtidb::api::UpdateTTLRequest* request,
        ::rtidb::api::UpdateTTLResponse* response,
        Closure* done) {
    brpc::ClosureGuard done_guard(done);
    std::shared_ptr<Table> table = GetTable(request->tid(), request->pid());

    if (!table) {
        PDLOG(WARNING, "table is not exist. tid %u, pid %u", request->tid(),
                request->pid());
        response->set_code(::rtidb::base::ReturnCode::kTableIsNotExist);
        response->set_msg("table is not exist");
        return;
    }

    uint64_t abs_ttl = 0;
    uint64_t lat_ttl = 0;
    ::rtidb::api::TTLType ttl_type = ::rtidb::api::TTLType::kAbsoluteTime;
    if (request->has_ttl_desc()) {
        ttl_type = request->ttl_desc().ttl_type();
        abs_ttl = request->ttl_desc().abs_ttl();
        lat_ttl = request->ttl_desc().lat_ttl();
    } else if (request->has_value()){
        ttl_type = request->type();
        if (ttl_type == ::rtidb::api::TTLType::kAbsoluteTime) {
            abs_ttl = request->value();
            lat_ttl = 0;
        } else {
            abs_ttl = 0;
            lat_ttl = request->value();
        }
    }
    if (ttl_type != table->GetTTLType()) {
        response->set_code(::rtidb::base::ReturnCode::kTtlTypeMismatch);
        response->set_msg("ttl type mismatch");
        PDLOG(WARNING, "ttl type mismatch. tid %u, pid %u", request->tid(), request->pid());
        return;
    }
    if (abs_ttl > FLAGS_absolute_ttl_max || lat_ttl > FLAGS_latest_ttl_max) {
        response->set_code(::rtidb::base::ReturnCode::kTtlIsGreaterThanConfValue);
        response->set_msg("ttl is greater than conf value. max abs_ttl is " + std::to_string(FLAGS_absolute_ttl_max) + ", max lat_ttl is " + std::to_string(FLAGS_latest_ttl_max));
        PDLOG(WARNING, "ttl is greater than conf value. abs_ttl[%lu] lat_ttl[%lu] ttl_type[%s] max abs_ttl[%u] max lat_ttl[%u]", 
                        abs_ttl, abs_ttl, ::rtidb::api::TTLType_Name(ttl_type).c_str(), 
                        FLAGS_absolute_ttl_max, FLAGS_latest_ttl_max);
        return;
    }
    if (request->has_ts_name() && request->ts_name().size() > 0) {
        auto iter = table->GetTSMapping().find(request->ts_name());
        if (iter == table->GetTSMapping().end()) {
            PDLOG(WARNING, "ts name %s not found in table tid %u, pid %u", request->ts_name().c_str(),
                  request->tid(), request->pid());
            response->set_code(::rtidb::base::ReturnCode::kTsNameNotFound);
            response->set_msg("ts name not found");
            return;
        }
        table->SetTTL(iter->second, abs_ttl, lat_ttl);
        PDLOG(INFO, "update table #tid %d #pid %d ttl to abs_ttl %lu lat_ttl %lu, ts_name %s",
                request->tid(), request->pid(), abs_ttl, lat_ttl, request->ts_name().c_str());
    } else if (!table->GetTSMapping().size()){
        table->SetTTL(abs_ttl, lat_ttl);
        PDLOG(INFO, "update table #tid %d #pid %d ttl to abs_ttl %lu lat_ttl %lu", request->tid(), request->pid(), abs_ttl, lat_ttl);
    } else {
        PDLOG(WARNING, "set ttl without ts name,  table tid %u, pid %u", request->tid(), request->pid());
        response->set_code(::rtidb::base::ReturnCode::kTsNameNotFound);
        response->set_msg("set ttl need to specify ts column");
        return;
    }
    response->set_code(::rtidb::base::ReturnCode::kOk);
    response->set_msg("ok");
}

bool TabletImpl::RegisterZK() {
    if (!FLAGS_zk_cluster.empty()) {
        if (!zk_client_->Register(true)) {
            PDLOG(WARNING, "fail to register tablet with endpoint %s", FLAGS_endpoint.c_str());
            return false;
        }
        PDLOG(INFO, "tablet with endpoint %s register to zk cluster %s ok", FLAGS_endpoint.c_str(), FLAGS_zk_cluster.c_str());
        keep_alive_pool_.DelayTask(FLAGS_zk_keep_alive_check_interval, boost::bind(&TabletImpl::CheckZkClient, this));
    }
    return true;
}

bool TabletImpl::CheckGetDone(::rtidb::api::GetType type, uint64_t ts,  uint64_t target_ts) {
    switch (type) {
        case rtidb::api::GetType::kSubKeyEq:
            if (ts == target_ts) {
                return true;
            }
            break;
        case rtidb::api::GetType::kSubKeyLe:
            if (ts <= target_ts) {
                return true;
            }
            break;
        case rtidb::api::GetType::kSubKeyLt:
            if (ts < target_ts) {
                return true;
            }
            break;
        case rtidb::api::GetType::kSubKeyGe:
            if (ts >= target_ts) {
                return true;
            }
            break;
        case rtidb::api::GetType::kSubKeyGt:
            if (ts > target_ts) {
                return true;
            }
    }
    return false;
}

int32_t TabletImpl::GetIndex(uint64_t expire_time, uint64_t expire_cnt,
                                ::rtidb::api::TTLType ttl_type,
                                 ::rtidb::storage::TableIterator* it,
                                 const ::rtidb::api::GetRequest* request,
                                 std::string* value,
                                 uint64_t* ts) {
    uint64_t st = request->ts();
    const rtidb::api::GetType& st_type = request->type();
    uint64_t et = request->et();
    const rtidb::api::GetType& et_type = request->et_type();
    if (it == NULL || value == NULL || ts == NULL) {
        PDLOG(WARNING, "invalid args");
        return -1;
    }
    if (st_type == ::rtidb::api::kSubKeyEq
            && et_type == ::rtidb::api::kSubKeyEq
            && st != et) return -1;

    ::rtidb::api::GetType real_et_type = et_type;
    if (ttl_type == ::rtidb::api::TTLType::kAbsoluteTime || ttl_type == ::rtidb::api::TTLType::kAbsOrLat) {
        et = std::max(et, expire_time);
    }
    if (et < expire_time && et_type == ::rtidb::api::GetType::kSubKeyGt) {
        real_et_type = ::rtidb::api::GetType::kSubKeyGe; 
    }

    if (st_type != ::rtidb::api::GetType::kSubKeyEq &&
        st_type != ::rtidb::api::GetType::kSubKeyLe &&
        st_type != ::rtidb::api::GetType::kSubKeyLt &&
        st_type != ::rtidb::api::GetType::kSubKeyGt &&
        st_type != ::rtidb::api::GetType::kSubKeyGe) {
        PDLOG(WARNING, "invalid st type %s", ::rtidb::api::GetType_Name(st_type).c_str());
        return -2;
    }
    uint32_t cnt = 0;
    if (st > 0) {
        if (st < et) {
            PDLOG(WARNING, "invalid args for st %lu less than et %lu or expire time %lu", st, et, expire_time);
            return -1;
        }
        if (expire_cnt == 0) {
            if (!Seek(it, st, st_type)) {
                return 1;
            }
        } else {
            switch(ttl_type) {
                case ::rtidb::api::TTLType::kAbsoluteTime: {
                    if (!Seek(it, st, st_type)) {
                        return 1;
                    }
                    break;
                }
                case ::rtidb::api::TTLType::kAbsAndLat: {
                    if (!SeekWithCount(it, st, st_type, expire_cnt, cnt)) {
                        if (!Seek(it, st, st_type)) {
                            return 1;
                        } else if (it->GetKey() < expire_time) {
                            return 1;
                        }
                    }
                    break;
                }
                default: {
                    if (!SeekWithCount(it, st, st_type, expire_cnt, cnt)) {
                        return 1;
                    }
                    break;
                }
            }
        }
    } else {
        it->SeekToFirst();
    }
    if (it->Valid()) {
        bool jump_out = false;
        if (st_type == ::rtidb::api::GetType::kSubKeyGe ||
            st_type == ::rtidb::api::GetType::kSubKeyGt) {
            ::rtidb::base::Slice it_value = it->GetValue();
            value->assign(it_value.data(), it_value.size());
            *ts = it->GetKey();
            return 0;
        }
        switch(real_et_type) {
            case ::rtidb::api::GetType::kSubKeyEq:
                if (it->GetKey() != et) {
                    jump_out = true;
                }
                break;

            case ::rtidb::api::GetType::kSubKeyGt:
                if (it->GetKey() <= et) {
                    jump_out = true;
                }
                break;

            case ::rtidb::api::GetType::kSubKeyGe:
                if (it->GetKey() < et) {
                    jump_out = true;
                }
                break;

            default:
                PDLOG(WARNING, "invalid et type %s", ::rtidb::api::GetType_Name(et_type).c_str());
                return -2;
        }
        if (jump_out) {
            return 1;
        }
        ::rtidb::base::Slice it_value = it->GetValue();
        value->assign(it_value.data(), it_value.size());
        *ts = it->GetKey();
        return 0;
    }
    // not found
    return 1;
}


void TabletImpl::Get(RpcController* controller,
             const ::rtidb::api::GetRequest* request,
             ::rtidb::api::GetResponse* response,
             Closure* done) {
    brpc::ClosureGuard done_guard(done);
    std::shared_ptr<Table> table = GetTable(request->tid(), request->pid());
    std::shared_ptr<RelationalTable> r_table;
    if (!table) {
        std::lock_guard<SpinMutex> spin_lock(spin_mutex_);
        r_table = GetRelationalTableUnLock(request->tid(), request->pid());
        if (!r_table) {
            PDLOG(WARNING, "table is not exist. tid %u, pid %u", request->tid(), request->pid());
            response->set_code(::rtidb::base::ReturnCode::kTableIsNotExist);
            response->set_msg("table is not exist");
            return;
        }
    }
    if (table) {
        uint64_t start_time = ::baidu::common::timer::get_micros();
        if (table->GetTableStat() == ::rtidb::storage::kLoading) {
            PDLOG(WARNING, "table is loading. tid %u, pid %u", 
                    request->tid(), request->pid());
            response->set_code(::rtidb::base::ReturnCode::kTableIsLoading);
            response->set_msg("table is loading");
            return;
        }

        uint32_t index = 0;
        int ts_index = -1;
        if (request->has_idx_name() && request->idx_name().size() > 0) {
            std::shared_ptr<IndexDef> index_def = table->GetIndex(request->idx_name());
            if (!index_def || !index_def->IsReady()) {
                PDLOG(WARNING, "idx name %s not found in table tid %u, pid %u", request->idx_name().c_str(),
                        request->tid(), request->pid());
                response->set_code(::rtidb::base::ReturnCode::kIdxNameNotFound);
                response->set_msg("idx name not found");
                return;
            }
            index = index_def->GetId();
        }
        if (request->has_ts_name() && request->ts_name().size() > 0) {
            auto iter = table->GetTSMapping().find(request->ts_name());
            if (iter == table->GetTSMapping().end()) {
                PDLOG(WARNING, "ts name %s not found in table tid %u, pid %u", request->ts_name().c_str(), request->tid(), request->pid());
                response->set_code(::rtidb::base::ReturnCode::kTsNameNotFound);
                response->set_msg("ts name not found");
                return;
            }
            ts_index = iter->second;
        }

        ::rtidb::storage::Ticket ticket;
        ::rtidb::storage::TableIterator* it = NULL;
        if (ts_index >= 0) {
            it = table->NewIterator(index, ts_index, request->key(), ticket);
        } else {
            it = table->NewIterator(index, request->key(), ticket);
        }

        if (it == NULL) {
            response->set_code(::rtidb::base::ReturnCode::kTsNameNotFound);
            response->set_msg("ts name not found");
            return;
        }

        ::rtidb::storage::TTLDesc ttl = ts_index < 0 ? table->GetTTL(index) : table->GetTTL(index, ts_index);
        std::string* value = response->mutable_value(); 
        uint64_t ts = 0;
        int32_t code = 0;
        code = GetIndex(table->GetExpireTime(ttl.abs_ttl*60*1000), ttl.lat_ttl,
                table->GetTTLType(), it, request, value, &ts);
        delete it;
        response->set_ts(ts);
        response->set_code(code);
        uint64_t end_time = ::baidu::common::timer::get_micros();
        if (start_time + FLAGS_query_slow_log_threshold < end_time) {
            std::string index_name;
            if (request->has_idx_name() && request->idx_name().size() > 0) {
                index_name = request->idx_name();
            }
            PDLOG(INFO, "slow log[get]. key %s index_name %s time %lu. tid %u, pid %u", 
                    request->key().c_str(), index_name.c_str(), end_time - start_time, request->tid(), request->pid());
        }
        switch(code) {
            case 1:
                response->set_code(::rtidb::base::ReturnCode::kKeyNotFound);
                response->set_msg("key not found");
                return;
            case 0:
                return;
            case -1:
                response->set_msg("invalid args");
                response->set_code(::rtidb::base::ReturnCode::kInvalidParameter);
                return;
            case -2:
                response->set_code(::rtidb::base::ReturnCode::kInvalidParameter);
                response->set_msg("st/et sub key type is invalid");
                return;
            default:
                return;
        }
    } else {
        std::string * value = response->mutable_value(); 
        bool ok = false;
        uint32_t index = 0;
        /**
        if (request->has_idx_name() && request->idx_name().size() > 0) {
            std::map<std::string, uint32_t>::iterator iit = r_table->GetMapping().find(request->idx_name());
            if (iit == r_table->GetMapping().end()) {
                PDLOG(WARNING, "idx name %s not found in table tid %u, pid %u", request->idx_name().c_str(),
                        request->tid(), request->pid());
                response->set_code(::rtidb::base::ReturnCode::kIdxNameNotFound);
                response->set_msg("idx name not found");
                return;
            }
            index = iit->second;
        }
        */
        rtidb::base::Slice slice;
        ok = r_table->Get(index, request->key(), slice);
        if (!ok) {
            response->set_code(::rtidb::base::ReturnCode::kKeyNotFound);
            response->set_msg("key not found");
            return;
        }
        value->assign(slice.data(), slice.size());
        response->set_code(::rtidb::base::ReturnCode::kOk);
        response->set_msg("ok");
    }
}

void TabletImpl::Update(RpcController* controller,
        const ::rtidb::api::UpdateRequest* request,
        ::rtidb::api::GeneralResponse* response,
        Closure* done) {
    brpc::ClosureGuard done_guard(done);
    if (follower_.load(std::memory_order_relaxed)) {
        response->set_code(::rtidb::base::ReturnCode::kIsFollowerCluster);
        response->set_msg("is follower cluster");
        return;
    }
    std::shared_ptr<RelationalTable> r_table;
    {
        std::lock_guard<SpinMutex> spin_lock(spin_mutex_);
        r_table = GetRelationalTableUnLock(request->tid(), request->pid());
        if (!r_table) {
            PDLOG(WARNING, "table is not exist. tid %u, pid %u", request->tid(), request->pid());
            response->set_code(::rtidb::base::ReturnCode::kTableIsNotExist);
            response->set_msg("table is not exist");
            return;
        }
    }
    bool ok = r_table->Update(request->condition_columns(), request->value_columns());
    if (!ok) {
        response->set_code(::rtidb::base::ReturnCode::kUpdateFailed);
        response->set_msg("update failed");
        PDLOG(WARNING, "update failed. tid %u, pid %u", request->tid(), request->pid());
        return;
    }
    response->set_code(::rtidb::base::ReturnCode::kOk);
    response->set_msg("ok");
}

void TabletImpl::Put(RpcController* controller,
        const ::rtidb::api::PutRequest* request,
        ::rtidb::api::PutResponse* response,
        Closure* done) {
    if (follower_.load(std::memory_order_relaxed)) {
        response->set_code(::rtidb::base::ReturnCode::kIsFollowerCluster);
        response->set_msg("is follower cluster");
        done->Run();
        return;
    }
    uint64_t start_time = ::baidu::common::timer::get_micros();
    std::shared_ptr<Table> table = GetTable(request->tid(), request->pid());
    std::shared_ptr<RelationalTable> r_table;
    if (!table) {
        std::lock_guard<SpinMutex> spin_lock(spin_mutex_);
        r_table = GetRelationalTableUnLock(request->tid(), request->pid());
        if (!r_table) {
            PDLOG(WARNING, "table is not exist. tid %u, pid %u", request->tid(), request->pid());
            response->set_code(::rtidb::base::ReturnCode::kTableIsNotExist);
            response->set_msg("table is not exist");
            done->Run();
            return;
        }
    }
    if (table) {
        if (request->time() == 0 && request->ts_dimensions_size() == 0) {
            response->set_code(::rtidb::base::ReturnCode::kTsMustBeGreaterThanZero);
            response->set_msg("ts must be greater than zero");
            done->Run();
            return;
        }

        if (!table->IsLeader()) {
            response->set_code(::rtidb::base::ReturnCode::kTableIsFollower);
            response->set_msg("table is follower");
            done->Run();
            return;
        }
        if (table->GetTableStat() == ::rtidb::storage::kLoading) {
            PDLOG(WARNING, "table is loading. tid %u, pid %u", 
                    request->tid(), request->pid());
            response->set_code(::rtidb::base::ReturnCode::kTableIsLoading);
            response->set_msg("table is loading");
            done->Run();
            return;
        }
        bool ok = false;
        if (request->dimensions_size() > 0) {
            int32_t ret_code = CheckDimessionPut(request, table->GetIdxCnt());
            if (ret_code != 0) {
                response->set_code(::rtidb::base::ReturnCode::kInvalidDimensionParameter);
                response->set_msg("invalid dimension parameter");
                done->Run();
                return;
            }
            if (request->ts_dimensions_size() > 0) {
                ok = table->Put(request->dimensions(), request->ts_dimensions(), request->value());
            } else {
                ok = table->Put(request->time(), request->value(), request->dimensions());
            }
        } else {
            ok = table->Put(request->pk(), 
                    request->time(), 
                    request->value().c_str(),
                    request->value().size());
        }
        if (!ok) {
            response->set_code(::rtidb::base::ReturnCode::kPutFailed);
            response->set_msg("put failed");
            done->Run();
            return;
        }
        response->set_code(::rtidb::base::ReturnCode::kOk);
        std::shared_ptr<LogReplicator> replicator;
        do {
            replicator = GetReplicator(request->tid(), request->pid());
            if (!replicator) {
                PDLOG(WARNING, "fail to find table tid %u pid %u leader's log replicator", request->tid(),
                        request->pid());
                break;
            }
            ::rtidb::api::LogEntry entry;
            entry.set_pk(request->pk());
            entry.set_ts(request->time());
            entry.set_value(request->value());
            entry.set_term(replicator->GetLeaderTerm());
            if (request->dimensions_size() > 0) {
                entry.mutable_dimensions()->CopyFrom(request->dimensions());
            }
            if (request->ts_dimensions_size() > 0) {
                entry.mutable_ts_dimensions()->CopyFrom(request->ts_dimensions());
            }
            replicator->AppendEntry(entry);
        } while(false);
        uint64_t end_time = ::baidu::common::timer::get_micros();
        if (start_time + FLAGS_put_slow_log_threshold < end_time) {
            std::string key;
            if (request->dimensions_size() > 0) {
                for (int idx = 0; idx < request->dimensions_size(); idx++) {
                    if (!key.empty()) {
                        key.append(", ");
                    }
                    key.append(std::to_string(request->dimensions(idx).idx()));
                    key.append(":");
                    key.append(request->dimensions(idx).key());
                }
            } else {
                key = request->pk();
            }
            PDLOG(INFO, "slow log[put]. key %s time %lu. tid %u, pid %u", 
                    key.c_str(), end_time - start_time, request->tid(), request->pid());
        }
        done->Run();
        if (replicator) {
            if (FLAGS_binlog_notify_on_put) {
                replicator->Notify(); 
            }
        }
    } else {
        bool ok = r_table->Put(request->value());
        if (!ok) {
            response->set_code(::rtidb::base::ReturnCode::kPutFailed);
            response->set_msg("put failed");
            done->Run();
            return;
        }
        done->Run();
        response->set_code(::rtidb::base::ReturnCode::kOk);
    }
}

int TabletImpl::CheckTableMeta(const rtidb::api::TableMeta* table_meta, std::string& msg) {
    msg.clear();
    if (table_meta->name().size() <= 0) {
        msg = "table name is empty";
        return -1;
    }
    if (table_meta->tid() <= 0) {
        msg = "tid is zero";
        return -1;
    }
    ::rtidb::api::TTLType type = ::rtidb::api::TTLType::kAbsoluteTime;
    if (table_meta->has_ttl_desc()) {
        type = table_meta->ttl_desc().ttl_type();
        if ((table_meta->ttl_desc().abs_ttl() > FLAGS_absolute_ttl_max) ||
                (table_meta->ttl_desc().lat_ttl() > FLAGS_latest_ttl_max)) {
            msg = "ttl is greater than conf value. max abs_ttl is " + std::to_string(FLAGS_absolute_ttl_max) + ", max lat_ttl is " + std::to_string(FLAGS_latest_ttl_max);
            return -1;
        }
    } else if (table_meta->has_ttl()){
        uint64_t ttl = table_meta->ttl();
        type = table_meta->ttl_type();
        if ((type == ::rtidb::api::TTLType::kAbsoluteTime && ttl > FLAGS_absolute_ttl_max) ||
                (type == ::rtidb::api::kLatestTime && ttl > FLAGS_latest_ttl_max)) {
            uint32_t max_ttl = type == ::rtidb::api::TTLType::kAbsoluteTime ? FLAGS_absolute_ttl_max : FLAGS_latest_ttl_max;
            msg = "ttl is greater than conf value. max ttl is " + std::to_string(max_ttl);
            return -1;
        }
    }

    std::map<std::string, std::string> column_map;
    std::set<std::string> ts_set;
    if (table_meta->column_desc_size() > 0) {
        for (const auto& column_desc : table_meta->column_desc()) {
            if (column_map.find(column_desc.name()) != column_map.end()) {
                msg = "has repeated column name " + column_desc.name();
                return -1;
            }
            if (column_desc.is_ts_col()) {
                if (column_desc.add_ts_idx()) {
                    msg = "can not set add_ts_idx and is_ts_col together. column name " + column_desc.name();
                    return -1;
                }
                if (column_desc.type() != "int64" && column_desc.type() != "uint64" && 
                        column_desc.type() != "timestamp") {
                    msg = "ttl column type must be int64, uint64, timestamp";
                    return -1;
                }
                if (column_desc.has_abs_ttl() || column_desc.has_lat_ttl()) {
                    if ((column_desc.abs_ttl() > FLAGS_absolute_ttl_max) ||
                            (column_desc.lat_ttl() > FLAGS_latest_ttl_max)) {
                        msg = "ttl is greater than conf value. max abs_ttl is " + std::to_string(FLAGS_absolute_ttl_max) + ", max lat_ttl is " + std::to_string(FLAGS_latest_ttl_max);
                        return -1;
                    }
                } else if (column_desc.has_ttl()) {
                    uint64_t ttl = column_desc.ttl();
                    if ((type == ::rtidb::api::TTLType::kAbsoluteTime && ttl > FLAGS_absolute_ttl_max) ||
                            (type == ::rtidb::api::kLatestTime && ttl > FLAGS_latest_ttl_max)) {
                        uint32_t max_ttl = type == ::rtidb::api::TTLType::kAbsoluteTime ? FLAGS_absolute_ttl_max : FLAGS_latest_ttl_max;
                        msg = "ttl is greater than conf value. max ttl is " + std::to_string(max_ttl);
                        return -1;
                    }
                }
                ts_set.insert(column_desc.name());
            }
            if (column_desc.add_ts_idx() && ((column_desc.type() == "float") || (column_desc.type() == "double"))) {
                msg = "float or double column can not be index";
                return -1;
            }
            column_map.insert(std::make_pair(column_desc.name(), column_desc.type()));
        }
    }
    std::set<std::string> index_set;
    if (table_meta->column_key_size() > 0) {
        for (const auto& column_key : table_meta->column_key()) {
            if (index_set.find(column_key.index_name()) != index_set.end()) {
                msg = "has repeated index name " + column_key.index_name();
                return -1;
            }
            index_set.insert(column_key.index_name());
            bool has_col = false;
            for (const auto& column_name : column_key.col_name()) {
                has_col = true;
                auto iter = column_map.find(column_name);
                if (iter == column_map.end()) {
                    msg = "not found column name " + column_name;
                    return -1;
                }
                if ((iter->second == "float") || (iter->second == "double")) {
                    msg = "float or double column can not be index" + column_name;
                    return -1;
                }
                if (ts_set.find(column_name) != ts_set.end()) {
                    msg = "column name in column key can not set ts col. column name " + column_name;
                    return -1;
                }
            }
            if (!has_col) {
                auto iter = column_map.find(column_key.index_name());
                if (iter == column_map.end()) {
                    msg = "index must member of columns when column key col name is empty";
                    return -1;
                } else {
                    if ((iter->second == "float") || (iter->second == "double")) {
                        msg = "indxe name column type can not float or column";
                        return -1;
                    }
                }
            }
            std::set<std::string> ts_name_set;
            for (const auto& ts_name : column_key.ts_name()) {
                if (ts_set.find(ts_name) == ts_set.end()) {
                    msg = "not found ts_name " + ts_name;
                    return -1;
                }
                if (ts_name_set.find(ts_name) != ts_name_set.end()) {
                    msg = "has repeated ts_name " + ts_name;
                    return -1;
                }
                ts_name_set.insert(ts_name);
            }
            if (ts_set.size() > 1 && column_key.ts_name_size() == 0) {
                msg = "ts column num more than one, must set ts name";
                return -1;
            }
        }
    } else if (ts_set.size() > 1) {
        msg = "column_key should be set when has two or more ts columns";
        return -1;
    }
    return 0;
}

int32_t TabletImpl::ScanIndex(uint64_t expire_time, uint64_t expire_cnt,
        ::rtidb::api::TTLType ttl_type,
        ::rtidb::storage::TableIterator* it,
        const ::rtidb::api::ScanRequest* request,
        std::string* pairs,
        uint32_t* count) {
    uint32_t limit = request->limit();
    uint32_t atleast = request->atleast();
    uint64_t st = request->st();
    const rtidb::api::GetType& st_type = request->st_type();
    uint64_t et = request->et();
    const rtidb::api::GetType& et_type = request->et_type();
    bool remove_duplicated_record = request->has_enable_remove_duplicated_record() 
        && request->enable_remove_duplicated_record();
    if (it == NULL || pairs == NULL || count == NULL || (atleast > limit && limit != 0)) {
        PDLOG(WARNING, "invalid args");
        return -1;
    }
    rtidb::api::GetType real_st_type = st_type;
    rtidb::api::GetType real_et_type = et_type;
    if (et < expire_time && et_type == ::rtidb::api::GetType::kSubKeyGt) {
        real_et_type = ::rtidb::api::GetType::kSubKeyGe;
    }
    if (ttl_type == ::rtidb::api::TTLType::kAbsoluteTime || ttl_type == ::rtidb::api::TTLType::kAbsOrLat) {
        et = std::max(et, expire_time);
    }
    if (st_type == ::rtidb::api::GetType::kSubKeyEq) {
        real_st_type = ::rtidb::api::GetType::kSubKeyLe;
    }
    if (st_type != ::rtidb::api::GetType::kSubKeyEq &&
            st_type != ::rtidb::api::GetType::kSubKeyLe &&
            st_type != ::rtidb::api::GetType::kSubKeyLt) {
        PDLOG(WARNING, "invalid st type %s", ::rtidb::api::GetType_Name(st_type).c_str());
        return -2;
    }
    uint32_t cnt = 0;
    if (st > 0) {
        if (st < et) {
            PDLOG(WARNING, "invalid args for st %lu less than et %lu or expire time %lu", st, et, expire_time);
            return -1;
        }
        if (expire_cnt == 0) {
            Seek(it, st, real_st_type);
        } else {
            switch (ttl_type) {
                case ::rtidb::api::TTLType::kAbsoluteTime: 
                    Seek(it, st, real_st_type);
                    break;
                case ::rtidb::api::TTLType::kAbsAndLat:
                    if (!SeekWithCount(it, st, real_st_type, expire_cnt, cnt)) {
                        Seek(it, st, real_st_type);
                    }
                    break;
                default:
                    SeekWithCount(it, st, real_st_type, expire_cnt, cnt);
                    break;
            }
        }
    } else {
        it->SeekToFirst();
    }

    uint64_t last_time = 0;
    std::vector<std::pair<uint64_t, ::rtidb::base::Slice>> tmp;
    tmp.reserve(FLAGS_scan_reserve_size);
    uint32_t total_block_size = 0;
    while(it->Valid()) {
        if (limit > 0 && tmp.size() >= limit) {
            break;
        }
        if (ttl_type == ::rtidb::api::TTLType::kAbsoluteTime) {
            if (expire_time != 0 && it->GetKey() <= expire_time) {
                break;
            }
            if (remove_duplicated_record && tmp.size() > 0 && 
                    last_time == it->GetKey()) {
                it->Next();
                continue;
            }
            last_time = it->GetKey();
        } else if (ttl_type == ::rtidb::api::TTLType::kLatestTime) {
            if (expire_cnt != 0 && cnt >= expire_cnt) {
                break;
            }
        } else if (ttl_type == ::rtidb::api::TTLType::kAbsAndLat) {
            if ((expire_cnt != 0 && cnt >= expire_cnt) && (expire_time != 0 && it->GetKey() <= expire_time)) {
                break;
            }
        } else {
            if ((expire_cnt != 0 && cnt >= expire_cnt) || (expire_time != 0 && it->GetKey() <= expire_time)) {
                break;
            }
        }
        ++cnt;

        if (atleast <= 0 || tmp.size() >= atleast) {
            bool jump_out = false;
            switch(real_et_type) {
                case ::rtidb::api::GetType::kSubKeyEq:
                    if (it->GetKey() != et) {
                        jump_out = true;
                    }
                    break;
                case ::rtidb::api::GetType::kSubKeyGt:
                    if (it->GetKey() <= et) {
                        jump_out = true;
                    }
                    break;
                case ::rtidb::api::GetType::kSubKeyGe:
                    if (it->GetKey() < et) {
                        jump_out = true;
                    }
                    break;
                default:
                    PDLOG(WARNING, "invalid et type %s", ::rtidb::api::GetType_Name(et_type).c_str());
                    return -2;
            }
            if (jump_out) break;
        }
        ::rtidb::base::Slice it_value = it->GetValue();
        tmp.push_back(std::make_pair(it->GetKey(), it_value));
        total_block_size += it_value.size();
        it->Next();
        if (total_block_size > FLAGS_scan_max_bytes_size) {
            PDLOG(WARNING, "reach the max byte size");
            return -3;
        }
    }
    int32_t ok = ::rtidb::base::EncodeRows(tmp, total_block_size, pairs);
    if (ok == -1) {
        PDLOG(WARNING, "fail to encode rows");
        return -4;
    }
    *count = tmp.size();
    return 0;
}

int32_t TabletImpl::CountIndex(uint64_t expire_time, uint64_t expire_cnt,
        ::rtidb::api::TTLType ttl_type,
        ::rtidb::storage::TableIterator* it,
        const ::rtidb::api::CountRequest* request,
        uint32_t* count) {
    uint64_t st = request->st();
    const rtidb::api::GetType& st_type = request->st_type();
    uint64_t et = request->et();
    const rtidb::api::GetType& et_type = request->et_type();
    bool remove_duplicated_record = request->has_enable_remove_duplicated_record()
        && request->enable_remove_duplicated_record();
    if (it == NULL || count == NULL) {
        PDLOG(WARNING, "invalid args");
        return -1;
    }
    rtidb::api::GetType real_st_type = st_type;
    rtidb::api::GetType real_et_type = et_type;
    if (et < expire_time && et_type == ::rtidb::api::GetType::kSubKeyGt) {
        real_et_type = ::rtidb::api::GetType::kSubKeyGe;
    }
    if (ttl_type == ::rtidb::api::TTLType::kAbsoluteTime || ttl_type == ::rtidb::api::TTLType::kAbsOrLat) {
        et = std::max(et, expire_time);
    }
    if (st_type == ::rtidb::api::GetType::kSubKeyEq) {
        real_st_type = ::rtidb::api::GetType::kSubKeyLe;
    }
    if (st_type != ::rtidb::api::GetType::kSubKeyEq &&
            st_type != ::rtidb::api::GetType::kSubKeyLe &&
            st_type != ::rtidb::api::GetType::kSubKeyLt) {
        PDLOG(WARNING, "invalid st type %s", ::rtidb::api::GetType_Name(st_type).c_str());
        return -2;
    }
    uint32_t cnt = 0;
    if (st > 0) {
        if (st < et) {
            PDLOG(WARNING, "invalid args for st %lu less than et %lu or expire time %lu", st, et, expire_time);
            return -1;
        }
        if (expire_cnt == 0) {
            Seek(it, st, real_st_type);
        } else {
            switch (ttl_type) {
                case ::rtidb::api::TTLType::kAbsoluteTime: 
                    Seek(it, st, real_st_type);
                    break;
                case ::rtidb::api::TTLType::kAbsAndLat:
                    if (!SeekWithCount(it, st, real_st_type, expire_cnt, cnt)) {
                        Seek(it, st, real_st_type);
                    }
                    break;
                default:
                    SeekWithCount(it, st, real_st_type, expire_cnt, cnt);
                    break;
            }
        }
    } else {
        it->SeekToFirst();
    }

    uint64_t last_key = 0;
    uint32_t internal_cnt = 0;

    while(it->Valid()) {
        if (remove_duplicated_record 
                && internal_cnt > 0
                && last_key == it->GetKey()) {
            cnt++;
            it->Next();
            continue;
        }
        if (ttl_type == ::rtidb::api::TTLType::kAbsoluteTime) {
            if (expire_time != 0 && it->GetKey() <= expire_time) {
                break;
            }
        } else if (ttl_type == ::rtidb::api::TTLType::kLatestTime) {
            if (expire_cnt != 0 && cnt >= expire_cnt) {
                break;
            }
        } else if (ttl_type == ::rtidb::api::TTLType::kAbsAndLat) {
            if ((expire_cnt != 0 && cnt >= expire_cnt) && (expire_time != 0 && it->GetKey() <= expire_time)) {
                break;
            }
        } else {
            if ((expire_cnt != 0 && cnt >= expire_cnt) || (expire_time != 0 && it->GetKey() <= expire_time)) {
                break;
            }
        }
        ++cnt;
        bool jump_out = false;
        last_key = it->GetKey();
        switch(real_et_type) {
            case ::rtidb::api::GetType::kSubKeyEq:
                if (it->GetKey() != et) {
                    jump_out = true;
                }
                break;
            case ::rtidb::api::GetType::kSubKeyGt:
                if (it->GetKey() <= et) {
                    jump_out = true;
                }
                break;
            case ::rtidb::api::GetType::kSubKeyGe:
                if (it->GetKey() < et) {
                    jump_out = true;
                }
                break;
            default:
                PDLOG(WARNING, "invalid et type %s", ::rtidb::api::GetType_Name(et_type).c_str());
                return -2;
        }
        if (jump_out) break;
        last_key = it->GetKey();
        internal_cnt++;
        it->Next();
    }
    *count = internal_cnt;
    return 0;
}

void TabletImpl::Scan(RpcController* controller,
        const ::rtidb::api::ScanRequest* request,
        ::rtidb::api::ScanResponse* response,
        Closure* done) {
    brpc::ClosureGuard done_guard(done);
    uint64_t start_time = ::baidu::common::timer::get_micros();
    if (request->st() < request->et()) {
        response->set_code(::rtidb::base::ReturnCode::kStLessThanEt);
        response->set_msg("starttime less than endtime");
        return;
    }
    std::shared_ptr<Table> table = GetTable(request->tid(), request->pid());
    if (!table) {
        PDLOG(WARNING, "table is not exist. tid %u, pid %u", request->tid(), request->pid());
        response->set_code(::rtidb::base::ReturnCode::kTableIsNotExist);
        response->set_msg("table is not exist");
        return;
    }
    if (table->GetTableStat() == ::rtidb::storage::kLoading) {
        PDLOG(WARNING, "table is loading. tid %u, pid %u", 
                request->tid(), request->pid());
        response->set_code(::rtidb::base::ReturnCode::kTableIsLoading);
        response->set_msg("table is loading");
        return;
    }
    uint32_t index = 0;
    int ts_index = -1;
    if (request->has_idx_name() && request->idx_name().size() > 0) {
        std::shared_ptr<IndexDef> index_def = table->GetIndex(request->idx_name());
        if (!index_def || !index_def->IsReady()) {
            PDLOG(WARNING, "idx name %s not found in table tid %u, pid %u", request->idx_name().c_str(),
                    request->tid(), request->pid());
            response->set_code(::rtidb::base::ReturnCode::kIdxNameNotFound);
            response->set_msg("idx name not found");
            return;
        }
        index = index_def->GetId();
    }
    if (request->has_ts_name() && request->ts_name().size() > 0) {
        auto iter = table->GetTSMapping().find(request->ts_name());
        if (iter == table->GetTSMapping().end()) {
            PDLOG(WARNING, "ts name %s not found in table tid %u, pid %u", request->ts_name().c_str(),
                    request->tid(), request->pid());
            response->set_code(::rtidb::base::ReturnCode::kTsNameNotFound);
            response->set_msg("ts name not found");
            return;
        }
        ts_index = iter->second;
    }    

    // Use seek to process scan request
    // the first seek to find the total size to copy
    ::rtidb::storage::Ticket ticket;
    ::rtidb::storage::TableIterator* it = NULL;
    if (ts_index >= 0) {
        it = table->NewIterator(index, ts_index, request->pk(), ticket);
    } else {
        it = table->NewIterator(index, request->pk(), ticket);
    }
    if (it == NULL) {
        response->set_code(::rtidb::base::ReturnCode::kKeyNotFound);
        response->set_msg("key not found");
        return;
    }
    ::rtidb::storage::TTLDesc ttl = ts_index < 0 ? table->GetTTL(index) : table->GetTTL(index, ts_index);
    std::string* pairs = response->mutable_pairs(); 
    uint32_t count = 0;
    int32_t code = 0;
    uint64_t expire_time = table->GetExpireTime(ttl.abs_ttl*60*1000);
    uint64_t expire_cnt = ttl.lat_ttl;
    code = ScanIndex(expire_time, expire_cnt, table->GetTTLType(),
            it, request, pairs, &count);
    delete it;
    response->set_code(code);
    response->set_count(count);
    uint64_t end_time = ::baidu::common::timer::get_micros();
    if (start_time + FLAGS_query_slow_log_threshold < end_time) {
        std::string index_name;
        if (request->has_idx_name() && request->idx_name().size() > 0) {
            index_name = request->idx_name();
        }
        PDLOG(INFO, "slow log[scan]. key %s index_name %s time %lu. tid %u, pid %u", 
                request->pk().c_str(), index_name.c_str(), end_time - start_time, request->tid(), request->pid());
    }
    switch(code) {
        case 0:
            return;
        case -1:
            response->set_msg("invalid args");
            response->set_code(::rtidb::base::ReturnCode::kInvalidParameter);
            return;
        case -2:
            response->set_msg("st/et sub key type is invalid");
            response->set_code(::rtidb::base::ReturnCode::kInvalidParameter);
            return;
        case -3:
            response->set_code(::rtidb::base::ReturnCode::kReacheTheScanMaxBytesSize);
            response->set_msg("reach the max scan byte size");
            return;
        case -4:
            response->set_msg("fail to encode data rows");
            response->set_code(::rtidb::base::ReturnCode::kFailToUpdateTtlFromTablet);
            return;
        default:
            return;
    }
}

void TabletImpl::Count(RpcController* controller,
        const ::rtidb::api::CountRequest* request,
        ::rtidb::api::CountResponse* response,
        Closure* done) {
    brpc::ClosureGuard done_guard(done);
    std::shared_ptr<Table> table = GetTable(request->tid(), request->pid());
    if (!table) {
        PDLOG(WARNING, "table is not exist. tid %u, pid %u", request->tid(), request->pid());
        response->set_code(::rtidb::base::ReturnCode::kTableIsNotExist);
        response->set_msg("table is not exist");
        return;
    }
    if (table->GetTableStat() == ::rtidb::storage::kLoading) {
        PDLOG(WARNING, "table is loading. tid %u, pid %u", 
                request->tid(), request->pid());
        response->set_code(::rtidb::base::ReturnCode::kTableIsLoading);
        response->set_msg("table is loading");
        return;
    }
    uint32_t index = 0;
    int ts_index = -1;
    if (request->has_idx_name() && request->idx_name().size() > 0) {
        std::shared_ptr<IndexDef> index_def = table->GetIndex(request->idx_name());
        if (!index_def || !index_def->IsReady()) {
            PDLOG(WARNING, "idx name %s not found in table tid %u, pid %u", request->idx_name().c_str(),
                    request->tid(), request->pid());
            response->set_code(::rtidb::base::ReturnCode::kIdxNameNotFound);
            response->set_msg("idx name not found");
            return;
        }
        index = index_def->GetId();
    }
    if (request->has_ts_name() && request->ts_name().size() > 0) {
        auto iter = table->GetTSMapping().find(request->ts_name());
        if (iter == table->GetTSMapping().end()) {
            PDLOG(WARNING, "ts name %s not found in table tid %u, pid %u", request->ts_name().c_str(),
                    request->tid(), request->pid());
            response->set_code(::rtidb::base::ReturnCode::kTsNameNotFound);
            response->set_msg("ts name not found");
            return;
        }
        ts_index = iter->second;
        if (!table->CheckTsValid(index, ts_index)) {
            response->set_code(::rtidb::base::ReturnCode::kTsNameNotFound);
            response->set_msg("ts name not found");
            return;
        }
    }    
    if (!request->filter_expired_data() && table->GetStorageMode() == ::rtidb::common::StorageMode::kMemory) {
        MemTable* mem_table = dynamic_cast<MemTable*>(table.get());
        if (mem_table != NULL) {
            uint64_t count = 0;
            if (ts_index >= 0) {
                if (mem_table->GetCount(index, ts_index, request->key(), count) < 0) {
                    count = 0;
                }
            } else {
                if (mem_table->GetCount(index, request->key(), count) < 0) {
                    count = 0;
                }
            }
            response->set_code(::rtidb::base::ReturnCode::kOk);
            response->set_msg("ok");
            response->set_count(count);
            return;
        }
    }
    ::rtidb::storage::Ticket ticket;
    ::rtidb::storage::TableIterator* it = NULL;
    if (ts_index >= 0) {
        it = table->NewIterator(index, ts_index, request->key(), ticket);
    } else {
        it = table->NewIterator(index, request->key(), ticket);
    }
    if (it == NULL) {
        response->set_code(::rtidb::base::ReturnCode::kTsNameNotFound);
        response->set_msg("ts name not found");
        return;
    }
    ::rtidb::storage::TTLDesc ttl = ts_index < 0 ? table->GetTTL(index) : table->GetTTL(index, ts_index);
    uint32_t count = 0;
    int32_t code = 0;
    code = CountIndex(table->GetExpireTime(ttl.abs_ttl*60*1000),
            ttl.lat_ttl, table->GetTTLType(), it,
            request, &count);
    delete it;
    response->set_code(code);
    response->set_count(count);
    switch(code) {
        case 0:
            return;
        case -1:
            response->set_msg("invalid args");
            response->set_code(::rtidb::base::ReturnCode::kInvalidParameter);
            return;
        case -2:
            response->set_msg("st/et sub key type is invalid");
            response->set_code(::rtidb::base::ReturnCode::kInvalidParameter);
            return;
        case -3:
            response->set_code(::rtidb::base::ReturnCode::kReacheTheScanMaxBytesSize);
            response->set_msg("reach the max scan byte size");
            return;
        case -4:
            response->set_msg("fail to encode data rows");
            response->set_code(::rtidb::base::ReturnCode::kFailToUpdateTtlFromTablet);
            return;
        default:
            return;
    }
}

void TabletImpl::Traverse(RpcController* controller,
        const ::rtidb::api::TraverseRequest* request,
        ::rtidb::api::TraverseResponse* response,
        Closure* done) {
    brpc::ClosureGuard done_guard(done);
    std::shared_ptr<Table> table = GetTable(request->tid(), request->pid());
    std::shared_ptr<RelationalTable> r_table;
    if (!table) {
        std::lock_guard<SpinMutex> spin_lock(spin_mutex_);
        r_table = GetRelationalTableUnLock(request->tid(), request->pid());
        if (!r_table) {
            PDLOG(WARNING, "table is not exist. tid %u, pid %u", request->tid(), request->pid());
            response->set_code(::rtidb::base::ReturnCode::kTableIsNotExist);
            response->set_msg("table is not exist");
            return;
        }
    }
    if (table) {
        if (table->GetTableStat() == ::rtidb::storage::kLoading) {
            PDLOG(WARNING, "table is loading. tid %u, pid %u", 
                    request->tid(), request->pid());
            response->set_code(::rtidb::base::ReturnCode::kTableIsLoading);
            response->set_msg("table is loading");
            return;
        }
        uint32_t index = 0;
        int ts_index = -1;
        if (request->has_idx_name() && request->idx_name().size() > 0) {
            std::shared_ptr<IndexDef> index_def = table->GetIndex(request->idx_name());
            if (!index_def || !index_def->IsReady()) {
                PDLOG(WARNING, "idx name %s not found in table tid %u, pid %u", request->idx_name().c_str(),
                        request->tid(), request->pid());
                response->set_code(::rtidb::base::ReturnCode::kIdxNameNotFound);
                response->set_msg("idx name not found");
                return;
            }
            index = index_def->GetId();
        }
        if (request->has_ts_name() && request->ts_name().size() > 0) {
            auto iter = table->GetTSMapping().find(request->ts_name());
            if (iter == table->GetTSMapping().end()) {
                PDLOG(WARNING, "ts name %s not found in table tid %u, pid %u", request->ts_name().c_str(),
                        request->tid(), request->pid());
                response->set_code(::rtidb::base::ReturnCode::kTsNameNotFound);
                response->set_msg("ts name not found");
                return;
            }
            ts_index = iter->second;
        }
        ::rtidb::storage::TableIterator* it = NULL;
        if (ts_index >= 0) {
            it = table->NewTraverseIterator(index, ts_index);
        } else {
            it = table->NewTraverseIterator(index);
        }
        if (it == NULL) {
            response->set_code(::rtidb::base::ReturnCode::kTsNameNotFound);
            response->set_msg("ts name not found, when create iterator");
            return;
        }

        uint64_t last_time = 0;
        std::string last_pk;
        if (request->has_pk() && request->pk().size() > 0) {
            PDLOG(DEBUG, "tid %u, pid %u seek pk %s ts %lu", 
                    request->tid(), request->pid(), request->pk().c_str(), request->ts());
            it->Seek(request->pk(), request->ts());
            last_pk = request->pk();
            last_time = request->ts();
        } else {
            PDLOG(DEBUG, "tid %u, pid %u seek to first", request->tid(), request->pid());
            it->SeekToFirst();
        }
        std::map<std::string, std::vector<std::pair<uint64_t, rtidb::base::Slice>>> value_map;
        uint32_t total_block_size = 0;
        bool remove_duplicated_record = false;
        if (request->has_enable_remove_duplicated_record()) {
            remove_duplicated_record = request->enable_remove_duplicated_record();
        }
        uint32_t scount = 0;
        for (;it->Valid(); it->Next()) {
            if (request->limit() > 0 && scount > request->limit() - 1) {
                PDLOG(DEBUG, "reache the limit %u ", request->limit());
                break;
            }
            PDLOG(DEBUG, "traverse pk %s ts %lu", it->GetPK().c_str(), it->GetKey());
            // skip duplicate record
            if (remove_duplicated_record && last_time == it->GetKey() && last_pk == it->GetPK()) {
                PDLOG(DEBUG, "filter duplicate record for key %s with ts %lu", last_pk.c_str(), last_time);
                continue;
            }
            last_pk = it->GetPK();
            last_time = it->GetKey();
            if (value_map.find(last_pk) == value_map.end()) {
                value_map.insert(std::make_pair(last_pk, std::vector<std::pair<uint64_t, rtidb::base::Slice>>()));
                value_map[last_pk].reserve(request->limit());
            }
            rtidb::base::Slice value = it->GetValue();
            value_map[last_pk].push_back(std::make_pair(it->GetKey(), value));
            total_block_size += last_pk.length() + value.size();
            scount ++;
            if (it->GetCount() >= FLAGS_max_traverse_cnt) {
                PDLOG(DEBUG, "traverse cnt %lu max %lu, key %s ts %lu", 
                        it->GetCount(), FLAGS_max_traverse_cnt, last_pk.c_str(), last_time);
                break;
            }
        }
        bool is_finish = false;
        if (it->GetCount() >= FLAGS_max_traverse_cnt) {
            PDLOG(DEBUG, "traverse cnt %lu is great than max %lu, key %s ts %lu", 
                    it->GetCount(), FLAGS_max_traverse_cnt, last_pk.c_str(), last_time);
            last_pk = it->GetPK();
            last_time = it->GetKey();
            if (last_pk.empty()) {
                is_finish = true;
            }
        } else if (scount < request->limit()) {
            is_finish = true;
        }
        delete it;
        uint32_t total_size = scount * (8+4+4) + total_block_size;
        std::string* pairs = response->mutable_pairs();
        if (scount <= 0) {
            pairs->resize(0);
        } else {
            pairs->resize(total_size);
        }
        char* rbuffer = reinterpret_cast<char*>(& ((*pairs)[0]));
        uint32_t offset = 0;
        for (const auto& kv : value_map) {
            for (const auto& pair : kv.second) {
                PDLOG(DEBUG, "encode pk %s ts %lu size %u", kv.first.c_str(), pair.first, pair.second.size());
                ::rtidb::base::EncodeFull(kv.first, pair.first, pair.second.data(), pair.second.size(), rbuffer, offset);
                offset += (4 + 4 + 8 + kv.first.length() + pair.second.size());
            }
        }
        PDLOG(DEBUG, "traverse count %d. last_pk %s last_time %lu", scount, last_pk.c_str(), last_time);
        response->set_code(::rtidb::base::ReturnCode::kOk);
        response->set_count(scount);
        response->set_pk(last_pk);
        response->set_ts(last_time);
        response->set_is_finish(is_finish);
    } else {
        uint32_t index = 0;
        rtidb::storage::RelationalTableTraverseIterator* it =
            r_table->NewTraverse(index);
        if (it == NULL) {
            response->set_code(::rtidb::base::ReturnCode::kIdxNameNotFound);
            response->set_msg("idx name not found");
        }
        if (request->has_pk()) {
            it->Seek(request->pk());
            it->Next();
        } else {
            it->SeekToFirst();
        }
        uint32_t scount = 0;
        std::vector<rtidb::base::Slice> value_vec;
        uint32_t total_block_size = 0;
        for (; it->Valid(); it->Next()) {
            if (request->limit() > 0 && scount > request->limit() - 1) {
                PDLOG(DEBUG, "reache the limit %u", request->limit());
                break;
            }
            rtidb::base::Slice value = it->GetValue();
            total_block_size += value.size();
            value_vec.push_back(value);
            scount++;
            if (it->GetCount() >= FLAGS_max_traverse_cnt) {
                PDLOG(DEBUG, "traverse cnt %lu max %lu",
                      it->GetCount(), FLAGS_max_traverse_cnt);
                break;
            }
        }

        bool is_finish = false;
        if (!it->Valid()) {
            is_finish = true;
        }
        delete it;
        uint32_t total_size = scount * 4 + total_block_size;
        std::string* pairs = response->mutable_pairs();
        if (scount <= 0) {
            pairs->resize(0);
        } else {
            pairs->resize(total_size);
        }
        char* rbuffer = reinterpret_cast<char*>(&((*pairs)[0]));
        uint32_t offset = 0;
        for (const auto& value : value_vec) {
            rtidb::base::Encode(value.data(), value.size(), rbuffer, offset);
            offset += (4 + value.size());
        }
        PDLOG(DEBUG, "tid %u pid %u, traverse count %d.", request->tid(), request->pid(), scount);
        response->set_code(0);
        response->set_count(scount);
        response->set_is_finish(is_finish);
    }
}

void TabletImpl::Delete(RpcController* controller,
        const ::rtidb::api::DeleteRequest* request,
        ::rtidb::api::GeneralResponse* response,
        Closure* done) {
    brpc::ClosureGuard done_guard(done);
    if (follower_.load(std::memory_order_relaxed)) {
        response->set_code(::rtidb::base::ReturnCode::kIsFollowerCluster);
        response->set_msg("is follower cluster");
        return;
    }
    std::shared_ptr<Table> table = GetTable(request->tid(), request->pid());
    std::shared_ptr<RelationalTable> r_table;
    if (!table) {
        std::lock_guard<SpinMutex> spin_lock(spin_mutex_);
        r_table = GetRelationalTableUnLock(request->tid(), request->pid());
        if (!r_table) {
            PDLOG(WARNING, "table is not exist. tid %u, pid %u", request->tid(), request->pid());
            response->set_code(::rtidb::base::ReturnCode::kTableIsNotExist);
            response->set_msg("table is not exist");
            return;
        }
    }
    if (table) {
        if (!table->IsLeader()) {
            PDLOG(DEBUG, "table is follower. tid %u, pid %u", request->tid(),
                    request->pid());
            response->set_code(::rtidb::base::ReturnCode::kTableIsFollower);
            response->set_msg("table is follower");
            return;
        }
        if (table->GetTableStat() == ::rtidb::storage::kLoading) {
            PDLOG(WARNING, "table is loading. tid %u, pid %u", request->tid(), request->pid());
            response->set_code(::rtidb::base::ReturnCode::kTableIsLoading);
            response->set_msg("table is loading");
            return;
        }
        uint32_t idx = 0;
        if (request->has_idx_name() && request->idx_name().size() > 0) {
            std::shared_ptr<IndexDef> index_def = table->GetIndex(request->idx_name());
            if (!index_def || !index_def->IsReady()) {
                PDLOG(WARNING, "idx name %s not found in table tid %u, pid %u", request->idx_name().c_str(),
                        request->tid(), request->pid());
                response->set_code(::rtidb::base::ReturnCode::kIdxNameNotFound);
                response->set_msg("idx name not found");
                return;
            }
            idx = index_def->GetId();
        }
        if (table->Delete(request->key(), idx)) {
            response->set_code(::rtidb::base::ReturnCode::kOk);
            response->set_msg("ok");
            PDLOG(DEBUG, "delete ok. tid %u, pid %u, key %s", request->tid(), request->pid(), request->key().c_str());
        } else {
            response->set_code(::rtidb::base::ReturnCode::kDeleteFailed);
            response->set_msg("delete failed");
            return;
        }
        std::shared_ptr<LogReplicator> replicator;
        do {
            replicator = GetReplicator(request->tid(), request->pid());
            if (!replicator) {
                PDLOG(WARNING, "fail to find table tid %u pid %u leader's log replicator", request->tid(),
                        request->pid());
                break;
            }
            ::rtidb::api::LogEntry entry;
            entry.set_term(replicator->GetLeaderTerm());
            entry.set_method_type(::rtidb::api::MethodType::kDelete);
            ::rtidb::api::Dimension* dimension = entry.add_dimensions();
            dimension->set_key(request->key());
            dimension->set_idx(idx);
            replicator->AppendEntry(entry);
        } while(false);
        if (replicator && FLAGS_binlog_notify_on_put) {
            replicator->Notify();
        }
        return;
    } else {
        uint32_t idx = 0;
        /**
        if (request->has_idx_name() && request->idx_name().size() > 0) {
            std::map<std::string, uint32_t>::iterator iit = table->GetMapping().find(request->idx_name());
            if (iit == table->GetMapping().end()) {
                PDLOG(WARNING, "idx name %s not found in table tid %u, pid %u", request->idx_name().c_str(),
                        request->tid(), request->pid());
                response->set_code(::rtidb::base::ReturnCode::kIdxNameNotFound);
                response->set_msg("idx name not found");
                return;
            }
            idx = iit->second;
        }
        */
        if (r_table->Delete(request->key(), idx)) {
            response->set_code(::rtidb::base::ReturnCode::kOk);
            response->set_msg("ok");
            PDLOG(DEBUG, "delete ok. tid %u, pid %u, key %s", request->tid(), request->pid(), request->key().c_str());
        } else {
            response->set_code(::rtidb::base::ReturnCode::kDeleteFailed);
            response->set_msg("delete failed");
            return;
        }
    }
}

void TabletImpl::BatchQuery(RpcController* controller,
                const rtidb::api::BatchQueryRequest* request,
                rtidb::api::BatchQueryResponse* response,
                Closure*done) {
    brpc::ClosureGuard done_guard(done);
    if (request->query_key_size() < 1) {
        response->set_code(::rtidb::base::ReturnCode::kOk);
        return;
    }
    uint32_t tid = request->tid();
    uint32_t pid = request->pid();
    std::shared_ptr<RelationalTable> r_table;
    {
        std::lock_guard<SpinMutex> spin_lock(spin_mutex_);
        r_table = GetRelationalTableUnLock(tid, pid);
    }
    if (!r_table) {
        PDLOG(WARNING, "table is not exist. tid %u, pid %u", request->tid(), request->pid());
        response->set_code(::rtidb::base::ReturnCode::kTableIsNotExist);
        response->set_msg("table is not exist");
        return;
    }
    uint32_t index = 0;
    rtidb::storage::RelationalTableTraverseIterator* it =
            r_table->NewTraverse(index);
    if (it == NULL) {
        response->set_code(::rtidb::base::ReturnCode::kIdxNameNotFound);
        response->set_msg("idx name not found");
        return;
    }
    std::vector<rtidb::base::Slice> value_vec;
    uint32_t total_block_size = 0;

    uint32_t scount = 0;
    uint32_t not_found_count = 0;
    for (auto& key : request->query_key()) {
        it->Seek(key);
        scount++;
        if (!it->Valid()) {
            not_found_count++;
            continue;
        }
        rtidb::base::Slice value = it->GetValue();

        total_block_size += value.size();
        value_vec.push_back(value);
        if (scount >= FLAGS_max_traverse_cnt) {
            PDLOG(DEBUG, "batchquery cnt %lu max %lu",
                  scount, FLAGS_max_traverse_cnt);
            break;
        }
    }

    delete it;
    if (total_block_size == 0) {
        PDLOG(DEBUG, "tid %u pid %u, batchQuery not key found.", request->tid(), request->pid());
        response->set_code(rtidb::base::ReturnCode::kOk);
        response->set_is_finish(true);
    }
    bool is_finish = false;
    if (static_cast<uint64_t>(scount) == static_cast<uint64_t>(request->query_key_size())) {
        is_finish = true;
    }
    uint32_t total_size = (scount - not_found_count) * 4 + total_block_size;
    std::string* pairs = response->mutable_pairs();
    if (scount <= 0) {
        pairs->resize(0);
    } else {
        pairs->resize(total_size);
    }
    char* rbuffer = reinterpret_cast<char*>(&((*pairs)[0]));
    uint32_t offset = 0;
    for (const auto& value : value_vec) {
        rtidb::base::Encode(value.data(), value.size(), rbuffer, offset);
        offset += (4 + value.size());
    }
    PDLOG(DEBUG, "tid %u pid %u, batchQuery count %d.", request->tid(), request->pid(), scount);
    response->set_code(rtidb::base::ReturnCode::kOk);
    response->set_is_finish(is_finish);
    response->set_count(scount);
}

void TabletImpl::ChangeRole(RpcController* controller,
        const ::rtidb::api::ChangeRoleRequest* request,
        ::rtidb::api::ChangeRoleResponse* response,
        Closure* done) {
    brpc::ClosureGuard done_guard(done);
    uint32_t tid = request->tid();
    uint32_t pid = request->pid();
    std::shared_ptr<Table> table = GetTable(tid, pid);
    if (!table) {
        response->set_code(::rtidb::base::ReturnCode::kTableIsNotExist);
        response->set_msg("table is not exist");
        return;
    }
    if (table->GetTableStat() != ::rtidb::storage::kNormal) {
        PDLOG(WARNING, "table state[%u] can not change role. tid[%u] pid[%u]", 
                table->GetTableStat(), tid, pid);
        response->set_code(::rtidb::base::ReturnCode::kTableStatusIsNotKnormal);
        response->set_msg("table status is not kNormal");
        return;
    }
    std::shared_ptr<LogReplicator> replicator = GetReplicator(tid, pid);
    if (!replicator) {
        response->set_code(::rtidb::base::ReturnCode::kReplicatorIsNotExist);
        response->set_msg("replicator is not exist");
        return;
    }
    bool is_leader = false;
    if (request->mode() == ::rtidb::api::TableMode::kTableLeader) {
        is_leader = true;
    }
    std::vector<std::string> vec;
    for (int idx = 0; idx < request->replicas_size(); idx++) {
        vec.push_back(request->replicas(idx).c_str());
    }
    if (is_leader) {
        {
            std::lock_guard<SpinMutex> spin_lock(spin_mutex_);
            if (table->IsLeader()) {
                PDLOG(WARNING, "table is leader. tid[%u] pid[%u]", tid, pid);
                response->set_code(::rtidb::base::ReturnCode::kTableIsLeader);
                response->set_msg("table is leader");
                return ;
            }
            PDLOG(INFO, "change to leader. tid[%u] pid[%u] term[%lu]", tid, pid, request->term());
            table->SetLeader(true);
            replicator->SetRole(ReplicatorRole::kLeaderNode);
            if (!FLAGS_zk_cluster.empty()) {
                replicator->SetLeaderTerm(request->term());
            }
        }
        if (replicator->AddReplicateNode(vec) < 0) {
            PDLOG(WARNING,"add replicator failed. tid[%u] pid[%u]", tid, pid);
        }
        for (auto& e : request->endpoint_tid()) {
            std::vector<std::string> endpoints{e.endpoint()};
            replicator->AddReplicateNode(endpoints, e.tid());
        }
    } else {
        std::lock_guard<SpinMutex> spin_lock(spin_mutex_);
        if (!table->IsLeader()) {
            PDLOG(WARNING, "table is follower. tid[%u] pid[%u]", tid, pid);
            response->set_code(::rtidb::base::ReturnCode::kOk);
            response->set_msg("table is follower");
            return;
        }
        replicator->DelAllReplicateNode();
        replicator->SetRole(ReplicatorRole::kFollowerNode);
        table->SetLeader(false);
        PDLOG(INFO, "change to follower. tid[%u] pid[%u]", tid, pid);
    }
    response->set_code(::rtidb::base::ReturnCode::kOk);
    response->set_msg("ok");
}

void TabletImpl::AddReplica(RpcController* controller, 
        const ::rtidb::api::ReplicaRequest* request,
        ::rtidb::api::AddReplicaResponse* response,
        Closure* done) {
    brpc::ClosureGuard done_guard(done);        
    std::shared_ptr<::rtidb::api::TaskInfo> task_ptr;
    if (request->has_task_info() && request->task_info().IsInitialized()) {
        if (AddOPMultiTask(request->task_info(), ::rtidb::api::TaskType::kAddReplica, task_ptr) < 0) {
            response->set_code(-1);
            response->set_msg("add task failed");
            return;
        }
    }
    std::shared_ptr<Table> table = GetTable(request->tid(), request->pid());
    do {
        if (!table) {
            PDLOG(WARNING, "table is not exist. tid %u, pid %u", request->tid(),
                    request->pid());
            response->set_code(::rtidb::base::ReturnCode::kTableIsNotExist);
            response->set_msg("table is not exist");
            break;
        }
        if (!table->IsLeader()) {
            PDLOG(WARNING, "table is follower. tid %u, pid %u", request->tid(), request->pid());
            response->set_code(::rtidb::base::ReturnCode::kTableIsFollower);
            response->set_msg("table is follower");
            break;
        }
        std::shared_ptr<LogReplicator> replicator = GetReplicator(request->tid(), request->pid());
        if (!replicator) {
            response->set_code(::rtidb::base::ReturnCode::kReplicatorIsNotExist);
            response->set_msg("replicator is not exist");
            PDLOG(WARNING,"replicator is not exist. tid %u, pid %u", request->tid(), request->pid());
            break;
        }
        std::vector<std::string> vec;
        vec.push_back(request->endpoint());
        int ret = -1;
        if (request->has_remote_tid()) {
            ret = replicator->AddReplicateNode(vec, request->remote_tid());
        } else {
            ret = replicator->AddReplicateNode(vec);
        }
        if (ret == 0) {
            response->set_code(::rtidb::base::ReturnCode::kOk);
            response->set_msg("ok");
        } else if (ret < 0) {
            response->set_code(::rtidb::base::ReturnCode::kFailToAddReplicaEndpoint);
            PDLOG(WARNING, "fail to add replica endpoint. tid %u pid %u", request->tid(), request->pid());
            response->set_msg("fail to add replica endpoint");
            break;
        } else {
            response->set_code(::rtidb::base::ReturnCode::kReplicaEndpointAlreadyExists);
            response->set_msg("replica endpoint already exists");
            PDLOG(WARNING, "replica endpoint already exists. tid %u pid %u", request->tid(), request->pid());
        }
        if (task_ptr) {
            std::lock_guard<std::mutex> lock(mu_);
            task_ptr->set_status(::rtidb::api::TaskStatus::kDone);
        }
        return;
    } while(0);
    if (task_ptr) {
        std::lock_guard<std::mutex> lock(mu_);
        task_ptr->set_status(::rtidb::api::TaskStatus::kFailed);
    }
}

void TabletImpl::DelReplica(RpcController* controller, 
        const ::rtidb::api::ReplicaRequest* request,
        ::rtidb::api::GeneralResponse* response,
        Closure* done) {
    brpc::ClosureGuard done_guard(done);        
    std::shared_ptr<::rtidb::api::TaskInfo> task_ptr;
    if (request->has_task_info() && request->task_info().IsInitialized()) {
        if (AddOPTask(request->task_info(), ::rtidb::api::TaskType::kDelReplica, task_ptr) < 0) {
            response->set_code(-1);
            response->set_msg("add task failed");
            return;
        }
    }
    std::shared_ptr<Table> table = GetTable(request->tid(), request->pid());
    do {
        if (!table) {
            PDLOG(WARNING, "table is not exist. tid %u, pid %u", request->tid(),
                    request->pid());
            response->set_code(::rtidb::base::ReturnCode::kTableIsNotExist);
            response->set_msg("table is not exist");
            break;
        }
        if (!table->IsLeader()) {
            PDLOG(WARNING, "table is follower. tid %u, pid %u", request->tid(), request->pid());
            response->set_code(::rtidb::base::ReturnCode::kTableIsFollower);
            response->set_msg("table is follower");
            break;
        }
        std::shared_ptr<LogReplicator> replicator = GetReplicator(request->tid(), request->pid());
        if (!replicator) {
            response->set_code(::rtidb::base::ReturnCode::kReplicatorIsNotExist);
            response->set_msg("replicator is not exist");
            PDLOG(WARNING,"replicator is not exist. tid %u, pid %u", request->tid(), request->pid());
            break;
        }
        int ret = replicator->DelReplicateNode(request->endpoint());
        if (ret == 0) {
            response->set_code(::rtidb::base::ReturnCode::kOk);
            response->set_msg("ok");
        } else if (ret < 0) {
            response->set_code(::rtidb::base::ReturnCode::kReplicatorRoleIsNotLeader);
            PDLOG(WARNING, "replicator role is not leader. table %u pid %u", request->tid(), request->pid());
            response->set_msg("replicator role is not leader");
            break;
        } else {
            response->set_code(::rtidb::base::ReturnCode::kOk);
            PDLOG(WARNING, "fail to del endpoint for table %u pid %u. replica does not exist", 
                    request->tid(), request->pid());
            response->set_msg("replica does not exist");
        }
        if (task_ptr) {
            std::lock_guard<std::mutex> lock(mu_);
            task_ptr->set_status(::rtidb::api::TaskStatus::kDone);
        }
        return;
    } while (0);
    if (task_ptr) {
        std::lock_guard<std::mutex> lock(mu_);
        task_ptr->set_status(::rtidb::api::TaskStatus::kFailed);
    }
}

void TabletImpl::AppendEntries(RpcController* controller,
        const ::rtidb::api::AppendEntriesRequest* request,
        ::rtidb::api::AppendEntriesResponse* response,
        Closure* done) {
    brpc::ClosureGuard done_guard(done);
    std::shared_ptr<Table> table = GetTable(request->tid(), request->pid());
    if (!table) {
        PDLOG(WARNING, "table is not exist. tid %u, pid %u", request->tid(),
                request->pid());
        response->set_code(::rtidb::base::ReturnCode::kTableIsNotExist);
        response->set_msg("table is not exist");
        return;
    }
    if (!follower_.load(std::memory_order_relaxed) && table->IsLeader()) {
        PDLOG(WARNING, "table is leader. tid %u, pid %u", request->tid(), request->pid());
        response->set_code(::rtidb::base::ReturnCode::kTableIsLeader);
        response->set_msg("table is leader");
        return;
    }
    if (table->GetTableStat() == ::rtidb::storage::kLoading) {
        response->set_code(::rtidb::base::ReturnCode::kTableIsLoading);
        response->set_msg("table is loading");
        PDLOG(WARNING, "table is loading. tid %u, pid %u", request->tid(), request->pid());
        return;
    }    
    std::shared_ptr<LogReplicator> replicator = GetReplicator(request->tid(), request->pid());
    if (!replicator) {
        response->set_code(::rtidb::base::ReturnCode::kReplicatorIsNotExist);
        response->set_msg("replicator is not exist");
        return;
    }
    bool ok = replicator->AppendEntries(request, response);
    if (!ok) {
        response->set_code(::rtidb::base::ReturnCode::kFailToAppendEntriesToReplicator);
        response->set_msg("fail to append entries to replicator");
    } else {
        response->set_code(::rtidb::base::ReturnCode::kOk);
        response->set_msg("ok");
    }
}

void TabletImpl::GetTableSchema(RpcController* controller,
        const ::rtidb::api::GetTableSchemaRequest* request,
        ::rtidb::api::GetTableSchemaResponse* response,
        Closure* done) {
    brpc::ClosureGuard done_guard(done);        
    std::shared_ptr<Table> table = GetTable(request->tid(), request->pid());
    if (!table) {
        response->set_code(::rtidb::base::ReturnCode::kTableIsNotExist);
        response->set_msg("table is not exist");
        PDLOG(WARNING, "table is not exist. tid %u, pid %u", request->tid(),
                request->pid());
        return;
    } else {
        response->set_schema(table->GetSchema());
    }
    response->set_code(::rtidb::base::ReturnCode::kOk);
    response->set_msg("ok");
    response->set_schema(table->GetSchema());
    response->mutable_table_meta()->CopyFrom(table->GetTableMeta());
}

void TabletImpl::UpdateTableMetaForAddField(RpcController* controller,
        const ::rtidb::api::UpdateTableMetaForAddFieldRequest* request,
        ::rtidb::api::GeneralResponse* response,
        Closure* done) {
    brpc::ClosureGuard done_guard(done);
    uint32_t tid = request->tid();
    std::map<uint32_t, std::shared_ptr<Table>> table_map;
    {
        std::lock_guard<SpinMutex> spin_lock(spin_mutex_);
        auto it = tables_.find(tid);
        if (it == tables_.end()) {
            response->set_code(::rtidb::base::ReturnCode::kTableIsNotExist);
            response->set_msg("table doesn`t exist");
            PDLOG(WARNING, "table tid %u doesn`t exist.", tid);
            return;
        }
        table_map = it->second;
    }
    for (auto pit = table_map.begin(); pit != table_map.end(); ++pit) {
        uint32_t pid = pit->first;
        std::shared_ptr<Table> table = pit->second;
        //judge if field exists
        bool repeated = false;
        std::string col_name = request->column_desc().name();
        for (const auto& column : table->GetTableMeta().column_desc()) {
            if (column.name() == col_name) {
                PDLOG(WARNING, "field name[%s] repeated in tablet!", col_name.c_str());
                repeated = true;
                break;
            } 
        }
        if (!repeated) {
            for (const auto& column : table->GetTableMeta().added_column_desc()) {
                if (column.name() == col_name) {
                    PDLOG(WARNING, "field name[%s] repeated in tablet!", col_name.c_str());
                    repeated = true;
                    break;
                } 
            }
        }
        if (repeated) {
            continue;
        }
        ::rtidb::api::TableMeta table_meta;
        table_meta.CopyFrom(table->GetTableMeta());
        ::rtidb::common::ColumnDesc* column_desc = table_meta.add_added_column_desc();
        column_desc->CopyFrom(request->column_desc());
        table_meta.set_schema(request->schema());
        table->SetTableMeta(table_meta);
        table->SetSchema(request->schema());
        //update TableMeta.txt
        std::string db_root_path;
        ::rtidb::common::StorageMode mode = table_meta.storage_mode();
        bool ok = ChooseDBRootPath(tid, pid, mode, db_root_path);
        if (!ok) {
            response->set_code(::rtidb::base::ReturnCode::kFailToGetDbRootPath);
            response->set_msg("fail to get db root path");
            PDLOG(WARNING, "fail to get table db root path for tid %u, pid %u", tid, pid);
            return;
        }
        std::string db_path = db_root_path + "/" + std::to_string(tid) + 
            "_" + std::to_string(pid);
        if (!::rtidb::base::IsExists(db_path)) {
            PDLOG(WARNING, "table db path doesn`t exist. tid %u, pid %u", tid, pid);
            response->set_code(::rtidb::base::ReturnCode::kTableDbPathIsNotExist);
            response->set_msg("table db path is not exist");
            return;
        }
        UpdateTableMeta(db_path, &table_meta, true);
        if (WriteTableMeta(db_path, &table_meta) < 0) {
            PDLOG(WARNING, "write table_meta failed. tid[%u] pid[%u]", tid, pid);
            response->set_code(::rtidb::base::ReturnCode::kWriteDataFailed);
            response->set_msg("write data failed");
            return;
        }
    }
    response->set_code(::rtidb::base::ReturnCode::kOk);
    response->set_msg("ok");
}

void TabletImpl::GetTableStatus(RpcController* controller,
        const ::rtidb::api::GetTableStatusRequest* request,
        ::rtidb::api::GetTableStatusResponse* response,
        Closure* done) {
    brpc::ClosureGuard done_guard(done);
    std::lock_guard<SpinMutex> spin_lock(spin_mutex_);
    for (auto it = tables_.begin(); it != tables_.end(); ++it) {
        if (request->has_tid() && request->tid() != it->first) {
            continue;
        }
        for (auto pit = it->second.begin(); pit != it->second.end(); ++pit) {
            if (request->has_pid() && request->pid() != pit->first) {
                continue;
            }
            std::shared_ptr<Table> table = pit->second;
            ::rtidb::api::TableStatus* status = response->add_all_table_status();
            status->set_mode(::rtidb::api::TableMode::kTableFollower);
            if (table->IsLeader()) {
                status->set_mode(::rtidb::api::TableMode::kTableLeader);
            }
            status->set_tid(table->GetId());
            status->set_pid(table->GetPid());
            status->set_compress_type(table->GetCompressType());
            status->set_storage_mode(table->GetStorageMode());
            status->set_name(table->GetName());
            ::rtidb::api::TTLDesc* ttl_desc = status->mutable_ttl_desc();
            ::rtidb::storage::TTLDesc ttl = table->GetTTL();
            ttl_desc->set_abs_ttl(ttl.abs_ttl);
            ttl_desc->set_lat_ttl(ttl.lat_ttl);
            ttl_desc->set_ttl_type(table->GetTTLType());
            status->set_ttl_type(table->GetTTLType());
            status->set_diskused(table->GetDiskused());
            if (status->ttl_type() == ::rtidb::api::TTLType::kLatestTime) {
                status->set_ttl(table->GetTTL().lat_ttl);
            } else {
                status->set_ttl(table->GetTTL().abs_ttl);
            }
            if (::rtidb::api::TableState_IsValid(table->GetTableStat())) {
                status->set_state(::rtidb::api::TableState(table->GetTableStat()));
            }
            std::shared_ptr<LogReplicator> replicator = GetReplicatorUnLock(table->GetId(), table->GetPid());
            if (replicator) {
                status->set_offset(replicator->GetOffset());
            }
            status->set_record_cnt(table->GetRecordCnt());
            if (table->GetStorageMode() == ::rtidb::common::StorageMode::kMemory) {
                if (MemTable* mem_table = dynamic_cast<MemTable*>(table.get())) {
                    status->set_time_offset(mem_table->GetTimeOffset());
                    status->set_is_expire(mem_table->GetExpireStatus());
                    status->set_record_byte_size(mem_table->GetRecordByteSize());
                    status->set_record_idx_byte_size(mem_table->GetRecordIdxByteSize());
                    status->set_record_pk_cnt(mem_table->GetRecordPkCnt());
                    status->set_skiplist_height(mem_table->GetKeyEntryHeight());
                    uint64_t record_idx_cnt = 0;
                    auto indexs = table->GetAllIndex();
                    for (const auto& index_def : indexs) {
                        ::rtidb::api::TsIdxStatus* ts_idx_status = status->add_ts_idx_status();
                        ts_idx_status->set_idx_name(index_def->GetName());
                        uint64_t* stats = NULL;
                        uint32_t size = 0;
                        bool ok = mem_table->GetRecordIdxCnt(index_def->GetId(), &stats, &size);
                        if (ok) {
                            for (uint32_t i = 0; i < size; i++) {
                                ts_idx_status->add_seg_cnts(stats[i]); 
                                record_idx_cnt += stats[i];
                            }
                        }
                        delete stats;
                    }
                    status->set_idx_cnt(record_idx_cnt);
                }
            }
            if (request->has_need_schema() && request->need_schema()) {
                status->set_schema(table->GetSchema());
            }
        }
    }
    response->set_code(::rtidb::base::ReturnCode::kOk);
}

void TabletImpl::SetExpire(RpcController* controller,
        const ::rtidb::api::SetExpireRequest* request,
        ::rtidb::api::GeneralResponse* response,
        Closure* done) {
    brpc::ClosureGuard done_guard(done);        
    std::shared_ptr<Table> table = GetTable(request->tid(), request->pid());
    if (!table) {
        PDLOG(WARNING, "table is not exist. tid %u, pid %u", request->tid(), request->pid());
        response->set_code(::rtidb::base::ReturnCode::kTableIsNotExist);
        response->set_msg("table is not exist");
        return;
    }
    if (table->GetStorageMode() == ::rtidb::common::StorageMode::kMemory) {
        MemTable* mem_table = dynamic_cast<MemTable*>(table.get());
        if (mem_table != NULL) {
            mem_table->SetExpire(request->is_expire());
            PDLOG(INFO, "set table expire[%d]. tid[%u] pid[%u]", request->is_expire(), request->tid(), request->pid());
        }
    }
    response->set_code(::rtidb::base::ReturnCode::kOk);
    response->set_msg("ok");
}

void TabletImpl::SetTTLClock(RpcController* controller,
        const ::rtidb::api::SetTTLClockRequest* request,
        ::rtidb::api::GeneralResponse* response,
        Closure* done) {
    brpc::ClosureGuard done_guard(done);        
    std::shared_ptr<Table> table = GetTable(request->tid(), request->pid());
    if (!table) {
        PDLOG(WARNING, "table is not exist. tid %u, pid %u", request->tid(), request->pid());
        response->set_code(::rtidb::base::ReturnCode::kTableIsNotExist);
        response->set_msg("table is not exist");
        return;
    }
    if (table->GetStorageMode() == ::rtidb::common::StorageMode::kMemory) {
        MemTable* mem_table = dynamic_cast<MemTable*>(table.get());
        if (mem_table != NULL) {
            int64_t cur_time = ::baidu::common::timer::get_micros() / 1000000;
            int64_t offset = (int64_t)request->timestamp() - cur_time;
            mem_table->SetTimeOffset(offset);
            PDLOG(INFO, "set table virtual timestamp[%lu] cur timestamp[%lu] offset[%ld]. tid[%u] pid[%u]", 
                    request->timestamp(), cur_time, offset, request->tid(), request->pid());
        }
    }
    response->set_code(::rtidb::base::ReturnCode::kOk);
    response->set_msg("ok");
}

void TabletImpl::MakeSnapshotInternal(uint32_t tid, uint32_t pid, uint64_t end_offset, std::shared_ptr<::rtidb::api::TaskInfo> task) {
    std::shared_ptr<Table> table;
    std::shared_ptr<Snapshot> snapshot;
    std::shared_ptr<LogReplicator> replicator;
    bool has_error = true;
    do {
        std::lock_guard<SpinMutex> spin_lock(spin_mutex_);
        table = GetTableUnLock(tid, pid);
        if (!table) {
            PDLOG(WARNING, "table is not exist. tid[%u] pid[%u]", tid, pid);
            break;
        }
        if (table->GetTableStat() != ::rtidb::storage::kNormal) {
            PDLOG(WARNING, "table state is %d, cannot make snapshot. %u, pid %u", 
                    table->GetTableStat(), tid, pid);
            break;
        }    
        snapshot = GetSnapshotUnLock(tid, pid);
        if (!snapshot) {
            PDLOG(WARNING, "snapshot is not exist. tid[%u] pid[%u]", tid, pid);
            break;
        }
        replicator = GetReplicatorUnLock(tid, pid);
        if (!replicator) {
            PDLOG(WARNING, "replicator is not exist. tid[%u] pid[%u]", tid, pid);
            break;
        }
        has_error = false;
    } while (0);
    if (has_error) {
        if (task) {
            std::lock_guard<std::mutex> lock(mu_);
            task->set_status(::rtidb::api::kFailed);
        }    
        return;
    }
    {
        std::lock_guard<SpinMutex> spin_lock(spin_mutex_);
        table->SetTableStat(::rtidb::storage::kMakingSnapshot);
    }
    uint64_t cur_offset = replicator->GetOffset();
    uint64_t snapshot_offset = snapshot->GetOffset();
    int ret = 0;
    if (cur_offset < snapshot_offset + FLAGS_make_snapshot_threshold_offset && end_offset == 0) {
        PDLOG(INFO, "offset can't reach the threshold. tid[%u] pid[%u] cur_offset[%lu], snapshot_offset[%lu] end_offset[%lu]",
                tid, pid, cur_offset, snapshot_offset, end_offset);
    } else {
        if (table->GetStorageMode() != ::rtidb::common::StorageMode::kMemory) {
            ::rtidb::storage::DiskTableSnapshot* disk_snapshot = 
                dynamic_cast<::rtidb::storage::DiskTableSnapshot*>(snapshot.get());
            if (disk_snapshot != NULL) {
                disk_snapshot->SetTerm(replicator->GetLeaderTerm());
            }    
        }
        uint64_t offset = 0;
        ret = snapshot->MakeSnapshot(table, offset, end_offset);
        if (ret == 0) {
            std::shared_ptr<LogReplicator> replicator = GetReplicator(tid, pid);
            if (replicator) {
                replicator->SetSnapshotLogPartIndex(offset);
            }
        }
    }
    {
        std::lock_guard<SpinMutex> spin_lock(spin_mutex_);
        table->SetTableStat(::rtidb::storage::kNormal);
    }
    {
        std::lock_guard<std::mutex> lock(mu_);
        if (task) {
            if (ret == 0) {
                task->set_status(::rtidb::api::kDone);
                if (table->GetStorageMode() == common::StorageMode::kMemory) {
                    auto right_now = std::chrono::system_clock::now().time_since_epoch();
                    int64_t ts = std::chrono::duration_cast<std::chrono::seconds>(right_now).count();
                    table->SetMakeSnapshotTime(ts);
                }
            } else {
                task->set_status(::rtidb::api::kFailed);
            }    
        }
    }
}

void TabletImpl::MakeSnapshot(RpcController* controller,
        const ::rtidb::api::GeneralRequest* request,
        ::rtidb::api::GeneralResponse* response,
        Closure* done) {
    brpc::ClosureGuard done_guard(done);
    std::shared_ptr<::rtidb::api::TaskInfo> task_ptr;
    if (request->has_task_info() && request->task_info().IsInitialized()) {
        if (AddOPTask(request->task_info(), ::rtidb::api::TaskType::kMakeSnapshot, task_ptr) < 0) {
            response->set_code(-1);
            response->set_msg("add task failed");
            return;
        }
    }    
    uint32_t tid = request->tid();        
    uint32_t pid = request->pid();
    uint64_t offset = 0;
    if (request->has_offset() && request->offset() > 0) {
        offset = request->offset();
    }
    do {
        {
            std::lock_guard<SpinMutex> spin_lock(spin_mutex_);
            std::shared_ptr<Snapshot> snapshot = GetSnapshotUnLock(tid, pid);
            if (!snapshot) {
                response->set_code(::rtidb::base::ReturnCode::kSnapshotIsNotExist);
                response->set_msg("snapshot is not exist");
                PDLOG(WARNING, "snapshot is not exist. tid[%u] pid[%u]", tid, pid);
                break;
            }
            std::shared_ptr<Table> table = GetTableUnLock(request->tid(), request->pid());
            if (!table) {
                PDLOG(WARNING, "table is not exist. tid %u, pid %u", tid, pid);
                response->set_code(::rtidb::base::ReturnCode::kTableIsNotExist);
                response->set_msg("table is not exist");
                break;
            }
            if (table->GetTableStat() != ::rtidb::storage::kNormal) {
                response->set_code(::rtidb::base::ReturnCode::kTableStatusIsNotKnormal);
                response->set_msg("table status is not kNormal");
                PDLOG(WARNING, "table state is %d, cannot make snapshot. %u, pid %u", 
                        table->GetTableStat(), tid, pid);
                break;
            }
        }
        std::lock_guard<std::mutex> lock(mu_);
        if (task_ptr) {
            task_ptr->set_status(::rtidb::api::TaskStatus::kDoing);
        }    
        snapshot_pool_.AddTask(boost::bind(&TabletImpl::MakeSnapshotInternal, this, tid, pid, offset, task_ptr));
        response->set_code(::rtidb::base::ReturnCode::kOk);
        response->set_msg("ok");
        return;
    } while (0);
    if (task_ptr) {       
        std::lock_guard<std::mutex> lock(mu_);
        task_ptr->set_status(::rtidb::api::TaskStatus::kFailed);
    }
}

void TabletImpl::SchedMakeSnapshot() {
    int now_hour = ::rtidb::base::GetNowHour();
    if (now_hour != FLAGS_make_snapshot_time) {
        snapshot_pool_.DelayTask(FLAGS_make_snapshot_check_interval, boost::bind(&TabletImpl::SchedMakeSnapshot, this));
        return;
    }
    std::vector<std::pair<uint32_t, uint32_t> > table_set;
    {
        std::lock_guard<SpinMutex> spin_lock(spin_mutex_);
        auto right_now = std::chrono::system_clock::now().time_since_epoch();
        int64_t ts = std::chrono::duration_cast<std::chrono::seconds>(right_now).count();
        for (auto iter = tables_.begin(); iter != tables_.end(); ++iter) {
            for (auto inner = iter->second.begin(); inner != iter->second.end(); ++ inner) {
                if (iter->first == 0 && inner->first == 0) {
                    continue;
                }
                if (inner->second->GetStorageMode() == ::rtidb::common::StorageMode::kMemory) {
                    if (ts - inner->second->GetMakeSnapshotTime() <= FLAGS_make_snapshot_offline_interval && !FLAGS_zk_cluster.empty()) {
                        continue;
                    }
                    table_set.push_back(std::make_pair(iter->first, inner->first));
                }
            }
        }
    }
    for (auto iter = table_set.begin(); iter != table_set.end(); ++iter) {
        PDLOG(INFO, "start make snapshot tid[%u] pid[%u]", iter->first, iter->second);
        MakeSnapshotInternal(iter->first, iter->second, 0, std::shared_ptr<::rtidb::api::TaskInfo>());
    }
    // delay task one hour later avoid execute  more than one time
    snapshot_pool_.DelayTask(FLAGS_make_snapshot_check_interval + 60 * 60 * 1000, boost::bind(&TabletImpl::SchedMakeSnapshot, this));
}

void TabletImpl::SchedMakeDiskTableSnapshot() {
    std::vector<std::pair<uint32_t, uint32_t> > table_set;
    {
        std::lock_guard<SpinMutex> spin_lock(spin_mutex_);
        for (auto iter = tables_.begin(); iter != tables_.end(); ++iter) {
            for (auto inner = iter->second.begin(); inner != iter->second.end(); ++ inner) {
                if (iter->first == 0 && inner->first == 0) {
                    continue;
                }
                if (inner->second->GetStorageMode() != ::rtidb::common::StorageMode::kMemory) {
                    table_set.push_back(std::make_pair(iter->first, inner->first));
                }
            }
        }
    }
    for (auto iter = table_set.begin(); iter != table_set.end(); ++iter) {
        PDLOG(INFO, "start make snapshot tid[%u] pid[%u]", iter->first, iter->second);
        MakeSnapshotInternal(iter->first, iter->second, 0, std::shared_ptr<::rtidb::api::TaskInfo>());
    }
    // delay task one hour later avoid execute  more than one time
    snapshot_pool_.DelayTask(FLAGS_make_disktable_snapshot_interval * 60 * 1000, boost::bind(&TabletImpl::SchedMakeDiskTableSnapshot, this));
}

void TabletImpl::SendData(RpcController* controller,
        const ::rtidb::api::SendDataRequest* request,
        ::rtidb::api::GeneralResponse* response,
        Closure* done) {

    brpc::ClosureGuard done_guard(done);
    brpc::Controller *cntl = static_cast<brpc::Controller*>(controller);
    uint32_t tid = request->tid(); 
    uint32_t pid = request->pid(); 
    ::rtidb::common::StorageMode mode = ::rtidb::common::kMemory;
    if (request->has_storage_mode()) {
        mode = request->storage_mode();
    }
    std::string db_root_path;
    bool ok = ChooseDBRootPath(tid, pid, mode, db_root_path);
    if (!ok) {
        response->set_code(::rtidb::base::ReturnCode::kFailToGetDbRootPath);
        response->set_msg("fail to get db root path");
        PDLOG(WARNING, "fail to get table db root path for tid %u, pid %u", tid, pid);
        return;
    }
    std::string combine_key = std::to_string(tid) + "_" + std::to_string(pid) + "_" + request->file_name();
    std::shared_ptr<FileReceiver> receiver;
    std::string path = db_root_path + "/" + std::to_string(tid) + "_" + std::to_string(pid) + "/";
    if (request->file_name() != "table_meta.txt") {
        path.append("snapshot/");
    }
    std::string dir_name;
    if (request->has_dir_name() && request->dir_name().size() > 0) {
        dir_name = request->dir_name();
        path.append(request->dir_name() + "/");
    }
    std::shared_ptr<Table> table;
    if (request->block_id() == 0) {
        table = GetTable(tid, pid);
    }
    {
        std::lock_guard<std::mutex> lock(mu_);
        auto iter = file_receiver_map_.find(combine_key);
        if (request->block_id() == 0) {
            if (table) {
                PDLOG(WARNING, "table already exists. tid %u, pid %u", tid, pid);
                response->set_code(::rtidb::base::ReturnCode::kTableAlreadyExists);
                response->set_msg("table already exists");
                return;
            }
            if (iter == file_receiver_map_.end()) {
                file_receiver_map_.insert(std::make_pair(combine_key, 
                            std::make_shared<FileReceiver>(request->file_name(), dir_name, path)));
                iter = file_receiver_map_.find(combine_key);
            }
            if (!iter->second->Init()) {
                PDLOG(WARNING, "file receiver init failed. tid %u, pid %u, file_name %s", tid, pid, request->file_name().c_str());
                response->set_code(::rtidb::base::ReturnCode::kFileReceiverInitFailed);
                response->set_msg("file receiver init failed");
                file_receiver_map_.erase(iter);
                return;
            }
            PDLOG(INFO, "file receiver init ok. tid %u, pid %u, file_name %s", tid, pid, request->file_name().c_str());
            response->set_code(::rtidb::base::ReturnCode::kOk);
            response->set_msg("ok");
        } else if (iter == file_receiver_map_.end()){
            PDLOG(WARNING, "cannot find receiver. tid %u, pid %u, file_name %s", tid, pid, request->file_name().c_str());
            response->set_code(::rtidb::base::ReturnCode::kCannotFindReceiver);
            response->set_msg("cannot find receiver");
            return;
        }
        receiver = iter->second;
    }
    if (!receiver) {
        PDLOG(WARNING, "cannot find receiver. tid %u, pid %u, file_name %s", tid, pid, request->file_name().c_str());
        response->set_code(::rtidb::base::ReturnCode::kCannotFindReceiver);
        response->set_msg("cannot find receiver");
        return;
    }
    if (receiver->GetBlockId() == request->block_id()) {
        response->set_msg("ok");
        response->set_code(::rtidb::base::ReturnCode::kOk);
        return;
    }
    if (request->block_id() != receiver->GetBlockId() + 1) {
        response->set_msg("block_id mismatch");
        PDLOG(WARNING, "block_id mismatch. tid %u, pid %u, file_name %s, request block_id %lu cur block_id %lu", 
                tid, pid, request->file_name().c_str(), request->block_id(), receiver->GetBlockId());
        response->set_code(::rtidb::base::ReturnCode::kBlockIdMismatch);
        return;
    }
    std::string data = cntl->request_attachment().to_string();
    if (data.length() != request->block_size()) {
        PDLOG(WARNING, "receive data error. tid %u, pid %u, file_name %s, expected length %u real length %u", 
                tid, pid, request->file_name().c_str(), request->block_size(), data.length());
        response->set_code(::rtidb::base::ReturnCode::kReceiveDataError);
        response->set_msg("receive data error");
        return;
    }
    if (receiver->WriteData(data, request->block_id()) < 0) {
        PDLOG(WARNING, "receiver write data failed. tid %u, pid %u, file_name %s", tid, pid, request->file_name().c_str());
        response->set_code(::rtidb::base::ReturnCode::kWriteDataFailed);
        response->set_msg("write data failed");
        return;
    }
    if (request->eof()) {
        receiver->SaveFile();
        std::lock_guard<std::mutex> lock(mu_);
        file_receiver_map_.erase(combine_key);
    }
    response->set_msg("ok");
    response->set_code(::rtidb::base::ReturnCode::kOk);
}

void TabletImpl::SendSnapshot(RpcController* controller,
        const ::rtidb::api::SendSnapshotRequest* request,
        ::rtidb::api::GeneralResponse* response,
        Closure* done) {
    brpc::ClosureGuard done_guard(done);
    std::shared_ptr<::rtidb::api::TaskInfo> task_ptr;
    if (request->has_task_info() && request->task_info().IsInitialized()) {
        if (AddOPTask(request->task_info(), ::rtidb::api::TaskType::kSendSnapshot, task_ptr) < 0) {
            response->set_code(-1);
            response->set_msg("add task failed");
            return;
        }
    }
    uint32_t tid = request->tid();
    uint32_t pid = request->pid();
    std::string sync_snapshot_key = request->endpoint() + "_" + 
        std::to_string(tid) + "_" + std::to_string(pid);
    do {
        {
            std::lock_guard<SpinMutex> spin_lock(spin_mutex_);
            std::shared_ptr<Table> table = GetTableUnLock(tid, pid);
            if (!table) {
                PDLOG(WARNING, "table is not exist. tid %u, pid %u", tid, pid);
                response->set_code(::rtidb::base::ReturnCode::kTableIsNotExist);
                response->set_msg("table is not exist");
                break;
            }
            if (!table->IsLeader()) {
                PDLOG(WARNING, "table is follower. tid %u, pid %u", tid, pid);
                response->set_code(::rtidb::base::ReturnCode::kTableIsFollower);
                response->set_msg("table is follower");
                break;
            }
            if (table->GetTableStat() != ::rtidb::storage::kSnapshotPaused) {
                PDLOG(WARNING, "table status is not kSnapshotPaused. tid %u, pid %u", tid, pid);
                response->set_code(::rtidb::base::ReturnCode::kTableStatusIsNotKsnapshotpaused);
                response->set_msg("table status is not kSnapshotPaused");
                break;
            }
        }
        std::lock_guard<std::mutex> lock(mu_);
        if (sync_snapshot_set_.find(sync_snapshot_key) != sync_snapshot_set_.end()) {
            PDLOG(WARNING, "snapshot is sending. tid %u pid %u endpoint %s", 
                    tid, pid, request->endpoint().c_str());
            response->set_code(::rtidb::base::ReturnCode::kSnapshotIsSending);
            response->set_msg("snapshot is sending");
            break;
        }
        if (task_ptr) {
            task_ptr->set_status(::rtidb::api::TaskStatus::kDoing);
        }    
        sync_snapshot_set_.insert(sync_snapshot_key);
        task_pool_.AddTask(boost::bind(&TabletImpl::SendSnapshotInternal, this, 
                    request->endpoint(), tid, pid, request->remote_tid(), task_ptr));
        response->set_code(::rtidb::base::ReturnCode::kOk);
        response->set_msg("ok");
        return;
    } while(0);
    if (task_ptr) {
        std::lock_guard<std::mutex> lock(mu_);
        task_ptr->set_status(::rtidb::api::TaskStatus::kFailed);
    }
}

void TabletImpl::SendSnapshotInternal(const std::string& endpoint, uint32_t tid, uint32_t pid, 
        uint32_t remote_tid, std::shared_ptr<::rtidb::api::TaskInfo> task) {
    bool has_error = true;
    do {
        std::shared_ptr<Table> table = GetTable(tid, pid);
        if (!table) {
            PDLOG(WARNING, "table is not exist. tid %u, pid %u", tid, pid);
            break;
        }
        std::string db_root_path;
        bool ok = ChooseDBRootPath(tid, pid, table->GetStorageMode(), db_root_path);
        if (!ok) {
            PDLOG(WARNING, "fail to get db root path for table tid %u, pid %u", tid, pid);
            break;
        }
        FileSender sender(remote_tid, pid, table->GetStorageMode(), endpoint);
        if (!sender.Init()) {
            PDLOG(WARNING, "Init FileSender failed. tid[%u] pid[%u] endpoint[%s]", tid, pid, endpoint.c_str());
            break;
        }
        // send table_meta file
        std::string full_path = db_root_path + "/" + std::to_string(tid) + "_" + std::to_string(pid) + "/";
        std::string file_name = "table_meta.txt";
        if (sender.SendFile(file_name, full_path + file_name) < 0) {
            PDLOG(WARNING, "send table_meta.txt failed. tid[%u] pid[%u]", tid, pid);
            break;
        }
        full_path.append("snapshot/");
        std::string manifest_file = full_path + "MANIFEST";
        std::string snapshot_file;
        {
            int fd = open(manifest_file.c_str(), O_RDONLY);
            if (fd < 0) {
                PDLOG(WARNING, "[%s] is not exist", manifest_file.c_str());
                has_error = false;
                break;
            }
            google::protobuf::io::FileInputStream fileInput(fd);
            fileInput.SetCloseOnDelete(true);
            ::rtidb::api::Manifest manifest;
            if (!google::protobuf::TextFormat::Parse(&fileInput, &manifest)) {
                PDLOG(WARNING, "parse manifest failed. tid[%u] pid[%u]", tid, pid);
                break;
            }
            snapshot_file = manifest.name();
        }
        if (table->GetStorageMode() == ::rtidb::common::StorageMode::kMemory) {
            // send snapshot file
            if (sender.SendFile(snapshot_file, full_path + snapshot_file) < 0) {
                PDLOG(WARNING, "send snapshot failed. tid[%u] pid[%u]", tid, pid);
                break;
            }
        } else {
            if (sender.SendDir(snapshot_file, full_path + snapshot_file) < 0) {
                PDLOG(WARNING, "send snapshot failed. tid[%u] pid[%u]", tid, pid);
                break;
            }
        }
        // send manifest file
        file_name = "MANIFEST";
        if (sender.SendFile(file_name, full_path + file_name) < 0) {
            PDLOG(WARNING, "send MANIFEST failed. tid[%u] pid[%u]", tid, pid);
            break;
        }
        has_error = false;
        PDLOG(INFO, "send snapshot success. endpoint %s tid %u pid %u", endpoint.c_str(), tid, pid);
    } while(0);
    std::lock_guard<std::mutex> lock(mu_);
    if (task) {
        if (has_error) {
            task->set_status(::rtidb::api::kFailed);
        } else {
            task->set_status(::rtidb::api::kDone);
        }
    }
    std::string sync_snapshot_key = endpoint + "_" + 
        std::to_string(tid) + "_" + std::to_string(pid);
    sync_snapshot_set_.erase(sync_snapshot_key);
}

void TabletImpl::PauseSnapshot(RpcController* controller,
        const ::rtidb::api::GeneralRequest* request,
        ::rtidb::api::GeneralResponse* response,
        Closure* done) {
    brpc::ClosureGuard done_guard(done);        
    std::shared_ptr<::rtidb::api::TaskInfo> task_ptr;
    if (request->has_task_info() && request->task_info().IsInitialized()) {
        if (AddOPTask(request->task_info(), ::rtidb::api::TaskType::kPauseSnapshot, task_ptr) < 0) {
            response->set_code(-1);
            response->set_msg("add task failed");
            return;
        }
    }    
    do {
        {
            std::lock_guard<SpinMutex> spin_lock(spin_mutex_);
            std::shared_ptr<Table> table = GetTableUnLock(request->tid(), request->pid());
            if (!table) {
                PDLOG(WARNING, "table is not exist. tid %u, pid %u", request->tid(), request->pid());
                response->set_code(::rtidb::base::ReturnCode::kTableIsNotExist);
                response->set_msg("table is not exist");
                break;
            }
            if (table->GetTableStat() == ::rtidb::storage::kSnapshotPaused) {
                PDLOG(INFO, "table status is kSnapshotPaused, need not pause. tid[%u] pid[%u]", 
                        request->tid(), request->pid());
            } else if (table->GetTableStat() != ::rtidb::storage::kNormal) {
                PDLOG(WARNING, "table status is [%u], cann't pause. tid[%u] pid[%u]", 
                        table->GetTableStat(), request->tid(), request->pid());
                response->set_code(::rtidb::base::ReturnCode::kTableStatusIsNotKnormal);
                response->set_msg("table status is not kNormal");
                break;
            } else {
                table->SetTableStat(::rtidb::storage::kSnapshotPaused);
                PDLOG(INFO, "table status has set[%u]. tid[%u] pid[%u]", 
                        table->GetTableStat(), request->tid(), request->pid());
            }
        }
        if (task_ptr) {
            std::lock_guard<std::mutex> lock(mu_);
            task_ptr->set_status(::rtidb::api::TaskStatus::kDone);
        }
        response->set_code(::rtidb::base::ReturnCode::kOk);
        response->set_msg("ok");
        return;
    } while(0);
    if (task_ptr) {
        std::lock_guard<std::mutex> lock(mu_);
        task_ptr->set_status(::rtidb::api::TaskStatus::kFailed);
    }
}

void TabletImpl::RecoverSnapshot(RpcController* controller,
        const ::rtidb::api::GeneralRequest* request,
        ::rtidb::api::GeneralResponse* response,
        Closure* done) {
    brpc::ClosureGuard done_guard(done);        
    std::shared_ptr<::rtidb::api::TaskInfo> task_ptr;
    if (request->has_task_info() && request->task_info().IsInitialized()) {
        if (AddOPTask(request->task_info(), ::rtidb::api::TaskType::kRecoverSnapshot, task_ptr) < 0) {
            response->set_code(-1);
            response->set_msg("add task failed");
            return;
        }
    }
    do {
        {
            std::lock_guard<SpinMutex> spin_lock(spin_mutex_);
            std::shared_ptr<Table> table = GetTableUnLock(request->tid(), request->pid());
            if (!table) {
                PDLOG(WARNING, "table is not exist. tid %u, pid %u", request->tid(), request->pid());
                response->set_code(::rtidb::base::ReturnCode::kTableIsNotExist);
                response->set_msg("table is not exist");
                break;
            }
            if (table->GetTableStat() == rtidb::storage::kNormal) {
                PDLOG(INFO, "table status is already kNormal, need not recover. tid[%u] pid[%u]", 
                        request->tid(), request->pid());

            } else if (table->GetTableStat() != ::rtidb::storage::kSnapshotPaused) {
                PDLOG(WARNING, "table status is [%u], cann't recover. tid[%u] pid[%u]", 
                        table->GetTableStat(), request->tid(), request->pid());
                response->set_code(::rtidb::base::ReturnCode::kTableStatusIsNotKsnapshotpaused);
                response->set_msg("table status is not kSnapshotPaused");
                break;
            } else {
                table->SetTableStat(::rtidb::storage::kNormal);
                PDLOG(INFO, "table status has set[%u]. tid[%u] pid[%u]", 
                        table->GetTableStat(), request->tid(), request->pid());
            }
        }
        std::lock_guard<std::mutex> lock(mu_);
        if (task_ptr) {       
            task_ptr->set_status(::rtidb::api::TaskStatus::kDone);
        }
        response->set_code(::rtidb::base::ReturnCode::kOk);
        response->set_msg("ok");
        return;
    } while(0);
    if (task_ptr) {       
        std::lock_guard<std::mutex> lock(mu_);
        task_ptr->set_status(::rtidb::api::TaskStatus::kFailed);
    }
}

void TabletImpl::LoadTable(RpcController* controller,
        const ::rtidb::api::LoadTableRequest* request,
        ::rtidb::api::GeneralResponse* response,
        Closure* done) {
    brpc::ClosureGuard done_guard(done);
    std::shared_ptr<::rtidb::api::TaskInfo> task_ptr;
    if (request->has_task_info() && request->task_info().IsInitialized()) {
        if (AddOPTask(request->task_info(), ::rtidb::api::TaskType::kLoadTable, task_ptr) < 0) {
            response->set_code(-1);
            response->set_msg("add task failed");
            return;
        }
    }
    do {
        ::rtidb::api::TableMeta table_meta;
        table_meta.CopyFrom(request->table_meta());
        std::string msg;
        if (CheckTableMeta(&table_meta, msg) != 0) {
            response->set_code(::rtidb::base::ReturnCode::kTableMetaIsIllegal);
            response->set_msg(msg);
            break;
        }
        uint32_t tid = table_meta.tid();
        uint32_t pid = table_meta.pid();
        std::string root_path;
        bool ok = ChooseDBRootPath(tid, pid, table_meta.storage_mode(), root_path);
        if (!ok) {
            response->set_code(::rtidb::base::ReturnCode::kFailToGetDbRootPath);
            response->set_msg("fail to get table db root path");
            PDLOG(WARNING, "table db path is not found. tid %u, pid %u", tid, pid);
            break;
        }

        std::string db_path = root_path + "/" + std::to_string(tid) + 
            "_" + std::to_string(pid);
        if (!::rtidb::base::IsExists(db_path)) {
            PDLOG(WARNING, "table db path is not exist. tid %u, pid %u, path %s", tid, pid, db_path.c_str());
            response->set_code(::rtidb::base::ReturnCode::kTableDbPathIsNotExist);
            response->set_msg("table db path is not exist");
            break;
        }

        std::shared_ptr<Table> table = GetTable(tid, pid);
        if (table) {
            PDLOG(WARNING, "table with tid[%u] and pid[%u] exists", tid, pid);
            response->set_code(::rtidb::base::ReturnCode::kTableAlreadyExists);
            response->set_msg("table already exists");
            break;
        }

        UpdateTableMeta(db_path, &table_meta);
        if (WriteTableMeta(db_path, &table_meta) < 0) {
            PDLOG(WARNING, "write table_meta failed. tid[%lu] pid[%lu]", tid, pid);
            response->set_code(::rtidb::base::ReturnCode::kWriteDataFailed);
            response->set_msg("write data failed");
            break;
        }
        if (table_meta.storage_mode() == rtidb::common::kMemory) {
            std::string msg;
            if (CreateTableInternal(&table_meta, msg) < 0) {
                response->set_code(::rtidb::base::ReturnCode::kCreateTableFailed);
                response->set_msg(msg.c_str());
                break;
            }
            uint64_t ttl = table_meta.ttl();
            std::string name = table_meta.name();
            uint32_t seg_cnt = 8;
            if (table_meta.seg_cnt() > 0) {
                seg_cnt = table_meta.seg_cnt();
            }
            PDLOG(INFO, "start to recover table with id %u pid %u name %s seg_cnt %d idx_cnt %u schema_size %u ttl %llu", tid, 
                    pid, name.c_str(), seg_cnt, table_meta.dimensions_size(), table_meta.schema().size(), ttl);
            task_pool_.AddTask(boost::bind(&TabletImpl::LoadTableInternal, this, tid, pid, task_ptr));
        } else {
            task_pool_.AddTask(boost::bind(&TabletImpl::LoadDiskTableInternal, this, tid, pid, table_meta, task_ptr));
            PDLOG(INFO, "load table tid[%u] pid[%u] storage mode[%s]", 
                    tid, pid, ::rtidb::common::StorageMode_Name(table_meta.storage_mode()).c_str());
        }
        response->set_code(::rtidb::base::ReturnCode::kOk);
        response->set_msg("ok");
        return;
    } while(0);
    if (task_ptr) {
        std::lock_guard<std::mutex> lock(mu_);
        task_ptr->set_status(::rtidb::api::TaskStatus::kFailed);
    }
}

int TabletImpl::LoadDiskTableInternal(uint32_t tid, uint32_t pid, 
        const ::rtidb::api::TableMeta& table_meta, std::shared_ptr<::rtidb::api::TaskInfo> task_ptr) {
    do {
        std::string db_root_path;
        bool ok = ChooseDBRootPath(tid, pid, table_meta.storage_mode(), db_root_path);
        if (!ok) {
            PDLOG(WARNING, "fail to find db root path for table tid %u pid %u", tid, pid);
            break;
        }
        std::string table_path = db_root_path + 
            "/" + std::to_string(tid) + "_" + std::to_string(pid);
        std::string snapshot_path = table_path + "/snapshot/";
        ::rtidb::api::Manifest manifest;
        uint64_t snapshot_offset = 0;
        std::string data_path = table_path + "/data";
        if (::rtidb::base::IsExists(data_path)) {
            if (!::rtidb::base::RemoveDir(data_path)) {
                PDLOG(WARNING, "remove dir failed. tid %u pid %u path %s", tid, pid, data_path.c_str());
                break;
            }
        }
        bool need_load = false;
        std::string manifest_file = snapshot_path + "MANIFEST";
        if (Snapshot::GetLocalManifest(manifest_file, manifest) == 0) {
            std::string snapshot_dir = snapshot_path + manifest.name();
            PDLOG(INFO, "rename dir %s to %s. tid %u pid %u", snapshot_dir.c_str(), data_path.c_str(), tid, pid);
            if (!::rtidb::base::Rename(snapshot_dir, data_path)) {
                PDLOG(WARNING, "rename dir failed. tid %u pid %u path %s", tid, pid, snapshot_dir.c_str());
                break; 
            }
            if (unlink(manifest_file.c_str()) < 0) {
                PDLOG(WARNING, "remove manifest failed. tid %u pid %u path %s", tid, pid, manifest_file.c_str());
                break;
            }
            snapshot_offset = manifest.offset();
            need_load = true;
        }
        std::string msg;
        if (CreateDiskTableInternal(&table_meta, need_load, msg) < 0) {
            PDLOG(WARNING, "create table failed. tid %u pid %u msg %s", tid, pid, msg.c_str());
            break;
        }
        // load snapshot data
        std::shared_ptr<Table> table = GetTable(tid, pid);
        if (!table) {
            PDLOG(WARNING, "table with tid %u and pid %u does not exist", tid, pid);
            break; 
        }
        DiskTable* disk_table = dynamic_cast<DiskTable*>(table.get());
        if (disk_table == NULL) {
            break;
        }
        std::shared_ptr<Snapshot> snapshot = GetSnapshot(tid, pid);
        if (!snapshot) {
            PDLOG(WARNING, "snapshot with tid %u and pid %u does not exist", tid, pid);
            break; 
        }
        std::shared_ptr<LogReplicator> replicator = GetReplicator(tid, pid);
        if (!replicator) {
            PDLOG(WARNING, "replicator with tid %u and pid %u does not exist", tid, pid);
            break;
        }
        {
            std::lock_guard<SpinMutex> spin_lock(spin_mutex_);
            table->SetTableStat(::rtidb::storage::kLoading);
        }
        uint64_t latest_offset = 0;
        std::string binlog_path = table_path + "/binlog/";
        ::rtidb::storage::Binlog binlog(replicator->GetLogPart(), binlog_path);
        if (binlog.RecoverFromBinlog(table, snapshot_offset, latest_offset)) {
            table->SetTableStat(::rtidb::storage::kNormal);
            replicator->SetOffset(latest_offset);
            replicator->SetSnapshotLogPartIndex(snapshot->GetOffset());
            replicator->StartSyncing();
            disk_table->SetOffset(latest_offset);
            table->SchedGc();
            gc_pool_.DelayTask(FLAGS_gc_interval * 60 * 1000, boost::bind(&TabletImpl::GcTable, this, tid, pid, false));
            io_pool_.DelayTask(FLAGS_binlog_sync_to_disk_interval, boost::bind(&TabletImpl::SchedSyncDisk, this, tid, pid));
            task_pool_.DelayTask(FLAGS_binlog_delete_interval, boost::bind(&TabletImpl::SchedDelBinlog, this, tid, pid));
            PDLOG(INFO, "load table success. tid %u pid %u", tid, pid);
            MakeSnapshotInternal(tid, pid, 0, std::shared_ptr<::rtidb::api::TaskInfo>());
            if (task_ptr) {
                std::lock_guard<std::mutex> lock(mu_);
                task_ptr->set_status(::rtidb::api::TaskStatus::kDone);
                return 0;
            }
        } else {
            DeleteTableInternal(tid, pid, std::shared_ptr<::rtidb::api::TaskInfo>());
        }
    } while (0);
    if (task_ptr) {
        std::lock_guard<std::mutex> lock(mu_);
        task_ptr->set_status(::rtidb::api::TaskStatus::kFailed);
    }
    return -1;
}

int TabletImpl::LoadTableInternal(uint32_t tid, uint32_t pid, std::shared_ptr<::rtidb::api::TaskInfo> task_ptr) {
    do {
        // load snapshot data
        std::shared_ptr<Table> table = GetTable(tid, pid);        
        if (!table) {
            PDLOG(WARNING, "table with tid %u and pid %u does not exist", tid, pid);
            break; 
        }
        std::shared_ptr<Snapshot> snapshot = GetSnapshot(tid, pid);
        if (!snapshot) {
            PDLOG(WARNING, "snapshot with tid %u and pid %u does not exist", tid, pid);
            break; 
        }
        std::shared_ptr<LogReplicator> replicator = GetReplicator(tid, pid);
        if (!replicator) {
            PDLOG(WARNING, "replicator with tid %u and pid %u does not exist", tid, pid);
            break;
        }
        {
            std::lock_guard<SpinMutex> spin_lock(spin_mutex_);
            table->SetTableStat(::rtidb::storage::kLoading);
        }
        uint64_t latest_offset = 0;
        uint64_t snapshot_offset = 0;
        std::string db_root_path;
        bool ok = ChooseDBRootPath(tid, pid, table->GetStorageMode(), db_root_path);
        if (!ok) {
            PDLOG(WARNING, "fail to find db root path for table tid %u pid %u", tid, pid);
            break;
        }
        std::string binlog_path = db_root_path + 
            "/" + std::to_string(tid) + "_" + std::to_string(pid) + "/binlog/";
        ::rtidb::storage::Binlog binlog(replicator->GetLogPart(), binlog_path);
        if (snapshot->Recover(table, snapshot_offset) && binlog.RecoverFromBinlog(table, snapshot_offset, latest_offset)) {
            table->SetTableStat(::rtidb::storage::kNormal);
            replicator->SetOffset(latest_offset);
            replicator->SetSnapshotLogPartIndex(snapshot->GetOffset());
            replicator->StartSyncing();
            table->SchedGc();
            gc_pool_.DelayTask(FLAGS_gc_interval * 60 * 1000, boost::bind(&TabletImpl::GcTable, this, tid, pid, false));
            io_pool_.DelayTask(FLAGS_binlog_sync_to_disk_interval, boost::bind(&TabletImpl::SchedSyncDisk, this, tid, pid));
            task_pool_.DelayTask(FLAGS_binlog_delete_interval, boost::bind(&TabletImpl::SchedDelBinlog, this, tid, pid));
            PDLOG(INFO, "load table success. tid %u pid %u", tid, pid);
            if (task_ptr) {
                std::lock_guard<std::mutex> lock(mu_);
                task_ptr->set_status(::rtidb::api::TaskStatus::kDone);
                return 0;
            }
        } else {
            DeleteTableInternal(tid, pid, std::shared_ptr<::rtidb::api::TaskInfo>());
        }
    } while (0);    
    if (task_ptr) {
        std::lock_guard<std::mutex> lock(mu_);
        task_ptr->set_status(::rtidb::api::TaskStatus::kFailed);
    }
    return -1;
}

int32_t TabletImpl::DeleteTableInternal(uint32_t tid, uint32_t pid, std::shared_ptr<::rtidb::api::TaskInfo> task_ptr) {
    std::string root_path;
    std::string recycle_bin_root_path;
    int32_t code = -1;
    do {
        std::shared_ptr<Table> table = GetTable(tid, pid);
        if (!table) {
            PDLOG(WARNING, "table is not exist. tid %u pid %u", tid, pid);
            break;
        }
        bool ok = ChooseDBRootPath(tid, pid, table->GetStorageMode(), root_path);
        if (!ok) {
            PDLOG(WARNING, "fail to get db root path. tid %u pid %u", tid, pid);
            break;
        }
        ok = ChooseRecycleBinRootPath(tid, pid, table->GetStorageMode(), recycle_bin_root_path);
        if (!ok) {
            PDLOG(WARNING, "fail to get recycle bin root path. tid %u pid %u", tid, pid);
            break;
        }
        std::shared_ptr<LogReplicator> replicator = GetReplicator(tid, pid);
        {
            std::lock_guard<SpinMutex> spin_lock(spin_mutex_);
            tables_[tid].erase(pid);
            replicators_[tid].erase(pid);
            snapshots_[tid].erase(pid);
            if (tables_[tid].empty()) {
                tables_.erase(tid);
            }
            if (replicators_[tid].empty()) {
                replicators_.erase(tid);
            }
            if (snapshots_[tid].empty()) {
                snapshots_.erase(tid);
            }
        }

        if (replicator) {
            replicator->DelAllReplicateNode();
            PDLOG(INFO, "drop replicator for tid %u, pid %u", tid, pid);
        }
        code = 0;
    } while (0);
    if (code < 0) {
        if (task_ptr) {
            std::lock_guard<std::mutex> lock(mu_);
            task_ptr->set_status(::rtidb::api::TaskStatus::kFailed);
        }
        return code;
    }

    std::string source_path = root_path + "/" + std::to_string(tid) + "_" + std::to_string(pid);
    if (!::rtidb::base::IsExists(source_path)) {
        if (task_ptr) {
            std::lock_guard<std::mutex> lock(mu_);
            task_ptr->set_status(::rtidb::api::TaskStatus::kDone);
        } 
        PDLOG(INFO, "drop table ok. tid[%u] pid[%u]", tid, pid);
        return 0;
    }

    if(FLAGS_recycle_bin_enabled) {
        std::string recycle_path = recycle_bin_root_path + "/" + std::to_string(tid) + 
            "_" + std::to_string(pid) + "_" + ::rtidb::base::GetNowTime();
        ::rtidb::base::Rename(source_path, recycle_path);
    } else {
        ::rtidb::base::RemoveDirRecursive(source_path);
    }

    if (task_ptr) {
        std::lock_guard<std::mutex> lock(mu_);
        task_ptr->set_status(::rtidb::api::TaskStatus::kDone);
    }
    PDLOG(INFO, "drop table ok. tid[%u] pid[%u]", tid, pid);
    return 0;
}

int32_t TabletImpl::DeleteRelationalTableInternal(uint32_t tid, uint32_t pid, std::shared_ptr<::rtidb::api::TaskInfo> task_ptr) {
    std::string root_path;
    std::string recycle_bin_root_path;
    int32_t code = -1;
    do {
        std::shared_ptr<RelationalTable> table;
        {
            std::lock_guard<SpinMutex> spin_lock(spin_mutex_);
            table = GetRelationalTableUnLock(tid, pid);
        }
        if (!table) {
            PDLOG(WARNING, "table is not exist. tid %u pid %u", tid, pid);
            break;
        }
        bool ok = ChooseDBRootPath(tid, pid, table->GetStorageMode(), root_path);
        if (!ok) {
            PDLOG(WARNING, "fail to get db root path. tid %u pid %u", tid, pid);
            break;
        }
        ok = ChooseRecycleBinRootPath(tid, pid, table->GetStorageMode(), recycle_bin_root_path);
        if (!ok) {
            PDLOG(WARNING, "fail to get recycle bin root path. tid %u pid %u", tid, pid);
            break;
        }
        {
            std::lock_guard<SpinMutex> spin_lock(spin_mutex_);
            tables_[tid].erase(pid);
            if (tables_[tid].empty()) {
                tables_.erase(tid);
            }
        }
        code = 0;
    } while (0);
    if (code < 0) {
        if (task_ptr) {
            std::lock_guard<std::mutex> lock(mu_);
            task_ptr->set_status(::rtidb::api::TaskStatus::kFailed);
        }
        return code;
    }

    std::string source_path = root_path + "/" + std::to_string(tid) + "_" + std::to_string(pid);
    if (!::rtidb::base::IsExists(source_path)) {
        if (task_ptr) {
            std::lock_guard<std::mutex> lock(mu_);
            task_ptr->set_status(::rtidb::api::TaskStatus::kDone);
        } 
        PDLOG(INFO, "drop table ok. tid[%u] pid[%u]", tid, pid);
        return 0;
    }

    if(FLAGS_recycle_bin_enabled) {
        std::string recycle_path = recycle_bin_root_path + "/" + std::to_string(tid) + 
            "_" + std::to_string(pid) + "_" + ::rtidb::base::GetNowTime();
        ::rtidb::base::Rename(source_path, recycle_path);
    } else {
        ::rtidb::base::RemoveDirRecursive(source_path);
    }

    if (task_ptr) {
        std::lock_guard<std::mutex> lock(mu_);
        task_ptr->set_status(::rtidb::api::TaskStatus::kDone);
    }
    PDLOG(INFO, "drop table ok. tid[%u] pid[%u]", tid, pid);
    return 0;
}

void TabletImpl::CreateTable(RpcController* controller,
        const ::rtidb::api::CreateTableRequest* request,
        ::rtidb::api::CreateTableResponse* response,
        Closure* done) {
    brpc::ClosureGuard done_guard(done);
    const ::rtidb::api::TableMeta* table_meta = &request->table_meta();
    std::string msg;
    uint32_t tid = table_meta->tid();
    uint32_t pid = table_meta->pid();
    if (!table_meta->has_table_type() || table_meta->table_type() == ::rtidb::type::kTimeSeries) {
        if (CheckTableMeta(table_meta, msg) != 0) {
            response->set_code(::rtidb::base::ReturnCode::kTableMetaIsIllegal);
            response->set_msg(msg);
            PDLOG(WARNING, "check table_meta failed. tid[%u] pid[%u], err_msg[%s]", tid, pid, msg.c_str());
            return;
        }
        std::shared_ptr<Table> table = GetTable(tid, pid);
        std::shared_ptr<Snapshot> snapshot = GetSnapshot(tid, pid);
        if (table || snapshot) {
            if (table) {
                PDLOG(WARNING, "table with tid[%u] and pid[%u] exists", tid, pid);
            }
            if (snapshot) {
                PDLOG(WARNING, "snapshot with tid[%u] and pid[%u] exists", tid, pid);
            }
            response->set_code(::rtidb::base::ReturnCode::kTableAlreadyExists);
            response->set_msg("table already exists");
            return;
        }
    }
    std::string name = table_meta->name();
    PDLOG(INFO, "start creating table tid[%u] pid[%u] with mode %s", 
            tid, pid, ::rtidb::api::TableMode_Name(request->table_meta().mode()).c_str());
    std::string db_root_path;
    bool ok = ChooseDBRootPath(tid, pid, table_meta->storage_mode(), db_root_path);
    if (!ok) {
        PDLOG(WARNING, "fail to find db root path tid[%u] pid[%u]", tid, pid);
        response->set_code(::rtidb::base::ReturnCode::kFailToGetDbRootPath);
        response->set_msg("fail to find db root path");
        return;
    }
    std::string table_db_path = db_root_path + "/" + std::to_string(tid) +
        "_" + std::to_string(pid);

    if (WriteTableMeta(table_db_path, table_meta) < 0) {
        PDLOG(WARNING, "write table_meta failed. tid[%u] pid[%u]", tid, pid);
        response->set_code(::rtidb::base::ReturnCode::kWriteDataFailed);
        response->set_msg("write data failed");
        return;
    }
    if (table_meta->has_table_type() && table_meta->table_type() == rtidb::type::kRelational) {
        std::string msg;
        if (CreateRelationalTableInternal(table_meta, msg) < 0) {
            response->set_code(::rtidb::base::ReturnCode::kCreateTableFailed);
            response->set_msg(msg.c_str());
            return;
        }
    } else if (table_meta->storage_mode() != rtidb::common::kMemory) {
        std::string msg;
        if (CreateDiskTableInternal(table_meta, false, msg) < 0) {
            response->set_code(::rtidb::base::ReturnCode::kCreateTableFailed);
            response->set_msg(msg.c_str());
            return;
        }
    } else {
        std::string msg;
        if (CreateTableInternal(table_meta, msg) < 0) {
            response->set_code(::rtidb::base::ReturnCode::kCreateTableFailed);
            response->set_msg(msg.c_str());
            return;
        }
    }
    if (!table_meta->has_table_type() || table_meta->table_type() == ::rtidb::type::kTimeSeries) {
        std::shared_ptr<Table> table = GetTable(tid, pid);
        if (!table) {
            response->set_code(::rtidb::base::ReturnCode::kCreateTableFailed);
            response->set_msg("table is not exist");
            PDLOG(WARNING, "table with tid %u and pid %u does not exist", tid, pid);
            return; 
        }
        std::shared_ptr<LogReplicator> replicator = GetReplicator(tid, pid);
        if (!replicator) {
            response->set_code(::rtidb::base::ReturnCode::kCreateTableFailed);
            response->set_msg("replicator is not exist");
            PDLOG(WARNING, "replicator with tid %u and pid %u does not exist", tid, pid);
            return;
        }
        response->set_code(::rtidb::base::ReturnCode::kOk);
        response->set_msg("ok");
        table->SetTableStat(::rtidb::storage::kNormal);
        replicator->StartSyncing();
        io_pool_.DelayTask(FLAGS_binlog_sync_to_disk_interval, boost::bind(&TabletImpl::SchedSyncDisk, this, tid, pid));
        task_pool_.DelayTask(FLAGS_binlog_delete_interval, boost::bind(&TabletImpl::SchedDelBinlog, this, tid, pid));
        PDLOG(INFO, "create table with id %u pid %u name %s abs_ttl %llu lat_ttl %llu type %s", 
                tid, pid, name.c_str(), table_meta->ttl_desc().abs_ttl(), table_meta->ttl_desc().lat_ttl(),
                ::rtidb::api::TTLType_Name(table_meta->ttl_desc().ttl_type()).c_str());
        gc_pool_.DelayTask(FLAGS_gc_interval * 60 * 1000, boost::bind(&TabletImpl::GcTable, this, tid, pid, false));
    } else {
        std::lock_guard<SpinMutex> spin_lock(spin_mutex_);
        std::shared_ptr<RelationalTable> table = GetRelationalTableUnLock(tid, pid);
        if (!table) {
            response->set_code(::rtidb::base::ReturnCode::kCreateTableFailed);
            response->set_msg("table is not exist");
            PDLOG(WARNING, "table with tid %u and pid %u does not exist", tid, pid);
            return; 
        }
        table->SetTableStat(::rtidb::storage::kNormal);
    }
}

void TabletImpl::ExecuteGc(RpcController* controller,
        const ::rtidb::api::ExecuteGcRequest* request,
        ::rtidb::api::GeneralResponse* response,
        Closure* done) {
    brpc::ClosureGuard done_guard(done);
    uint32_t tid = request->tid();
    uint32_t pid = request->pid();
    std::shared_ptr<Table> table = GetTable(tid, pid);
    if (!table) {
        PDLOG(DEBUG, "table is not exist. tid %u pid %u", tid, pid);
        response->set_code(-1);
        response->set_msg("table not found");
        return;
    }
    gc_pool_.AddTask(boost::bind(&TabletImpl::GcTable, this, tid, pid, true));
    response->set_code(::rtidb::base::ReturnCode::kOk);
    response->set_msg("ok");
    PDLOG(INFO, "ExecuteGc. tid %u pid %u", tid, pid);
}

void TabletImpl::GetTableFollower(RpcController* controller,
        const ::rtidb::api::GetTableFollowerRequest* request,
        ::rtidb::api::GetTableFollowerResponse* response,
        Closure* done) {
    brpc::ClosureGuard done_guard(done);
    uint32_t tid = request->tid();
    uint32_t pid = request->pid();
    std::shared_ptr<Table> table = GetTable(tid, pid);
    if (!table) {
        PDLOG(DEBUG, "table is not exist. tid %u pid %u", tid, pid);
        response->set_code(::rtidb::base::ReturnCode::kTableIsNotExist);
        response->set_msg("table is not exist");
        return;
    }
    if (!table->IsLeader()) {
        PDLOG(DEBUG, "table is follower. tid %u, pid %u", tid, pid);
        response->set_msg("table is follower");
        response->set_code(::rtidb::base::ReturnCode::kTableIsFollower);
        return;
    }
    std::shared_ptr<LogReplicator> replicator = GetReplicator(tid, pid);
    if (!replicator) {
        PDLOG(DEBUG, "replicator is not exist. tid %u pid %u", tid, pid);
        response->set_msg("replicator is not exist");
        response->set_code(::rtidb::base::ReturnCode::kReplicatorIsNotExist);
        return;
    }
    response->set_offset(replicator->GetOffset());
    std::map<std::string, uint64_t> info_map;
    replicator->GetReplicateInfo(info_map);
    if (info_map.empty()) {
        response->set_msg("has no follower");
        response->set_code(::rtidb::base::ReturnCode::kNoFollower);
    }
    for (const auto& kv : info_map) {
        ::rtidb::api::FollowerInfo* follower_info = response->add_follower_info();
        follower_info->set_endpoint(kv.first);
        follower_info->set_offset(kv.second);
    }
    response->set_msg("ok");
    response->set_code(::rtidb::base::ReturnCode::kOk);
}

int32_t TabletImpl::GetSnapshotOffset(uint32_t tid, uint32_t pid, rtidb::common::StorageMode sm, std::string& msg, uint64_t& term, uint64_t& offset) {
    std::string db_root_path;
    bool ok = ChooseDBRootPath(tid, pid, sm, db_root_path);
    if (!ok) {
        msg = "fail to get db root path";
        PDLOG(WARNING, "fail to get table db root path");
        return 138;
    }
    std::string db_path = db_root_path + "/" + std::to_string(tid) + "_" + std::to_string(pid);
    std::string manifest_file =  db_path + "/snapshot/MANIFEST";
    int fd = open(manifest_file.c_str(), O_RDONLY);
    if (fd < 0) {
        PDLOG(WARNING, "[%s] is not exist", manifest_file.c_str());
        return 0;
    }
    google::protobuf::io::FileInputStream fileInput(fd);
    fileInput.SetCloseOnDelete(true);
    ::rtidb::api::Manifest manifest;
    if (!google::protobuf::TextFormat::Parse(&fileInput, &manifest)) {
        PDLOG(WARNING, "parse manifest failed");
        return 0;
    }
    std::string snapshot_file = db_path + "/snapshot/" + manifest.name();
    if (!::rtidb::base::IsExists(snapshot_file)) {
        PDLOG(WARNING, "snapshot file[%s] is not exist", snapshot_file.c_str());
        return 0;
    }
    offset = manifest.offset();
    term = manifest.term();
    return 0;

}
void TabletImpl::GetAllSnapshotOffset(RpcController* controller,
        const ::rtidb::api::EmptyRequest* request,
        ::rtidb::api::TableSnapshotOffsetResponse* response,
        Closure* done) {
    brpc::ClosureGuard done_guard(done);
    std::map<uint32_t, rtidb::common::StorageMode>  table_sm;
    std::map<uint32_t, std::vector<uint32_t>> tid_pid;
    {
        std::lock_guard<SpinMutex> spin_lock(spin_mutex_);
        for (auto table_iter = tables_.begin(); table_iter != tables_.end(); table_iter++) {
            if (table_iter->second.empty()) {
                continue;
            }
            uint32_t tid = table_iter->first;
            std::vector<uint32_t> pids;
            auto part_iter = table_iter->second.begin();
            rtidb::common::StorageMode sm = part_iter ->second->GetStorageMode();
            for (;part_iter != table_iter->second.end(); part_iter++) {
                pids.push_back(part_iter->first);
            }
            table_sm.insert(std::make_pair(tid, sm));
            tid_pid.insert(std::make_pair(tid, pids));
        }
    }
    std::string msg;
    for (auto iter = tid_pid.begin(); iter != tid_pid.end(); iter++) {
        uint32_t tid = iter->first;
        auto table = response->add_tables();
        table->set_tid(tid);
        for (auto pid : iter->second) {
            uint64_t term = 0 , offset = 0;
            rtidb::common::StorageMode sm = table_sm.find(tid)->second;
            int32_t code = GetSnapshotOffset(tid, pid, sm, msg, term, offset);
            if (code != 0) {
                continue;
            }
            auto partition = table->add_parts();
            partition->set_offset(offset);
            partition->set_pid(pid);
        }
    }
    response->set_code(::rtidb::base::ReturnCode::kOk);
}

void TabletImpl::GetTermPair(RpcController* controller,
        const ::rtidb::api::GetTermPairRequest* request,
        ::rtidb::api::GetTermPairResponse* response,
        Closure* done) {
    brpc::ClosureGuard done_guard(done);
    if (FLAGS_zk_cluster.empty()) {
        response->set_code(-1);
        response->set_msg("tablet is not run in cluster mode");
        PDLOG(WARNING, "tablet is not run in cluster mode");
        return;
    }
    uint32_t tid = request->tid();
    uint32_t pid = request->pid();
    std::shared_ptr<Table> table = GetTable(tid, pid);
    ::rtidb::common::StorageMode mode = ::rtidb::common::kMemory;
    if (request->has_storage_mode()) {
        mode = request->storage_mode();
    }
    if (!table) {
        response->set_code(::rtidb::base::ReturnCode::kOk);
        response->set_has_table(false);
        response->set_msg("table is not exist");
        std::string msg;
        uint64_t term = 0, offset = 0;
        int32_t code = GetSnapshotOffset(tid, pid, mode, msg, term, offset);
        response->set_code(code);
        if (code == 0) {
            response->set_term(term);
            response->set_offset(offset);
        } else {
            response->set_msg(msg);
        }
        return;
    }
    std::shared_ptr<LogReplicator> replicator = GetReplicator(tid, pid);
    if (!replicator) {
        response->set_code(::rtidb::base::ReturnCode::kReplicatorIsNotExist);
        response->set_msg("replicator is not exist");
        return;
    }
    response->set_code(::rtidb::base::ReturnCode::kOk);
    response->set_msg("ok");
    response->set_has_table(true);
    if (table->IsLeader()) {
        response->set_is_leader(true);
    } else {
        response->set_is_leader(false);
    }
    response->set_term(replicator->GetLeaderTerm());
    response->set_offset(replicator->GetOffset());
}

void TabletImpl::DeleteBinlog(RpcController* controller,
        const ::rtidb::api::GeneralRequest* request,
        ::rtidb::api::GeneralResponse* response,
        Closure* done) {
    brpc::ClosureGuard done_guard(done);
    uint32_t tid = request->tid();
    uint32_t pid = request->pid();
    ::rtidb::common::StorageMode mode = ::rtidb::common::kMemory;
    if (request->has_storage_mode()) {
        mode = request->storage_mode();
    }
    std::string db_root_path;
    bool ok = ChooseDBRootPath(tid, pid, mode, db_root_path);
    if (!ok) {
        response->set_code(::rtidb::base::ReturnCode::kFailToGetDbRootPath);
        response->set_msg("fail to get db root path");
        PDLOG(WARNING, "fail to get table db root path");
        return;
    }
    std::string db_path = db_root_path + "/" + std::to_string(tid) + "_" + std::to_string(pid);
    std::string binlog_path = db_path + "/binlog";
    if (::rtidb::base::IsExists(binlog_path)) {
        //TODO add clean the recycle bin logic
        if(FLAGS_recycle_bin_enabled) {
            std::string recycle_bin_root_path;
            ok = ChooseRecycleBinRootPath(tid, pid, mode, recycle_bin_root_path);
            if (!ok) {
                response->set_code(::rtidb::base::ReturnCode::kFailToGetRecycleRootPath);
                response->set_msg("fail to get recycle root path");
                PDLOG(WARNING, "fail to get table recycle root path");
                return;
            }
            std::string recycle_path = recycle_bin_root_path + "/" + std::to_string(tid) + 
                "_" + std::to_string(pid) + "_binlog_" + ::rtidb::base::GetNowTime();
            ::rtidb::base::Rename(binlog_path, recycle_path);
            PDLOG(INFO, "binlog has moved form %s to %s. tid %u pid %u", 
                    binlog_path.c_str(), recycle_path.c_str(), tid, pid);
        } else {
            ::rtidb::base::RemoveDirRecursive(binlog_path);
            PDLOG(INFO, "binlog %s has removed. tid %u pid %u", 
                    binlog_path.c_str(), tid, pid);
        }
    }
    response->set_code(::rtidb::base::ReturnCode::kOk);
    response->set_msg("ok");
}

void TabletImpl::CheckFile(RpcController* controller,
        const ::rtidb::api::CheckFileRequest* request,
        ::rtidb::api::GeneralResponse* response,
        Closure* done) {
    brpc::ClosureGuard done_guard(done);
    uint32_t tid = request->tid();
    uint32_t pid = request->pid();
    std::string db_root_path;
    ::rtidb::common::StorageMode mode = ::rtidb::common::kMemory;
    if (request->has_storage_mode()) {
        mode = request->storage_mode();
    }
    bool ok = ChooseDBRootPath(tid, pid, mode, db_root_path);
    if (!ok) {
        response->set_code(::rtidb::base::ReturnCode::kFailToGetDbRootPath);
        response->set_msg("fail to get db root path");
        PDLOG(WARNING, "fail to get table db root path");
        return;
    }
    std::string file_name = request->file();
    std::string full_path = db_root_path + "/" + std::to_string(tid) + "_" + std::to_string(pid) + "/";
    if (file_name != "table_meta.txt") {
        full_path += "snapshot/";
    }
    if (request->has_dir_name() && request->dir_name().size() > 0) {
        full_path.append(request->dir_name() + "/");
    }
    full_path += file_name;
    uint64_t size = 0;
    if (::rtidb::base::GetSize(full_path, size) < 0) {
        response->set_code(-1);
        response->set_msg("get size failed");
        PDLOG(WARNING, "get size failed. file[%s]", full_path.c_str());
        return;
    }
    if (size != request->size()) {
        response->set_code(-1);
        response->set_msg("check size failed");
        PDLOG(WARNING, "check size failed. file[%s] cur_size[%lu] expect_size[%lu]", 
                full_path.c_str(), size, request->size());
        return;
    }
    response->set_code(::rtidb::base::ReturnCode::kOk);
    response->set_msg("ok");
}

void TabletImpl::GetManifest(RpcController* controller,
        const ::rtidb::api::GetManifestRequest* request,
        ::rtidb::api::GetManifestResponse* response,
        Closure* done) {
    brpc::ClosureGuard done_guard(done);
    std::string db_root_path;
    ::rtidb::common::StorageMode mode = ::rtidb::common::kMemory;
    if (request->has_storage_mode()) {
        mode = request->storage_mode();
    }
    bool ok = ChooseDBRootPath(request->tid(), request->pid(), 
            mode, db_root_path);
    if (!ok) {
        response->set_code(::rtidb::base::ReturnCode::kFailToGetDbRootPath);
        response->set_msg("fail to get db root path");
        PDLOG(WARNING, "fail to get table db root path");
        return;
    }
    std::string db_path = db_root_path + "/" + std::to_string(request->tid()) + "_" + 
        std::to_string(request->pid());
    std::string manifest_file =  db_path + "/snapshot/MANIFEST";
    ::rtidb::api::Manifest manifest;
    int fd = open(manifest_file.c_str(), O_RDONLY);
    if (fd >= 0) {
        google::protobuf::io::FileInputStream fileInput(fd);
        fileInput.SetCloseOnDelete(true);
        if (!google::protobuf::TextFormat::Parse(&fileInput, &manifest)) {
            PDLOG(WARNING, "parse manifest failed");
            response->set_code(-1);
            response->set_msg("parse manifest failed");
            return;
        }
    } else {
        PDLOG(INFO, "[%s] is not exist", manifest_file.c_str());
        manifest.set_offset(0);
    }
    response->set_code(::rtidb::base::ReturnCode::kOk);
    response->set_msg("ok");
    ::rtidb::api::Manifest* manifest_r = response->mutable_manifest();
    manifest_r->CopyFrom(manifest);
}

int TabletImpl::WriteTableMeta(const std::string& path, const ::rtidb::api::TableMeta* table_meta) {
    if (!::rtidb::base::MkdirRecur(path)) {
        PDLOG(WARNING, "fail to create path %s", path.c_str());
        return -1;
    }
    std::string full_path = path + "/table_meta.txt";
    std::string table_meta_info;
    google::protobuf::TextFormat::PrintToString(*table_meta, &table_meta_info);
    FILE* fd_write = fopen(full_path.c_str(), "w");
    if (fd_write == NULL) {
        PDLOG(WARNING, "fail to open file %s. err[%d: %s]", full_path.c_str(), errno, strerror(errno));
        return -1;
    }
    if (fputs(table_meta_info.c_str(), fd_write) == EOF) {
        PDLOG(WARNING, "write error. path[%s], err[%d: %s]", full_path.c_str(), errno, strerror(errno));
        fclose(fd_write);
        return -1;
    }
    fclose(fd_write);
    return 0;
}

int TabletImpl::UpdateTableMeta(const std::string& path, ::rtidb::api::TableMeta* table_meta, bool for_add_column) {
    std::string full_path = path + "/table_meta.txt";
    int fd = open(full_path.c_str(), O_RDONLY);
    ::rtidb::api::TableMeta old_meta;
    if (fd < 0) {
        PDLOG(WARNING, "[%s] is not exist", "table_meta.txt");
        return 1;
    } else {
        google::protobuf::io::FileInputStream fileInput(fd);
        fileInput.SetCloseOnDelete(true);
        if (!google::protobuf::TextFormat::Parse(&fileInput, &old_meta)) {
            PDLOG(WARNING, "parse table_meta failed");
            return -1;
        }
    }
    // use replicas in LoadRequest
    if (!for_add_column) {
        old_meta.clear_replicas();
        old_meta.MergeFrom(*table_meta);
        table_meta->CopyFrom(old_meta);
    }
    std::string new_name = full_path + "." + ::rtidb::base::GetNowTime();
    rename(full_path.c_str(), new_name.c_str());
    return 0;
}

int TabletImpl::UpdateTableMeta(const std::string& path, ::rtidb::api::TableMeta* table_meta) {
    return UpdateTableMeta(path, table_meta, false);
}


int TabletImpl::CreateTableInternal(const ::rtidb::api::TableMeta* table_meta, std::string& msg) {
    std::vector<std::string> endpoints;
    for (int32_t i = 0; i < table_meta->replicas_size(); i++) {
        endpoints.push_back(table_meta->replicas(i));
    }
    uint32_t tid = table_meta->tid();
    uint32_t pid = table_meta->pid();
    std::lock_guard<SpinMutex> spin_lock(spin_mutex_);
    std::shared_ptr<Table> table = GetTableUnLock(tid, pid);
    if (table) {
        PDLOG(WARNING, "table with tid[%u] and pid[%u] exists", tid, pid);
        return -1;
    }
    Table* table_ptr = new MemTable(*table_meta);
    table.reset(table_ptr);
    if (!table->Init()) {
        PDLOG(WARNING, "fail to init table. tid %u, pid %u", table_meta->tid(), table_meta->pid());
        msg.assign("fail to init table");
        return -1;
    }
    std::string db_root_path;
    bool ok = ChooseDBRootPath(tid, pid, table->GetStorageMode(), db_root_path);
    if (!ok) {
        PDLOG(WARNING, "fail to get table db root path");
        msg.assign("fail to get table db root path");
        return -1;
    }
    std::string table_db_path = db_root_path + "/" + std::to_string(table_meta->tid()) +
        "_" + std::to_string(table_meta->pid());
    std::shared_ptr<LogReplicator> replicator;
    if (table->IsLeader()) {
        replicator = std::make_shared<LogReplicator>(table_db_path, 
                endpoints,
                ReplicatorRole::kLeaderNode, 
                table, &follower_);
    } else {
        replicator = std::make_shared<LogReplicator>(table_db_path, 
                std::vector<std::string>(), 
                ReplicatorRole::kFollowerNode,
                table, &follower_);
    }
    if (!replicator) {
        PDLOG(WARNING, "fail to create replicator for table tid %u, pid %u", table_meta->tid(), table_meta->pid());
        msg.assign("fail create replicator for table");
        return -1;
    }
    ok = replicator->Init();
    if (!ok) {
        PDLOG(WARNING, "fail to init replicator for table tid %u, pid %u", table_meta->tid(), table_meta->pid());
        // clean memory
        msg.assign("fail init replicator for table");
        return -1;
    }
    if (!FLAGS_zk_cluster.empty() && table_meta->mode() == ::rtidb::api::TableMode::kTableLeader) {
        replicator->SetLeaderTerm(table_meta->term());
    }
    ::rtidb::storage::Snapshot* snapshot_ptr = 
        new ::rtidb::storage::MemTableSnapshot(table_meta->tid(), table_meta->pid(), replicator->GetLogPart(),
                db_root_path);

    if (!snapshot_ptr->Init()){
        PDLOG(WARNING, "fail to init snapshot for tid %u, pid %u", table_meta->tid(), table_meta->pid());
        msg.assign("fail to init snapshot");
        return -1;
    }
    std::shared_ptr<Snapshot> snapshot(snapshot_ptr);
    tables_[table_meta->tid()].insert(std::make_pair(table_meta->pid(), table));
    snapshots_[table_meta->tid()].insert(std::make_pair(table_meta->pid(), snapshot));
    replicators_[table_meta->tid()].insert(std::make_pair(table_meta->pid(), replicator));
    return 0;
}

int TabletImpl::CreateDiskTableInternal(const ::rtidb::api::TableMeta* table_meta, bool is_load, std::string& msg) {
    std::vector<std::string> endpoints;
    ::rtidb::api::TTLType ttl_type = table_meta->ttl_type();
    if (table_meta->has_ttl_desc()) {
        ttl_type = table_meta->ttl_desc().ttl_type();
    }
    if (ttl_type == ::rtidb::api::kAbsAndLat || ttl_type == ::rtidb::api::kAbsOrLat) {
        PDLOG(WARNING, "disktable doesn't support abs&&lat, abs||lat in this version");
        msg.assign("disktable doesn't support abs&&lat, abs||lat in this version");
        return -1;
    }
    for (int32_t i = 0; i < table_meta->replicas_size(); i++) {
        endpoints.push_back(table_meta->replicas(i));
    }
    uint32_t tid = table_meta->tid();
    uint32_t pid = table_meta->pid();
    std::string db_root_path;
    bool ok = ChooseDBRootPath(table_meta->tid(), table_meta->pid(), table_meta->storage_mode(), db_root_path);
    if (!ok) {
        PDLOG(WARNING, "fail to get table db root path");
        msg.assign("fail to get table db root path");
        return -1;
    }
    DiskTable* table_ptr = new DiskTable(*table_meta, db_root_path);
    if (is_load) {
        if (!table_ptr->LoadTable()) {
            return -1;
        }
        PDLOG(INFO, "load disk table. tid %u pid %u", tid, pid);
    } else {
        if (!table_ptr->Init()) {
            return -1;
        }
        PDLOG(INFO, "create disk table. tid %u pid %u", tid, pid);
    }
    std::lock_guard<SpinMutex> spin_lock(spin_mutex_);
    std::shared_ptr<Table> table = GetTableUnLock(tid, pid);
    if (table) {
        PDLOG(WARNING, "table with tid[%u] and pid[%u] exists", tid, pid);
        return -1;
    }
    table.reset((Table*)table_ptr);
    tables_[table_meta->tid()].insert(std::make_pair(table_meta->pid(), table));
    ::rtidb::storage::Snapshot* snapshot_ptr = 
        new ::rtidb::storage::DiskTableSnapshot(table_meta->tid(), table_meta->pid(), table_meta->storage_mode(),
                db_root_path);
    if (!snapshot_ptr->Init()) {
        PDLOG(WARNING, "fail to init snapshot for tid %u, pid %u", table_meta->tid(), table_meta->pid());
        msg.assign("fail to init snapshot");
        return -1;
    }
    std::string table_db_path =db_root_path + "/" + std::to_string(table_meta->tid()) + "_" + std::to_string(table_meta->pid());
    std::shared_ptr<LogReplicator> replicator;
    if (table->IsLeader()) {
        replicator = std::make_shared<LogReplicator>(table_db_path, 
                endpoints,
                ReplicatorRole::kLeaderNode, 
                table, &follower_);
    } else {
        replicator = std::make_shared<LogReplicator>(table_db_path, 
                std::vector<std::string>(), 
                ReplicatorRole::kFollowerNode,
                table, &follower_);
    }
    if (!replicator) {
        PDLOG(WARNING, "fail to create replicator for table tid %u, pid %u", table_meta->tid(), table_meta->pid());
        msg.assign("fail create replicator for table");
        return -1;
    }
    ok = replicator->Init();
    if (!ok) {
        PDLOG(WARNING, "fail to init replicator for table tid %u, pid %u", table_meta->tid(), table_meta->pid());
        // clean memory
        msg.assign("fail init replicator for table");
        return -1;
    }
    if (!FLAGS_zk_cluster.empty() && table_meta->mode() == ::rtidb::api::TableMode::kTableLeader) {
        replicator->SetLeaderTerm(table_meta->term());
    }
    std::shared_ptr<Snapshot> snapshot(snapshot_ptr);
    tables_[table_meta->tid()].insert(std::make_pair(table_meta->pid(), table));
    snapshots_[table_meta->tid()].insert(std::make_pair(table_meta->pid(), snapshot));
    replicators_[table_meta->tid()].insert(std::make_pair(table_meta->pid(), replicator));
    return 0;
}

int TabletImpl::CreateRelationalTableInternal(const ::rtidb::api::TableMeta* table_meta, std::string& msg) {
    uint32_t tid = table_meta->tid();
    uint32_t pid = table_meta->pid();
    std::string db_root_path;
    bool ok = ChooseDBRootPath(table_meta->tid(), table_meta->pid(), table_meta->storage_mode(), db_root_path);
    if (!ok) {
        PDLOG(WARNING, "fail to get table db root path");
        msg.assign("fail to get table db root path");
        return -1;
    }
    RelationalTable* table_ptr = new RelationalTable(*table_meta, db_root_path);
    if (!table_ptr->Init()) {
        return -1;
    }
    PDLOG(INFO, "create relation table. tid %u pid %u", tid, pid);
    std::lock_guard<SpinMutex> spin_lock(spin_mutex_);
    std::shared_ptr<RelationalTable> table = GetRelationalTableUnLock(tid, pid);
    if (table) {
        PDLOG(WARNING, "table with tid[%u] and pid[%u] exists", tid, pid);
        return -1;
    }
    table.reset(table_ptr);
    relational_tables_[table_meta->tid()].insert(std::make_pair(table_meta->pid(), table));
    return 0;
}

void TabletImpl::DropTable(RpcController* controller,
        const ::rtidb::api::DropTableRequest* request,
        ::rtidb::api::DropTableResponse* response,
        Closure* done) {
    brpc::ClosureGuard done_guard(done);        
    std::shared_ptr<::rtidb::api::TaskInfo> task_ptr;
    if (request->has_task_info() && request->task_info().IsInitialized()) {
        if (AddOPTask(request->task_info(), ::rtidb::api::TaskType::kDropTable, task_ptr) < 0) {
            response->set_code(-1);
            response->set_msg("add task failed");
            return;
        }
    }
    uint32_t tid = request->tid();
    uint32_t pid = request->pid();
    PDLOG(INFO, "drop table. tid[%u] pid[%u]", tid, pid);
    do {
        if (!request->has_table_type() || request->table_type() == ::rtidb::type::kTimeSeries) {
            std::shared_ptr<Table> table = GetTable(tid, pid);
            if (!table) {
                response->set_code(::rtidb::base::ReturnCode::kTableIsNotExist);
                response->set_msg("table is not exist");
                break;
            } else {
                if (table->GetTableStat() == ::rtidb::storage::kMakingSnapshot) {
                    PDLOG(WARNING, "making snapshot task is running now. tid[%u] pid[%u]", tid, pid);
                    response->set_code(::rtidb::base::ReturnCode::kTableStatusIsKmakingsnapshot);
                    response->set_msg("table status is kMakingSnapshot");
                    break;
                }
            }
            task_pool_.AddTask(boost::bind(&TabletImpl::DeleteTableInternal, this, tid, pid, task_ptr));
        } else {
            std::shared_ptr<RelationalTable> table;
            {
                std::lock_guard<SpinMutex> spin_lock(spin_mutex_);
                table = GetRelationalTableUnLock(request->tid(), request->pid());
                if (!table) {
                    PDLOG(WARNING, "table is not exist. tid %u, pid %u", request->tid(), request->pid());
                    response->set_code(::rtidb::base::ReturnCode::kTableIsNotExist);
                    response->set_msg("table is not exist");
                    break;
                }
            }
            task_pool_.AddTask(boost::bind(&TabletImpl::DeleteRelationalTableInternal, this, tid, pid, task_ptr));
        }
        response->set_code(::rtidb::base::ReturnCode::kOk);
        response->set_msg("ok");
        return;
    } while (0);
    if (task_ptr) {       
        std::lock_guard<std::mutex> lock(mu_);
        task_ptr->set_status(::rtidb::api::TaskStatus::kFailed);
    }
}

void TabletImpl::GetTaskStatus(RpcController* controller,
        const ::rtidb::api::TaskStatusRequest* request,
        ::rtidb::api::TaskStatusResponse* response,
        Closure* done) {
    brpc::ClosureGuard done_guard(done);
    std::lock_guard<std::mutex> lock(mu_);
    for (const auto& kv : task_map_) {
        for (const auto& task_info : kv.second) {
            ::rtidb::api::TaskInfo* task = response->add_task();
            task->CopyFrom(*task_info);
        }
    }
    response->set_code(::rtidb::base::ReturnCode::kOk);
    response->set_msg("ok");
}

void TabletImpl::DeleteOPTask(RpcController* controller,
        const ::rtidb::api::DeleteTaskRequest* request,
        ::rtidb::api::GeneralResponse* response,
        Closure* done) {
    brpc::ClosureGuard done_guard(done);
    std::lock_guard<std::mutex> lock(mu_);
    for (int idx = 0; idx < request->op_id_size(); idx++) {
        auto iter = task_map_.find(request->op_id(idx));
        if (iter == task_map_.end()) {
            continue;
        }
        if (!iter->second.empty()) {
            PDLOG(INFO, "delete op task. op_id[%lu] op_type[%s] task_num[%u]", 
                        request->op_id(idx),
                        ::rtidb::api::OPType_Name(iter->second.front()->op_type()).c_str(),
                        iter->second.size());
            iter->second.clear();
        }
        task_map_.erase(iter);
    }
    response->set_code(::rtidb::base::ReturnCode::kOk);
    response->set_msg("ok");
}

void TabletImpl::ConnectZK(RpcController* controller,
            const ::rtidb::api::ConnectZKRequest* request,
            ::rtidb::api::GeneralResponse* response,
            Closure* done) {
    brpc::ClosureGuard done_guard(done);
    if (zk_client_->Reconnect() && zk_client_->Register()) {
        response->set_code(::rtidb::base::ReturnCode::kOk);
        response->set_msg("ok");
        PDLOG(INFO, "connect zk ok"); 
        return;
    }
    response->set_code(-1);
    response->set_msg("connect failed");
}

void TabletImpl::DisConnectZK(RpcController* controller,
            const ::rtidb::api::DisConnectZKRequest* request,
            ::rtidb::api::GeneralResponse* response,
            Closure* done) {
    brpc::ClosureGuard done_guard(done);
    zk_client_->CloseZK();
    response->set_code(::rtidb::base::ReturnCode::kOk);
    response->set_msg("ok");
    PDLOG(INFO, "disconnect zk ok"); 
    return;
}

void TabletImpl::SetConcurrency(RpcController* ctrl,
        const ::rtidb::api::SetConcurrencyRequest* request,
        ::rtidb::api::SetConcurrencyResponse* response,
        Closure* done) {
    brpc::ClosureGuard done_guard(done);
    if (server_ == NULL) {
        response->set_code(-1);
        response->set_msg("server is NULL");
        return;
    }

    if (request->max_concurrency() < 0) {
        response->set_code(::rtidb::base::ReturnCode::kInvalidConcurrency);
        response->set_msg("invalid concurrency " + request->max_concurrency());
        return;
    }

    if (SERVER_CONCURRENCY_KEY.compare(request->key()) == 0) {
        PDLOG(INFO, "update server max concurrency to %d", request->max_concurrency());
        server_->ResetMaxConcurrency(request->max_concurrency());
    }else {
        PDLOG(INFO, "update server api %s max concurrency to %d", request->key().c_str(), request->max_concurrency());
        server_->MaxConcurrencyOf(this, request->key()) = request->max_concurrency();
    }
    response->set_code(::rtidb::base::ReturnCode::kOk);
    response->set_msg("ok");
}

int TabletImpl::AddOPTask(const ::rtidb::api::TaskInfo& task_info, ::rtidb::api::TaskType task_type,
            std::shared_ptr<::rtidb::api::TaskInfo>& task_ptr) {
    std::lock_guard<std::mutex> lock(mu_);
    if (FindTask(task_info.op_id(), task_info.task_type())) {
        PDLOG(WARNING, "task is running. op_id[%lu] op_type[%s] task_type[%s]", 
                        task_info.op_id(),
                        ::rtidb::api::OPType_Name(task_info.op_type()).c_str(),
                        ::rtidb::api::TaskType_Name(task_info.task_type()).c_str());
        return -1;
    }
    task_ptr.reset(task_info.New());
    task_ptr->CopyFrom(task_info);
    task_ptr->set_status(::rtidb::api::TaskStatus::kDoing);
    auto iter = task_map_.find(task_info.op_id());
    if (iter == task_map_.end()) {
        task_map_.insert(std::make_pair(task_info.op_id(), 
                std::list<std::shared_ptr<::rtidb::api::TaskInfo>>()));
    }
    task_map_[task_info.op_id()].push_back(task_ptr);
    if (task_info.task_type() != task_type) {
        PDLOG(WARNING, "task type is not match. type is[%s]", 
                        ::rtidb::api::TaskType_Name(task_info.task_type()).c_str());
        task_ptr->set_status(::rtidb::api::TaskStatus::kFailed);
        return -1;
    }
    return 0;
}

std::shared_ptr<::rtidb::api::TaskInfo> TabletImpl::FindTask(
        uint64_t op_id, ::rtidb::api::TaskType task_type) {
    auto iter = task_map_.find(op_id);
    if (iter == task_map_.end()) {
        return std::shared_ptr<::rtidb::api::TaskInfo>();
    }
    for (auto& task : iter->second) {
        if (task->op_id() == op_id && task->task_type() == task_type) {
            return task;
        }
    }
    return std::shared_ptr<::rtidb::api::TaskInfo>();
}

int TabletImpl::AddOPMultiTask(const ::rtidb::api::TaskInfo& task_info, 
        ::rtidb::api::TaskType task_type,
        std::shared_ptr<::rtidb::api::TaskInfo>& task_ptr) {
    std::lock_guard<std::mutex> lock(mu_);
    if (FindMultiTask(task_info)) {
        PDLOG(WARNING, "task is running. op_id[%lu] op_type[%s] task_type[%s]", 
                        task_info.op_id(),
                        ::rtidb::api::OPType_Name(task_info.op_type()).c_str(),
                        ::rtidb::api::TaskType_Name(task_info.task_type()).c_str());
        return -1;
    }
    task_ptr.reset(task_info.New());
    task_ptr->CopyFrom(task_info);
    task_ptr->set_status(::rtidb::api::TaskStatus::kDoing);
    auto iter = task_map_.find(task_info.op_id());
    if (iter == task_map_.end()) {
        task_map_.insert(std::make_pair(task_info.op_id(), 
                std::list<std::shared_ptr<::rtidb::api::TaskInfo>>()));
    }
    task_map_[task_info.op_id()].push_back(task_ptr);
    if (task_info.task_type() != task_type) {
        PDLOG(WARNING, "task type is not match. type is[%s]", 
                        ::rtidb::api::TaskType_Name(task_info.task_type()).c_str());
        task_ptr->set_status(::rtidb::api::TaskStatus::kFailed);
        return -1;
    }
    return 0;
}

std::shared_ptr<::rtidb::api::TaskInfo> TabletImpl::FindMultiTask(const ::rtidb::api::TaskInfo& task_info) {
    auto iter = task_map_.find(task_info.op_id());
    if (iter == task_map_.end()) {
        return std::shared_ptr<::rtidb::api::TaskInfo>();
    }
    for (auto& task : iter->second) {
        if (task->op_id() == task_info.op_id() && 
                task->task_type() == task_info.task_type() &&
                task->task_id() == task_info.task_id()) {
            return task;
        }
    }
    return std::shared_ptr<::rtidb::api::TaskInfo>();
}

void TabletImpl::GcTable(uint32_t tid, uint32_t pid, bool execute_once) {
    std::shared_ptr<Table> table = GetTable(tid, pid);
    if (table) {
        int32_t gc_interval = FLAGS_gc_interval;
        if (table->GetStorageMode() != ::rtidb::common::StorageMode::kMemory) {
            gc_interval = FLAGS_disk_gc_interval;
        }
        table->SchedGc();
        if (!execute_once) {
            gc_pool_.DelayTask(gc_interval * 60 * 1000, boost::bind(&TabletImpl::GcTable, this, tid, pid, false));
        }
        return;
    }
}

std::shared_ptr<Snapshot> TabletImpl::GetSnapshot(uint32_t tid, uint32_t pid) {
    std::lock_guard<SpinMutex> spin_lock(spin_mutex_);
    return GetSnapshotUnLock(tid, pid);
}

std::shared_ptr<Snapshot> TabletImpl::GetSnapshotUnLock(uint32_t tid, uint32_t pid) {
    Snapshots::iterator it = snapshots_.find(tid);
    if (it != snapshots_.end()) {
        auto tit = it->second.find(pid);
        if (tit != it->second.end()) {
            return tit->second;
        }
    }
    return std::shared_ptr<Snapshot>();
}

std::shared_ptr<LogReplicator> TabletImpl::GetReplicatorUnLock(uint32_t tid, uint32_t pid) {
    Replicators::iterator it = replicators_.find(tid);
    if (it != replicators_.end()) {
        auto tit = it->second.find(pid);
        if (tit != it->second.end()) {
            return tit->second;
        }
    }
    return std::shared_ptr<LogReplicator>();
}

std::shared_ptr<LogReplicator> TabletImpl::GetReplicator(uint32_t tid, uint32_t pid) {
    std::lock_guard<SpinMutex> spin_lock(spin_mutex_);
    return GetReplicatorUnLock(tid, pid);
}

std::shared_ptr<Table> TabletImpl::GetTable(uint32_t tid, uint32_t pid) {
    std::lock_guard<SpinMutex> spin_lock(spin_mutex_);
    return GetTableUnLock(tid, pid);
}

std::shared_ptr<Table> TabletImpl::GetTableUnLock(uint32_t tid, uint32_t pid) {
    Tables::iterator it = tables_.find(tid);
    if (it != tables_.end()) {
        auto tit = it->second.find(pid);
        if (tit != it->second.end()) {
            return tit->second;
        }
    }
    return std::shared_ptr<Table>();
}

std::shared_ptr<RelationalTable> TabletImpl::GetRelationalTableUnLock(uint32_t tid, uint32_t pid) {
    RelationalTables::iterator it = relational_tables_.find(tid);
    if (it != relational_tables_.end()) {
        auto tit = it->second.find(pid);
        if (tit != it->second.end()) {
            return tit->second;
        }
    }
    return std::shared_ptr<RelationalTable>();
}

void TabletImpl::ShowMemPool(RpcController* controller,
            const ::rtidb::api::HttpRequest* request,
            ::rtidb::api::HttpResponse* response,
            Closure* done) {
    brpc::ClosureGuard done_guard(done);
#ifdef TCMALLOC_ENABLE
    brpc::Controller* cntl = static_cast<brpc::Controller*>(controller);
    MallocExtension* tcmalloc = MallocExtension::instance();
    std::string stat;
    stat.resize(1024);
    char* buffer = reinterpret_cast<char*>(& (stat[0]));
    tcmalloc->GetStats(buffer, 1024);
    cntl->response_attachment().append("<html><head><title>Mem Stat</title></head><body><pre>");
    cntl->response_attachment().append(stat);
    cntl->response_attachment().append("</pre></body></html>");
#endif
}

void TabletImpl::CheckZkClient() {
    if (!zk_client_->IsConnected()) {
        PDLOG(WARNING, "reconnect zk"); 
        if (zk_client_->Reconnect() && zk_client_->Register()) {
            PDLOG(INFO, "reconnect zk ok"); 
        }
    } else if (!zk_client_->IsRegisted()) {
        PDLOG(WARNING, "registe zk"); 
        if (zk_client_->Register()) {
            PDLOG(INFO, "registe zk ok"); 
        }
    }
    keep_alive_pool_.DelayTask(FLAGS_zk_keep_alive_check_interval, boost::bind(&TabletImpl::CheckZkClient, this));
}

int TabletImpl::CheckDimessionPut(const ::rtidb::api::PutRequest* request,
                                      uint32_t idx_cnt) {
    for (int32_t i = 0; i < request->dimensions_size(); i++) {
        if (idx_cnt <= request->dimensions(i).idx()) {
            PDLOG(WARNING, "invalid put request dimensions, request idx %u is greater than table idx cnt %u", 
                    request->dimensions(i).idx(), idx_cnt);
            return -1;
        }
        if (request->dimensions(i).key().length() <= 0) {
            PDLOG(WARNING, "invalid put request dimension key is empty with idx %u", request->dimensions(i).idx());
            return 1;
        }
    }
    return 0;
}

void TabletImpl::SchedSyncDisk(uint32_t tid, uint32_t pid) {
    std::shared_ptr<LogReplicator> replicator = GetReplicator(tid, pid);
    if (replicator) {
        replicator->SyncToDisk();
        io_pool_.DelayTask(FLAGS_binlog_sync_to_disk_interval, boost::bind(&TabletImpl::SchedSyncDisk, this, tid, pid));
    }
}

void TabletImpl::SchedDelBinlog(uint32_t tid, uint32_t pid) {
    std::shared_ptr<LogReplicator> replicator = GetReplicator(tid, pid);
    if (replicator) {
        replicator->DeleteBinlog();
        task_pool_.DelayTask(FLAGS_binlog_delete_interval, boost::bind(&TabletImpl::SchedDelBinlog, this, tid, pid));
    }
}

bool TabletImpl::ChooseDBRootPath(uint32_t tid, uint32_t pid,
                                  const ::rtidb::common::StorageMode& mode,
                                  std::string& path) {

    std::vector<std::string>& paths = mode_root_paths_[mode];
    if (paths.size() < 1) {
        return false;
    }

    if (paths.size() == 1) {
        path.assign(paths[0]);
        return path.size();
    }

    std::string key = std::to_string(tid) + std::to_string(pid);
    uint32_t index = ::rtidb::base::hash(key.c_str(), key.size(), SEED) % paths.size();
    path.assign(paths[index]);
    return path.size();
}


bool TabletImpl::ChooseRecycleBinRootPath(uint32_t tid, uint32_t pid,
                                  const ::rtidb::common::StorageMode& mode,
                                  std::string& path) {
    std::vector<std::string>& paths = mode_recycle_root_paths_[mode];
    if (paths.size() < 1) return false;

    if (paths.size() == 1) {
        path.assign(paths[0]);
        return true;
    }
    std::string key = std::to_string(tid) + std::to_string(pid);
    uint32_t index = ::rtidb::base::hash(key.c_str(), key.size(), SEED) % paths.size();
    path.assign(paths[index]);
    return true;
}

void TabletImpl::DelRecycle(const std::string &path) {
    std::vector<std::string> file_vec;
    ::rtidb::base::GetChildFileName(path, file_vec);
    for(auto file_path : file_vec) {
        std::string file_name = ::rtidb::base::ParseFileNameFromPath(file_path);
        std::vector<std::string> parts;
        int64_t recycle_time;
        int64_t now_time = ::baidu::common::timer::get_micros() / 1000000;
        ::rtidb::base::SplitString(file_name, "_", parts);
        if(parts.size() == 3) {
            recycle_time = ::rtidb::base::ParseTimeToSecond(parts[2], "%Y%m%d%H%M%S");
        } else {
            recycle_time = ::rtidb::base::ParseTimeToSecond(parts[3], "%Y%m%d%H%M%S");
        }
        if (FLAGS_recycle_ttl != 0 && (now_time - recycle_time) > FLAGS_recycle_ttl * 60) {
            PDLOG(INFO, "delete recycle dir %s", file_path.c_str());
            ::rtidb::base::RemoveDirRecursive(file_path);
        }
    }
}

void TabletImpl::SchedDelRecycle() {
    for (auto kv : mode_recycle_root_paths_) {
        for(auto path : kv.second) {
            DelRecycle(path);
        }
    }
    task_pool_.DelayTask(FLAGS_recycle_ttl*60*1000, boost::bind(&TabletImpl::SchedDelRecycle, this));
}

bool TabletImpl::CreateMultiDir(const std::vector<std::string>& dirs) {

    std::vector<std::string>::const_iterator it = dirs.begin();
    for (; it != dirs.end(); ++it) {
        std::string path = *it;
        bool ok = ::rtidb::base::MkdirRecur(path);
        if (!ok) {
            PDLOG(WARNING, "fail to create dir %s", path.c_str());
            return false;
        }
    }
    return true;
}

bool TabletImpl::ChooseTableRootPath(uint32_t tid, uint32_t pid,
        const ::rtidb::common::StorageMode& mode,
        std::string& path) {
    std::string root_path;
    bool ok = ChooseDBRootPath(tid, pid, mode, root_path);
    if (!ok) {
        PDLOG(WARNING, "table db path doesn't found. tid %u, pid %u", tid, pid);
        return false;
    }
    path = root_path + "/" + std::to_string(tid) + 
                        "_" + std::to_string(pid);
    if (!::rtidb::base::IsExists(path)) {
        PDLOG(WARNING, "table db path doesn`t exist. tid %u, pid %u", tid, pid);
        return false;
    }
    return true;
}

bool TabletImpl::GetTableRootSize(uint32_t tid, uint32_t pid, const
        ::rtidb::common::StorageMode& mode, uint64_t& size) {
    std::string table_path;
    if (!ChooseTableRootPath(tid, pid, mode, table_path)) {
        return false;
    }
    if (!::rtidb::base::GetDirSizeRecur(table_path, size)) {
        PDLOG(WARNING, "get table root size failed. tid %u, pid %u", tid, pid);
        return false;
    }
    return true;
}

void TabletImpl::GetDiskused() {
    std::vector<std::shared_ptr<Table>> tables;
    {
        std::lock_guard<std::mutex> lock(mu_);
        for (auto it = tables_.begin(); it != tables_.end(); ++it) {
            for (auto pit = it->second.begin(); pit != it->second.end(); ++pit) {
                tables.push_back(pit->second);
            }
        }
    }
    for (const auto &table : tables) {
        uint64_t size = 0;
        if (!GetTableRootSize(table->GetId(), table->GetPid(), table->GetStorageMode(), size)) {
            PDLOG(WARNING, "get table root size failed. tid[%u] pid[%u]", table->GetId(), table->GetPid());
        } else {
            table->SetDiskused(size);
        }
    }
    task_pool_.DelayTask(FLAGS_get_table_diskused_interval, boost::bind(&TabletImpl::GetDiskused, this));
}

bool TabletImpl::SeekWithCount(::rtidb::storage::TableIterator* it, const uint64_t time,
        const ::rtidb::api::GetType& type, uint32_t max_cnt, uint32_t& cnt) {
    if (it == NULL) {
        return false;
    }
    it->SeekToFirst();
    while(it->Valid() && (cnt < max_cnt || max_cnt == 0)) {
        switch(type) {
            case ::rtidb::api::GetType::kSubKeyEq:
                if (it->GetKey() <= time) {
                    return it->GetKey() == time;
                }
                break;
            case ::rtidb::api::GetType::kSubKeyLe:
                if (it->GetKey() <= time) {
                    return true;
                }
                break;
            case ::rtidb::api::GetType::kSubKeyLt:
                if (it->GetKey() < time) {
                    return true;
                }
                break;
            case ::rtidb::api::GetType::kSubKeyGe:
                return it->GetKey() >= time;
            case ::rtidb::api::GetType::kSubKeyGt:
                return it->GetKey() > time;
            default:
                return false;
        }
        it->Next();
        ++cnt;
    }
    return false;
}

bool TabletImpl::Seek(::rtidb::storage::TableIterator* it, const uint64_t time,
        const ::rtidb::api::GetType& type) {
    if (it == NULL) {
        return false;
    }
    switch(type) {
        case ::rtidb::api::GetType::kSubKeyEq:
            it->Seek(time);
            return it->Valid() && it->GetKey() == time;
        case ::rtidb::api::GetType::kSubKeyLe:
            it->Seek(time);
            return it->Valid();
        case ::rtidb::api::GetType::kSubKeyLt:
            it->Seek(time - 1);
            return it->Valid();
        case ::rtidb::api::GetType::kSubKeyGe:
            it->SeekToFirst();
            return it->Valid() && it->GetKey() >= time;
        case ::rtidb::api::GetType::kSubKeyGt:
            it->SeekToFirst();
            return it->Valid() && it->GetKey() > time;
        default:
            return false;
    }
    return false;
}

void TabletImpl::SetMode(RpcController* controller,
        const ::rtidb::api::SetModeRequest* request,
        ::rtidb::api::GeneralResponse* response,
        Closure* done) {
    brpc::ClosureGuard done_guard(done);
    follower_.store(request->follower(), std::memory_order_relaxed);
    std::string mode = request->follower() == true ? "follower" : "normal";
    PDLOG(INFO, "set tablet mode %s", mode.c_str());
    response->set_code(::rtidb::base::ReturnCode::kOk);
}

void TabletImpl::DeleteIndex(RpcController* controller,
        const ::rtidb::api::DeleteIndexRequest* request,
        ::rtidb::api::GeneralResponse* response,
        Closure* done) {
    brpc::ClosureGuard done_guard(done);
    std::map<uint32_t, std::shared_ptr<Table>> tables;
    {
        std::lock_guard<SpinMutex> spin_lock(spin_mutex_);
        auto iter = tables_.find(request->tid());
        if (iter == tables_.end()) {
            response->set_code(::rtidb::base::ReturnCode::kTableIsNotExist);
            response->set_msg("table is not exist");
            return;
        }
        tables = iter->second;
        if (tables.begin()->second->GetStorageMode() != ::rtidb::common::kMemory) {
            response->set_code(::rtidb::base::ReturnCode::kOperatorNotSupport);
            response->set_msg("only support mem_table");
            return;
        }
        for (const auto& kv: tables) {
            std::string root_path;
            MemTable* mem_table = dynamic_cast<MemTable*>(kv.second.get());
            if (!mem_table->DeleteIndex(request->idx_name())) {
                response->set_code(::rtidb::base::ReturnCode::kDeleteIndexFailed);
                response->set_msg("delete index failed");
                PDLOG(WARNING, "delete index %s failed. tid %u pid %u", 
                        request->idx_name().c_str(), request->tid(), kv.first);
                return;
            }
            bool ok = ChooseDBRootPath(request->tid(), kv.second.get()->GetPid(), kv.second.get()->GetStorageMode(), root_path);
            if (!ok) {
                response->set_code(::rtidb::base::ReturnCode::kFailToGetDbRootPath);
                response->set_msg("fail to get table db root path");
                PDLOG(WARNING, "table db path is not found. tid %u, pid %u", request->tid(), kv.second.get()->GetPid());
                break;
            }
            std::string db_path = root_path + "/" + std::to_string(request->tid()) + 
                "_" + std::to_string(kv.second.get()->GetPid());
            WriteTableMeta(db_path, &kv.second.get()->GetTableMeta());
            PDLOG(INFO, "delete index %s success. tid %u pid %u", 
                            request->idx_name().c_str(), request->tid(), kv.first);
        }
    }
    PDLOG(INFO, "delete index %s success. tid %u", request->idx_name().c_str(), request->tid());
    response->set_code(::rtidb::base::ReturnCode::kOk);
    response->set_msg("ok");
}

void TabletImpl::DumpIndexData(RpcController* controller,
        const ::rtidb::api::DumpIndexDataRequest* request,
        ::rtidb::api::GeneralResponse* response,
        Closure* done) {
    brpc::ClosureGuard done_guard(done);
    std::shared_ptr<Table> table;
    std::shared_ptr<Snapshot> snapshot;
    std::shared_ptr<LogReplicator> replicator;
    std::string db_root_path;
    std::shared_ptr<::rtidb::api::TaskInfo> task_ptr;
    if (request->has_task_info() && request->task_info().IsInitialized()) {
        if (AddOPTask(request->task_info(), ::rtidb::api::TaskType::kDumpIndexData, task_ptr) < 0) {
            response->set_code(-1);
            response->set_msg("add task failed");
            return;
        }
    }
    if (task_ptr) {
        task_ptr->set_status(::rtidb::api::TaskStatus::kDoing);
    }
    {
        std::lock_guard<SpinMutex> spin_lock(spin_mutex_);
        table = GetTableUnLock(request->tid(), request->pid());
        if (!table) {
            PDLOG(WARNING, "table is not exist. tid[%u] pid[%u]", request->tid(), request->pid());
            response->set_code(::rtidb::base::ReturnCode::kTableIsNotExist);
            response->set_msg("table is not exist");
            return;
        }
        if (table->GetStorageMode() != ::rtidb::common::kMemory) {
            response->set_code(::rtidb::base::ReturnCode::kOperatorNotSupport);
            response->set_msg("only support mem_table");
            return;
        }
        if (table->GetTableStat() != ::rtidb::storage::kNormal) {
            PDLOG(WARNING, "table state is %d, cannot dump index data. %u, pid %u", 
                    table->GetTableStat(), request->tid(), request->pid());
            response->set_code(::rtidb::base::ReturnCode::kTableStatusIsNotKnormal);
            response->set_msg("table status is not kNormal");
            return;
        }
        snapshot = GetSnapshotUnLock(request->tid(), request->pid());
        if (!snapshot) {
            PDLOG(WARNING, "snapshot is not exist. tid[%u] pid[%u]", request->tid(), request->pid());
            response->set_code(::rtidb::base::ReturnCode::kSnapshotIsNotExist);
            response->set_msg("table snapshot is not exist");
            return;
        }
        replicator = GetReplicatorUnLock(request->tid(), request->pid());
        if (!replicator) {
            PDLOG(WARNING, "fail to find table tid %u pid %u leader's log replicator", 
                request->tid(),request->pid());
            response->set_code(::rtidb::base::ReturnCode::kReplicatorIsNotExist);
            response->set_msg("replicator is not exist");
            return;
        }
        bool ok = ChooseDBRootPath(request->tid(), request->pid(), table->GetStorageMode(), db_root_path);
        if (!ok) {
            PDLOG(WARNING, "fail to find db root path for table tid %u pid %u", request->tid(), request->pid());
            response->set_code(::rtidb::base::ReturnCode::kFailToGetDbRootPath);
            response->set_msg("fail to get db root path");
            return;
        }
    }
    std::string index_path = db_root_path + "/" + std::to_string(request->tid()) + "_" + std::to_string(request->pid()) + "/index/";
    if (!::rtidb::base::MkdirRecur(index_path)) {
        PDLOG(WARNING, "fail to create path %s", index_path.c_str());
        response->set_code(::rtidb::base::ReturnCode::kFailToCreateFile);
        response->set_msg("fail to create path");
        return;
    }
    std::string binlog_path = db_root_path + "/" + std::to_string(request->tid()) + "_" + std::to_string(request->pid()) + "/binlog/";
    std::vector<::rtidb::log::WriteHandle*> whs;
<<<<<<< HEAD
    for (uint32_t i=0;i<request->partition_num();++i) {
=======
    for (uint32_t i = 0; i < request->partition_num(); i++) {
>>>>>>> 3968fbac
        std::string index_file_name = std::to_string(request->pid()) + "_" + std::to_string(i) + "_index.data";
        std::string index_data_path = index_path + index_file_name;
        FILE* fd = fopen(index_data_path.c_str(), "wb+");
        if (fd == NULL) {
            PDLOG(WARNING, "fail to create file %s", index_data_path.c_str());
            response->set_code(::rtidb::base::ReturnCode::kFailToGetDbRootPath);
            response->set_msg("fail to get db root path");
            return;
        }
        ::rtidb::log::WriteHandle* wh = new ::rtidb::log::WriteHandle(index_file_name, fd);
        whs.push_back(wh);
    }
    std::shared_ptr<::rtidb::storage::MemTableSnapshot> memtable_snapshot = std::static_pointer_cast<::rtidb::storage::MemTableSnapshot>(snapshot);
    task_pool_.AddTask(boost::bind(&TabletImpl::DumpIndexDataInternal, this, table, memtable_snapshot, replicator, binlog_path, request->column_key(), request->idx(), whs, task_ptr));
    response->set_code(::rtidb::base::ReturnCode::kOk);
    response->set_msg("ok");
}

void TabletImpl::DumpIndexDataInternal(std::shared_ptr<::rtidb::storage::Table> table, 
    std::shared_ptr<::rtidb::storage::MemTableSnapshot> memtable_snapshot, std::shared_ptr<::rtidb::replica::LogReplicator> replicator, 
    std::string& binlog_path, ::rtidb::common::ColumnKey& column_key, 
    uint32_t idx, std::vector<::rtidb::log::WriteHandle*> whs, std::shared_ptr<::rtidb::api::TaskInfo> task) {
    ::rtidb::storage::Binlog binlog(replicator->GetLogPart(), binlog_path);
    uint64_t offset = 0;
    if (memtable_snapshot->DumpSnapshotIndexData(table, column_key, idx, whs, offset) && binlog.DumpBinlogIndexData(table, column_key, idx, whs, offset)) {
        PDLOG(INFO, "dump index on table tid[%u] pid[%u] succeed", table->GetId(), table->GetPid());
        if (task) {
            std::lock_guard<std::mutex> lock(mu_);
            task->set_status(::rtidb::api::kDone);
        }
    } else {
        PDLOG(WARNING, "fail to dump index on table tid[%u] pid[%u]", table->GetId(), table->GetPid());
        if (task) {
            std::lock_guard<std::mutex> lock(mu_);
            task->set_status(::rtidb::api::kFailed);
        }
    }
    for (auto& wh : whs) {
        wh->EndLog();
        delete wh;
        wh = NULL;
    }
}

void TabletImpl::LoadIndexData(RpcController* controller,
        const ::rtidb::api::LoadIndexDataRequest* request,
        ::rtidb::api::GeneralResponse* response,
        Closure* done) {
    brpc::ClosureGuard done_guard(done);
    std::shared_ptr<Table> table;
    std::shared_ptr<LogReplicator> replicator;
    std::string db_root_path;
    std::shared_ptr<::rtidb::api::TaskInfo> task_ptr;
    if (request->has_task_info() && request->task_info().IsInitialized()) {
        if (AddOPTask(request->task_info(), ::rtidb::api::TaskType::kLoadIndexData, task_ptr) < 0) {
            response->set_code(-1);
            response->set_msg("add task failed");
            return;
        }
    }
    {
        std::lock_guard<SpinMutex> spin_lock(spin_mutex_);
        table = GetTableUnLock(request->tid(), request->pid());
        if (!table) {
            PDLOG(WARNING, "table is not exist. tid[%u] pid[%u]", request->tid(), request->pid());
            response->set_code(::rtidb::base::ReturnCode::kTableIsNotExist);
            response->set_msg("table is not exist");
            return;
        }
        if (table->GetStorageMode() != ::rtidb::common::kMemory) {
            response->set_code(::rtidb::base::ReturnCode::kOperatorNotSupport);
            response->set_msg("only support mem_table");
            return;
        }
        if (table->GetTableStat() != ::rtidb::storage::kNormal) {
            PDLOG(WARNING, "table state is %d, cannot load index data. %u, pid %u", 
                    table->GetTableStat(), request->tid(), request->pid());
            response->set_code(::rtidb::base::ReturnCode::kTableStatusIsNotKnormal);
            response->set_msg("table status is not kNormal");
            return;
        }
        replicator = GetReplicatorUnLock(request->tid(), request->pid());
        if (!replicator) {
            PDLOG(WARNING, "fail to find table tid %u pid %u leader's log replicator", 
                request->tid(),request->pid());
            response->set_code(::rtidb::base::ReturnCode::kReplicatorIsNotExist);
            response->set_msg("replicator is not exist");
            return;
        }
    }
    task_pool_.AddTask(boost::bind(&TabletImpl::LoadIndexDataInternal, this, table, replicator, request->partition_num(), task_ptr));
    response->set_code(::rtidb::base::ReturnCode::kOk);
    response->set_msg("ok");
}

void TabletImpl::LoadIndexDataInternal(std::shared_ptr<::rtidb::storage::Table> table, 
        std::shared_ptr<::rtidb::replica::LogReplicator> replicator, uint32_t partition_num, 
        std::shared_ptr<::rtidb::api::TaskInfo> task) {
    std::string db_root_path;
    uint32_t tid = table->GetId();
    uint32_t pid = table->GetPid();
    bool ok = ChooseDBRootPath(tid, pid, table->GetStorageMode(), db_root_path);
    if (!ok) {
        PDLOG(WARNING, "fail to find db root path for table tid %u pid %u", tid, pid);
        if (task) {
            std::lock_guard<std::mutex> lock(mu_);
            task->set_status(::rtidb::api::kFailed);
        }
        return;
    }
    std::string binlog_path = db_root_path + "/" + std::to_string(tid) + "_" + std::to_string(pid) + "/binlog/";
    std::string index_path = db_root_path + "/" + std::to_string(tid) + "_" + std::to_string(pid) + "/index/";
    for (uint32_t i = 0; i < partition_num; ++i) {
        std::string index_file_path = index_path = index_path + std::to_string(i) + "_" + std::to_string(pid) + "_index.data";
        FILE* fd = fopen(index_file_path.c_str(), "rb");
        if (fd == NULL) {
            PDLOG(WARNING, "fail to open index file %s, tid %u, pid %u", index_file_path.c_str(), tid, pid);
            continue;
        }
        ::rtidb::log::SequentialFile* seq_file = ::rtidb::log::NewSeqFile(index_file_path, fd);
        ::rtidb::log::Reader reader(seq_file, NULL, false, 0);
        std::string buffer;
        std::atomic<uint64_t> succ_cnt, failed_cnt;
        succ_cnt = failed_cnt = 0;
        while (true) {
            buffer.clear();
            ::rtidb::base::Slice record;
            ::rtidb::base::Status status = reader.ReadRecord(&record, &buffer);
            if (status.IsWaitRecord() || status.IsEof()) {
                PDLOG(INFO, "read path %s for table tid %u pid %u completed, succ_cnt %lu, failed_cnt %lu",
                      index_file_path.c_str(), tid, pid, succ_cnt.load(std::memory_order_relaxed), failed_cnt.load(std::memory_order_relaxed));
                break;
            }
            if (!status.ok()) {
                PDLOG(WARNING, "fail to read record for tid %u, pid %u with error %s", tid, pid, status.ToString().c_str());
                failed_cnt.fetch_add(1, std::memory_order_relaxed);
                continue;
            }
            std::string* sp = new std::string(record.data(), record.size());
            ::rtidb::api::LogEntry entry;
            entry.ParseFromString(*sp);
            delete sp;
            table->Put(entry);
            replicator->AppendEntry(entry);
        }
        if (failed_cnt.load(std::memory_order_release)) {
            PDLOG(WARNING, "fail to load index on table tid[%u] pid[%u]", tid, pid);
            if (task) {
                std::lock_guard<std::mutex> lock(mu_);
                task->set_status(::rtidb::api::kFailed);
            }
            return;
        }
    }
    PDLOG(INFO, "load index on table tid[%u] pid[%u] succeed", tid, pid);
    if (task) {
        std::lock_guard<std::mutex> lock(mu_);
        task->set_status(::rtidb::api::kDone);
    }
}

void TabletImpl::ExtractIndexData(RpcController* controller,
        const ::rtidb::api::ExtractIndexDataRequest* request,
        ::rtidb::api::GeneralResponse* response,
        Closure* done) {
    brpc::ClosureGuard done_guard(done);
    std::shared_ptr<Table> table;
    std::shared_ptr<Snapshot> snapshot;
    std::string db_root_path;
    std::shared_ptr<::rtidb::api::TaskInfo> task_ptr;
    if (request->has_task_info() && request->task_info().IsInitialized()) {
        if (AddOPTask(request->task_info(), ::rtidb::api::TaskType::kExtractIndexData, task_ptr) < 0) {
            response->set_code(-1);
            response->set_msg("add task failed");
            return;
        }
    }
    {
        std::lock_guard<SpinMutex> spin_lock(spin_mutex_);
        table = GetTableUnLock(request->tid(), request->pid());
        if (!table) {
            PDLOG(WARNING, "table is not exist. tid[%u] pid[%u]", request->tid(), request->pid());
            response->set_code(::rtidb::base::ReturnCode::kTableIsNotExist);
            response->set_msg("table is not exist");
            return;
        }
        if (table->GetStorageMode() != ::rtidb::common::kMemory) {
            response->set_code(::rtidb::base::ReturnCode::kOperatorNotSupport);
            response->set_msg("only support mem_table");
            return;
        }
        if (table->GetTableStat() != ::rtidb::storage::kNormal) {
            PDLOG(WARNING, "table state is %d, cannot extract index data. %u, pid %u", 
                    table->GetTableStat(), request->tid(), request->pid());
            response->set_code(::rtidb::base::ReturnCode::kTableStatusIsNotKnormal);
            response->set_msg("table status is not kNormal");
            return;
        }
        snapshot = GetSnapshotUnLock(request->tid(), request->pid());
        if (!snapshot) {
            PDLOG(WARNING, "snapshot is not exist. tid[%u] pid[%u]", request->tid(), request->pid());
            response->set_code(::rtidb::base::ReturnCode::kSnapshotIsNotExist);
            response->set_msg("table snapshot is not exist");
            return;
        }
        bool ok = ChooseDBRootPath(request->tid(), request->pid(), table->GetStorageMode(), db_root_path);
        if (!ok) {
            PDLOG(WARNING, "fail to find db root path for table tid %u pid %u", request->tid(), request->pid());
            response->set_code(::rtidb::base::ReturnCode::kFailToGetDbRootPath);
            response->set_msg("fail to get db root path");
            return;
        }
    }
    std::shared_ptr<::rtidb::storage::MemTableSnapshot> memtable_snapshot = std::static_pointer_cast<::rtidb::storage::MemTableSnapshot>(snapshot);
    task_pool_.AddTask(boost::bind(&TabletImpl::ExtractIndexDataInternal, this, table, memtable_snapshot, request->column_key(), request->idx(), request->partition_num(), task_ptr));
    response->set_code(::rtidb::base::ReturnCode::kOk);
    response->set_msg("ok");
}

void TabletImpl::ExtractIndexDataInternal(std::shared_ptr<::rtidb::storage::Table> table,
        std::shared_ptr<::rtidb::storage::MemTableSnapshot> memtable_snapshot,
        ::rtidb::common::ColumnKey& column_key, uint32_t idx,
        uint32_t partition_num, std::shared_ptr<::rtidb::api::TaskInfo> task) {
    uint64_t offset = 0;
    uint32_t tid = table->GetId();
    uint32_t pid = table->GetPid();
    if (memtable_snapshot->ExtractIndexData(table, column_key, idx, partition_num, offset)) {
        PDLOG(INFO, "extract index on table tid[%u] pid[%u] succeed", tid, pid);
        if (task) {
            std::lock_guard<std::mutex> lock(mu_);
            task->set_status(::rtidb::api::kDone);
        }
        std::shared_ptr<LogReplicator> replicator = GetReplicator(tid, pid);
        if (replicator) {
            replicator->SetSnapshotLogPartIndex(offset);
        }
    } else {
        PDLOG(WARNING, "fail to extract index on table tid[%u] pid[%u]", tid, pid);
        if (task) {
            std::lock_guard<std::mutex> lock(mu_);
            task->set_status(::rtidb::api::kFailed);
        }
    }
}

void TabletImpl::AddIndex(RpcController* controller,
        const ::rtidb::api::AddIndexRequest* request,
        ::rtidb::api::GeneralResponse* response,
        Closure* done) {
    brpc::ClosureGuard done_guard(done);
    std::shared_ptr<Table> table = GetTable(request->tid(), request->pid());
    if (!table) {
        PDLOG(WARNING, "table is not exist. tid %u, pid %u", request->tid(), request->pid());
        response->set_code(::rtidb::base::ReturnCode::kTableIsNotExist);
        response->set_msg("table is not exist");
        return;
    }
    MemTable* mem_table = dynamic_cast<MemTable*>(table.get());
    if (!mem_table->AddIndex(request->column_key())) {
        PDLOG(WARNING, "add index %s failed. tid %u, pid %u", 
                request->column_key().index_name(), request->tid(), request->pid());
        response->set_code(::rtidb::base::ReturnCode::kAddIndexFailed);
        response->set_msg("add index failed");
        return;
    }
    PDLOG(INFO, "add index %s ok. tid %u pid %u", 
            request->column_key().index_name().c_str(), request->tid(), request->pid());
    response->set_code(::rtidb::base::ReturnCode::kOk);
    response->set_msg("ok");
}

}
}<|MERGE_RESOLUTION|>--- conflicted
+++ resolved
@@ -4492,11 +4492,7 @@
     }
     std::string binlog_path = db_root_path + "/" + std::to_string(request->tid()) + "_" + std::to_string(request->pid()) + "/binlog/";
     std::vector<::rtidb::log::WriteHandle*> whs;
-<<<<<<< HEAD
-    for (uint32_t i=0;i<request->partition_num();++i) {
-=======
     for (uint32_t i = 0; i < request->partition_num(); i++) {
->>>>>>> 3968fbac
         std::string index_file_name = std::to_string(request->pid()) + "_" + std::to_string(i) + "_index.data";
         std::string index_data_path = index_path + index_file_name;
         FILE* fd = fopen(index_data_path.c_str(), "wb+");
