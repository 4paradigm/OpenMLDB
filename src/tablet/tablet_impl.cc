--- conflicted
+++ resolved
@@ -852,11 +852,6 @@
     }
     replicator->UnRef();
     table->UnRef();
-<<<<<<< HEAD
-    if (ttl > 0) {
-        gc_pool_.DelayTask(FLAGS_gc_interval * 60 * 1000, boost::bind(&TabletImpl::GcTable, this, tid, pid));
-        LOG(INFO, "table %s with tid %ld pid %ld enable ttl %llu", name.c_str(), tid, pid, ttl);
-=======
 }
 
 int32_t TabletImpl::DeleteTableInternal(uint32_t tid, uint32_t pid) {
@@ -880,7 +875,6 @@
         replicator->UnRef();
         replicator->UnRef();
         LOG(INFO, "drop replicator for tid %d, pid %d", tid, pid);
->>>>>>> b725da07
     }
     return 0;
 }
