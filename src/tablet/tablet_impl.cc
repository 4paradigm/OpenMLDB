--- conflicted
+++ resolved
@@ -399,25 +399,19 @@
              ::rtidb::api::GetResponse* response,
              Closure* done) {
     brpc::ClosureGuard done_guard(done);
-<<<<<<< HEAD
-    if (!request->has_table_type() || request->table_type() == ::rtidb::type::kTimeSeries) {
-        std::shared_ptr<Table> table = GetTable(request->tid(), request->pid());
-        if (!table) {
-=======
     std::shared_ptr<Table> table = GetTable(request->tid(), request->pid());
     std::shared_ptr<RelationalTable> r_table;
     if (!table) {
         std::lock_guard<SpinMutex> spin_lock(spin_mutex_);
         r_table = GetRelationalTableUnLock(request->tid(), request->pid());
         if (!r_table) {
->>>>>>> 06f05a1d
             PDLOG(WARNING, "table is not exist. tid %u, pid %u", request->tid(), request->pid());
             response->set_code(100);
             response->set_msg("table is not exist");
             return;
         }
-<<<<<<< HEAD
-
+    }
+    if (table) {
         if (table->GetTableStat() == ::rtidb::storage::kLoading) {
             PDLOG(WARNING, "table is loading. tid %u, pid %u", 
                     request->tid(), request->pid());
@@ -458,50 +452,6 @@
             it = table->NewIterator(index, request->key(), ticket);
         }
 
-=======
-    }
-    if (table) {
-        if (table->GetTableStat() == ::rtidb::storage::kLoading) {
-            PDLOG(WARNING, "table is loading. tid %u, pid %u", 
-                    request->tid(), request->pid());
-            response->set_code(104);
-            response->set_msg("table is loading");
-            return;
-        }
-
-        uint32_t index = 0;
-        int ts_index = -1;
-        if (request->has_idx_name() && request->idx_name().size() > 0) {
-            std::map<std::string, uint32_t>::iterator iit = table->GetMapping().find(request->idx_name());
-            if (iit == table->GetMapping().end()) {
-                PDLOG(WARNING, "idx name %s not found in table tid %u, pid %u", request->idx_name().c_str(),
-                        request->tid(), request->pid());
-                response->set_code(108);
-                response->set_msg("idx name not found");
-                return;
-            }
-            index = iit->second;
-        }
-        if (request->has_ts_name() && request->ts_name().size() > 0) {
-            auto iter = table->GetTSMapping().find(request->ts_name());
-            if (iter == table->GetTSMapping().end()) {
-                PDLOG(WARNING, "ts name %s not found in table tid %u, pid %u", request->ts_name().c_str(), request->tid(), request->pid());
-                response->set_code(137);
-                response->set_msg("ts name not found");
-                return;
-            }
-            ts_index = iter->second;
-        }
-
-        ::rtidb::storage::Ticket ticket;
-        ::rtidb::storage::TableIterator* it = NULL;
-        if (ts_index >= 0) {
-            it = table->NewIterator(index, ts_index, request->key(), ticket);
-        } else {
-            it = table->NewIterator(index, request->key(), ticket);
-        }
-
->>>>>>> 06f05a1d
         if (it == NULL) {
             response->set_code(137);
             response->set_msg("ts name not found");
@@ -536,31 +486,12 @@
                 return;
         }
     } else {
-<<<<<<< HEAD
-        std::shared_ptr<RelationalTable> table;
-        {
-            std::lock_guard<SpinMutex> spin_lock(spin_mutex_);
-            table = GetRelationalTableUnLock(request->tid(), request->pid());
-            if (!table) {
-                PDLOG(WARNING, "table is not exist. tid %u, pid %u", request->tid(), request->pid());
-                response->set_code(100);
-                response->set_msg("table is not exist");
-                return;
-            }
-        }
-=======
->>>>>>> 06f05a1d
         std::string * value = response->mutable_value(); 
         bool ok = false;
         uint32_t index = 0;
         if (request->has_idx_name() && request->idx_name().size() > 0) {
-<<<<<<< HEAD
-            std::map<std::string, uint32_t>::iterator iit = table->GetMapping().find(request->idx_name());
-            if (iit == table->GetMapping().end()) {
-=======
             std::map<std::string, uint32_t>::iterator iit = r_table->GetMapping().find(request->idx_name());
             if (iit == r_table->GetMapping().end()) {
->>>>>>> 06f05a1d
                 PDLOG(WARNING, "idx name %s not found in table tid %u, pid %u", request->idx_name().c_str(),
                         request->tid(), request->pid());
                 response->set_code(108);
@@ -569,11 +500,7 @@
             }
             index = iit->second;
         }
-<<<<<<< HEAD
-        ok = table->Get(index, request->key(), *value);
-=======
         ok = r_table->Get(index, request->key(), *value);
->>>>>>> 06f05a1d
         if (!ok) {
             response->set_code(109);
             response->set_msg("key not found");
@@ -594,9 +521,6 @@
         done->Run();
         return;
     }
-<<<<<<< HEAD
-    if (!request->has_table_type() || request->table_type() == ::rtidb::type::kTimeSeries) {
-=======
     std::shared_ptr<Table> table = GetTable(request->tid(), request->pid());
     std::shared_ptr<RelationalTable> r_table;
     if (!table) {
@@ -611,7 +535,6 @@
         }
     }
     if (table) {
->>>>>>> 06f05a1d
         if (request->time() == 0 && request->ts_dimensions_size() == 0) {
             response->set_code(114);
             response->set_msg("ts must be greater than zero");
@@ -619,17 +542,6 @@
             return;
         }
 
-<<<<<<< HEAD
-        std::shared_ptr<Table> table = GetTable(request->tid(), request->pid());
-        if (!table) {
-            PDLOG(WARNING, "table is not exist. tid %u, pid %u", request->tid(), request->pid());
-            response->set_code(100);
-            response->set_msg("table is not exist");
-            done->Run();
-            return;
-        }    
-=======
->>>>>>> 06f05a1d
         if (!table->IsLeader()) {
             response->set_code(103);
             response->set_msg("table is follower");
@@ -699,42 +611,18 @@
             }
         }
     } else {
-<<<<<<< HEAD
-        std::shared_ptr<RelationalTable> table;
-        {
-            std::lock_guard<SpinMutex> spin_lock(spin_mutex_);
-            table = GetRelationalTableUnLock(request->tid(), request->pid());
-            if (!table) {
-                PDLOG(WARNING, "table is not exist. tid %u, pid %u", request->tid(), request->pid());
-                response->set_code(100);
-                response->set_msg("table is not exist");
-                done->Run();
-                return;
-            }
-        }
-        bool ok = false;
-        if (request->dimensions_size() > 0) {
-            int32_t ret_code = CheckDimessionPut(request, table->GetIdxCnt());
-=======
         bool ok = false;
         if (request->dimensions_size() > 0) {
             int32_t ret_code = CheckDimessionPut(request, r_table->GetIdxCnt());
->>>>>>> 06f05a1d
             if (ret_code != 0) {
                 response->set_code(115);
                 response->set_msg("invalid dimension parameter");
                 done->Run();
                 return;
             }
-<<<<<<< HEAD
-            ok = table->Put(request->value(), request->dimensions());
-        } else {
-            ok = table->Put(request->pk(), 
-=======
             ok = r_table->Put(request->value(), request->dimensions());
         } else {
             ok = r_table->Put(request->pk(), 
->>>>>>> 06f05a1d
                     request->value().c_str(),
                     request->value().size());
         }
@@ -744,10 +632,7 @@
             done->Run();
             return;
         }
-<<<<<<< HEAD
-=======
         done->Run();
->>>>>>> 06f05a1d
         response->set_code(0);
     }
 }
@@ -2943,13 +2828,6 @@
         {
             std::lock_guard<SpinMutex> spin_lock(spin_mutex_);
             table = GetRelationalTableUnLock(tid, pid);
-<<<<<<< HEAD
-            if (!table) {
-                PDLOG(WARNING, "table is not exist. tid %u, pid %u", tid, pid);
-                break;
-            }
-=======
->>>>>>> 06f05a1d
         }
         if (!table) {
             PDLOG(WARNING, "table is not exist. tid %u pid %u", tid, pid);
