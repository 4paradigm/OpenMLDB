--- conflicted
+++ resolved
@@ -2003,13 +2003,9 @@
                 response->set_code(::rtidb::base::kSQLRunError);
                 return;
             }
-<<<<<<< HEAD
-            input_rows[i] = ::fesql::codec::Row(1, common_row, 1, non_common_row);
-=======
             buf_offset += non_common_size;
             input_rows[i] = ::fesql::codec::Row(
                 1, common_row, 1, non_common_row);
->>>>>>> 4178a5c9
         }
     } else {
         for (size_t i = 0; i < input_row_num; ++i) {
