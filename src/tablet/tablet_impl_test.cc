--- conflicted
+++ resolved
@@ -5957,7 +5957,6 @@
     }
 }
 
-<<<<<<< HEAD
 struct DeleteInputParm {
     DeleteInputParm() = default;
     DeleteInputParm(const std::string& pk, const std::optional<uint64_t>& start_ts_i,
@@ -6255,7 +6254,6 @@
 
 INSTANTIATE_TEST_SUITE_P(AggregatorTest, AggregatorDeleteTest, testing::ValuesIn(delete_cases));
 
-=======
 TEST_F(TabletImplTest, DeleteRange) {
     uint32_t id = counter++;
     MockClosure closure;
@@ -6331,7 +6329,6 @@
     assert_status(0, 0, 0);
 }
 
->>>>>>> 73e16d2c
 }  // namespace tablet
 }  // namespace openmldb
 
