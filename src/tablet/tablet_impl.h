--- conflicted
+++ resolved
@@ -176,7 +176,6 @@
             ::rtidb::api::HttpResponse* response,
             Closure* done);
 
-<<<<<<< HEAD
     void GetTermPair(RpcController* controller,
             const ::rtidb::api::GetTermPairRequest* request,
             ::rtidb::api::GetTermPairResponse* response,
@@ -185,7 +184,8 @@
     void GetManifest(RpcController* controller,
             const ::rtidb::api::GetManifestRequest* request,
             ::rtidb::api::GetManifestResponse* response,
-=======
+            Closure* done);
+
     void ConnectZK(RpcController* controller,
             const ::rtidb::api::ConnectZKRequest* request,
             ::rtidb::api::GeneralResponse* response,
@@ -194,7 +194,6 @@
     void DisConnectZK(RpcController* controller,
             const ::rtidb::api::DisConnectZKRequest* request,
             ::rtidb::api::GeneralResponse* response,
->>>>>>> 63d6e2dd
             Closure* done);
 
 private:
