--- conflicted
+++ resolved
@@ -34,12 +34,9 @@
 #include "nameserver/system_table.h"
 #include "proto/tablet.pb.h"
 #include "replica/log_replicator.h"
-<<<<<<< HEAD
 #include "storage/aggregator.h"
-=======
 #include "sdk/sql_cluster_router.h"
 #include "statistics/query_response_time/deploy_query_response_time.h"
->>>>>>> d530c7ee
 #include "storage/mem_table.h"
 #include "storage/mem_table_snapshot.h"
 #include "tablet/bulk_load_mgr.h"
@@ -270,18 +267,15 @@
     void BulkLoad(RpcController* controller, const ::openmldb::api::BulkLoadRequest* request,
                   ::openmldb::api::GeneralResponse* response, Closure* done);
 
-<<<<<<< HEAD
     void CreateAggregator(RpcController* controller, const ::openmldb::api::CreateAggregatorRequest* request,
                           ::openmldb::api::CreateAggregatorResponse* response, Closure* done);
 
     std::shared_ptr<Aggrs> GetAggregators(uint32_t tid, uint32_t pid);
-=======
+
     void GetAndFlushDeployStats(::google::protobuf::RpcController* controller,
                                 const ::openmldb::api::GAFDeployStatsRequest* request,
                                 ::openmldb::api::DeployStatsResponse* response,
                                 ::google::protobuf::Closure* done) override;
->>>>>>> d530c7ee
-
  private:
     bool CreateMultiDir(const std::vector<std::string>& dirs);
     // Get table by table id , no need external synchronization
