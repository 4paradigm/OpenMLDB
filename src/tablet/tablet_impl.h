--- conflicted
+++ resolved
@@ -250,7 +250,6 @@
         server_ = server;
     }
 
-<<<<<<< HEAD
     void GetFromDiskTable(std::shared_ptr<DiskTable> disk_table,
             const ::rtidb::api::GetRequest* request, 
             ::rtidb::api::GetResponse* response);
@@ -258,7 +257,6 @@
     void ScanFromDiskTable(std::shared_ptr<DiskTable> disk_table,
             const ::rtidb::api::ScanRequest* request, 
             ::rtidb::api::ScanResponse* response);
-=======
     // scan the latest index
     int32_t ScanLatestIndex(uint64_t ttl,
                             ::rtidb::storage::Iterator* it,
@@ -301,7 +299,6 @@
                           std::string* pairs,
                           uint32_t* count,
                           bool remove_duplicated_record);
->>>>>>> 0abd5bde
 
 private:
     // Get table by table id , no need external synchronization
@@ -351,14 +348,8 @@
     std::shared_ptr<::rtidb::api::TaskInfo> FindTask(
             uint64_t op_id, ::rtidb::api::TaskType task_type);
 
-<<<<<<< HEAD
     int CheckDimessionPut(const ::rtidb::api::PutRequest* request, uint32_t idx_cnt);
     
-=======
-    int32_t CheckDimessionPut(const ::rtidb::api::PutRequest* request,
-                              std::shared_ptr<Table>& table);
-
->>>>>>> 0abd5bde
     // sync log data from page cache to disk 
     void SchedSyncDisk(uint32_t tid, uint32_t pid);
     // sched replicator to delete binlog
