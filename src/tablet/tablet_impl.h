//
// tablet_impl.h
// Copyright (C) 2017 4paradigm.com
// Author wangtaize 
// Date 2017-04-01 
// 


#ifndef RTIDB_TABLET_IMPL_H
#define RTIDB_TABLET_IMPL_H

#include "proto/tablet.pb.h"
#include "replica/log_replicator.h"
#include "storage/mem_table_snapshot.h"
#include "storage/disk_table_snapshot.h"
#include "storage/mem_table.h"
#include "storage/disk_table.h"
#include "storage/relational_table.h"
#include "tablet/file_receiver.h"
#include "thread_pool.h"
#include "base/set.h"
#include "zk/zk_client.h"
#include <map>
#include <list>
#include <brpc/server.h>
#include <mutex>
#include "base/spinlock.h"

using ::google::protobuf::RpcController;
using ::google::protobuf::Closure;
using ::baidu::common::ThreadPool;
using ::rtidb::storage::Table;
using ::rtidb::storage::MemTable;
using ::rtidb::storage::DiskTable;
using ::rtidb::storage::RelationalTable;
using ::rtidb::storage::Snapshot;
using ::rtidb::replica::LogReplicator;
using ::rtidb::replica::ReplicatorRole;
using ::rtidb::zk::ZkClient;
using ::rtidb::base::SpinMutex;
using ::rtidb::storage::IndexDef;
using Schema = ::google::protobuf::RepeatedPtrField<::rtidb::common::ColumnDesc>;

const uint32_t INVALID_REMOTE_TID = UINT32_MAX;

namespace rtidb {
namespace tablet {

typedef std::map<uint32_t, std::map<uint32_t, std::shared_ptr<RelationalTable> > > RelationalTables;
typedef std::map<uint32_t, std::map<uint32_t, std::shared_ptr<Table> > > Tables;
typedef std::map<uint32_t, std::map<uint32_t, std::shared_ptr<LogReplicator> > > Replicators;
typedef std::map<uint32_t, std::map<uint32_t, std::shared_ptr<Snapshot> > > Snapshots;

class TabletImpl : public ::rtidb::api::TabletServer {

public:
    TabletImpl();

    ~TabletImpl();

    bool Init();

    bool RegisterZK();

    void Update(RpcController* controller,
            const ::rtidb::api::UpdateRequest* request,
            ::rtidb::api::GeneralResponse* response,
            Closure* done);

    void Put(RpcController* controller,
             const ::rtidb::api::PutRequest* request,
             ::rtidb::api::PutResponse* response,
             Closure* done);

    void Get(RpcController* controller,
             const ::rtidb::api::GetRequest* request,
             ::rtidb::api::GetResponse* response,
             Closure* done);

    void Scan(RpcController* controller,
              const ::rtidb::api::ScanRequest* request,
              ::rtidb::api::ScanResponse* response,
              Closure* done);

    void Delete(RpcController* controller,
              const ::rtidb::api::DeleteRequest* request,
              ::rtidb::api::GeneralResponse* response,
              Closure* done);

    void Count(RpcController* controller,
              const ::rtidb::api::CountRequest* request,
              ::rtidb::api::CountResponse* response,
              Closure* done);

    void Traverse(RpcController* controller,
              const ::rtidb::api::TraverseRequest* request,
              ::rtidb::api::TraverseResponse* response,
              Closure* done);

    void CreateTable(RpcController* controller,
            const ::rtidb::api::CreateTableRequest* request,
            ::rtidb::api::CreateTableResponse* response,
            Closure* done);

    void LoadTable(RpcController* controller,
            const ::rtidb::api::LoadTableRequest* request,
            ::rtidb::api::GeneralResponse* response,
            Closure* done);

    void DropTable(RpcController* controller,
            const ::rtidb::api::DropTableRequest* request,
            ::rtidb::api::DropTableResponse* response,
            Closure* done);

    void AddReplica(RpcController* controller, 
            const ::rtidb::api::ReplicaRequest* request,
            ::rtidb::api::AddReplicaResponse* response,
            Closure* done);

    void SetConcurrency(RpcController* ctrl,
            const ::rtidb::api::SetConcurrencyRequest* request,
            ::rtidb::api::SetConcurrencyResponse* response,
            Closure* done);

    void DelReplica(RpcController* controller, 
            const ::rtidb::api::ReplicaRequest* request,
            ::rtidb::api::GeneralResponse* response,
            Closure* done);

    void AppendEntries(RpcController* controller,
            const ::rtidb::api::AppendEntriesRequest* request,
            ::rtidb::api::AppendEntriesResponse* response,
            Closure* done); 

    void UpdateTableMetaForAddField(RpcController* controller,
            const ::rtidb::api::UpdateTableMetaForAddFieldRequest* request,
            ::rtidb::api::GeneralResponse* response,
            Closure* done);

    void GetTableStatus(RpcController* controller,
            const ::rtidb::api::GetTableStatusRequest* request,
            ::rtidb::api::GetTableStatusResponse* response,
            Closure* done);

    void ChangeRole(RpcController* controller,
            const ::rtidb::api::ChangeRoleRequest* request,
            ::rtidb::api::ChangeRoleResponse* response,
            Closure* done);

    void MakeSnapshot(RpcController* controller,
            const ::rtidb::api::GeneralRequest* request,
            ::rtidb::api::GeneralResponse* response,
            Closure* done);
           
    void PauseSnapshot(RpcController* controller,
            const ::rtidb::api::GeneralRequest* request,
            ::rtidb::api::GeneralResponse* response,
            Closure* done);

    void RecoverSnapshot(RpcController* controller,
            const ::rtidb::api::GeneralRequest* request,
            ::rtidb::api::GeneralResponse* response,
            Closure* done);

    void SendSnapshot(RpcController* controller,
            const ::rtidb::api::SendSnapshotRequest* request,
            ::rtidb::api::GeneralResponse* response,
            Closure* done);

    void SendData(RpcController* controller,
            const ::rtidb::api::SendDataRequest* request,
            ::rtidb::api::GeneralResponse* response,
            Closure* done);

    void GetTaskStatus(RpcController* controller,
            const ::rtidb::api::TaskStatusRequest* request,
            ::rtidb::api::TaskStatusResponse* response,
            Closure* done);

    void GetTableSchema(RpcController* controller,
            const ::rtidb::api::GetTableSchemaRequest* request,
            ::rtidb::api::GetTableSchemaResponse* response,
            Closure* done);

    void DeleteOPTask(RpcController* controller,
            const ::rtidb::api::DeleteTaskRequest* request,
            ::rtidb::api::GeneralResponse* response,
            Closure* done);

    void SetExpire(RpcController* controller,
            const ::rtidb::api::SetExpireRequest* request,
            ::rtidb::api::GeneralResponse* response,
            Closure* done);

    void SetTTLClock(RpcController* controller,
            const ::rtidb::api::SetTTLClockRequest* request,
            ::rtidb::api::GeneralResponse* response,
            Closure* done);
    
    void UpdateTTL(RpcController* controller, 
            const ::rtidb::api::UpdateTTLRequest* request,
            ::rtidb::api::UpdateTTLResponse* response,
            Closure* done);

    void ExecuteGc(RpcController* controller, 
            const ::rtidb::api::ExecuteGcRequest* request,
            ::rtidb::api::GeneralResponse* response,
            Closure* done);

    void ShowMemPool(RpcController* controller,
            const ::rtidb::api::HttpRequest* request,
            ::rtidb::api::HttpResponse* response,
            Closure* done);

    void GetAllSnapshotOffset(RpcController* controller,
            const ::rtidb::api::EmptyRequest* request,
            ::rtidb::api::TableSnapshotOffsetResponse* response,
            Closure* done);

    void GetTermPair(RpcController* controller,
            const ::rtidb::api::GetTermPairRequest* request,
            ::rtidb::api::GetTermPairResponse* response,
            Closure* done);

    void GetTableFollower(RpcController* controller,
            const ::rtidb::api::GetTableFollowerRequest* request,
            ::rtidb::api::GetTableFollowerResponse* response,
            Closure* done);

    void GetManifest(RpcController* controller,
            const ::rtidb::api::GetManifestRequest* request,
            ::rtidb::api::GetManifestResponse* response,
            Closure* done);

    void ConnectZK(RpcController* controller,
            const ::rtidb::api::ConnectZKRequest* request,
            ::rtidb::api::GeneralResponse* response,
            Closure* done);

    void DisConnectZK(RpcController* controller,
            const ::rtidb::api::DisConnectZKRequest* request,
            ::rtidb::api::GeneralResponse* response,
            Closure* done);

    void DeleteBinlog(RpcController* controller,
            const ::rtidb::api::GeneralRequest* request,
            ::rtidb::api::GeneralResponse* response,
            Closure* done);

    void CheckFile(RpcController* controller,
            const ::rtidb::api::CheckFileRequest* request,
            ::rtidb::api::GeneralResponse* response,
            Closure* done);

    void SetMode(RpcController* controller,
            const ::rtidb::api::SetModeRequest* request,
            ::rtidb::api::GeneralResponse* response,
            Closure* done);

    void DeleteIndex(RpcController* controller,
            const ::rtidb::api::DeleteIndexRequest* request,
            ::rtidb::api::GeneralResponse* response,
            Closure* done);

<<<<<<< HEAD
    void DumpIndexData(RpcController* controller,
            const ::rtidb::api::DumpIndexDataRequest* request,
=======
    void AddIndex(RpcController* controller,
            const ::rtidb::api::AddIndexRequest* request,
>>>>>>> f4a1393f
            ::rtidb::api::GeneralResponse* response,
            Closure* done);

    void BatchQuery(RpcController* controller,
            const rtidb::api::BatchQueryRequest* request,
            rtidb::api::BatchQueryResponse* response,
            Closure*done);

    inline void SetServer(brpc::Server* server) {
        server_ = server;
    }

    // get on value from specified ttl type index
    int32_t GetIndex(uint64_t expire_time, uint64_t expire_cnt,
                          ::rtidb::api::TTLType ttl_type,
                          ::rtidb::storage::TableIterator* it,
                          const ::rtidb::api::GetRequest* request,
                          std::string* value,
                          uint64_t* ts);

    // scan specified ttl type index
    int32_t ScanIndex(uint64_t expire_time, uint64_t expire_cnt,
                          ::rtidb::api::TTLType ttl_type,
                          ::rtidb::storage::TableIterator* it,
                          const ::rtidb::api::ScanRequest* request,
                          std::string* pairs,
                          uint32_t* count);

    int32_t CountIndex(uint64_t expire_time, uint64_t expire_cnt,
                          ::rtidb::api::TTLType ttl_type,
                          ::rtidb::storage::TableIterator* it,
                          const ::rtidb::api::CountRequest* request,
                          uint32_t* count);
private:

    bool CreateMultiDir(const std::vector<std::string>& dirs);
    // Get table by table id , no need external synchronization
    std::shared_ptr<Table> GetTable(uint32_t tid, uint32_t pid);
    // Get table by table id , and Need external synchronization  
    std::shared_ptr<Table> GetTableUnLock(uint32_t tid, uint32_t pid);
    //std::shared_ptr<DiskTable> GetDiskTable(uint32_t tid, uint32_t pid);
    //std::shared_ptr<DiskTable> GetDiskTableUnLock(uint32_t tid, uint32_t pid);
    std::shared_ptr<RelationalTable> GetRelationalTableUnLock(uint32_t tid, uint32_t pid);

    std::shared_ptr<LogReplicator> GetReplicator(uint32_t tid, uint32_t pid);
    std::shared_ptr<LogReplicator> GetReplicatorUnLock(uint32_t tid, uint32_t pid);
    std::shared_ptr<Snapshot> GetSnapshot(uint32_t tid, uint32_t pid);
    std::shared_ptr<Snapshot> GetSnapshotUnLock(uint32_t tid, uint32_t pid);
    void GcTable(uint32_t tid, uint32_t pid, bool execute_once);

    int CheckTableMeta(const rtidb::api::TableMeta* table_meta, std::string& msg);

    int CreateTableInternal(const ::rtidb::api::TableMeta* table_meta, std::string& msg);

    int CreateDiskTableInternal(const ::rtidb::api::TableMeta* table_meta, bool is_load, std::string& msg);

    int CreateRelationalTableInternal(const ::rtidb::api::TableMeta* table_meta, std::string& msg);

    void MakeSnapshotInternal(uint32_t tid, uint32_t pid, uint64_t end_offset, std::shared_ptr<::rtidb::api::TaskInfo> task);

    void SendSnapshotInternal(const std::string& endpoint, uint32_t tid, uint32_t pid,
                        uint32_t remote_tid, std::shared_ptr<::rtidb::api::TaskInfo> task);

    void DumpIndexDataInternal(std::shared_ptr<::rtidb::storage::Table> table, 
    std::shared_ptr<::rtidb::storage::MemTableSnapshot> memtable_snapshot, std::shared_ptr<::rtidb::replica::LogReplicator> replicator, 
    std::string& binlog_path, ::rtidb::common::ColumnKey& column_key, 
    uint32_t idx, std::vector<::rtidb::log::WriteHandle*> whs, std::shared_ptr<::rtidb::api::TaskInfo> task);

    void SchedMakeSnapshot();

    void SchedMakeDiskTableSnapshot();

    void GetDiskused();

    void CheckZkClient();

    int32_t DeleteTableInternal(uint32_t tid, uint32_t pid, std::shared_ptr<::rtidb::api::TaskInfo> task_ptr);

    int32_t DeleteRelationalTableInternal(uint32_t tid, uint32_t pid, std::shared_ptr<::rtidb::api::TaskInfo> task_ptr);

    int LoadTableInternal(uint32_t tid, uint32_t pid, std::shared_ptr<::rtidb::api::TaskInfo> task_ptr);
    int LoadDiskTableInternal(uint32_t tid, uint32_t pid, const ::rtidb::api::TableMeta& table_meta,
                std::shared_ptr<::rtidb::api::TaskInfo> task_ptr);

    int WriteTableMeta(const std::string& path, const ::rtidb::api::TableMeta* table_meta);

    int UpdateTableMeta(const std::string& path, ::rtidb::api::TableMeta* table_meta, bool for_add_column);

    int UpdateTableMeta(const std::string& path, ::rtidb::api::TableMeta* table_meta);

    int AddOPTask(const ::rtidb::api::TaskInfo& task_info, ::rtidb::api::TaskType task_type,
            std::shared_ptr<::rtidb::api::TaskInfo>& task_ptr);

    std::shared_ptr<::rtidb::api::TaskInfo> FindTask(
            uint64_t op_id, ::rtidb::api::TaskType task_type);

    int AddOPMultiTask(const ::rtidb::api::TaskInfo& task_info, ::rtidb::api::TaskType task_type,
            std::shared_ptr<::rtidb::api::TaskInfo>& task_ptr);

    std::shared_ptr<::rtidb::api::TaskInfo> FindMultiTask(const ::rtidb::api::TaskInfo& task_info); 

   int CheckDimessionPut(const ::rtidb::api::PutRequest* request, uint32_t idx_cnt);
    
    // sync log data from page cache to disk 
    void SchedSyncDisk(uint32_t tid, uint32_t pid);

    // sched replicator to delete binlog
    void SchedDelBinlog(uint32_t tid, uint32_t pid);

    bool CheckGetDone(::rtidb::api::GetType type, 
                      uint64_t ts, uint64_t target_ts); 

    bool ChooseDBRootPath(uint32_t tid, uint32_t pid,
            const ::rtidb::common::StorageMode& mode,
            std::string& path);

    bool ChooseRecycleBinRootPath(uint32_t tid, uint32_t pid,
            const ::rtidb::common::StorageMode& mode,
            std::string& path);

    bool ChooseTableRootPath(uint32_t tid, uint32_t pid,
            const ::rtidb::common::StorageMode& mode,
            std::string& path);

    bool GetTableRootSize(uint32_t tid, uint32_t pid, const
            ::rtidb::common::StorageMode& mode, uint64_t& size);

    int32_t GetSnapshotOffset(uint32_t tid, uint32_t pid,
              common::StorageMode sm, std::string& msg,
              uint64_t& term, uint64_t& offset);

    bool SeekWithCount(::rtidb::storage::TableIterator* it, const uint64_t time,
            const ::rtidb::api::GetType& type, uint32_t max_cnt, uint32_t& cnt);

    bool Seek(::rtidb::storage::TableIterator* it, const uint64_t time,
            const ::rtidb::api::GetType& type);

    void DelRecycle(const std::string &path);
    
    void SchedDelRecycle();

private:
    RelationalTables relational_tables_;
    Tables tables_;
    std::mutex mu_;
    SpinMutex spin_mutex_;
    ThreadPool gc_pool_;
    Replicators replicators_;
    Snapshots snapshots_;
    ZkClient* zk_client_;
    ThreadPool keep_alive_pool_;
    ThreadPool task_pool_;
    ThreadPool io_pool_;
    ThreadPool snapshot_pool_;
    std::map<uint64_t, std::list<std::shared_ptr<::rtidb::api::TaskInfo>>> task_map_;
    std::set<std::string> sync_snapshot_set_;
    std::map<std::string, std::shared_ptr<FileReceiver>> file_receiver_map_;
    brpc::Server* server_;
    std::map<::rtidb::common::StorageMode, std::vector<std::string>> mode_root_paths_;
    std::map<::rtidb::common::StorageMode, std::vector<std::string>> mode_recycle_root_paths_;
    std::atomic<bool> follower_;
};

}
}


#endif /* !TABLET_IMPL_H */<|MERGE_RESOLUTION|>--- conflicted
+++ resolved
@@ -262,13 +262,13 @@
             ::rtidb::api::GeneralResponse* response,
             Closure* done);
 
-<<<<<<< HEAD
     void DumpIndexData(RpcController* controller,
             const ::rtidb::api::DumpIndexDataRequest* request,
-=======
+            ::rtidb::api::GeneralResponse* response,
+            Closure* done);
+
     void AddIndex(RpcController* controller,
             const ::rtidb::api::AddIndexRequest* request,
->>>>>>> f4a1393f
             ::rtidb::api::GeneralResponse* response,
             Closure* done);
 
