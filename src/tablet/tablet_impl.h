--- conflicted
+++ resolved
@@ -292,16 +292,14 @@
                const rtidb::api::QueryRequest* request,
                rtidb::api::QueryResponse* response, Closure* done);
 
-<<<<<<< HEAD
     void SubQuery(RpcController* controller,
                const rtidb::api::QueryRequest* request,
                rtidb::api::QueryResponse* response, Closure* done);
-=======
+
     void SQLBatchRequestQuery(RpcController* controller,
                               const rtidb::api::SQLBatchRequestQueryRequest* request,
                               rtidb::api::SQLBatchRequestQueryResponse* response,
                               Closure* done);
->>>>>>> 2c00c039
 
     void CancelOP(RpcController* controller,
                   const rtidb::api::CancelOPRequest* request,
@@ -514,18 +512,12 @@
     bool GetRealEp(uint64_t tid, uint64_t pid,
             std::map<std::string, std::string>* real_ep_map);
 
-<<<<<<< HEAD
     void ProcessQuery(const rtidb::api::QueryRequest* request,
             ::rtidb::api::QueryResponse* response,
             butil::IOBuf* buf);
 
-    void RequestQuery(const rtidb::api::QueryRequest& request,
-        const std::string& sql,
-        ::fesql::base::Status& status, // NOLINT
-=======
  private:
     void RunRequestQuery(const rtidb::api::QueryRequest& request,
->>>>>>> 2c00c039
         ::fesql::vm::RequestRunSession& session, // NOLINT 
         rtidb::api::QueryResponse& response, butil::IOBuf& buf); // NOLINT
 
