--- conflicted
+++ resolved
@@ -85,16 +85,12 @@
             ::rtidb::api::AppendEntriesResponse* response,
             Closure* done); 
 
-<<<<<<< HEAD
     void GetTableStatus(RpcController* controller,
             const ::rtidb::api::GetTableStatusRequest* request,
             ::rtidb::api::GetTableStatusResponse* response,
             Closure* done);
 
-    void PauseShnapshot(RpcController* controller,
-=======
     void PauseSnapshot(RpcController* controller,
->>>>>>> 2cfd46e1
             const ::rtidb::api::GeneralRequest* request,
             ::rtidb::api::GeneralResponse* response,
             Closure* done); 
