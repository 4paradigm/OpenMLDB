//
// tablet_impl.h
// Copyright (C) 2017 4paradigm.com
// Author wangtaize 
// Date 2017-04-01 
// 


#ifndef RTIDB_TABLET_IMPL_H
#define RTIDB_TABLET_IMPL_H

#include "proto/tablet.pb.h"
#include "replica/log_replicator.h"
#include "storage/mem_table_snapshot.h"
#include "storage/disk_table_snapshot.h"
#include "storage/mem_table.h"
#include "storage/disk_table.h"
#include "tablet/file_receiver.h"
#include "thread_pool.h"
#include "base/set.h"
#include "zk/zk_client.h"
#include <map>
#include <list>
#include <brpc/server.h>
#include <mutex>
#include "base/spinlock.h"

using ::google::protobuf::RpcController;
using ::google::protobuf::Closure;
using ::baidu::common::ThreadPool;
using ::rtidb::storage::Table;
using ::rtidb::storage::MemTable;
using ::rtidb::storage::DiskTable;
using ::rtidb::storage::Snapshot;
using ::rtidb::replica::LogReplicator;
using ::rtidb::replica::ReplicatorRole;
using ::rtidb::zk::ZkClient;
using ::rtidb::base::SpinMutex;

const uint32_t INVALID_REMOTE_TID = UINT32_MAX;

namespace rtidb {
namespace tablet {

typedef std::map<uint32_t, std::map<uint32_t, std::shared_ptr<Table> > > Tables;
typedef std::map<uint32_t, std::map<uint32_t, std::shared_ptr<LogReplicator> > > Replicators;
typedef std::map<uint32_t, std::map<uint32_t, std::shared_ptr<Snapshot> > > Snapshots;

class TabletImpl : public ::rtidb::api::TabletServer {

public:
    TabletImpl();

    ~TabletImpl();

    bool Init();

    bool RegisterZK();

    void Put(RpcController* controller,
             const ::rtidb::api::PutRequest* request,
             ::rtidb::api::PutResponse* response,
             Closure* done);

    void Get(RpcController* controller,
             const ::rtidb::api::GetRequest* request,
             ::rtidb::api::GetResponse* response,
             Closure* done);

    void Scan(RpcController* controller,
              const ::rtidb::api::ScanRequest* request,
              ::rtidb::api::ScanResponse* response,
              Closure* done);

    void Delete(RpcController* controller,
              const ::rtidb::api::DeleteRequest* request,
              ::rtidb::api::GeneralResponse* response,
              Closure* done);

    void Count(RpcController* controller,
              const ::rtidb::api::CountRequest* request,
              ::rtidb::api::CountResponse* response,
              Closure* done);

    void Traverse(RpcController* controller,
              const ::rtidb::api::TraverseRequest* request,
              ::rtidb::api::TraverseResponse* response,
              Closure* done);

    void CreateTable(RpcController* controller,
            const ::rtidb::api::CreateTableRequest* request,
            ::rtidb::api::CreateTableResponse* response,
            Closure* done);

    void LoadTable(RpcController* controller,
            const ::rtidb::api::LoadTableRequest* request,
            ::rtidb::api::GeneralResponse* response,
            Closure* done);

    void DropTable(RpcController* controller,
            const ::rtidb::api::DropTableRequest* request,
            ::rtidb::api::DropTableResponse* response,
            Closure* done);

    void AddReplica(RpcController* controller, 
            const ::rtidb::api::ReplicaRequest* request,
            ::rtidb::api::AddReplicaResponse* response,
            Closure* done);

    void SetConcurrency(RpcController* ctrl,
            const ::rtidb::api::SetConcurrencyRequest* request,
            ::rtidb::api::SetConcurrencyResponse* response,
            Closure* done);

    void DelReplica(RpcController* controller, 
            const ::rtidb::api::ReplicaRequest* request,
            ::rtidb::api::GeneralResponse* response,
            Closure* done);

    void AppendEntries(RpcController* controller,
            const ::rtidb::api::AppendEntriesRequest* request,
            ::rtidb::api::AppendEntriesResponse* response,
            Closure* done); 

    void UpdateTableMetaForAddField(RpcController* controller,
            const ::rtidb::api::UpdateTableMetaForAddFieldRequest* request,
            ::rtidb::api::GeneralResponse* response,
            Closure* done);

    void GetTableStatus(RpcController* controller,
            const ::rtidb::api::GetTableStatusRequest* request,
            ::rtidb::api::GetTableStatusResponse* response,
            Closure* done);

    void ChangeRole(RpcController* controller,
            const ::rtidb::api::ChangeRoleRequest* request,
            ::rtidb::api::ChangeRoleResponse* response,
            Closure* done);

    void MakeSnapshot(RpcController* controller,
            const ::rtidb::api::GeneralRequest* request,
            ::rtidb::api::GeneralResponse* response,
            Closure* done);
           
    void PauseSnapshot(RpcController* controller,
            const ::rtidb::api::GeneralRequest* request,
            ::rtidb::api::GeneralResponse* response,
            Closure* done);

    void RecoverSnapshot(RpcController* controller,
            const ::rtidb::api::GeneralRequest* request,
            ::rtidb::api::GeneralResponse* response,
            Closure* done);

    void SendSnapshot(RpcController* controller,
            const ::rtidb::api::SendSnapshotRequest* request,
            ::rtidb::api::GeneralResponse* response,
            Closure* done);

    void SendData(RpcController* controller,
            const ::rtidb::api::SendDataRequest* request,
            ::rtidb::api::GeneralResponse* response,
            Closure* done);

    void GetTaskStatus(RpcController* controller,
            const ::rtidb::api::TaskStatusRequest* request,
            ::rtidb::api::TaskStatusResponse* response,
            Closure* done);

    void GetTableSchema(RpcController* controller,
            const ::rtidb::api::GetTableSchemaRequest* request,
            ::rtidb::api::GetTableSchemaResponse* response,
            Closure* done);

    void DeleteOPTask(RpcController* controller,
            const ::rtidb::api::DeleteTaskRequest* request,
            ::rtidb::api::GeneralResponse* response,
            Closure* done);

    void SetExpire(RpcController* controller,
            const ::rtidb::api::SetExpireRequest* request,
            ::rtidb::api::GeneralResponse* response,
            Closure* done);

    void SetTTLClock(RpcController* controller,
            const ::rtidb::api::SetTTLClockRequest* request,
            ::rtidb::api::GeneralResponse* response,
            Closure* done);
    
    void UpdateTTL(RpcController* controller, 
            const ::rtidb::api::UpdateTTLRequest* request,
            ::rtidb::api::UpdateTTLResponse* response,
            Closure* done);

    void ExecuteGc(RpcController* controller, 
            const ::rtidb::api::ExecuteGcRequest* request,
            ::rtidb::api::GeneralResponse* response,
            Closure* done);

    void ShowMemPool(RpcController* controller,
            const ::rtidb::api::HttpRequest* request,
            ::rtidb::api::HttpResponse* response,
            Closure* done);

    void GetTermPair(RpcController* controller,
            const ::rtidb::api::GetTermPairRequest* request,
            ::rtidb::api::GetTermPairResponse* response,
            Closure* done);

    void GetTableFollower(RpcController* controller,
            const ::rtidb::api::GetTableFollowerRequest* request,
            ::rtidb::api::GetTableFollowerResponse* response,
            Closure* done);

    void GetManifest(RpcController* controller,
            const ::rtidb::api::GetManifestRequest* request,
            ::rtidb::api::GetManifestResponse* response,
            Closure* done);

    void ConnectZK(RpcController* controller,
            const ::rtidb::api::ConnectZKRequest* request,
            ::rtidb::api::GeneralResponse* response,
            Closure* done);

    void DisConnectZK(RpcController* controller,
            const ::rtidb::api::DisConnectZKRequest* request,
            ::rtidb::api::GeneralResponse* response,
            Closure* done);

    void DeleteBinlog(RpcController* controller,
            const ::rtidb::api::GeneralRequest* request,
            ::rtidb::api::GeneralResponse* response,
            Closure* done);

    void CheckFile(RpcController* controller,
            const ::rtidb::api::CheckFileRequest* request,
            ::rtidb::api::GeneralResponse* response,
            Closure* done);

    void SetMode(RpcController* controller,
            const ::rtidb::api::SetModeRequest* request,
            ::rtidb::api::GeneralResponse* response,
            Closure* done);

    void AlignTable(RpcController* controller,
            const ::rtidb::api::GeneralRequest* request,
            ::rtidb::api::GeneralResponse* response,
            Closure* done);

    inline void SetServer(brpc::Server* server) {
        server_ = server;
    }

    // get on value from specified ttl type index
    int32_t GetIndex(uint64_t expire_time, uint64_t expire_cnt,
                          ::rtidb::api::TTLType ttl_type,
                          ::rtidb::storage::TableIterator* it,
                          const ::rtidb::api::GetRequest* request,
                          std::string* value,
                          uint64_t* ts);

    // scan specified ttl type index
    int32_t ScanIndex(uint64_t expire_time, uint64_t expire_cnt,
                          ::rtidb::api::TTLType ttl_type,
                          ::rtidb::storage::TableIterator* it,
                          const ::rtidb::api::ScanRequest* request,
                          std::string* pairs,
                          uint32_t* count);

    int32_t CountIndex(uint64_t expire_time, uint64_t expire_cnt,
                          ::rtidb::api::TTLType ttl_type,
                          ::rtidb::storage::TableIterator* it,
                          const ::rtidb::api::CountRequest* request,
                          uint32_t* count);
private:

    bool CreateMultiDir(const std::vector<std::string>& dirs);
    // Get table by table id , no need external synchronization
    std::shared_ptr<Table> GetTable(uint32_t tid, uint32_t pid);
    // Get table by table id , and Need external synchronization  
    std::shared_ptr<Table> GetTableUnLock(uint32_t tid, uint32_t pid);
    //std::shared_ptr<DiskTable> GetDiskTable(uint32_t tid, uint32_t pid);
    //std::shared_ptr<DiskTable> GetDiskTableUnLock(uint32_t tid, uint32_t pid);

    std::shared_ptr<LogReplicator> GetReplicator(uint32_t tid, uint32_t pid);
    std::shared_ptr<LogReplicator> GetReplicatorUnLock(uint32_t tid, uint32_t pid);
    std::shared_ptr<Snapshot> GetSnapshot(uint32_t tid, uint32_t pid);
    std::shared_ptr<Snapshot> GetSnapshotUnLock(uint32_t tid, uint32_t pid);
    void GcTable(uint32_t tid, uint32_t pid, bool execute_once);

    int CheckTableMeta(const rtidb::api::TableMeta* table_meta, std::string& msg);

    int CreateTableInternal(const ::rtidb::api::TableMeta* table_meta, std::string& msg);

    int CreateDiskTableInternal(const ::rtidb::api::TableMeta* table_meta, bool is_load, std::string& msg);

    void MakeSnapshotInternal(uint32_t tid, uint32_t pid, std::shared_ptr<::rtidb::api::TaskInfo> task);

    void SendSnapshotInternal(const std::string& endpoint, uint32_t tid, uint32_t pid,
                        uint32_t remote_tid, std::shared_ptr<::rtidb::api::TaskInfo> task);

    void SchedMakeSnapshot();

    void SchedMakeDiskTableSnapshot();

    void GetDiskused();

    void CheckZkClient();

    int32_t DeleteTableInternal(uint32_t tid, uint32_t pid, std::shared_ptr<::rtidb::api::TaskInfo> task_ptr);

    int LoadTableInternal(uint32_t tid, uint32_t pid, std::shared_ptr<::rtidb::api::TaskInfo> task_ptr);
    int LoadDiskTableInternal(uint32_t tid, uint32_t pid, const ::rtidb::api::TableMeta& table_meta,
                std::shared_ptr<::rtidb::api::TaskInfo> task_ptr);

    int WriteTableMeta(const std::string& path, const ::rtidb::api::TableMeta* table_meta);

    int UpdateTableMeta(const std::string& path, ::rtidb::api::TableMeta* table_meta, bool for_add_column);

    int UpdateTableMeta(const std::string& path, ::rtidb::api::TableMeta* table_meta);

    int AddOPTask(const ::rtidb::api::TaskInfo& task_info, ::rtidb::api::TaskType task_type,
            std::shared_ptr<::rtidb::api::TaskInfo>& task_ptr);

    std::shared_ptr<::rtidb::api::TaskInfo> FindTask(
            uint64_t op_id, ::rtidb::api::TaskType task_type);

    int AddOPMultiTask(const ::rtidb::api::TaskInfo& task_info, ::rtidb::api::TaskType task_type,
            std::shared_ptr<::rtidb::api::TaskInfo>& task_ptr);

    std::shared_ptr<::rtidb::api::TaskInfo> FindMultiTask(const ::rtidb::api::TaskInfo& task_info); 

   int CheckDimessionPut(const ::rtidb::api::PutRequest* request, uint32_t idx_cnt);
    
    // sync log data from page cache to disk 
    void SchedSyncDisk(uint32_t tid, uint32_t pid);

    // sched replicator to delete binlog
    void SchedDelBinlog(uint32_t tid, uint32_t pid);

    bool CheckGetDone(::rtidb::api::GetType type, 
                      uint64_t ts, uint64_t target_ts); 

    bool ChooseDBRootPath(uint32_t tid, uint32_t pid,
            const ::rtidb::common::StorageMode& mode,
            std::string& path);

    bool ChooseRecycleBinRootPath(uint32_t tid, uint32_t pid,
            const ::rtidb::common::StorageMode& mode,
            std::string& path);

<<<<<<< HEAD
    bool ChooseTableRootPath(uint32_t tid, uint32_t pid,
            const ::rtidb::common::StorageMode& mode,
            std::string& path);

    bool GetTableRootSize(uint32_t tid, uint32_t pid, const
            ::rtidb::common::StorageMode& mode, uint64_t& size);

    bool SeekWithCount(::rtidb::storage::TableIterator* it, const uint64_t time,
            const ::rtidb::api::GetType& type, uint32_t max_cnt, uint32_t& cnt);

    bool Seek(::rtidb::storage::TableIterator* it, const uint64_t time,
            const ::rtidb::api::GetType& type);
=======
    void DelRecycle(const std::string &path);
    
    void SchedDelRecycle();
>>>>>>> d5675a1a

private:
    Tables tables_;
    std::mutex mu_;
    SpinMutex spin_mutex_;
    ThreadPool gc_pool_;
    Replicators replicators_;
    Snapshots snapshots_;
    ZkClient* zk_client_;
    ThreadPool keep_alive_pool_;
    ThreadPool task_pool_;
    ThreadPool io_pool_;
    ThreadPool snapshot_pool_;
    std::map<uint64_t, std::list<std::shared_ptr<::rtidb::api::TaskInfo>>> task_map_;
    std::set<std::string> sync_snapshot_set_;
    std::map<std::string, std::shared_ptr<FileReceiver>> file_receiver_map_;
    brpc::Server* server_;
    std::map<::rtidb::common::StorageMode, std::vector<std::string>> mode_root_paths_;
    std::map<::rtidb::common::StorageMode, std::vector<std::string>> mode_recycle_root_paths_;
    std::atomic<bool> follower_;
};

}
}


#endif /* !TABLET_IMPL_H */<|MERGE_RESOLUTION|>--- conflicted
+++ resolved
@@ -349,7 +349,6 @@
             const ::rtidb::common::StorageMode& mode,
             std::string& path);
 
-<<<<<<< HEAD
     bool ChooseTableRootPath(uint32_t tid, uint32_t pid,
             const ::rtidb::common::StorageMode& mode,
             std::string& path);
@@ -362,11 +361,10 @@
 
     bool Seek(::rtidb::storage::TableIterator* it, const uint64_t time,
             const ::rtidb::api::GetType& type);
-=======
+
     void DelRecycle(const std::string &path);
     
     void SchedDelRecycle();
->>>>>>> d5675a1a
 
 private:
     Tables tables_;
