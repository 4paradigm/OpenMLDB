//
// tablet_impl.h
// Copyright (C) 2017 4paradigm.com
// Author wangtaize 
// Date 2017-04-01 
// 


#ifndef RTIDB_TABLET_IMPL_H
#define RTIDB_TABLET_IMPL_H

#include "proto/tablet.pb.h"
#include "replica/log_replicator.h"
#include "storage/mem_table_snapshot.h"
#include "storage/disk_table_snapshot.h"
#include "storage/mem_table.h"
#include "storage/disk_table.h"
#include "storage/relational_table.h"
#include "tablet/file_receiver.h"
#include "thread_pool.h"
#include "base/set.h"
#include "zk/zk_client.h"
#include <map>
#include <list>
#include <brpc/server.h>
#include <mutex>
#include "base/spinlock.h"

using ::google::protobuf::RpcController;
using ::google::protobuf::Closure;
using ::baidu::common::ThreadPool;
using ::rtidb::storage::Table;
using ::rtidb::storage::MemTable;
using ::rtidb::storage::DiskTable;
using ::rtidb::storage::RelationalTable;
using ::rtidb::storage::Snapshot;
using ::rtidb::replica::LogReplicator;
using ::rtidb::replica::ReplicatorRole;
using ::rtidb::zk::ZkClient;
using ::rtidb::base::SpinMutex;
using ::rtidb::storage::IndexDef;
using Schema = ::google::protobuf::RepeatedPtrField<::rtidb::common::ColumnDesc>;

const uint32_t INVALID_REMOTE_TID = UINT32_MAX;

namespace rtidb {
namespace tablet {

typedef std::map<uint32_t, std::map<uint32_t, std::shared_ptr<RelationalTable> > > RelationalTables;
typedef std::map<uint32_t, std::map<uint32_t, std::shared_ptr<Table> > > Tables;
typedef std::map<uint32_t, std::map<uint32_t, std::shared_ptr<LogReplicator> > > Replicators;
typedef std::map<uint32_t, std::map<uint32_t, std::shared_ptr<Snapshot> > > Snapshots;

class TabletImpl : public ::rtidb::api::TabletServer {

public:
    TabletImpl();

    ~TabletImpl();

    bool Init();

    bool RegisterZK();

    void Update(RpcController* controller,
            const ::rtidb::api::UpdateRequest* request,
            ::rtidb::api::GeneralResponse* response,
            Closure* done);

    void Put(RpcController* controller,
             const ::rtidb::api::PutRequest* request,
             ::rtidb::api::PutResponse* response,
             Closure* done);

    void Get(RpcController* controller,
             const ::rtidb::api::GetRequest* request,
             ::rtidb::api::GetResponse* response,
             Closure* done);

    void Scan(RpcController* controller,
              const ::rtidb::api::ScanRequest* request,
              ::rtidb::api::ScanResponse* response,
              Closure* done);

    void Delete(RpcController* controller,
              const ::rtidb::api::DeleteRequest* request,
              ::rtidb::api::GeneralResponse* response,
              Closure* done);

    void Count(RpcController* controller,
              const ::rtidb::api::CountRequest* request,
              ::rtidb::api::CountResponse* response,
              Closure* done);

    void Traverse(RpcController* controller,
              const ::rtidb::api::TraverseRequest* request,
              ::rtidb::api::TraverseResponse* response,
              Closure* done);

    void CreateTable(RpcController* controller,
            const ::rtidb::api::CreateTableRequest* request,
            ::rtidb::api::CreateTableResponse* response,
            Closure* done);

    void LoadTable(RpcController* controller,
            const ::rtidb::api::LoadTableRequest* request,
            ::rtidb::api::GeneralResponse* response,
            Closure* done);

    void DropTable(RpcController* controller,
            const ::rtidb::api::DropTableRequest* request,
            ::rtidb::api::DropTableResponse* response,
            Closure* done);

    void AddReplica(RpcController* controller, 
            const ::rtidb::api::ReplicaRequest* request,
            ::rtidb::api::AddReplicaResponse* response,
            Closure* done);

    void SetConcurrency(RpcController* ctrl,
            const ::rtidb::api::SetConcurrencyRequest* request,
            ::rtidb::api::SetConcurrencyResponse* response,
            Closure* done);

    void DelReplica(RpcController* controller, 
            const ::rtidb::api::ReplicaRequest* request,
            ::rtidb::api::GeneralResponse* response,
            Closure* done);

    void AppendEntries(RpcController* controller,
            const ::rtidb::api::AppendEntriesRequest* request,
            ::rtidb::api::AppendEntriesResponse* response,
            Closure* done); 

    void UpdateTableMetaForAddField(RpcController* controller,
            const ::rtidb::api::UpdateTableMetaForAddFieldRequest* request,
            ::rtidb::api::GeneralResponse* response,
            Closure* done);

    void GetTableStatus(RpcController* controller,
            const ::rtidb::api::GetTableStatusRequest* request,
            ::rtidb::api::GetTableStatusResponse* response,
            Closure* done);

    void ChangeRole(RpcController* controller,
            const ::rtidb::api::ChangeRoleRequest* request,
            ::rtidb::api::ChangeRoleResponse* response,
            Closure* done);

    void MakeSnapshot(RpcController* controller,
            const ::rtidb::api::GeneralRequest* request,
            ::rtidb::api::GeneralResponse* response,
            Closure* done);
           
    void PauseSnapshot(RpcController* controller,
            const ::rtidb::api::GeneralRequest* request,
            ::rtidb::api::GeneralResponse* response,
            Closure* done);

    void RecoverSnapshot(RpcController* controller,
            const ::rtidb::api::GeneralRequest* request,
            ::rtidb::api::GeneralResponse* response,
            Closure* done);

    void SendSnapshot(RpcController* controller,
            const ::rtidb::api::SendSnapshotRequest* request,
            ::rtidb::api::GeneralResponse* response,
            Closure* done);

    void SendData(RpcController* controller,
            const ::rtidb::api::SendDataRequest* request,
            ::rtidb::api::GeneralResponse* response,
            Closure* done);

    void GetTaskStatus(RpcController* controller,
            const ::rtidb::api::TaskStatusRequest* request,
            ::rtidb::api::TaskStatusResponse* response,
            Closure* done);

    void GetTableSchema(RpcController* controller,
            const ::rtidb::api::GetTableSchemaRequest* request,
            ::rtidb::api::GetTableSchemaResponse* response,
            Closure* done);

    void DeleteOPTask(RpcController* controller,
            const ::rtidb::api::DeleteTaskRequest* request,
            ::rtidb::api::GeneralResponse* response,
            Closure* done);

    void SetExpire(RpcController* controller,
            const ::rtidb::api::SetExpireRequest* request,
            ::rtidb::api::GeneralResponse* response,
            Closure* done);

    void SetTTLClock(RpcController* controller,
            const ::rtidb::api::SetTTLClockRequest* request,
            ::rtidb::api::GeneralResponse* response,
            Closure* done);
    
    void UpdateTTL(RpcController* controller, 
            const ::rtidb::api::UpdateTTLRequest* request,
            ::rtidb::api::UpdateTTLResponse* response,
            Closure* done);

    void ExecuteGc(RpcController* controller, 
            const ::rtidb::api::ExecuteGcRequest* request,
            ::rtidb::api::GeneralResponse* response,
            Closure* done);

    void ShowMemPool(RpcController* controller,
            const ::rtidb::api::HttpRequest* request,
            ::rtidb::api::HttpResponse* response,
            Closure* done);

    void GetAllSnapshotOffset(RpcController* controller,
            const ::rtidb::api::EmptyRequest* request,
            ::rtidb::api::TableSnapshotOffsetResponse* response,
            Closure* done);

    void GetTermPair(RpcController* controller,
            const ::rtidb::api::GetTermPairRequest* request,
            ::rtidb::api::GetTermPairResponse* response,
            Closure* done);

    void GetTableFollower(RpcController* controller,
            const ::rtidb::api::GetTableFollowerRequest* request,
            ::rtidb::api::GetTableFollowerResponse* response,
            Closure* done);

    void GetManifest(RpcController* controller,
            const ::rtidb::api::GetManifestRequest* request,
            ::rtidb::api::GetManifestResponse* response,
            Closure* done);

    void ConnectZK(RpcController* controller,
            const ::rtidb::api::ConnectZKRequest* request,
            ::rtidb::api::GeneralResponse* response,
            Closure* done);

    void DisConnectZK(RpcController* controller,
            const ::rtidb::api::DisConnectZKRequest* request,
            ::rtidb::api::GeneralResponse* response,
            Closure* done);

    void DeleteBinlog(RpcController* controller,
            const ::rtidb::api::GeneralRequest* request,
            ::rtidb::api::GeneralResponse* response,
            Closure* done);

    void CheckFile(RpcController* controller,
            const ::rtidb::api::CheckFileRequest* request,
            ::rtidb::api::GeneralResponse* response,
            Closure* done);

    void SetMode(RpcController* controller,
            const ::rtidb::api::SetModeRequest* request,
            ::rtidb::api::GeneralResponse* response,
            Closure* done);

    void DeleteIndex(RpcController* controller,
            const ::rtidb::api::DeleteIndexRequest* request,
            ::rtidb::api::GeneralResponse* response,
            Closure* done);

<<<<<<< HEAD
    void AddIndex(RpcController* controller,
            const ::rtidb::api::AddIndexRequest* request,
            ::rtidb::api::GeneralResponse* response,
            Closure* done);
=======
    void BatchQuery(RpcController* controller,
            const rtidb::api::BatchQueryRequest* request,
            rtidb::api::BatchQueryResponse* response,
            Closure*done);
>>>>>>> 326184ac

    inline void SetServer(brpc::Server* server) {
        server_ = server;
    }

    // get on value from specified ttl type index
    int32_t GetIndex(uint64_t expire_time, uint64_t expire_cnt,
                          ::rtidb::api::TTLType ttl_type,
                          ::rtidb::storage::TableIterator* it,
                          const ::rtidb::api::GetRequest* request,
                          std::string* value,
                          uint64_t* ts);

    // scan specified ttl type index
    int32_t ScanIndex(uint64_t expire_time, uint64_t expire_cnt,
                          ::rtidb::api::TTLType ttl_type,
                          ::rtidb::storage::TableIterator* it,
                          const ::rtidb::api::ScanRequest* request,
                          std::string* pairs,
                          uint32_t* count);

    int32_t CountIndex(uint64_t expire_time, uint64_t expire_cnt,
                          ::rtidb::api::TTLType ttl_type,
                          ::rtidb::storage::TableIterator* it,
                          const ::rtidb::api::CountRequest* request,
                          uint32_t* count);
private:

    bool CreateMultiDir(const std::vector<std::string>& dirs);
    // Get table by table id , no need external synchronization
    std::shared_ptr<Table> GetTable(uint32_t tid, uint32_t pid);
    // Get table by table id , and Need external synchronization  
    std::shared_ptr<Table> GetTableUnLock(uint32_t tid, uint32_t pid);
    //std::shared_ptr<DiskTable> GetDiskTable(uint32_t tid, uint32_t pid);
    //std::shared_ptr<DiskTable> GetDiskTableUnLock(uint32_t tid, uint32_t pid);
    std::shared_ptr<RelationalTable> GetRelationalTableUnLock(uint32_t tid, uint32_t pid);

    std::shared_ptr<LogReplicator> GetReplicator(uint32_t tid, uint32_t pid);
    std::shared_ptr<LogReplicator> GetReplicatorUnLock(uint32_t tid, uint32_t pid);
    std::shared_ptr<Snapshot> GetSnapshot(uint32_t tid, uint32_t pid);
    std::shared_ptr<Snapshot> GetSnapshotUnLock(uint32_t tid, uint32_t pid);
    void GcTable(uint32_t tid, uint32_t pid, bool execute_once);

    int CheckTableMeta(const rtidb::api::TableMeta* table_meta, std::string& msg);

    int CreateTableInternal(const ::rtidb::api::TableMeta* table_meta, std::string& msg);

    int CreateDiskTableInternal(const ::rtidb::api::TableMeta* table_meta, bool is_load, std::string& msg);

    int CreateRelationalTableInternal(const ::rtidb::api::TableMeta* table_meta, std::string& msg);


    void MakeSnapshotInternal(uint32_t tid, uint32_t pid, uint64_t end_offset, std::shared_ptr<::rtidb::api::TaskInfo> task);

    void SendSnapshotInternal(const std::string& endpoint, uint32_t tid, uint32_t pid,
                        uint32_t remote_tid, std::shared_ptr<::rtidb::api::TaskInfo> task);

    void SchedMakeSnapshot();

    void SchedMakeDiskTableSnapshot();

    void GetDiskused();

    void CheckZkClient();

    int32_t DeleteTableInternal(uint32_t tid, uint32_t pid, std::shared_ptr<::rtidb::api::TaskInfo> task_ptr);

    int32_t DeleteRelationalTableInternal(uint32_t tid, uint32_t pid, std::shared_ptr<::rtidb::api::TaskInfo> task_ptr);

    int LoadTableInternal(uint32_t tid, uint32_t pid, std::shared_ptr<::rtidb::api::TaskInfo> task_ptr);
    int LoadDiskTableInternal(uint32_t tid, uint32_t pid, const ::rtidb::api::TableMeta& table_meta,
                std::shared_ptr<::rtidb::api::TaskInfo> task_ptr);

    int WriteTableMeta(const std::string& path, const ::rtidb::api::TableMeta* table_meta);

    int UpdateTableMeta(const std::string& path, ::rtidb::api::TableMeta* table_meta, bool for_add_column);

    int UpdateTableMeta(const std::string& path, ::rtidb::api::TableMeta* table_meta);

    int AddOPTask(const ::rtidb::api::TaskInfo& task_info, ::rtidb::api::TaskType task_type,
            std::shared_ptr<::rtidb::api::TaskInfo>& task_ptr);

    std::shared_ptr<::rtidb::api::TaskInfo> FindTask(
            uint64_t op_id, ::rtidb::api::TaskType task_type);

    int AddOPMultiTask(const ::rtidb::api::TaskInfo& task_info, ::rtidb::api::TaskType task_type,
            std::shared_ptr<::rtidb::api::TaskInfo>& task_ptr);

    std::shared_ptr<::rtidb::api::TaskInfo> FindMultiTask(const ::rtidb::api::TaskInfo& task_info); 

   int CheckDimessionPut(const ::rtidb::api::PutRequest* request, uint32_t idx_cnt);
    
    // sync log data from page cache to disk 
    void SchedSyncDisk(uint32_t tid, uint32_t pid);

    // sched replicator to delete binlog
    void SchedDelBinlog(uint32_t tid, uint32_t pid);

    bool CheckGetDone(::rtidb::api::GetType type, 
                      uint64_t ts, uint64_t target_ts); 

    bool ChooseDBRootPath(uint32_t tid, uint32_t pid,
            const ::rtidb::common::StorageMode& mode,
            std::string& path);

    bool ChooseRecycleBinRootPath(uint32_t tid, uint32_t pid,
            const ::rtidb::common::StorageMode& mode,
            std::string& path);

    bool ChooseTableRootPath(uint32_t tid, uint32_t pid,
            const ::rtidb::common::StorageMode& mode,
            std::string& path);

    bool GetTableRootSize(uint32_t tid, uint32_t pid, const
            ::rtidb::common::StorageMode& mode, uint64_t& size);

    int32_t GetSnapshotOffset(uint32_t tid, uint32_t pid,
              common::StorageMode sm, std::string& msg,
              uint64_t& term, uint64_t& offset);

    bool SeekWithCount(::rtidb::storage::TableIterator* it, const uint64_t time,
            const ::rtidb::api::GetType& type, uint32_t max_cnt, uint32_t& cnt);

    bool Seek(::rtidb::storage::TableIterator* it, const uint64_t time,
            const ::rtidb::api::GetType& type);

    void DelRecycle(const std::string &path);
    
    void SchedDelRecycle();

private:
    RelationalTables relational_tables_;
    Tables tables_;
    std::mutex mu_;
    SpinMutex spin_mutex_;
    ThreadPool gc_pool_;
    Replicators replicators_;
    Snapshots snapshots_;
    ZkClient* zk_client_;
    ThreadPool keep_alive_pool_;
    ThreadPool task_pool_;
    ThreadPool io_pool_;
    ThreadPool snapshot_pool_;
    std::map<uint64_t, std::list<std::shared_ptr<::rtidb::api::TaskInfo>>> task_map_;
    std::set<std::string> sync_snapshot_set_;
    std::map<std::string, std::shared_ptr<FileReceiver>> file_receiver_map_;
    brpc::Server* server_;
    std::map<::rtidb::common::StorageMode, std::vector<std::string>> mode_root_paths_;
    std::map<::rtidb::common::StorageMode, std::vector<std::string>> mode_recycle_root_paths_;
    std::atomic<bool> follower_;
};

}
}


#endif /* !TABLET_IMPL_H */<|MERGE_RESOLUTION|>--- conflicted
+++ resolved
@@ -262,17 +262,15 @@
             ::rtidb::api::GeneralResponse* response,
             Closure* done);
 
-<<<<<<< HEAD
     void AddIndex(RpcController* controller,
             const ::rtidb::api::AddIndexRequest* request,
             ::rtidb::api::GeneralResponse* response,
             Closure* done);
-=======
+
     void BatchQuery(RpcController* controller,
             const rtidb::api::BatchQueryRequest* request,
             rtidb::api::BatchQueryResponse* response,
             Closure*done);
->>>>>>> 326184ac
 
     inline void SetServer(brpc::Server* server) {
         server_ = server;
