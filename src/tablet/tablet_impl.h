//
// tablet_impl.h
// Copyright (C) 2017 4paradigm.com
// Author wangtaize
// Date 2017-04-01
//

#ifndef SRC_TABLET_TABLET_IMPL_H_
#define SRC_TABLET_TABLET_IMPL_H_

#include <brpc/server.h>
#include <utility>
#include <list>
#include <map>
#include <memory>
#include <mutex>  // NOLINT
#include <set>
#include <string>
#include <vector>

#include "base/set.h"
#include "base/spinlock.h"
#include "catalog/tablet_catalog.h"
#include "proto/tablet.pb.h"
#include "replica/log_replicator.h"
#include "storage/disk_table.h"
#include "storage/disk_table_snapshot.h"
#include "storage/mem_table.h"
#include "storage/mem_table_snapshot.h"
#include "storage/relational_table.h"
#include "tablet/combine_iterator.h"
#include "tablet/file_receiver.h"
#include "thread_pool.h"  // NOLINT
#include "vm/engine.h"
#include "zk/zk_client.h"
#include "catalog/schema_adapter.h"

using ::baidu::common::ThreadPool;
using ::google::protobuf::Closure;
using ::google::protobuf::RpcController;
using ::rtidb::base::SpinMutex;
using ::rtidb::replica::LogReplicator;
using ::rtidb::replica::ReplicatorRole;
using ::rtidb::storage::DiskTable;
using ::rtidb::storage::IndexDef;
using ::rtidb::storage::MemTable;
using ::rtidb::storage::RelationalTable;
using ::rtidb::storage::Snapshot;
using ::rtidb::storage::Table;
using ::rtidb::zk::ZkClient;
using Schema = ::google::protobuf::RepeatedPtrField<::rtidb::common::ColumnDesc>;

const uint32_t INVALID_REMOTE_TID = UINT32_MAX;

namespace rtidb {
namespace tablet {

typedef std::map<uint32_t, std::map<uint32_t, std::shared_ptr<RelationalTable>>>
    RelationalTables;
typedef std::map<uint32_t, std::map<uint32_t, std::shared_ptr<Table>>> Tables;
typedef std::map<uint32_t, std::map<uint32_t, std::shared_ptr<LogReplicator>>>
    Replicators;
typedef std::map<uint32_t, std::map<uint32_t, std::shared_ptr<Snapshot>>>
    Snapshots;

// tablet cache entry for sql procedure
struct SQLProcedureCacheEntry {
    std::shared_ptr<fesql::sdk::ProcedureInfo> procedure_info;
    std::shared_ptr<fesql::vm::CompileInfo> request_info;
    std::shared_ptr<fesql::vm::CompileInfo> batch_request_info;

    SQLProcedureCacheEntry(const std::shared_ptr<fesql::sdk::ProcedureInfo> pinfo,
                           std::shared_ptr<fesql::vm::CompileInfo> rinfo,
                           std::shared_ptr<fesql::vm::CompileInfo> brinfo)
      : procedure_info(pinfo), request_info(rinfo), batch_request_info(brinfo) {}
};
class SpCache : public fesql::vm::CompileInfoCache {
 public:
    SpCache() : db_sp_map_() {}
    ~SpCache() {}
    void InsertSQLProcedureCacheEntry(const std::string& db, const std::string& sp_name,
                                      std::shared_ptr<fesql::sdk::ProcedureInfo> procedure_info,
                                      std::shared_ptr<fesql::vm::CompileInfo> request_info,
                                      std::shared_ptr<fesql::vm::CompileInfo> batch_request_info) {
        std::lock_guard<SpinMutex> spin_lock(spin_mutex_);
        auto& sp_map_of_db = db_sp_map_[db];
        sp_map_of_db.insert(
            std::make_pair(sp_name, SQLProcedureCacheEntry(procedure_info, request_info, batch_request_info)));
    }

    void DropSQLProcedureCacheEntry(const std::string& db, const std::string& sp_name) {
        std::lock_guard<SpinMutex> spin_lock(spin_mutex_);
        db_sp_map_[db].erase(sp_name);
        return;
    }
    const bool ProcedureExist(const std::string& db, const std::string& sp_name) {
        std::lock_guard<SpinMutex> spin_lock(spin_mutex_);
        auto& sp_map_of_db = db_sp_map_[db];
        auto sp_it = sp_map_of_db.find(sp_name);
        return sp_it != sp_map_of_db.end();
    }
    std::shared_ptr<fesql::vm::CompileInfo> GetRequestInfo(const std::string& db, const std::string& sp_name,
                                                           fesql::base::Status& status) override {  // NOLINT
        std::lock_guard<SpinMutex> spin_lock(spin_mutex_);
        auto db_it = db_sp_map_.find(db);
        if (db_it == db_sp_map_.end()) {
            status = fesql::base::Status(fesql::common::kProcedureNotFound,
                                         "store procedure[" + sp_name + "] not found in db[" + db + "]");
            return std::shared_ptr<fesql::vm::CompileInfo>();
        }
        auto sp_it = db_it->second.find(sp_name);
        if (sp_it == db_it->second.end()) {
            status = fesql::base::Status(fesql::common::kProcedureNotFound,
                                         "store procedure[" + sp_name + "] not found in db[" + db + "]");
            return std::shared_ptr<fesql::vm::CompileInfo>();
        }

        if (!sp_it->second.request_info) {
            status = fesql::base::Status(fesql::common::kProcedureNotFound,
                                         "store procedure[" + sp_name + "] not found in db[" + db + "]");
            return std::shared_ptr<fesql::vm::CompileInfo>();
        }
        return sp_it->second.request_info;
    }
    std::shared_ptr<fesql::vm::CompileInfo> GetBatchRequestInfo(const std::string& db, const std::string& sp_name,
                                                                fesql::base::Status& status) override {  // NOLINT
        std::lock_guard<SpinMutex> spin_lock(spin_mutex_);
        auto db_it = db_sp_map_.find(db);
        if (db_it == db_sp_map_.end()) {
            status = fesql::base::Status(fesql::common::kProcedureNotFound,
                                         "store procedure[" + sp_name + "] not found in db[" + db + "]");
            return std::shared_ptr<fesql::vm::CompileInfo>();
        }
        auto sp_it = db_it->second.find(sp_name);
        if (sp_it == db_it->second.end()) {
            status = fesql::base::Status(fesql::common::kProcedureNotFound,
                                         "store procedure[" + sp_name + "] not found in db[" + db + "]");
            return std::shared_ptr<fesql::vm::CompileInfo>();
        }
        if (!sp_it->second.batch_request_info) {
            status = fesql::base::Status(fesql::common::kProcedureNotFound,
                                         "store procedure[" + sp_name + "] not found in db[" + db + "]");
            return std::shared_ptr<fesql::vm::CompileInfo>();
        }
        return sp_it->second.batch_request_info;
    }

 private:
    std::map<std::string, std::map<std::string, SQLProcedureCacheEntry>> db_sp_map_;
    SpinMutex spin_mutex_;
};
class TabletImpl : public ::rtidb::api::TabletServer {
 public:
    TabletImpl();

    ~TabletImpl();

    bool Init(const std::string& real_endpoint);
    bool Init(const std::string& zk_cluster, const std::string& zk_path,
            const std::string& endpoint, const std::string& real_endpoint);

    bool RegisterZK();

    void Update(RpcController* controller,
                const ::rtidb::api::UpdateRequest* request,
                ::rtidb::api::UpdateResponse* response, Closure* done);

    void Put(RpcController* controller, const ::rtidb::api::PutRequest* request,
             ::rtidb::api::PutResponse* response, Closure* done);

    void Get(RpcController* controller, const ::rtidb::api::GetRequest* request,
             ::rtidb::api::GetResponse* response, Closure* done);

    void Scan(RpcController* controller,
              const ::rtidb::api::ScanRequest* request,
              ::rtidb::api::ScanResponse* response, Closure* done);

    void Delete(RpcController* controller,
                const ::rtidb::api::DeleteRequest* request,
                ::rtidb::api::GeneralResponse* response, Closure* done);

    void Count(RpcController* controller,
               const ::rtidb::api::CountRequest* request,
               ::rtidb::api::CountResponse* response, Closure* done);

    void Traverse(RpcController* controller,
                  const ::rtidb::api::TraverseRequest* request,
                  ::rtidb::api::TraverseResponse* response, Closure* done);

    void CreateTable(RpcController* controller,
                     const ::rtidb::api::CreateTableRequest* request,
                     ::rtidb::api::CreateTableResponse* response,
                     Closure* done);

    void LoadTable(RpcController* controller,
                   const ::rtidb::api::LoadTableRequest* request,
                   ::rtidb::api::GeneralResponse* response, Closure* done);

    void DropTable(RpcController* controller,
                   const ::rtidb::api::DropTableRequest* request,
                   ::rtidb::api::DropTableResponse* response, Closure* done);

    void AddReplica(RpcController* controller,
                    const ::rtidb::api::ReplicaRequest* request,
                    ::rtidb::api::AddReplicaResponse* response, Closure* done);

    void SetConcurrency(RpcController* ctrl,
                        const ::rtidb::api::SetConcurrencyRequest* request,
                        ::rtidb::api::SetConcurrencyResponse* response,
                        Closure* done);

    void DelReplica(RpcController* controller,
                    const ::rtidb::api::ReplicaRequest* request,
                    ::rtidb::api::GeneralResponse* response, Closure* done);

    void AppendEntries(RpcController* controller,
                       const ::rtidb::api::AppendEntriesRequest* request,
                       ::rtidb::api::AppendEntriesResponse* response,
                       Closure* done);

    void UpdateTableMetaForAddField(
        RpcController* controller,
        const ::rtidb::api::UpdateTableMetaForAddFieldRequest* request,
        ::rtidb::api::GeneralResponse* response, Closure* done);

    void GetTableStatus(RpcController* controller,
                        const ::rtidb::api::GetTableStatusRequest* request,
                        ::rtidb::api::GetTableStatusResponse* response,
                        Closure* done);

    void ChangeRole(RpcController* controller,
                    const ::rtidb::api::ChangeRoleRequest* request,
                    ::rtidb::api::ChangeRoleResponse* response, Closure* done);

    void MakeSnapshot(RpcController* controller,
                      const ::rtidb::api::GeneralRequest* request,
                      ::rtidb::api::GeneralResponse* response, Closure* done);

    void PauseSnapshot(RpcController* controller,
                       const ::rtidb::api::GeneralRequest* request,
                       ::rtidb::api::GeneralResponse* response, Closure* done);

    void RecoverSnapshot(RpcController* controller,
                         const ::rtidb::api::GeneralRequest* request,
                         ::rtidb::api::GeneralResponse* response,
                         Closure* done);

    void SendSnapshot(RpcController* controller,
                      const ::rtidb::api::SendSnapshotRequest* request,
                      ::rtidb::api::GeneralResponse* response, Closure* done);

    void SendData(RpcController* controller,
                  const ::rtidb::api::SendDataRequest* request,
                  ::rtidb::api::GeneralResponse* response, Closure* done);

    void GetTaskStatus(RpcController* controller,
                       const ::rtidb::api::TaskStatusRequest* request,
                       ::rtidb::api::TaskStatusResponse* response,
                       Closure* done);

    void GetTableSchema(RpcController* controller,
                        const ::rtidb::api::GetTableSchemaRequest* request,
                        ::rtidb::api::GetTableSchemaResponse* response,
                        Closure* done);

    void DeleteOPTask(RpcController* controller,
                      const ::rtidb::api::DeleteTaskRequest* request,
                      ::rtidb::api::GeneralResponse* response, Closure* done);

    void SetExpire(RpcController* controller,
                   const ::rtidb::api::SetExpireRequest* request,
                   ::rtidb::api::GeneralResponse* response, Closure* done);

    void SetTTLClock(RpcController* controller,
                     const ::rtidb::api::SetTTLClockRequest* request,
                     ::rtidb::api::GeneralResponse* response, Closure* done);

    void UpdateTTL(RpcController* controller,
                   const ::rtidb::api::UpdateTTLRequest* request,
                   ::rtidb::api::UpdateTTLResponse* response, Closure* done);

    void ExecuteGc(RpcController* controller,
                   const ::rtidb::api::ExecuteGcRequest* request,
                   ::rtidb::api::GeneralResponse* response, Closure* done);

    void ShowMemPool(RpcController* controller,
                     const ::rtidb::api::HttpRequest* request,
                     ::rtidb::api::HttpResponse* response, Closure* done);

    void GetAllSnapshotOffset(
        RpcController* controller, const ::rtidb::api::EmptyRequest* request,
        ::rtidb::api::TableSnapshotOffsetResponse* response, Closure* done);

    void GetTermPair(RpcController* controller,
                     const ::rtidb::api::GetTermPairRequest* request,
                     ::rtidb::api::GetTermPairResponse* response,
                     Closure* done);

    void GetCatalog(RpcController* controller,
                     const ::rtidb::api::GetCatalogRequest* request,
                     ::rtidb::api::GetCatalogResponse* response,
                     Closure* done);

    void GetTableFollower(RpcController* controller,
                          const ::rtidb::api::GetTableFollowerRequest* request,
                          ::rtidb::api::GetTableFollowerResponse* response,
                          Closure* done);

    void GetManifest(RpcController* controller,
                     const ::rtidb::api::GetManifestRequest* request,
                     ::rtidb::api::GetManifestResponse* response,
                     Closure* done);

    void ConnectZK(RpcController* controller,
                   const ::rtidb::api::ConnectZKRequest* request,
                   ::rtidb::api::GeneralResponse* response, Closure* done);

    void DisConnectZK(RpcController* controller,
                      const ::rtidb::api::DisConnectZKRequest* request,
                      ::rtidb::api::GeneralResponse* response, Closure* done);

    void DeleteBinlog(RpcController* controller,
                      const ::rtidb::api::GeneralRequest* request,
                      ::rtidb::api::GeneralResponse* response, Closure* done);

    void CheckFile(RpcController* controller,
                   const ::rtidb::api::CheckFileRequest* request,
                   ::rtidb::api::GeneralResponse* response, Closure* done);

    void SetMode(RpcController* controller,
                 const ::rtidb::api::SetModeRequest* request,
                 ::rtidb::api::GeneralResponse* response, Closure* done);

    void DeleteIndex(RpcController* controller,
                     const ::rtidb::api::DeleteIndexRequest* request,
                     ::rtidb::api::GeneralResponse* response, Closure* done);

    void DumpIndexData(RpcController* controller,
                       const ::rtidb::api::DumpIndexDataRequest* request,
                       ::rtidb::api::GeneralResponse* response, Closure* done);

    void LoadIndexData(RpcController* controller,
                       const ::rtidb::api::LoadIndexDataRequest* request,
                       ::rtidb::api::GeneralResponse* response, Closure* done);

    void ExtractIndexData(RpcController* controller,
                          const ::rtidb::api::ExtractIndexDataRequest* request,
                          ::rtidb::api::GeneralResponse* response,
                          Closure* done);

    void AddIndex(RpcController* controller,
                  const ::rtidb::api::AddIndexRequest* request,
                  ::rtidb::api::GeneralResponse* response, Closure* done);

    void SendIndexData(RpcController* controller,
                       const ::rtidb::api::SendIndexDataRequest* request,
                       ::rtidb::api::GeneralResponse* response, Closure* done);

    void BatchQuery(RpcController* controller,
                    const rtidb::api::BatchQueryRequest* request,
                    rtidb::api::BatchQueryResponse* response, Closure* done);

    void Query(RpcController* controller,
               const rtidb::api::QueryRequest* request,
               rtidb::api::QueryResponse* response, Closure* done);

    void SubQuery(RpcController* controller,
               const rtidb::api::QueryRequest* request,
               rtidb::api::QueryResponse* response, Closure* done);

    void SQLBatchRequestQuery(RpcController* controller,
                              const rtidb::api::SQLBatchRequestQueryRequest* request,
                              rtidb::api::SQLBatchRequestQueryResponse* response,
                              Closure* done);
    void SubBatchRequestQuery(RpcController* controller,
                              const rtidb::api::SQLBatchRequestQueryRequest* request,
                              rtidb::api::SQLBatchRequestQueryResponse* response,
                              Closure* done);
    void CancelOP(RpcController* controller,
                  const rtidb::api::CancelOPRequest* request,
                  rtidb::api::GeneralResponse* response, Closure* done);

    void UpdateRealEndpointMap(RpcController* controller,
            const rtidb::api::UpdateRealEndpointMapRequest* request,
            rtidb::api::GeneralResponse* response, Closure* done);

    inline void SetServer(brpc::Server* server) { server_ = server; }

    // get on value from specified ttl type index
    int32_t GetIndex(const ::rtidb::api::GetRequest* request,
                     const ::rtidb::api::TableMeta& meta,
                     const std::map<int32_t, std::shared_ptr<Schema>>& vers_schema,
                     CombineIterator* combine_it, std::string* value,
                     uint64_t* ts);

    // scan specified ttl type index
    int32_t ScanIndex(const ::rtidb::api::ScanRequest* request,
                      const ::rtidb::api::TableMeta& meta,
                      const std::map<int32_t, std::shared_ptr<Schema>>& vers_schema,
                      CombineIterator* combine_it, std::string* pairs,
                      uint32_t* count);

    int32_t CountIndex(uint64_t expire_time, uint64_t expire_cnt,
                       ::rtidb::api::TTLType ttl_type,
                       ::rtidb::storage::TableIterator* it,
                       const ::rtidb::api::CountRequest* request,
                       uint32_t* count);

    std::shared_ptr<Table> GetTable(uint32_t tid, uint32_t pid);

    void CreateProcedure(RpcController* controller,
            const rtidb::api::CreateProcedureRequest* request,
            rtidb::api::GeneralResponse* response, Closure* done);

    void DropProcedure(RpcController* controller,
            const ::rtidb::api::DropProcedureRequest* request,
            ::rtidb::api::GeneralResponse* response,
            Closure* done);

 private:
    bool CreateMultiDir(const std::vector<std::string>& dirs);
    // Get table by table id , no need external synchronization
    // Get table by table id , and Need external synchronization
    std::shared_ptr<Table> GetTableUnLock(uint32_t tid, uint32_t pid);
    // std::shared_ptr<DiskTable> GetDiskTable(uint32_t tid, uint32_t pid);
    // std::shared_ptr<DiskTable> GetDiskTableUnLock(uint32_t tid, uint32_t
    // pid);
    std::shared_ptr<RelationalTable> GetRelationalTableUnLock(uint32_t tid,
                                                              uint32_t pid);
    std::shared_ptr<RelationalTable> GetRelationalTable(uint32_t tid,
                                                        uint32_t pid);

    std::shared_ptr<LogReplicator> GetReplicator(uint32_t tid, uint32_t pid);

    std::shared_ptr<LogReplicator> GetReplicatorUnLock(uint32_t tid,
                                                       uint32_t pid);
    std::shared_ptr<Snapshot> GetSnapshot(uint32_t tid, uint32_t pid);

    std::shared_ptr<Snapshot> GetSnapshotUnLock(uint32_t tid, uint32_t pid);

    void GcTable(uint32_t tid, uint32_t pid, bool execute_once);

    void GcTableSnapshot(uint32_t tid, uint32_t pid);

    int CheckTableMeta(const rtidb::api::TableMeta* table_meta,
                       std::string& msg);  // NOLINT

    int CreateTableInternal(const ::rtidb::api::TableMeta* table_meta,
                            std::string& msg);  // NOLINT

    int CreateDiskTableInternal(const ::rtidb::api::TableMeta* table_meta,
                                bool is_load, std::string& msg);  // NOLINT

    int CreateRelationalTableInternal(const ::rtidb::api::TableMeta* table_meta,
                                      bool is_load,
                                      std::string& msg);  // NOLINT

    void MakeSnapshotInternal(uint32_t tid, uint32_t pid, uint64_t end_offset,
                              std::shared_ptr<::rtidb::api::TaskInfo> task);

    void SendSnapshotInternal(const std::string& endpoint, uint32_t tid,
                              uint32_t pid, uint32_t remote_tid,
                              std::shared_ptr<::rtidb::api::TaskInfo> task);

    void DumpIndexDataInternal(
        std::shared_ptr<::rtidb::storage::Table> table,
        std::shared_ptr<::rtidb::storage::MemTableSnapshot> memtable_snapshot,
        uint32_t partition_num,
        ::rtidb::common::ColumnKey& column_key,  // NOLINT
        uint32_t idx, std::shared_ptr<::rtidb::api::TaskInfo> task);

    void SendIndexDataInternal(
        std::shared_ptr<::rtidb::storage::Table> table,
        const std::map<uint32_t, std::string>& pid_endpoint_map,
        std::shared_ptr<::rtidb::api::TaskInfo> task);

    void LoadIndexDataInternal(uint32_t tid, uint32_t pid, uint32_t cur_pid,
                               uint32_t partition_num, uint64_t last_time,
                               std::shared_ptr<::rtidb::api::TaskInfo> task);

    void ExtractIndexDataInternal(
        std::shared_ptr<::rtidb::storage::Table> table,
        std::shared_ptr<::rtidb::storage::MemTableSnapshot> memtable_snapshot,
        ::rtidb::common::ColumnKey& column_key, uint32_t idx,  // NOLINT
        uint32_t partition_num, std::shared_ptr<::rtidb::api::TaskInfo> task);

    void SchedMakeSnapshot();

    void SchedMakeDiskTableSnapshot();

    void GetDiskused();

    void CheckZkClient();

    void RefreshTableInfo();

    int32_t DeleteTableInternal(
        uint32_t tid, uint32_t pid,
        std::shared_ptr<::rtidb::api::TaskInfo> task_ptr);

    int32_t DeleteRelationalTableInternal(
        uint32_t tid, uint32_t pid,
        std::shared_ptr<::rtidb::api::TaskInfo> task_ptr);

    int LoadTableInternal(uint32_t tid, uint32_t pid,
                          std::shared_ptr<::rtidb::api::TaskInfo> task_ptr);
    int LoadDiskTableInternal(uint32_t tid, uint32_t pid,
                              const ::rtidb::api::TableMeta& table_meta,
                              std::shared_ptr<::rtidb::api::TaskInfo> task_ptr);
    int LoadRelationalTableInternal(
        const ::rtidb::api::TableMeta& table_meta,
        std::shared_ptr<::rtidb::api::TaskInfo> task_ptr);
    int WriteTableMeta(const std::string& path,
                       const ::rtidb::api::TableMeta* table_meta);

    int UpdateTableMeta(const std::string& path,
                        ::rtidb::api::TableMeta* table_meta,
                        bool for_add_column);

    int UpdateTableMeta(const std::string& path,
                        ::rtidb::api::TableMeta* table_meta);

    int AddOPTask(const ::rtidb::api::TaskInfo& task_info,
                  ::rtidb::api::TaskType task_type,
                  std::shared_ptr<::rtidb::api::TaskInfo>& task_ptr);  // NOLINT

    void SetTaskStatus(
        std::shared_ptr<::rtidb::api::TaskInfo>& task_ptr,  // NOLINT
        ::rtidb::api::TaskStatus status);

    int GetTaskStatus(
        std::shared_ptr<::rtidb::api::TaskInfo>& task_ptr,  // NOLINT
        ::rtidb::api::TaskStatus* status);

    std::shared_ptr<::rtidb::api::TaskInfo> FindTask(
        uint64_t op_id, ::rtidb::api::TaskType task_type);

    int AddOPMultiTask(
        const ::rtidb::api::TaskInfo& task_info,
        ::rtidb::api::TaskType task_type,
        std::shared_ptr<::rtidb::api::TaskInfo>& task_ptr);  // NOLINT

    std::shared_ptr<::rtidb::api::TaskInfo> FindMultiTask(
        const ::rtidb::api::TaskInfo& task_info);

    int CheckDimessionPut(const ::rtidb::api::PutRequest* request,
                          uint32_t idx_cnt);

    // sync log data from page cache to disk
    void SchedSyncDisk(uint32_t tid, uint32_t pid);

    // sched replicator to delete binlog
    void SchedDelBinlog(uint32_t tid, uint32_t pid);

    bool CheckGetDone(::rtidb::api::GetType type, uint64_t ts,
                      uint64_t target_ts);

    bool ChooseDBRootPath(uint32_t tid, uint32_t pid,
                          const ::rtidb::common::StorageMode& mode,
                          std::string& path);  // NOLINT

    bool ChooseRecycleBinRootPath(uint32_t tid, uint32_t pid,
                                  const ::rtidb::common::StorageMode& mode,
                                  std::string& path);  // NOLINT

    bool ChooseTableRootPath(uint32_t tid, uint32_t pid,
                             const ::rtidb::common::StorageMode& mode,
                             std::string& path);  // NOLINT

    bool GetTableRootSize(uint32_t tid, uint32_t pid,
                          const ::rtidb::common::StorageMode& mode,
                          uint64_t& size);  // NOLINT

    int32_t GetSnapshotOffset(uint32_t tid, uint32_t pid,
                              common::StorageMode sm,
                              std::string& msg,                   // NOLINT
                              uint64_t& term, uint64_t& offset);  // NOLINT

    void DelRecycle(const std::string& path);

    void SchedDelRecycle();

    bool GetRealEp(uint64_t tid, uint64_t pid,
            std::map<std::string, std::string>* real_ep_map);

<<<<<<< HEAD
    void ProcessQuery(const rtidb::api::QueryRequest* request,
            ::rtidb::api::QueryResponse* response,
            butil::IOBuf* buf);
    void ProcessBatchRequestQuery(const rtidb::api::SQLBatchRequestQueryRequest* request,
                                  rtidb::api::SQLBatchRequestQueryResponse* response,
                                  butil::IOBuf& buf);  // NOLINT

 private:
    void RunRequestQuery(const rtidb::api::QueryRequest& request,
                         ::fesql::vm::RequestRunSession& session,                  // NOLINT
                         rtidb::api::QueryResponse& response, butil::IOBuf& buf);  // NOLINT
=======
    void ProcessQuery(RpcController* controller,
                      const rtidb::api::QueryRequest* request,
                      ::rtidb::api::QueryResponse* response,
                      butil::IOBuf* buf);

 private:
    void RunRequestQuery(RpcController* controller,
        const rtidb::api::QueryRequest& request,
        ::fesql::vm::RequestRunSession& session, // NOLINT 
        rtidb::api::QueryResponse& response, butil::IOBuf& buf); // NOLINT
>>>>>>> 210d7301

    void CreateProcedure(const std::shared_ptr<fesql::sdk::ProcedureInfo> sp_info);

    RelationalTables relational_tables_;
    Tables tables_;
    std::mutex mu_;
    SpinMutex spin_mutex_;
    ThreadPool gc_pool_;
    Replicators replicators_;
    Snapshots snapshots_;
    ZkClient* zk_client_;
    ThreadPool keep_alive_pool_;
    ThreadPool task_pool_;
    ThreadPool io_pool_;
    ThreadPool snapshot_pool_;
    std::map<uint64_t, std::list<std::shared_ptr<::rtidb::api::TaskInfo>>>
        task_map_;
    std::set<std::string> sync_snapshot_set_;
    std::map<std::string, std::shared_ptr<FileReceiver>> file_receiver_map_;
    brpc::Server* server_;
    std::map<::rtidb::common::StorageMode, std::vector<std::string>>
        mode_root_paths_;
    std::map<::rtidb::common::StorageMode, std::vector<std::string>>
        mode_recycle_root_paths_;
    std::atomic<bool> follower_;
    std::shared_ptr<std::map<std::string, std::string>> real_ep_map_;
    // thread safe
    std::shared_ptr<::rtidb::catalog::TabletCatalog> catalog_;
    // thread safe
    ::fesql::vm::Engine engine_;
    std::shared_ptr<::fesql::vm::LocalTablet> local_tablet_;
    std::string zk_cluster_;
    std::string zk_path_;
    std::string endpoint_;
    std::shared_ptr<SpCache> sp_cache_;
    std::string notify_path_;
    std::string sp_root_path_;
};

}  // namespace tablet
}  // namespace rtidb

#endif  // SRC_TABLET_TABLET_IMPL_H_<|MERGE_RESOLUTION|>--- conflicted
+++ resolved
@@ -583,30 +583,20 @@
     bool GetRealEp(uint64_t tid, uint64_t pid,
             std::map<std::string, std::string>* real_ep_map);
 
-<<<<<<< HEAD
-    void ProcessQuery(const rtidb::api::QueryRequest* request,
-            ::rtidb::api::QueryResponse* response,
-            butil::IOBuf* buf);
-    void ProcessBatchRequestQuery(const rtidb::api::SQLBatchRequestQueryRequest* request,
-                                  rtidb::api::SQLBatchRequestQueryResponse* response,
-                                  butil::IOBuf& buf);  // NOLINT
-
- private:
-    void RunRequestQuery(const rtidb::api::QueryRequest& request,
-                         ::fesql::vm::RequestRunSession& session,                  // NOLINT
-                         rtidb::api::QueryResponse& response, butil::IOBuf& buf);  // NOLINT
-=======
     void ProcessQuery(RpcController* controller,
                       const rtidb::api::QueryRequest* request,
                       ::rtidb::api::QueryResponse* response,
                       butil::IOBuf* buf);
+    void ProcessBatchRequestQuery(RpcController* controller,
+        const rtidb::api::SQLBatchRequestQueryRequest* request,
+                                  rtidb::api::SQLBatchRequestQueryResponse* response,
+                                  butil::IOBuf& buf);  // NOLINT
 
  private:
     void RunRequestQuery(RpcController* controller,
         const rtidb::api::QueryRequest& request,
         ::fesql::vm::RequestRunSession& session, // NOLINT 
         rtidb::api::QueryResponse& response, butil::IOBuf& buf); // NOLINT
->>>>>>> 210d7301
 
     void CreateProcedure(const std::shared_ptr<fesql::sdk::ProcedureInfo> sp_info);
 
