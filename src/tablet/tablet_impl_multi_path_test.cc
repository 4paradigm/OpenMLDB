--- conflicted
+++ resolved
@@ -132,17 +132,6 @@
         tablet.Put(NULL, &request, &response,
                 &closure);
         ASSERT_EQ(0, response.code());
-        // {
-        //     // 
-        //     ::rtidb::api::CountRequest request;
-        //     request.set_tid(tid);
-        //     request.set_pid(pid);
-        //     request.set_key(k1);
-        //     ::rtidb::api::CountResponse response;
-        //     tablet.Count(NULL, &request, &response, &closure);
-        //     ASSERT_EQ(0, response.code());
-        //     ASSERT_EQ(10, response.count());
-        // }
         {
             ::rtidb::api::GetRequest request;
             request.set_tid(tid);
@@ -181,7 +170,30 @@
     ASSERT_EQ(0, drs.code());
 }
 
-<<<<<<< HEAD
+void CreateTableWithoutDBRootPath(::rtidb::tablet::TabletImpl& tablet,
+            const ::rtidb::api::TTLType& ttl_type,
+            uint64_t ttl, uint64_t start_ts,
+            uint32_t tid, uint32_t pid,
+            const ::rtidb::common::StorageMode& mode) {
+    ::rtidb::api::CreateTableRequest crequest;
+    ::rtidb::api::TableMeta* table_meta = crequest.mutable_table_meta();
+    table_meta->set_name("table");
+    table_meta->set_tid(tid);
+    table_meta->set_pid(pid);
+    table_meta->set_ttl(ttl);
+    table_meta->set_seg_cnt(8);
+    table_meta->set_mode(::rtidb::api::TableMode::kTableLeader);
+    table_meta->set_storage_mode(mode);
+    table_meta->set_key_entry_max_height(8);
+    table_meta->set_ttl_type(ttl_type);
+    ::rtidb::api::CreateTableResponse cresponse;
+    MockClosure closure;
+    tablet.CreateTable(NULL, &crequest, &cresponse,
+                &closure);
+    ASSERT_EQ(138, cresponse.code());
+}
+
+
 // create table use advance ttl
 void CreateAdvanceTablet(::rtidb::tablet::TabletImpl& tablet,
             const ::rtidb::api::TTLType& ttl_type,
@@ -189,31 +201,19 @@
             uint32_t tid, uint32_t pid,
             const ::rtidb::common::StorageMode& mode, 
             uint64_t col_abs_ttl, uint64_t col_lat_ttl) {
-=======
-void CreateTableWithoutDBRootPath(::rtidb::tablet::TabletImpl& tablet,
-            const ::rtidb::api::TTLType& ttl_type,
-            uint64_t ttl, uint64_t start_ts,
-            uint32_t tid, uint32_t pid,
-            const ::rtidb::common::StorageMode& mode) {
->>>>>>> 91d1b61a
     ::rtidb::api::CreateTableRequest crequest;
     ::rtidb::api::TableMeta* table_meta = crequest.mutable_table_meta();
     table_meta->set_name("table");
     table_meta->set_tid(tid);
     table_meta->set_pid(pid);
-<<<<<<< HEAD
     ::rtidb::api::TTLDesc* ttl_desc = table_meta->mutable_ttl_desc();
     ttl_desc->set_abs_ttl(abs_ttl);
     ttl_desc->set_lat_ttl(lat_ttl);
     ttl_desc->set_ttl_type(ttl_type);
-=======
-    table_meta->set_ttl(ttl);
->>>>>>> 91d1b61a
     table_meta->set_seg_cnt(8);
     table_meta->set_mode(::rtidb::api::TableMode::kTableLeader);
     table_meta->set_storage_mode(mode);
     table_meta->set_key_entry_max_height(8);
-<<<<<<< HEAD
     ::rtidb::common::ColumnDesc* desc = table_meta->add_column_desc();
     desc->set_name("card");
     desc->set_type("string");
@@ -244,14 +244,10 @@
     column_key = table_meta->add_column_key();
     column_key->set_index_name("mcc");
     column_key->add_ts_name("ts2");
-=======
-    table_meta->set_ttl_type(ttl_type);
->>>>>>> 91d1b61a
     ::rtidb::api::CreateTableResponse cresponse;
     MockClosure closure;
     tablet.CreateTable(NULL, &crequest, &cresponse,
                 &closure);
-<<<<<<< HEAD
     ASSERT_EQ(0, cresponse.code());
     int count1 = 0;
     int count2 = 0;
@@ -331,9 +327,6 @@
     ::rtidb::api::DropTableResponse drs;
     tablet.DropTable(NULL, &dr, &drs, &closure);
     ASSERT_EQ(0, drs.code());
-=======
-    ASSERT_EQ(138, cresponse.code());
->>>>>>> 91d1b61a
 }
 
 class TabletMultiPathTest : public ::testing::Test {
