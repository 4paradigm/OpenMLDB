--- conflicted
+++ resolved
@@ -91,27 +91,18 @@
         status->set_msg("db or table name is empty");
         return;
     }
-<<<<<<< HEAD
-
-    std::shared_ptr<vm::TableStatus> table = GetTableDef(request->db(),
-            request->table());
-=======
+
     std::shared_ptr<vm::TableStatus> table =
         GetTableDef(request->db(), request->table());
->>>>>>> a85d2dc9
 
     if (!table) {
         status->set_code(common::kTableNotFound);
         status->set_msg("table is not found");
         return;
     }
-<<<<<<< HEAD
-    DLOG(INFO) << "put key " << request->key() << " ts " 
-               << request->ts() << " value " << base::DebugString(request->row());
-=======
+
     DLOG(INFO) << "put key " << request->key() << " value "
                << base::DebugString(request->row());
->>>>>>> a85d2dc9
     bool ok = table->table->Put(request->key(), request->ts(),
                                 request->row().c_str(), request->row().size());
     if (!ok) {
