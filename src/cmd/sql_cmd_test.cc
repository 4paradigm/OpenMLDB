--- conflicted
+++ resolved
@@ -173,15 +173,6 @@
 }
 
 TEST_F(SqlCmdTest, deploy) {
-<<<<<<< HEAD
-=======
-    ::openmldb::sdk::StandaloneEnv env;
-    env.SetUp();
-    FLAGS_host = "127.0.0.1";
-    FLAGS_port = env.GetNsPort();
-    StandAloneInit();
-
->>>>>>> 8f674505
     HandleSQL("create database test1;");
     HandleSQL("use test1;");
     std::string create_sql = "create table trans (c1 string, c3 int, c4 bigint, c5 float, c6 double, c7 timestamp, "
@@ -240,7 +231,7 @@
     env.SetUp();
     FLAGS_host = "127.0.0.1";
     FLAGS_port = env.GetNsPort();
-    ::openmldb::cmd::InitSDK();
+    ::openmldb::cmd::StandAloneInit();
 
     ok = RUN_ALL_TESTS();
     ::openmldb::cmd::mc_->Close();
