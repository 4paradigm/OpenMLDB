/*
 * Copyright 2021 4Paradigm
 *
 * Licensed under the Apache License, Version 2.0 (the "License");
 * you may not use this file except in compliance with the License.
 * You may obtain a copy of the License at
 *
 *   http://www.apache.org/licenses/LICENSE-2.0
 *
 * Unless required by applicable law or agreed to in writing, software
 * distributed under the License is distributed on an "AS IS" BASIS,
 * WITHOUT WARRANTIES OR CONDITIONS OF ANY KIND, either express or implied.
 * See the License for the specific language governing permissions and
 * limitations under the License.
 */

#include "cmd/sql_cmd.h"

#include <unistd.h>

#include <filesystem>
#include <limits>
#include <memory>
#include <string>

#include "absl/cleanup/cleanup.h"
#include "absl/random/random.h"
#include "absl/strings/str_cat.h"
#include "absl/time/clock.h"
#include "absl/time/time.h"
#include "gflags/gflags.h"
#include "gtest/gtest.h"
#include "sdk/mini_cluster.h"
#include "sdk/sql_router.h"
#include "test/util.h"
#include "vm/catalog.h"

DECLARE_bool(interactive);
DEFINE_string(cmd, "", "Set cmd");
DECLARE_string(host);
DECLARE_int32(port);
DECLARE_uint32(traverse_cnt_limit);
DECLARE_string(ssd_root_path);
DECLARE_string(hdd_root_path);
DECLARE_string(recycle_bin_ssd_root_path);
DECLARE_string(recycle_bin_hdd_root_path);

::openmldb::sdk::StandaloneEnv env;

namespace openmldb {
namespace cmd {

::openmldb::sdk::MiniCluster* mc_;

using test::GenRand;
using test::ProcessSQLs;
using test::ExpectResultSetStrEq;

struct CLI {
    ::openmldb::sdk::DBSDK* cs = nullptr;
    ::openmldb::sdk::SQLClusterRouter* sr = nullptr;
};

CLI standalone_cli;
CLI cluster_cli;

class SqlCmdTest : public ::testing::Test {
 public:
    SqlCmdTest() {}
    ~SqlCmdTest() {}
};

class DBSDKTest : public ::testing::TestWithParam<CLI*> {};

TEST_F(SqlCmdTest, showDeployment) {
    auto cli = cluster_cli;
    auto sr = cli.sr;
    ::hybridse::sdk::Status status;
    sr->ExecuteSQL("show deployment aa", &status);
    ASSERT_FALSE(status.IsOK());
    ASSERT_EQ(status.msg, "Please enter database first");
}

TEST_F(SqlCmdTest, SelectIntoOutfile) {
    sdk::SQLRouterOptions sql_opt;
    sql_opt.zk_cluster = mc_->GetZkCluster();
    sql_opt.zk_path = mc_->GetZkPath();
    auto router = NewClusterSQLRouter(sql_opt);
    ASSERT_TRUE(router != nullptr);
    std::string name = "test" + GenRand();
    std::string db = "db" + GenRand();
    std::string file_path = "/tmp/data" + GenRand() + ".csv";
    ::hybridse::sdk::Status status;
    bool ok = router->CreateDB(db, &status);
    ASSERT_TRUE(ok);
    router->ExecuteSQL("use " + db + ";", &status);
    ASSERT_TRUE(status.IsOK()) << "error msg: " + status.msg;
    router->ExecuteSQL("SET @@execute_mode='online';", &status);
    ASSERT_TRUE(status.IsOK()) << "error msg: " + status.msg;
    std::string ddl = "create table " + name +
                      "("
                      "col1 string, col2 int);";
    ok = router->ExecuteDDL(db, ddl, &status);
    ASSERT_TRUE(ok);
    ASSERT_TRUE(router->RefreshCatalog());

    std::string insert = "insert into " + name + " (col1) " + " values('key1');";
    ASSERT_TRUE(router->ExecuteInsert(db, insert, &status));
    ASSERT_TRUE(router->RefreshCatalog());

    // True
    std::string select_into_sql = "select * from " + name + " into outfile '" + file_path + "'";
    router->ExecuteSQL(select_into_sql, &status);
    ASSERT_TRUE(status.IsOK()) << "error msg: " + status.msg;
    // Check file
    std::ifstream file;
    file.open(file_path);
    file.seekg(0, file.end);
    int length = file.tellg();
    file.seekg(0, file.beg);
    char* data = new char[length + 1];
    data[length] = '\0';
    file.read(data, length);
    ASSERT_EQ(strcmp(data, "col1,col2\nkey1,null"), 0);
    delete[] data;
    file.close();

    // True
    select_into_sql = "select * from " + name + " into outfile '" + file_path + "' options (mode = 'overwrite')";
    router->ExecuteSQL(select_into_sql, &status);
    ASSERT_TRUE(status.IsOK());

    // True
    select_into_sql = "select * from " + name + " into outfile '" + file_path + "' options (mode = 'append')";
    router->ExecuteSQL(select_into_sql, &status);
    ASSERT_TRUE(status.IsOK());

    file.open(file_path);
    file.seekg(0, file.end);
    int append_length = file.tellg();
    file.seekg(0, file.beg);
    char* append_data = new char[append_length + 1];
    append_data[append_length] = '\0';
    file.read(append_data, append_length);
    ASSERT_EQ(strcmp(append_data, "col1,col2\nkey1,null\ncol1,col2\nkey1,null"), 0);
    delete[] append_data;
    file.close();

    // Fail - File exists
    select_into_sql = "select * from " + name + " into outfile '" + file_path + "' options (mode = 'error_if_exists')";
    router->ExecuteSQL(select_into_sql, &status);
    ASSERT_FALSE(status.IsOK());

    // Fail - Mode un-supported
    select_into_sql = "select * from " + name + " into outfile '" + file_path + "' options (mode = 'error')";
    router->ExecuteSQL(select_into_sql, &status);
    ASSERT_FALSE(status.IsOK());

    // False - Format un-supported
    select_into_sql =
        "select * from " + name + " into outfile '" + file_path + "' options (mode = 'overwrite', format = 'parquet')";
    router->ExecuteSQL(select_into_sql, &status);
    ASSERT_FALSE(status.IsOK());

    // False - File path error
    select_into_sql = "select * from " + name + " into outfile 'file:////tmp/data.csv'";
    router->ExecuteSQL(select_into_sql, &status);
    ASSERT_FALSE(status.IsOK());

    // False - Option un-supported
    select_into_sql =
        "select * from " + name + " into outfile '" + file_path + "' options (mode = 'overwrite', test = 'null')";
    router->ExecuteSQL(select_into_sql, &status);
    ASSERT_FALSE(status.IsOK());

    // False - Type un-supproted
    select_into_sql = "select * from " + name + " into outfile '" + file_path + "' options (mode = 1)";
    router->ExecuteSQL(select_into_sql, &status);
    ASSERT_FALSE(status.IsOK());

    // False - Type un-supproted
    select_into_sql = "select * from " + name + " into outfile '" + file_path + "' options (quote = '__')";
    router->ExecuteSQL(select_into_sql, &status);
    ASSERT_FALSE(status.IsOK());

    // False - Type un-supproted
    select_into_sql = "select * from " + name + " into outfile '" + file_path + "' options (delimiter = '')";
    router->ExecuteSQL(select_into_sql, &status);
    ASSERT_FALSE(status.IsOK());

    // False - Delimiter can't include quote
    select_into_sql =
        "select * from " + name + " into outfile '" + file_path + "' options (quote = '_', delimiter = '__')";
    router->ExecuteSQL(select_into_sql, &status);
    ASSERT_FALSE(status.IsOK());

    router->ExecuteSQL("drop table " + name, &status);
    router->DropDB(db, &status);
    ASSERT_TRUE(status.IsOK());
    remove(file_path.c_str());
}

TEST_P(DBSDKTest, CreateDatabase) {
    auto cli = GetParam();
    cs = cli->cs;
    sr = cli->sr;
    hybridse::sdk::Status status;

    auto db1 = absl::StrCat("db_", GenRand());

    ProcessSQLs(sr, {
                        absl::StrCat("CREATE DATABASE ", db1),
                        absl::StrCat("CREATE DATABASE IF NOT EXISTS ", db1),
                    });

    sr->ExecuteSQL(absl::StrCat("CREATE DATABASE ", db1), &status);
    EXPECT_FALSE(status.IsOK());

    ProcessSQLs(sr, {absl::StrCat("DROP DATABASE ", db1)});
}

TEST_P(DBSDKTest, Select) {
    auto cli = GetParam();
    cs = cli->cs;
    sr = cli->sr;
    hybridse::sdk::Status status;
    if (cs->IsClusterMode()) {
        sr->ExecuteSQL("SET @@execute_mode='online';", &status);
        ASSERT_TRUE(status.IsOK()) << "error msg: " + status.msg;
    }
    std::string db = "db" + GenRand();
    sr->ExecuteSQL("create database " + db + ";", &status);
    ASSERT_TRUE(status.IsOK());
    sr->ExecuteSQL("use " + db + ";", &status);
    ASSERT_TRUE(status.IsOK());
    std::string create_sql =
        "create table trans (c1 string, c3 int, c4 bigint, c5 float, c6 double, c7 timestamp, "
        "c8 date, index(key=c3, ts=c7, abs_ttl=0, ttl_type=absolute));";
    sr->ExecuteSQL(create_sql, &status);
    ASSERT_TRUE(status.IsOK());
    std::string insert_sql = "insert into trans values ('aaa', 11, 22, 1.2, 1.3, 1635247427000, \"2021-05-20\");";
    sr->ExecuteSQL(insert_sql, &status);
    ASSERT_TRUE(status.IsOK());
    auto rs = sr->ExecuteSQL("select * from trans", &status);
    ASSERT_TRUE(status.IsOK());
    ASSERT_EQ(1, rs->Size());
    sr->ExecuteSQL("drop table trans;", &status);
    ASSERT_TRUE(status.IsOK());
    sr->ExecuteSQL("drop database " + db + ";", &status);
    ASSERT_TRUE(status.IsOK());
}

TEST_F(SqlCmdTest, SelectMultiPartition) {
    auto sr = cluster_cli.sr;
    std::string db_name = "test" + GenRand();
    std::string name = "table" + GenRand();
    std::string ddl = "create table " + name +
                      "("
                      "col1 int not null,"
                      "col2 bigint default 112 not null,"
                      "col4 string default 'test4' not null,"
                      "col5 date default '2000-01-01' not null,"
                      "col6 timestamp default 10000 not null,"
                      "index(key=col1, ts=col2)) options(partitionnum=8);";
    ProcessSQLs(sr, {"set @@execute_mode = 'online'",
            absl::StrCat("create database ", db_name, ";"),
            absl::StrCat("use ", db_name, ";"),
            ddl});
    std::string sql;
    int expect = 1000;
    hybridse::sdk::Status status;
    for (int i = 0; i < expect; i++) {
        sql = "insert into " + name + " values(" + std::to_string(i) + ", 1, '1', '2021-01-01', 1);";
        ASSERT_TRUE(sr->ExecuteInsert(db_name, sql, &status));
    }
    auto res = sr->ExecuteSQL(db_name, "select * from " + name, &status);
    ASSERT_TRUE(res);
    int count = 0;
    while (res->Next()) {
        count++;
    }
    EXPECT_EQ(count, expect);
    ProcessSQLs(sr, {absl::StrCat("drop table ", name, ";"), absl::StrCat("drop database ", db_name, ";")});
}

TEST_P(DBSDKTest, Desc) {
    auto cli = GetParam();
    cs = cli->cs;
    sr = cli->sr;
    hybridse::sdk::Status status;
    if (cs->IsClusterMode()) {
        sr->ExecuteSQL("SET @@execute_mode='online';", &status);
        ASSERT_TRUE(status.IsOK()) << "error msg: " + status.msg;
    }
    std::string db = "db" + GenRand();
    sr->ExecuteSQL("create database " + db + ";", &status);
    ASSERT_TRUE(status.IsOK());
    sr->ExecuteSQL("use " + db + ";", &status);
    ASSERT_TRUE(status.IsOK());
    std::string create_sql =
        "create table trans (c1 string, c3 int, c4 bigint, c5 float, c6 double, c7 timestamp, "
        "c8 date) options(storage_mode='Memory');";
    sr->ExecuteSQL(create_sql, &status);
    ASSERT_TRUE(status.IsOK()) << status.msg;
    std::string desc_sql = "desc trans;";
    auto rs = sr->ExecuteSQL(desc_sql, &status);
    ASSERT_TRUE(status.IsOK()) << status.msg;
    ASSERT_EQ(3, rs->Size());

    std::string expect_schema =
        " --- ------- ----------- ------ --------- \n"
        "  #   Field   Type        Null   Default  \n"
        " --- ------- ----------- ------ --------- \n"
        "  1   c1      Varchar     YES             \n"
        "  2   c3      Int         YES             \n"
        "  3   c4      BigInt      YES             \n"
        "  4   c5      Float       YES             \n"
        "  5   c6      Double      YES             \n"
        "  6   c7      Timestamp   YES             \n"
        "  7   c8      Date        YES             \n"
        " --- ------- ----------- ------ --------- \n";

    std::string expect_options =
        " -------------- \n"
        "  storage_mode  \n"
        " -------------- \n"
        "  Memory        \n"
        " -------------- \n\n";

    // index name is dynamically assigned. do not check here
    std::vector<std::string> expect = {expect_schema, "", expect_options};
    int count = 0;
    while (rs->Next()) {
        std::string val;
        rs->GetString(0, &val);
        if (!expect[count].empty()) {
            EXPECT_EQ(expect[count], val);
        }
        count++;
    }
    sr->ExecuteSQL("drop table trans;", &status);
    ASSERT_TRUE(status.IsOK()) << status.msg;
    sr->ExecuteSQL("drop database " + db + ";", &status);
    ASSERT_TRUE(status.IsOK()) << status.msg;
}

TEST_F(SqlCmdTest, LoadData) {
    sr = standalone_cli.sr;
    cs = standalone_cli.cs;
    HandleSQL("create database test1;");
    HandleSQL("use test1;");
    std::string create_sql = "create table trans (c1 string, c2 int);";
    HandleSQL(create_sql);
    std::string file_name = "./myfile.csv";
    std::ofstream ofile;
    ofile.open(file_name);
    ofile << "c1,c2" << std::endl;
    for (int i = 0; i < 10; i++) {
        ofile << "aa" << i << "," << i << std::endl;
    }
    ofile.close();
    std::string load_sql = "LOAD DATA INFILE '" + file_name + "' INTO TABLE trans;";
    hybridse::sdk::Status status;
    sr->ExecuteSQL(load_sql, &status);
    ASSERT_TRUE(status.IsOK()) << status.msg;
    auto result = sr->ExecuteSQL("select * from trans;", &status);
    ASSERT_TRUE(status.IsOK());
    ASSERT_EQ(10, result->Size());
    HandleSQL("drop table trans;");
    HandleSQL("drop database test1;");
    unlink(file_name.c_str());
}

TEST_P(DBSDKTest, Deploy) {
    auto cli = GetParam();
    cs = cli->cs;
    sr = cli->sr;
    HandleSQL("create database test1;");
    HandleSQL("use test1;");
    std::string create_sql =
        "create table trans (c1 string, c3 int, c4 bigint, c5 float, c6 double, c7 timestamp, "
        "c8 date, index(key=c3, ts=c7, abs_ttl=0, ttl_type=absolute));";
    HandleSQL(create_sql);
    if (!cs->IsClusterMode()) {
        HandleSQL("insert into trans values ('aaa', 11, 22, 1.2, 1.3, 1635247427000, \"2021-05-20\");");
    }

    std::string deploy_sql =
        "deploy demo SELECT c1, c3, sum(c4) OVER w1 as w1_c4_sum FROM trans "
        " WINDOW w1 AS (PARTITION BY trans.c1 ORDER BY trans.c7 ROWS BETWEEN 2 PRECEDING AND CURRENT ROW);";

    hybridse::sdk::Status status;
    sr->ExecuteSQL(deploy_sql, &status);
    ASSERT_TRUE(status.IsOK());
    std::string msg;
    ASSERT_FALSE(cs->GetNsClient()->DropTable("test1", "trans", msg));
    ASSERT_TRUE(cs->GetNsClient()->DropProcedure("test1", "demo", msg));
    ASSERT_TRUE(cs->GetNsClient()->DropTable("test1", "trans", msg));
    ASSERT_TRUE(cs->GetNsClient()->DropDatabase("test1", msg));

    sr->ExecuteSQL(deploy_sql, &status);
    ASSERT_FALSE(status.IsOK());
}

TEST_P(DBSDKTest, DeployWithSameIndex) {
    auto cli = GetParam();
    cs = cli->cs;
    sr = cli->sr;
    HandleSQL("create database test1;");
    HandleSQL("use test1;");
    std::string create_sql =
        "create table trans (c1 string, c3 int, c4 bigint, c5 float, c6 double, c7 timestamp, "
        "c8 date, index(key=c1, ts=c7, ttl=1, ttl_type=latest));";

    HandleSQL(create_sql);
    if (!cs->IsClusterMode()) {
        HandleSQL("insert into trans values ('aaa', 11, 22, 1.2, 1.3, 1635247427000, \"2021-05-20\");");
    }

    // origin index
    std::string msg;
    auto ns_client = cs->GetNsClient();
    std::vector<::openmldb::nameserver::TableInfo> tables;
    ASSERT_TRUE(ns_client->ShowTable("trans", "test1", false, tables, msg));
    ::openmldb::nameserver::TableInfo table = tables[0];

    ASSERT_EQ(table.column_key_size(), 1);
    ::openmldb::common::ColumnKey column_key = table.column_key(0);
    ASSERT_EQ(column_key.col_name_size(), 1);
    ASSERT_EQ(column_key.col_name(0), "c1");
    ASSERT_EQ(column_key.ts_name(), "c7");
    ASSERT_TRUE(column_key.has_ttl());
    ASSERT_EQ(column_key.ttl().ttl_type(), ::openmldb::type::TTLType::kLatestTime);
    ASSERT_EQ(column_key.ttl().lat_ttl(), 1);

    std::string deploy_sql =
        "deploy demo SELECT c1, c3, sum(c4) OVER w1 as w1_c4_sum FROM trans "
        " WINDOW w1 AS (PARTITION BY trans.c1 ORDER BY trans.c7 ROWS BETWEEN 2 PRECEDING AND CURRENT ROW);";
    hybridse::sdk::Status status;
    sr->ExecuteSQL(deploy_sql, &status);
    ASSERT_TRUE(status.IsOK());

    // new index, update ttl
    tables.clear();
    ASSERT_TRUE(ns_client->ShowTable("trans", "test1", false, tables, msg));
    table = tables[0];

    ASSERT_EQ(table.column_key_size(), 1);
    column_key = table.column_key(0);
    ASSERT_EQ(column_key.col_name_size(), 1);
    ASSERT_EQ(column_key.col_name(0), "c1");
    ASSERT_EQ(column_key.ts_name(), "c7");
    ASSERT_TRUE(column_key.has_ttl());
    ASSERT_EQ(column_key.ttl().ttl_type(), ::openmldb::type::TTLType::kLatestTime);
    ASSERT_EQ(column_key.ttl().lat_ttl(), 2);

    // type mismatch case
    create_sql =
        "create table trans1 (c1 string, c3 int, c4 bigint, c5 float, c6 double, c7 timestamp, "
        "c8 date, index(key=c1, ts=c7, ttl=1m, ttl_type=absolute));";
    HandleSQL(create_sql);
    if (!cs->IsClusterMode()) {
        HandleSQL("insert into trans1 values ('aaa', 11, 22, 1.2, 1.3, 1635247427000, \"2021-05-20\");");
    }
    deploy_sql =
        "deploy demo SELECT c1, c3, sum(c4) OVER w1 as w1_c4_sum FROM trans1 "
        " WINDOW w1 AS (PARTITION BY trans1.c1 ORDER BY trans1.c7 ROWS BETWEEN 2 PRECEDING AND CURRENT ROW);";
    sr->ExecuteSQL(deploy_sql, &status);
    ASSERT_FALSE(status.IsOK());
    ASSERT_EQ(status.msg, "new ttl type kLatestTime doesn't match the old ttl type kAbsoluteTime");


    ASSERT_FALSE(cs->GetNsClient()->DropTable("test1", "trans", msg));
    ASSERT_TRUE(cs->GetNsClient()->DropProcedure("test1", "demo", msg));
    ASSERT_TRUE(cs->GetNsClient()->DropTable("test1", "trans", msg));
    ASSERT_TRUE(cs->GetNsClient()->DropTable("test1", "trans1", msg));
    ASSERT_TRUE(cs->GetNsClient()->DropDatabase("test1", msg));
}

TEST_P(DBSDKTest, DeployCol) {
    auto cli = GetParam();
    cs = cli->cs;
    sr = cli->sr;
    HandleSQL("create database test2;");
    HandleSQL("use test2;");
    std::string create_sql =
        "create table trans (c1 string, c3 int, c4 bigint, c5 float, c6 double, c7 timestamp, "
        "c8 date, index(key=c1, ts=c4, abs_ttl=0, ttl_type=absolute));";
    HandleSQL(create_sql);
    if (!cs->IsClusterMode()) {
        HandleSQL("insert into trans values ('aaa', 11, 22, 1.2, 1.3, 1635247427000, \"2021-05-20\");");
    }

    std::string deploy_sql =
        "deploy demo SELECT c1, c3, sum(c4) OVER w1 as w1_c4_sum FROM trans "
        " WINDOW w1 AS (PARTITION BY trans.c1 ORDER BY trans.c7 ROWS BETWEEN 2 PRECEDING AND CURRENT ROW);";
    hybridse::sdk::Status status;
    sr->ExecuteSQL(deploy_sql, &status);
    ASSERT_TRUE(status.IsOK());
    std::string msg;
    ASSERT_FALSE(cs->GetNsClient()->DropTable("test2", "trans", msg));
    ASSERT_TRUE(cs->GetNsClient()->DropProcedure("test2", "demo", msg));
    ASSERT_TRUE(cs->GetNsClient()->DropTable("test2", "trans", msg));
    ASSERT_TRUE(cs->GetNsClient()->DropDatabase("test2", msg));
}

TEST_P(DBSDKTest, DeployOptions) {
    auto cli = GetParam();
    cs = cli->cs;
    sr = cli->sr;
    HandleSQL("create database test2;");
    HandleSQL("use test2;");
    std::string create_sql =
        "create table trans (c1 string, c3 int, c4 bigint, c5 float, c6 double, c7 timestamp, "
        "c8 date, index(key=c1, ts=c4, abs_ttl=0, ttl_type=absolute));";
    HandleSQL(create_sql);
    if (!cs->IsClusterMode()) {
        HandleSQL("insert into trans values ('aaa', 11, 22, 1.2, 1.3, 1635247427000, \"2021-05-20\");");
    }

    std::string deploy_sql =
        "deploy demo OPTIONS(long_windows='w1:100') SELECT c1, c3, sum(c4) OVER w1 as w1_c4_sum FROM trans "
        " WINDOW w1 AS (PARTITION BY trans.c1 ORDER BY trans.c7 ROWS BETWEEN 2 PRECEDING AND CURRENT ROW);";
    hybridse::sdk::Status status;
    sr->ExecuteSQL(deploy_sql, &status);
    ASSERT_TRUE(status.IsOK());
    std::string msg;
    auto ok = sr->ExecuteDDL(openmldb::nameserver::PRE_AGG_DB, "drop table pre_test2_demo_w1_sum_c4;", &status);
    ASSERT_TRUE(ok);
    ASSERT_FALSE(cs->GetNsClient()->DropTable("test2", "trans", msg));
    ASSERT_TRUE(cs->GetNsClient()->DropProcedure("test2", "demo", msg));
    ASSERT_TRUE(cs->GetNsClient()->DropTable("test2", "trans", msg));
    ASSERT_TRUE(cs->GetNsClient()->DropDatabase("test2", msg));
}

TEST_P(DBSDKTest, DeployLongWindows) {
    auto cli = GetParam();
    cs = cli->cs;
    sr = cli->sr;
    HandleSQL("create database test2;");
    HandleSQL("use test2;");
    std::string create_sql =
        "create table trans (c1 string, c3 int, c4 bigint, c5 float, c6 double, c7 timestamp, "
        "c8 date, index(key=c1, ts=c4, ttl=0, ttl_type=latest));";
    HandleSQL(create_sql);
    if (!cs->IsClusterMode()) {
        HandleSQL("insert into trans values ('aaa', 11, 22, 1.2, 1.3, 1635247427000, \"2021-05-20\");");
    }

    std::string deploy_sql =
        "deploy demo1 OPTIONS(long_windows='w1:100,w2') SELECT c1, sum(c4) OVER w1 as w1_c4_sum,"
        " max(c5) over w2 as w2_max_c5 FROM trans"
        " WINDOW w1 AS (PARTITION BY trans.c1 ORDER BY trans.c7 ROWS BETWEEN 2 PRECEDING AND CURRENT ROW),"
        " w2 AS (PARTITION BY trans.c1 ORDER BY trans.c4 ROWS BETWEEN 3 PRECEDING AND CURRENT ROW);";
    hybridse::sdk::Status status;
    sr->ExecuteSQL(deploy_sql, &status);
    ASSERT_TRUE(status.IsOK());
    std::string msg;
    auto ok = sr->ExecuteDDL(openmldb::nameserver::PRE_AGG_DB, "drop table pre_test2_demo1_w1_sum_c4;", &status);
    ASSERT_TRUE(ok);
    ok = sr->ExecuteDDL(openmldb::nameserver::PRE_AGG_DB, "drop table pre_test2_demo1_w2_max_c5;", &status);
    ASSERT_TRUE(ok);
    ASSERT_FALSE(cs->GetNsClient()->DropTable("test2", "trans", msg));
    ASSERT_TRUE(cs->GetNsClient()->DropProcedure("test2", "demo1", msg));
    ASSERT_TRUE(cs->GetNsClient()->DropTable("test2", "trans", msg));
    ASSERT_TRUE(cs->GetNsClient()->DropDatabase("test2", msg));
}

void CreateDBTableForLongWindow(const std::string& base_db, const std::string& base_table) {
    ::hybridse::sdk::Status status;
    bool ok = sr->CreateDB(base_db, &status);
    ASSERT_TRUE(ok) << status.msg;
    std::string ddl =
        "create table " + base_table +
        "(col1 string, col2 string, col3 timestamp, i64_col bigint, i16_col smallint, i32_col int, f_col "
        "float, d_col double, t_col timestamp, s_col string, date_col date, filter int, "
        "index(key=(col1,col2), ts=col3, abs_ttl=0, ttl_type=absolute)) "
        "options(partitionnum=8);";
    ok = sr->ExecuteDDL(base_db, ddl, &status);
    ASSERT_TRUE(ok) << status.msg;
    ASSERT_TRUE(sr->RefreshCatalog());

    auto ns_client = cs->GetNsClient();
    std::vector<::openmldb::nameserver::TableInfo> tables;
    std::string msg;
    ASSERT_TRUE(ns_client->ShowTable(base_table, base_db, false, tables, msg));
    ASSERT_EQ(tables.size(), 1) << msg;
}

void PrepareDataForLongWindow(const std::string& base_db, const std::string& base_table) {
    ::hybridse::sdk::Status status;
    for (int i = 1; i <= 11; i++) {
        std::string val = std::to_string(i);
        std::string filter_val = std::to_string(i % 2);
        std::string date;
        if (i < 10) {
            date = absl::StrCat("1900-01-0", std::to_string(i));
        } else {
            date = absl::StrCat("1900-01-", std::to_string(i));
        }
        std::string insert =
            absl::StrCat("insert into ", base_table, " values('str1', 'str2', ", val, ", ", val, ", ", val, ", ", val,
                         ", ", val, ", ", val, ", ", val, ", '", val, "', '", date, "', ", filter_val, ");");
        bool ok = sr->ExecuteInsert(base_db, insert, &status);
        ASSERT_TRUE(ok) << status.msg;
    }
}

void PrepareRequestRowForLongWindow(const std::string& base_db, const std::string& sp_name,
                                    std::shared_ptr<sdk::SQLRequestRow>& req) {  // NOLINT
    ::hybridse::sdk::Status status;
    req = sr->GetRequestRowByProcedure(base_db, sp_name, &status);
    ASSERT_TRUE(status.IsOK());
    ASSERT_TRUE(req->Init(strlen("str1") + strlen("str2") + strlen("11")));
    ASSERT_TRUE(req->AppendString("str1"));
    ASSERT_TRUE(req->AppendString("str2"));
    ASSERT_TRUE(req->AppendTimestamp(11));
    ASSERT_TRUE(req->AppendInt64(11));
    ASSERT_TRUE(req->AppendInt16(11));
    ASSERT_TRUE(req->AppendInt32(11));
    ASSERT_TRUE(req->AppendFloat(11));
    ASSERT_TRUE(req->AppendDouble(11));
    ASSERT_TRUE(req->AppendTimestamp(11));
    ASSERT_TRUE(req->AppendString("11"));
    ASSERT_TRUE(req->AppendDate(11));
    ASSERT_TRUE(req->Build());
}

TEST_P(DBSDKTest, DeployLongWindowsEmpty) {
    auto cli = GetParam();
    cs = cli->cs;
    sr = cli->sr;
    ::hybridse::sdk::Status status;
    sr->ExecuteSQL("SET @@execute_mode='online';", &status);
    std::string base_table = "t_lw" + GenRand();
    std::string base_db = "d_lw" + GenRand();
    bool ok;
    std::string msg;
    CreateDBTableForLongWindow(base_db, base_table);

    std::string deploy_sql = "deploy test_aggr options(LONG_WINDOWS='w1:2') select col1, col2,"
        " sum(i64_col) over w1 as w1_sum_i64_col,"
        " sum(i16_col) over w1 as w1_sum_i16_col,"
        " sum(i32_col) over w1 as w1_sum_i32_col,"
        " sum(f_col) over w1 as w1_sum_f_col,"
        " sum(d_col) over w1 as w1_sum_d_col,"
        " sum(t_col) over w1 as w1_sum_t_col,"
        " sum(col3) over w2 as w2_sum_col3"
        " from " + base_table +
        " WINDOW w1 AS (PARTITION BY " + base_table + ".col1," + base_table + ".col2 ORDER BY col3"
        " ROWS_RANGE BETWEEN 5 PRECEDING AND CURRENT ROW), "
        " w2 AS (PARTITION BY col1,col2 ORDER BY i64_col"
        " ROWS BETWEEN 6 PRECEDING AND CURRENT ROW);";
    sr->ExecuteSQL(base_db, "use " + base_db + ";", &status);
    ASSERT_TRUE(status.IsOK()) << status.msg;
    sr->ExecuteSQL(base_db, deploy_sql, &status);
    ASSERT_TRUE(status.IsOK()) << status.msg;

    std::string pre_aggr_db = openmldb::nameserver::PRE_AGG_DB;
<<<<<<< HEAD
    std::string result_sql = "select * from pre_test_aggr_w1_sum_i64_col;";
    auto rs = sr->ExecuteSQL(pre_aggr_db, result_sql, &status);
    ASSERT_EQ(0, rs->Size());

    result_sql = "select * from pre_test_aggr_w1_sum_i16_col;";
    rs = sr->ExecuteSQL(pre_aggr_db, result_sql, &status);
    ASSERT_EQ(0, rs->Size());

    result_sql = "select * from pre_test_aggr_w1_sum_i32_col;";
    rs = sr->ExecuteSQL(pre_aggr_db, result_sql, &status);
    ASSERT_EQ(0, rs->Size());

    result_sql = "select * from pre_test_aggr_w1_sum_f_col;";
    rs = sr->ExecuteSQL(pre_aggr_db, result_sql, &status);
    ASSERT_EQ(0, rs->Size());

    result_sql = "select * from pre_test_aggr_w1_sum_d_col;";
    rs = sr->ExecuteSQL(pre_aggr_db, result_sql, &status);
    ASSERT_EQ(0, rs->Size());

    result_sql = "select * from pre_test_aggr_w1_sum_t_col;";
=======
    std::string pre_aggr_table = "pre_" + base_db + "_test_aggr_w1_sum_i64_col";
    std::string result_sql = "select * from " + pre_aggr_table +";";
    auto rs = sr->ExecuteSQL(pre_aggr_db, result_sql, &status);
    ASSERT_EQ(0, rs->Size());

    pre_aggr_table = "pre_" + base_db + "_test_aggr_w1_sum_i16_col";
    result_sql = "select * from " + pre_aggr_table +";";
    rs = sr->ExecuteSQL(pre_aggr_db, result_sql, &status);
    ASSERT_EQ(0, rs->Size());

    pre_aggr_table = "pre_" + base_db + "_test_aggr_w1_sum_i32_col";
    result_sql = "select * from " + pre_aggr_table +";";
    rs = sr->ExecuteSQL(pre_aggr_db, result_sql, &status);
    ASSERT_EQ(0, rs->Size());

    pre_aggr_table = "pre_" + base_db + "_test_aggr_w1_sum_f_col";
    result_sql = "select * from " + pre_aggr_table +";";
    rs = sr->ExecuteSQL(pre_aggr_db, result_sql, &status);
    ASSERT_EQ(0, rs->Size());

    pre_aggr_table = "pre_" + base_db + "_test_aggr_w1_sum_d_col";
    result_sql = "select * from " + pre_aggr_table +";";
    rs = sr->ExecuteSQL(pre_aggr_db, result_sql, &status);
    ASSERT_EQ(0, rs->Size());

    pre_aggr_table = "pre_" + base_db + "_test_aggr_w1_sum_t_col";
    result_sql = "select * from " + pre_aggr_table +";";
>>>>>>> 6525d837
    rs = sr->ExecuteSQL(pre_aggr_db, result_sql, &status);
    ASSERT_EQ(0, rs->Size());

    int req_num = 2;
    for (int i = 0; i < req_num; i++) {
        std::shared_ptr<sdk::SQLRequestRow> req;
        PrepareRequestRowForLongWindow(base_db, "test_aggr", req);
        auto res = sr->CallProcedure(base_db, "test_aggr", req, &status);
        ASSERT_TRUE(status.IsOK());
        ASSERT_EQ(1, res->Size());
        ASSERT_TRUE(res->Next());
        ASSERT_EQ("str1", res->GetStringUnsafe(0));
        ASSERT_EQ("str2", res->GetStringUnsafe(1));
        int64_t exp = 11;
        ASSERT_EQ(exp, res->GetInt64Unsafe(2));
        ASSERT_EQ(exp, res->GetInt16Unsafe(3));
        ASSERT_EQ(exp, res->GetInt32Unsafe(4));
        ASSERT_EQ(exp, res->GetFloatUnsafe(5));
        ASSERT_EQ(exp, res->GetDoubleUnsafe(6));
        ASSERT_EQ(exp, res->GetTimeUnsafe(7));
        ASSERT_EQ(exp, res->GetInt64Unsafe(8));
    }

    ASSERT_TRUE(cs->GetNsClient()->DropProcedure(base_db, "test_aggr", msg));
<<<<<<< HEAD
    std::string pre_aggr_table = "pre_test_aggr_w1_sum_i64_col";
    ok = sr->ExecuteDDL(pre_aggr_db, "drop table " + pre_aggr_table + ";", &status);
    ASSERT_TRUE(ok);
    pre_aggr_table = "pre_test_aggr_w1_sum_i16_col";
    ok = sr->ExecuteDDL(pre_aggr_db, "drop table " + pre_aggr_table + ";", &status);
    ASSERT_TRUE(ok);
    pre_aggr_table = "pre_test_aggr_w1_sum_i32_col";
    ok = sr->ExecuteDDL(pre_aggr_db, "drop table " + pre_aggr_table + ";", &status);
    ASSERT_TRUE(ok);
    pre_aggr_table = "pre_test_aggr_w1_sum_f_col";
    ok = sr->ExecuteDDL(pre_aggr_db, "drop table " + pre_aggr_table + ";", &status);
    ASSERT_TRUE(ok);
    pre_aggr_table = "pre_test_aggr_w1_sum_d_col";
    ok = sr->ExecuteDDL(pre_aggr_db, "drop table " + pre_aggr_table + ";", &status);
    ASSERT_TRUE(ok);
    pre_aggr_table = "pre_test_aggr_w1_sum_t_col";
=======
    pre_aggr_table = "pre_" + base_db + "_test_aggr_w1_sum_i64_col";
    ok = sr->ExecuteDDL(pre_aggr_db, "drop table " + pre_aggr_table + ";", &status);
    ASSERT_TRUE(ok);
    pre_aggr_table = "pre_" + base_db + "_test_aggr_w1_sum_i16_col";
    ok = sr->ExecuteDDL(pre_aggr_db, "drop table " + pre_aggr_table + ";", &status);
    ASSERT_TRUE(ok);
    pre_aggr_table = "pre_" + base_db + "_test_aggr_w1_sum_i32_col";
    ok = sr->ExecuteDDL(pre_aggr_db, "drop table " + pre_aggr_table + ";", &status);
    ASSERT_TRUE(ok);
    pre_aggr_table = "pre_" + base_db + "_test_aggr_w1_sum_f_col";
    ok = sr->ExecuteDDL(pre_aggr_db, "drop table " + pre_aggr_table + ";", &status);
    ASSERT_TRUE(ok);
    pre_aggr_table = "pre_" + base_db + "_test_aggr_w1_sum_d_col";
    ok = sr->ExecuteDDL(pre_aggr_db, "drop table " + pre_aggr_table + ";", &status);
    ASSERT_TRUE(ok);
    pre_aggr_table = "pre_" + base_db + "_test_aggr_w1_sum_t_col";
>>>>>>> 6525d837
    ok = sr->ExecuteDDL(pre_aggr_db, "drop table " + pre_aggr_table + ";", &status);
    ASSERT_TRUE(ok);
    ok = sr->ExecuteDDL(base_db, "drop table " + base_table + ";", &status);
    ASSERT_TRUE(ok);
    ok = sr->DropDB(base_db, &status);
    ASSERT_TRUE(ok);
}

TEST_P(DBSDKTest, DeployLongWindowsExecuteSum) {
    auto cli = GetParam();
    cs = cli->cs;
    sr = cli->sr;
    ::hybridse::sdk::Status status;
    sr->ExecuteSQL("SET @@execute_mode='online';", &status);
    std::string base_table = "t_lw" + GenRand();
    std::string base_db = "d_lw" + GenRand();
    bool ok;
    std::string msg;
    CreateDBTableForLongWindow(base_db, base_table);

    std::string deploy_sql = "deploy test_aggr options(LONG_WINDOWS='w1:2') select col1, col2,"
        " sum(i64_col) over w1 as w1_sum_i64_col,"
        " sum(i16_col) over w1 as w1_sum_i16_col,"
        " sum(i32_col) over w1 as w1_sum_i32_col,"
        " sum(f_col) over w1 as w1_sum_f_col,"
        " sum(d_col) over w1 as w1_sum_d_col,"
        " sum(t_col) over w1 as w1_sum_t_col,"
        " sum(col3) over w2 as w2_sum_col3"
        " from " + base_table +
        " WINDOW w1 AS (PARTITION BY " + base_table + ".col1," + base_table + ".col2 ORDER BY col3"
        " ROWS_RANGE BETWEEN 5 PRECEDING AND CURRENT ROW), "
        " w2 AS (PARTITION BY col1,col2 ORDER BY i64_col"
        " ROWS BETWEEN 6 PRECEDING AND CURRENT ROW);";
    sr->ExecuteSQL(base_db, "use " + base_db + ";", &status);
    ASSERT_TRUE(status.IsOK()) << status.msg;
    sr->ExecuteSQL(base_db, deploy_sql, &status);
    ASSERT_TRUE(status.IsOK()) << status.msg;

    PrepareDataForLongWindow(base_db, base_table);
    std::string pre_aggr_db = openmldb::nameserver::PRE_AGG_DB;
    std::string pre_aggr_table = "pre_" + base_db + "_test_aggr_w1_sum_i64_col";
    std::string result_sql = "select * from " + pre_aggr_table +";";
    auto rs = sr->ExecuteSQL(pre_aggr_db, result_sql, &status);
    ASSERT_EQ(5, rs->Size());

    for (int i = 5; i >= 1; i--) {
        ASSERT_TRUE(rs->Next());
        ASSERT_EQ("str1|str2", rs->GetStringUnsafe(0));
        ASSERT_EQ(i * 2 - 1, rs->GetInt64Unsafe(1));
        ASSERT_EQ(i * 2, rs->GetInt64Unsafe(2));
        ASSERT_EQ(2, rs->GetInt32Unsafe(3));
        std::string aggr_val_str = rs->GetStringUnsafe(4);
        int64_t aggr_val = *reinterpret_cast<int64_t*>(&aggr_val_str[0]);
        ASSERT_EQ(i * 4 - 1, aggr_val);
        ASSERT_EQ(i * 2, rs->GetInt64Unsafe(5));
    }

    pre_aggr_table = "pre_" + base_db + "_test_aggr_w1_sum_i16_col";
    result_sql = "select * from " + pre_aggr_table +";";
    rs = sr->ExecuteSQL(pre_aggr_db, result_sql, &status);
    ASSERT_EQ(5, rs->Size());

    pre_aggr_table = "pre_" + base_db + "_test_aggr_w1_sum_i32_col";
    result_sql = "select * from " + pre_aggr_table +";";
    rs = sr->ExecuteSQL(pre_aggr_db, result_sql, &status);
    ASSERT_EQ(5, rs->Size());

    pre_aggr_table = "pre_" + base_db + "_test_aggr_w1_sum_f_col";
    result_sql = "select * from " + pre_aggr_table +";";
    rs = sr->ExecuteSQL(pre_aggr_db, result_sql, &status);
    ASSERT_EQ(5, rs->Size());

    pre_aggr_table = "pre_" + base_db + "_test_aggr_w1_sum_d_col";
    result_sql = "select * from " + pre_aggr_table +";";
    rs = sr->ExecuteSQL(pre_aggr_db, result_sql, &status);
    ASSERT_EQ(5, rs->Size());

    pre_aggr_table = "pre_" + base_db + "_test_aggr_w1_sum_t_col";
    result_sql = "select * from " + pre_aggr_table +";";
    rs = sr->ExecuteSQL(pre_aggr_db, result_sql, &status);
    ASSERT_EQ(5, rs->Size());

    int req_num = 2;
    for (int i = 0; i < req_num; i++) {
        std::shared_ptr<sdk::SQLRequestRow> req;
        PrepareRequestRowForLongWindow(base_db, "test_aggr", req);
        auto res = sr->CallProcedure(base_db, "test_aggr", req, &status);
        ASSERT_TRUE(status.IsOK());
        ASSERT_EQ(1, res->Size());
        ASSERT_TRUE(res->Next());
        ASSERT_EQ("str1", res->GetStringUnsafe(0));
        ASSERT_EQ("str2", res->GetStringUnsafe(1));
        int64_t exp = 11 + 11 + 19 + 15 + 6;
        ASSERT_EQ(exp, res->GetInt64Unsafe(2));
        ASSERT_EQ(exp, res->GetInt16Unsafe(3));
        ASSERT_EQ(exp, res->GetInt32Unsafe(4));
        ASSERT_EQ(exp, res->GetFloatUnsafe(5));
        ASSERT_EQ(exp, res->GetDoubleUnsafe(6));
        ASSERT_EQ(exp, res->GetTimeUnsafe(7));
        ASSERT_EQ(exp, res->GetInt64Unsafe(8));
    }

    ASSERT_TRUE(cs->GetNsClient()->DropProcedure(base_db, "test_aggr", msg));
    pre_aggr_table = "pre_" + base_db + "_test_aggr_w1_sum_i64_col";
    ok = sr->ExecuteDDL(pre_aggr_db, "drop table " + pre_aggr_table + ";", &status);
    ASSERT_TRUE(ok);
    pre_aggr_table = "pre_" + base_db + "_test_aggr_w1_sum_i16_col";
    ok = sr->ExecuteDDL(pre_aggr_db, "drop table " + pre_aggr_table + ";", &status);
    ASSERT_TRUE(ok);
    pre_aggr_table = "pre_" + base_db + "_test_aggr_w1_sum_i32_col";
    ok = sr->ExecuteDDL(pre_aggr_db, "drop table " + pre_aggr_table + ";", &status);
    ASSERT_TRUE(ok);
    pre_aggr_table = "pre_" + base_db + "_test_aggr_w1_sum_f_col";
    ok = sr->ExecuteDDL(pre_aggr_db, "drop table " + pre_aggr_table + ";", &status);
    ASSERT_TRUE(ok);
    pre_aggr_table = "pre_" + base_db + "_test_aggr_w1_sum_d_col";
    ok = sr->ExecuteDDL(pre_aggr_db, "drop table " + pre_aggr_table + ";", &status);
    ASSERT_TRUE(ok);
    pre_aggr_table = "pre_" + base_db + "_test_aggr_w1_sum_t_col";
    ok = sr->ExecuteDDL(pre_aggr_db, "drop table " + pre_aggr_table + ";", &status);
    ASSERT_TRUE(ok);
    ok = sr->ExecuteDDL(base_db, "drop table " + base_table + ";", &status);
    ASSERT_TRUE(ok);
    ok = sr->DropDB(base_db, &status);
    ASSERT_TRUE(ok);
}

TEST_P(DBSDKTest, DeployLongWindowsExecuteAvg) {
    auto cli = GetParam();
    cs = cli->cs;
    sr = cli->sr;
    ::hybridse::sdk::Status status;
    sr->ExecuteSQL("SET @@execute_mode='online';", &status);
    std::string base_table = "t_lw" + GenRand();
    std::string base_db = "d_lw" + GenRand();
    bool ok;
    std::string msg;
    CreateDBTableForLongWindow(base_db, base_table);

    std::string deploy_sql = "deploy test_aggr options(long_windows='w1:2') select col1, col2,"
        " avg(i64_col) over w1 as w1_avg_i64_col,"
        " avg(i16_col) over w1 as w1_avg_i16_col,"
        " avg(i32_col) over w1 as w1_avg_i32_col,"
        " avg(f_col) over w1 as w1_avg_f_col,"
        " avg(d_col) over w1 as w1_avg_d_col,"
        " avg(i64_col) over w2 as w2_avg_col3"
        " from " + base_table +
        " WINDOW w1 AS (PARTITION BY col1,col2 ORDER BY col3"
        " ROWS_RANGE BETWEEN 5 PRECEDING AND CURRENT ROW), "
        " w2 AS (PARTITION BY col1,col2 ORDER BY i64_col"
        " ROWS BETWEEN 6 PRECEDING AND CURRENT ROW);";
    sr->ExecuteSQL(base_db, "use " + base_db + ";", &status);
    ASSERT_TRUE(status.IsOK()) << status.msg;
    sr->ExecuteSQL(base_db, deploy_sql, &status);
    ASSERT_TRUE(status.IsOK()) << status.msg;

    PrepareDataForLongWindow(base_db, base_table);
    std::string pre_aggr_db = openmldb::nameserver::PRE_AGG_DB;
    std::string pre_aggr_table = "pre_" + base_db + "_test_aggr_w1_avg_i64_col";
    std::string result_sql = "select * from " + pre_aggr_table +";";
    auto rs = sr->ExecuteSQL(pre_aggr_db, result_sql, &status);
    ASSERT_EQ(5, rs->Size());

    for (int i = 5; i >= 1; i--) {
        ASSERT_TRUE(rs->Next());
        ASSERT_EQ("str1|str2", rs->GetStringUnsafe(0));
        ASSERT_EQ(i * 2 - 1, rs->GetInt64Unsafe(1));
        ASSERT_EQ(i * 2, rs->GetInt64Unsafe(2));
        ASSERT_EQ(2, rs->GetInt32Unsafe(3));
        std::string aggr_val_str = rs->GetStringUnsafe(4);
        ASSERT_EQ(16, aggr_val_str.size());
        double aggr_sum = *reinterpret_cast<double*>(&aggr_val_str[0]);
        ASSERT_EQ(i * 4 - 1, aggr_sum);
        int64_t aggr_count = *reinterpret_cast<int64_t*>(&aggr_val_str[sizeof(int64_t)]);
        ASSERT_EQ(2, aggr_count);
        ASSERT_EQ(i * 2, rs->GetInt64Unsafe(5));
    }

    pre_aggr_table = "pre_" + base_db + "_test_aggr_w1_avg_i16_col";
    result_sql = "select * from " + pre_aggr_table +";";
    rs = sr->ExecuteSQL(pre_aggr_db, result_sql, &status);
    ASSERT_EQ(5, rs->Size());

    pre_aggr_table = "pre_" + base_db + "_test_aggr_w1_avg_i32_col";
    result_sql = "select * from " + pre_aggr_table +";";
    rs = sr->ExecuteSQL(pre_aggr_db, result_sql, &status);
    ASSERT_EQ(5, rs->Size());

    pre_aggr_table = "pre_" + base_db + "_test_aggr_w1_avg_f_col";
    result_sql = "select * from " + pre_aggr_table +";";
    rs = sr->ExecuteSQL(pre_aggr_db, result_sql, &status);
    ASSERT_EQ(5, rs->Size());

    pre_aggr_table = "pre_" + base_db + "_test_aggr_w1_avg_d_col";
    result_sql = "select * from " + pre_aggr_table +";";
    rs = sr->ExecuteSQL(pre_aggr_db, result_sql, &status);
    ASSERT_EQ(5, rs->Size());

    int req_num = 2;
    for (int i = 0; i < req_num; i++) {
        std::shared_ptr<sdk::SQLRequestRow> req;
        PrepareRequestRowForLongWindow(base_db, "test_aggr", req);
        auto res = sr->CallProcedure(base_db, "test_aggr", req, &status);
        ASSERT_TRUE(status.IsOK());
        ASSERT_EQ(1, res->Size());
        ASSERT_TRUE(res->Next());
        ASSERT_EQ("str1", res->GetStringUnsafe(0));
        ASSERT_EQ("str2", res->GetStringUnsafe(1));
        double exp = static_cast<double>(11 + 11 + 19 + 15 + 6) / 7;
        ASSERT_EQ(exp, res->GetDoubleUnsafe(2));
        ASSERT_EQ(exp, res->GetDoubleUnsafe(3));
        ASSERT_EQ(exp, res->GetDoubleUnsafe(4));
        ASSERT_EQ(exp, res->GetDoubleUnsafe(5));
        ASSERT_EQ(exp, res->GetDoubleUnsafe(6));
        ASSERT_EQ(exp, res->GetDoubleUnsafe(7));
    }

    ASSERT_TRUE(cs->GetNsClient()->DropProcedure(base_db, "test_aggr", msg));
    pre_aggr_table = "pre_" + base_db + "_test_aggr_w1_avg_i64_col";
    ok = sr->ExecuteDDL(pre_aggr_db, "drop table " + pre_aggr_table + ";", &status);
    ASSERT_TRUE(ok);
    pre_aggr_table = "pre_" + base_db + "_test_aggr_w1_avg_i16_col";
    ok = sr->ExecuteDDL(pre_aggr_db, "drop table " + pre_aggr_table + ";", &status);
    ASSERT_TRUE(ok);
    pre_aggr_table = "pre_" + base_db + "_test_aggr_w1_avg_i32_col";
    ok = sr->ExecuteDDL(pre_aggr_db, "drop table " + pre_aggr_table + ";", &status);
    ASSERT_TRUE(ok);
    pre_aggr_table = "pre_" + base_db + "_test_aggr_w1_avg_f_col";
    ok = sr->ExecuteDDL(pre_aggr_db, "drop table " + pre_aggr_table + ";", &status);
    ASSERT_TRUE(ok);
    pre_aggr_table = "pre_" + base_db + "_test_aggr_w1_avg_d_col";
    ok = sr->ExecuteDDL(pre_aggr_db, "drop table " + pre_aggr_table + ";", &status);
    ASSERT_TRUE(ok);
    ok = sr->ExecuteDDL(base_db, "drop table " + base_table + ";", &status);
    ASSERT_TRUE(ok);
    ok = sr->DropDB(base_db, &status);
    ASSERT_TRUE(ok);
}

TEST_P(DBSDKTest, DeployLongWindowsExecuteMin) {
    auto cli = GetParam();
    cs = cli->cs;
    sr = cli->sr;
    ::hybridse::sdk::Status status;
    sr->ExecuteSQL("SET @@execute_mode='online';", &status);
    std::string base_table = "t_lw" + GenRand();
    std::string base_db = "d_lw" + GenRand();
    bool ok;
    std::string msg;
    CreateDBTableForLongWindow(base_db, base_table);

    std::string deploy_sql = "deploy test_aggr options(long_windows='w1:2') select col1, col2,"
        " min(i64_col) over w1 as w1_min_i64_col,"
        " min(i16_col) over w1 as w1_min_i16_col,"
        " min(i32_col) over w1 as w1_min_i32_col,"
        " min(f_col) over w1 as w1_min_f_col,"
        " min(d_col) over w1 as w1_min_d_col,"
        " min(t_col) over w1 as w1_min_t_col,"
        " min(s_col) over w1 as w1_min_s_col,"
        " min(date_col) over w1 as w1_min_date_col,"
        " min(col3) over w2 as w2_min_col3"
        " from " + base_table +
        " WINDOW w1 AS (PARTITION BY col1,col2 ORDER BY col3"
        " ROWS_RANGE BETWEEN 5 PRECEDING AND CURRENT ROW), "
        " w2 AS (PARTITION BY col1,col2 ORDER BY i64_col"
        " ROWS BETWEEN 6 PRECEDING AND CURRENT ROW);";
    sr->ExecuteSQL(base_db, "use " + base_db + ";", &status);
    ASSERT_TRUE(status.IsOK()) << status.msg;
    sr->ExecuteSQL(base_db, deploy_sql, &status);
    ASSERT_TRUE(status.IsOK()) << status.msg;

    PrepareDataForLongWindow(base_db, base_table);
    std::string pre_aggr_db = openmldb::nameserver::PRE_AGG_DB;
    std::string pre_aggr_table = "pre_" + base_db + "_test_aggr_w1_min_i64_col";
    std::string result_sql = "select * from " + pre_aggr_table +";";
    auto rs = sr->ExecuteSQL(pre_aggr_db, result_sql, &status);
    ASSERT_EQ(5, rs->Size());

    for (int i = 5; i >= 1; i--) {
        ASSERT_TRUE(rs->Next());
        ASSERT_EQ("str1|str2", rs->GetStringUnsafe(0));
        ASSERT_EQ(i * 2 - 1, rs->GetInt64Unsafe(1));
        ASSERT_EQ(i * 2, rs->GetInt64Unsafe(2));
        ASSERT_EQ(2, rs->GetInt32Unsafe(3));
        std::string aggr_val_str = rs->GetStringUnsafe(4);
        int64_t aggr_val = *reinterpret_cast<int64_t*>(&aggr_val_str[0]);
        ASSERT_EQ(i * 2 - 1, aggr_val);
        ASSERT_EQ(i * 2, rs->GetInt64Unsafe(5));
    }

    pre_aggr_table = "pre_" + base_db + "_test_aggr_w1_min_i16_col";
    result_sql = "select * from " + pre_aggr_table +";";
    rs = sr->ExecuteSQL(pre_aggr_db, result_sql, &status);
    ASSERT_EQ(5, rs->Size());

    pre_aggr_table = "pre_" + base_db + "_test_aggr_w1_min_i32_col";
    result_sql = "select * from " + pre_aggr_table +";";
    rs = sr->ExecuteSQL(pre_aggr_db, result_sql, &status);
    ASSERT_EQ(5, rs->Size());

    pre_aggr_table = "pre_" + base_db + "_test_aggr_w1_min_f_col";
    result_sql = "select * from " + pre_aggr_table +";";
    rs = sr->ExecuteSQL(pre_aggr_db, result_sql, &status);
    ASSERT_EQ(5, rs->Size());

    pre_aggr_table = "pre_" + base_db + "_test_aggr_w1_min_d_col";
    result_sql = "select * from " + pre_aggr_table +";";
    rs = sr->ExecuteSQL(pre_aggr_db, result_sql, &status);
    ASSERT_EQ(5, rs->Size());

    pre_aggr_table = "pre_" + base_db + "_test_aggr_w1_min_t_col";
    result_sql = "select * from " + pre_aggr_table +";";
    rs = sr->ExecuteSQL(pre_aggr_db, result_sql, &status);
    ASSERT_EQ(5, rs->Size());

    pre_aggr_table = "pre_" + base_db + "_test_aggr_w1_min_s_col";
    result_sql = "select * from " + pre_aggr_table +";";
    rs = sr->ExecuteSQL(pre_aggr_db, result_sql, &status);
    ASSERT_EQ(5, rs->Size());

    pre_aggr_table = "pre_" + base_db + "_test_aggr_w1_min_date_col";
    result_sql = "select * from " + pre_aggr_table +";";
    rs = sr->ExecuteSQL(pre_aggr_db, result_sql, &status);
    ASSERT_EQ(5, rs->Size());

    int req_num = 2;
    for (int i = 0; i < req_num; i++) {
        std::shared_ptr<sdk::SQLRequestRow> req;
        PrepareRequestRowForLongWindow(base_db, "test_aggr", req);
        auto res = sr->CallProcedure(base_db, "test_aggr", req, &status);
        ASSERT_TRUE(status.IsOK());
        ASSERT_EQ(1, res->Size());
        ASSERT_TRUE(res->Next());
        ASSERT_EQ("str1", res->GetStringUnsafe(0));
        ASSERT_EQ("str2", res->GetStringUnsafe(1));
        int64_t exp = 6;
        ASSERT_EQ(exp, res->GetInt64Unsafe(2));
        ASSERT_EQ(exp, res->GetInt16Unsafe(3));
        ASSERT_EQ(exp, res->GetInt32Unsafe(4));
        ASSERT_EQ(exp, res->GetFloatUnsafe(5));
        ASSERT_EQ(exp, res->GetDoubleUnsafe(6));
        ASSERT_EQ(exp, res->GetTimeUnsafe(7));
        ASSERT_EQ("10", res->GetStringUnsafe(8));
        ASSERT_EQ(exp, res->GetDateUnsafe(9));
        ASSERT_EQ(exp, res->GetInt64Unsafe(10));
    }

    ASSERT_TRUE(cs->GetNsClient()->DropProcedure(base_db, "test_aggr", msg));
    pre_aggr_table = "pre_" + base_db + "_test_aggr_w1_min_i64_col";
    ok = sr->ExecuteDDL(pre_aggr_db, "drop table " + pre_aggr_table + ";", &status);
    ASSERT_TRUE(ok);
    pre_aggr_table = "pre_" + base_db + "_test_aggr_w1_min_i16_col";
    ok = sr->ExecuteDDL(pre_aggr_db, "drop table " + pre_aggr_table + ";", &status);
    ASSERT_TRUE(ok);
    pre_aggr_table = "pre_" + base_db + "_test_aggr_w1_min_i32_col";
    ok = sr->ExecuteDDL(pre_aggr_db, "drop table " + pre_aggr_table + ";", &status);
    ASSERT_TRUE(ok);
    pre_aggr_table = "pre_" + base_db + "_test_aggr_w1_min_f_col";
    ok = sr->ExecuteDDL(pre_aggr_db, "drop table " + pre_aggr_table + ";", &status);
    ASSERT_TRUE(ok);
    pre_aggr_table = "pre_" + base_db + "_test_aggr_w1_min_d_col";
    ok = sr->ExecuteDDL(pre_aggr_db, "drop table " + pre_aggr_table + ";", &status);
    ASSERT_TRUE(ok);
    pre_aggr_table = "pre_" + base_db + "_test_aggr_w1_min_t_col";
    ok = sr->ExecuteDDL(pre_aggr_db, "drop table " + pre_aggr_table + ";", &status);
    ASSERT_TRUE(ok);
    pre_aggr_table = "pre_" + base_db + "_test_aggr_w1_min_s_col";
    ok = sr->ExecuteDDL(pre_aggr_db, "drop table " + pre_aggr_table + ";", &status);
    ASSERT_TRUE(ok);
    pre_aggr_table = "pre_" + base_db + "_test_aggr_w1_min_date_col";
    ok = sr->ExecuteDDL(pre_aggr_db, "drop table " + pre_aggr_table + ";", &status);
    ASSERT_TRUE(ok);
    ok = sr->ExecuteDDL(base_db, "drop table " + base_table + ";", &status);
    ASSERT_TRUE(ok);
    ok = sr->DropDB(base_db, &status);
    ASSERT_TRUE(ok);
}

TEST_P(DBSDKTest, DeployLongWindowsExecuteMax) {
    auto cli = GetParam();
    cs = cli->cs;
    sr = cli->sr;
    ::hybridse::sdk::Status status;
    sr->ExecuteSQL("SET @@execute_mode='online';", &status);
    std::string base_table = "t_lw" + GenRand();
    std::string base_db = "d_lw" + GenRand();
    bool ok;
    std::string msg;
    CreateDBTableForLongWindow(base_db, base_table);

    std::string deploy_sql = "deploy test_aggr options(long_windows='w1:2') select col1, col2,"
        " max(i64_col) over w1 as w1_max_i64_col,"
        " max(i16_col) over w1 as w1_max_i16_col,"
        " max(i32_col) over w1 as w1_max_i32_col,"
        " max(f_col) over w1 as w1_max_f_col,"
        " max(d_col) over w1 as w1_max_d_col,"
        " max(t_col) over w1 as w1_max_t_col,"
        " max(s_col) over w1 as w1_max_s_col,"
        " max(date_col) over w1 as w1_max_date_col,"
        " max(col3) over w2 as w2_max_col3"
        " from " + base_table +
        " WINDOW w1 AS (PARTITION BY col1,col2 ORDER BY col3"
        " ROWS_RANGE BETWEEN 5 PRECEDING AND CURRENT ROW), "
        " w2 AS (PARTITION BY col1,col2 ORDER BY i64_col"
        " ROWS BETWEEN 6 PRECEDING AND CURRENT ROW);";
    sr->ExecuteSQL(base_db, "use " + base_db + ";", &status);
    ASSERT_TRUE(status.IsOK()) << status.msg;
    sr->ExecuteSQL(base_db, deploy_sql, &status);
    ASSERT_TRUE(status.IsOK()) << status.msg;

    PrepareDataForLongWindow(base_db, base_table);
    std::string pre_aggr_db = openmldb::nameserver::PRE_AGG_DB;
    std::string pre_aggr_table = "pre_" + base_db + "_test_aggr_w1_max_i64_col";
    std::string result_sql = "select * from " + pre_aggr_table +";";
    auto rs = sr->ExecuteSQL(pre_aggr_db, result_sql, &status);
    ASSERT_EQ(5, rs->Size());

    for (int i = 5; i >= 1; i--) {
        ASSERT_TRUE(rs->Next());
        ASSERT_EQ("str1|str2", rs->GetStringUnsafe(0));
        ASSERT_EQ(i * 2 - 1, rs->GetInt64Unsafe(1));
        ASSERT_EQ(i * 2, rs->GetInt64Unsafe(2));
        ASSERT_EQ(2, rs->GetInt32Unsafe(3));
        std::string aggr_val_str = rs->GetStringUnsafe(4);
        int64_t aggr_val = *reinterpret_cast<int64_t*>(&aggr_val_str[0]);
        ASSERT_EQ(i * 2, aggr_val);
        ASSERT_EQ(i * 2, rs->GetInt64Unsafe(5));
    }

    pre_aggr_table = "pre_" + base_db + "_test_aggr_w1_max_i16_col";
    result_sql = "select * from " + pre_aggr_table +";";
    rs = sr->ExecuteSQL(pre_aggr_db, result_sql, &status);
    ASSERT_EQ(5, rs->Size());

    pre_aggr_table = "pre_" + base_db + "_test_aggr_w1_max_i32_col";
    result_sql = "select * from " + pre_aggr_table +";";
    rs = sr->ExecuteSQL(pre_aggr_db, result_sql, &status);
    ASSERT_EQ(5, rs->Size());

    pre_aggr_table = "pre_" + base_db + "_test_aggr_w1_max_f_col";
    result_sql = "select * from " + pre_aggr_table +";";
    rs = sr->ExecuteSQL(pre_aggr_db, result_sql, &status);
    ASSERT_EQ(5, rs->Size());

    pre_aggr_table = "pre_" + base_db + "_test_aggr_w1_max_d_col";
    result_sql = "select * from " + pre_aggr_table +";";
    rs = sr->ExecuteSQL(pre_aggr_db, result_sql, &status);
    ASSERT_EQ(5, rs->Size());

    pre_aggr_table = "pre_" + base_db + "_test_aggr_w1_max_t_col";
    result_sql = "select * from " + pre_aggr_table +";";
    rs = sr->ExecuteSQL(pre_aggr_db, result_sql, &status);
    ASSERT_EQ(5, rs->Size());

    pre_aggr_table = "pre_" + base_db + "_test_aggr_w1_max_s_col";
    result_sql = "select * from " + pre_aggr_table +";";
    rs = sr->ExecuteSQL(pre_aggr_db, result_sql, &status);
    ASSERT_EQ(5, rs->Size());

    pre_aggr_table = "pre_" + base_db + "_test_aggr_w1_max_date_col";
    result_sql = "select * from " + pre_aggr_table +";";
    rs = sr->ExecuteSQL(pre_aggr_db, result_sql, &status);
    ASSERT_EQ(5, rs->Size());

    int req_num = 2;
    for (int i = 0; i < req_num; i++) {
        std::shared_ptr<sdk::SQLRequestRow> req;
        PrepareRequestRowForLongWindow(base_db, "test_aggr", req);
        auto res = sr->CallProcedure(base_db, "test_aggr", req, &status);
        ASSERT_TRUE(status.IsOK());
        ASSERT_EQ(1, res->Size());
        ASSERT_TRUE(res->Next());
        ASSERT_EQ("str1", res->GetStringUnsafe(0));
        ASSERT_EQ("str2", res->GetStringUnsafe(1));
        int64_t exp = 11;
        ASSERT_EQ(exp, res->GetInt64Unsafe(2));
        ASSERT_EQ(exp, res->GetInt16Unsafe(3));
        ASSERT_EQ(exp, res->GetInt32Unsafe(4));
        ASSERT_EQ(exp, res->GetFloatUnsafe(5));
        ASSERT_EQ(exp, res->GetDoubleUnsafe(6));
        ASSERT_EQ(exp, res->GetTimeUnsafe(7));
        ASSERT_EQ("9", res->GetStringUnsafe(8));
        ASSERT_EQ(exp, res->GetDateUnsafe(9));
        ASSERT_EQ(exp, res->GetInt64Unsafe(10));
    }

    ASSERT_TRUE(cs->GetNsClient()->DropProcedure(base_db, "test_aggr", msg));
    pre_aggr_table = "pre_" + base_db + "_test_aggr_w1_max_i64_col";
    ok = sr->ExecuteDDL(pre_aggr_db, "drop table " + pre_aggr_table + ";", &status);
    ASSERT_TRUE(ok);
    pre_aggr_table = "pre_" + base_db + "_test_aggr_w1_max_i16_col";
    ok = sr->ExecuteDDL(pre_aggr_db, "drop table " + pre_aggr_table + ";", &status);
    ASSERT_TRUE(ok);
    pre_aggr_table = "pre_" + base_db + "_test_aggr_w1_max_i32_col";
    ok = sr->ExecuteDDL(pre_aggr_db, "drop table " + pre_aggr_table + ";", &status);
    ASSERT_TRUE(ok);
    pre_aggr_table = "pre_" + base_db + "_test_aggr_w1_max_f_col";
    ok = sr->ExecuteDDL(pre_aggr_db, "drop table " + pre_aggr_table + ";", &status);
    ASSERT_TRUE(ok);
    pre_aggr_table = "pre_" + base_db + "_test_aggr_w1_max_d_col";
    ok = sr->ExecuteDDL(pre_aggr_db, "drop table " + pre_aggr_table + ";", &status);
    ASSERT_TRUE(ok);
    pre_aggr_table = "pre_" + base_db + "_test_aggr_w1_max_t_col";
    ok = sr->ExecuteDDL(pre_aggr_db, "drop table " + pre_aggr_table + ";", &status);
    ASSERT_TRUE(ok);
    pre_aggr_table = "pre_" + base_db + "_test_aggr_w1_max_s_col";
    ok = sr->ExecuteDDL(pre_aggr_db, "drop table " + pre_aggr_table + ";", &status);
    ASSERT_TRUE(ok);
    pre_aggr_table = "pre_" + base_db + "_test_aggr_w1_max_date_col";
    ok = sr->ExecuteDDL(pre_aggr_db, "drop table " + pre_aggr_table + ";", &status);
    ASSERT_TRUE(ok);
    ok = sr->ExecuteDDL(base_db, "drop table " + base_table + ";", &status);
    ASSERT_TRUE(ok);
    ok = sr->DropDB(base_db, &status);
    ASSERT_TRUE(ok);
}

TEST_P(DBSDKTest, DeployLongWindowsExecuteCount) {
    auto cli = GetParam();
    cs = cli->cs;
    sr = cli->sr;
    ::hybridse::sdk::Status status;
    sr->ExecuteSQL("SET @@execute_mode='online';", &status);
    std::string base_table = "t_lw" + GenRand();
    std::string base_db = "d_lw" + GenRand();
    bool ok;
    std::string msg;
    CreateDBTableForLongWindow(base_db, base_table);

    std::string deploy_sql = "deploy test_aggr options(long_windows='w1:2') select col1, col2,"
        " count(*) over w1 as w1_count_all,"
        " count(i64_col) over w1 as w1_count_i64_col,"
        " count(i16_col) over w1 as w1_count_i16_col,"
        " count(i32_col) over w1 as w1_count_i32_col,"
        " count(f_col) over w1 as w1_count_f_col,"
        " count(d_col) over w1 as w1_count_d_col,"
        " count(t_col) over w1 as w1_count_t_col,"
        " count(s_col) over w1 as w1_count_s_col,"
        " count(date_col) over w1 as w1_count_date_col,"
        " count(col3) over w2 as w2_count_col3"
        " from " + base_table +
        " WINDOW w1 AS (PARTITION BY col1,col2 ORDER BY col3"
        " ROWS_RANGE BETWEEN 5 PRECEDING AND CURRENT ROW), "
        " w2 AS (PARTITION BY col1,col2 ORDER BY i64_col"
        " ROWS BETWEEN 6 PRECEDING AND CURRENT ROW);";
    sr->ExecuteSQL(base_db, "use " + base_db + ";", &status);
    ASSERT_TRUE(status.IsOK()) << status.msg;
    sr->ExecuteSQL(base_db, deploy_sql, &status);
    ASSERT_TRUE(status.IsOK()) << status.msg;

    PrepareDataForLongWindow(base_db, base_table);
    std::string pre_aggr_db = openmldb::nameserver::PRE_AGG_DB;
    std::string pre_aggr_table = "pre_" + base_db + "_test_aggr_w1_count_i64_col";
    std::string result_sql = "select * from " + pre_aggr_table +";";
    auto rs = sr->ExecuteSQL(pre_aggr_db, result_sql, &status);
    ASSERT_EQ(5, rs->Size());

    for (int i = 5; i >= 1; i--) {
        ASSERT_TRUE(rs->Next());
        ASSERT_EQ("str1|str2", rs->GetStringUnsafe(0));
        ASSERT_EQ(i * 2 - 1, rs->GetInt64Unsafe(1));
        ASSERT_EQ(i * 2, rs->GetInt64Unsafe(2));
        ASSERT_EQ(2, rs->GetInt32Unsafe(3));
        std::string aggr_val_str = rs->GetStringUnsafe(4);
        int64_t aggr_val = *reinterpret_cast<int64_t*>(&aggr_val_str[0]);
        ASSERT_EQ(2, aggr_val);
        ASSERT_EQ(i * 2, rs->GetInt64Unsafe(5));
    }

    pre_aggr_table = "pre_" + base_db + "_test_aggr_w1_count_i16_col";
    result_sql = "select * from " + pre_aggr_table +";";
    rs = sr->ExecuteSQL(pre_aggr_db, result_sql, &status);
    ASSERT_EQ(5, rs->Size());

    pre_aggr_table = "pre_" + base_db + "_test_aggr_w1_count_i32_col";
    result_sql = "select * from " + pre_aggr_table +";";
    rs = sr->ExecuteSQL(pre_aggr_db, result_sql, &status);
    ASSERT_EQ(5, rs->Size());

    pre_aggr_table = "pre_" + base_db + "_test_aggr_w1_count_f_col";
    result_sql = "select * from " + pre_aggr_table +";";
    rs = sr->ExecuteSQL(pre_aggr_db, result_sql, &status);
    ASSERT_EQ(5, rs->Size());

    pre_aggr_table = "pre_" + base_db + "_test_aggr_w1_count_d_col";
    result_sql = "select * from " + pre_aggr_table +";";
    rs = sr->ExecuteSQL(pre_aggr_db, result_sql, &status);
    ASSERT_EQ(5, rs->Size());

    pre_aggr_table = "pre_" + base_db + "_test_aggr_w1_count_t_col";
    result_sql = "select * from " + pre_aggr_table +";";
    rs = sr->ExecuteSQL(pre_aggr_db, result_sql, &status);
    ASSERT_EQ(5, rs->Size());

    pre_aggr_table = "pre_" + base_db + "_test_aggr_w1_count_s_col";
    result_sql = "select * from " + pre_aggr_table +";";
    rs = sr->ExecuteSQL(pre_aggr_db, result_sql, &status);
    ASSERT_EQ(5, rs->Size());

    pre_aggr_table = "pre_" + base_db + "_test_aggr_w1_count_date_col";
    result_sql = "select * from " + pre_aggr_table +";";
    rs = sr->ExecuteSQL(pre_aggr_db, result_sql, &status);
    ASSERT_EQ(5, rs->Size());
    pre_aggr_table = "pre_" + base_db + "_test_aggr_w1_count_";
    result_sql = "select * from " + pre_aggr_table +";";
    rs = sr->ExecuteSQL(pre_aggr_db, result_sql, &status);
    ASSERT_EQ(5, rs->Size());

    int req_num = 2;
    for (int i = 0; i < req_num; i++) {
        std::shared_ptr<sdk::SQLRequestRow> req;
        PrepareRequestRowForLongWindow(base_db, "test_aggr", req);
        LOG(WARNING) << "Before CallProcedure";
        auto res = sr->CallProcedure(base_db, "test_aggr", req, &status);
        LOG(WARNING) << "After CallProcedure";
        ASSERT_TRUE(status.IsOK());
        ASSERT_EQ(1, res->Size());
        ASSERT_TRUE(res->Next());
        ASSERT_EQ("str1", res->GetStringUnsafe(0));
        ASSERT_EQ("str2", res->GetStringUnsafe(1));
        int64_t exp = 7;
        ASSERT_EQ(exp, res->GetInt64Unsafe(2));
        ASSERT_EQ(exp, res->GetInt64Unsafe(3));
        ASSERT_EQ(exp, res->GetInt64Unsafe(4));
        ASSERT_EQ(exp, res->GetInt64Unsafe(5));
        ASSERT_EQ(exp, res->GetInt64Unsafe(6));
        ASSERT_EQ(exp, res->GetInt64Unsafe(7));
        ASSERT_EQ(exp, res->GetInt64Unsafe(8));
        ASSERT_EQ(exp, res->GetInt64Unsafe(9));
        ASSERT_EQ(exp, res->GetInt64Unsafe(10));
        ASSERT_EQ(exp, res->GetInt64Unsafe(11));
    }

    ASSERT_TRUE(cs->GetNsClient()->DropProcedure(base_db, "test_aggr", msg));
    pre_aggr_table = "pre_" + base_db + "_test_aggr_w1_count_i64_col";
    ok = sr->ExecuteDDL(pre_aggr_db, "drop table " + pre_aggr_table + ";", &status);
    ASSERT_TRUE(ok);
    pre_aggr_table = "pre_" + base_db + "_test_aggr_w1_count_i16_col";
    ok = sr->ExecuteDDL(pre_aggr_db, "drop table " + pre_aggr_table + ";", &status);
    ASSERT_TRUE(ok);
    pre_aggr_table = "pre_" + base_db + "_test_aggr_w1_count_i32_col";
    ok = sr->ExecuteDDL(pre_aggr_db, "drop table " + pre_aggr_table + ";", &status);
    ASSERT_TRUE(ok);
    pre_aggr_table = "pre_" + base_db + "_test_aggr_w1_count_f_col";
    ok = sr->ExecuteDDL(pre_aggr_db, "drop table " + pre_aggr_table + ";", &status);
    ASSERT_TRUE(ok);
    pre_aggr_table = "pre_" + base_db + "_test_aggr_w1_count_d_col";
    ok = sr->ExecuteDDL(pre_aggr_db, "drop table " + pre_aggr_table + ";", &status);
    ASSERT_TRUE(ok);
    pre_aggr_table = "pre_" + base_db + "_test_aggr_w1_count_t_col";
    ok = sr->ExecuteDDL(pre_aggr_db, "drop table " + pre_aggr_table + ";", &status);
    ASSERT_TRUE(ok);
    pre_aggr_table = "pre_" + base_db + "_test_aggr_w1_count_s_col";
    ok = sr->ExecuteDDL(pre_aggr_db, "drop table " + pre_aggr_table + ";", &status);
    ASSERT_TRUE(ok);
    pre_aggr_table = "pre_" + base_db + "_test_aggr_w1_count_date_col";
    ok = sr->ExecuteDDL(pre_aggr_db, "drop table " + pre_aggr_table + ";", &status);
    ASSERT_TRUE(ok);
    pre_aggr_table = "pre_" + base_db + "_test_aggr_w1_count_";
    ok = sr->ExecuteDDL(pre_aggr_db, "drop table " + pre_aggr_table + ";", &status);
    ASSERT_TRUE(ok);
    ok = sr->ExecuteDDL(base_db, "drop table " + base_table + ";", &status);
    ASSERT_TRUE(ok);
    ok = sr->DropDB(base_db, &status);
    ASSERT_TRUE(ok);
}

TEST_P(DBSDKTest, DeployLongWindowsExecuteCountWhere) {
    auto cli = GetParam();
    cs = cli->cs;
    sr = cli->sr;
    ::hybridse::sdk::Status status;
    sr->ExecuteSQL("SET @@execute_mode='online';", &status);
    std::string base_table = "t_lw" + GenRand();
    std::string base_db = "d_lw" + GenRand();
    bool ok;
    std::string msg;
    CreateDBTableForLongWindow(base_db, base_table);

    std::string deploy_sql = "deploy test_aggr options(long_windows='w1:2') select col1, col2,"
        " count_where(i64_col, filter<1) over w1 as w1_count_where_i64_col_filter,"
        " count_where(i64_col, col1='str1') over w1 as w1_count_where_i64_col_col1,"
        " count_where(i16_col, filter>1) over w1 as w1_count_where_i16_col,"
        " count_where(i32_col, 1<filter) over w1 as w1_count_where_i32_col,"
        " count_where(f_col, 0=filter) over w1 as w1_count_where_f_col,"
        " count_where(d_col, 1=filter) over w1 as w1_count_where_d_col,"
        " count_where(t_col, 1>=filter) over w1 as w1_count_where_t_col,"
        " count_where(s_col, 2<filter) over w1 as w1_count_where_s_col,"
        " count_where(date_col, 2>filter) over w1 as w1_count_where_date_col,"
        " count_where(col3, 0>=filter) over w2 as w2_count_where_col3"
        " from " + base_table +
        " WINDOW w1 AS (PARTITION BY col1,col2 ORDER BY col3"
        " ROWS_RANGE BETWEEN 5 PRECEDING AND CURRENT ROW), "
        " w2 AS (PARTITION BY col1,col2 ORDER BY i64_col"
        " ROWS BETWEEN 6 PRECEDING AND CURRENT ROW);";
    sr->ExecuteSQL(base_db, "use " + base_db + ";", &status);
    ASSERT_TRUE(status.IsOK()) << status.msg;
    sr->ExecuteSQL(base_db, deploy_sql, &status);
    ASSERT_TRUE(status.IsOK()) << status.msg;

    PrepareDataForLongWindow(base_db, base_table);
    std::string pre_aggr_db = openmldb::nameserver::PRE_AGG_DB;
    std::string pre_aggr_table = "pre_" + base_db + "_test_aggr_w1_count_where_i64_col_filter";
    std::string result_sql = "select * from " + pre_aggr_table +";";
    auto rs = sr->ExecuteSQL(pre_aggr_db, result_sql, &status);
    ASSERT_EQ(4, rs->Size());

    for (int i = 4; i >= 1; i--) {
        ASSERT_TRUE(rs->Next());
        ASSERT_EQ("str1|str2", rs->GetStringUnsafe(0));
        ASSERT_EQ(2, rs->GetInt32Unsafe(3));
        std::string aggr_val_str = rs->GetStringUnsafe(4);
        int64_t aggr_val = *reinterpret_cast<int64_t*>(&aggr_val_str[0]);
        ASSERT_EQ(2, aggr_val);
        std::string filter_key = rs->GetStringUnsafe(6);
        ASSERT_EQ(std::to_string(i % 2), filter_key);
    }

    pre_aggr_table = "pre_" + base_db + "_test_aggr_w1_count_where_i64_col_col1";
    result_sql = "select * from " + pre_aggr_table +";";
    rs = sr->ExecuteSQL(pre_aggr_db, result_sql, &status);
    ASSERT_EQ(5, rs->Size());

    pre_aggr_table = "pre_" + base_db + "_test_aggr_w1_count_where_i16_col_filter";
    result_sql = "select * from " + pre_aggr_table +";";
    rs = sr->ExecuteSQL(pre_aggr_db, result_sql, &status);
    ASSERT_EQ(4, rs->Size());

    pre_aggr_table = "pre_" + base_db + "_test_aggr_w1_count_where_i32_col_filter";
    result_sql = "select * from " + pre_aggr_table +";";
    rs = sr->ExecuteSQL(pre_aggr_db, result_sql, &status);
    ASSERT_EQ(4, rs->Size());

    pre_aggr_table = "pre_" + base_db + "_test_aggr_w1_count_where_f_col_filter";
    result_sql = "select * from " + pre_aggr_table +";";
    rs = sr->ExecuteSQL(pre_aggr_db, result_sql, &status);
    ASSERT_EQ(4, rs->Size());

    pre_aggr_table = "pre_" + base_db + "_test_aggr_w1_count_where_d_col_filter";
    result_sql = "select * from " + pre_aggr_table +";";
    rs = sr->ExecuteSQL(pre_aggr_db, result_sql, &status);
    ASSERT_EQ(4, rs->Size());

    pre_aggr_table = "pre_" + base_db + "_test_aggr_w1_count_where_t_col_filter";
    result_sql = "select * from " + pre_aggr_table +";";
    rs = sr->ExecuteSQL(pre_aggr_db, result_sql, &status);
    ASSERT_EQ(4, rs->Size());

    pre_aggr_table = "pre_" + base_db + "_test_aggr_w1_count_where_s_col_filter";
    result_sql = "select * from " + pre_aggr_table +";";
    rs = sr->ExecuteSQL(pre_aggr_db, result_sql, &status);
    ASSERT_EQ(4, rs->Size());

    pre_aggr_table = "pre_" + base_db + "_test_aggr_w1_count_where_date_col_filter";
    result_sql = "select * from " + pre_aggr_table +";";
    rs = sr->ExecuteSQL(pre_aggr_db, result_sql, &status);
    ASSERT_EQ(4, rs->Size());

    ASSERT_TRUE(cs->GetNsClient()->DropProcedure(base_db, "test_aggr", msg));
    pre_aggr_table = "pre_" + base_db + "_test_aggr_w1_count_where_i64_col_filter";
    ok = sr->ExecuteDDL(pre_aggr_db, "drop table " + pre_aggr_table + ";", &status);
    ASSERT_TRUE(ok);
    pre_aggr_table = "pre_" + base_db + "_test_aggr_w1_count_where_i64_col_col1";
    ok = sr->ExecuteDDL(pre_aggr_db, "drop table " + pre_aggr_table + ";", &status);
    ASSERT_TRUE(ok);
    pre_aggr_table = "pre_" + base_db + "_test_aggr_w1_count_where_i16_col_filter";
    ok = sr->ExecuteDDL(pre_aggr_db, "drop table " + pre_aggr_table + ";", &status);
    ASSERT_TRUE(ok);
    pre_aggr_table = "pre_" + base_db + "_test_aggr_w1_count_where_i32_col_filter";
    ok = sr->ExecuteDDL(pre_aggr_db, "drop table " + pre_aggr_table + ";", &status);
    ASSERT_TRUE(ok);
    pre_aggr_table = "pre_" + base_db + "_test_aggr_w1_count_where_f_col_filter";
    ok = sr->ExecuteDDL(pre_aggr_db, "drop table " + pre_aggr_table + ";", &status);
    ASSERT_TRUE(ok);
    pre_aggr_table = "pre_" + base_db + "_test_aggr_w1_count_where_d_col_filter";
    ok = sr->ExecuteDDL(pre_aggr_db, "drop table " + pre_aggr_table + ";", &status);
    ASSERT_TRUE(ok);
    pre_aggr_table = "pre_" + base_db + "_test_aggr_w1_count_where_t_col_filter";
    ok = sr->ExecuteDDL(pre_aggr_db, "drop table " + pre_aggr_table + ";", &status);
    ASSERT_TRUE(ok);
    pre_aggr_table = "pre_" + base_db + "_test_aggr_w1_count_where_s_col_filter";
    ok = sr->ExecuteDDL(pre_aggr_db, "drop table " + pre_aggr_table + ";", &status);
    ASSERT_TRUE(ok);
    pre_aggr_table = "pre_" + base_db + "_test_aggr_w1_count_where_date_col_filter";
    ok = sr->ExecuteDDL(pre_aggr_db, "drop table " + pre_aggr_table + ";", &status);
    ASSERT_TRUE(ok);
    ok = sr->ExecuteDDL(base_db, "drop table " + base_table + ";", &status);
    ASSERT_TRUE(ok);
    ok = sr->DropDB(base_db, &status);
    ASSERT_TRUE(ok);
}

TEST_P(DBSDKTest, LongWindowsCleanup) {
    auto cli = GetParam();
    cs = cli->cs;
    sr = cli->sr;
    hybridse::sdk::Status status;
    sr->ExecuteSQL("SET @@execute_mode='online';", &status);
    std::string create_sql =
        "create table trans (c1 string, c3 int, c4 bigint, c5 float, c6 double, c7 timestamp, "
        "c8 date, index(key=c1, ts=c4, ttl=0, ttl_type=latest));";
    std::string deploy_sql =
        "deploy demo1 OPTIONS(long_windows='w1:100,w2') SELECT c1, sum(c4) OVER w1 as w1_c4_sum,"
        " max(c5) over w2 as w2_max_c5 FROM trans"
        " WINDOW w1 AS (PARTITION BY trans.c1 ORDER BY trans.c7 ROWS BETWEEN 2 PRECEDING AND CURRENT ROW),"
        " w2 AS (PARTITION BY trans.c1 ORDER BY trans.c4 ROWS BETWEEN 3 PRECEDING AND CURRENT ROW);";
    for (int i = 0; i < 10; i++) {
        HandleSQL("create database test2;");
        HandleSQL("use test2;");
        HandleSQL(create_sql);
        sr->ExecuteSQL(deploy_sql, &status);
        ASSERT_TRUE(status.IsOK());
        std::string msg;
        std::string result_sql = "select * from __INTERNAL_DB.PRE_AGG_META_INFO;";
        auto rs = sr->ExecuteSQL("", result_sql, &status);
        ASSERT_EQ(2, rs->Size());
        auto ok = sr->ExecuteDDL(openmldb::nameserver::PRE_AGG_DB, "drop table pre_test2_demo1_w1_sum_c4;", &status);
        ASSERT_TRUE(ok);
        ok = sr->ExecuteDDL(openmldb::nameserver::PRE_AGG_DB, "drop table pre_test2_demo1_w2_max_c5;", &status);
        ASSERT_TRUE(ok);
        result_sql = "select * from __INTERNAL_DB.PRE_AGG_META_INFO;";
        rs = sr->ExecuteSQL("", result_sql, &status);
        ASSERT_EQ(0, rs->Size());
        ASSERT_FALSE(cs->GetNsClient()->DropTable("test2", "trans", msg));
        ASSERT_TRUE(cs->GetNsClient()->DropProcedure("test2", "demo1", msg));
        ASSERT_TRUE(cs->GetNsClient()->DropTable("test2", "trans", msg));
        ASSERT_TRUE(cs->GetNsClient()->DropDatabase("test2", msg));
    }
}

TEST_P(DBSDKTest, CreateWithoutIndexCol) {
    auto cli = GetParam();
    cs = cli->cs;
    sr = cli->sr;
    HandleSQL("create database test2;");
    HandleSQL("use test2;");
    std::string create_sql =
        "create table trans (c1 string, c3 int, c4 bigint, c5 float, c6 double, c7 timestamp, "
        "c8 date, index(ts=c7));";
    hybridse::sdk::Status status;
    sr->ExecuteSQL(create_sql, &status);
    ASSERT_TRUE(status.IsOK());
    std::string msg;
    ASSERT_TRUE(cs->GetNsClient()->DropTable("test2", "trans", msg));
    ASSERT_TRUE(cs->GetNsClient()->DropDatabase("test2", msg));
}

TEST_P(DBSDKTest, CreateIfNotExists) {
    auto cli = GetParam();
    cs = cli->cs;
    sr = cli->sr;
    HandleSQL("create database test2;");
    HandleSQL("use test2;");
    std::string create_sql = "create table if not exists trans (col1 string);";
    hybridse::sdk::Status status;
    sr->ExecuteSQL(create_sql, &status);
    ASSERT_TRUE(status.IsOK());

    // Run create again and do not get error
    sr->ExecuteSQL(create_sql, &status);
    ASSERT_TRUE(status.IsOK());

    std::string msg;
    ASSERT_TRUE(cs->GetNsClient()->DropTable("test2", "trans", msg));
    ASSERT_TRUE(cs->GetNsClient()->DropDatabase("test2", msg));
}

TEST_P(DBSDKTest, ShowComponents) {
    auto cli = GetParam();
    cs = cli->cs;
    sr = cli->sr;
    hybridse::sdk::Status status;
    auto rs = sr->ExecuteSQL("show components", &status);
    ASSERT_EQ(status.code, 0);

    if (cs->IsClusterMode()) {
        ASSERT_EQ(3, rs->Size());
        ASSERT_EQ(5, rs->GetSchema()->GetColumnCnt());
        const auto& tablet_eps = mc_->GetTbEndpoint();
        const auto& ns_ep = mc_->GetNsEndpoint();
        ASSERT_EQ(2, tablet_eps.size());
        ExpectResultSetStrEq({{"Endpoint", "Role", "Connect_time", "Status", "Ns_role"},
                              {tablet_eps.at(0), "tablet", {}, "online", "NULL"},
                              {tablet_eps.at(1), "tablet", {}, "online", "NULL"},
                              {ns_ep, "nameserver", {}, "online", "master"}},
                             rs.get(), false);
    } else {
        ASSERT_EQ(2, rs->Size());
        ASSERT_EQ(5, rs->GetSchema()->GetColumnCnt());
        const auto& tablet_ep = env.GetTbEndpoint();
        const auto& ns_ep = env.GetNsEndpoint();
        ExpectResultSetStrEq({{"Endpoint", "Role", "Connect_time", "Status", "Ns_role"},
                              {tablet_ep, "tablet", {}, "online", "NULL"},
                              {ns_ep, "nameserver", {}, "online", "master"}},
                             rs.get());
    }

    HandleSQL("show components");
}

TEST_P(DBSDKTest, ShowTableStatusEmptySet) {
    auto cli = GetParam();
    cs = cli->cs;
    sr = cli->sr;
    sr->SetDatabase("");

    hybridse::sdk::Status status;
    auto rs = sr->ExecuteSQL("show table status", &status);
    ASSERT_EQ(status.code, 0);
    ExpectResultSetStrEq(
        {
            {"Table_id", "Table_name", "Database_name", "Storage_type", "Rows", "Memory_data_size", "Disk_data_size",
             "Partition", "Partition_unalive", "Replica", "Offline_path", "Offline_format", "Offline_deep_copy"},
        },
        rs.get());
    HandleSQL("show table status");
}

// show table status when no database is selected
TEST_P(DBSDKTest, ShowTableStatusUnderRoot) {
    auto cli = GetParam();
    cs = cli->cs;
    sr = cli->sr;

    std::string db_name = absl::StrCat("db_", GenRand());
    std::string tb_name = absl::StrCat("tb_", GenRand());

    // prepare data
    ProcessSQLs(sr,
                {
                    "set @@execute_mode = 'online'",
                    absl::StrCat("create database ", db_name, ";"),
                    absl::StrCat("use ", db_name, ";"),
                    absl::StrCat("create table ", tb_name, " (id int, c1 string, c7 timestamp, index(key=id, ts=c7));"),
                    absl::StrCat("insert into ", tb_name, " values (1, 'aaa', 1635247427000);"),
                });
    // reset to empty db
    sr->SetDatabase("");

    // sleep for 4s, name server should updated TableInfo in schedule
    absl::SleepFor(absl::Seconds(4));

    // test
    hybridse::sdk::Status status;
    auto rs = sr->ExecuteSQL("show table status", &status);
    ASSERT_EQ(status.code, 0);
    if (cs->IsClusterMode()) {
        // default partition_num = 8 and replica_num = min(tablet,3) in cluster_mode
        ExpectResultSetStrEq(
            {{"Table_id", "Table_name", "Database_name", "Storage_type", "Rows", "Memory_data_size", "Disk_data_size",
            "Partition", "Partition_unalive", "Replica", "Offline_path", "Offline_format", "Offline_deep_copy"},
            {{}, tb_name, db_name, "memory", "1", {{}, "0"}, {{}, "0"}, "8", "0", "2", "NULL", "NULL", "NULL"}},
            rs.get());
    } else {
        ExpectResultSetStrEq(
            {{"Table_id", "Table_name", "Database_name", "Storage_type", "Rows", "Memory_data_size", "Disk_data_size",
            "Partition", "Partition_unalive", "Replica", "Offline_path", "Offline_format", "Offline_deep_copy"},
            {{}, tb_name, db_name, "memory", "1", {{}, "0"}, {{}, "0"}, "1", "0", "1", "NULL", "NULL", "NULL"}},
            rs.get());
    }
    // runs HandleSQL only for the purpose of pretty print result in console
    HandleSQL("show table status");

    // teardown
    ProcessSQLs(sr, {absl::StrCat("use ", db_name), absl::StrCat("drop table ", tb_name),
                     absl::StrCat("drop database ", db_name)});
    sr->SetDatabase("");
}

TEST_P(DBSDKTest, ShowTableStatusForHddTable) {
    auto cli = GetParam();
    cs = cli->cs;
    sr = cli->sr;
    if (cs->IsClusterMode()) {
        // cluster mode not asserted because of #1695
        // since tablets use of the same gflag to store table data, in mini cluster environment,
        // it lead to dead lock cause tablets runs on same machine
        return;
    }

    std::string db_name = absl::StrCat("db_", GenRand());
    std::string tb_name = absl::StrCat("tb_", GenRand());

    // prepare data
    ProcessSQLs(sr, {
                        "set @@execute_mode = 'online'",
                        absl::StrCat("create database ", db_name, ";"),
                        absl::StrCat("use ", db_name, ";"),
                        absl::StrCat(
                            "create table ", tb_name,
                            " (id int, c1 string, c7 timestamp, index(key=id, ts=c7)) options (storage_mode = 'HDD');"),
                        absl::StrCat("insert into ", tb_name, " values (1, 'aaa', 1635247427000);"),
                    });
    // reset to empty db
    sr->SetDatabase("");

    // sleep for 4s, name server should updated TableInfo in schedule
    absl::SleepFor(absl::Seconds(4));

    // test
    hybridse::sdk::Status status;
    auto rs = sr->ExecuteSQL("show table status", &status);
    ASSERT_EQ(status.code, 0);

    // TODO(ace): Memory_data_size not asserted because not implemented
    ExpectResultSetStrEq(
        {{"Table_id", "Table_name", "Database_name", "Storage_type", "Rows", "Memory_data_size", "Disk_data_size",
          "Partition", "Partition_unalive", "Replica", "Offline_path", "Offline_format", "Offline_deep_copy"},
         {{}, tb_name, db_name, "hdd", "1", {}, {{}, "0"}, "1", "0", "1", "NULL", "NULL", "NULL"}},
        rs.get());

    // runs HandleSQL only for the purpose of pretty print result in console
    HandleSQL("show table status");

    // teardown
    ProcessSQLs(sr, {absl::StrCat("use ", db_name), absl::StrCat("drop table ", tb_name),
                     absl::StrCat("drop database ", db_name)});
    sr->SetDatabase("");
}

// show table status after use db
TEST_P(DBSDKTest, ShowTableStatusUnderDB) {
    auto cli = GetParam();
    cs = cli->cs;
    sr = cli->sr;

    std::string db1_name = absl::StrCat("db1_", GenRand());
    std::string tb1_name = absl::StrCat("tb1_", GenRand());
    std::string db2_name = absl::StrCat("db2_", GenRand());
    std::string tb2_name = absl::StrCat("tb2_", GenRand());

    // prepare data
    ProcessSQLs(
        sr, {
                "set @@execute_mode = 'online'",
                absl::StrCat("create database ", db1_name, ";"),
                absl::StrCat("use ", db1_name, ";"),
                absl::StrCat("create table ", tb1_name, " (id int, c1 string, c7 timestamp, index(key=id, ts=c7));"),
                absl::StrCat("insert into ", tb1_name, " values (1, 'aaa', 1635247427000);"),

                absl::StrCat("create database ", db2_name, ";"),
                absl::StrCat("use ", db2_name),
                absl::StrCat("create table ", tb2_name, " (id int, c1 string, c7 timestamp, index(key=id, ts=c7));"),
                absl::StrCat("insert into ", tb2_name, " values (2, 'aaa', 1635247427000);"),
            });

    // sleep for 10s, name server should updated TableInfo in schedule
    absl::SleepFor(absl::Seconds(4));

    // test
    hybridse::sdk::Status status;
    sr->ExecuteSQL(absl::StrCat("use ", db1_name, ";"), &status);
    ASSERT_TRUE(status.IsOK());
    auto rs = sr->ExecuteSQL("show table status", &status);
    ASSERT_EQ(status.code, 0);
    if (cs->IsClusterMode()) {
        // default partition_num = 8 and replica_num = min(tablet,3) in cluster_mode
        ExpectResultSetStrEq(
            {{"Table_id", "Table_name", "Database_name", "Storage_type", "Rows", "Memory_data_size", "Disk_data_size",
            "Partition", "Partition_unalive", "Replica", "Offline_path", "Offline_format", "Offline_deep_copy"},
            {{}, tb1_name, db1_name, "memory", "1", {{}, "0"}, {{}, "0"}, "8", "0", "2", "NULL", "NULL", "NULL"}},
            rs.get());

        sr->ExecuteSQL(absl::StrCat("use ", db2_name, ";"), &status);
        ASSERT_TRUE(status.IsOK());
        rs = sr->ExecuteSQL("show table status", &status);
        ASSERT_EQ(status.code, 0);
        ExpectResultSetStrEq(
            {{"Table_id", "Table_name", "Database_name", "Storage_type", "Rows", "Memory_data_size", "Disk_data_size",
            "Partition", "Partition_unalive", "Replica", "Offline_path", "Offline_format", "Offline_deep_copy"},
            {{}, tb2_name, db2_name, "memory", "1", {{}, "0"}, {{}, "0"}, "8", "0", "2", "NULL", "NULL", "NULL"}},
            rs.get());
    } else {
        ExpectResultSetStrEq(
            {{"Table_id", "Table_name", "Database_name", "Storage_type", "Rows", "Memory_data_size", "Disk_data_size",
            "Partition", "Partition_unalive", "Replica", "Offline_path", "Offline_format", "Offline_deep_copy"},
            {{}, tb1_name, db1_name, "memory", "1", {{}, "0"}, {{}, "0"}, "1", "0", "1", "NULL", "NULL", "NULL"}},
            rs.get());

        sr->ExecuteSQL(absl::StrCat("use ", db2_name, ";"), &status);
        ASSERT_TRUE(status.IsOK());
        rs = sr->ExecuteSQL("show table status", &status);
        ASSERT_EQ(status.code, 0);
        ExpectResultSetStrEq(
            {{"Table_id", "Table_name", "Database_name", "Storage_type", "Rows", "Memory_data_size", "Disk_data_size",
            "Partition", "Partition_unalive", "Replica", "Offline_path", "Offline_format", "Offline_deep_copy"},
            {{}, tb2_name, db2_name, "memory", "1", {{}, "0"}, {{}, "0"}, "1", "0", "1", "NULL", "NULL", "NULL"}},
            rs.get());
    }

    // show only tables inside hidden db
    HandleSQL("use INFORMATION_SCHEMA");
    rs = sr->ExecuteSQL("show table status", &status);
    ASSERT_EQ(status.code, 0);
    ExpectResultSetStrEq(
        {
            {"Table_id", "Table_name", "Database_name", "Storage_type", "Rows", "Memory_data_size",
                "Disk_data_size", "Partition", "Partition_unalive", "Replica", "Offline_path", "Offline_format",
                "Offline_deep_copy"},
            {{},
                nameserver::DEPLOY_RESPONSE_TIME,
                nameserver::INFORMATION_SCHEMA_DB,
                "memory",
                {},
                {},
                {},
                "1",
                "0",
                "1",
                "NULL",
                "NULL",
                "NULL"},
            {{},
                nameserver::GLOBAL_VARIABLES,
                nameserver::INFORMATION_SCHEMA_DB,
                "memory",
                "4",
                {},
                {},
                "1",
                "0",
                "1",
                "NULL",
                "NULL",
                "NULL"},
        },
        rs.get());

    // teardown
    ProcessSQLs(sr, {
                        absl::StrCat("use ", db1_name, ";"),
                        absl::StrCat("drop table ", tb1_name),
                        absl::StrCat("drop database ", db1_name),
                        absl::StrCat("use ", db2_name),
                        absl::StrCat("drop table ", tb2_name),
                        absl::StrCat("drop database ", db2_name),
                    });

    sr->SetDatabase("");
}

TEST_P(DBSDKTest, GlobalVariable) {
    auto cli = GetParam();
    cs = cli->cs;
    sr = cli->sr;
    ProcessSQLs(sr, {
                        "set @@execute_mode='offline';",
                    });

    ::hybridse::sdk::Status status;
    auto rs = sr->ExecuteSQL("show global variables", &status);
    // init global variable
    ExpectResultSetStrEq({{"Variable_name", "Variable_value"},
                          {"enable_trace", "false"},
                          {"sync_job", "false"},
                          {"job_timeout", "20000"},
                          {"execute_mode", "offline"}},
                         rs.get());
    // init session variables from systemtable
    rs = sr->ExecuteSQL("show session variables", &status);
    ExpectResultSetStrEq({{"Variable_name", "Value"},
                          {"enable_trace", "false"},
                          {"execute_mode", "offline"},
                          {"job_timeout", "20000"},
                          {"sync_job", "false"}},
                         rs.get());
    // set global variables
    ProcessSQLs(sr, {
                        "set @@global.enable_trace='true';",
                        "set @@global.sync_job='true';",
                        "set @@global.execute_mode='online';",
                    });
    rs = sr->ExecuteSQL("show global variables", &status);
    ExpectResultSetStrEq({{"Variable_name", "Variable_value"},
                          {"enable_trace", "true"},
                          {"sync_job", "true"},
                          {"job_timeout", "20000"},
                          {"execute_mode", "online"}},
                         rs.get());
    // update session variables if set global variables
    rs = sr->ExecuteSQL("show session variables", &status);
    ExpectResultSetStrEq({{"Variable_name", "Value"},
                          {"enable_trace", "true"},
                          {"execute_mode", "online"},
                          {"job_timeout", "20000"},
                          {"sync_job", "true"}},
                         rs.get());

    ProcessSQLs(sr, {
                        "set @@global.enable_trace='false';",
                        "set @@global.sync_job='false';",
                        "set @@global.execute_mode='offline';",
                    });
    rs = sr->ExecuteSQL("show global variables", &status);
    ExpectResultSetStrEq({{"Variable_name", "Variable_value"},
                          {"enable_trace", "false"},
                          {"sync_job", "false"},
                          {"job_timeout", "20000"},
                          {"execute_mode", "offline"}},
                         rs.get());
}

TEST_P(DBSDKTest, SelectWithAddNewIndex) {
    auto cli = GetParam();
    cs = cli->cs;
    sr = cli->sr;

    std::string db1_name = absl::StrCat("db1_", GenRand());
    std::string tb1_name = absl::StrCat("tb1_", GenRand());

    ProcessSQLs(sr,
                {
                    "set @@execute_mode = 'online'",
                    absl::StrCat("create database ", db1_name, ";"),
                    absl::StrCat("use ", db1_name, ";"),

                    absl::StrCat("create table ", tb1_name,
                                 " (id int, c1 string, c2 int, c3 timestamp, c4 timestamp, "
                                 "index(key=(c1),ts=c4))options(partitionnum=1, replicanum=1);"),
                    absl::StrCat("insert into ", tb1_name, " values(1,'aa',1,1590738990000,1637056523316);"),
                    absl::StrCat("insert into ", tb1_name, " values(2,'bb',1,1590738990000,1637056523316);"),
                    absl::StrCat("insert into ", tb1_name, " values(3,'aa',3,1590738990000,1637057123257);"),
                    absl::StrCat("insert into ", tb1_name, " values(4,'aa',1,1590738990000,1637057123317);"),
                    absl::StrCat("CREATE INDEX index1 ON ", tb1_name, " (c2) OPTIONS (ttl=10m, ttl_type=absolute);"),
                });
    absl::SleepFor(absl::Seconds(4));
    hybridse::sdk::Status status;
    auto res = sr->ExecuteSQL(absl::StrCat("use ", db1_name, ";"), &status);
    res = sr->ExecuteSQL(absl::StrCat("select id,c1,c2,c3 from ", tb1_name), &status);
    ASSERT_EQ(res->Size(), 4);
    res = sr->ExecuteSQL(absl::StrCat("select id,c1,c2,c3 from ", tb1_name, " where c1='aa';"), &status);
    ASSERT_EQ(res->Size(), 3);
    res = sr->ExecuteSQL(absl::StrCat("select id,c1,c2,c3 from ", tb1_name, " where c2=1;"), &status);
    ASSERT_EQ(res->Size(), 3);

    ProcessSQLs(sr, {
                        absl::StrCat("use ", db1_name, ";"),
                        absl::StrCat("drop table ", tb1_name),
                        absl::StrCat("drop database ", db1_name),
                    });

    sr->SetDatabase("");
}

// --------------------------------------------------------------------------------------
// basic functional UTs to test if it is correct for deploy query response time collection
// see NameServerImpl::SyncDeployStats & TabletImpl::TryCollectDeployStats
// --------------------------------------------------------------------------------------

// a proxy class to create and cleanup deployment stats more gracefully
struct DeploymentEnv {
    explicit DeploymentEnv(sdk::SQLClusterRouter* sr) : sr_(sr) {
        db_ = absl::StrCat("db_", absl::Uniform(gen_, 0, std::numeric_limits<int32_t>::max()));
        table_ = absl::StrCat("tb_", absl::Uniform(gen_, 0, std::numeric_limits<int32_t>::max()));
        dp_name_ = absl::StrCat("dp_", absl::Uniform(gen_, 0, std::numeric_limits<int32_t>::max()));
        procedure_name_ = absl::StrCat("procedure_", absl::Uniform(gen_, 0, std::numeric_limits<int32_t>::max()));
    }

    virtual ~DeploymentEnv() {
        TearDown();
    }

    void SetUp() {
        ProcessSQLs(
            sr_,
            {
                "set session execute_mode = 'online'",
                absl::StrCat("create database ", db_),
                absl::StrCat("use ", db_),
                absl::StrCat("create table ", table_,
                             " (c1 string, c3 int, c4 bigint, c5 float, c6 double, c7 timestamp, "
                             "c8 date, index(key=c1, ts=c4, abs_ttl=0, ttl_type=absolute)) "
                             "OPTIONS(partitionnum=1,replicanum=1);"),
                absl::StrCat("deploy ", dp_name_, " SELECT c1, c3, sum(c4) OVER w1 as w1_c4_sum FROM ", table_,
                             " WINDOW w1 AS (PARTITION BY c1 ORDER BY c7 ROWS BETWEEN 2 PRECEDING AND CURRENT ROW);"),
                absl::StrCat(
                    "create procedure ", procedure_name_,
                    " (c1 string, c3 int, c4 bigint, c5 float, c6 double, c7 timestamp, c8 date) BEGIN SELECT c1, c3, "
                    "sum(c4) OVER w1 as w1_c4_sum FROM ",
                    table_,
                    " WINDOW w1 AS (PARTITION BY c1 ORDER BY c7 ROWS BETWEEN 2 PRECEDING AND CURRENT ROW); END"),
            });
    }

    void TearDown() {
        ProcessSQLs(sr_, {
                             absl::StrCat("drop deployment ", dp_name_),
                             absl::StrCat("drop procedure ", procedure_name_),
                             absl::StrCat("drop table ", table_),
                             absl::StrCat("drop database ", db_),
                             "set global deploy_stats = 'off'",
                         });
    }

    void CallDeployProcedureBatch() {
        hybridse::sdk::Status status;
        std::shared_ptr<sdk::SQLRequestRow> rr = std::make_shared<sdk::SQLRequestRow>();
        GetRequestRow(&rr, dp_name_);
        auto common_column_indices = std::make_shared<sdk::ColumnIndicesSet>(rr->GetSchema());
        auto row_batch = std::make_shared<sdk::SQLRequestRowBatch>(rr->GetSchema(), common_column_indices);
        sr->CallSQLBatchRequestProcedure(db_, dp_name_, row_batch, &status);
        ASSERT_TRUE(status.IsOK()) << status.msg << "\n" << status.trace;
    }

    void CallDeployProcedure() {
        hybridse::sdk::Status status;
        std::shared_ptr<sdk::SQLRequestRow> rr = std::make_shared<sdk::SQLRequestRow>();
        GetRequestRow(&rr, dp_name_);
        sr->CallProcedure(db_, dp_name_, rr, &status);
        ASSERT_TRUE(status.IsOK()) << status.msg << "\n" << status.trace;
    }

    void CallProcedure() {
        hybridse::sdk::Status status;
        std::shared_ptr<sdk::SQLRequestRow> rr = std::make_shared<sdk::SQLRequestRow>();
        GetRequestRow(&rr, procedure_name_);
        sr->CallProcedure(db_, procedure_name_, rr, &status);
        ASSERT_TRUE(status.IsOK()) << status.msg << "\n" << status.trace;
    }

    void EnableDeployStats() {
        ProcessSQLs(sr_, {
                             "set global deploy_stats = 'on'",
                         });
    }

    sdk::SQLClusterRouter* sr_;
    absl::BitGen gen_;
    // variables generate randomly in SetUp
    std::string db_;
    std::string table_;
    std::string dp_name_;
    std::string procedure_name_;

 private:
    void GetRequestRow(std::shared_ptr<sdk::SQLRequestRow>* rs, const std::string& name) { // NOLINT
        hybridse::sdk::Status s;
        auto res = sr_->GetRequestRowByProcedure(db_, name, &s);
        ASSERT_TRUE(s.IsOK());
        ASSERT_TRUE(res->Init(5));
        ASSERT_TRUE(res->AppendString("hello"));
        ASSERT_TRUE(res->AppendInt32(5));
        ASSERT_TRUE(res->AppendInt64(5));
        ASSERT_TRUE(res->AppendFloat(0.1));
        ASSERT_TRUE(res->AppendDouble(0.1));
        ASSERT_TRUE(res->AppendTimestamp(100342));
        ASSERT_TRUE(res->AppendDate(2012, 10, 10));
        ASSERT_TRUE(res->Build());
        *rs = res;
    }
};

static const char QueryDeployResponseTime[] = "select * from INFORMATION_SCHEMA.DEPLOY_RESPONSE_TIME";

TEST_P(DBSDKTest, DeployStatsNotEnableByDefault) {
    auto cli = GetParam();
    cs = cli->cs;
    sr = cli->sr;

    DeploymentEnv env(sr);
    env.SetUp();
    env.CallDeployProcedureBatch();
    env.CallDeployProcedure();

    absl::SleepFor(absl::Seconds(3));

    hybridse::sdk::Status status;
    auto rs = sr->ExecuteSQLParameterized("", QueryDeployResponseTime, {}, &status);
    ASSERT_TRUE(status.IsOK());
    ASSERT_EQ(0, rs->Size());

    env.EnableDeployStats();

    absl::SleepFor(absl::Seconds(3));

    // HandleSQL exists only for purpose of printing
    HandleSQL(QueryDeployResponseTime);
    rs = sr->ExecuteSQLParameterized("", QueryDeployResponseTime, {}, &status);
    ASSERT_TRUE(status.IsOK());
    ASSERT_EQ(0, rs->Size());
}

TEST_P(DBSDKTest, DeployStatsEnabledAfterSetGlobal) {
    auto cli = GetParam();
    cs = cli->cs;
    sr = cli->sr;

    // FIXME(#1547): test skiped due to Deploy Response Time can't enable in standalone mode
    if (cs->IsClusterMode()) {
        DeploymentEnv env(sr);
        env.SetUp();
        env.EnableDeployStats();
        // sleep a while for global variable notification
        absl::SleepFor(absl::Seconds(2));

        hybridse::sdk::Status status;
        auto rs = sr->ExecuteSQLParameterized("", QueryDeployResponseTime, {}, &status);
        ASSERT_TRUE(status.IsOK());
        // as deploy stats in tablet is lazy managed, the deploy stats will stay empty util the first procedure call
        // happens
        ASSERT_EQ(0, rs->Size());

        // warm up deploy stats
        env.CallDeployProcedureBatch();
        env.CallDeployProcedure();

        absl::SleepFor(absl::Seconds(3));

        HandleSQL(QueryDeployResponseTime);
        rs = sr->ExecuteSQLParameterized("", QueryDeployResponseTime, {}, &status);
        ASSERT_TRUE(status.IsOK());
        ASSERT_EQ(TIME_DISTRIBUTION_BUCKET_COUNT, rs->Size());

        int cnt = 0;
        while (rs->Next()) {
            EXPECT_EQ(absl::StrCat(env.db_, ".", env.dp_name_), rs->GetAsStringUnsafe(0));
            cnt += rs->GetInt32Unsafe(2);
        }
        EXPECT_EQ(2, cnt);
    }
}

TEST_P(DBSDKTest, DeployStatsOnlyCollectDeployProcedure) {
    auto cli = GetParam();
    cs = cli->cs;
    sr = cli->sr;
    if (cs->IsClusterMode()) {
        DeploymentEnv env(sr);
        env.SetUp();

        env.EnableDeployStats();
        absl::SleepFor(absl::Seconds(2));

        for (int i =0; i < 5; ++i) {
            env.CallProcedure();
        }

        for (int i = 0; i < 10; ++i) {
            env.CallDeployProcedureBatch();
            env.CallDeployProcedure();
        }
        absl::SleepFor(absl::Seconds(3));

        HandleSQL(QueryDeployResponseTime);
        hybridse::sdk::Status status;
        auto rs = sr->ExecuteSQLParameterized("", QueryDeployResponseTime, {}, &status);
        ASSERT_TRUE(status.IsOK());
        ASSERT_EQ(TIME_DISTRIBUTION_BUCKET_COUNT, rs->Size());
        int cnt = 0;
        while (rs->Next()) {
            EXPECT_EQ(absl::StrCat(env.db_, ".", env.dp_name_), rs->GetAsStringUnsafe(0));
            cnt += rs->GetInt32Unsafe(2);
        }
        EXPECT_EQ(10 + 10, cnt);
    }
}

class StripSpaceTest : public ::testing::TestWithParam<std::pair<std::string_view, std::string_view>> {};

std::vector<std::pair<std::string_view, std::string_view>> strip_cases = {
                         {"show components;", "show components;"},
                         {"show components;  ", "show components;"},
                         {"show components;\t", "show components;"},
                         {"show components; \t", "show components;"},
                         {"show components; \v\t\r\n\f", "show components;"},
                         {"show components; show", "show components;show"},
};

INSTANTIATE_TEST_SUITE_P(Strip, StripSpaceTest, ::testing::ValuesIn(strip_cases));

TEST_P(StripSpaceTest, Correctness) {
    auto& cs = GetParam();

    std::string output;
    StripStartingSpaceOfLastStmt(cs.first, &output);
    EXPECT_EQ(cs.second, output);
}

/* TODO: Only run test in standalone mode
TEST_P(DBSDKTest, load_data) {
    auto cli = GetParam();
    cs = cli->cs;
    sr = cli->sr;
    std::string read_file_path = "/tmp/data" + GenRand() + ".csv";
    std::string write_file_path = "/tmp/data" + GenRand() + ".csv";
    std::ofstream ofile;
    std::ifstream ifile;
    ofile.open(read_file_path);
    ofile << "1 ---345---567" << std::endl;
    ofile << "1 ---\"3 4 5\"---567" << std::endl;
    ofile << "1 --- -- - --- abc" << std::endl;
    ofile << "1 --- - - --- abc" << std::endl;
    ofile << "1 --- - A --- A--" << std::endl;
    ofile << "1 --- --- -" << std::endl;
    ofile << "1 --- \" --- \" --- A" << std::endl;

    ExecuteSQL("create database test1;");
    ExecuteSQL("use test1;");

    std::string create_sql = "create table t1 (c1 string, c2 string, c3 string);";
    ExecuteSQL(create_sql);

    ExecuteSQL("load data infile '" + read_file_path +
              "' into table t1 OPTIONS( header = false, delimiter = '---', quote = '\"');");
    ExecuteSQL("select * from t1 into outfile '" + write_file_path + "';");

    ifile.open(write_file_path);
    ifile.seekg(0, ifile.end);
    int length = ifile.tellg();
    ifile.seekg(0, ifile.beg);
    char* data = new char[length + 1];
    data[length] = '\0';

    ifile.read(data, length);
    ASSERT_EQ(strcmp(data, "c1,c2,c3\n1, --- ,A\n1,,-\n1,- A,A--\n1,- -,abc\n1,-- -,abc\n1,3 4 5,567\n1,345,567"), 0);
    delete[] data;
    ifile.close();
    ofile.close();
}
*/

INSTANTIATE_TEST_SUITE_P(DBSDK, DBSDKTest, testing::Values(&standalone_cli, &cluster_cli));

}  // namespace cmd
}  // namespace openmldb

int main(int argc, char** argv) {
    ::hybridse::vm::Engine::InitializeGlobalLLVM();
    ::testing::InitGoogleTest(&argc, argv);
    ::google::ParseCommandLineFlags(&argc, &argv, true);
    FLAGS_traverse_cnt_limit = 500;
    FLAGS_zk_session_timeout = 100000;
    // enable disk table flags
    std::filesystem::path tmp_path = std::filesystem::temp_directory_path() / "openmldb";
    absl::Cleanup clean = [&tmp_path]() { std::filesystem::remove_all(tmp_path); };

    const std::string& tmp_path_str = tmp_path.string();
    FLAGS_ssd_root_path = absl::StrCat(tmp_path_str, "/ssd_root_random_", ::openmldb::test::GenRand());
    FLAGS_hdd_root_path = absl::StrCat(tmp_path_str, "/hdd_root_random_", ::openmldb::test::GenRand());
    FLAGS_recycle_bin_hdd_root_path =
        absl::StrCat(tmp_path_str, "/recycle_hdd_root_random_", ::openmldb::test::GenRand());
    FLAGS_recycle_bin_ssd_root_path =
        absl::StrCat(tmp_path_str, "/recycle_ssd_root_random_", ::openmldb::test::GenRand());

    ::openmldb::sdk::MiniCluster mc(6181);
    ::openmldb::cmd::mc_ = &mc;
    FLAGS_enable_distsql = true;
    int ok = ::openmldb::cmd::mc_->SetUp(2);
    sleep(5);
    srand(time(NULL));
    ::openmldb::sdk::ClusterOptions copt;
    copt.zk_cluster = mc.GetZkCluster();
    copt.zk_path = mc.GetZkPath();
    ::openmldb::cmd::cluster_cli.cs = new ::openmldb::sdk::ClusterSDK(copt);
    ::openmldb::cmd::cluster_cli.cs->Init();
    ::openmldb::cmd::cluster_cli.sr = new ::openmldb::sdk::SQLClusterRouter(::openmldb::cmd::cluster_cli.cs);
    ::openmldb::cmd::cluster_cli.sr->Init();

    env.SetUp();
    FLAGS_host = "127.0.0.1";
    FLAGS_port = env.GetNsPort();
    ::openmldb::cmd::standalone_cli.cs = new ::openmldb::sdk::StandAloneSDK(FLAGS_host, FLAGS_port);
    ::openmldb::cmd::standalone_cli.cs->Init();
    ::openmldb::cmd::standalone_cli.sr = new ::openmldb::sdk::SQLClusterRouter(::openmldb::cmd::standalone_cli.cs);
    ::openmldb::cmd::standalone_cli.sr->Init();
    sleep(3);

    ok = RUN_ALL_TESTS();

    // sr owns relative cs
    delete openmldb::cmd::cluster_cli.sr;
    delete openmldb::cmd::standalone_cli.sr;

    mc.Close();
    env.Close();

    return ok;
}<|MERGE_RESOLUTION|>--- conflicted
+++ resolved
@@ -657,29 +657,6 @@
     ASSERT_TRUE(status.IsOK()) << status.msg;
 
     std::string pre_aggr_db = openmldb::nameserver::PRE_AGG_DB;
-<<<<<<< HEAD
-    std::string result_sql = "select * from pre_test_aggr_w1_sum_i64_col;";
-    auto rs = sr->ExecuteSQL(pre_aggr_db, result_sql, &status);
-    ASSERT_EQ(0, rs->Size());
-
-    result_sql = "select * from pre_test_aggr_w1_sum_i16_col;";
-    rs = sr->ExecuteSQL(pre_aggr_db, result_sql, &status);
-    ASSERT_EQ(0, rs->Size());
-
-    result_sql = "select * from pre_test_aggr_w1_sum_i32_col;";
-    rs = sr->ExecuteSQL(pre_aggr_db, result_sql, &status);
-    ASSERT_EQ(0, rs->Size());
-
-    result_sql = "select * from pre_test_aggr_w1_sum_f_col;";
-    rs = sr->ExecuteSQL(pre_aggr_db, result_sql, &status);
-    ASSERT_EQ(0, rs->Size());
-
-    result_sql = "select * from pre_test_aggr_w1_sum_d_col;";
-    rs = sr->ExecuteSQL(pre_aggr_db, result_sql, &status);
-    ASSERT_EQ(0, rs->Size());
-
-    result_sql = "select * from pre_test_aggr_w1_sum_t_col;";
-=======
     std::string pre_aggr_table = "pre_" + base_db + "_test_aggr_w1_sum_i64_col";
     std::string result_sql = "select * from " + pre_aggr_table +";";
     auto rs = sr->ExecuteSQL(pre_aggr_db, result_sql, &status);
@@ -707,7 +684,6 @@
 
     pre_aggr_table = "pre_" + base_db + "_test_aggr_w1_sum_t_col";
     result_sql = "select * from " + pre_aggr_table +";";
->>>>>>> 6525d837
     rs = sr->ExecuteSQL(pre_aggr_db, result_sql, &status);
     ASSERT_EQ(0, rs->Size());
 
@@ -732,24 +708,6 @@
     }
 
     ASSERT_TRUE(cs->GetNsClient()->DropProcedure(base_db, "test_aggr", msg));
-<<<<<<< HEAD
-    std::string pre_aggr_table = "pre_test_aggr_w1_sum_i64_col";
-    ok = sr->ExecuteDDL(pre_aggr_db, "drop table " + pre_aggr_table + ";", &status);
-    ASSERT_TRUE(ok);
-    pre_aggr_table = "pre_test_aggr_w1_sum_i16_col";
-    ok = sr->ExecuteDDL(pre_aggr_db, "drop table " + pre_aggr_table + ";", &status);
-    ASSERT_TRUE(ok);
-    pre_aggr_table = "pre_test_aggr_w1_sum_i32_col";
-    ok = sr->ExecuteDDL(pre_aggr_db, "drop table " + pre_aggr_table + ";", &status);
-    ASSERT_TRUE(ok);
-    pre_aggr_table = "pre_test_aggr_w1_sum_f_col";
-    ok = sr->ExecuteDDL(pre_aggr_db, "drop table " + pre_aggr_table + ";", &status);
-    ASSERT_TRUE(ok);
-    pre_aggr_table = "pre_test_aggr_w1_sum_d_col";
-    ok = sr->ExecuteDDL(pre_aggr_db, "drop table " + pre_aggr_table + ";", &status);
-    ASSERT_TRUE(ok);
-    pre_aggr_table = "pre_test_aggr_w1_sum_t_col";
-=======
     pre_aggr_table = "pre_" + base_db + "_test_aggr_w1_sum_i64_col";
     ok = sr->ExecuteDDL(pre_aggr_db, "drop table " + pre_aggr_table + ";", &status);
     ASSERT_TRUE(ok);
@@ -766,7 +724,6 @@
     ok = sr->ExecuteDDL(pre_aggr_db, "drop table " + pre_aggr_table + ";", &status);
     ASSERT_TRUE(ok);
     pre_aggr_table = "pre_" + base_db + "_test_aggr_w1_sum_t_col";
->>>>>>> 6525d837
     ok = sr->ExecuteDDL(pre_aggr_db, "drop table " + pre_aggr_table + ";", &status);
     ASSERT_TRUE(ok);
     ok = sr->ExecuteDDL(base_db, "drop table " + base_table + ";", &status);
