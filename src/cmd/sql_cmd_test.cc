--- conflicted
+++ resolved
@@ -404,7 +404,7 @@
     ASSERT_TRUE(status.IsOK());
     std::string msg;
     ASSERT_TRUE(cs->GetNsClient()->DropTable("test2", "trans", msg));
-<<<<<<< HEAD
+    ASSERT_TRUE(cs->GetNsClient()->DropDatabase("test2", msg));
 }
 
 TEST_P(DBSDKTest, CreateIfNotExists) {
@@ -424,6 +424,7 @@
 
     std::string msg;
     ASSERT_TRUE(cs->GetNsClient()->DropTable("test2", "trans", msg));
+    ASSERT_TRUE(cs->GetNsClient()->DropDatabase("test2", msg));
 }
 
 TEST_P(DBSDKTest, ShowGlobalVaraibles) {
@@ -455,9 +456,6 @@
             }
         }
     }
-=======
-    ASSERT_TRUE(cs->GetNsClient()->DropDatabase("test2", msg));
->>>>>>> 24db81b7
 }
 
 TEST_P(DBSDKTest, ShowComponents) {
