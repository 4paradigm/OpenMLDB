//
// rtidb.cc
// Copyright (C) 2017 4paradigm.com
// Author wangtaize 
// Date 2017-03-31
//
#include <signal.h>
#include <unistd.h>
#include <fcntl.h>
#include <sched.h>
#include <unistd.h>
#include <iostream>
#include <sstream>

#include <gflags/gflags.h>
#include <brpc/server.h>
#include <boost/lexical_cast.hpp>
#include <boost/algorithm/string.hpp>
#include "logging.h"

#include "tablet/tablet_impl.h"
#include "nameserver/name_server_impl.h"
#include "client/tablet_client.h"
#include "client/ns_client.h"
#include "base/strings.h"
#include "base/kv_iterator.h"
#include "base/schema_codec.h"
#include "base/flat_array.h"
#include "timer.h"
#include "version.h"
#include "proto/tablet.pb.h"
#include "proto/client.pb.h"
#include "proto/name_server.pb.h"
#include "tprinter.h"
#include <google/protobuf/text_format.h>
#include <google/protobuf/io/zero_copy_stream_impl.h>

using ::baidu::common::INFO;
using ::baidu::common::WARNING;
using ::baidu::common::DEBUG;

DECLARE_string(endpoint);
DECLARE_int32(thread_pool_size);
DECLARE_int32(put_concurrency_limit);
DECLARE_int32(scan_concurrency_limit);
DECLARE_int32(get_concurrency_limit);
DEFINE_string(role, "tablet | nameserver | client | ns_client", "Set the rtidb role for start");
DEFINE_string(cmd, "", "Set the command");
DEFINE_bool(interactive, true, "Set the interactive");

DEFINE_string(log_dir, "", "Config the log dir");
DEFINE_int32(log_file_size, 1024, "Config the log size in MB");
DEFINE_int32(log_file_count, 24, "Config the log count");
DEFINE_string(log_level, "debug", "Set the rtidb log level, eg: debug or info");

void SetupLog() {
    // Config log 
    if (FLAGS_log_level == "debug") {
        ::baidu::common::SetLogLevel(DEBUG);
    }else {
        ::baidu::common::SetLogLevel(INFO);
    }
    if (!FLAGS_log_dir.empty()) {
        std::string info_file = FLAGS_log_dir + "/rtidb.info.log";
        std::string warning_file = FLAGS_log_dir + "/rtidb.warning.log";
        ::baidu::common::SetLogFile(info_file.c_str());
        ::baidu::common::SetWarningFile(warning_file.c_str());
    }
    ::baidu::common::SetLogCount(FLAGS_log_file_count);
    ::baidu::common::SetLogSize(FLAGS_log_file_size);
}

void StartNameServer() {
    SetupLog();
    ::rtidb::nameserver::NameServerImpl* name_server = new ::rtidb::nameserver::NameServerImpl();
    name_server->Init();
    brpc::ServerOptions options;
    options.num_threads = FLAGS_thread_pool_size;
    brpc::Server server;
    if (server.AddService(name_server, brpc::SERVER_DOESNT_OWN_SERVICE) != 0) {
        PDLOG(WARNING, "Fail to add service");
        exit(1);
    }
    if (server.Start(FLAGS_endpoint.c_str(), &options) != 0) {
        PDLOG(WARNING, "Fail to start server");
        exit(1);
    }
    PDLOG(INFO, "start nameserver on port %s with version %d.%d.%d", FLAGS_endpoint.c_str(),
            RTIDB_VERSION_MAJOR,
            RTIDB_VERSION_MINOR,
            RTIDB_VERSION_BUG);
    std::ostringstream oss;
    oss << RTIDB_VERSION_MAJOR << "." << RTIDB_VERSION_MINOR << "." << RTIDB_VERSION_BUG;
    server.set_version(oss.str());
    server.RunUntilAskedToQuit();
}

void StartTablet() {
    SetupLog();
    ::rtidb::tablet::TabletImpl* tablet = new ::rtidb::tablet::TabletImpl();
    bool ok = tablet->Init();
    if (!ok) {
        PDLOG(WARNING, "fail to init tablet");
        exit(1);
    }
    brpc::ServerOptions options;
    options.num_threads = FLAGS_thread_pool_size;
    brpc::Server server;
    if (server.AddService(tablet, brpc::SERVER_DOESNT_OWN_SERVICE) != 0) {
        PDLOG(WARNING, "Fail to add service");
        exit(1);
    }
    server.MaxConcurrencyOf(tablet, "Scan") = FLAGS_scan_concurrency_limit;
    server.MaxConcurrencyOf(tablet, "Put") = FLAGS_put_concurrency_limit;
    server.MaxConcurrencyOf(tablet, "Get") = FLAGS_get_concurrency_limit;
    if (server.Start(FLAGS_endpoint.c_str(), &options) != 0) {
        PDLOG(WARNING, "Fail to start server");
        exit(1);
    }
    PDLOG(INFO, "start tablet on port %s with version %d.%d.%d", FLAGS_endpoint.c_str(),
            RTIDB_VERSION_MAJOR,
            RTIDB_VERSION_MINOR,
            RTIDB_VERSION_BUG);
    std::ostringstream oss;
    oss << RTIDB_VERSION_MAJOR << "." << RTIDB_VERSION_MINOR << "." << RTIDB_VERSION_BUG;
    server.set_version(oss.str());
    server.RunUntilAskedToQuit();
}

void ShowTableRow(const std::vector<::rtidb::base::ColumnDesc>& schema, 
                  const char* row,
                  const uint32_t row_size,
                  const uint64_t ts,
                  const uint32_t index,
                  ::baidu::common::TPrinter& tp) {
    rtidb::base::FlatArrayIterator fit(row, row_size);
    std::vector<std::string> vrow;
    vrow.push_back(boost::lexical_cast<std::string>(index));
    vrow.push_back(boost::lexical_cast<std::string>(ts));
    while (fit.Valid()) {
        std::string col;
        if (fit.GetType() == ::rtidb::base::ColType::kString) {
            fit.GetString(&col);
        }else if (fit.GetType() == ::rtidb::base::ColType::kInt32) {
            int32_t int32_col = 0;
            fit.GetInt32(&int32_col);
            col = boost::lexical_cast<std::string>(int32_col);
        }else if (fit.GetType() == ::rtidb::base::ColType::kInt64) {
            int64_t int64_col = 0;
            fit.GetInt64(&int64_col);
            col = boost::lexical_cast<std::string>(int64_col);
        }else if (fit.GetType() == ::rtidb::base::ColType::kUInt32) {
            uint32_t uint32_col = 0;
            fit.GetUInt32(&uint32_col);
            col = boost::lexical_cast<std::string>(uint32_col);
        }else if (fit.GetType() == ::rtidb::base::ColType::kUInt64) {
            uint64_t uint64_col = 0;
            fit.GetUInt64(&uint64_col);
            col = boost::lexical_cast<std::string>(uint64_col);
        }else if (fit.GetType() == ::rtidb::base::ColType::kDouble) {
            double double_col = 0.0d;
            fit.GetDouble(&double_col);
            col = boost::lexical_cast<std::string>(double_col);
        }else if (fit.GetType() == ::rtidb::base::ColType::kFloat) {
            float float_col = 0.0f;
            fit.GetFloat(&float_col);
            col = boost::lexical_cast<std::string>(float_col);
        }
        fit.Next();
        vrow.push_back(col);
    }
    tp.AddRow(vrow);
}

void ShowTableRows(const std::string& schema, 
                   ::rtidb::base::KvIterator* it) { 
    std::vector<::rtidb::base::ColumnDesc> raw;
    ::rtidb::base::SchemaCodec codec;
    codec.Decode(schema, raw);
    ::baidu::common::TPrinter tp(raw.size() + 2, 128);
    std::vector<std::string> row;
    row.push_back("#");
    row.push_back("ts");
    for (uint32_t i = 0; i < raw.size(); i++) {
        row.push_back(raw[i].name);
    }
    tp.AddRow(row);
    uint32_t index = 1;
    while (it->Valid()) {
        rtidb::base::FlatArrayIterator fit(it->GetValue().data(), it->GetValue().size());
        ShowTableRow(raw, it->GetValue().data(), it->GetValue().size(), it->GetKey(), index, tp); 
        index ++;
        it->Next();
    }
    tp.Print(true);
}


void HandleNSShowTablet(const std::vector<std::string>& parts, ::rtidb::client::NsClient* client) {
    std::vector<std::string> row;
    row.push_back("endpoint");
    row.push_back("state");
    row.push_back("age");
    ::baidu::common::TPrinter tp(row.size());
    tp.AddRow(row);
    std::vector<::rtidb::client::TabletInfo> tablets;
    std::string msg;
    bool ok = client->ShowTablet(tablets, msg);
    if (!ok) {
        std::cout << "Fail to show tablets. error msg: " << msg << std::endl;
        return;
    }
    for (size_t i = 0; i < tablets.size(); i++) { 
        std::vector<std::string> row;
        row.push_back(tablets[i].endpoint);
        row.push_back(tablets[i].state);
        row.push_back(::rtidb::base::HumanReadableTime(tablets[i].age));
        tp.AddRow(row);
    }
    tp.Print(true);
}

void HandleNSMakeSnapshot(const std::vector<std::string>& parts, ::rtidb::client::NsClient* client) {
    if (parts.size() < 3) {
        std::cout << "Bad format" << std::endl;
        return;
    }
    try {
        uint32_t pid = boost::lexical_cast<uint32_t>(parts[2]);
        std::string msg;
        bool ok = client->MakeSnapshot(parts[1], pid, msg);
        if (!ok) {
            std::cout << "Fail to makesnapshot. error msg:" << msg << std::endl;
            return;
        }
        std::cout << "MakeSnapshot ok" << std::endl;
    } catch(std::exception const& e) {
        std::cout << "Invalid args. pid should be uint32_t" << std::endl;
    } 
}

void HandleNSAddReplica(const std::vector<std::string>& parts, ::rtidb::client::NsClient* client) {
    if (parts.size() < 4) {
        std::cout << "Bad format" << std::endl;
        return;
    }
    try {
        uint32_t pid = boost::lexical_cast<uint32_t>(parts[2]);
        std::string msg;
        bool ok = client->AddReplica(parts[1], pid, parts[3], msg);
        if (!ok) {
            std::cout << "Fail to addreplica. error msg:" << msg  << std::endl;
            return;
        }
        std::cout << "AddReplica ok" << std::endl;
    } catch(std::exception const& e) {
        std::cout << "Invalid args. pid should be uint32_t" << std::endl;
    } 
}

void HandleNSDelReplica(const std::vector<std::string>& parts, ::rtidb::client::NsClient* client) {
    if (parts.size() < 4) {
        std::cout << "Bad format" << std::endl;
        return;
    }
    try {
        uint32_t pid = boost::lexical_cast<uint32_t>(parts[2]);
        std::string msg;
        bool ok = client->DelReplica(parts[1], pid, parts[3], msg);
        if (!ok) {
            std::cout << "Fail to delreplica. error msg:" << msg << std::endl;
            return;
        }
        std::cout << "DelReplica ok" << std::endl;
    } catch(std::exception const& e) {
        std::cout << "Invalid args. pid should be uint32_t" << std::endl;
    } 
}
    
void HandleNSClientDropTable(const std::vector<std::string>& parts, ::rtidb::client::NsClient* client) {
    if (parts.size() < 2) {
        std::cout << "Bad format" << std::endl;
        return;
    }
    std::string msg;
    bool ret = client->DropTable(parts[1], msg);
    if (!ret) {
        std::cout << "failed to drop. error msg: " << msg << std::endl;
        return;
    }
    std::cout << "drop ok" << std::endl;
}

void HandleNSClientConfSet(const std::vector<std::string>& parts, ::rtidb::client::NsClient* client) {
    if (parts.size() < 3) {
        std::cout << "Bad format" << std::endl;
        return;
    }
    std::string msg;
    bool ret = client->ConfSet(parts[1], parts[2], msg);
    if (!ret) {
         printf("failed to set %s. error msg: %s\n", parts[1].c_str(), msg.c_str());
        return;
    }
    printf("set %s ok\n", parts[1].c_str());
}

void HandleNSClientConfGet(const std::vector<std::string>& parts, ::rtidb::client::NsClient* client) {
    if (parts.size() < 1) {
        std::cout << "Bad format" << std::endl;
        return;
    }
    std::string msg;
    std::map<std::string, std::string> conf_map;
    std::string key;
    if (parts.size() > 1) {
        key = parts[1];
    }
    bool ret = client->ConfGet(key, conf_map, msg);
    if (!ret) {
         printf("failed to set %s. error msg: %s\n", parts[1].c_str(), msg.c_str());
        return;
    }
    std::vector<std::string> row;
    row.push_back("key");
    row.push_back("value");
    ::baidu::common::TPrinter tp(row.size());
    tp.AddRow(row);
    for (const auto& kv : conf_map) {
        row.clear();
        row.push_back(kv.first);
        row.push_back(kv.second);
        tp.AddRow(row);
    }
    tp.Print(true);
}

void HandleNSClientChangeLeader(const std::vector<std::string>& parts, ::rtidb::client::NsClient* client) {
    if (parts.size() < 3) {
        std::cout << "Bad format" << std::endl;
        return;
    }
    try {
        uint32_t pid = boost::lexical_cast<uint32_t>(parts[2]);
        std::string msg;
        bool ret = client->ChangeLeader(parts[1], pid, msg);
        if (!ret) {
            std::cout << "failed to change leader. error msg: " << msg << std::endl;
            return;
        }
    } catch(const std::exception& e) {
        std::cout << "Invalid args. pid should be uint32_t" << std::endl;
        return;
    }
    std::cout << "change leader ok" << std::endl;
}   

void HandleNSClientOfflineEndpoint(const std::vector<std::string>& parts, ::rtidb::client::NsClient* client) {
    if (parts.size() < 2) {
        std::cout << "Bad format" << std::endl;
        return;
    }
    std::string msg;
    bool ret = client->OfflineEndpoint(parts[1], msg);
    if (!ret) {
        std::cout << "failed to offline endpoint. error msg: " << msg << std::endl;
        return;
    }
    std::cout << "offline endpoint ok" << std::endl;
}

<<<<<<< HEAD
void HandleNSClientMigrate(const std::vector<std::string>& parts, ::rtidb::client::NsClient* client) {
    if (parts.size() < 5) {
        std::cout << "Bad format. eg, migrate 127.0.0.1:9991 table1 1-10 127.0.0.1:9992" << std::endl;
        return;
    }
    if (parts[1] == parts[4]) {
        std::cout << "src_endpoint is same as des_endpoint" << std::endl;
        return;
    }
    std::string msg;
    std::vector<uint32_t> pid_vec;
    try {
        if (::rtidb::base::IsNumber(parts[3])) {
            pid_vec.push_back(boost::lexical_cast<uint32_t>(parts[3]));
        } else {
            std::vector<std::string> vec;
            boost::split(vec, parts[3], boost::is_any_of("-"));
            if (vec.size() != 2 || !::rtidb::base::IsNumber(vec[0]) || !::rtidb::base::IsNumber(vec[1])) {
                printf("pid_group[%s] format error.\n", parts[3].c_str());
                return;
            }
            uint32_t start_index = boost::lexical_cast<uint32_t>(vec[0]);
            uint32_t end_index = boost::lexical_cast<uint32_t>(vec[1]);
            while (start_index <= end_index) {
                pid_vec.push_back(start_index);
                start_index++;
            }
        }
    } catch (const std::exception& e) {
        std::cout << "Invalid args. pid should be uint32_t" << std::endl;
        return;
    }
    if (pid_vec.empty()) {
        std::cout << "has not valid pid" << std::endl;
        return;
    }
    bool ret = client->Migrate(parts[1], parts[2], pid_vec, parts[4], msg);
    if (!ret) {
        std::cout << "failed to migrate partitiont. error msg: " << msg << std::endl;
        return;
    }
    std::cout << "partition migrate ok" << std::endl;
=======
void HandleNSClientRecoverEndpoint(const std::vector<std::string>& parts, ::rtidb::client::NsClient* client) {
    if (parts.size() < 2) {
        std::cout << "Bad format" << std::endl;
        return;
    }
    std::string msg;
    bool ret = client->RecoverEndpoint(parts[1], msg);
    if (!ret) {
        std::cout << "failed to recover endpoint. error msg: " << msg << std::endl;
        return;
    }
    std::cout << "recover endpoint ok" << std::endl;
}    

void HandleNSClientConnectZK(const std::vector<std::string> parts, ::rtidb::client::NsClient* client) {
    std::string msg;
    bool ok = client->ConnectZK(msg);
    if (ok) {
        std::cout << "connect zk ok" << std::endl;
    } else {
        std::cout << "Fail to connect zk" << std::endl;
    }
}

void HandleNSClientDisConnectZK(const std::vector<std::string> parts, ::rtidb::client::NsClient* client) {
    std::string msg;
    bool ok = client->DisConnectZK(msg);
    if (ok) {
        std::cout << "disconnect zk ok" << std::endl;
    } else {
        std::cout << "Fail to disconnect zk" << std::endl;
    }
>>>>>>> 53edb7fb
}

void HandleNSClientShowTable(const std::vector<std::string>& parts, ::rtidb::client::NsClient* client) {
    std::string name;
    if (parts.size() >= 2) {
        name = parts[1];
    }
    std::vector<::rtidb::nameserver::TableInfo> tables;
    std::string msg;
    bool ret = client->ShowTable(name, tables, msg);
    if (!ret) {
        std::cout << "failed to showtable. error msg: " << msg << std::endl;
        return;
    }
    std::vector<std::string> row;
    row.push_back("name");
    row.push_back("tid");
    row.push_back("pid");
    row.push_back("endpoint");
    row.push_back("role");
    row.push_back("seg_cnt");
    row.push_back("ttl");
    row.push_back("is_alive");
    ::baidu::common::TPrinter tp(row.size());
    tp.AddRow(row);
    for (const auto& value : tables) {
        for (int idx = 0; idx < value.table_partition_size(); idx++) {
            for (int meta_idx = 0; meta_idx < value.table_partition(idx).partition_meta_size(); meta_idx++) {
                row.clear();
                row.push_back(value.name());
                row.push_back(std::to_string(value.tid()));
                row.push_back(std::to_string(value.table_partition(idx).pid()));
                row.push_back(value.table_partition(idx).partition_meta(meta_idx).endpoint());
                if (value.table_partition(idx).partition_meta(meta_idx).is_leader()) {
                    row.push_back("leader");
                } else {
                    row.push_back("follower");
                }
                row.push_back(std::to_string(value.seg_cnt()));
                row.push_back(std::to_string(value.ttl()));
                if (value.table_partition(idx).partition_meta(meta_idx).is_alive()) {
                    row.push_back("yes");
                } else {
                    row.push_back("no");
                }
                tp.AddRow(row);
            }
        }
    }
    tp.Print(true);
}

void HandleNSCreateTable(const std::vector<std::string>& parts, ::rtidb::client::NsClient* client) {
    if (parts.size() < 2) {
        std::cout << "Bad format" << std::endl;
        return;
    }
    ::rtidb::client::TableInfo table_info;
    int fd = open(parts[1].c_str(), O_RDONLY);
    if (fd < 0) {
        std::cout << "can not open file " << parts[1] << std::endl;
        return;
    }
    google::protobuf::io::FileInputStream fileInput(fd);
    fileInput.SetCloseOnDelete(true);
    if (!google::protobuf::TextFormat::Parse(&fileInput, &table_info)) {
        std::cout << "table meta file format error" << std::endl;
        return;
    }

    ::rtidb::nameserver::TableInfo ns_table_info;
    ns_table_info.set_name(table_info.name());
    if (table_info.ttl_type() != "kAbsoluteTime" && table_info.ttl_type() != "kLatestTime") {
        printf("ttl type %s is invalid\n", table_info.ttl_type().c_str());
        return;
    }
    if (table_info.table_partition_size() < 1) {
        printf("has not table_partition in table meta file\n");
        return;
    }
    ns_table_info.set_ttl_type(table_info.ttl_type());
    ns_table_info.set_ttl(table_info.ttl());
    ns_table_info.set_seg_cnt(table_info.seg_cnt());
    std::map<uint32_t, std::string> leader_map;
    std::map<uint32_t, std::set<std::string>> follower_map;
    for (int idx = 0; idx < table_info.table_partition_size(); idx++) {
        std::string pid_group = table_info.table_partition(idx).pid_group();
        uint32_t start_index = 0;
        uint32_t end_index = 0;
        if (::rtidb::base::IsNumber(pid_group)) {
            start_index = boost::lexical_cast<uint32_t>(pid_group);
            end_index = start_index;
        } else {
            std::vector<std::string> vec;
            boost::split(vec, pid_group, boost::is_any_of("-"));
            if (vec.size() != 2 || !::rtidb::base::IsNumber(vec[0]) || !::rtidb::base::IsNumber(vec[1])) {
                printf("pid_group[%s] format error.\n", pid_group.c_str());
                return;
            }
            start_index = boost::lexical_cast<uint32_t>(vec[0]);
            end_index = boost::lexical_cast<uint32_t>(vec[1]);

        }
        for (uint32_t pid = start_index; pid <= end_index; pid++) {
            if (table_info.table_partition(idx).is_leader()) {
                if (leader_map.find(pid) != leader_map.end()) {
                    printf("pid %u has two leader\n", pid);
                    return;
                }
                leader_map.insert(std::make_pair(pid, table_info.table_partition(idx).endpoint()));
            } else {
                if (follower_map.find(pid) == follower_map.end()) {
                    follower_map.insert(std::make_pair(pid, std::set<std::string>()));
                }
                if (follower_map[pid].find(table_info.table_partition(idx).endpoint()) != follower_map[pid].end()) {
                    printf("pid %u has same follower on %s\n", pid, table_info.table_partition(idx).endpoint().c_str());
                    return;
                }
                follower_map[pid].insert(table_info.table_partition(idx).endpoint());
            }
        }
    }

    // check follower's leader 
    for (const auto& kv : follower_map) {
        auto iter = leader_map.find(kv.first);
        if (iter == leader_map.end()) {
            printf("pid %u has not leader\n", kv.first);
            return;
        }
        if (kv.second.find(iter->second) != kv.second.end()) {
            printf("pid %u leader and follower at same endpoint %s\n", kv.first, iter->second.c_str());
            return;
        }
    }

    for (const auto& kv : leader_map) {
        ::rtidb::nameserver::TablePartition* table_partition = ns_table_info.add_table_partition();
        table_partition->set_pid(kv.first);
        ::rtidb::nameserver::PartitionMeta* partition_meta = table_partition->add_partition_meta();
        partition_meta->set_endpoint(kv.second);
        partition_meta->set_is_leader(true);
        auto iter = follower_map.find(kv.first);
        if (iter == follower_map.end()) {
            continue;
        }
        // add follower
        for (const auto& endpoint : iter->second) {
            ::rtidb::nameserver::PartitionMeta* partition_meta = table_partition->add_partition_meta();
            partition_meta->set_endpoint(endpoint);
            partition_meta->set_is_leader(false);
        }
    }

    std::set<std::string> type_set;
    type_set.insert("int32");
    type_set.insert("uint32");
    type_set.insert("int64");
    type_set.insert("uint64");
    type_set.insert("float");
    type_set.insert("double");
    type_set.insert("string");
    std::set<std::string> name_set;
    bool has_index = false;
    for (int idx = 0; idx < table_info.column_desc_size(); idx++) {
        if (type_set.find(table_info.column_desc(idx).type()) == type_set.end()) {
            printf("type %s is invalid\n", table_info.column_desc(idx).type().c_str());
            return;
        }
        if (table_info.column_desc(idx).name() == "" || 
                name_set.find(table_info.column_desc(idx).name()) != name_set.end()) {
            printf("check name failed\n");
            return;
        }
        if (table_info.column_desc(idx).add_ts_idx()) {
            has_index = true;
        }
        name_set.insert(table_info.column_desc(idx).name());
        ::rtidb::nameserver::ColumnDesc* column_desc = ns_table_info.add_column_desc();
        column_desc->set_name(table_info.column_desc(idx).name());
        column_desc->set_type(table_info.column_desc(idx).type());
        column_desc->set_add_ts_idx(table_info.column_desc(idx).add_ts_idx());
    }
    if (!has_index && table_info.column_desc_size() > 0) {
        std::cout << "no index" << std::endl;
        return;
    }

    std::string msg;
    if (!client->CreateTable(ns_table_info, msg)) {
        std::cout << "Fail to create table. error msg: " << msg << std::endl;
        return;
    }
    std::cout << "Create table ok" << std::endl;
}

void HandleNSShowOPStatus(const std::vector<std::string>& parts, ::rtidb::client::NsClient* client) {
    std::vector<std::string> row;
    row.push_back("op_id");
    row.push_back("op_type");
    row.push_back("status");
    row.push_back("start_time");
    row.push_back("execute_time");
    row.push_back("end_time");
    row.push_back("cur_task");
    ::baidu::common::TPrinter tp(row.size());
    tp.AddRow(row);
    ::rtidb::nameserver::ShowOPStatusResponse response;
    std::string msg;
    bool ok = client->ShowOPStatus(response, msg);
    if (!ok) {
        std::cout << "Fail to show tablets. error msg: " << msg << std::endl;
        return;
    }
    for (int idx = 0; idx < response.op_status_size(); idx++) { 
        std::vector<std::string> row;
        row.push_back(std::to_string(response.op_status(idx).op_id()));
        row.push_back(response.op_status(idx).op_type());
        row.push_back(response.op_status(idx).status());
        time_t rawtime = (time_t)response.op_status(idx).start_time();
        tm* timeinfo = localtime(&rawtime);
        char buf[20];
        strftime(buf, 20, "%Y%m%d%H%M%S", timeinfo);
        row.push_back(buf);
        if (response.op_status(idx).end_time() != 0) {
            row.push_back(std::to_string(response.op_status(idx).end_time() - response.op_status(idx).start_time()) + "s");
            rawtime = (time_t)response.op_status(idx).end_time();
            timeinfo = localtime(&rawtime);
            buf[0] = '\0';
            strftime(buf, 20, "%Y%m%d%H%M%S", timeinfo);
            row.push_back(buf);
        } else {
            uint64_t cur_time = ::baidu::common::timer::now_time();
            row.push_back(std::to_string(cur_time - response.op_status(idx).start_time()) + "s");
            row.push_back("-");
        }
        row.push_back(response.op_status(idx).task_type());
        tp.AddRow(row);
    }
    tp.Print(true);
}

void HandleClientGet(const std::vector<std::string>& parts, ::rtidb::client::TabletClient* client) {
    if (parts.size() < 5) {
        std::cout << "Bad get format, eg get tid pid key time" << std::endl;
        return;
    }
    try {
        std::string value;
        uint64_t ts = 0;
        bool ok = client->Get(boost::lexical_cast<uint32_t>(parts[1]),
                              boost::lexical_cast<uint32_t>(parts[2]),
                              parts[3],
                              boost::lexical_cast<uint64_t>(parts[4]),
                              value,
                              ts);
        if (ok) {
            std::cout << "value :" << value << std::endl;
        }else {
            std::cout << "Get failed" << std::endl; 
        }

    
    } catch(std::exception const& e) {
        std::cout << "Invalid args tid and pid should be uint32_t" << std::endl;
    }

}


// the input format like put 1 1 key time value
void HandleClientPut(const std::vector<std::string>& parts, ::rtidb::client::TabletClient* client) {
    if (parts.size() < 6) {
        std::cout << "Bad put format, eg put tid pid key time value" << std::endl;
        return;
    }
    try {
        bool ok = client->Put(boost::lexical_cast<uint32_t>(parts[1]),
                            boost::lexical_cast<uint32_t>(parts[2]),
                            parts[3],
                            boost::lexical_cast<uint64_t>(parts[4]),
                            parts[5]);
        if (ok) {
            std::cout << "Put ok" << std::endl;
        }else {
            std::cout << "Put failed" << std::endl; 
        }
    } catch(std::exception const& e) {
        std::cout << "Invalid args tid and pid should be uint32_t" << std::endl;
    } 
}

void HandleClientBenPut(std::vector<std::string>& parts, ::rtidb::client::TabletClient* client) {
    uint32_t size = 400;
    try {
        if (parts.size() >= 3) {
            size = boost::lexical_cast<uint32_t>(parts[2]);
        }
        uint32_t times = 10000;
        if (parts.size() >= 4) {
            times = ::boost::lexical_cast<uint32_t>(parts[3]);
        }
        char val[size];
        for (uint32_t i = 0; i < size; i++) {
            val[i] ='0';
        }
        std::string sval(val);
        for (uint32_t i = 0 ; i < times; i++) {
            std::string key = parts[1] + "test" + boost::lexical_cast<std::string>(i);
            for (uint32_t j = 0; j < 1000; j++) {
                client->Put(1, 1, key, j, sval);
            }
            client->ShowTp();
        }
    } catch (boost::bad_lexical_cast& e) {
        std::cout << "put argument error!" << std::endl;
    }
}

// the input format like create name tid pid ttl leader endpoints 
void HandleClientCreateTable(const std::vector<std::string>& parts, ::rtidb::client::TabletClient* client) {
    if (parts.size() < 6) {
        std::cout << "Bad create format, input like create <name> <tid> <pid> <ttl> <seg_cnt>" << std::endl;
        return;
    }

    try {
        int64_t ttl = 0;
        ::rtidb::api::TTLType type = ::rtidb::api::TTLType::kAbsoluteTime;
        if (parts.size() > 4) {
            std::vector<std::string> vec;
            ::rtidb::base::SplitString(parts[4], ":", &vec);
            if (vec.size() > 1 && vec[0] == "latest") {
                type = ::rtidb::api::TTLType::kLatestTime;
            }
            if (vec.size() > 1 && vec[0] != "latest") {
                std::cout << "invalid ttl type" << std::endl;
                return;
            }
            ttl = boost::lexical_cast<uint64_t>(vec[vec.size() - 1]);
        }
        if (ttl < 0) {
            std::cout << "ttl should be equal or greater than 0" << std::endl;
            return;
        }
        uint32_t seg_cnt = 16;
        if (parts.size() > 5) {
            seg_cnt = boost::lexical_cast<uint32_t>(parts[5]);
        }
        bool is_leader = true;
        if (parts.size() > 6 && parts[6] == "false") {
            is_leader = false;
        }
        std::vector<std::string> endpoints;
        for (size_t i = 7; i < parts.size(); i++) {
            endpoints.push_back(parts[i]);
        }
        bool ok = client->CreateTable(parts[1], 
                                      boost::lexical_cast<uint32_t>(parts[2]),
                                      boost::lexical_cast<uint32_t>(parts[3]), 
                                      (uint64_t)ttl, is_leader, endpoints, type, seg_cnt);
        if (!ok) {
            std::cout << "Fail to create table" << std::endl;
        }else {
            std::cout << "Create table ok" << std::endl;
        }

    } catch(std::exception const& e) {
        std::cout << "Invalid args, tid , pid or ttl should be uint32_t" << std::endl;
    }
}

void HandleClientDropTable(const std::vector<std::string>& parts, ::rtidb::client::TabletClient* client) {
    if (parts.size() < 3) {
        std::cout << "Bad drop command, you should input like 'drop tid pid' "<< std::endl;
        return;
    }
    try {
        bool ok = client->DropTable(boost::lexical_cast<uint32_t>(parts[1]), boost::lexical_cast<uint32_t>(parts[2]));
        if (ok) {
            std::cout << "Drop table ok" << std::endl;
        }else {
            std::cout << "Fail to drop table" << std::endl;
        }
    } catch (boost::bad_lexical_cast& e) {
        std::cout << "Bad drop format" << std::endl;
    }
}

void HandleClientAddReplica(const std::vector<std::string> parts, ::rtidb::client::TabletClient* client) {
    if (parts.size() < 4) {
        std::cout << "Bad addreplica format" << std::endl;
        return;
    }
    try {
        bool ok = client->AddReplica(boost::lexical_cast<uint32_t>(parts[1]), boost::lexical_cast<uint32_t>(parts[2]), parts[3]);
        if (ok) {
            std::cout << "AddReplica ok" << std::endl;
        }else {
            std::cout << "Fail to Add Replica" << std::endl;
        }
    } catch (boost::bad_lexical_cast& e) {
        std::cout << "Bad addreplica format" << std::endl;
    }
}

void HandleClientDelReplica(const std::vector<std::string> parts, ::rtidb::client::TabletClient* client) {
    if (parts.size() < 4) {
        std::cout << "Bad delreplica format" << std::endl;
        return;
    }
    try {
        bool ok = client->DelReplica(boost::lexical_cast<uint32_t>(parts[1]), boost::lexical_cast<uint32_t>(parts[2]), parts[3]);
        if (ok) {
            std::cout << "DelReplica ok" << std::endl;
        }else {
            std::cout << "Fail to Del Replica" << std::endl;
        }
    } catch (boost::bad_lexical_cast& e) {
        std::cout << "Bad delreplica format" << std::endl;
    }
}

void HandleClientSetExpire(const std::vector<std::string> parts, ::rtidb::client::TabletClient* client) {
    if (parts.size() < 3) {
        std::cout << "Bad format" << std::endl;
        return;
    }
    try {
        bool ok = client->SetExpire(boost::lexical_cast<uint32_t>(parts[1]), boost::lexical_cast<uint32_t>(parts[2]),
                            parts[3] == "true" ? true : false);
        if (ok) {
            std::cout << "setexpire ok" << std::endl;
        } else {
            std::cout << "Fail to setexpire" << std::endl;
        }
    } catch (boost::bad_lexical_cast& e) {
        std::cout << "Bad format" << std::endl;
    }

}

void HandleClientConnectZK(const std::vector<std::string> parts, ::rtidb::client::TabletClient* client) {
    bool ok = client->ConnectZK();
    if (ok) {
        std::cout << "connect zk ok" << std::endl;
    } else {
        std::cout << "Fail to connect zk" << std::endl;
    }
}

void HandleClientDisConnectZK(const std::vector<std::string> parts, ::rtidb::client::TabletClient* client) {
    bool ok = client->DisConnectZK();
    if (ok) {
        std::cout << "disconnect zk ok" << std::endl;
    } else {
        std::cout << "Fail to disconnect zk" << std::endl;
    }
}

void HandleClientSetTTLClock(const std::vector<std::string> parts, ::rtidb::client::TabletClient* client) {
    if (parts.size() < 4) {
        std::cout << "Bad format" << std::endl;
        return;
    }
    struct tm tm;
    time_t timestamp;
    if (parts[3].length() == 14 && ::rtidb::base::IsNumber(parts[3]) &&
            strptime(parts[3].c_str(), "%Y%m%d%H%M%S", &tm) != NULL) {
        timestamp = mktime(&tm);
    } else {
        printf("time format error (e.g 20171108204001)");
        return;
    }
    try {
        bool ok = client->SetTTLClock(boost::lexical_cast<uint32_t>(parts[1]), 
                                    boost::lexical_cast<uint32_t>(parts[2]), 
                                    timestamp);
        if (ok) {
            std::cout << "setttlclock ok" << std::endl;
        } else {
            std::cout << "Fail to setttlclock" << std::endl;
        }
    } catch (boost::bad_lexical_cast& e) {
        std::cout << "Bad format" << std::endl;
    }

}

void AddPrintRow(const ::rtidb::api::TableStatus& table_status, ::baidu::common::TPrinter& tp) {
    std::vector<std::string> row;
    row.push_back(std::to_string(table_status.tid()));
    row.push_back(std::to_string(table_status.pid()));
    row.push_back(std::to_string(table_status.offset()));
    row.push_back(::rtidb::api::TableMode_Name(table_status.mode()));
    row.push_back(::rtidb::api::TableState_Name(table_status.state()));
    if (table_status.is_expire()) {
        row.push_back("true");
    } else {
        row.push_back("false");
    }
    row.push_back(std::to_string(table_status.ttl()) + "min");
    row.push_back(std::to_string(table_status.time_offset()) + "s");
    row.push_back(::rtidb::base::HumanReadableString(table_status.record_byte_size() + table_status.record_idx_byte_size()));
    tp.AddRow(row);
}

void HandleClientGetTableStatus(const std::vector<std::string> parts, ::rtidb::client::TabletClient* client) {
    std::vector<std::string> row;
    row.push_back("tid");
    row.push_back("pid");
    row.push_back("offset");
    row.push_back("mode");
    row.push_back("state");
    row.push_back("enable_expire");
    row.push_back("ttl");
    row.push_back("ttl_offset");
    row.push_back("memused");
    ::baidu::common::TPrinter tp(row.size());
    tp.AddRow(row);
    if (parts.size() == 3) {
        ::rtidb::api::TableStatus table_status;
        try {
            if (client->GetTableStatus(boost::lexical_cast<uint32_t>(parts[1]), boost::lexical_cast<uint32_t>(parts[2]), table_status) == 0) {
                AddPrintRow(table_status, tp);
                tp.Print(true);
            } else {
                std::cout << "gettablestatus failed" << std::endl;
            }
        } catch (boost::bad_lexical_cast& e) {
            std::cout << "Bad gettablestatus format" << std::endl;

        }
    } else if (parts.size() == 1) {
        ::rtidb::api::GetTableStatusResponse response;
        if (client->GetTableStatus(response) < 0) {
            std::cout << "gettablestatus failed" << std::endl;
            return;
        }
        for (int idx = 0; idx < response.all_table_status_size(); idx++) {
            AddPrintRow(response.all_table_status(idx), tp);
        }
        tp.Print(true);
    } else {
        std::cout << "Bad gettablestatus format" << std::endl;
        return;
    }
}

void HandleClientMakeSnapshot(const std::vector<std::string> parts, ::rtidb::client::TabletClient* client) {
    if (parts.size() < 3) {
        std::cout << "Bad MakeSnapshot format" << std::endl;
        return;
    }
    bool ok = client->MakeSnapshot(boost::lexical_cast<uint32_t>(parts[1]), boost::lexical_cast<uint32_t>(parts[2]));
    if (ok) {
        std::cout << "MakeSnapshot ok" << std::endl;
    } else {
        std::cout << "Fail to MakeSnapshot" << std::endl;
    }
}

void HandleClientPauseSnapshot(const std::vector<std::string> parts, ::rtidb::client::TabletClient* client) {
    if (parts.size() < 3) {
        std::cout << "Bad PauseSnapshot format" << std::endl;
        return;
    }
    try {
        bool ok = client->PauseSnapshot(boost::lexical_cast<uint32_t>(parts[1]), boost::lexical_cast<uint32_t>(parts[2]));
        if (ok) {
            std::cout << "PauseSnapshot ok" << std::endl;
        }else {
            std::cout << "Fail to PauseSnapshot" << std::endl;
        }
    } catch (boost::bad_lexical_cast& e) {
        std::cout << "Bad PauseSnapshot format" << std::endl;
    }
}

void HandleClientRecoverSnapshot(const std::vector<std::string> parts, ::rtidb::client::TabletClient* client) {
    if (parts.size() < 3) {
        std::cout << "Bad RecoverSnapshot format" << std::endl;
        return;
    }
    try {
        bool ok = client->RecoverSnapshot(boost::lexical_cast<uint32_t>(parts[1]), boost::lexical_cast<uint32_t>(parts[2]));
        if (ok) {
            std::cout << "RecoverSnapshot ok" << std::endl;
        }else {
            std::cout << "Fail to RecoverSnapshot" << std::endl;
        }
    } catch (boost::bad_lexical_cast& e) {
        std::cout << "Bad RecoverSnapshot format" << std::endl;
    }
}

void HandleClientSendSnapshot(const std::vector<std::string> parts, ::rtidb::client::TabletClient* client) {
    if (parts.size() < 4) {
        std::cout << "Bad SendSnapshot format" << std::endl;
        return;
    }
    try {
        bool ok = client->SendSnapshot(boost::lexical_cast<uint32_t>(parts[1]), boost::lexical_cast<uint32_t>(parts[2]), parts[3]);
        if (ok) {
            std::cout << "SendSnapshot ok" << std::endl;
        }else {
            std::cout << "Fail to SendSnapshot" << std::endl;
        }
    } catch (boost::bad_lexical_cast& e) {
        std::cout << "Bad SendSnapshot format" << std::endl;
    }
}

void HandleClientLoadTable(const std::vector<std::string> parts, ::rtidb::client::TabletClient* client) {
    if (parts.size() < 6) {
        std::cout << "Bad LoadTable format eg loadtable <name> <tid> <pid> <ttl> <seg_cnt> " << std::endl;
        return;
    }
    try {
        uint64_t ttl = 0;
        if (parts.size() > 4) {
            ttl = boost::lexical_cast<uint64_t>(parts[4]);
        }
        uint32_t seg_cnt = 16;
        if (parts.size() > 5) {
            seg_cnt = boost::lexical_cast<uint32_t>(parts[5]);
        }
        bool is_leader = true;
        if (parts.size() > 6 && parts[6] == "false") {
            is_leader = false;
        }
        std::vector<std::string> endpoints;
        for (size_t i = 7; i < parts.size(); i++) {
            endpoints.push_back(parts[i]);
        }

        bool ok = client->LoadTable(parts[1], boost::lexical_cast<uint32_t>(parts[2]),
                                    boost::lexical_cast<uint32_t>(parts[3]), 
                                    ttl,
                                    is_leader, endpoints, seg_cnt);
        if (ok) {
            std::cout << "LoadTable ok" << std::endl;
        }else {
            std::cout << "Fail to LoadTable" << std::endl;
        }
    } catch (boost::bad_lexical_cast& e) {
        std::cout << "Bad LoadTable format" << std::endl;
    }
}

void HandleClientChangeRole(const std::vector<std::string> parts, ::rtidb::client::TabletClient* client) {
    if (parts.size() < 4) {
        std::cout << "Bad changerole format" << std::endl;
        return;
    }
     if (parts[3].compare("leader") == 0) {
        try {
            bool ok = client->ChangeRole(boost::lexical_cast<uint32_t>(parts[1]), boost::lexical_cast<uint32_t>(parts[2]), true);
            if (ok) {
                std::cout << "ChangeRole ok" << std::endl;
            } else {
                std::cout << "Fail to Change leader" << std::endl;
            }
        } catch (boost::bad_lexical_cast& e) {
            std::cout << "Bad changerole format" << std::endl;
        }
    } else {
        std::cout << "not support to change follower" << std::endl;
    }
}

// the input format like scan tid pid pk st et
void HandleClientScan(const std::vector<std::string>& parts, ::rtidb::client::TabletClient* client) {
    if (parts.size() < 6) {
        std::cout << "Bad scan format" << std::endl;
        return;
    }
    try {
        ::rtidb::base::KvIterator* it = client->Scan(boost::lexical_cast<uint32_t>(parts[1]), 
                boost::lexical_cast<uint32_t>(parts[2]),
                parts[3], boost::lexical_cast<uint64_t>(parts[4]), 
                boost::lexical_cast<uint64_t>(parts[5]));
        if (it == NULL) {
            std::cout << "Fail to scan table" << std::endl;
        }else {
            bool print = true;
            if (parts.size() >= 7) {
                if (parts[6] == "false") {
                    print = false;
                }
            }
            std::cout << "#\tTime\tData" << std::endl;
            uint32_t index = 1;
            while (it->Valid()) {
                if (print) {
                    std::cout << index << "\t" << it->GetKey() << "\t" << it->GetValue().ToString() << std::endl;
                } 
                index ++;
                it->Next();
            }
            delete it;
        }

    } catch (std::exception const& e) {
        std::cout<< "Invalid args, tid pid should be uint32_t, st and et should be uint64_t" << std::endl;
    }
}

void HandleClientBenchmarkPut(uint32_t tid, uint32_t pid,
                              uint32_t val_size, uint32_t run_times,
                              uint32_t ns,
        ::rtidb::client::TabletClient* client) {
    char val[val_size];
    for (uint32_t i = 0; i < val_size; i++) {
        val[i] ='0';
    }
    std::string sval(val);
    for (uint32_t i = 0 ; i < run_times; i++) {
        std::string key = boost::lexical_cast<std::string>(ns) + "test" + boost::lexical_cast<std::string>(i);
        for (uint32_t j = 0; j < 4000; j++) {
            client->Put(tid, pid, key, j, sval);
        }
        client->ShowTp();
    }
}

void HandleClientBenchmarkScan(uint32_t tid, uint32_t pid,
        uint32_t run_times, 
        uint32_t ns,
        ::rtidb::client::TabletClient* client) {
    uint64_t st = 999;
    uint64_t et = 0;
    for (uint32_t j = 0; j < run_times; j++) {
        for (uint32_t i = 0; i < 500 * 4; i++) {
            std::string key =boost::lexical_cast<std::string>(ns) + "test" + boost::lexical_cast<std::string>(i);
            ::rtidb::base::KvIterator* it = client->Scan(tid, pid, key, st, et);
            delete it;
        }
        client->ShowTp();
    }
}


void HandleClientBenchmark(::rtidb::client::TabletClient* client) {
    uint32_t size = 40;
    uint32_t times = 10;
    std::cout << "Percentile:Start benchmark put size:40" << std::endl;
    HandleClientBenchmarkPut(1, 1, size, times, 1, client);
    std::cout << "Percentile:Start benchmark put size:80" << std::endl;
    HandleClientBenchmarkPut(1, 1, 80, times, 2, client);
    std::cout << "Percentile:Start benchmark put size:200" << std::endl;
    HandleClientBenchmarkPut(1, 1, 200, times, 3, client);
    std::cout << "Percentile:Start benchmark put ha size:400" << std::endl;
    HandleClientBenchmarkPut(1, 1, 400, times, 4, client);

    std::cout << "Percentile:Start benchmark put with one replica size:40" << std::endl;
    HandleClientBenchmarkPut(2, 1, size, times, 1, client);
    std::cout << "Percentile:Start benchmark put with one replica size:80" << std::endl;
    HandleClientBenchmarkPut(2, 1, 80, times, 2, client);
    std::cout << "Percentile:Start benchmark put with one replica  size:200" << std::endl;
    HandleClientBenchmarkPut(2, 1, 200, times, 3, client);
    std::cout << "Percentile:Start benchmark put with one replica size:400" << std::endl;
    HandleClientBenchmarkPut(2, 1, 400, times, 4, client);

    std::cout << "Percentile:Start benchmark Scan 1000 records key size:40" << std::endl;
    HandleClientBenchmarkScan(1, 1, times, 1, client);
    std::cout << "Percentile:Start benchmark Scan 1000 records key size:80" << std::endl;
    HandleClientBenchmarkScan(1, 1, times, 2, client);
    std::cout << "Percentile:Start benchmark Scan 1000 records key size:200" << std::endl;
    HandleClientBenchmarkScan(1, 1, times, 3, client);
    std::cout << "Percentile:Start benchmark Scan 1000 records key size:400" << std::endl;
    HandleClientBenchmarkScan(1, 1, times, 4, client);
}

void HandleClientSCreateTable(const std::vector<std::string>& parts, ::rtidb::client::TabletClient* client) {
    if (parts.size() < 6) {
        std::cout << "Bad create format, input like create <name> <tid> <pid> <ttl> <seg_cnt>" << std::endl;
        return;
    }
    try {
        int64_t ttl = 0;
        ::rtidb::api::TTLType type = ::rtidb::api::TTLType::kAbsoluteTime;
        if (parts.size() > 4) {
            std::vector<std::string> vec;
            ::rtidb::base::SplitString(parts[4], ":", &vec);
            if (vec.size() > 1 && vec[0] == "latest") {
                type = ::rtidb::api::TTLType::kLatestTime;
            }
            if (vec.size() > 1 && vec[0] != "latest" ) {
                std::cout << "invalid ttl type " << std::endl;
                return;
            }
            ttl = boost::lexical_cast<int64_t>(vec[vec.size() - 1]);
        }
        if (ttl < 0) {
            std::cout << "invalid ttl which should be equal or greater than 0" << std::endl;
            return;
        }
        uint32_t seg_cnt = 16;
        if (parts.size() > 5) {
            seg_cnt = boost::lexical_cast<uint32_t>(parts[5]);
        }
        bool leader = true;
        if (parts.size() > 6 && parts[6].compare("false") == 0) {
            leader = false;
        }
        std::vector<::rtidb::base::ColumnDesc> columns;
        // check duplicate column
        std::set<std::string> used_column_names;
        for (uint32_t i = 7; i < parts.size(); i++) {
            std::vector<std::string> kv;
            ::rtidb::base::SplitString(parts[i], ":", &kv);
            if (kv.size() < 2) {
                continue;
            }
            if (used_column_names.find(kv[0]) != used_column_names.end()) {
                std::cout << "Duplicated column " << kv[0] << std::endl;
                return;
            }
            used_column_names.insert(kv[0]);
            bool add_ts_idx = false;
            if (kv.size() > 2 && kv[2] == "index") {
                add_ts_idx = true;
            }
            ::rtidb::base::ColType type;
            if (kv[1] == "int32") {
                type = ::rtidb::base::ColType::kInt32;
            }else if (kv[1] == "int64") {
                type = ::rtidb::base::ColType::kInt64;
            }else if (kv[1] == "uint32") {
                type = ::rtidb::base::ColType::kUInt32;
            }else if (kv[1] == "uint64") {
                type = ::rtidb::base::ColType::kUInt64;
            }else if (kv[1] == "float") {
                type = ::rtidb::base::ColType::kFloat;
            }else if (kv[1] == "double") {
                type = ::rtidb::base::ColType::kDouble;
            }else if (kv[1] == "string") {
                type = ::rtidb::base::ColType::kString;
            }else {
                continue;
            }
            ::rtidb::base::ColumnDesc desc;
            desc.add_ts_idx = add_ts_idx;
            desc.type = type;
            desc.name = kv[0];
            columns.push_back(desc);
        }
        bool ok = client->CreateTable(parts[1], 
                                      boost::lexical_cast<uint32_t>(parts[2]),
                                      boost::lexical_cast<uint32_t>(parts[3]), 
                                      (uint64_t)ttl, seg_cnt, columns, type, leader,
                                      std::vector<std::string>());
        if (!ok) {
            std::cout << "Fail to create table" << std::endl;
        }else {
            std::cout << "Create table ok" << std::endl;
        }

    } catch(std::exception const& e) {
        std::cout << "Invalid args " << e.what() << std::endl;
    }
}

void HandleClientShowSchema(const std::vector<std::string>& parts, ::rtidb::client::TabletClient* client) {
    if (parts.size() < 3) {
        std::cout <<  "Bad show schema format" << std::endl;
        return;
    }
    std::string schema;
    bool ok = client->GetTableSchema(boost::lexical_cast<uint32_t>(parts[1]),
                                    boost::lexical_cast<uint32_t>(parts[2]), schema);
    if(!ok || schema.empty()) {
        std::cout << "No schema for table" << std::endl;
        return;
    }
    std::vector<::rtidb::base::ColumnDesc> raw;
    ::rtidb::base::SchemaCodec codec;
    codec.Decode(schema, raw);
    ::baidu::common::TPrinter tp(4);
    std::vector<std::string> header;
    header.push_back("#");
    header.push_back("name");
    header.push_back("type");
    header.push_back("index");

    tp.AddRow(header);
    for (uint32_t i = 0; i < raw.size(); i++) {
        std::vector<std::string> row;
        row.push_back(boost::lexical_cast<std::string>(i));
        row.push_back(raw[i].name);
        switch (raw[i].type) {
            case ::rtidb::base::ColType::kInt32:
                row.push_back("int32");
                break;
            case ::rtidb::base::ColType::kInt64:
                row.push_back("int64");
                break;
            case ::rtidb::base::ColType::kUInt32:
                row.push_back("uint32");
                break;
            case ::rtidb::base::ColType::kUInt64:
                row.push_back("uint64");
                break;
            case ::rtidb::base::ColType::kDouble:
                row.push_back("double");
                break;
            case ::rtidb::base::ColType::kFloat:
                row.push_back("float");
                break;
            case ::rtidb::base::ColType::kString:
                row.push_back("string");
                break;
            default:
                break;
        }
        if (raw[i].add_ts_idx) {
            row.push_back("yes");
        }else {
            row.push_back("no");
        }
        tp.AddRow(row);
    }
    tp.Print(true);
}

uint32_t GetDimensionIndex(const std::vector<::rtidb::base::ColumnDesc>& columns,
                           const std::string& dname) {
    uint32_t dindex = 0;
    for (uint32_t i = 0; i < columns.size(); i++) {
        if (columns[i].name == dname) {
            return dindex;
        }
        if (columns[i].add_ts_idx) {
            dindex ++;
        }
    }
    return 0;
}

void HandleClientSGet(const std::vector<std::string>& parts, 
                      ::rtidb::client::TabletClient* client){
    try {
        if (parts.size() < 4) {
            std::cout << "Bad get format, eg sget tid pid key [time]" << std::endl;
            return;
        }
        uint64_t time = 0;
        if (parts.size() > 4) {
            time = boost::lexical_cast<uint64_t>(parts[4]);
        }
        std::string schema;
        bool ok = client->GetTableSchema(boost::lexical_cast<uint32_t>(parts[1]),
                                         boost::lexical_cast<uint32_t>(parts[2]), 
                                         schema);
        if(!ok) {
            std::cout << "No schema for table ,please use command get" << std::endl;
            return;
        }
        std::vector<::rtidb::base::ColumnDesc> raw;
        ::rtidb::base::SchemaCodec codec;
        codec.Decode(schema, raw);
        ::baidu::common::TPrinter tp(raw.size() + 2, 128);
        std::vector<std::string> row;
        row.push_back("#");
        row.push_back("ts");
        for (uint32_t i = 0; i < raw.size(); i++) {
            row.push_back(raw[i].name);
        }
        tp.AddRow(row);

        std::string value;
        uint64_t ts = 0;
        ok = client->Get(boost::lexical_cast<uint32_t>(parts[1]),
                              boost::lexical_cast<uint32_t>(parts[2]),
                              parts[3],
                              time,
                              value,
                              ts); 
        if (!ok) {
            std::cout << "Fail to get value!" << std::endl;
            return;
        }
        ShowTableRow(raw, value.c_str(), value.size(), ts, 1, tp);
        tp.Print(true);
    } catch (std::exception const& e) {
        std::cout << "Invalid args" << std::endl;
    }
    
}

void HandleClientSScan(const std::vector<std::string>& parts, ::rtidb::client::TabletClient* client) {
    if (parts.size() < 7) {
        std::cout << "Bad scan format" << std::endl;
        return;
    }
    try {
        ::rtidb::base::KvIterator* it = client->Scan(boost::lexical_cast<uint32_t>(parts[1]), 
                boost::lexical_cast<uint32_t>(parts[2]),
                parts[3], 
                boost::lexical_cast<uint64_t>(parts[5]), 
                boost::lexical_cast<uint64_t>(parts[6]),
                parts[4]);
        if (it == NULL) {
            std::cout << "Fail to scan table" << std::endl;
        }else {
            std::string schema;
            bool ok = client->GetTableSchema(boost::lexical_cast<uint32_t>(parts[1]),
                                             boost::lexical_cast<uint32_t>(parts[2]), schema);
            if(!ok) {
                std::cout << "No schema for table ,please use command scan" << std::endl;
                return;
            }
            ShowTableRows(schema, it);
            delete it;
        }

    } catch (std::exception const& e) {
        std::cout<< "Invalid args, tid pid should be uint32_t, st and et should be uint64_t" << std::endl;
    }

}

void HandleClientSPut(const std::vector<std::string>& parts, ::rtidb::client::TabletClient* client) {
    if (parts.size() < 5) {
        std::cout << "Bad put format, eg put tid pid time value" << std::endl;
        return;
    }
    try {
        std::string schema;
        bool ok = client->GetTableSchema(boost::lexical_cast<uint32_t>(parts[1]),
                                         boost::lexical_cast<uint32_t>(parts[2]),
                                         schema);

        if (!ok) {
            std::cout << "Fail to get table schema" << std::endl;
            return;
        }

        if (schema.empty()) {
            std::cout << "No schema for table, please use put command" << std::endl;
            return;
        }
        std::vector<::rtidb::base::ColumnDesc> raw;
        ::rtidb::base::SchemaCodec scodec;
        scodec.Decode(schema, raw);
        std::string buffer;
        uint32_t cnt = parts.size() - 4;
        if (cnt != raw.size()) {
            std::cout << "Input value mismatch schema" << std::endl;
            return;
        }
        ::rtidb::base::FlatArrayCodec codec(&buffer, (uint8_t) cnt);
        std::vector<std::pair<std::string, uint32_t> > dimensions;
        uint32_t idx_cnt = 0;
        for (uint32_t i = 4; i < parts.size(); i++) {
            if (i-4 >= raw.size()) {
                std::cout << "Input mismatch schema" << std::endl;
                return;
            }
            if (raw[i - 4].add_ts_idx) {
                dimensions.push_back(std::make_pair(parts[i], idx_cnt));
                idx_cnt ++;
            }
            bool codec_ok = false;
            if (raw[i - 4].type == ::rtidb::base::ColType::kInt32) {
                codec_ok = codec.Append(boost::lexical_cast<int32_t>(parts[i]));
            }else if (raw[i - 4].type == ::rtidb::base::ColType::kInt64) {
                codec_ok = codec.Append(boost::lexical_cast<int64_t>(parts[i]));
            }else if (raw[i - 4].type == ::rtidb::base::ColType::kUInt32) {
                codec_ok = codec.Append(boost::lexical_cast<uint32_t>(parts[i]));
            }else if (raw[i - 4].type == ::rtidb::base::ColType::kUInt64) {
                codec_ok = codec.Append(boost::lexical_cast<uint64_t>(parts[i]));
            }else if (raw[i - 4].type == ::rtidb::base::ColType::kFloat) {
                codec_ok = codec.Append(boost::lexical_cast<float>(parts[i]));
            }else if (raw[i - 4].type == ::rtidb::base::ColType::kDouble) {
                codec_ok = codec.Append(boost::lexical_cast<double>(parts[i]));
            }else if (raw[i - 4].type == ::rtidb::base::ColType::kString) {
                codec_ok = codec.Append(parts[i]);
            }
            if (!codec_ok) {
                std::cout << "Failed invalid value " << parts[i] << std::endl;
                return;
            }
        }
        codec.Build();
        ok = client->Put(boost::lexical_cast<uint32_t>(parts[1]),
                         boost::lexical_cast<uint32_t>(parts[2]),
                         boost::lexical_cast<uint64_t>(parts[3]),
                         buffer,
                         dimensions);
        if (ok) {
            std::cout << "Put ok" << std::endl;
        }else {
            std::cout << "Put failed" << std::endl; 
        }
    } catch(std::exception const& e) {
        std::cout << e.what() << std::endl;
    } 
}

void HandleClientBenScan(const std::vector<std::string>& parts, ::rtidb::client::TabletClient* client) {
    uint64_t st = 999;
    uint64_t et = 0;
    uint32_t tid = 1;
    uint32_t pid = 1;
    uint32_t times = 10;
    if (parts.size() >= 3) {
        try {
            times = ::boost::lexical_cast<uint32_t>(parts[2]);
        } catch (boost::bad_lexical_cast& e) {
            std::cout << "Bad scan format" << std::endl;
            return;
        }
    }

    for (uint32_t i = 0; i < 10; i++) {
        std::string key = parts[1] + "test" + boost::lexical_cast<std::string>(i);
        ::rtidb::base::KvIterator* it = client->Scan(tid, pid, key, st, et);
        delete it;
    }
    client->ShowTp();
    for (uint32_t j = 0; j < times; j++) {
        for (uint32_t i = 0; i < 500; i++) {
            std::string key = parts[1] + "test" + boost::lexical_cast<std::string>(i);
            ::rtidb::base::KvIterator* it = client->Scan(tid, pid, key, st, et);
            delete it;
        }
        client->ShowTp();
    }
}

void StartClient() {
    //::baidu::common::SetLogLevel(DEBUG);
    std::cout << "Welcome to rtidb with version "<< RTIDB_VERSION_MAJOR
        << "." << RTIDB_VERSION_MINOR << "."<<RTIDB_VERSION_BUG << std::endl;
    ::rtidb::client::TabletClient client(FLAGS_endpoint);
    client.Init();
    while (true) {
        std::cout << ">";
        std::string buffer;
        if (!FLAGS_interactive) {
            buffer = FLAGS_cmd;
        } else {
            std::getline(std::cin, buffer);
            if (buffer.empty()) {
                continue;
            }
        }
        std::vector<std::string> parts;
        ::rtidb::base::SplitString(buffer, " ", &parts);
        if (parts[0] == "put") {
            HandleClientPut(parts, &client);
        } else if (parts[0] == "sput") {
            HandleClientSPut(parts, &client);
        } else if (parts[0] == "create") {
            HandleClientCreateTable(parts, &client);
        } else if (parts[0] == "get") {
            HandleClientGet(parts, &client);
        } else if (parts[0] == "sget") {
            HandleClientSGet(parts, &client);
        }else if (parts[0] == "screate") {
            HandleClientSCreateTable(parts, &client);
        } else if (parts[0] == "scan") {
            HandleClientScan(parts, &client);
        } else if (parts[0] == "sscan") {
            HandleClientSScan(parts, &client);
        } else if (parts[0] == "showschema") {
            HandleClientShowSchema(parts, &client);
        } else if (parts[0] == "benput") {
            HandleClientBenPut(parts, &client);
        } else if (parts[0] == "benscan") {
            HandleClientBenScan(parts, &client);
        } else if (parts[0] == "benchmark") {
            HandleClientBenchmark(&client);
        } else if (parts[0] == "drop") {
            HandleClientDropTable(parts, &client);
        } else if (parts[0] == "addreplica") {
            HandleClientAddReplica(parts, &client);
        } else if (parts[0] == "delreplica") {
            HandleClientDelReplica(parts, &client);
        } else if (parts[0] == "makesnapshot") {
            HandleClientMakeSnapshot(parts, &client);
        } else if (parts[0] == "pausesnapshot") {
            HandleClientPauseSnapshot(parts, &client);
        } else if (parts[0] == "recoversnapshot") {
            HandleClientRecoverSnapshot(parts, &client);
        } else if (parts[0] == "sendsnapshot") {
            HandleClientSendSnapshot(parts, &client);
        } else if (parts[0] == "loadtable") {
            HandleClientLoadTable(parts, &client);
        } else if (parts[0] == "changerole") {
            HandleClientChangeRole(parts, &client);
        } else if (parts[0] == "gettablestatus") {
            HandleClientGetTableStatus(parts, &client);
        } else if (parts[0] == "setexpire") {
            HandleClientSetExpire(parts, &client);
        } else if (parts[0] == "setttlclock") {
            HandleClientSetTTLClock(parts, &client);
        } else if (parts[0] == "connectzk") {
            HandleClientConnectZK(parts, &client);
        } else if (parts[0] == "disconnectzk") {
            HandleClientDisConnectZK(parts, &client);
        } else if (parts[0] == "exit" || parts[0] == "quit") {
            std::cout << "bye" << std::endl;
            return;
        } else {
            std::cout << "unsupported cmd" << std::endl;
        }

        if (!FLAGS_interactive) {
            return;
        }
    }

}

void StartNsClient() {
    
    ::rtidb::client::NsClient client(FLAGS_endpoint);
    client.Init();
    while (true) {
        std::cout << ">";
        std::string buffer;
        if (!FLAGS_interactive) {
            buffer = FLAGS_cmd;
        } else {
            std::getline(std::cin, buffer);
            if (buffer.empty()) {
                continue;
            }
        }
        std::vector<std::string> parts;
        ::rtidb::base::SplitString(buffer, " ", &parts);
        if (parts[0] == "showtablet") {
            HandleNSShowTablet(parts, &client);
        } else if (parts[0] == "showopstatus") {
            HandleNSShowOPStatus(parts, &client);
        } else if (parts[0] == "create") {
            HandleNSCreateTable(parts, &client);
        } else if (parts[0] == "makesnapshot") {
            HandleNSMakeSnapshot(parts, &client);
        } else if (parts[0] == "addreplica") {
            HandleNSAddReplica(parts, &client);
        } else if (parts[0] == "delreplica") {
            HandleNSDelReplica(parts, &client);
        } else if (parts[0] == "drop") {
            HandleNSClientDropTable(parts, &client);
        } else if (parts[0] == "showtable") {
            HandleNSClientShowTable(parts, &client);
        } else if (parts[0] == "confset") {
            HandleNSClientConfSet(parts, &client);
        } else if (parts[0] == "confget") {
            HandleNSClientConfGet(parts, &client);
        } else if (parts[0] == "changeleader") {
            HandleNSClientChangeLeader(parts, &client);
        } else if (parts[0] == "offlineendpoint") {
            HandleNSClientOfflineEndpoint(parts, &client);
<<<<<<< HEAD
        } else if (parts[0] == "migrate") {
            HandleNSClientMigrate(parts, &client);
=======
        } else if (parts[0] == "recoverendpoint") {
            HandleNSClientRecoverEndpoint(parts, &client);
        } else if (parts[0] == "connectzk") {
            HandleNSClientConnectZK(parts, &client);
        } else if (parts[0] == "disconnectzk") {
            HandleNSClientDisConnectZK(parts, &client);
>>>>>>> 53edb7fb
        } else if (parts[0] == "exit" || parts[0] == "quit") {
            std::cout << "bye" << std::endl;
            return;
        } else {
            std::cout << "unsupported cmd" << std::endl;
        }
        if (!FLAGS_interactive) {
            return;
        }
    }

}

int main(int argc, char* argv[]) {
    ::google::ParseCommandLineFlags(&argc, &argv, true);
    if (FLAGS_role == "tablet") {
        StartTablet();
    }else if (FLAGS_role == "client") {
        StartClient();
    }else if (FLAGS_role == "nameserver") {
        StartNameServer();
    }else if (FLAGS_role == "ns_client") {
        StartNsClient();
    }
    return 0;
}<|MERGE_RESOLUTION|>--- conflicted
+++ resolved
@@ -369,7 +369,6 @@
     std::cout << "offline endpoint ok" << std::endl;
 }
 
-<<<<<<< HEAD
 void HandleNSClientMigrate(const std::vector<std::string>& parts, ::rtidb::client::NsClient* client) {
     if (parts.size() < 5) {
         std::cout << "Bad format. eg, migrate 127.0.0.1:9991 table1 1-10 127.0.0.1:9992" << std::endl;
@@ -412,7 +411,8 @@
         return;
     }
     std::cout << "partition migrate ok" << std::endl;
-=======
+}
+
 void HandleNSClientRecoverEndpoint(const std::vector<std::string>& parts, ::rtidb::client::NsClient* client) {
     if (parts.size() < 2) {
         std::cout << "Bad format" << std::endl;
@@ -445,7 +445,6 @@
     } else {
         std::cout << "Fail to disconnect zk" << std::endl;
     }
->>>>>>> 53edb7fb
 }
 
 void HandleNSClientShowTable(const std::vector<std::string>& parts, ::rtidb::client::NsClient* client) {
@@ -1704,17 +1703,14 @@
             HandleNSClientChangeLeader(parts, &client);
         } else if (parts[0] == "offlineendpoint") {
             HandleNSClientOfflineEndpoint(parts, &client);
-<<<<<<< HEAD
         } else if (parts[0] == "migrate") {
             HandleNSClientMigrate(parts, &client);
-=======
         } else if (parts[0] == "recoverendpoint") {
             HandleNSClientRecoverEndpoint(parts, &client);
         } else if (parts[0] == "connectzk") {
             HandleNSClientConnectZK(parts, &client);
         } else if (parts[0] == "disconnectzk") {
             HandleNSClientDisConnectZK(parts, &client);
->>>>>>> 53edb7fb
         } else if (parts[0] == "exit" || parts[0] == "quit") {
             std::cout << "bye" << std::endl;
             return;
