//
// rtidb.cc
// Copyright (C) 2017 4paradigm.com
// Author wangtaize
// Date 2017-03-31
//
#include <fcntl.h>
#include <sched.h>
#include <signal.h>
#include <unistd.h>
#include <snappy.h>
#include <google/protobuf/io/zero_copy_stream_impl.h>
#include <google/protobuf/text_format.h>
#include <brpc/server.h>
#include <gflags/gflags.h>
#include <iostream>
#include <random>
#include <boost/algorithm/string.hpp>
#include <boost/lexical_cast.hpp>
#include "logging.h" // NOLINT

#include "base/display.h"
#include "base/file_util.h"
#include "base/flat_array.h"
#include "base/hash.h"
#include "base/kv_iterator.h"
#include "base/linenoise.h"
#include "base/schema_codec.h"
#include "base/strings.h"
#include "client/ns_client.h"
#include "client/tablet_client.h"
#include "nameserver/name_server_impl.h"
#include "proto/client.pb.h"
#include "proto/name_server.pb.h"
#include "proto/tablet.pb.h"
#include "proto/type.pb.h"
#include "tablet/tablet_impl.h"
#include "timer.h" // NOLINT
#include "tprinter.h" // NOLINT
#include "version.h" // NOLINT

using ::baidu::common::DEBUG;
using ::baidu::common::INFO;
using ::baidu::common::WARNING;
using Schema =
    ::google::protobuf::RepeatedPtrField<::rtidb::common::ColumnDesc>;

DECLARE_string(endpoint);
DECLARE_int32(port);
DECLARE_string(zk_cluster);
DECLARE_string(zk_root_path);
DECLARE_int32(thread_pool_size);
DECLARE_int32(put_concurrency_limit);
DECLARE_int32(scan_concurrency_limit);
DECLARE_int32(get_concurrency_limit);
DEFINE_string(role, "tablet | nameserver | client | ns_client",
              "Set the rtidb role for start");
DEFINE_string(cmd, "", "Set the command");
DEFINE_bool(interactive, true, "Set the interactive");

DEFINE_string(log_dir, "", "Config the log dir");
DEFINE_int32(log_file_size, 1024, "Config the log size in MB");
DEFINE_int32(log_file_count, 24, "Config the log count");
DEFINE_string(log_level, "debug", "Set the rtidb log level, eg: debug or info");
DECLARE_uint32(latest_ttl_max);
DECLARE_uint32(absolute_ttl_max);
DECLARE_uint32(skiplist_max_height);
DECLARE_uint32(preview_limit_max_num);
DECLARE_uint32(preview_default_limit);
DECLARE_uint32(max_col_display_length);

void SetupLog() {
    // Config log
    if (FLAGS_log_level == "debug") {
        ::baidu::common::SetLogLevel(DEBUG);
    } else {
        ::baidu::common::SetLogLevel(INFO);
    }
    if (!FLAGS_log_dir.empty()) {
        ::rtidb::base::Mkdir(FLAGS_log_dir);
        std::string info_file = FLAGS_log_dir + "/" + FLAGS_role + ".info.log";
        std::string warning_file =
            FLAGS_log_dir + "/" + FLAGS_role + ".warning.log";
        ::baidu::common::SetLogFile(info_file.c_str());
        ::baidu::common::SetWarningFile(warning_file.c_str());
    }
    ::baidu::common::SetLogCount(FLAGS_log_file_count);
    ::baidu::common::SetLogSize(FLAGS_log_file_size);
}

void StartNameServer() {
    SetupLog();
    ::rtidb::nameserver::NameServerImpl* name_server =
        new ::rtidb::nameserver::NameServerImpl();
    if (!name_server->Init()) {
        PDLOG(WARNING, "Fail to init");
        exit(1);
    }
    brpc::ServerOptions options;
    options.num_threads = FLAGS_thread_pool_size;
    brpc::Server server;
    if (server.AddService(name_server, brpc::SERVER_DOESNT_OWN_SERVICE) != 0) {
        PDLOG(WARNING, "Fail to add service");
        exit(1);
    }
    if (FLAGS_port > 0) {
        if (server.Start(FLAGS_port, &options) != 0) {
            PDLOG(WARNING, "Fail to start server");
            exit(1);
        }
        PDLOG(INFO, "start nameserver on endpoint %d with version %d.%d.%d.%d",
              FLAGS_port, RTIDB_VERSION_MAJOR, RTIDB_VERSION_MEDIUM,
              RTIDB_VERSION_MINOR, RTIDB_VERSION_BUG);
    } else {
        if (server.Start(FLAGS_endpoint.c_str(), &options) != 0) {
            PDLOG(WARNING, "Fail to start server");
            exit(1);
        }
        PDLOG(INFO, "start nameserver on endpoint %s with version %d.%d.%d.%d",
              FLAGS_endpoint.c_str(), RTIDB_VERSION_MAJOR, RTIDB_VERSION_MEDIUM,
              RTIDB_VERSION_MINOR, RTIDB_VERSION_BUG);
    }
    std::ostringstream oss;
    oss << RTIDB_VERSION_MAJOR << "." << RTIDB_VERSION_MEDIUM << "."
        << RTIDB_VERSION_MINOR << "." << RTIDB_VERSION_BUG;
    server.set_version(oss.str());
    server.RunUntilAskedToQuit();
}

int THPIsEnabled() {
#ifdef __linux__
    char buf[1024];
    FILE* fp = fopen("/sys/kernel/mm/transparent_hugepage/enabled", "r");
    if (!fp) {
        return 0;
    }
    if (fgets(buf, sizeof(buf), fp) == NULL) {
        fclose(fp);
        return 0;
    }
    fclose(fp);
    if (strstr(buf, "[never]") == NULL) {
        return 1;
    }
    fp = fopen("/sys/kernel/mm/transparent_hugepage/defrag", "r");
    if (!fp) return 0;
    if (fgets(buf, sizeof(buf), fp) == NULL) {
        fclose(fp);
        return 0;
    }
    fclose(fp);
    return (strstr(buf, "[never]") == NULL) ? 1 : 0;
#else
    return 0;
#endif
}

int SwapIsEnabled() {
#ifdef __linux__
    char buf[1024];
    FILE* fp = fopen("/proc/swaps", "r");
    if (!fp) {
        return 0;
    }
    if (fgets(buf, sizeof(buf), fp) == NULL) {
        fclose(fp);
        return 0;
    }
    // if the swap is disabled, there is only one line in /proc/swaps.
    // Filename     Type        Size    Used    Priority
    if (fgets(buf, sizeof(buf), fp) == NULL) {
        fclose(fp);
        return 0;
    }
    fclose(fp);
    return 1;
#else
    return 0;
#endif
}

void StartTablet() {
    if (THPIsEnabled()) {
        PDLOG(WARNING,
              "THP is enabled in your kernel. This will create latency and "
              "memory usage issues with RTIDB."
              "To fix this issue run the command 'echo never > "
              "/sys/kernel/mm/transparent_hugepage/enabled' and "
              "'echo never > /sys/kernel/mm/transparent_hugepage/defrag' as "
              "root");
    }
    if (SwapIsEnabled()) {
        PDLOG(WARNING,
              "Swap is enabled in your kernel. This will create latency and "
              "memory usage issues with RTIDB."
              "To fix this issue run the command 'swapoff -a' as root");
    }
    SetupLog();
    ::rtidb::tablet::TabletImpl* tablet = new ::rtidb::tablet::TabletImpl();
    bool ok = tablet->Init();
    if (!ok) {
        PDLOG(WARNING, "fail to init tablet");
        exit(1);
    }
    brpc::ServerOptions options;
    options.num_threads = FLAGS_thread_pool_size;
    brpc::Server server;
    if (server.AddService(tablet, brpc::SERVER_DOESNT_OWN_SERVICE) != 0) {
        PDLOG(WARNING, "Fail to add service");
        exit(1);
    }
    server.MaxConcurrencyOf(tablet, "Scan") = FLAGS_scan_concurrency_limit;
    server.MaxConcurrencyOf(tablet, "Put") = FLAGS_put_concurrency_limit;
    tablet->SetServer(&server);
    server.MaxConcurrencyOf(tablet, "Get") = FLAGS_get_concurrency_limit;
    if (FLAGS_port > 0) {
        if (server.Start(FLAGS_port, &options) != 0) {
            PDLOG(WARNING, "Fail to start server");
            exit(1);
        }
        PDLOG(INFO, "start tablet on port %d with version %d.%d.%d.%d",
              FLAGS_port, RTIDB_VERSION_MAJOR, RTIDB_VERSION_MEDIUM,
              RTIDB_VERSION_MINOR, RTIDB_VERSION_BUG);
    } else {
        if (server.Start(FLAGS_endpoint.c_str(), &options) != 0) {
            PDLOG(WARNING, "Fail to start server");
            exit(1);
        }
        PDLOG(INFO, "start tablet on endpoint %s with version %d.%d.%d.%d",
              FLAGS_endpoint.c_str(), RTIDB_VERSION_MAJOR, RTIDB_VERSION_MEDIUM,
              RTIDB_VERSION_MINOR, RTIDB_VERSION_BUG);
    }
    if (!tablet->RegisterZK()) {
        PDLOG(WARNING, "Fail to register zk");
        exit(1);
    }
    std::ostringstream oss;
    oss << RTIDB_VERSION_MAJOR << "." << RTIDB_VERSION_MEDIUM << "."
        << RTIDB_VERSION_MINOR << "." << RTIDB_VERSION_BUG;
    server.set_version(oss.str());
    server.RunUntilAskedToQuit();
}

int SetDimensionData(
    const std::map<std::string, std::string>& raw_data,
    const google::protobuf::RepeatedPtrField<::rtidb::common::ColumnKey>&
        column_key_field,
    uint32_t pid_num,
    std::map<uint32_t, std::vector<std::pair<std::string, uint32_t>>>&
        dimensions) {
    uint32_t dimension_idx = 0;
    std::set<std::string> index_name_set;
    for (const auto& column_key : column_key_field) {
        if (column_key.flag() != 0) {
            dimension_idx++;
            continue;
        }
        std::string index_name = column_key.index_name();
        if (index_name_set.find(index_name) != index_name_set.end()) {
            continue;
        }
        index_name_set.insert(index_name);
        std::string key;
        for (int i = 0; i < column_key.col_name_size(); i++) {
            auto pos = raw_data.find(column_key.col_name(i));
            if (pos == raw_data.end()) {
                return -1;
            }
            if (!key.empty()) {
                key += "|";
            }
            key += pos->second;
        }
        if (key.empty()) {
            auto pos = raw_data.find(index_name);
            if (pos == raw_data.end()) {
                return -1;
            }
            key = pos->second;
        }
        uint32_t pid = 0;
        if (pid_num > 0) {
            pid = (uint32_t)(::rtidb::base::hash64(key) % pid_num);
        }
        if (dimensions.find(pid) == dimensions.end()) {
            dimensions.insert(std::make_pair(
                pid, std::vector<std::pair<std::string, uint32_t>>()));
        }
        dimensions[pid].push_back(std::make_pair(key, dimension_idx));
        dimension_idx++;
    }
    return 0;
}

int EncodeMultiDimensionData(
    const std::vector<std::string>& data,
    const std::vector<::rtidb::base::ColumnDesc>& columns, uint32_t pid_num,
    std::string& value, // NOLINT
    std::map<uint32_t, std::vector<std::pair<std::string, uint32_t>>>&
        dimensions,
    std::vector<uint64_t>& ts_dimensions, int modify_times) { // NOLINT
    if (data.size() != columns.size()) {
        return -1;
    }
    uint8_t cnt = (uint8_t)data.size();
    ::rtidb::base::FlatArrayCodec codec;
    if (modify_times == 0) {
        ::rtidb::base::FlatArrayCodec codec_tmp(&value, cnt);
        codec = codec_tmp;
    } else {
        ::rtidb::base::FlatArrayCodec codec_tmp(&value, cnt, modify_times);
        codec = codec_tmp;
    }
    uint32_t idx_cnt = 0;
    for (uint32_t i = 0; i < data.size(); i++) {
        if (columns[i].add_ts_idx) {
            uint32_t pid = 0;
            if (pid_num > 0) {
                pid = (uint32_t)(::rtidb::base::hash64(data[i]) % pid_num);
            }
            if (dimensions.find(pid) == dimensions.end()) {
                dimensions.insert(std::make_pair(
                    pid, std::vector<std::pair<std::string, uint32_t>>()));
            }
            dimensions[pid].push_back(std::make_pair(data[i], idx_cnt));
            idx_cnt++;
        }
        bool codec_ok = false;
        try {
            if (columns[i].is_ts_col) {
                ts_dimensions.push_back(boost::lexical_cast<uint64_t>(data[i]));
            }
            if (columns[i].type == ::rtidb::base::ColType::kInt32) {
                codec_ok = codec.Append(boost::lexical_cast<int32_t>(data[i]));
            } else if (columns[i].type == ::rtidb::base::ColType::kInt64) {
                codec_ok = codec.Append(boost::lexical_cast<int64_t>(data[i]));
            } else if (columns[i].type == ::rtidb::base::ColType::kUInt32) {
                if (!boost::algorithm::starts_with(data[i], "-")) {
                    codec_ok =
                        codec.Append(boost::lexical_cast<uint32_t>(data[i]));
                }
            } else if (columns[i].type == ::rtidb::base::ColType::kUInt64) {
                if (!boost::algorithm::starts_with(data[i], "-")) {
                    codec_ok =
                        codec.Append(boost::lexical_cast<uint64_t>(data[i]));
                }
            } else if (columns[i].type == ::rtidb::base::ColType::kFloat) {
                codec_ok = codec.Append(boost::lexical_cast<float>(data[i]));
            } else if (columns[i].type == ::rtidb::base::ColType::kDouble) {
                codec_ok = codec.Append(boost::lexical_cast<double>(data[i]));
            } else if (columns[i].type == ::rtidb::base::ColType::kString) {
                codec_ok = codec.Append(data[i]);
            } else if (columns[i].type == ::rtidb::base::ColType::kTimestamp) {
                codec_ok = codec.AppendTimestamp(
                    boost::lexical_cast<uint64_t>(data[i]));
            } else if (columns[i].type == ::rtidb::base::ColType::kDate) {
                std::string date = data[i] + " 00:00:00";
                tm tm_s;
                time_t time;
                char buf[20] = {0};
                strcpy(buf, date.c_str()); // NOLINT
                char* result = strptime(buf, "%Y-%m-%d %H:%M:%S", &tm_s);
                if (result == NULL) {
                    printf("date format is YY-MM-DD. ex: 2018-06-01\n");
                    return -1;
                }
                tm_s.tm_isdst = -1;
                time = mktime(&tm_s) * 1000;
                codec_ok = codec.AppendDate(uint64_t(time));
            } else if (columns[i].type == ::rtidb::base::ColType::kInt16) {
                codec_ok = codec.Append(boost::lexical_cast<int16_t>(data[i]));
            } else if (columns[i].type == ::rtidb::base::ColType::kUInt16) {
                codec_ok = codec.Append(boost::lexical_cast<uint16_t>(data[i]));
            } else if (columns[i].type == ::rtidb::base::ColType::kBool) {
                bool value = false;
                std::string raw_value = data[i];
                std::transform(raw_value.begin(), raw_value.end(),
                               raw_value.begin(), ::tolower);
                if (raw_value == "true") {
                    value = true;
                } else if (raw_value == "false") {
                    value = false;
                } else {
                    return -1;
                }
                codec_ok = codec.Append(value);
            } else {
                codec_ok = codec.AppendNull();
            }
        } catch (std::exception const& e) {
            std::cout << e.what() << std::endl;
            return -1;
        }
        if (!codec_ok) {
            return -1;
        }
    }
    codec.Build();
    return 0;
}

int EncodeMultiDimensionData(
    const std::vector<std::string>& data,
    const std::vector<::rtidb::base::ColumnDesc>& columns, uint32_t pid_num,
    std::string& value, // NOLINT
    std::map<uint32_t, std::vector<std::pair<std::string, uint32_t>>>&
        dimensions,
    std::vector<uint64_t>& ts_dimensions) { // NOLINT
    return EncodeMultiDimensionData(data, columns, pid_num, value, dimensions,
                                    ts_dimensions, 0);
}

int EncodeMultiDimensionData(
    const std::vector<std::string>& data,
    const std::vector<::rtidb::base::ColumnDesc>& columns, uint32_t pid_num,
    std::string& value, // NOLINT
    std::map<uint32_t, std::vector<std::pair<std::string, uint32_t>>>&
        dimensions) {
    std::vector<uint64_t> ts_dimensions;
    return EncodeMultiDimensionData(data, columns, pid_num, value, dimensions,
                                    ts_dimensions);
}

int EncodeMultiDimensionData(
    const std::vector<std::string>& data,
    const std::vector<::rtidb::base::ColumnDesc>& columns, uint32_t pid_num,
    std::string& value, // NOLINT
    std::map<uint32_t, std::vector<std::pair<std::string, uint32_t>>>&
        dimensions,
    int modify_times) {
    std::vector<uint64_t> ts_dimensions;
    return EncodeMultiDimensionData(data, columns, pid_num, value, dimensions,
                                    ts_dimensions, modify_times);
}

int PutData(
    uint32_t tid,
    const std::map<uint32_t, std::vector<std::pair<std::string, uint32_t>>>&
        dimensions,
    const std::vector<uint64_t>& ts_dimensions, uint64_t ts,
    const std::string& value,
    const google::protobuf::RepeatedPtrField<
        ::rtidb::nameserver::TablePartition>& table_partition) {
    std::map<std::string, std::shared_ptr<::rtidb::client::TabletClient>>
        clients;
    for (auto iter = dimensions.begin(); iter != dimensions.end(); iter++) {
        uint32_t pid = iter->first;
        std::string endpoint;
        for (const auto& cur_table_partition : table_partition) {
            if (cur_table_partition.pid() != pid) {
                continue;
            }
            for (int inner_idx = 0;
                 inner_idx < cur_table_partition.partition_meta_size();
                 inner_idx++) {
                if (cur_table_partition.partition_meta(inner_idx).is_leader() &&
                    cur_table_partition.partition_meta(inner_idx).is_alive()) {
                    endpoint = cur_table_partition.partition_meta(inner_idx)
                                   .endpoint();
                    break;
                }
            }
            break;
        }
        if (endpoint.empty()) {
            printf("put error. cannot find healthy endpoint. pid is %u\n", pid);
            return -1;
        }
        if (clients.find(endpoint) == clients.end()) {
            clients.insert(std::make_pair(
                endpoint,
                std::make_shared<::rtidb::client::TabletClient>(endpoint)));
            if (clients[endpoint]->Init() < 0) {
                printf("tablet client init failed, endpoint is %s\n",
                       endpoint.c_str());
                return -1;
            }
        }
        if (ts_dimensions.empty()) {
            if (!clients[endpoint]->Put(tid, pid, ts, value, iter->second)) {
                printf("put failed. tid %u pid %u endpoint %s\n", tid, pid,
                       endpoint.c_str());
                return -1;
            }
        } else {
            if (!clients[endpoint]->Put(tid, pid, iter->second, ts_dimensions,
                                        value)) {
                printf("put failed. tid %u pid %u endpoint %s\n", tid, pid,
                       endpoint.c_str());
                return -1;
            }
        }
    }
    std::cout << "Put ok" << std::endl;
    return 0;
}

int SplitPidGroup(const std::string& pid_group, std::set<uint32_t>& pid_set) { // NOLINT
    try {
        if (::rtidb::base::IsNumber(pid_group)) {
            pid_set.insert(boost::lexical_cast<uint32_t>(pid_group));
        } else if (pid_group.find('-') != std::string::npos) {
            std::vector<std::string> vec;
            boost::split(vec, pid_group, boost::is_any_of("-"));
            if (vec.size() != 2 || !::rtidb::base::IsNumber(vec[0]) ||
                !::rtidb::base::IsNumber(vec[1])) {
                return -1;
            }
            uint32_t start_index = boost::lexical_cast<uint32_t>(vec[0]);
            uint32_t end_index = boost::lexical_cast<uint32_t>(vec[1]);
            while (start_index <= end_index) {
                pid_set.insert(start_index);
                start_index++;
            }
        } else if (pid_group.find(',') != std::string::npos) {
            std::vector<std::string> vec;
            boost::split(vec, pid_group, boost::is_any_of(","));
            for (const auto& pid_str : vec) {
                if (!::rtidb::base::IsNumber(pid_str)) {
                    return -1;
                }
                pid_set.insert(boost::lexical_cast<uint32_t>(pid_str));
            }
        } else {
            return -1;
        }
    } catch (const std::exception& e) {
        std::cout << "Invalid args. pid should be uint32_t" << std::endl;
        return -1;
    }
    return 0;
}

bool GetParameterMap(const std::string& first,
                     const std::vector<std::string>& parts,
                     const std::string& delimiter,
                     std::map<std::string, std::string>& parameter_map) { // NOLINT
    std::vector<std::string> temp_vec;
    ::rtidb::base::SplitString(parts[1], delimiter, temp_vec);
    if (temp_vec.size() == 2 && temp_vec[0] == first && !temp_vec[1].empty()) {
        parameter_map.insert(std::make_pair(temp_vec[0], temp_vec[1]));
        for (uint32_t i = 2; i < parts.size(); i++) {
            ::rtidb::base::SplitString(parts[i], delimiter, temp_vec);
            if (temp_vec.size() < 2 || temp_vec[1].empty()) {
                return false;
            }
            parameter_map.insert(std::make_pair(temp_vec[0], temp_vec[1]));
        }
    }
    return true;
}

std::shared_ptr<::rtidb::client::TabletClient> GetTabletClient(
    const ::rtidb::nameserver::TableInfo& table_info, uint32_t pid,
    std::string& msg) { // NOLINT
    std::string endpoint;
    for (int idx = 0; idx < table_info.table_partition_size(); idx++) {
        if (table_info.table_partition(idx).pid() != pid) {
            continue;
        }
        for (int inner_idx = 0;
             inner_idx < table_info.table_partition(idx).partition_meta_size();
             inner_idx++) {
            if (table_info.table_partition(idx)
                    .partition_meta(inner_idx)
                    .is_leader() &&
                table_info.table_partition(idx)
                    .partition_meta(inner_idx)
                    .is_alive()) {
                endpoint = table_info.table_partition(idx)
                               .partition_meta(inner_idx)
                               .endpoint();
                break;
            }
        }
        break;
    }
    if (endpoint.empty()) {
        msg = "cannot find healthy endpoint. pid is " + std::to_string(pid);
        return std::shared_ptr<::rtidb::client::TabletClient>();
    }
    std::shared_ptr<::rtidb::client::TabletClient> tablet_client =
        std::make_shared<::rtidb::client::TabletClient>(endpoint);
    if (tablet_client->Init() < 0) {
        msg = "tablet client init failed, endpoint is " + endpoint;
        tablet_client.reset();
    }
    return tablet_client;
}

void PutRelational(
    uint32_t tid, const std::map<std::string, std::string>& parameter_map,
    const google::protobuf::RepeatedPtrField<::rtidb::common::ColumnDesc>&
        schema,
    const ::rtidb::nameserver::TableInfo& table_info) {
    bool has_auto_gen = false;
    std::string pk_col_name;
    const ::google::protobuf::RepeatedPtrField<::rtidb::common::ColumnKey>&
        column_key_list = table_info.column_key();
    for (const ::rtidb::common::ColumnKey& column_key : column_key_list) {
        if (column_key.index_type() == ::rtidb::type::kPrimaryKey ||
            column_key.index_type() == ::rtidb::type::kAutoGen) {
            pk_col_name = column_key.index_name();
        }
        if (column_key.index_type() == ::rtidb::type::kAutoGen) {
            has_auto_gen = true;
        }
        break;
        // TODO(wangbao): other index type
    }
    std::map<std::string, std::string> map;
    for (int i = 0; i < schema.size(); i++) {
        auto iter = parameter_map.find(schema.Get(i).name());
        if (iter == parameter_map.end() && !has_auto_gen) {
            printf("%s is not in input \n", schema.Get(i).name().c_str());
            return;
        } else if (iter != parameter_map.end()) {
            map.insert(std::make_pair(schema.Get(i).name(), iter->second));
        }
    }
    uint32_t pid = 0;
    if (has_auto_gen) {
        if (map.find(pk_col_name) != map.end()) {
            printf("should not input autoGenPk column \n");
            return;
        }
        map.insert(std::make_pair(pk_col_name, ::rtidb::base::DEFAULT_LONG));
        ::rtidb::base::Random rand(0xdeadbeef);
        pid = (uint32_t)(rand.Next() % table_info.table_partition_size());
    } else {
        std::string pk;
        for (int i = 0; i < schema.size(); i++) {
            if (pk_col_name == schema.Get(i).name()) {
                pk = map[schema.Get(i).name()];
                break;
            }
            if (pk != "") {
                break;
            }
        }
        pid = (uint32_t)(::rtidb::base::hash64(pk) %
                         table_info.table_partition_size());
    }
    std::string msg;
    std::shared_ptr<::rtidb::client::TabletClient> tablet_client =
        GetTabletClient(table_info, pid, msg);
    if (!tablet_client) {
        std::cout << "failed to get. error msg: " << msg << std::endl;
        return;
    }
    std::string value;
    ::rtidb::base::ResultMsg rm =
        ::rtidb::base::RowSchemaCodec::Encode(map, schema, value);
    if (rm.code < 0) {
        printf("encode error, msg: %s\n", rm.msg.c_str());
        return;
    }
    if (table_info.compress_type() == ::rtidb::nameserver::kSnappy) {
        std::string compressed;
        ::snappy::Compress(value.c_str(), value.length(), &compressed);
        value = compressed;
    }
    bool ok = tablet_client->Put(tid, pid, value, msg);
    if (!ok) {
        printf("put failed, msg: %s\n", msg.c_str());
    } else {
        printf("put ok\n");
    }
}

void HandleNSClientSetTTL(const std::vector<std::string>& parts,
                          ::rtidb::client::NsClient* client) {
    if (parts.size() < 4) {
        std::cout << "bad setttl format, eg settl t1 absolute 10" << std::endl;
        return;
    }
    std::string ts_name;
    try {
        std::string err;
        uint64_t abs_ttl = 0;
        uint64_t lat_ttl = 0;
        ::rtidb::api::TTLType type = ::rtidb::api::kLatestTime;
        if (parts[2] == "absolute") {
            type = ::rtidb::api::TTLType::kAbsoluteTime;
            abs_ttl = boost::lexical_cast<uint64_t>(parts[3]);
            if (parts.size() == 5) {
                ts_name = parts[4];
            }
        } else if (parts[2] == "absandlat") {
            type = ::rtidb::api::TTLType::kAbsAndLat;
            abs_ttl = boost::lexical_cast<uint64_t>(parts[3]);
            lat_ttl = boost::lexical_cast<uint64_t>(parts[4]);
            if (parts.size() == 6) {
                ts_name = parts[5];
            }
        } else if (parts[2] == "absorlat") {
            type = ::rtidb::api::TTLType::kAbsOrLat;
            abs_ttl = boost::lexical_cast<uint64_t>(parts[3]);
            lat_ttl = boost::lexical_cast<uint64_t>(parts[4]);
            if (parts.size() == 6) {
                ts_name = parts[5];
            }
        } else {
            lat_ttl = boost::lexical_cast<uint64_t>(parts[3]);
            if (parts.size() == 5) {
                ts_name = parts[4];
            }
        }
        bool ok =
            client->UpdateTTL(parts[1], type, abs_ttl, lat_ttl, ts_name, err);
        if (ok) {
            std::cout << "Set ttl ok !" << std::endl;
        } else {
            std::cout << "Set ttl failed! " << err << std::endl;
        }
    } catch (std::exception const& e) {
        std::cout << "Invalid args ttl which should be uint64_t" << std::endl;
    }
}

void HandleNSClientCancelOP(const std::vector<std::string>& parts,
                            ::rtidb::client::NsClient* client) {
    if (parts.size() < 2) {
        std::cout << "bad cancelop format, eg cancelop 1002" << std::endl;
        return;
    }
    try {
        std::string err;
        if (boost::lexical_cast<int64_t>(parts[1]) <= 0) {
            std::cout << "Invalid args. op_id should be large than zero"
                      << std::endl;
            return;
        }
        uint64_t op_id = boost::lexical_cast<uint64_t>(parts[1]);
        bool ok = client->CancelOP(op_id, err);
        if (ok) {
            std::cout << "Cancel op ok!" << std::endl;
        } else {
            std::cout << "Cancel op failed! " << err << std::endl;
        }
    } catch (std::exception const& e) {
        std::cout << "Invalid args. op_id should be uint64_t" << std::endl;
    }
}

void HandleNSShowTablet(const std::vector<std::string>& parts,
                        ::rtidb::client::NsClient* client) {
    std::vector<std::string> row;
    row.push_back("endpoint");
    row.push_back("state");
    row.push_back("age");
    ::baidu::common::TPrinter tp(row.size());
    tp.AddRow(row);
    std::vector<::rtidb::client::TabletInfo> tablets;
    std::string msg;
    bool ok = client->ShowTablet(tablets, msg);
    if (!ok) {
        std::cout << "Fail to show tablets. error msg: " << msg << std::endl;
        return;
    }
    for (size_t i = 0; i < tablets.size(); i++) {
        std::vector<std::string> row;
        row.push_back(tablets[i].endpoint);
        row.push_back(tablets[i].state);
        row.push_back(::rtidb::base::HumanReadableTime(tablets[i].age));
        tp.AddRow(row);
    }
    tp.Print(true);
}

void HandleNSRemoveReplicaCluster(const std::vector<std::string>& parts,
                                  ::rtidb::client::NsClient* client) {
    if (parts.size() < 2) {
        std::cout << "Bad format. eg removerepcluster dc2" << std::endl;
        return;
    }

    if (FLAGS_interactive) {
        printf("Drop replica %s? yes/no\n", parts[1].c_str());
        std::string input;
        std::cin >> input;
        std::transform(input.begin(), input.end(), input.begin(), ::tolower);
        if (input != "yes") {
            printf("'drop %s' cmd is canceled!\n", parts[1].c_str());
            return;
        }
    }
    std::string msg;
    bool ret = client->RemoveReplicaCluster(parts[1], msg);
    if (!ret) {
        std::cout << "remove failed. error msg: " << msg << std::endl;
        return;
    }
    std::cout << "remove replica cluster ok" << std::endl;
}

void HandleNSSwitchMode(const std::vector<std::string>& parts,
                        ::rtidb::client::NsClient* client) {
    if (parts.size() < 2) {
        std::cout << "Bad format" << std::endl;
        return;
    }
    if ((parts[1] == "normal") || (parts[1] == "leader")) {
    } else {
        std::cout << "invalid mode type" << std::endl;
        return;
    }
    std::string msg;
    bool ok = false;
    if (parts[1] == "normal") {
        ok = client->SwitchMode(::rtidb::nameserver::kNORMAL, msg);
    } else if (parts[1] == "leader") {
        ok = client->SwitchMode(::rtidb::nameserver::kLEADER, msg);
    }
    if (!ok) {
        std::cout << "Fail to swith mode. error msg: " << msg << std::endl;
        return;
    }
    std::cout << "switchmode ok" << std::endl;
}

void HandleNSShowNameServer(const std::vector<std::string>& parts,
                            ::rtidb::client::NsClient* client,
                            std::shared_ptr<ZkClient> zk_client) {
    if (FLAGS_zk_cluster.empty() || !zk_client) {
        std::cout << "Show nameserver failed. zk_cluster is empty" << std::endl;
        return;
    }
    std::string node_path = FLAGS_zk_root_path + "/leader";
    std::vector<std::string> children;
    if (!zk_client->GetChildren(node_path, children) || children.empty()) {
        std::cout << "get children failed" << std::endl;
        return;
    }
    std::vector<std::string> endpoint_vec;
    for (auto path : children) {
        std::string endpoint;
        std::string real_path = node_path + "/" + path;
        if (!zk_client->GetNodeValue(real_path, endpoint)) {
            std::cout << "get endpoint failed. path " << real_path << std::endl;
            return;
        }
        if (std::find(endpoint_vec.begin(), endpoint_vec.end(), endpoint) ==
            endpoint_vec.end()) {
            endpoint_vec.push_back(endpoint);
        }
    }
    std::vector<std::string> row;
    row.push_back("endpoint");
    row.push_back("role");
    ::baidu::common::TPrinter tp(row.size());
    tp.AddRow(row);
    for (size_t i = 0; i < endpoint_vec.size(); i++) {
        std::vector<std::string> row;
        row.push_back(endpoint_vec[i]);
        if (i == 0) {
            row.push_back("leader");
        } else {
            row.push_back("standby");
        }
        tp.AddRow(row);
    }
    tp.Print(true);
}

void HandleNSMakeSnapshot(const std::vector<std::string>& parts,
                          ::rtidb::client::NsClient* client) {
    if (parts.size() < 3) {
        std::cout << "Bad format" << std::endl;
        return;
    }
    try {
        uint32_t pid = boost::lexical_cast<uint32_t>(parts[2]);
        std::string msg;
        bool ok = client->MakeSnapshot(parts[1], pid, 0, msg);
        if (!ok) {
            std::cout << "Fail to makesnapshot. error msg:" << msg << std::endl;
            return;
        }
        std::cout << "MakeSnapshot ok" << std::endl;
    } catch (std::exception const& e) {
        std::cout << "Invalid args. pid should be uint32_t" << std::endl;
    }
}

void HandleNSAddReplica(const std::vector<std::string>& parts,
                        ::rtidb::client::NsClient* client) {
    if (parts.size() < 4) {
        std::cout << "Bad format" << std::endl;
        return;
    }
    std::set<uint32_t> pid_set;
    if (SplitPidGroup(parts[2], pid_set) < 0) {
        printf("pid group[%s] format error\n", parts[2].c_str());
        return;
    }
    if (pid_set.empty()) {
        std::cout << "has not valid pid" << std::endl;
        return;
    }
    std::string msg;
    bool ok = client->AddReplica(parts[1], pid_set, parts[3], msg);
    if (!ok) {
        std::cout << "Fail to addreplica. error msg:" << msg << std::endl;
        return;
    }
    std::cout << "AddReplica ok" << std::endl;
}

void HandleNSDelReplica(const std::vector<std::string>& parts,
                        ::rtidb::client::NsClient* client) {
    if (parts.size() < 4) {
        std::cout << "Bad format" << std::endl;
        return;
    }
    std::set<uint32_t> pid_set;
    if (SplitPidGroup(parts[2], pid_set) < 0) {
        printf("pid group[%s] format error\n", parts[2].c_str());
        return;
    }
    if (pid_set.empty()) {
        std::cout << "has not valid pid" << std::endl;
        return;
    }
    std::string msg;
    bool ok = client->DelReplica(parts[1], pid_set, parts[3], msg);
    if (!ok) {
        std::cout << "Fail to delreplica. error msg:" << msg << std::endl;
        return;
    }
    std::cout << "DelReplica ok" << std::endl;
}

void HandleNSClientDropTable(const std::vector<std::string>& parts,
                             ::rtidb::client::NsClient* client) {
    if (parts.size() < 2) {
        std::cout << "Bad format" << std::endl;
        return;
    }
    if (FLAGS_interactive) {
        printf("Drop table %s? yes/no\n", parts[1].c_str());
        std::string input;
        std::cin >> input;
        std::transform(input.begin(), input.end(), input.begin(), ::tolower);
        if (input != "yes") {
            printf("'drop %s' cmd is canceled!\n", parts[1].c_str());
            return;
        }
    }
    std::string msg;
    bool ret = client->DropTable(parts[1], msg);
    if (!ret) {
        std::cout << "failed to drop. error msg: " << msg << std::endl;
        return;
    }
    std::cout << "drop ok" << std::endl;
}

void HandleNSClientSyncTable(const std::vector<std::string>& parts,
                             ::rtidb::client::NsClient* client) {
    if (parts.size() != 3 && parts.size() != 4) {
        std::cout << "Bad format for synctable! eg. synctable table_name "
                     "cluster_alias [pid]"
                  << std::endl;
        return;
    }
    uint32_t pid = UINT32_MAX;
    try {
        if (parts.size() == 4) {
            pid = boost::lexical_cast<uint32_t>(parts[3]);
        }
        std::string msg;
        bool ret = client->SyncTable(parts[1], parts[2], pid, msg);
        if (!ret) {
            std::cout << "failed to synctable. error msg: " << msg << std::endl;
            return;
        }
        std::cout << "synctable ok" << std::endl;
    } catch (std::exception const& e) {
        std::cout << "Invalid args. pid should be uint32_t" << std::endl;
    }
}

void HandleNSClientAddIndex(const std::vector<std::string>& parts,
                            ::rtidb::client::NsClient* client) {
    if (parts.size() < 3) {
        std::cout << "Bad format for addindex! eg. addindex table_name "
                     "index_name [col_name] [ts_name]"
                  << std::endl;
        return;
    }
    ::rtidb::common::ColumnKey column_key;
    column_key.set_index_name(parts[2]);
    if (parts.size() > 3) {
        std::vector<std::string> col_vec;
        ::rtidb::base::SplitString(parts[3], ",", col_vec);
        for (const auto& col_name : col_vec) {
            column_key.add_col_name(col_name);
        }
        if (parts.size() > 4) {
            std::vector<std::string> ts_vec;
            ::rtidb::base::SplitString(parts[4], ",", ts_vec);
            for (const auto& ts_name : ts_vec) {
                column_key.add_ts_name(ts_name);
            }
        }
    } else {
        column_key.add_col_name(parts[2]);
    }
    std::string msg;
    bool ret = client->AddIndex(parts[1], column_key, msg);
    if (!ret) {
        std::cout << "failed to addindex. error msg: " << msg << std::endl;
        return;
    }
    std::cout << "addindex ok" << std::endl;
}

void HandleNSClientConfSet(const std::vector<std::string>& parts,
                           ::rtidb::client::NsClient* client) {
    if (parts.size() < 3) {
        std::cout << "Bad format" << std::endl;
        return;
    }
    std::string msg;
    bool ret = client->ConfSet(parts[1], parts[2], msg);
    if (!ret) {
        printf("failed to set %s. error msg: %s\n", parts[1].c_str(),
               msg.c_str());
        return;
    }
    printf("set %s ok\n", parts[1].c_str());
}

void HandleNSClientConfGet(const std::vector<std::string>& parts,
                           ::rtidb::client::NsClient* client) {
    if (parts.size() < 1) {
        std::cout << "Bad format" << std::endl;
        return;
    }
    std::string msg;
    std::map<std::string, std::string> conf_map;
    std::string key;
    if (parts.size() > 1) {
        key = parts[1];
    }
    bool ret = client->ConfGet(key, conf_map, msg);
    if (!ret) {
        printf("failed to set %s. error msg: %s\n", parts[1].c_str(),
               msg.c_str());
        return;
    }
    std::vector<std::string> row;
    row.push_back("key");
    row.push_back("value");
    ::baidu::common::TPrinter tp(row.size());
    tp.AddRow(row);
    for (const auto& kv : conf_map) {
        row.clear();
        row.push_back(kv.first);
        row.push_back(kv.second);
        tp.AddRow(row);
    }
    tp.Print(true);
}

void HandleNSClientChangeLeader(const std::vector<std::string>& parts,
                                ::rtidb::client::NsClient* client) {
    if (parts.size() < 3) {
        std::cout << "Bad format" << std::endl;
        return;
    }
    try {
        uint32_t pid = boost::lexical_cast<uint32_t>(parts[2]);
        std::string msg;
        std::string candidate_leader;
        if (parts.size() > 3) {
            candidate_leader = parts[3];
        }
        bool ret = client->ChangeLeader(parts[1], pid, candidate_leader, msg);
        if (!ret) {
            std::cout << "failed to change leader. error msg: " << msg
                      << std::endl;
            return;
        }
    } catch (const std::exception& e) {
        std::cout << "Invalid args. pid should be uint32_t" << std::endl;
        return;
    }
    std::cout << "change leader ok" << std::endl;
}

void HandleNSClientOfflineEndpoint(const std::vector<std::string>& parts,
                                   ::rtidb::client::NsClient* client) {
    if (parts.size() < 2) {
        std::cout << "Bad format" << std::endl;
        return;
    }
    std::string msg;
    uint32_t concurrency = 0;
    if (parts.size() > 2) {
        try {
            if (boost::lexical_cast<int32_t>(parts[2]) <= 0) {
                std::cout
                    << "Invalid args. concurrency should be greater than 0"
                    << std::endl;
                return;
            }
            concurrency = boost::lexical_cast<uint32_t>(parts[2]);
        } catch (const std::exception& e) {
            std::cout << "Invalid args. concurrency should be uint32_t"
                      << std::endl;
            return;
        }
    }
    bool ret = client->OfflineEndpoint(parts[1], concurrency, msg);
    if (!ret) {
        std::cout << "failed to offline endpoint. error msg: " << msg
                  << std::endl;
        return;
    }
    std::cout << "offline endpoint ok" << std::endl;
}

void HandleNSClientMigrate(const std::vector<std::string>& parts,
                           ::rtidb::client::NsClient* client) {
    if (parts.size() < 5) {
        std::cout << "Bad format. eg, migrate 127.0.0.1:9991 table1 1-10 "
                     "127.0.0.1:9992"
                  << std::endl;
        return;
    }
    if (parts[1] == parts[4]) {
        std::cout << "migrate error. src_endpoint is same as des_endpoint"
                  << std::endl;
        return;
    }
    std::string msg;
    std::set<uint32_t> pid_set;
    if (SplitPidGroup(parts[3], pid_set) < 0) {
        printf("pid group[%s] format error\n", parts[3].c_str());
        return;
    }
    if (pid_set.empty()) {
        std::cout << "has not valid pid" << std::endl;
        return;
    }
    bool ret = client->Migrate(parts[1], parts[2], pid_set, parts[4], msg);
    if (!ret) {
        std::cout << "failed to migrate partition. error msg: " << msg
                  << std::endl;
        return;
    }
    std::cout << "partition migrate ok" << std::endl;
}

void HandleNSClientRecoverEndpoint(const std::vector<std::string>& parts,
                                   ::rtidb::client::NsClient* client) {
    if (parts.size() < 2) {
        std::cout << "Bad format" << std::endl;
        return;
    }
    bool need_restore = false;
    if (parts.size() > 2) {
        std::string value = parts[2];
        std::transform(value.begin(), value.end(), value.begin(), ::tolower);
        if (value == "true") {
            need_restore = true;
        } else if (value == "false") {
            need_restore = false;
        } else {
            std::cout << "Invalid args. need_restore should be true or false"
                      << std::endl;
            return;
        }
    }
    uint32_t concurrency = 0;
    if (parts.size() > 3) {
        try {
            if (boost::lexical_cast<int32_t>(parts[3]) <= 0) {
                std::cout
                    << "Invalid args. concurrency should be greater than 0"
                    << std::endl;
                return;
            }
            concurrency = boost::lexical_cast<uint32_t>(parts[3]);
        } catch (const std::exception& e) {
            std::cout << "Invalid args. concurrency should be uint32_t"
                      << std::endl;
            return;
        }
    }
    std::string msg;
    bool ret =
        client->RecoverEndpoint(parts[1], need_restore, concurrency, msg);
    if (!ret) {
        std::cout << "failed to recover endpoint. error msg: " << msg
                  << std::endl;
        return;
    }
    std::cout << "recover endpoint ok" << std::endl;
}

void HandleNSClientRecoverTable(const std::vector<std::string>& parts,
                                ::rtidb::client::NsClient* client) {
    if (parts.size() < 4) {
        std::cout << "Bad format" << std::endl;
        return;
    }
    try {
        uint32_t pid = boost::lexical_cast<uint32_t>(parts[2]);
        std::string msg;
        bool ok = client->RecoverTable(parts[1], pid, parts[3], msg);
        if (!ok) {
            std::cout << "Fail to recover table. error msg:" << msg
                      << std::endl;
            return;
        }
        std::cout << "recover table ok" << std::endl;
    } catch (std::exception const& e) {
        std::cout << "Invalid args. pid should be uint32_t" << std::endl;
    }
}

void HandleNSClientConnectZK(const std::vector<std::string> parts,
                             ::rtidb::client::NsClient* client) {
    std::string msg;
    bool ok = client->ConnectZK(msg);
    if (ok) {
        std::cout << "connect zk ok" << std::endl;
    } else {
        std::cout << "Fail to connect zk" << std::endl;
    }
}

void HandleNSClientDisConnectZK(const std::vector<std::string> parts,
                                ::rtidb::client::NsClient* client) {
    std::string msg;
    bool ok = client->DisConnectZK(msg);
    if (ok) {
        std::cout << "disconnect zk ok" << std::endl;
    } else {
        std::cout << "Fail to disconnect zk" << std::endl;
    }
}

void HandleNSClientShowTable(const std::vector<std::string>& parts,
                             ::rtidb::client::NsClient* client) {
    std::string name;
    if (parts.size() >= 2) {
        name = parts[1];
    }
    std::vector<::rtidb::nameserver::TableInfo> tables;
    std::string msg;
    bool ret = client->ShowTable(name, tables, msg);
    if (!ret) {
        std::cout << "failed to showtable. error msg: " << msg << std::endl;
        return;
    }
    ::rtidb::base::PrintTableInfo(tables);
}

void HandleNSClientShowSchema(const std::vector<std::string>& parts,
                              ::rtidb::client::NsClient* client) {
    if (parts.size() < 2) {
        std::cout << "showschema format error. eg: showschema tablename"
                  << std::endl;
        return;
    }
    std::string name = parts[1];
    std::vector<::rtidb::nameserver::TableInfo> tables;
    std::string msg;
    bool ret = client->ShowTable(name, tables, msg);
    if (!ret) {
        std::cout << "failed to showschema. error msg: " << msg << std::endl;
        return;
    }
    if (tables.empty()) {
        printf("table %s is not exist\n", name.c_str());
        return;
    }
    if (tables[0].column_desc_v1_size() > 0) {
        if (tables[0].added_column_desc_size() == 0) {
            if (!tables[0].has_table_type() ||
                tables[0].table_type() == ::rtidb::type::kTimeSeries) {
                ::rtidb::base::PrintSchema(tables[0].column_desc_v1());
            } else {
                ::rtidb::base::PrintSchema(tables[0].column_desc_v1(),
                                           ::rtidb::type::kRelational);
            }
        } else {
            ::rtidb::base::PrintSchema(tables[0]);
        }
        printf("\n#ColumnKey\n");
        ::rtidb::api::TTLType ttl_type;
        uint64_t abs_ttl = 0;
        uint64_t lat_ttl = 0;
        if (tables[0].has_ttl_desc()) {
            ttl_type = tables[0].ttl_desc().ttl_type();
            abs_ttl = tables[0].ttl_desc().abs_ttl();
            lat_ttl = tables[0].ttl_desc().lat_ttl();
        } else {
            if (tables[0].ttl_type() == "kAbsoluteTime") {
                ttl_type = ::rtidb::api::kAbsoluteTime;
                abs_ttl = tables[0].ttl();
            } else {
                ttl_type = ::rtidb::api::kLatestTime;
                lat_ttl = tables[0].ttl();
            }
        }
        ::rtidb::storage::TTLDesc ttl_desc(abs_ttl, lat_ttl);
<<<<<<< HEAD
        ::rtidb::base::PrintColumnKey(ttl_type, ttl_desc, tables[0].column_desc_v1(), tables[0].column_key());
=======
        ::rtidb::base::PrintColumnKey(ttl_type, ttl_desc,
                                      tables[0].column_desc_v1(),
                                      tables[0].column_key());

>>>>>>> 0a1c156f
    } else if (tables[0].column_desc_size() > 0) {
        if (tables[0].added_column_desc_size() == 0) {
            ::rtidb::base::PrintSchema(tables[0].column_desc());
        } else {
            ::rtidb::base::PrintSchema(tables[0]);
        }
    } else {
        printf("table %s has not schema\n", name.c_str());
    }
}

void HandleNSDelete(const std::vector<std::string>& parts,
                    ::rtidb::client::NsClient* client) {
    if (parts.size() < 3) {
        std::cout << "delete format error. eg: delete table_name key | delete "
                     "table_name key idx_name"
                  << std::endl;
        return;
    }
    std::vector<::rtidb::nameserver::TableInfo> tables;
    std::string msg;
    bool ret = client->ShowTable(parts[1], tables, msg);
    if (!ret) {
        std::cout << "failed to get table info. error msg: " << msg
                  << std::endl;
        return;
    }
    if (tables.empty()) {
        printf("delete failed! table %s is not exist\n", parts[1].c_str());
        return;
    }
    uint32_t tid = tables[0].tid();
    std::string key = parts[2];
    uint32_t pid = (uint32_t)(::rtidb::base::hash64(key) %
                              tables[0].table_partition_size());
    std::shared_ptr<::rtidb::client::TabletClient> tablet_client =
        GetTabletClient(tables[0], pid, msg);
    if (!tablet_client) {
        std::cout << "failed to delete. error msg: " << msg << std::endl;
        return;
    }
    std::string idx_name;
    if (parts.size() > 3) {
        if (tables[0].column_key_size() > 0) {
            for (int idx = 0; idx < tables[0].column_key_size(); idx++) {
                if (tables[0].column_key(idx).index_name() == parts[3]) {
                    idx_name = parts[3];
                    break;
                }
            }
        } else {
            std::vector<::rtidb::base::ColumnDesc> columns;
            if (::rtidb::base::SchemaCodec::ConvertColumnDesc(tables[0],
                                                              columns) < 0) {
                std::cout << "convert table column desc failed" << std::endl;
                return;
            }
            for (uint32_t i = 0; i < columns.size(); i++) {
                if (columns[i].add_ts_idx && columns[i].name == parts[3]) {
                    idx_name = parts[3];
                    break;
                }
            }
        }
        if (idx_name.empty()) {
            printf("idx_name %s is not exist\n", parts[3].c_str());
            return;
        }
    }
    msg.clear();
    if (tablet_client->Delete(tid, pid, key, idx_name, msg)) {
        std::cout << "delete ok" << std::endl;
    } else {
        std::cout << "delete failed. error msg: " << msg << std::endl;
    }
}

bool GetColumnMap(const std::vector<std::string>& parts,
                  std::map<std::string, std::string>& condition_columns_map, // NOLINT
                  std::map<std::string, std::string>& value_columns_map) { // NOLINT
    std::string delimiter = "=";
    bool is_condition_columns_map = false;
    std::vector<std::string> temp_vec;
    for (uint32_t i = 2; i < parts.size(); i++) {
        if (parts[i] == "where") {
            is_condition_columns_map = true;
            continue;
        }
        ::rtidb::base::SplitString(parts[i], delimiter, temp_vec);
        if (temp_vec.size() < 2 || temp_vec[1].empty()) {
            return false;
        }
        if (is_condition_columns_map) {
            condition_columns_map.insert(
                std::make_pair(temp_vec[0], temp_vec[1]));
        } else {
            value_columns_map.insert(std::make_pair(temp_vec[0], temp_vec[1]));
        }
    }
    return true;
}

void HandleNSUpdate(const std::vector<std::string>& parts,
                    ::rtidb::client::NsClient* client) {
    if (parts.size() < 5) {
        std::cout << "update format error. eg: update table_name=xxx col1=xxx "
                     "... where col=xxx"
                  << std::endl;
        return;
    }
    std::string table_name;
    std::vector<std::string> temp_vec;
    ::rtidb::base::SplitString(parts[1], "=", temp_vec);
    if (temp_vec.size() == 2 && temp_vec[0] == "table_name" &&
        !temp_vec[1].empty()) {
        table_name = temp_vec[1];
    } else {
        std::cout << "update format error. eg: update table_name=xxx col1=xxx "
                     "... where col=xxx"
                  << std::endl;
        return;
    }
    std::map<std::string, std::string> condition_columns_map;
    std::map<std::string, std::string> value_columns_map;
    if (!GetColumnMap(parts, condition_columns_map, value_columns_map)) {
        std::cout << "update format error. eg: update table_name=xxx col1=xxx "
                     "... where col=xxx"
                  << std::endl;
        return;
    }
    if (condition_columns_map.empty() || value_columns_map.empty()) {
        std::cout << "update format error. eg: update table_name=xxx col1=xxx "
                     "... where col=xxx"
                  << std::endl;
        return;
    }
    auto cd_iter = condition_columns_map.begin();
    std::string pk = cd_iter->second;
    std::vector<::rtidb::nameserver::TableInfo> tables;
    std::string msg;
    bool ret = client->ShowTable(table_name, tables, msg);
    if (!ret) {
        std::cout << "failed to get table info. error msg: " << msg
                  << std::endl;
        return;
    }
    if (tables.empty()) {
        printf("get failed! table %s is not exist\n", parts[1].c_str());
        return;
    }
    if (tables[0].column_desc_v1_size() == 0) {
        std::cout << "column_desc_v1_size is 0" << std::endl;
        return;
    }
    uint32_t tid = tables[0].tid();
    uint32_t pid = (uint32_t)(::rtidb::base::hash64(pk) %
                              tables[0].table_partition_size());
    std::shared_ptr<::rtidb::client::TabletClient> tablet_client =
        GetTabletClient(tables[0], pid, msg);
    if (!tablet_client) {
        std::cout << "failed to get. error msg: " << msg << std::endl;
        return;
    }
    Schema new_cd_schema;
    ::rtidb::base::RowSchemaCodec::GetSchemaData(
        condition_columns_map, tables[0].column_desc_v1(), new_cd_schema);
    std::string cd_value;
    ::rtidb::base::ResultMsg cd_rm = ::rtidb::base::RowSchemaCodec::Encode(
        condition_columns_map, new_cd_schema, cd_value);
    if (cd_rm.code < 0) {
        printf("encode error, msg: %s\n", cd_rm.msg.c_str());
        return;
    }
    if (tables[0].compress_type() == ::rtidb::nameserver::kSnappy) {
        std::string compressed;
        ::snappy::Compress(cd_value.c_str(), cd_value.length(), &compressed);
        cd_value = compressed;
    }
    Schema new_value_schema;
    ::rtidb::base::RowSchemaCodec::GetSchemaData(
        value_columns_map, tables[0].column_desc_v1(), new_value_schema);
    std::string value;
    ::rtidb::base::ResultMsg value_rm = ::rtidb::base::RowSchemaCodec::Encode(
        value_columns_map, new_value_schema, value);
    if (value_rm.code < 0) {
        printf("encode error, msg: %s\n", value_rm.msg.c_str());
        return;
    }
    if (tables[0].compress_type() == ::rtidb::nameserver::kSnappy) {
        std::string compressed;
        ::snappy::Compress(value.c_str(), value.length(), &compressed);
        value = compressed;
    }
    bool ok = tablet_client->Update(tid, pid, new_cd_schema, new_value_schema,
                                    cd_value, value, msg);
    if (!ok) {
        printf("update failed, msg: %s\n", msg.c_str());
    } else {
        printf("update ok\n");
    }
}

bool ParseCondAndOp(const std::string& source, uint64_t& first_end, // NOLINT
                    uint64_t& value_begin, int32_t& get_type) { // NOLINT
    for (uint64_t i = 0; i < source.length(); i++) {
        switch (source[i]) {
            case '=':
                first_end = i;
                value_begin = i + 1;
                get_type = rtidb::api::kSubKeyEq;
                return true;
            case '<':
                first_end = i;
                if (source[i + 1] == '=') {
                    value_begin = i + 2;
                    get_type = rtidb::api::kSubKeyLe;
                } else {
                    value_begin = i + 1;
                    get_type = rtidb::api::kSubKeyLt;
                }
                return true;
            case '>':
                first_end = i;
                if (source[i + 1] == '=') {
                    value_begin = i + 2;
                    get_type = rtidb::api::kSubKeyGe;
                } else {
                    value_begin = i + 1;
                    get_type = rtidb::api::kSubKeyGt;
                }
                return true;
            default:
                continue;
        }
    }
    return false;
}

bool GetCondAndPrintColumns(
    const std::vector<std::string>& parts,
    std::map<std::string, std::string>& condition_columns_map, // NOLINT
    std::vector<std::string>& print_column, rtidb::api::GetType& get_type) { // NOLINT
    uint64_t size = parts.size();
    uint64_t i = 2;
    if (parts[i] == "*") {
        print_column.clear();
        i += 1;
    } else {
        for (; i < size; i++) {
            if (parts[i] == "where") {
                break;
            }
            print_column.push_back(parts[i]);
        }
    }
    if (i + 1 >= size) {
        std::cerr << "not found where condition" << std::endl;
        return false;
    }
    int32_t first_type = 0;
    bool first_parse = true;
    for (i++; i < size; i++) {
        int32_t col_type;
        uint64_t col_end = 0, value_begin = 0;
        bool ok = ParseCondAndOp(parts[i], col_end, value_begin, col_type);
        if (!ok) {
            std::cerr << "parse " << parts[i] << " error" << std::endl;
            return false;
        }
        if (first_parse) {
            first_type = col_type;
            first_parse = false;
        }
        if (col_type != first_type) {
            std::cerr << "all relational operator must same" << std::endl;
            return false;
        }
        auto beginner = parts[i].begin();
        std::string col(beginner, beginner += col_end);
        std::string val(beginner += value_begin, parts[i].end());
        condition_columns_map.insert(std::make_pair(col, val));
    }
    get_type = static_cast<rtidb::api::GetType>(first_type);
    return true;
}

void HandleNSQuery(const std::vector<std::string>& parts,
                   ::rtidb::client::NsClient* client) {
    if (parts.size() < 5) {
        std::cout << "query format error. eg: query table_name=xxx col1 col2 "
                     "... where coln=xxx"
                  << std::endl;
        std::cout
            << "                    eg: query table_name=xxx * where coln=xxx"
            << std::endl;
        return;
    }
    std::string table_name;
    std::vector<std::string> temp_vec;
    ::rtidb::base::SplitString(parts[1], "=", temp_vec);
    if (temp_vec.size() == 2 && temp_vec[0] == "table_name" &&
        !temp_vec[1].empty()) {
        table_name = temp_vec[1];
    } else {
        std::cout << "query format error. eg: query table_name=xxx col1 col2 "
                     "... where coln=xxx"
                  << std::endl;
        std::cout
            << "                    eg: query table_name=xxx * where coln=xxx"
            << std::endl;
        return;
    }
    std::map<std::string, std::string> condition_columns_map;
    std::vector<std::string> print_column;
    rtidb::api::GetType get_type;
    if (!GetCondAndPrintColumns(parts, condition_columns_map, print_column,
                                get_type)) {
        std::cout << "query format error. eg: query table_name=xxx col1 col2 "
                     "... where coln=xxx"
                  << std::endl;
        std::cout
            << "                    eg: query table_name=xxx * where coln=xxx"
            << std::endl;
        return;
    }
    if (condition_columns_map.empty()) {
        std::cout << "query format error. eg: query table_name=xxx col1 col2 "
                     "... where coln=xxx"
                  << std::endl;
        std::cout
            << "                    eg: query table_name=xxx * where coln=xxx"
            << std::endl;
        return;
    }
    if (get_type != rtidb::api::GetType::kSubKeyEq) {
        std::cerr << "current only support equal operator" << std::endl;
        return;
    }
    // TODO(kongquan): process multi columns key, and support other operator
    auto cd_iter = condition_columns_map.begin();
    std::string pk = cd_iter->second;
    std::vector<::rtidb::nameserver::TableInfo> tables;
    std::string msg;
    bool ret = client->ShowTable(table_name, tables, msg);
    if (!ret) {
        std::cout << "failed to get table info. error msg: " << msg
                  << std::endl;
        return;
    }
    if (tables.empty()) {
        printf("get failed! table %s is not exist\n", parts[1].c_str());
        return;
    }
    if (tables[0].column_desc_v1_size() == 0) {
        std::cout << "column_desc_v1_size is 0" << std::endl;
        return;
    }
    uint32_t tid = tables[0].tid();
    uint32_t pid = (uint32_t)(::rtidb::base::hash64(pk) %
                              tables[0].table_partition_size());
    std::shared_ptr<::rtidb::client::TabletClient> tablet_client =
        GetTabletClient(tables[0], pid, msg);
    if (!tablet_client) {
        std::cout << "failed to get. error msg: " << msg << std::endl;
        return;
    }
    Schema schema;
    rtidb::base::RowSchemaCodec::ConvertColumnDesc(
        tables[0].column_desc_v1(), schema, tables[0].added_column_desc());
    if (print_column.size() > 0) {
        std::set<std::string> columns;
        for (int i = 0; i < schema.size(); i++) {
            columns.insert(schema.Get(i).name());
        }
        for (uint64_t i = 0; i < print_column.size(); i++) {
            if (columns.find(print_column[i]) == columns.end()) {
                std::cerr << "query error, because column " << print_column[i]
                          << " is not member of table columns" << std::endl;
                return;
            }
        }
    }
    std::string value;
    uint64_t ts;
    bool ok = tablet_client->Get(tid, pid, pk, 0, "", "", value, ts, msg);
    if (!ok) {
        std::cout << "query error: " << msg << std::endl;
        return;
    }
    if (tables[0].compress_type() == ::rtidb::nameserver::kSnappy) {
        std::string compressed;
        ::snappy::Compress(value.c_str(), value.length(), &compressed);
        value = compressed;
    }
    std::vector<std::string> value_vec;
    rtidb::base::RowSchemaCodec::Decode(schema, value, value_vec);
    std::vector<std::string> row;
    row.push_back("#");
    ::baidu::common::TPrinter* tp;
    if (print_column.size() == 0) {
        tp = new baidu::common::TPrinter(schema.size() + 1,
                                         FLAGS_max_col_display_length);
        for (int i = 0; i < schema.size(); i++) {
            row.push_back(schema.Get(i).name());
        }
        tp->AddRow(row);
        row.clear();
        row.push_back("1");
        for (int i = 0; i < schema.size(); i++) {
            std::string val = "null";
            if (value_vec[i] != rtidb::base::NONETOKEN) {
                val = value_vec[i];
            }
            row.push_back(val);
        }
    } else {
        tp = new baidu::common::TPrinter(print_column.size() + 1,
                                         FLAGS_max_col_display_length);
        std::map<std::string, uint64_t> column_position;
        int index_array[print_column.size()]; // NOLINT
        for (uint64_t i = 0; i < print_column.size(); i++) {
            row.push_back(print_column[i]);
            column_position.insert(std::make_pair(print_column[i], i));
        }
        tp->AddRow(row);
        row.clear();
        row.push_back("1");
        for (int i = 0; i < schema.size(); i++) {
            auto iter = column_position.find(schema.Get(i).name());
            if (iter == column_position.end()) {
                continue;
            }
            index_array[iter->second] = i;
        }
        for (uint64_t i = 0; i < print_column.size(); i++) {
            int schema_index = index_array[i];
            std::string val = "null";
            if (value_vec[schema_index] != rtidb::base::NONETOKEN) {
                val = value_vec[i];
            }
            row.push_back(val);
        }
    }
    tp->AddRow(row);
    tp->Print(true);
    delete tp;
}

void HandleNSGet(const std::vector<std::string>& parts,
                 ::rtidb::client::NsClient* client) {
    if (parts.size() < 4) {
        std::cout << "get format error. eg: get table_name key ts | get "
                     "table_name key idx_name ts | get table_name=xxx key=xxx "
                     "index_name=xxx ts=xxx ts_name=xxx "
                  << std::endl;
        return;
    }
    std::map<std::string, std::string> parameter_map;
    if (!GetParameterMap("table_name", parts, "=", parameter_map)) {
        std::cout << "get format error. eg: get table_name=xxx key=xxx "
                     "index_name=xxx ts=xxx ts_name=xxx "
                  << std::endl;
        return;
    }
    bool is_pair_format = parameter_map.empty() ? false : true;
    std::string table_name;
    std::string key;
    std::string index_name;
    uint64_t timestamp = 0;
    std::string ts_name;
    auto iter = parameter_map.begin();
    try {
        if (is_pair_format) {
            iter = parameter_map.find("table_name");
            if (iter != parameter_map.end()) {
                table_name = iter->second;
            } else {
                std::cout << "get format error: table_name does not exist!"
                          << std::endl;
                return;
            }
            iter = parameter_map.find("key");
            if (iter != parameter_map.end()) {
                key = iter->second;
            } else {
                std::cout << "get format error: key does not exist!"
                          << std::endl;
                return;
            }
            iter = parameter_map.find("index_name");
            if (iter != parameter_map.end()) {
                index_name = iter->second;
            }
            iter = parameter_map.find("ts");
            if (iter != parameter_map.end()) {
                timestamp = boost::lexical_cast<uint64_t>(iter->second);
            } else {
                std::cout << "get format error: ts does not exist!"
                          << std::endl;
                return;
            }
            iter = parameter_map.find("ts_name");
            if (iter != parameter_map.end()) {
                ts_name = iter->second;
            }
        } else {
            table_name = parts[1];
            key = parts[2];
            if (parts.size() == 5) {
                index_name = parts[3];
            }
            timestamp = boost::lexical_cast<uint64_t>(parts[parts.size() - 1]);
        }
    } catch (std::exception const& e) {
        printf("Invalid args. ts should be unsigned int\n");
        return;
    }
    std::vector<::rtidb::nameserver::TableInfo> tables;
    std::string msg;
    bool ret = client->ShowTable(table_name, tables, msg);
    if (!ret) {
        std::cout << "failed to get table info. error msg: " << msg
                  << std::endl;
        return;
    }
    if (tables.empty()) {
        printf("get failed! table %s is not exist\n", parts[1].c_str());
        return;
    }
    uint32_t tid = tables[0].tid();
    uint32_t pid = (uint32_t)(::rtidb::base::hash64(key) %
                              tables[0].table_partition_size());
    std::shared_ptr<::rtidb::client::TabletClient> tablet_client =
        GetTabletClient(tables[0], pid, msg);
    if (!tablet_client) {
        std::cout << "failed to get. error msg: " << msg << std::endl;
        return;
    }
    if (tables[0].column_desc_size() == 0 &&
        tables[0].column_desc_v1_size() == 0) {
        std::string value;
        uint64_t ts = 0;
        try {
            std::string msg;
            bool ok =
                tablet_client->Get(tid, pid, key, timestamp, value, ts, msg);
            if (ok) {
                if (tables[0].compress_type() == ::rtidb::nameserver::kSnappy) {
                    std::string uncompressed;
                    ::snappy::Uncompress(value.c_str(), value.length(),
                                         &uncompressed);
                    value = uncompressed;
                }
                std::cout << "value :" << value << std::endl;
            } else {
                std::cout << "Get failed. error msg: " << msg << std::endl;
            }
        } catch (std::exception const& e) {
            printf("Invalid args. ts should be unsigned int\n");
            return;
        }
    } else {
        std::vector<::rtidb::base::ColumnDesc> columns;
        if (tables[0].added_column_desc_size() > 0) {
            if (::rtidb::base::SchemaCodec::ConvertColumnDesc(
                    tables[0], columns, tables[0].added_column_desc_size()) <
                0) {
                std::cout << "convert table column desc failed" << std::endl;
                return;
            }
        } else {
            if (::rtidb::base::SchemaCodec::ConvertColumnDesc(tables[0],
                                                              columns) < 0) {
                std::cout << "convert table column desc failed" << std::endl;
                return;
            }
        }
        ::baidu::common::TPrinter tp(columns.size() + 2,
                                     FLAGS_max_col_display_length);
        std::vector<std::string> row;
        row.push_back("#");
        row.push_back("ts");
        for (uint32_t i = 0; i < columns.size(); i++) {
            row.push_back(columns[i].name);
        }
        tp.AddRow(row);
        std::string value;
        uint64_t ts = 0;
        try {
            std::string msg;
            if (!tablet_client->Get(tid, pid, key, timestamp, index_name,
                                    ts_name, value, ts, msg)) {
                std::cout << "Fail to get value! error msg: " << msg
                          << std::endl;
                return;
            }
        } catch (std::exception const& e) {
            printf("Invalid args. ts should be unsigned int\n");
            return;
        }
        if (tables[0].compress_type() == ::rtidb::nameserver::kSnappy) {
            std::string uncompressed;
            ::snappy::Uncompress(value.c_str(), value.length(), &uncompressed);
            value = uncompressed;
        }
        row.clear();
        row.push_back("1");
        row.push_back(std::to_string(ts));
        if (tables[0].added_column_desc_size() == 0) {
            ::rtidb::base::FillTableRow(columns, value.c_str(), value.size(),
                                        row);
        } else {
            std::vector<::rtidb::base::ColumnDesc> base_columns;
            if (::rtidb::base::SchemaCodec::ConvertColumnDesc(
                    tables[0], base_columns) < 0) {
                std::cout << "convert table column desc failed" << std::endl;
                return;
            }
            ::rtidb::base::FillTableRow(columns.size(), base_columns,
                                        value.c_str(), value.size(), row);
        }
        tp.AddRow(row);
        tp.Print(true);
    }
}

void HandleNSScan(const std::vector<std::string>& parts,
                  ::rtidb::client::NsClient* client) {
    if (parts.size() < 5) {
        std::cout
            << "scan format error. eg: scan table_name pk start_time end_time "
               "[limit] | scan table_name key key_name start_time end_time "
               "[limit] | scan table_name=xxx key=xxx index_name=xxx st=xxx "
               "et=xxx ts_name=xxx [limit=xxx] [atleast=xxx]"
            << std::endl;
        return;
    }
    std::map<std::string, std::string> parameter_map;
    if (!GetParameterMap("table_name", parts, "=", parameter_map)) {
        std::cout << "scan table_name=xxx key=xxx index_name=xxx st=xxx et=xxx "
                     "ts_name=xxx [limit=xxx] [atleast=xxx]"
                  << std::endl;
        return;
    }
    bool is_pair_format = parameter_map.empty() ? false : true;
    std::string table_name;
    std::string key;
    std::string index_name;
    uint64_t st = 0;
    uint64_t et = 0;
    std::string ts_name;
    uint32_t limit = 0;
    uint32_t atleast = 0;
    auto iter = parameter_map.begin();
    try {
        if (is_pair_format) {
            iter = parameter_map.find("table_name");
            if (iter != parameter_map.end()) {
                table_name = iter->second;
            } else {
                std::cout << "scan format error: table_name does not exist!"
                          << std::endl;
                return;
            }
            iter = parameter_map.find("key");
            if (iter != parameter_map.end()) {
                key = iter->second;
            } else {
                std::cout << "scan format error: key does not exist!"
                          << std::endl;
                return;
            }
            iter = parameter_map.find("index_name");
            if (iter != parameter_map.end()) {
                index_name = iter->second;
            }
            iter = parameter_map.find("st");
            if (iter != parameter_map.end()) {
                st = boost::lexical_cast<uint64_t>(iter->second);
            } else {
                std::cout << "scan format error: st does not exist!"
                          << std::endl;
                return;
            }
            iter = parameter_map.find("et");
            if (iter != parameter_map.end()) {
                et = boost::lexical_cast<uint64_t>(iter->second);
            } else {
                std::cout << "scan format error: et does not exist!"
                          << std::endl;
                return;
            }
            iter = parameter_map.find("ts_name");
            if (iter != parameter_map.end()) {
                ts_name = iter->second;
            }
            iter = parameter_map.find("limit");
            if (iter != parameter_map.end()) {
                limit = boost::lexical_cast<uint32_t>(iter->second);
            }
            iter = parameter_map.find("atleast");
            if (iter != parameter_map.end()) {
                atleast = boost::lexical_cast<uint32_t>(iter->second);
            }
        } else {
            table_name = parts[1];
            key = parts[2];
        }
    } catch (std::exception const& e) {
        printf(
            "Invalid args. st and et should be uint64_t, limit and atleast "
            "should be uint32_t\n");
        return;
    }

    std::vector<::rtidb::nameserver::TableInfo> tables;
    std::string msg;
    bool ret = client->ShowTable(table_name, tables, msg);
    if (!ret) {
        std::cout << "failed to get table info. error msg: " << msg
                  << std::endl;
        return;
    }
    if (tables.empty()) {
        printf("scan failed! table %s is not exist\n", parts[1].c_str());
        return;
    }
    uint32_t tid = tables[0].tid();
    uint32_t pid = (uint32_t)(::rtidb::base::hash64(key) %
                              tables[0].table_partition_size());
    std::shared_ptr<::rtidb::client::TabletClient> tablet_client =
        GetTabletClient(tables[0], pid, msg);
    if (!tablet_client) {
        std::cout << "failed to scan. error msg: " << msg << std::endl;
        return;
    }
    if (tables[0].column_desc_size() == 0 &&
        tables[0].column_desc_v1_size() == 0) {
        ::rtidb::base::KvIterator* it = NULL;
        std::string msg;
        if (is_pair_format) {
            it =
                tablet_client->Scan(tid, pid, key, st, et, limit, atleast, msg);
        } else {
            try {
                st = boost::lexical_cast<uint64_t>(parts[3]);
                et = boost::lexical_cast<uint64_t>(parts[4]);
                if (parts.size() > 5) {
                    limit = boost::lexical_cast<uint32_t>(parts[5]);
                }
                it = tablet_client->Scan(tid, pid, key, st, et, limit, atleast,
                                         msg);
            } catch (std::exception const& e) {
                printf(
                    "Invalid args. st and et should be uint64_t, limit should "
                    "be uint32_t\n");
                return;
            }
        }
        if (it == NULL) {
            std::cout << "Fail to scan table. error msg: " << msg << std::endl;
        } else {
            ::rtidb::base::ShowTableRows(key, it, tables[0].compress_type());
            delete it;
        }
    } else {
        if (parts.size() < 6) {
            std::cout << "scan format error. eg: scan table_name key col_name "
                         "start_time end_time [limit]"
                      << std::endl;
            return;
        }
        std::vector<::rtidb::base::ColumnDesc> columns;
        if (tables[0].added_column_desc_size() > 0) {
            if (::rtidb::base::SchemaCodec::ConvertColumnDesc(
                    tables[0], columns, tables[0].added_column_desc_size()) <
                0) {
                std::cout << "convert table column desc failed" << std::endl;
                return;
            }
        } else {
            if (::rtidb::base::SchemaCodec::ConvertColumnDesc(tables[0],
                                                              columns) < 0) {
                std::cout << "convert table column desc failed" << std::endl;
                return;
            }
        }
        ::rtidb::base::KvIterator* it = NULL;
        std::string msg;
        if (!is_pair_format) {
            index_name = parts[3];
            try {
                st = boost::lexical_cast<uint64_t>(parts[4]);
                et = boost::lexical_cast<uint64_t>(parts[5]);
                if (parts.size() > 6) {
                    limit = boost::lexical_cast<uint32_t>(parts[6]);
                }
            } catch (std::exception const& e) {
                printf(
                    "Invalid args. st and et should be uint64_t, limit should "
                    "be uint32_t\n");
                return;
            }
        }
        it = tablet_client->Scan(tid, pid, key, st, et, index_name, ts_name,
                                 limit, atleast, msg);
        if (it == NULL) {
            std::cout << "Fail to scan table. error msg: " << msg << std::endl;
        } else {
            if (tables[0].added_column_desc_size() == 0) {
                ::rtidb::base::ShowTableRows(columns, it,
                                             tables[0].compress_type());
            } else {
                std::vector<::rtidb::base::ColumnDesc> base_columns;
                if (::rtidb::base::SchemaCodec::ConvertColumnDesc(
                        tables[0], base_columns) < 0) {
                    std::cout << "convert table column desc failed"
                              << std::endl;
                    delete it;
                    return;
                }
                ::rtidb::base::ShowTableRows(base_columns, columns, it,
                                             tables[0].compress_type());
            }
            delete it;
        }
    }
}

void HandleNSCount(const std::vector<std::string>& parts,
                   ::rtidb::client::NsClient* client) {
    if (parts.size() < 3) {
        std::cout << "count format error | count table_name key [col_name] "
                     "[filter_expired_data] | count table_name=xxx key=xxx "
                     "index_name=xxx ts_name [filter_expired_data]"
                  << std::endl;
        return;
    }
    std::map<std::string, std::string> parameter_map;
    if (!GetParameterMap("table_name", parts, "=", parameter_map)) {
        std::cout << "count format erro! eg. count tid=xxx pid=xxx key=xxx "
                     "index_name=xxx ts=xxx ts_name=xxx [filter_expired_data]"
                  << std::endl;
        return;
    }
    bool is_pair_format = parameter_map.empty() ? false : true;
    std::string table_name;
    std::string key;
    std::string index_name;
    std::string ts_name;
    bool filter_expired_data = false;
    auto iter = parameter_map.begin();
    if (is_pair_format) {
        iter = parameter_map.find("table_name");
        if (iter != parameter_map.end()) {
            table_name = iter->second;
        } else {
            std::cout << "count format error: table_name does not exist!"
                      << std::endl;
            return;
        }
        iter = parameter_map.find("key");
        if (iter != parameter_map.end()) {
            key = iter->second;
        } else {
            std::cout << "count format error: key does not exist!" << std::endl;
            return;
        }
        iter = parameter_map.find("index_name");
        if (iter != parameter_map.end()) {
            index_name = iter->second;
        }
        iter = parameter_map.find("ts_name");
        if (iter != parameter_map.end()) {
            ts_name = iter->second;
        }
        iter = parameter_map.find("filter_expired_data");
        if (iter != parameter_map.end()) {
            std::string temp_str = iter->second;
            if (temp_str == "true") {
                filter_expired_data = true;
            } else if (temp_str == "false") {
                filter_expired_data = false;
            } else {
                printf(
                    "filter_expired_data parameter should be true or false\n");
                return;
            }
        }
    } else {
        table_name = parts[1];
        key = parts[2];
        if (parts.size() == 4) {
            if (parts[3] == "true") {
                filter_expired_data = true;
            } else if (parts[3] == "false") {
                filter_expired_data = false;
            } else {
                index_name = parts[3];
            }
        } else if (parts.size() == 5) {
            index_name = parts[3];
            if (parts[4] == "true") {
                filter_expired_data = true;
            } else if (parts[4] == "false") {
                filter_expired_data = false;
            } else {
                printf(
                    "filter_expired_data parameter should be true or false\n");
                return;
            }
        } else if (parts.size() != 3) {
            std::cout << "count format error" << std::endl;
            return;
        }
    }
    std::vector<::rtidb::nameserver::TableInfo> tables;
    std::string msg;
    bool ret = client->ShowTable(table_name, tables, msg);
    if (!ret) {
        std::cout << "failed to get table info. error msg: " << msg
                  << std::endl;
        return;
    }
    if (tables.empty()) {
        printf("get failed! table %s is not exist\n", parts[1].c_str());
        return;
    }
    uint32_t tid = tables[0].tid();
    uint32_t pid = (uint32_t)(::rtidb::base::hash64(key) %
                              tables[0].table_partition_size());
    std::shared_ptr<::rtidb::client::TabletClient> tablet_client =
        GetTabletClient(tables[0], pid, msg);
    if (!tablet_client) {
        std::cout << "failed to count. cannot not found tablet client, pid is "
                  << pid << std::endl;
        return;
    }
    uint64_t value = 0;
    bool ok = tablet_client->Count(tid, pid, key, index_name, ts_name,
                                   filter_expired_data, value, msg);
    if (ok) {
        std::cout << "count: " << value << std::endl;
    } else {
        std::cout << "Count failed. error msg: " << msg << std::endl;
    }
}

void HandleNSPreview(const std::vector<std::string>& parts,
                     ::rtidb::client::NsClient* client) {
    if (parts.size() < 2) {
        std::cout << "preview format error. eg: preview table_name [limit]"
                  << std::endl;
        return;
    }
    uint32_t limit = FLAGS_preview_default_limit;
    if (parts.size() > 2) {
        try {
            int64_t tmp = boost::lexical_cast<int64_t>(parts[2]);
            if (tmp < 0) {
                printf("preview error. limit should be unsigned int\n");
                return;
            }
            limit = boost::lexical_cast<uint32_t>(parts[2]);
        } catch (std::exception const& e) {
            printf("preview error. limit should be unsigned int\n");
            return;
        }
        if (limit > FLAGS_preview_limit_max_num) {
            printf("preview error. limit is greater than the max num %u\n",
                   FLAGS_preview_limit_max_num);
            return;
        } else if (limit == 0) {
            printf("preview error. limit must be greater than zero\n");
            return;
        }
    }
    std::vector<::rtidb::nameserver::TableInfo> tables;
    std::string msg;
    bool ret = client->ShowTable(parts[1], tables, msg);
    if (!ret) {
        std::cout << "failed to get table info. error msg: " << msg
                  << std::endl;
        return;
    }
    if (tables.empty()) {
        printf("preview failed! table %s is not exist\n", parts[1].c_str());
        return;
    }
    uint32_t tid = tables[0].tid();
    if (tables[0].table_type() == rtidb::type::kRelational) {
        Schema schema;
        rtidb::base::RowSchemaCodec::ConvertColumnDesc(
            tables[0].column_desc_v1(), schema, tables[0].added_column_desc());
        rtidb::base::RowView rv(schema);
        std::vector<std::string> row;
        row.push_back("#");
        std::string pk_col_name;
        for (const auto& column_key : tables[0].column_key()) {
            if (column_key.index_type() == rtidb::type::kPrimaryKey) {
                pk_col_name = column_key.index_name();
                break;
            }
        }
        int pk_index = 0;
        for (int i = 0; i < schema.size(); i++) {
            row.push_back(schema.Get(i).name());
            if (schema.Get(i).name() == pk_col_name) {
                pk_index = i;
            }
        }
        baidu::common::TPrinter tp(row.size(), FLAGS_max_col_display_length);
        uint64_t seq = 0;
        std::string data;
        std::string last_pk = "";
        for (int pid = 0; pid < tables[0].table_partition_size(); pid++) {
            if (limit == 0) {
                break;
            }
            std::shared_ptr<::rtidb::client::TabletClient> tablet_client =
                GetTabletClient(tables[0], pid, msg);
            if (!tablet_client) {
                std::cout << "failed to preview. error msg: " << msg
                          << std::endl;
                return;
            }
            uint32_t count = 0;
            bool is_finish = false;
            std::string err_msg;
            uint64_t snapshot_id = 0;
            bool ok = tablet_client->Traverse(tid, pid, last_pk, limit, &count,
                                              &err_msg, &data, &is_finish,
                                              &snapshot_id);
            if (!ok) {
                std::cerr << "Fail to preview table" << std::endl;
            }
            limit -= count;
            uint32_t offset = 0;
            for (uint32_t i = 0; i < count; i++) {
                const char* ch = data.c_str();
                ch += offset;
                row.push_back(std::to_string(seq++));
                uint32_t value_size = 0;
                memcpy(static_cast<void*>(&value_size), ch, 4);
                ch += 4;
                ok = rv.Reset(reinterpret_cast<int8_t*>(const_cast<char*>(ch)),
                              value_size);
                if (!ok) {
                    std::cerr << "reset decode data error" << std::endl;
                    return;
                }
                offset += 4 + value_size;
                rtidb::base::RowSchemaCodec::Decode(schema, rv, row);
                for (uint64_t i = 0; i < row.size(); i++) {
                    if (row[i] == rtidb::base::NONETOKEN) {
                        row[i] = "null";
                    }
                }
                last_pk = row[pk_index];
                tp.AddRow(row);
                row.clear();
            }
            data.clear();
            last_pk = "";
        }
        tp.Print(true);
        return;
    }

    std::vector<::rtidb::base::ColumnDesc> columns;
    if (tables[0].column_desc_v1_size() > 0 ||
        tables[0].column_desc_size() > 0) {
        if (tables[0].added_column_desc_size() > 0) {
            if (::rtidb::base::SchemaCodec::ConvertColumnDesc(
                    tables[0], columns, tables[0].added_column_desc_size()) <
                0) {
                std::cout << "convert table column desc failed" << std::endl;
                return;
            }
        } else {
            if (::rtidb::base::SchemaCodec::ConvertColumnDesc(tables[0],
                                                              columns) < 0) {
                std::cout << "convert table column desc failed" << std::endl;
                return;
            }
        }
    }
    bool has_ts_col = ::rtidb::base::SchemaCodec::HasTSCol(columns);
    std::vector<std::string> row;
    if (columns.empty()) {
        row.push_back("#");
        row.push_back("key");
        row.push_back("ts");
        row.push_back("data");
    } else {
        row.push_back("#");
        if (!has_ts_col) {
            row.push_back("ts");
        }
        for (uint32_t i = 0; i < columns.size(); i++) {
            row.push_back(columns[i].name);
        }
    }
    ::baidu::common::TPrinter tp(row.size(), FLAGS_max_col_display_length);
    tp.AddRow(row);
    uint32_t index = 1;
    for (uint32_t pid = 0; pid < (uint32_t)tables[0].table_partition_size();
         pid++) {
        if (limit == 0) {
            break;
        }
        std::shared_ptr<::rtidb::client::TabletClient> tablet_client =
            GetTabletClient(tables[0], pid, msg);
        if (!tablet_client) {
            std::cout << "failed to preview. error msg: " << msg << std::endl;
            return;
        }
        uint32_t count = 0;
        ::rtidb::base::KvIterator* it =
            tablet_client->Traverse(tid, pid, "", "", 0, limit, count);
        if (it == NULL) {
            std::cout << "Fail to preview table" << std::endl;
            return;
        }
        limit -= count;
        while (it->Valid()) {
            row.clear();
            row.push_back(std::to_string(index));
            if (columns.empty()) {
                std::string value = it->GetValue().ToString();
                if (tables[0].compress_type() == ::rtidb::nameserver::kSnappy) {
                    std::string uncompressed;
                    ::snappy::Uncompress(value.c_str(), value.length(),
                                         &uncompressed);
                    value = uncompressed;
                }
                row.push_back(it->GetPK());
                row.push_back(std::to_string(it->GetKey()));
                row.push_back(value);
            } else {
                if (!has_ts_col) {
                    row.push_back(std::to_string(it->GetKey()));
                }
                const char* str = NULL;
                uint32_t str_size = 0;
                if (tables[0].compress_type() == ::rtidb::nameserver::kSnappy) {
                    std::string uncompressed;
                    ::snappy::Uncompress(it->GetValue().data(),
                                         it->GetValue().size(), &uncompressed);
                    str = uncompressed.c_str();
                    str_size = uncompressed.size();
                } else {
                    str = it->GetValue().data();
                    str_size = it->GetValue().size();
                }
                if (tables[0].added_column_desc_size() == 0) {
                    ::rtidb::base::FillTableRow(columns, str, str_size, row);
                } else {
                    std::vector<::rtidb::base::ColumnDesc> base_columns;
                    if (::rtidb::base::SchemaCodec::ConvertColumnDesc(
                            tables[0], base_columns) < 0) {
                        std::cout << "convert table column desc failed"
                                  << std::endl;
                        delete it;
                        return;
                    }
                    ::rtidb::base::FillTableRow(columns.size(), base_columns,
                                                str, str_size, row);
                }
            }
            tp.AddRow(row);
            index++;
            it->Next();
        }
        delete it;
    }
    tp.Print(true);
}

void HandleNSAddTableField(const std::vector<std::string>& parts,
                           ::rtidb::client::NsClient* client) {
    if (parts.size() != 4) {
        std::cout << "addtablefield format error. eg: addtablefield tablename "
                     "column_name column_type"
                  << std::endl;
        return;
    }
    std::set<std::string> type_set;
    type_set.insert("int32");
    type_set.insert("uint32");
    type_set.insert("int64");
    type_set.insert("uint64");
    type_set.insert("float");
    type_set.insert("double");
    type_set.insert("string");
    type_set.insert("bool");
    type_set.insert("timestamp");
    type_set.insert("date");
    type_set.insert("int16");
    type_set.insert("uint16");
    if (type_set.find(parts[3]) == type_set.end()) {
        printf("type %s is invalid\n", parts[3].c_str());
        return;
    }
    std::vector<::rtidb::nameserver::TableInfo> tables;
    std::string msg;
    bool ret = client->ShowTable(parts[1], tables, msg);
    if (!ret) {
        std::cout << "failed to get table info. error msg: " << msg
                  << std::endl;
        return;
    }
    if (tables.empty()) {
        printf("add table field failed! table %s doesn`t exist\n",
               parts[1].c_str());
        return;
    }
    ::rtidb::common::ColumnDesc column_desc;
    column_desc.set_name(parts[2]);
    column_desc.set_type(parts[3]);
    if (!client->AddTableField(parts[1], column_desc, msg)) {
        std::cout << "Fail to add table field. error msg: " << msg << std::endl;
        return;
    }
    std::cout << "add table field ok" << std::endl;
}

void HandleNSInfo(const std::vector<std::string>& parts,
                  ::rtidb::client::NsClient* client) {
    if (parts.size() < 2) {
        std::cout << "info format error. eg: info tablename" << std::endl;
        return;
    }
    std::string name = parts[1];
    std::vector<::rtidb::nameserver::TableInfo> tables;
    std::string msg;
    bool ret = client->ShowTable(name, tables, msg);
    if (!ret) {
        std::cout << "failed to get table info. error msg: " << msg
                  << std::endl;
        return;
    }
    ::rtidb::base::PrintTableInformation(tables);
}

void HandleNSAddReplicaCluster(const std::vector<std::string>& parts,
                               ::rtidb::client::NsClient* client) {
    if (parts.size() < 4) {
        std::cout << "addrepcluster format error. eg: addrepcluster "
                     "zk_endpoints zk_path alias_name"
                  << std::endl;
        return;
    }
    std::string zk_endpoints, zk_path, alias, msg;
    zk_endpoints = parts[1];
    zk_path = parts[2];
    alias = parts[3];
    if (!client->AddReplicaCluster(zk_endpoints, zk_path, alias, msg)) {
        std::cout << "addrepcluster failed. error msg: " << msg << std::endl;
        return;
    }
    std::cout << "adrepcluster ok" << std::endl;
}

void HandleShowReplicaCluster(const std::vector<std::string>& parts,
                              ::rtidb::client::NsClient* client) {
    std::vector<std::string> row = {"zk_endpoints", "zk_path", "alias", "state",
                                    "age"};
    ::baidu::common::TPrinter tp(row.size());
    tp.AddRow(row);

    std::vector<::rtidb::nameserver::ClusterAddAge> cluster_info;
    std::string msg;
    bool ok = client->ShowReplicaCluster(cluster_info, msg);
    if (!ok) {
        std::cout << "Fail to show replica. error msg: " << msg << std::endl;
        return;
    }
    for (auto i : cluster_info) {
        std::vector<std::string> row;
        row.push_back(i.replica().zk_endpoints());
        row.push_back(i.replica().zk_path());
        row.push_back(i.replica().alias());
        row.push_back(i.state());
        row.push_back(::rtidb::base::HumanReadableTime(i.age()));
        tp.AddRow(row);
    }
    tp.Print(true);
}
bool HasIsTsCol(
    const google::protobuf::RepeatedPtrField<::rtidb::common::ColumnDesc>&
        list) {
    if (list.empty()) {
        return false;
    }
    for (auto it = list.begin(); it != list.end(); it++) {
        if (it->has_is_ts_col() && it->is_ts_col()) {
            return true;
        }
    }
    return false;
}

void HandleNSPut(const std::vector<std::string>& parts,
                 ::rtidb::client::NsClient* client) {
    if (parts.size() < 3) {
        std::cout << "put format error. eg: put table_name pk ts value | put "
                     "table_name [ts] field1 field2 ..."
                  << std::endl;
        return;
    }
    std::map<std::string, std::string> parameter_map;
    if (!GetParameterMap("table_name", parts, "=", parameter_map)) {
        std::cout << "put format error. eg: put table_name=xxx col1=xxx "
                     "col2=xxx col3=xxx ... "
                  << std::endl;
        return;
    }
    bool is_pair_format = parameter_map.empty() ? false : true;
    std::string table_name = "";
    if (is_pair_format) {
        auto iter = parameter_map.find("table_name");
        if (iter != parameter_map.end()) {
            table_name = iter->second;
        } else {
            std::cout << "get format error: table_name does not exist!"
                      << std::endl;
            return;
        }
    } else {
        table_name = parts[1];
    }
    std::vector<::rtidb::nameserver::TableInfo> tables;
    std::string msg;
    bool ret = client->ShowTable(table_name, tables, msg);
    if (!ret) {
        std::cout << "failed to get table info. error msg: " << msg
                  << std::endl;
        return;
    }
    if (tables.empty()) {
        printf("put failed! table %s is not exist\n", parts[1].c_str());
        return;
    }
    uint32_t tid = tables[0].tid();
    if (tables[0].column_desc_v1_size() > 0) {
        uint64_t ts = 0;
        uint32_t start_index = 0;
        if (tables[0].has_table_type() &&
            tables[0].table_type() == ::rtidb::type::TableType::kRelational) {
            start_index = 2;
        } else {
            if (!HasIsTsCol(tables[0].column_desc_v1())) {
                try {
                    ts = boost::lexical_cast<uint64_t>(parts[2]);
                } catch (std::exception const& e) {
                    printf("Invalid args. ts %s should be unsigned int\n",
                           parts[2].c_str());
                    return;
                }
                start_index = 3;
            } else {
                start_index = 2;
            }
        }
        google::protobuf::RepeatedPtrField<::rtidb::common::ColumnDesc>
            column_desc_list_1 = tables[0].column_desc_v1();
        google::protobuf::RepeatedPtrField<::rtidb::common::ColumnDesc>
            column_desc_list_2 = tables[0].added_column_desc();
        int base_size = (int)(column_desc_list_1.size()); // NOLINT
        int add_size = (int)(column_desc_list_2.size()); // NOLINT
        int in_size = parts.size();
        if (tables[0].has_table_type() &&
            tables[0].table_type() == ::rtidb::type::TableType::kRelational) {
            for (int i = 0; i < tables[0].column_key_size(); i++) {
                if (tables[0].column_key(i).index_type() ==
                    ::rtidb::type::kAutoGen) {
                    in_size = parts.size() + 1;
                }
            }
        }
        int modify_index = in_size - start_index - base_size;
        if (modify_index - add_size > 0 || modify_index < 0) {
            printf("put format error! input value does not match the schema\n");
            return;
        }
        for (int i = 0; i < modify_index; i++) {
            column_desc_list_1.Add()->CopyFrom(column_desc_list_2.Get(i));
        }
        if (!tables[0].has_table_type() ||
            tables[0].table_type() != ::rtidb::type::kRelational) {
            std::vector<::rtidb::base::ColumnDesc> columns;
            if (modify_index > 0) {
                if (::rtidb::base::SchemaCodec::ConvertColumnDesc(
                        column_desc_list_1, columns) < 0) {
                    std::cout << "convert table column desc failed"
                              << std::endl;
                }
            } else {
                if (::rtidb::base::SchemaCodec::ConvertColumnDesc(
                        tables[0].column_desc_v1(), columns) < 0) {
                    std::cout << "convert table column desc failed"
                              << std::endl;
                }
            }
            std::string buffer;
            std::map<uint32_t, std::vector<std::pair<std::string, uint32_t>>>
                dimensions;
            std::vector<uint64_t> ts_dimensions;
            if (modify_index > 0) {
                if (EncodeMultiDimensionData(
                        std::vector<std::string>(parts.begin() + start_index,
                                                 parts.end()),
                        columns, tables[0].table_partition_size(), buffer,
                        dimensions, ts_dimensions, modify_index) < 0) {
                    std::cout << "Encode data error" << std::endl;
                    return;
                }
            } else {
                if (EncodeMultiDimensionData(
                        std::vector<std::string>(parts.begin() + start_index,
                                                 parts.end()),
                        columns, tables[0].table_partition_size(), buffer,
                        dimensions, ts_dimensions) < 0) {
                    std::cout << "Encode data error" << std::endl;
                    return;
                }
            }
            if (tables[0].column_key_size() > 0) {
                std::map<std::string, std::string> raw_value;
                for (uint32_t idx = start_index; idx < parts.size(); idx++) {
                    raw_value.insert(std::make_pair(
                        columns.at(idx - start_index).name, parts[idx]));
                }
                dimensions.clear();
                if (SetDimensionData(raw_value, tables[0].column_key(),
                                     tables[0].table_partition_size(),
                                     dimensions) < 0) {
                    std::cout << "Set dimension data error" << std::endl;
                    return;
                }
            }
            std::string value = buffer;
            if (tables[0].compress_type() == ::rtidb::nameserver::kSnappy) {
                std::string compressed;
                ::snappy::Compress(value.c_str(), value.length(), &compressed);
                value = compressed;
            }
            PutData(tid, dimensions, ts_dimensions, ts, value,
                    tables[0].table_partition());
        } else {
            PutRelational(tid, parameter_map, column_desc_list_1, tables[0]);
        }
    } else if (tables[0].column_desc_size() > 0) {
        uint64_t ts = 0;
        try {
            ts = boost::lexical_cast<uint64_t>(parts[2]);
        } catch (std::exception const& e) {
            printf("Invalid args. ts %s should be unsigned int\n",
                   parts[2].c_str());
            return;
        }
        int base_size = (int)(tables[0].column_desc_size()); // NOLINT
        int add_size = (int)(tables[0].added_column_desc_size()); // NOLINT
        int modify_index = parts.size() - 3 - base_size;
        if (modify_index - add_size > 0 || modify_index < 0) {
            printf("put format error! input value does not match the schema\n");
            return;
        }
        std::vector<::rtidb::base::ColumnDesc> columns;
        if (modify_index > 0) {
            if (::rtidb::base::SchemaCodec::ConvertColumnDesc(
                    tables[0], columns, modify_index) < 0) {
                std::cout << "convert table column desc failed" << std::endl;
            }
        } else {
            if (::rtidb::base::SchemaCodec::ConvertColumnDesc(tables[0],
                                                              columns) < 0) {
                std::cout << "convert table column desc failed" << std::endl;
                return;
            }
        }
        uint32_t cnt = parts.size() - 3;
        if (cnt != columns.size()) {
            std::cout << "Input value mismatch schema" << std::endl;
            return;
        }
        std::string buffer;
        std::map<uint32_t, std::vector<std::pair<std::string, uint32_t>>>
            dimensions;
        if (modify_index > 0) {
            if (EncodeMultiDimensionData(
                    std::vector<std::string>(parts.begin() + 3, parts.end()),
                    columns, tables[0].table_partition_size(), buffer,
                    dimensions, modify_index) < 0) {
                std::cout << "Encode data error" << std::endl;
                return;
            }
        } else {
            if (EncodeMultiDimensionData(
                    std::vector<std::string>(parts.begin() + 3, parts.end()),
                    columns, tables[0].table_partition_size(), buffer,
                    dimensions) < 0) {
                std::cout << "Encode data error" << std::endl;
                return;
            }
        }
        std::string value = buffer;
        if (tables[0].compress_type() == ::rtidb::nameserver::kSnappy) {
            std::string compressed;
            ::snappy::Compress(value.c_str(), value.length(), &compressed);
            value = compressed;
        }
        PutData(tid, dimensions, std::vector<uint64_t>(), ts, value,
                tables[0].table_partition());
    } else {
        std::string pk = parts[2];
        uint64_t ts = 0;
        try {
            ts = boost::lexical_cast<uint64_t>(parts[3]);
        } catch (std::exception const& e) {
            printf("Invalid args. ts %s should be unsigned int\n",
                   parts[3].c_str());
            return;
        }
        uint32_t pid = (uint32_t)(::rtidb::base::hash64(pk) %
                                  tables[0].table_partition_size());
        std::shared_ptr<::rtidb::client::TabletClient> tablet_client =
            GetTabletClient(tables[0], pid, msg);
        if (!tablet_client) {
            std::cout << "Failed to put. error msg: " << msg << std::endl;
            return;
        }
        std::string value = parts[4];
        if (tables[0].compress_type() == ::rtidb::nameserver::kSnappy) {
            std::string compressed;
            ::snappy::Compress(value.c_str(), value.length(), &compressed);
            value = compressed;
        }
        if (tablet_client->Put(tid, pid, pk, ts, value)) {
            std::cout << "Put ok" << std::endl;
        } else {
            std::cout << "Put failed" << std::endl;
        }
    }
}

int SetTablePartition(const ::rtidb::client::TableInfo& table_info,
                      ::rtidb::nameserver::TableInfo& ns_table_info) { // NOLINT
    if (table_info.table_partition_size() > 0) {
        std::map<uint32_t, std::string> leader_map;
        std::map<uint32_t, std::set<std::string>> follower_map;
        for (int idx = 0; idx < table_info.table_partition_size(); idx++) {
            std::string pid_group = table_info.table_partition(idx).pid_group();
            uint32_t start_index = 0;
            uint32_t end_index = 0;
            if (::rtidb::base::IsNumber(pid_group)) {
                start_index = boost::lexical_cast<uint32_t>(pid_group);
                end_index = start_index;
            } else {
                std::vector<std::string> vec;
                boost::split(vec, pid_group, boost::is_any_of("-"));
                if (vec.size() != 2 || !::rtidb::base::IsNumber(vec[0]) ||
                    !::rtidb::base::IsNumber(vec[1])) {
                    printf(
                        "Fail to create table. pid_group[%s] format error.\n",
                        pid_group.c_str());
                    return -1;
                }
                start_index = boost::lexical_cast<uint32_t>(vec[0]);
                end_index = boost::lexical_cast<uint32_t>(vec[1]);
            }
            for (uint32_t pid = start_index; pid <= end_index; pid++) {
                if (table_info.table_partition(idx).is_leader()) {
                    if (leader_map.find(pid) != leader_map.end()) {
                        printf("Fail to create table. pid %u has two leader\n",
                               pid);
                        return -1;
                    }
                    leader_map.insert(std::make_pair(
                        pid, table_info.table_partition(idx).endpoint()));
                } else {
                    if (follower_map.find(pid) == follower_map.end()) {
                        follower_map.insert(
                            std::make_pair(pid, std::set<std::string>()));
                    }
                    if (follower_map[pid].find(
                            table_info.table_partition(idx).endpoint()) !=
                        follower_map[pid].end()) {
                        printf(
                            "Fail to create table. pid %u has same follower on "
                            "%s\n",
                            pid,
                            table_info.table_partition(idx).endpoint().c_str());
                        return -1;
                    }
                    follower_map[pid].insert(
                        table_info.table_partition(idx).endpoint());
                }
            }
        }
        if (leader_map.empty()) {
            printf("Fail to create table. has not leader pid\n");
            return -1;
        }
        // check leader pid
        auto iter = leader_map.rbegin();
        if (iter->first != leader_map.size() - 1) {
            printf(
                "Fail to create table. pid is not start with zero and "
                "consecutive\n");
            return -1;
        }

        // check follower's leader
        for (const auto& kv : follower_map) {
            auto iter = leader_map.find(kv.first);
            if (iter == leader_map.end()) {
                printf("pid %u has not leader\n", kv.first);
                return -1;
            }
            if (kv.second.find(iter->second) != kv.second.end()) {
                printf("pid %u leader and follower at same endpoint %s\n",
                       kv.first, iter->second.c_str());
                return -1;
            }
        }

        for (const auto& kv : leader_map) {
            ::rtidb::nameserver::TablePartition* table_partition =
                ns_table_info.add_table_partition();
            table_partition->set_pid(kv.first);
            ::rtidb::nameserver::PartitionMeta* partition_meta =
                table_partition->add_partition_meta();
            partition_meta->set_endpoint(kv.second);
            partition_meta->set_is_leader(true);
            auto iter = follower_map.find(kv.first);
            if (iter == follower_map.end()) {
                continue;
            }
            // add follower
            for (const auto& endpoint : iter->second) {
                ::rtidb::nameserver::PartitionMeta* partition_meta =
                    table_partition->add_partition_meta();
                partition_meta->set_endpoint(endpoint);
                partition_meta->set_is_leader(false);
            }
        }
        ns_table_info.set_partition_num(ns_table_info.table_partition_size());
        ns_table_info.set_replica_num(
            ns_table_info.table_partition().Get(0).partition_meta_size());
    } else {
        if (table_info.has_partition_num()) {
            ns_table_info.set_partition_num(table_info.partition_num());
        }
        if (table_info.has_replica_num()) {
            ns_table_info.set_replica_num(table_info.replica_num());
        }
    }
    return 0;
}

int SetColumnDesc(const ::rtidb::client::TableInfo& table_info,
                  const std::set<std::string>& type_set,
                  ::rtidb::nameserver::TableInfo& ns_table_info) { // NOLINT
    std::map<std::string, std::string> name_map;
    std::set<std::string> index_set;
    std::set<std::string> ts_col_set;
    for (int idx = 0; idx < table_info.column_desc_size(); idx++) {
        std::string cur_type = table_info.column_desc(idx).type();
        std::transform(cur_type.begin(), cur_type.end(), cur_type.begin(),
                       ::tolower);
        if (table_info.has_table_type() &&
            table_info.table_type() == "Relational") {
            if (::rtidb::base::DATA_TYPE_MAP.find(cur_type) ==
                ::rtidb::base::DATA_TYPE_MAP.end()) {
                printf("type %s is invalid\n", cur_type.c_str());
                return -1;
            }
        } else {
            if (type_set.find(cur_type) == type_set.end()) {
                printf("type %s is invalid\n",
                       table_info.column_desc(idx).type().c_str());
                return -1;
            }
        }
        if (table_info.column_desc(idx).name() == "" ||
            name_map.find(table_info.column_desc(idx).name()) !=
                name_map.end()) {
            printf("check column_desc name failed. name is %s\n",
                   table_info.column_desc(idx).name().c_str());
            return -1;
        }
        if (table_info.column_desc(idx).add_ts_idx() &&
            ((cur_type == "float") || (cur_type == "double"))) {
            printf("float or double column can not be index: %s\n",
                   cur_type.c_str());
            return -1;
        }
        if (table_info.column_desc(idx).add_ts_idx()) {
            index_set.insert(table_info.column_desc(idx).name());
        }
        if (table_info.column_desc(idx).is_ts_col()) {
            if (table_info.column_desc(idx).add_ts_idx()) {
                printf("index column cannot be ts column\n");
                return -1;
            }
            if (cur_type != "timestamp" && cur_type != "int64" &&
                cur_type != "uint64") {
                printf("ts column type should be int64, uint64 or timestamp\n");
                return -1;
            }
            if (table_info.column_desc(idx).has_ttl()) {
                if (ns_table_info.ttl_type() == "kAbsoluteTime") {
                    if (table_info.column_desc(idx).ttl() >
                        FLAGS_absolute_ttl_max) {
                        printf("the max ttl is %u\n", FLAGS_absolute_ttl_max);
                        return -1;
                    }
                } else {
                    if (table_info.column_desc(idx).ttl() >
                        FLAGS_latest_ttl_max) {
                        printf("the max ttl is %u\n", FLAGS_latest_ttl_max);
                        return -1;
                    }
                }
            }
            ts_col_set.insert(table_info.column_desc(idx).name());
        }
        name_map.insert(
            std::make_pair(table_info.column_desc(idx).name(), cur_type));
        ::rtidb::common::ColumnDesc* column_desc =
            ns_table_info.add_column_desc_v1();
        column_desc->CopyFrom(table_info.column_desc(idx));
        if (table_info.has_table_type() &&
            table_info.table_type() == "Relational") {
            const auto& tp_iter = ::rtidb::base::DATA_TYPE_MAP.find(cur_type);
            column_desc->set_data_type(tp_iter->second);
            if (tp_iter->second == ::rtidb::type::kBlob) {
                column_desc->set_data_type(::rtidb::type::kVarchar);
            }
        }
    }
    if (table_info.column_key_size() == 0 &&
        (!table_info.has_table_type() ||
         table_info.table_type() != "Relational")) {
        if (ts_col_set.size() > 1) {
            printf(
                "column_key should be set when has two or more ts columns\n");
            return -1;

        } else if (ts_col_set.empty()) {
            // convert to old version
            for (const auto& column_desc : ns_table_info.column_desc_v1()) {
                ::rtidb::nameserver::ColumnDesc* cur_column_desc =
                    ns_table_info.add_column_desc();
                cur_column_desc->set_name(column_desc.name());
                cur_column_desc->set_type(column_desc.type());
                cur_column_desc->set_add_ts_idx(column_desc.add_ts_idx());
            }
            ns_table_info.clear_column_desc_v1();
        }
    } else {
        index_set.clear();
        std::set<std::string> key_set;
        for (int idx = 0; idx < table_info.column_key_size(); idx++) {
            if (!table_info.column_key(idx).has_index_name() ||
                table_info.column_key(idx).index_name().size() == 0) {
                printf("not set index_name in column_key\n");
                return -1;
            }
            if (index_set.find(table_info.column_key(idx).index_name()) !=
                index_set.end()) {
                printf("duplicate index_name %s\n",
                       table_info.column_key(idx).index_name().c_str());
                return -1;
            }
            index_set.insert(table_info.column_key(idx).index_name());
            std::string cur_key;
            if (table_info.column_key(idx).col_name_size() > 0) {
                for (const auto& name : table_info.column_key(idx).col_name()) {
                    auto iter = name_map.find(name);
                    if (iter == name_map.end()) {
                        printf("column :%s is not member of columns\n",
                               name.c_str());
                        return -1;
                    }
                    if ((iter->second == "float") ||
                        (iter->second == "double")) {
                        printf("float or double column can not be index\n");
                        return -1;
                    }
                    if (cur_key.empty()) {
                        cur_key = name;
                    } else {
                        cur_key += "|" + name;
                    }
                }
            } else {
                cur_key = table_info.column_key(idx).index_name();
            }
            if (key_set.find(cur_key) != key_set.end()) {
                printf("duplicate column_key\n");
                return -1;
            }
            key_set.insert(cur_key);
            for (const auto& ts_name : table_info.column_key(idx).ts_name()) {
                if (ts_col_set.find(ts_name) == ts_col_set.end()) {
                    printf("invalid ts_name %s\n", ts_name.c_str());
                    return -1;
                }
            }
            ::rtidb::common::ColumnKey* column_key =
                ns_table_info.add_column_key();
            column_key->CopyFrom(table_info.column_key(idx));
        }
    }
    if (table_info.has_table_type() &&
        table_info.table_type() == "Relational") {
        ns_table_info.set_table_type(::rtidb::type::TableType::kRelational);
        ns_table_info.set_storage_mode(::rtidb::common::kSSD);
        ns_table_info.set_replica_num(1);
        ns_table_info.set_partition_num(1);
        ns_table_info.clear_column_key();
        index_set.clear();
        std::string auto_gen_pk_name = "";
        for (int idx = 0; idx < table_info.index_size(); idx++) {
            ::rtidb::common::ColumnKey* column_key =
                ns_table_info.add_column_key();
            column_key->set_index_name(table_info.index(idx).index_name());
            for (int inner = 0; inner < table_info.index(idx).col_name_size();
                 inner++) {
                column_key->add_col_name(table_info.index(idx).col_name(inner));
            }
            std::string idx_type = table_info.index(idx).index_type();
            std::transform(idx_type.begin(), idx_type.end(), idx_type.begin(),
                           ::tolower);
            const auto& idx_iter = ::rtidb::base::INDEX_TYPE_MAP.find(idx_type);
            if (idx_iter == ::rtidb::base::INDEX_TYPE_MAP.end()) {
                printf("index type %s is invalid\n", idx_type.c_str());
                return -1;
            }
            if (idx_iter->second == ::rtidb::type::kAutoGen) {
                auto_gen_pk_name = table_info.index(idx).index_name();
            }
            column_key->set_index_type(idx_iter->second);
            index_set.insert(table_info.index(idx).index_name());
        }
        for (int i = 0; i < table_info.column_desc_size(); i++) {
            if (table_info.column_desc(i).name() == auto_gen_pk_name) {
                std::string cur_type = table_info.column_desc(i).type();
                std::transform(cur_type.begin(), cur_type.end(),
                               cur_type.begin(), ::tolower);
                if (cur_type != "bigint") {
                    printf("autoGenPk column dataType must be BigInt\n");
                    return -1;
                }
                break;
            }
        }
    }
    if (index_set.empty() && table_info.column_desc_size() > 0) {
        std::cout << "no index" << std::endl;
        return -1;
    }
    return 0;
}

int GenTableInfo(const std::string& path, const std::set<std::string>& type_set,
                 ::rtidb::nameserver::TableInfo& ns_table_info) { // NOLINT
    ::rtidb::client::TableInfo table_info;
    int fd = open(path.c_str(), O_RDONLY);
    if (fd < 0) {
        std::cout << "can not open file " << path << std::endl;
        return -1;
    }
    google::protobuf::io::FileInputStream fileInput(fd);
    fileInput.SetCloseOnDelete(true);
    if (!google::protobuf::TextFormat::Parse(&fileInput, &table_info)) {
        std::cout << "table meta file format error" << std::endl;
        return -1;
    }

    ns_table_info.set_name(table_info.name());
    std::string ttl_type = table_info.ttl_type();
    std::transform(ttl_type.begin(), ttl_type.end(), ttl_type.begin(),
                   ::tolower);
    uint64_t abs_ttl = table_info.has_ttl_desc()
                           ? table_info.ttl_desc().abs_ttl()
                           : table_info.ttl();
    uint64_t lat_ttl = table_info.has_ttl_desc()
                           ? table_info.ttl_desc().lat_ttl()
                           : table_info.ttl();
    ::rtidb::api::TTLDesc* ttl_desc = ns_table_info.mutable_ttl_desc();
    ttl_desc->set_abs_ttl(abs_ttl);
    ttl_desc->set_lat_ttl(lat_ttl);
    if (table_info.has_ttl_desc()) {
        if (ttl_type == "kabsolutetime") {
            ns_table_info.set_ttl_type("kAbsoluteTime");
            ttl_desc->set_ttl_type(::rtidb::api::TTLType::kAbsoluteTime);
        } else if (ttl_type == "klatesttime" || ttl_type == "latest") {
            ns_table_info.set_ttl_type("kLatestTime");
            ttl_desc->set_ttl_type(::rtidb::api::TTLType::kLatestTime);
        } else if (ttl_type == "kabsandlat") {
            ns_table_info.set_ttl_type("kAbsAndlLat");
            ttl_desc->set_ttl_type(::rtidb::api::TTLType::kAbsAndLat);
        } else if (ttl_type == "kabsorlat") {
            ns_table_info.set_ttl_type("kAbsOrLat");
            ttl_desc->set_ttl_type(::rtidb::api::TTLType::kAbsOrLat);
        } else {
            printf("ttl type %s is invalid\n", table_info.ttl_type().c_str());
            return -1;
        }
    } else {
        if (ttl_type == "kabsolutetime") {
            ns_table_info.set_ttl_type("kAbsoluteTime");
            ttl_desc->set_ttl_type(::rtidb::api::TTLType::kAbsoluteTime);
        } else if (ttl_type == "klatesttime" || ttl_type == "latest") {
            ns_table_info.set_ttl_type("kLatestTime");
            ttl_desc->set_ttl_type(::rtidb::api::TTLType::kLatestTime);
        } else {
            printf("ttl type %s is invalid\n", table_info.ttl_type().c_str());
            return -1;
        }
    }
    if (ttl_desc->ttl_type() == ::rtidb::api::TTLType::kAbsoluteTime) {
        ttl_desc->set_lat_ttl(0);
    } else if (ttl_desc->ttl_type() == ::rtidb::api::TTLType::kLatestTime) {
        ttl_desc->set_abs_ttl(0);
    }
    ns_table_info.set_ttl(table_info.ttl());
    std::string compress_type = table_info.compress_type();
    std::transform(compress_type.begin(), compress_type.end(),
                   compress_type.begin(), ::tolower);
    if (compress_type == "knocompress" || compress_type == "nocompress" ||
        compress_type == "no") {
        ns_table_info.set_compress_type(::rtidb::nameserver::kNoCompress);
    } else if (compress_type == "ksnappy" || compress_type == "snappy") {
        ns_table_info.set_compress_type(::rtidb::nameserver::kSnappy);
    } else {
        printf("compress type %s is invalid\n",
               table_info.compress_type().c_str());
        return -1;
    }
    std::string storage_mode = table_info.storage_mode();
    std::transform(storage_mode.begin(), storage_mode.end(),
                   storage_mode.begin(), ::tolower);
    if (storage_mode == "kmemory" || storage_mode == "memory") {
        ns_table_info.set_storage_mode(::rtidb::common::kMemory);
    } else if (storage_mode == "kssd" || storage_mode == "ssd") {
        ns_table_info.set_storage_mode(::rtidb::common::kSSD);
    } else if (storage_mode == "khdd" || storage_mode == "hdd") {
        ns_table_info.set_storage_mode(::rtidb::common::kHDD);
    } else {
        printf("storage mode %s is invalid\n",
               table_info.storage_mode().c_str());
        return -1;
    }
    std::string table_type = table_info.table_type();
    std::transform(table_type.begin(), table_type.end(), table_type.begin(),
                   ::tolower);
    if (table_type == "ktimeseries" || table_type == "timeseries") {
        ns_table_info.set_table_type(rtidb::type::TableType::kTimeSeries);
    } else if (table_type == "krelational" || table_type == "relational") {
        ns_table_info.set_table_type(rtidb::type::TableType::kRelational);
    } else {
        printf("table_type mode %s is invalid\n",
               table_info.table_type().c_str());
        return -1;
    }

    if (table_info.has_key_entry_max_height()) {
        if (table_info.key_entry_max_height() > FLAGS_skiplist_max_height) {
            printf(
                "Fail to create table. key_entry_max_height %u is greater than "
                "the max heght %u\n",
                table_info.key_entry_max_height(), FLAGS_skiplist_max_height);
            return -1;
        }
        if (table_info.key_entry_max_height() == 0) {
            printf(
                "Fail to create table. key_entry_max_height must be greater "
                "than 0\n");
            return -1;
        }
        ns_table_info.set_key_entry_max_height(
            table_info.key_entry_max_height());
    }
    ns_table_info.set_seg_cnt(table_info.seg_cnt());

    if (SetTablePartition(table_info, ns_table_info) < 0) {
        return -1;
    }
    if (SetColumnDesc(table_info, type_set, ns_table_info) < 0) {
        return -1;
    }
    return 0;
}

void HandleNSCreateTable(const std::vector<std::string>& parts,
                         ::rtidb::client::NsClient* client) {
    std::set<std::string> type_set;
    type_set.insert("int32");
    type_set.insert("uint32");
    type_set.insert("int64");
    type_set.insert("uint64");
    type_set.insert("float");
    type_set.insert("double");
    type_set.insert("string");
    type_set.insert("bool");
    type_set.insert("timestamp");
    type_set.insert("date");
    type_set.insert("int16");
    type_set.insert("uint16");
    ::rtidb::nameserver::TableInfo ns_table_info;
    if (parts.size() == 2) {
        if (GenTableInfo(parts[1], type_set, ns_table_info) < 0) {
            return;
        }
    } else if (parts.size() > 4) {
        ns_table_info.set_name(parts[1]);
        ::rtidb::api::TTLDesc* ttl_desc = ns_table_info.mutable_ttl_desc();
        try {
            std::vector<std::string> vec;
            ::rtidb::base::SplitString(parts[2], ":", vec);
            if (vec.size() == 2) {
                if ((vec[0] == "latest" || vec[0] == "kLatestTime")) {
                    ttl_desc->set_ttl_type(::rtidb::api::TTLType::kLatestTime);
                    ttl_desc->set_lat_ttl(
                        boost::lexical_cast<uint64_t>(vec[vec.size() - 1]));
                    ttl_desc->set_abs_ttl(0);
                    ns_table_info.set_ttl_type("kLatestTime");
                } else if ((vec[0] == "absolute" ||
                            vec[0] == "kAbsoluteTime")) {
                    ttl_desc->set_ttl_type(
                        ::rtidb::api::TTLType::kAbsoluteTime);
                    ttl_desc->set_lat_ttl(0);
                    ttl_desc->set_abs_ttl(
                        boost::lexical_cast<uint64_t>(vec[vec.size() - 1]));
                    ns_table_info.set_ttl_type("kAbsoluteTime");
                } else {
                    std::cout << "invalid ttl type" << std::endl;
                    return;
                }
            } else if (vec.size() == 3) {
                if ((vec[0] == "absandlat" || vec[0] == "kAbsAndLat")) {
                    ttl_desc->set_ttl_type(::rtidb::api::TTLType::kAbsAndLat);
                    ttl_desc->set_abs_ttl(
                        boost::lexical_cast<uint64_t>(vec[vec.size() - 2]));
                    ttl_desc->set_lat_ttl(
                        boost::lexical_cast<uint64_t>(vec[vec.size() - 1]));
                    ns_table_info.set_ttl_type("kAbsAndLat");
                } else if ((vec[0] == "absorlat" || vec[0] == "kAbsOrLat")) {
                    ttl_desc->set_ttl_type(::rtidb::api::TTLType::kAbsOrLat);
                    ttl_desc->set_abs_ttl(
                        boost::lexical_cast<uint64_t>(vec[vec.size() - 2]));
                    ttl_desc->set_lat_ttl(
                        boost::lexical_cast<uint64_t>(vec[vec.size() - 1]));
                    ns_table_info.set_ttl_type("kAbsOrLat");
                } else {
                    std::cout << "invalid ttl type" << std::endl;
                    return;
                }
            } else {
                ttl_desc->set_ttl_type(::rtidb::api::TTLType::kAbsoluteTime);
                ttl_desc->set_lat_ttl(0);
                ttl_desc->set_abs_ttl(
                    boost::lexical_cast<uint64_t>(vec[vec.size() - 1]));
            }
            ns_table_info.set_ttl(
                boost::lexical_cast<uint64_t>(vec[vec.size() - 1]));
            uint32_t partition_num = boost::lexical_cast<uint32_t>(parts[3]);
            if (partition_num == 0) {
                std::cout << "partition_num should be large than zero"
                          << std::endl;
                return;
            }
            ns_table_info.set_partition_num(partition_num);
            uint32_t replica_num = boost::lexical_cast<uint32_t>(parts[4]);
            if (replica_num == 0) {
                std::cout << "replica_num should be large than zero"
                          << std::endl;
                return;
            }
            ns_table_info.set_replica_num(replica_num);
        } catch (std::exception const& e) {
            std::cout << "Invalid args. pid should be uint32_t" << std::endl;
            return;
        }
        bool has_index = false;
        std::set<std::string> name_set;
        for (uint32_t i = 5; i < parts.size(); i++) {
            std::vector<std::string> kv;
            ::rtidb::base::SplitString(parts[i], ":", kv);
            if (kv.size() < 2) {
                std::cout << "create failed! schema format is illegal"
                          << std::endl;
                return;
            }
            if (name_set.find(kv[0]) != name_set.end()) {
                printf("Duplicated column %s\n", kv[0].c_str());
                return;
            }
            std::string cur_type = kv[1];
            std::transform(cur_type.begin(), cur_type.end(), cur_type.begin(),
                           ::tolower);
            if (type_set.find(cur_type) == type_set.end()) {
                printf("type %s is invalid\n", kv[1].c_str());
                return;
            }
            name_set.insert(kv[0]);
            ::rtidb::nameserver::ColumnDesc* column_desc =
                ns_table_info.add_column_desc();
            column_desc->set_name(kv[0]);
            column_desc->set_add_ts_idx(false);
            column_desc->set_type(cur_type);

            if (kv.size() > 2 && kv[2] == "index") {
                if ((cur_type == "float") || (cur_type == "double")) {
                    printf("float or double column can not be index\n");
                    return;
                }
                column_desc->set_add_ts_idx(true);
                has_index = true;
            }
        }
        if (parts.size() > 5 && !has_index) {
            std::cout << "create failed! schema has no index" << std::endl;
            return;
        }
    } else {
        std::cout << "create format error! ex: create table_meta_file | create "
                     "name ttl partition_num replica_num [name:type:index ...]"
                  << std::endl;
        return;
    }
    if (ns_table_info.has_ttl_desc()) {
        if (ns_table_info.ttl_desc().abs_ttl() > FLAGS_absolute_ttl_max) {
            std::cout << "Create failed. The max num of AbsoluteTime ttl is "
                      << FLAGS_absolute_ttl_max << std::endl;
            return;
        }
        if (ns_table_info.ttl_desc().lat_ttl() > FLAGS_latest_ttl_max) {
            std::cout << "Create failed. The max num of latest LatestTime is "
                      << FLAGS_latest_ttl_max << std::endl;
            return;
        }
        if ((ns_table_info.ttl_desc().ttl_type() ==
                 ::rtidb::api::TTLType::kAbsAndLat ||
             ns_table_info.ttl_desc().ttl_type() ==
                 ::rtidb::api::TTLType::kAbsOrLat) &&
            ns_table_info.storage_mode() !=
                ::rtidb::common::StorageMode::kMemory) {
            std::cout << "Create failed. Disktable doesn't support abs&&lat, "
                         "abs||lat in this version."
                      << std::endl;
            return;
        }
    } else {
        if (ns_table_info.ttl_type() == "kAbsoluteTime") {
            if (ns_table_info.ttl() > FLAGS_absolute_ttl_max) {
                std::cout
                    << "Create failed. The max num of AbsoluteTime ttl is "
                    << FLAGS_absolute_ttl_max << std::endl;
                return;
            }
        } else {
            if (ns_table_info.ttl() > FLAGS_latest_ttl_max) {
                std::cout
                    << "Create failed. The max num of latest LatestTime is "
                    << FLAGS_latest_ttl_max << std::endl;
                return;
            }
        }
    }
    std::string msg;
    if (!client->CreateTable(ns_table_info, msg)) {
        std::cout << "Fail to create table. error msg: " << msg << std::endl;
        return;
    }
    std::cout << "Create table ok" << std::endl;
}

void HandleNSClientHelp(const std::vector<std::string>& parts,
                        ::rtidb::client::NsClient* client) {
    if (parts.size() == 1) {
        printf("addindex - add index to table \n");
        printf("addtablefield - add field to the schema table \n");
        printf("addreplica - add replica to leader\n");
        printf("cancelop - cancel the op\n");
        printf("create - create table\n");
        printf("confset - update conf\n");
        printf("confget - get conf\n");
        printf("count - count the num of data in specified key\n");
        printf(
            "changeleader - select leader again when the endpoint of leader "
            "offline\n");
        printf("delete - delete pk\n");
        printf("delreplica - delete replica from leader\n");
        printf("drop - drop table\n");
        printf("exit - exit client\n");
        printf("get - get only one record\n");
        printf("gettablepartition - get partition info\n");
        printf("help - get cmd info\n");
        printf("makesnapshot - make snapshot\n");
        printf("migrate - migrate partition form one endpoint to another\n");
        printf("man - get cmd info\n");
        printf(
            "offlineendpoint - select leader and delete replica when endpoint "
            "offline\n");
        printf("preview - preview data\n");
        printf("put -  insert data into table\n");
        printf("quit - exit client\n");
        printf("recovertable - recover only one table partition\n");
        printf(
            "recoverendpoint - recover all tables in endpoint when online\n");
        printf("scan - get records for a period of time\n");
        printf("showtable - show table info\n");
        printf("showtablet - show tablet info\n");
        printf("showns - show nameserver info\n");
        printf("showschema - show schema info\n");
        printf("showopstatus - show op info\n");
        printf("settablepartition - update partition info\n");
        printf("setttl - set table ttl\n");
        printf("updatetablealive - update table alive status\n");
        printf("info - show information of the table\n");
        printf("addrepcluster - add remote replica cluster\n");
        printf("showrepcluster - show remote replica cluster\n");
        printf("removerepcluster - remove remote replica cluste \n");
        printf("switchmode - switch cluster mode\n");
        printf(
            "synctable - synctable from leader cluster to replica cluster\n");
        printf("deleteindx - delete index of specified table");
        printf("update - update record of specified table");
        printf("query - query record from relational table");
    } else if (parts.size() == 2) {
        if (parts[1] == "create") {
            printf("desc: create table\n");
            printf("usage: create table_meta_file_path\n");
            printf(
                "usage: create table_name ttl partition_num replica_num "
                "[colum_name1:type:index colum_name2:type ...]\n");
            printf("ex: create ./table_meta.txt\n");
            printf("ex: create table1 144000 8 3\n");
            printf("ex: create table2 latest:10 8 3\n");
            printf(
                "ex: create table3 latest:10 8 3 card:string:index "
                "mcc:string:index value:float\n");
        } else if (parts[1] == "drop") {
            printf("desc: drop table\n");
            printf("usage: drop table_name\n");
            printf("ex: drop table1\n");
        } else if (parts[1] == "put") {
            printf("desc: insert data into table\n");
            printf("usage: put table_name pk ts value\n");
            printf(
                "usage: put table_name ts key1 key2 ... value1 value2 ...\n");
            printf("ex: put table1 key1 1528872944000 value1\n");
            printf("ex: put table2 1528872944000 card0 mcc0 1.3\n");
        } else if (parts[1] == "scan") {
            printf("desc: get records for a period of time\n");
            printf("usage: scan table_name pk start_time end_time [limit]\n");
            printf(
                "usage: scan table_name key key_name start_time end_time "
                "[limit]\n");
            printf("ex: scan table1 key1 1528872944000 1528872930000\n");
            printf("ex: scan table1 key1 1528872944000 1528872930000 10\n");
            printf("ex: scan table1 key1 0 0 10\n");
            printf("ex: scan table2 card0 card 1528872944000 1528872930000\n");
            printf(
                "ex: scan table2 card0 card 1528872944000 1528872930000 10\n");
            printf("ex: scan table2 card0 card  0 0 10\n");
        } else if (parts[1] == "get") {
            printf("desc: get only one record\n");
            printf("usage: get table_name key ts\n");
            printf("usage: get table_name key idx_name ts\n");
            printf("ex: get table1 key1 1528872944000\n");
            printf("ex: get table1 key1 0\n");
            printf("ex: get table2 card0 card 1528872944000\n");
            printf("ex: get table2 card0 card 0\n");
        } else if (parts[1] == "delete") {
            printf("desc: delete pk\n");
            printf("usage: delete table_name key idx_name\n");
            printf("ex: delete table1 key1\n");
            printf("ex: delete table2 card0 card\n");
        } else if (parts[1] == "count") {
            printf("desc: count the num of data in specified key\n");
            printf("usage: count table_name key [filter_expired_data]\n");
            printf(
                "usage: count table_name key idx_name [filter_expired_data]\n");
            printf("ex: count table1 key1\n");
            printf("ex: count table1 key1 true\n");
            printf("ex: count table2 card0 card\n");
            printf("ex: count table2 card0 card true\n");
        } else if (parts[1] == "preview") {
            printf("desc: preview data in table\n");
            printf("usage: preview table_name [limit]\n");
            printf("ex: preview table1\n");
            printf("ex: preview table1 10\n");
        } else if (parts[1] == "showtable") {
            printf("desc: show table info\n");
            printf("usage: showtable [table_name]\n");
            printf("ex: showtable\n");
            printf("ex: showtable table1\n");
        } else if (parts[1] == "showtablet") {
            printf("desc: show tablet info\n");
            printf("usage: showtablet\n");
            printf("ex: showtablet\n");
        } else if (parts[1] == "showns") {
            printf("desc: show nameserver info\n");
            printf("usage: showns\n");
            printf("ex: showns\n");
        } else if (parts[1] == "showschema") {
            printf("desc: show schema info\n");
            printf("usage: showschema table_name\n");
            printf("ex: showschema table1\n");
        } else if (parts[1] == "showopstatus") {
            printf("desc: show op info\n");
            printf("usage: showopstatus [table_name pid]\n");
            printf("ex: showopstatus\n");
            printf("ex: showopstatus table1\n");
            printf("ex: showopstatus table1 0\n");
        } else if (parts[1] == "makesnapshot") {
            printf("desc: make snapshot\n");
            printf("usage: makesnapshot name pid\n");
            printf("ex: makesnapshot table1 0\n");
        } else if (parts[1] == "addreplica") {
            printf("desc: add replica to leader\n");
            printf("usage: addreplica name pid_group endpoint\n");
            printf("ex: addreplica table1 0 172.27.128.31:9527\n");
            printf("ex: addreplica table1 0,3,5 172.27.128.31:9527\n");
            printf("ex: addreplica table1 1-5 172.27.128.31:9527\n");
        } else if (parts[1] == "delreplica") {
            printf("desc: delete replica from leader\n\n");
            printf("usage: delreplica name pid_group endpoint\n");
            printf("ex: delreplica table1 0 172.27.128.31:9527\n");
            printf("ex: delreplica table1 0,3,5 172.27.128.31:9527\n");
            printf("ex: delreplica table1 1-5 172.27.128.31:9527\n");
        } else if (parts[1] == "confset") {
            printf("desc: update conf\n");
            printf("usage: confset auto_failover true/false\n");
            printf("ex: confset auto_failover true\n");
        } else if (parts[1] == "confget") {
            printf("desc: get conf\n");
            printf("usage: confget\n");
            printf("usage: confget conf_name\n");
            printf("ex: confget\n");
            printf("ex: confget auto_failover\n");
        } else if (parts[1] == "changeleader") {
            printf(
                "desc: select leader again when the endpoint of leader "
                "offline\n");
            printf("usage: changeleader table_name pid [candidate_leader]\n");
            printf("ex: changeleader table1 0\n");
            printf("ex: changeleader table1 0 auto\n");
            printf("ex: changeleader table1 0 172.27.128.31:9527\n");
        } else if (parts[1] == "offlineendpoint") {
            printf(
                "desc: select leader and delete replica when endpoint "
                "offline\n");
            printf("usage: offlineendpoint endpoint [concurrency]\n");
            printf("ex: offlineendpoint 172.27.128.31:9527\n");
            printf("ex: offlineendpoint 172.27.128.31:9527 2\n");
        } else if (parts[1] == "recovertable") {
            printf("desc: recover only one table partition\n");
            printf("usage: recovertable table_name pid endpoint\n");
            printf("ex: recovertable table1 0 172.27.128.31:9527\n");
        } else if (parts[1] == "recoverendpoint") {
            printf("desc: recover all tables in endpoint when online\n");
            printf(
                "usage: recoverendpoint endpoint [need_restore] "
                "[concurrency]\n");
            printf("ex: recoverendpoint 172.27.128.31:9527\n");
            printf("ex: recoverendpoint 172.27.128.31:9527 false\n");
            printf("ex: recoverendpoint 172.27.128.31:9527 true 2\n");
        } else if (parts[1] == "migrate") {
            printf("desc: migrate partition form one endpoint to another\n");
            printf(
                "usage: migrate src_endpoint table_name pid_group "
                "des_endpoint\n");
            printf("ex: migrate 172.27.2.52:9991 table1 1 172.27.2.52:9992\n");
            printf(
                "ex: migrate 172.27.2.52:9991 table1 1,3,5 172.27.2.52:9992\n");
            printf(
                "ex: migrate 172.27.2.52:9991 table1 1-5 172.27.2.52:9992\n");
        } else if (parts[1] == "gettablepartition") {
            printf("desc: get partition info\n");
            printf("usage: gettablepartition table_name pid\n");
            printf("ex: gettablepartition table1 0\n");
        } else if (parts[1] == "settablepartition") {
            printf("desc: set partition info\n");
            printf("usage: settablepartition table_name partition_file_path\n");
            printf("ex: settablepartition table1 ./partition_file.txt\n");
        } else if (parts[1] == "exit" || parts[1] == "quit") {
            printf("desc: exit client\n");
            printf("ex: quit\n");
            printf("ex: exit\n");
        } else if (parts[1] == "help" || parts[1] == "man") {
            printf("desc: get cmd info\n");
            printf("usage: help [cmd]\n");
            printf("usage: man [cmd]\n");
            printf("ex:help\n");
            printf("ex:help create\n");
            printf("ex:man\n");
            printf("ex:man create\n");
        } else if (parts[1] == "setttl") {
            printf("desc: set table ttl \n");
            printf("usage: setttl table_name ttl_type ttl [ts_name]\n");
            printf("ex: setttl t1 absolute 10\n");
            printf("ex: setttl t2 latest 5\n");
            printf("ex: setttl t3 latest 5 ts1\n");
        } else if (parts[1] == "cancelop") {
            printf("desc: cancel the op\n");
            printf("usage: cancelop op_id\n");
            printf("ex: cancelop 5\n");
        } else if (parts[1] == "updatetablealive") {
            printf("desc: update table alive status\n");
            printf(
                "usage: updatetablealive table_name pid endppoint is_alive\n");
            printf("ex: updatetablealive t1 * 172.27.2.52:9991 no\n");
            printf("ex: updatetablealive t1 0 172.27.2.52:9991 no\n");
        } else if (parts[1] == "addtablefield") {
            printf("desc: add table field (max adding field count is 63)\n");
            printf("usage: addtablefield table_name col_name col_type\n");
            printf("ex: addtablefield test card string\n");
            printf("ex: addtablefield test money float\n");
        } else if (parts[1] == "info") {
            printf("desc: show information of the table\n");
            printf("usage: info table_name \n");
            printf("ex: info test\n");
        } else if (parts[1] == "addrepcluster") {
            printf("desc: add remote replica cluster\n");
            printf("usage: addrepcluster zk_endpoints zk_path cluster_alias\n");
            printf(
                "ex: addrepcluster 10.1.1.1:2181,10.1.1.2:2181 /rtidb_cluster "
                "prod_dc01\n");
        } else if (parts[1] == "showrepcluster") {
            printf("desc: show remote replica cluster\n");
            printf("usage: showrepcluster\n");
            printf("ex: showrepcluster\n");
        } else if (parts[1] == "removerepcluster") {
            printf("desc: remove remote replica cluster\n");
            printf("usage: removerepcluster cluster_alias\n");
            printf("ex: removerepcluster prod_dc01\n");
        } else if (parts[1] == "switchmode") {
            printf("desc: switch cluster mode\n");
            printf("usage: switchmode normal|leader\n");
            printf("ex: switchmode normal\n");
            printf("ex: switchmode leader\n");
        } else if (parts[1] == "synctable") {
            printf("desc: synctable from leader cluster to replica cluster\n");
            printf("usage: synctable table_name cluster_alias [pid]\n");
            printf("ex: synctable test bj\n");
            printf("ex: synctable test bj 0\n");
        } else if (parts[1] == "addindex") {
            printf("desc: add new index to table\n");
            printf(
                "usage: addindex table_name index_name [col_name] [ts_name]\n");
            printf("ex: addindex test card\n");
            printf("ex: addindex test combine1 card,mcc\n");
            printf("ex: addindex test combine2 id,name ts1,ts2\n");
        } else if (parts[1] == "deleteindex") {
            printf("desc: delete index of specified index\n");
            printf("usage: deleteindex table_name index_name");
            printf("usage: deleteindex test index0");
        } else if (parts[1] == "update") {
            printf("desc: update record of table\n");
            printf(
                "usage: update table_name=xxx col1=xxx col2=xxx where "
                "col=xxx\n");
            printf("eg: update table_name=test1 mcc=mcc2 where card=card0\n");
        } else if (parts[1] == "query") {
            printf("desc: query record from relation table\n");
            printf("usage: query table_name=xxx col1 col2 where col3=xxx\n");
            printf("eg: query table_name=test1 card mcc where card=card0\n");
            printf("eg: query table_name=test1 * where card=card0\n");
        } else {
            printf("unsupport cmd %s\n", parts[1].c_str());
        }
    } else {
        printf("help format error!\n");
        printf("usage: help [cmd]\n");
        printf("usage: man [cmd]\n");
        printf("ex: help\n");
        printf("ex: help create\n");
        printf("ex:man\n");
        printf("ex:man create\n");
    }
}

void HandleNSClientSetTablePartition(const std::vector<std::string>& parts,
                                     ::rtidb::client::NsClient* client) {
    if (parts.size() < 3) {
        std::cout << "Bad format" << std::endl;
        return;
    }
    std::string name = parts[1];
    int fd = open(parts[2].c_str(), O_RDONLY);
    if (fd < 0) {
        std::cout << "can not open file " << parts[2] << std::endl;
        return;
    }
    ::rtidb::nameserver::TablePartition table_partition;
    google::protobuf::io::FileInputStream fileInput(fd);
    fileInput.SetCloseOnDelete(true);
    if (!google::protobuf::TextFormat::Parse(&fileInput, &table_partition)) {
        std::cout << "table partition file format error" << std::endl;
        return;
    }
    std::set<std::string> leader_set;
    std::set<std::string> follower_set;
    for (int idx = 0; idx < table_partition.partition_meta_size(); idx++) {
        std::string endpoint = table_partition.partition_meta(idx).endpoint();
        if (table_partition.partition_meta(idx).is_leader()) {
            if (leader_set.find(endpoint) != leader_set.end()) {
                std::cout << "has same leader " << endpoint << std::endl;
                return;
            }
            leader_set.insert(endpoint);
        } else {
            if (follower_set.find(endpoint) != follower_set.end()) {
                std::cout << "has same follower" << endpoint << std::endl;
                return;
            }
            follower_set.insert(endpoint);
        }
    }
    if (leader_set.empty()) {
        std::cout << "has no leader" << std::endl;
        return;
    }

    std::string msg;
    if (!client->SetTablePartition(name, table_partition, msg)) {
        std::cout << "Fail to set table partition. error msg: " << msg
                  << std::endl;
        return;
    }
    std::cout << "set table partition ok" << std::endl;
}

void HandleNSClientGetTablePartition(const std::vector<std::string>& parts,
                                     ::rtidb::client::NsClient* client) {
    if (parts.size() < 3) {
        std::cout << "Bad format" << std::endl;
        return;
    }
    std::string name = parts[1];
    uint32_t pid = 0;
    try {
        pid = boost::lexical_cast<uint32_t>(parts[2]);
    } catch (std::exception const& e) {
        std::cout << "Invalid args. pid should be uint32_t" << std::endl;
        return;
    }
    ::rtidb::nameserver::TablePartition table_partition;
    std::string msg;
    if (!client->GetTablePartition(name, pid, table_partition, msg)) {
        std::cout << "Fail to get table partition. error msg: " << msg
                  << std::endl;
        return;
    }
    std::string value;
    google::protobuf::TextFormat::PrintToString(table_partition, &value);
    std::string file_name = name + "_" + parts[2] + ".txt";
    FILE* fd_write = fopen(file_name.c_str(), "w");
    if (fd_write == NULL) {
        PDLOG(WARNING, "fail to open file %s", file_name.c_str());
        std::cout << "fail to open file" << file_name << std::endl;
        return;
    }
    bool io_error = false;
    if (fputs(value.c_str(), fd_write) == EOF) {
        std::cout << "write error" << std::endl;
        io_error = true;
    }
    if (!io_error &&
        ((fflush(fd_write) == EOF) || fsync(fileno(fd_write)) == -1)) {
        std::cout << "flush error" << std::endl;
        io_error = true;
    }
    fclose(fd_write);
    if (!io_error) {
        std::cout << "get table partition ok" << std::endl;
    }
}

void HandleNSClientUpdateTableAlive(const std::vector<std::string>& parts,
                                    ::rtidb::client::NsClient* client) {
    if (parts.size() < 5) {
        std::cout << "Bad format" << std::endl;
        return;
    }
    std::string name = parts[1];
    std::string endpoint = parts[3];
    bool is_alive = false;
    if (parts[4] == "yes") {
        is_alive = true;
    } else if (parts[4] == "no") {
        is_alive = false;
    } else {
        std::cout << "is_alive should be yes or no" << std::endl;
        return;
    }
    uint32_t pid = UINT32_MAX;
    if (parts[2] != "*") {
        try {
            int pid_tmp = boost::lexical_cast<int32_t>(parts[2]);
            if (pid_tmp < 0) {
                std::cout << "Invalid args. pid should be uint32_t"
                          << std::endl;
                return;
            }
            pid = pid_tmp;
        } catch (std::exception const& e) {
            std::cout << "Invalid args. pid should be uint32_t" << std::endl;
            return;
        }
    }
    std::string msg;
    if (!client->UpdateTableAliveStatus(endpoint, name, pid, is_alive, msg)) {
        std::cout << "Fail to update table alive. error msg: " << msg
                  << std::endl;
        return;
    }
    std::cout << "update ok" << std::endl;
}

void HandleNSShowOPStatus(const std::vector<std::string>& parts,
                          ::rtidb::client::NsClient* client) {
    std::vector<std::string> row;
    row.push_back("op_id");
    row.push_back("op_type");
    row.push_back("name");
    row.push_back("pid");
    row.push_back("status");
    row.push_back("start_time");
    row.push_back("execute_time");
    row.push_back("end_time");
    row.push_back("cur_task");
    row.push_back("for_replica_cluster");
    ::baidu::common::TPrinter tp(row.size());
    tp.AddRow(row);
    ::rtidb::nameserver::ShowOPStatusResponse response;
    std::string msg;
    std::string name;
    uint32_t pid = ::rtidb::client::INVALID_PID;
    if (parts.size() > 1) {
        name = parts[1];
    }
    if (parts.size() > 2) {
        try {
            pid = boost::lexical_cast<uint32_t>(parts[2]);
        } catch (std::exception const& e) {
            std::cout << "Invalid args pid should be uint32_t" << std::endl;
            return;
        }
    }
    bool ok = client->ShowOPStatus(response, name, pid, msg);
    if (!ok) {
        std::cout << "Fail to show tablets. error msg: " << msg << std::endl;
        return;
    }
    for (int idx = 0; idx < response.op_status_size(); idx++) {
        std::vector<std::string> row;
        row.push_back(std::to_string(response.op_status(idx).op_id()));
        row.push_back(response.op_status(idx).op_type());
        if (response.op_status(idx).has_name()) {
            row.push_back(response.op_status(idx).name());
        } else {
            row.push_back("-");
        }
        if (response.op_status(idx).has_pid() &&
            (response.op_status(idx).pid() != ::rtidb::client::INVALID_PID)) {
            row.push_back(std::to_string(response.op_status(idx).pid()));
        } else {
            row.push_back("-");
        }
        row.push_back(response.op_status(idx).status());
        if (response.op_status(idx).start_time() > 0) {
            time_t rawtime = (time_t)response.op_status(idx).start_time();
            tm* timeinfo = localtime(&rawtime); // NOLINT
            char buf[20];
            strftime(buf, 20, "%Y%m%d%H%M%S", timeinfo);
            row.push_back(buf);
            if (response.op_status(idx).end_time() != 0) {
                row.push_back(
                    std::to_string(response.op_status(idx).end_time() -
                                   response.op_status(idx).start_time()) +
                    "s");
                rawtime = (time_t)response.op_status(idx).end_time();
                timeinfo = localtime(&rawtime); // NOLINT
                buf[0] = '\0';
                strftime(buf, 20, "%Y%m%d%H%M%S", timeinfo);
                row.push_back(buf);
            } else {
                uint64_t cur_time = ::baidu::common::timer::now_time();
                row.push_back(
                    std::to_string(cur_time -
                                   response.op_status(idx).start_time()) +
                    "s");
                row.push_back("-");
            }
        } else {
            row.push_back("-");
            row.push_back("-");
            row.push_back("-");
        }
        row.push_back(response.op_status(idx).task_type());
        if (response.op_status(idx).for_replica_cluster() == 1) {
            row.push_back("yes");
        } else {
            row.push_back("no");
        }
        tp.AddRow(row);
    }
    tp.Print(true);
}

void HandleNSClientDeleteIndex(const std::vector<std::string>& parts,
                               ::rtidb::client::NsClient* client) {
    ::rtidb::nameserver::GeneralResponse response;
    if (parts.size() != 3) {
        std::cout << "Bad format" << std::endl;
        std::cout << "usage: deleteindex table_name index_name" << std::endl;
        return;
    }
    std::string msg;
    if (!client->DeleteIndex(parts[1], parts[2], msg)) {
        std::cout << "Fail to delete index. error msg: " << msg << std::endl;
        return;
    }
    std::cout << "delete index ok" << std::endl;
}

<<<<<<< HEAD
void HandleClientDeleteIndex(const std::vector<std::string>& parts, ::rtidb::client::TabletClient* client) {
    ::rtidb::nameserver::GeneralResponse response;
    if (parts.size() < 4) {
        std::cout << "Bad format" << std::endl;
        std::cout << "usage: deleteindex tid pid index_name" << std::endl;
        return;
    }
    try {
        std::string msg;
        if (!client->DeleteIndex(boost::lexical_cast<uint32_t>(parts[1]),
                boost::lexical_cast<uint32_t>(parts[2]), parts[3], &msg)) {
            std::cout << "Fail to delete index. error msg: " << msg << std::endl;
            return;
        }
    } catch(std::exception const& e) {
        std::cout << "Invalid args tid and pid should be uint32_t" << std::endl;
    }
    std::cout << "delete index ok" << std::endl;
}

void HandleClientSetTTL(const std::vector<std::string>& parts, ::rtidb::client::TabletClient* client) {
=======
void HandleClientSetTTL(const std::vector<std::string>& parts,
                        ::rtidb::client::TabletClient* client) {
>>>>>>> 0a1c156f
    if (parts.size() < 5) {
        std::cout << "Bad setttl format, eg setttl tid pid type ttl [ts_name]"
                  << std::endl;
        return;
    }
    std::string ts_name;
    try {
        uint64_t abs_ttl = 0;
        uint64_t lat_ttl = 0;
        ::rtidb::api::TTLType type = ::rtidb::api::kLatestTime;
        if (parts[3] == "absolute") {
            type = ::rtidb::api::TTLType::kAbsoluteTime;
            abs_ttl = boost::lexical_cast<uint64_t>(parts[4]);
            if (parts.size() == 6) {
                ts_name = parts[5];
            } else if (parts.size() > 6) {
                std::cout
                    << "Bad setttl format, eg setttl tid pid type ttl [ts_name]"
                    << std::endl;
                return;
            }
        } else if (parts[3] == "absandlat") {
            type = ::rtidb::api::TTLType::kAbsAndLat;
            abs_ttl = boost::lexical_cast<uint64_t>(parts[4]);
            lat_ttl = boost::lexical_cast<uint64_t>(parts[5]);
            if (parts.size() == 7) {
                ts_name = parts[6];
            }
        } else if (parts[3] == "absorlat") {
            type = ::rtidb::api::TTLType::kAbsOrLat;
            abs_ttl = boost::lexical_cast<uint64_t>(parts[4]);
            lat_ttl = boost::lexical_cast<uint64_t>(parts[5]);
            if (parts.size() == 7) {
                ts_name = parts[6];
            }
        } else if (parts[3] == "latest") {
            lat_ttl = boost::lexical_cast<uint64_t>(parts[4]);
            if (parts.size() == 6) {
                ts_name = parts[5];
            } else if (parts.size() > 6) {
                std::cout
                    << "Bad setttl format, eg setttl tid pid type ttl [ts_name]"
                    << std::endl;
                return;
            }
        }
        bool ok = client->UpdateTTL(boost::lexical_cast<uint32_t>(parts[1]),
                                    boost::lexical_cast<uint32_t>(parts[2]),
                                    type, abs_ttl, lat_ttl, ts_name);
        if (ok) {
            std::cout << "Set ttl ok !" << std::endl;
        } else {
            std::cout << "Set ttl failed! " << std::endl;
        }
    } catch (std::exception const& e) {
        std::cout << "Invalid args tid and pid should be uint32_t" << std::endl;
    }
}

void HandleClientGet(const std::vector<std::string>& parts,
                     ::rtidb::client::TabletClient* client) {
    if (parts.size() < 5) {
        std::cout << "Bad get format, eg get tid pid key time" << std::endl;
        return;
    }
    try {
        std::string value;
        uint64_t ts = 0;
        std::string msg;
        bool ok = client->Get(boost::lexical_cast<uint32_t>(parts[1]),
                              boost::lexical_cast<uint32_t>(parts[2]), parts[3],
                              boost::lexical_cast<uint64_t>(parts[4]), value,
                              ts, msg);
        ::rtidb::api::TableStatus table_status;
        if (!client->GetTableStatus(boost::lexical_cast<uint32_t>(parts[1]),
                                    boost::lexical_cast<uint32_t>(parts[2]),
                                    table_status)) {
            std::cout << "Fail to get table status" << std::endl;
            return;
        }
        ::rtidb::nameserver::CompressType compress_type =
            ::rtidb::nameserver::kNoCompress;
        if (table_status.compress_type() ==
            ::rtidb::api::CompressType::kSnappy) {
            compress_type = ::rtidb::nameserver::kSnappy;
        }
        if (compress_type == ::rtidb::nameserver::kSnappy) {
            std::string uncompressed;
            ::snappy::Uncompress(value.c_str(), value.length(), &uncompressed);
            value = uncompressed;
        }
        if (ok) {
            std::cout << "value :" << value << std::endl;
        } else {
            std::cout << "Get failed! error msg: " << msg << std::endl;
        }
    } catch (std::exception const& e) {
        std::cout << "Invalid args tid and pid should be uint32_t, ts should "
                     "be uint64_t"
                  << std::endl;
    }
}

void HandleClientBenGet(std::vector<std::string>& parts, // NOLINT
                        ::rtidb::client::TabletClient* client) {
    try {
        uint32_t tid = boost::lexical_cast<uint32_t>(parts[1]);
        uint32_t pid = boost::lexical_cast<uint32_t>(parts[2]);
        uint64_t key_num = 1000000;
        if (parts.size() >= 4) {
            key_num = ::boost::lexical_cast<uint64_t>(parts[3]);
        }
        uint32_t times = 10000;
        if (parts.size() >= 5) {
            times = ::boost::lexical_cast<uint32_t>(parts[4]);
        }
        int num = 100;
        if (parts.size() >= 6) {
            num = ::boost::lexical_cast<int>(parts[5]);
        }
        std::string value;
        uint64_t base = 100000000;
        std::random_device rd;
        std::default_random_engine engine(rd());
        std::uniform_int_distribution<> dis(1, key_num);
        std::string msg;
        while (num > 0) {
            for (uint32_t i = 0; i < times; i++) {
                std::string key = std::to_string(base + dis(engine));
                uint64_t ts = 0;
                client->Get(tid, pid, key, 0, value, ts, msg);
            }
            client->ShowTp();
            num--;
        }
    } catch (boost::bad_lexical_cast& e) {
        std::cout << "put argument error!" << std::endl;
    }
}

// the input format like put 1 1 key time value
void HandleClientPut(const std::vector<std::string>& parts,
                     ::rtidb::client::TabletClient* client) {
    if (parts.size() < 6) {
        std::cout << "Bad put format, eg put tid pid key time value"
                  << std::endl;
        return;
    }
    try {
        bool ok =
            client->Put(boost::lexical_cast<uint32_t>(parts[1]),
                        boost::lexical_cast<uint32_t>(parts[2]), parts[3],
                        boost::lexical_cast<uint64_t>(parts[4]), parts[5]);
        if (ok) {
            std::cout << "Put ok" << std::endl;
        } else {
            std::cout << "Put failed" << std::endl;
        }
    } catch (std::exception const& e) {
        std::cout << "Invalid args tid and pid should be uint32_t" << std::endl;
    }
}

void HandleClientBenPut(std::vector<std::string>& parts, // NOLINT
                        ::rtidb::client::TabletClient* client) {
    try {
        uint32_t tid = boost::lexical_cast<uint32_t>(parts[1]);
        uint32_t pid = boost::lexical_cast<uint32_t>(parts[2]);
        uint64_t key_num = 1000000;
        if (parts.size() >= 4) {
            key_num = ::boost::lexical_cast<uint64_t>(parts[3]);
        }
        uint32_t times = 10000;
        if (parts.size() >= 5) {
            times = ::boost::lexical_cast<uint32_t>(parts[4]);
        }
        int num = 100;
        if (parts.size() >= 6) {
            num = ::boost::lexical_cast<int>(parts[5]);
        }
        std::string value(128, 'a');
        uint64_t base = 100000000;
        std::random_device rd;
        std::default_random_engine engine(rd());
        std::uniform_int_distribution<> dis(1, key_num);
        while (num > 0) {
            for (uint32_t i = 0; i < times; i++) {
                std::string key = std::to_string(base + dis(engine));
                uint64_t ts = ::baidu::common::timer::get_micros() / 1000;
                client->Put(tid, pid, key, ts, value);
            }
            client->ShowTp();
            num--;
        }
    } catch (boost::bad_lexical_cast& e) {
        std::cout << "put argument error!" << std::endl;
    }
}

// the input format like create name tid pid ttl leader endpoints
void HandleClientCreateTable(const std::vector<std::string>& parts,
                             ::rtidb::client::TabletClient* client) {
    if (parts.size() < 6) {
        std::cout << "Bad create format, input like create <name> <tid> <pid> "
                     "<ttl> <seg_cnt>"
                  << std::endl;
        return;
    }

    try {
        int64_t abs_ttl = 0;
        int64_t lat_ttl = 0;
        ::rtidb::api::TTLType type = ::rtidb::api::TTLType::kAbsoluteTime;
        if (parts.size() > 4) {
            std::vector<std::string> vec;
            ::rtidb::base::SplitString(parts[4], ":", vec);
            abs_ttl = boost::lexical_cast<int64_t>(vec[vec.size() - 1]);
            if (vec.size() > 1) {
                if (vec[0] == "latest") {
                    type = ::rtidb::api::TTLType::kLatestTime;
                    lat_ttl = abs_ttl;
                    abs_ttl = 0;
                    if (lat_ttl > FLAGS_latest_ttl_max) {
                        std::cout << "Create failed. The max num of latest "
                                     "LatestTime is "
                                  << FLAGS_latest_ttl_max << std::endl;
                        return;
                    }
                } else {
                    std::cout << "invalid ttl type" << std::endl;
                    return;
                }
            } else {
                if (abs_ttl > FLAGS_absolute_ttl_max) {
                    std::cout
                        << "Create failed. The max num of AbsoluteTime ttl is "
                        << FLAGS_absolute_ttl_max << std::endl;
                    return;
                }
            }
        }
        if (abs_ttl < 0 || lat_ttl < 0) {
            std::cout << "ttl should be equal or greater than 0" << std::endl;
            return;
        }
        uint32_t seg_cnt = 16;
        if (parts.size() > 5) {
            seg_cnt = boost::lexical_cast<uint32_t>(parts[5]);
        }
        bool is_leader = true;
        if (parts.size() > 6 && parts[6] == "false") {
            is_leader = false;
        }
        std::vector<std::string> endpoints;
        ::rtidb::api::CompressType compress_type =
            ::rtidb::api::CompressType::kNoCompress;
        if (parts.size() > 7) {
            std::string raw_compress_type = parts[7];
            std::transform(raw_compress_type.begin(), raw_compress_type.end(),
                           raw_compress_type.begin(), ::tolower);
            if (raw_compress_type == "knocompress" ||
                raw_compress_type == "nocompress") {
                compress_type = ::rtidb::api::CompressType::kNoCompress;
            } else if (raw_compress_type == "ksnappy" ||
                       raw_compress_type == "snappy") {
                compress_type = ::rtidb::api::CompressType::kSnappy;
            } else {
                printf("compress type %s is invalid\n", parts[7].c_str());
                return;
            }
        }
        bool ok = client->CreateTable(
            parts[1], boost::lexical_cast<uint32_t>(parts[2]),
            boost::lexical_cast<uint32_t>(parts[3]), abs_ttl, lat_ttl,
            is_leader, endpoints, type, seg_cnt, 0, compress_type);
        if (!ok) {
            std::cout << "Fail to create table" << std::endl;
        } else {
            std::cout << "Create table ok" << std::endl;
        }
    } catch (std::exception const& e) {
        std::cout << "Invalid args, tid , pid or ttl should be uint32_t"
                  << std::endl;
    }
}

void HandleClientDropTable(const std::vector<std::string>& parts,
                           ::rtidb::client::TabletClient* client) {
    if (parts.size() < 3) {
        std::cout << "Bad drop command, you should input like 'drop tid pid' "
                  << std::endl;
        return;
    }
    try {
        bool ok = client->DropTable(boost::lexical_cast<uint32_t>(parts[1]),
                                    boost::lexical_cast<uint32_t>(parts[2]));
        if (ok) {
            std::cout << "Drop table ok" << std::endl;
        } else {
            std::cout << "Fail to drop table" << std::endl;
        }
    } catch (boost::bad_lexical_cast& e) {
        std::cout << "Bad drop format" << std::endl;
    }
}

void HandleClientAddReplica(const std::vector<std::string> parts,
                            ::rtidb::client::TabletClient* client) {
    if (parts.size() < 4) {
        std::cout << "Bad addreplica format" << std::endl;
        return;
    }
    try {
        bool ok = client->AddReplica(boost::lexical_cast<uint32_t>(parts[1]),
                                     boost::lexical_cast<uint32_t>(parts[2]),
                                     parts[3]);
        if (ok) {
            std::cout << "AddReplica ok" << std::endl;
        } else {
            std::cout << "Fail to Add Replica" << std::endl;
        }
    } catch (boost::bad_lexical_cast& e) {
        std::cout << "Bad addreplica format" << std::endl;
    }
}

void HandleClientDelReplica(const std::vector<std::string> parts,
                            ::rtidb::client::TabletClient* client) {
    if (parts.size() < 4) {
        std::cout << "Bad delreplica format" << std::endl;
        return;
    }
    try {
        bool ok = client->DelReplica(boost::lexical_cast<uint32_t>(parts[1]),
                                     boost::lexical_cast<uint32_t>(parts[2]),
                                     parts[3]);
        if (ok) {
            std::cout << "DelReplica ok" << std::endl;
        } else {
            std::cout << "Fail to Del Replica" << std::endl;
        }
    } catch (boost::bad_lexical_cast& e) {
        std::cout << "Bad delreplica format" << std::endl;
    }
}

void HandleClientSetExpire(const std::vector<std::string> parts,
                           ::rtidb::client::TabletClient* client) {
    if (parts.size() < 3) {
        std::cout << "Bad format" << std::endl;
        return;
    }
    try {
        bool ok = client->SetExpire(boost::lexical_cast<uint32_t>(parts[1]),
                                    boost::lexical_cast<uint32_t>(parts[2]),
                                    parts[3] == "true" ? true : false);
        if (ok) {
            std::cout << "setexpire ok" << std::endl;
        } else {
            std::cout << "Fail to setexpire" << std::endl;
        }
    } catch (boost::bad_lexical_cast& e) {
        std::cout << "Bad format" << std::endl;
    }
}

void HandleClientConnectZK(const std::vector<std::string> parts,
                           ::rtidb::client::TabletClient* client) {
    bool ok = client->ConnectZK();
    if (ok) {
        std::cout << "connect zk ok" << std::endl;
    } else {
        std::cout << "Fail to connect zk" << std::endl;
    }
}

void HandleClientDisConnectZK(const std::vector<std::string> parts,
                              ::rtidb::client::TabletClient* client) {
    bool ok = client->DisConnectZK();
    if (ok) {
        std::cout << "disconnect zk ok" << std::endl;
    } else {
        std::cout << "Fail to disconnect zk" << std::endl;
    }
}

void HandleClientHelp(const std::vector<std::string> parts,
                      ::rtidb::client::TabletClient* client) {
    if (parts.size() < 2) {
        printf("addreplica - add replica to leader\n");
        printf("changerole - change role\n");
        printf("count - count the num of data in specified key\n");
        printf("create - create table\n");
        printf("delreplica - delete replica from leader\n");
        printf("delete - delete pk\n");
        printf("deleteindex - delete index\n");
        printf("drop - drop table\n");
        printf("exit - exit client\n");
        printf("get - get only one record\n");
        printf("gettablestatus - get table status\n");
        printf("getfollower - get follower\n");
        printf("help - get cmd info\n");
        printf("loadtable - create table and load data\n");
        printf("man - get cmd info\n");
        printf("makesnapshot - make snapshot\n");
        printf("pausesnapshot - pause snapshot\n");
        printf("preview - preview data\n");
        printf("put - insert data into table\n");
        printf("quit - exit client\n");
        printf("recoversnapshot - recover snapshot\n");
        printf("sput - insert data into table of multi dimension\n");
        printf("screate - create multi dimension table\n");
        printf("scan - get records for a period of time\n");
        printf(
            "sscan - get records for a period of time from multi dimension "
            "table\n");
        printf("sget - get only one record from multi dimension table\n");
        printf("sendsnapshot - send snapshot to another endpoint\n");
        printf("setexpire - enable or disable ttl\n");
        printf("showschema - show schema\n");
        printf("setttl - set ttl for partition\n");
        printf("setlimit - set tablet max concurrency limit\n");
    } else if (parts.size() == 2) {
        if (parts[1] == "create") {
            printf("desc: create table\n");
            printf(
                "usage: create name tid pid ttl segment_cnt [is_leader "
                "compress_type]\n");
            printf("ex: create table1 1 0 144000 8\n");
            printf("ex: create table1 1 0 144000 8 true snappy\n");
            printf("ex: create table1 1 0 144000 8 false\n");
        } else if (parts[1] == "screate") {
            printf("desc: create multi dimension table\n");
            printf(
                "usage: screate table_name tid pid ttl segment_cnt is_leader "
                "schema\n");
            printf(
                "ex: screate table1 1 0 144000 8 true card:string:index "
                "merchant:string:index amt:double\n");
        } else if (parts[1] == "drop") {
            printf("desc: drop table\n");
            printf("usage: drop tid pid\n");
            printf("ex: drop 1 0\n");
        } else if (parts[1] == "put") {
            printf("desc: insert data into table\n");
            printf("usage: put tid pid pk ts value\n");
            printf("ex: put 1 0 key1 1528858466000 value1\n");
        } else if (parts[1] == "sput") {
            printf("desc: insert data into table of multi dimension\n");
            printf("usage: sput tid pid ts key1 key2 ... value\n");
            printf("ex: sput 1 0 1528858466000 card0 merchant0 1.1\n");
        } else if (parts[1] == "scan") {
            printf("desc: get records for a period of time\n");
            printf("usage: scan tid pid pk starttime endtime [limit]\n");
            printf("ex: scan 1 0 key1 1528858466000 1528858300000\n");
            printf("ex: scan 1 0 key1 1528858466000 1528858300000 10\n");
            printf("ex: scan 1 0 key1 0 0 10\n");
        } else if (parts[1] == "sscan") {
            printf(
                "desc: get records for a period of time from multi dimension "
                "table\n");
            printf(
                "usage: sscan tid pid key key_name starttime endtime "
                "[limit]\n");
            printf("ex: sscan 1 0 card0 card 1528858466000 1528858300000\n");
            printf("ex: sscan 1 0 card0 card 1528858466000 1528858300000 10\n");
            printf("ex: sscan 1 0 card0 card 0 0 10\n");
        } else if (parts[1] == "get") {
            printf("desc: get only one record\n");
            printf("usage: get tid pid key ts\n");
            printf("ex: get 1 0 key1 1528858466000\n");
            printf("ex: get 1 0 key1 0\n");
        } else if (parts[1] == "sget") {
            printf("desc: get only one record from multi dimension table\n");
            printf("usage: sget tid pid key key_name ts\n");
            printf("ex: sget 1 0 card0 card 1528858466000\n");
            printf("ex: sget 1 0 card0 card 0\n");
        } else if (parts[1] == "delete") {
            printf("desc: delete pk\n");
            printf("usage: delete tid pid key [key_name]\n");
            printf("ex: delete 1 0 key1\n");
            printf("ex: delete 1 0 card0 card\n");
        } else if (parts[1] == "deleteindex") {
            printf("desc: delete index\n");
            printf("usage: deleteindex tid pid index_name\n");
            printf("ex: deleteindex 1 0 card\n");
        } else if (parts[1] == "count") {
            printf("desc: count the num of data in specified key\n");
            printf("usage: count tid pid key [filter_expired_data]\n");
            printf("usage: count tid pid key key_name [filter_expired_data]\n");
            printf("ex: count 1 0 key1\n");
            printf("ex: count 1 0 key1 true\n");
            printf("ex: count 2 0 card0 card\n");
            printf("ex: count 2 0 card0 card true\n");
        } else if (parts[1] == "preview") {
            printf("desc: preview data in table\n");
            printf("usage: preview tid pid [limit]\n");
            printf("ex: preview 1 0\n");
            printf("ex: preview 1 0 10\n");
        } else if (parts[1] == "addreplica") {
            printf("desc: add replica to leader\n");
            printf("usage: addreplica tid pid endpoint\n");
            printf("ex: addreplica 1 0 172.27.2.52:9992\n");
        } else if (parts[1] == "delreplica") {
            printf("desc: delete replica from leader\n");
            printf("usage: delreplica tid pid endpoint\n");
            printf("ex: delreplica 1 0 172.27.2.52:9992\n");
        } else if (parts[1] == "makesnapshot") {
            printf("desc: make snapshot\n");
            printf("usage: makesnapshot tid pid\n");
            printf("ex: makesnapshot 1 0\n");
        } else if (parts[1] == "pausesnapshot") {
            printf("desc: pause snapshot\n");
            printf("usage: pausesnapshot tid pid\n");
            printf("ex: pausesnapshot 1 0\n");
        } else if (parts[1] == "recoversnapshot") {
            printf("desc: recover snapshot\n");
            printf("usage: recoversnapshot tid pid\n");
            printf("ex: recoversnapshot 1 0\n");
        } else if (parts[1] == "sendsnapshot") {
            printf("desc: send snapshot\n");
            printf("usage: sendsnapshot tid pid endpoint\n");
            printf("ex: sendsnapshot 1 0 172.27.128.32:8541\n");
        } else if (parts[1] == "loadtable") {
            printf("desc: create table and load data\n");
            printf(
                "usage: loadtable table_name tid pid ttl segment_cnt is_leader "
                "storage_mode\n");
            printf("ex: loadtable table1 1 0 144000 8 true memory\n");
        } else if (parts[1] == "changerole") {
            printf("desc: change role\n");
            printf("usage: changerole tid pid role\n");
            printf("ex: changerole 1 0 leader\n");
            printf("ex: changerole 1 0 follower\n");
        } else if (parts[1] == "setexpire") {
            printf("desc: enable or disable ttl\n");
            printf("usage: setexpire tid pid is_expire\n");
            printf("ex: setexpire 1 0 true\n");
            printf("ex: setexpire 1 0 false\n");
        } else if (parts[1] == "showschema") {
            printf("desc: show schema\n");
            printf("usage: showschema tid pid\n");
            printf("ex: showschema 1 0\n");
        } else if (parts[1] == "gettablestatus") {
            printf("desc: get table status\n");
            printf("usage: gettablestatus [tid pid]\n");
            printf("ex: gettablestatus\n");
            printf("ex: gettablestatus 1 0\n");
        } else if (parts[1] == "getfollower") {
            printf("desc: get table follower\n");
            printf("usage: getfollower tid pid\n");
            printf("ex: getfollower 1 0\n");
        } else if (parts[1] == "exit" || parts[1] == "quit") {
            printf("desc: exit client\n");
            printf("ex: quit\n");
            printf("ex: exit\n");
        } else if (parts[1] == "help" || parts[1] == "man") {
            printf("desc: get cmd info\n");
            printf("usage: help [cmd]\n");
            printf("usage: man [cmd]\n");
            printf("ex:help\n");
            printf("ex:help create\n");
            printf("ex:man\n");
            printf("ex:man create\n");
        } else if (parts[1] == "setttl") {
            printf("desc: set table ttl \n");
            printf("usage: setttl tid pid ttl_type ttl [ts_name]\n");
            printf("ex: setttl 1 0 absolute 10\n");
            printf("ex: setttl 2 0 latest 10\n");
            printf("ex: setttl 3 0 latest 10 ts1\n");
        } else if (parts[1] == "setlimit") {
            printf("desc: setlimit for tablet interface\n");
            printf("usage: setlimit method limit\n");
            printf(
                "ex:setlimit Server 10, limit the server max concurrency to "
                "10\n");
            printf(
                "ex:setlimit Put 10, limit the server put  max concurrency to "
                "10\n");
            printf(
                "ex:setlimit Get 10, limit the server get  max concurrency to "
                "10\n");
            printf(
                "ex:setlimit Scan 10, limit the server scan  max concurrency "
                "to 10\n");
        } else {
            printf("unsupport cmd %s\n", parts[1].c_str());
        }
    } else {
        printf("help format error!\n");
        printf("usage: help [cmd]\n");
        printf("ex: help\n");
        printf("ex: help create\n");
    }
}

void HandleClientSetTTLClock(const std::vector<std::string> parts,
                             ::rtidb::client::TabletClient* client) {
    if (parts.size() < 4) {
        std::cout << "Bad format" << std::endl;
        return;
    }
    struct tm tm;
    time_t timestamp;
    if (parts[3].length() == 14 && ::rtidb::base::IsNumber(parts[3]) &&
        strptime(parts[3].c_str(), "%Y%m%d%H%M%S", &tm) != NULL) {
        timestamp = mktime(&tm);
    } else {
        printf("time format error (e.g 20171108204001)");
        return;
    }
    try {
        bool ok = client->SetTTLClock(boost::lexical_cast<uint32_t>(parts[1]),
                                      boost::lexical_cast<uint32_t>(parts[2]),
                                      timestamp);
        if (ok) {
            std::cout << "setttlclock ok" << std::endl;
        } else {
            std::cout << "Fail to setttlclock" << std::endl;
        }
    } catch (boost::bad_lexical_cast& e) {
        std::cout << "Bad format" << std::endl;
    }
}

void HandleClientGetTableStatus(const std::vector<std::string> parts,
                                ::rtidb::client::TabletClient* client) {
    std::vector<::rtidb::api::TableStatus> status_vec;
    if (parts.size() == 3) {
        ::rtidb::api::TableStatus table_status;
        try {
            if (client->GetTableStatus(boost::lexical_cast<uint32_t>(parts[1]),
                                       boost::lexical_cast<uint32_t>(parts[2]),
                                       table_status)) {
                status_vec.push_back(table_status);
            } else {
                std::cout << "gettablestatus failed" << std::endl;
            }
        } catch (boost::bad_lexical_cast& e) {
            std::cout << "Bad gettablestatus format" << std::endl;
        }
    } else if (parts.size() == 1) {
        ::rtidb::api::GetTableStatusResponse response;
        if (!client->GetTableStatus(response)) {
            std::cout << "gettablestatus failed" << std::endl;
            return;
        }
        for (int idx = 0; idx < response.all_table_status_size(); idx++) {
            status_vec.push_back(response.all_table_status(idx));
        }
    } else {
        std::cout << "Bad gettablestatus format" << std::endl;
        return;
    }
    ::rtidb::base::PrintTableStatus(status_vec);
}

void HandleClientMakeSnapshot(const std::vector<std::string> parts,
                              ::rtidb::client::TabletClient* client) {
    if (parts.size() < 3) {
        std::cout << "Bad MakeSnapshot format" << std::endl;
        return;
    }
    bool ok = client->MakeSnapshot(boost::lexical_cast<uint32_t>(parts[1]),
                                   boost::lexical_cast<uint32_t>(parts[2]), 0);
    if (ok) {
        std::cout << "MakeSnapshot ok" << std::endl;
    } else {
        std::cout << "Fail to MakeSnapshot" << std::endl;
    }
}

void HandleClientPauseSnapshot(const std::vector<std::string> parts,
                               ::rtidb::client::TabletClient* client) {
    if (parts.size() < 3) {
        std::cout << "Bad PauseSnapshot format" << std::endl;
        return;
    }
    try {
        bool ok =
            client->PauseSnapshot(boost::lexical_cast<uint32_t>(parts[1]),
                                  boost::lexical_cast<uint32_t>(parts[2]));
        if (ok) {
            std::cout << "PauseSnapshot ok" << std::endl;
        } else {
            std::cout << "Fail to PauseSnapshot" << std::endl;
        }
    } catch (boost::bad_lexical_cast& e) {
        std::cout << "Bad PauseSnapshot format" << std::endl;
    }
}

void HandleClientRecoverSnapshot(const std::vector<std::string> parts,
                                 ::rtidb::client::TabletClient* client) {
    if (parts.size() < 3) {
        std::cout << "Bad RecoverSnapshot format" << std::endl;
        return;
    }
    try {
        bool ok =
            client->RecoverSnapshot(boost::lexical_cast<uint32_t>(parts[1]),
                                    boost::lexical_cast<uint32_t>(parts[2]));
        if (ok) {
            std::cout << "RecoverSnapshot ok" << std::endl;
        } else {
            std::cout << "Fail to RecoverSnapshot" << std::endl;
        }
    } catch (boost::bad_lexical_cast& e) {
        std::cout << "Bad RecoverSnapshot format" << std::endl;
    }
}

void HandleClientSendSnapshot(const std::vector<std::string> parts,
                              ::rtidb::client::TabletClient* client) {
    if (parts.size() < 4) {
        std::cout << "Bad SendSnapshot format" << std::endl;
        return;
    }
    try {
        bool ok = client->SendSnapshot(boost::lexical_cast<uint32_t>(parts[1]),
                                       boost::lexical_cast<uint32_t>(parts[1]),
                                       boost::lexical_cast<uint32_t>(parts[2]),
                                       parts[3]);
        if (ok) {
            std::cout << "SendSnapshot ok" << std::endl;
        } else {
            std::cout << "Fail to SendSnapshot" << std::endl;
        }
    } catch (boost::bad_lexical_cast& e) {
        std::cout << "Bad SendSnapshot format" << std::endl;
    }
}

void HandleClientLoadTable(const std::vector<std::string> parts,
                           ::rtidb::client::TabletClient* client) {
    if (parts.size() < 6) {
        std::cout << "Bad LoadTable format eg loadtable <name> <tid> <pid> "
                     "<ttl> <seg_cnt> [<is_leader> [<storage_mode>]]"
                  << std::endl;
        return;
    }
    try {
        uint64_t ttl = 0;
        ttl = boost::lexical_cast<uint64_t>(parts[4]);
        uint32_t seg_cnt = 16;
        seg_cnt = boost::lexical_cast<uint32_t>(parts[5]);
        bool is_leader = true;
        if (parts.size() > 6) {
            if (parts[6] == "false") {
                is_leader = false;
            } else if (parts[6] == "true") {
                is_leader = true;
            } else {
                std::cout
                    << "Bad LoadTable format eg loadtable <name> <tid> <pid> "
                       "<ttl> <seg_cnt> [<is_leader> [<storage_mode>]]"
                    << std::endl;
                return;
            }
        }
        ::rtidb::common::StorageMode storage_mode =
            ::rtidb::common::StorageMode::kMemory;
        if (parts.size() > 7) {
            std::string storage_str;
            storage_str.resize(parts[7].size());
            std::transform(parts[7].begin(), parts[7].end(),
                           storage_str.begin(), ::tolower);
            if (storage_str == "kssd" || storage_str == "ssd") {
                storage_mode = ::rtidb::common::StorageMode::kSSD;
            } else if (storage_str == "khdd" || storage_str == "hdd") {
                storage_mode = ::rtidb::common::StorageMode::kHDD;
            }
        }
        bool ok =
            client->LoadTable(parts[1], boost::lexical_cast<uint32_t>(parts[2]),
                              boost::lexical_cast<uint32_t>(parts[3]), ttl,
                              is_leader, seg_cnt, storage_mode);
        if (ok) {
            std::cout << "LoadTable ok" << std::endl;
        } else {
            std::cout << "Fail to LoadTable" << std::endl;
        }
    } catch (boost::bad_lexical_cast& e) {
        std::cout << "Bad LoadTable format" << std::endl;
    }
}

void HandleClientSetLimit(const std::vector<std::string> parts,
                          ::rtidb::client::TabletClient* client) {
    if (parts.size() < 3) {
        std::cout << "Bad set limit format" << std::endl;
        return;
    }
    try {
        std::string key = parts[1];
        if (std::isupper(key[0])) {
            std::string subname = key.substr(1);
            for (char e : subname) {
                if (std::isupper(e)) {
                    std::cout << "Invalid args name which should be Put , Scan "
                                 ", Get or Server"
                              << std::endl;
                    return;
                }
            }
        } else {
            std::cout << "Invalid args name which should be Put , Scan , Get "
                         "or Server"
                      << std::endl;
            return;
        }
        int32_t limit = boost::lexical_cast<int32_t>(parts[2]);
        bool ok = client->SetMaxConcurrency(key, limit);
        if (ok) {
            std::cout << "Set Limit ok" << std::endl;
        } else {
            std::cout << "Fail to set limit" << std::endl;
        }
    } catch (boost::bad_lexical_cast& e) {
        std::cout << "Bad set limit format" << std::endl;
    }
}

void HandleClientChangeRole(const std::vector<std::string> parts,
                            ::rtidb::client::TabletClient* client) {
    if (parts.size() < 4) {
        std::cout << "Bad changerole format" << std::endl;
        return;
    }
    try {
        uint64_t termid = 0;
        if (parts.size() > 4) {
            termid = boost::lexical_cast<uint64_t>(parts[4]);
        }
        if (parts[3].compare("leader") == 0) {
            bool ok = client->ChangeRole(
                boost::lexical_cast<uint32_t>(parts[1]),
                boost::lexical_cast<uint32_t>(parts[2]), true, termid);
            if (ok) {
                std::cout << "ChangeRole ok" << std::endl;
            } else {
                std::cout << "Fail to change leader" << std::endl;
            }
        } else if (parts[3].compare("follower") == 0) {
            bool ok = client->ChangeRole(
                boost::lexical_cast<uint32_t>(parts[1]),
                boost::lexical_cast<uint32_t>(parts[2]), false, termid);
            if (ok) {
                std::cout << "ChangeRole ok" << std::endl;
            } else {
                std::cout << "Fail to change follower" << std::endl;
            }
        } else {
            std::cout << "role must be leader or follower" << std::endl;
        }
    } catch (boost::bad_lexical_cast& e) {
        std::cout << "Bad changerole format" << std::endl;
    }
}

void HandleClientPreview(const std::vector<std::string>& parts,
                         ::rtidb::client::TabletClient* client) {
    if (parts.size() < 3) {
        std::cout << "preview format error. eg: preview tid pid [limit]"
                  << std::endl;
        return;
    }
    uint32_t limit = FLAGS_preview_default_limit;
    uint32_t tid, pid;
    try {
        tid = boost::lexical_cast<uint32_t>(parts[1]);
        pid = boost::lexical_cast<uint32_t>(parts[2]);
        if (parts.size() > 3) {
            int64_t tmp = boost::lexical_cast<int64_t>(parts[3]);
            if (tmp < 0) {
                printf("preview error. limit should be unsigned int\n");
                return;
            }
            limit = boost::lexical_cast<uint32_t>(parts[3]);
            if (limit > FLAGS_preview_limit_max_num) {
                printf("preview error. limit is greater than the max num %u\n",
                       FLAGS_preview_limit_max_num);
                return;
            } else if (limit == 0) {
                printf("preview error. limit must be greater than zero\n");
                return;
            }
        }
    } catch (std::exception const& e) {
        printf("Invalid args. tid, pid and limit should be unsigned int\n");
        return;
    }
    ::rtidb::api::TableStatus table_status;
    if (!client->GetTableStatus(tid, pid, true, table_status)) {
        std::cout << "Fail to get table status" << std::endl;
        return;
    }
    std::string schema = table_status.schema();
    std::vector<::rtidb::base::ColumnDesc> columns;
    if (!schema.empty()) {
        ::rtidb::base::SchemaCodec codec;
        codec.Decode(schema, columns);
    }
    uint32_t column_num = columns.empty() ? 4 : columns.size() + 2;
    ::baidu::common::TPrinter tp(column_num, FLAGS_max_col_display_length);
    std::vector<std::string> row;
    if (schema.empty()) {
        row.push_back("#");
        row.push_back("key");
        row.push_back("ts");
        row.push_back("data");
    } else {
        row.push_back("#");
        row.push_back("ts");
        for (uint32_t i = 0; i < columns.size(); i++) {
            row.push_back(columns[i].name);
        }
    }
    tp.AddRow(row);
    uint32_t index = 1;
    uint32_t count = 0;
    ::rtidb::base::KvIterator* it =
        client->Traverse(tid, pid, "", "", 0, limit, count);
    if (it == NULL) {
        std::cout << "Fail to preview table" << std::endl;
        return;
    }
    while (it->Valid()) {
        row.clear();
        row.push_back(std::to_string(index));
        if (schema.empty()) {
            std::string value = it->GetValue().ToString();
            if (table_status.compress_type() ==
                ::rtidb::api::CompressType::kSnappy) {
                std::string uncompressed;
                ::snappy::Uncompress(value.c_str(), value.length(),
                                     &uncompressed);
                value = uncompressed;
            }
            row.push_back(it->GetPK());
            row.push_back(std::to_string(it->GetKey()));
            row.push_back(value);
        } else {
            row.push_back(std::to_string(it->GetKey()));
            ::rtidb::api::TableMeta table_meta;
            bool ok = client->GetTableSchema(tid, pid, table_meta);
            if (!ok) {
                std::cout << "No schema for table, please use command scan"
                          << std::endl;
                delete it;
                return;
            }
            const char* str = NULL;
            uint32_t str_size = 0;
            if (table_meta.compress_type() == ::rtidb::api::kSnappy) {
                std::string uncompressed;
                ::snappy::Uncompress(it->GetValue().data(),
                                     it->GetValue().size(), &uncompressed);
                str = uncompressed.c_str();
                str_size = uncompressed.size();
            } else {
                str = it->GetValue().data();
                str_size = it->GetValue().size();
            }
            if (table_meta.added_column_desc_size() == 0) {
                ::rtidb::base::FillTableRow(columns, str, str_size, row);
            } else {
                std::vector<::rtidb::base::ColumnDesc> columns_tmp = columns;
                for (int i = 0; i < (int)(table_meta.added_column_desc_size()); // NOLINT
                     i++) {
                    columns_tmp.pop_back();
                }
                ::rtidb::base::FillTableRow(columns.size(), columns_tmp, str,
                                            str_size, row);
            }
        }
        tp.AddRow(row);
        index++;
        it->Next();
    }
    delete it;
    tp.Print(true);
}

// the input format like scan tid pid pk st et
void HandleClientScan(const std::vector<std::string>& parts,
                      ::rtidb::client::TabletClient* client) {
    if (parts.size() < 6) {
        std::cout << "Bad scan format! eg. scan tid pid pk start_time end_time "
                     "[limit]"
                  << std::endl;
        return;
    }
    try {
        uint32_t limit = 0;
        if (parts.size() > 6) {
            limit = boost::lexical_cast<uint32_t>(parts[6]);
        }
        std::string msg;
        ::rtidb::base::KvIterator* it = client->Scan(
            boost::lexical_cast<uint32_t>(parts[1]),
            boost::lexical_cast<uint32_t>(parts[2]), parts[3],
            boost::lexical_cast<uint64_t>(parts[4]),
            boost::lexical_cast<uint64_t>(parts[5]), limit, 0, msg);
        if (it == NULL) {
            std::cout << "Fail to scan table. error msg: " << msg << std::endl;
        } else {
            bool print = true;
            if (parts.size() >= 7) {
                if (parts[6] == "false") {
                    print = false;
                }
            }
            std::cout << "#\tTime\tData" << std::endl;
            uint32_t index = 1;
            while (it->Valid()) {
                if (print) {
                    std::cout << index << "\t" << it->GetKey() << "\t"
                              << it->GetValue().ToString() << std::endl;
                }
                index++;
                it->Next();
            }
            delete it;
        }
    } catch (std::exception const& e) {
        std::cout << "Invalid args, tid pid should be uint32_t, st and et "
                     "should be uint64_t"
                  << std::endl;
    }
}

void HandleClientBenchmarkPut(uint32_t tid, uint32_t pid, uint32_t val_size,
                              uint32_t run_times, uint32_t ns,
                              ::rtidb::client::TabletClient* client) {
    char val[val_size]; // NOLINT
    for (uint32_t i = 0; i < val_size; i++) {
        val[i] = '0';
    }
    std::string sval(val);
    for (uint32_t i = 0; i < run_times; i++) {
        std::string key = boost::lexical_cast<std::string>(ns) + "test" +
                          boost::lexical_cast<std::string>(i);
        for (uint32_t j = 0; j < 4000; j++) {
            client->Put(tid, pid, key, j, sval);
        }
        client->ShowTp();
    }
}

void HandleClientBenchmarkScan(uint32_t tid, uint32_t pid, uint32_t run_times,
                               uint32_t ns,
                               ::rtidb::client::TabletClient* client) {
    uint64_t st = 999;
    uint64_t et = 0;
    std::string msg;
    for (uint32_t j = 0; j < run_times; j++) {
        for (uint32_t i = 0; i < 500 * 4; i++) {
            std::string key = boost::lexical_cast<std::string>(ns) + "test" +
                              boost::lexical_cast<std::string>(i);
            ::rtidb::base::KvIterator* it =
                client->Scan(tid, pid, key, st, et, 0, 0, msg);
            delete it;
        }
        client->ShowTp();
    }
}

void HandleClientBenchmark(::rtidb::client::TabletClient* client) {
    uint32_t size = 40;
    uint32_t times = 10;
    std::cout << "Percentile:Start benchmark put size:40" << std::endl;
    HandleClientBenchmarkPut(1, 1, size, times, 1, client);
    std::cout << "Percentile:Start benchmark put size:80" << std::endl;
    HandleClientBenchmarkPut(1, 1, 80, times, 2, client);
    std::cout << "Percentile:Start benchmark put size:200" << std::endl;
    HandleClientBenchmarkPut(1, 1, 200, times, 3, client);
    std::cout << "Percentile:Start benchmark put ha size:400" << std::endl;
    HandleClientBenchmarkPut(1, 1, 400, times, 4, client);

    std::cout << "Percentile:Start benchmark put with one replica size:40"
              << std::endl;
    HandleClientBenchmarkPut(2, 1, size, times, 1, client);
    std::cout << "Percentile:Start benchmark put with one replica size:80"
              << std::endl;
    HandleClientBenchmarkPut(2, 1, 80, times, 2, client);
    std::cout << "Percentile:Start benchmark put with one replica  size:200"
              << std::endl;
    HandleClientBenchmarkPut(2, 1, 200, times, 3, client);
    std::cout << "Percentile:Start benchmark put with one replica size:400"
              << std::endl;
    HandleClientBenchmarkPut(2, 1, 400, times, 4, client);

    std::cout << "Percentile:Start benchmark Scan 1000 records key size:40"
              << std::endl;
    HandleClientBenchmarkScan(1, 1, times, 1, client);
    std::cout << "Percentile:Start benchmark Scan 1000 records key size:80"
              << std::endl;
    HandleClientBenchmarkScan(1, 1, times, 2, client);
    std::cout << "Percentile:Start benchmark Scan 1000 records key size:200"
              << std::endl;
    HandleClientBenchmarkScan(1, 1, times, 3, client);
    std::cout << "Percentile:Start benchmark Scan 1000 records key size:400"
              << std::endl;
    HandleClientBenchmarkScan(1, 1, times, 4, client);
}

void HandleClientSCreateTable(const std::vector<std::string>& parts,
                              ::rtidb::client::TabletClient* client) {
    if (parts.size() < 8) {
        std::cout << "Bad create format, input like screate <name> <tid> <pid> "
                     "<ttl> <seg_cnt> <is_leader> <schema>"
                  << std::endl;
        return;
    }
    std::set<std::string> type_set;
    type_set.insert("int32");
    type_set.insert("uint32");
    type_set.insert("int64");
    type_set.insert("uint64");
    type_set.insert("float");
    type_set.insert("double");
    type_set.insert("string");
    type_set.insert("bool");
    type_set.insert("timestamp");
    type_set.insert("date");
    type_set.insert("int16");
    type_set.insert("uint16");
    try {
        int64_t abs_ttl = 0;
        int64_t lat_ttl = 0;
        ::rtidb::api::TTLType type = ::rtidb::api::TTLType::kAbsoluteTime;
        std::vector<std::string> vec;
        ::rtidb::base::SplitString(parts[4], ":", vec);
        abs_ttl = boost::lexical_cast<int64_t>(vec[vec.size() - 1]);
        if (vec.size() > 1) {
            if (vec[0] == "latest") {
                type = ::rtidb::api::TTLType::kLatestTime;
                lat_ttl = abs_ttl;
                abs_ttl = 0;
                if (lat_ttl > FLAGS_latest_ttl_max) {
                    std::cout
                        << "Create failed. The max num of latest LatestTime is "
                        << FLAGS_latest_ttl_max << std::endl;
                    return;
                }
            } else {
                std::cout << "invalid ttl type " << std::endl;
                return;
            }
        } else {
            if (abs_ttl > FLAGS_absolute_ttl_max) {
                std::cout
                    << "Create failed. The max num of AbsoluteTime ttl is "
                    << FLAGS_absolute_ttl_max << std::endl;
                return;
            }
        }
        if (abs_ttl < 0 || lat_ttl < 0) {
            std::cout << "invalid ttl which should be equal or greater than 0"
                      << std::endl;
            return;
        }
        uint32_t seg_cnt = boost::lexical_cast<uint32_t>(parts[5]);
        bool leader = true;
        if (parts[6].compare("false") != 0 && parts[6].compare("true") != 0) {
            std::cout
                << "create failed! is_leader parameter should be true or false"
                << std::endl;
            return;
        }
        if (parts[6].compare("false") == 0) {
            leader = false;
        }
        std::vector<::rtidb::base::ColumnDesc> columns;
        // check duplicate column
        std::set<std::string> used_column_names;
        bool has_index = false;
        for (uint32_t i = 7; i < parts.size(); i++) {
            std::vector<std::string> kv;
            ::rtidb::base::SplitString(parts[i], ":", kv);
            if (kv.size() < 2) {
                std::cout << "create failed! schema format is illegal"
                          << std::endl;
                return;
            }
            if (used_column_names.find(kv[0]) != used_column_names.end()) {
                std::cout << "Duplicated column " << kv[0] << std::endl;
                return;
            }
            std::string cur_type = kv[1];
            std::transform(cur_type.begin(), cur_type.end(), cur_type.begin(),
                           ::tolower);
            if (type_set.find(cur_type) == type_set.end()) {
                printf("type %s is invalid\n", kv[1].c_str());
                return;
            }
            used_column_names.insert(kv[0]);
            ::rtidb::base::ColumnDesc desc;
            desc.add_ts_idx = false;
            if (kv.size() > 2 && kv[2] == "index") {
                if ((cur_type == "float") || (cur_type == "double")) {
                    printf("float or double column can not be index\n");
                    return;
                }
                desc.add_ts_idx = true;
                has_index = true;
            }
            desc.type = rtidb::base::SchemaCodec::ConvertType(cur_type);
            desc.name = kv[0];
            columns.push_back(desc);
        }
        if (!has_index) {
            std::cout << "create failed! schema has no index" << std::endl;
            return;
        }
        bool ok = client->CreateTable(
            parts[1], boost::lexical_cast<uint32_t>(parts[2]),
            boost::lexical_cast<uint32_t>(parts[3]), abs_ttl, lat_ttl, seg_cnt,
            columns, type, leader, std::vector<std::string>());
        if (!ok) {
            std::cout << "Fail to create table" << std::endl;
        } else {
            std::cout << "Create table ok" << std::endl;
        }
    } catch (std::exception const& e) {
        std::cout << "Invalid args " << e.what() << std::endl;
    }
}

void HandleClientGetFollower(const std::vector<std::string>& parts,
                             ::rtidb::client::TabletClient* client) {
    if (parts.size() < 3) {
        std::cout << "Bad get follower format" << std::endl;
        return;
    }
    uint32_t tid = 0;
    uint32_t pid = 0;
    try {
        tid = boost::lexical_cast<uint32_t>(parts[1]);
        pid = boost::lexical_cast<uint32_t>(parts[2]);
    } catch (std::exception const& e) {
        std::cout << "Invalid args" << std::endl;
        return;
    }
    std::map<std::string, uint64_t> info_map;
    uint64_t offset = 0;
    std::string msg;
    if (!client->GetTableFollower(tid, pid, offset, info_map, msg)) {
        std::cout << "get failed. msg: " << msg << std::endl;
        return;
    }
    std::vector<std::string> header;
    header.push_back("#");
    header.push_back("tid");
    header.push_back("pid");
    header.push_back("leader_offset");
    header.push_back("follower");
    header.push_back("offset");
    ::baidu::common::TPrinter tp(header.size());

    tp.AddRow(header);
    int idx = 0;
    for (const auto& kv : info_map) {
        std::vector<std::string> row;
        row.push_back(std::to_string(idx));
        idx++;
        row.push_back(std::to_string(tid));
        row.push_back(std::to_string(pid));
        row.push_back(std::to_string(offset));
        row.push_back(kv.first);
        row.push_back(std::to_string(kv.second));
        tp.AddRow(row);
    }
    tp.Print(true);
}

void HandleClientCount(const std::vector<std::string>& parts,
                       ::rtidb::client::TabletClient* client) {
    if (parts.size() < 4) {
        std::cout << "count format error! eg. count tid pid key [col_name] "
                     "[filter_expired_data] | count tid=xxx pid=xxx key=xxx "
                     "index_name=xxx ts=xxx ts_name=xxx [filter_expired_data]"
                  << std::endl;
        return;
    }
    std::map<std::string, std::string> parameter_map;
    if (!GetParameterMap("tid", parts, "=", parameter_map)) {
        std::cout << "count format erro! eg. count tid=xxx pid=xxx key=xxx "
                     "index_name=xxx ts=xxx ts_name=xxx [filter_expired_data]"
                  << std::endl;
        return;
    }
    bool is_pair_format = parameter_map.empty() ? false : true;
    uint32_t tid = 0;
    uint32_t pid = 0;
    bool filter_expired_data = false;
    std::string key;
    std::string index_name;
    std::string ts_name;
    uint64_t value = 0;
    auto iter = parameter_map.begin();
    try {
        if (is_pair_format) {
            iter = parameter_map.find("tid");
            if (iter != parameter_map.end()) {
                tid = boost::lexical_cast<uint32_t>(iter->second);
            } else {
                std::cout << "count format error: tid does not exist!"
                          << std::endl;
                return;
            }
            iter = parameter_map.find("pid");
            if (iter != parameter_map.end()) {
                pid = boost::lexical_cast<uint32_t>(iter->second);
            } else {
                std::cout << "count format error: pid does not exist!"
                          << std::endl;
                return;
            }
            iter = parameter_map.find("key");
            if (iter != parameter_map.end()) {
                key = iter->second;
            } else {
                std::cout << "count format error: key does not exist!"
                          << std::endl;
                return;
            }
            iter = parameter_map.find("index_name");
            if (iter != parameter_map.end()) {
                index_name = iter->second;
            }
            iter = parameter_map.find("ts_name");
            if (iter != parameter_map.end()) {
                ts_name = iter->second;
            }
            iter = parameter_map.find("filter_expired_data");
            if (iter != parameter_map.end()) {
                std::string temp_str = iter->second;
                if (temp_str == "true") {
                    filter_expired_data = true;
                } else if (temp_str == "false") {
                    filter_expired_data = false;
                } else {
                    printf(
                        "filter_expired_data parameter should be true or "
                        "false\n");
                    return;
                }
            }
        } else {
            tid = boost::lexical_cast<uint32_t>(parts[1]);
            pid = boost::lexical_cast<uint32_t>(parts[2]);
            key = parts[3];
            if (parts.size() == 5) {
                if (parts[4] == "true") {
                    filter_expired_data = true;
                } else if (parts[4] == "false") {
                    filter_expired_data = false;
                } else {
                    index_name = parts[4];
                }
            } else if (parts.size() > 5) {
                index_name = parts[4];
                if (parts[5] == "true") {
                    filter_expired_data = true;
                } else if (parts[5] == "false") {
                    filter_expired_data = false;
                } else {
                    printf(
                        "filter_expired_data parameter should be true or "
                        "false\n");
                    return;
                }
            }
        }
    } catch (std::exception const& e) {
        std::cout << "Invalid args. tid and pid should be uint32" << std::endl;
        return;
    }
    std::string msg;
    bool ok = client->Count(tid, pid, key, index_name, ts_name,
                            filter_expired_data, value, msg);
    if (ok) {
        std::cout << "count: " << value << std::endl;
    } else {
        std::cout << "Count failed. error msg: " << msg << std::endl;
    }
}

void HandleClientShowSchema(const std::vector<std::string>& parts,
                            ::rtidb::client::TabletClient* client) {
    if (parts.size() < 3) {
        std::cout << "Bad show schema format" << std::endl;
        return;
    }
    ::rtidb::api::TableMeta table_meta;
    std::string schema;
    try {
        bool ok = client->GetTableSchema(
            boost::lexical_cast<uint32_t>(parts[1]),
            boost::lexical_cast<uint32_t>(parts[2]), table_meta);
        schema = table_meta.schema();
        if (!ok) {
            std::cout << "ShowSchema failed" << std::endl;
            return;
        }
    } catch (std::exception const& e) {
        std::cout << "Invalid args" << std::endl;
        return;
    }
    if (table_meta.column_desc_size() > 0) {
        if (table_meta.added_column_desc_size() == 0) {
            ::rtidb::base::PrintSchema(table_meta.column_desc());
        } else {
            ::rtidb::base::PrintSchema(schema, true);
        }
        printf("\n#ColumnKey\n");
        ::rtidb::api::TTLType ttl_type;
        uint64_t abs_ttl = 0;
        uint64_t lat_ttl = 0;
        if (table_meta.has_ttl_desc()) {
            ttl_type = table_meta.ttl_desc().ttl_type();
            abs_ttl = table_meta.ttl_desc().abs_ttl();
            lat_ttl = table_meta.ttl_desc().lat_ttl();
        } else {
            if (table_meta.ttl_type() == ::rtidb::api::kAbsoluteTime) {
                ttl_type = ::rtidb::api::kAbsoluteTime;
                abs_ttl = table_meta.ttl();
            } else {
                ttl_type = ::rtidb::api::kLatestTime;
                lat_ttl = table_meta.ttl();
            }
        }
        ::rtidb::storage::TTLDesc ttl_desc(abs_ttl, lat_ttl);
        std::string ttl_suff =
            table_meta.ttl_type() == ::rtidb::api::kLatestTime ? "" : "min";
        ::rtidb::base::PrintColumnKey(ttl_type, ttl_desc,
                                      table_meta.column_desc(),
                                      table_meta.column_key());
    } else if (!schema.empty()) {
        ::rtidb::base::PrintSchema(schema);
    } else {
        std::cout << "No schema for table" << std::endl;
    }
}

uint32_t GetDimensionIndex(
    const std::vector<::rtidb::base::ColumnDesc>& columns,
    const std::string& dname) {
    uint32_t dindex = 0;
    for (uint32_t i = 0; i < columns.size(); i++) {
        if (columns[i].name == dname) {
            return dindex;
        }
        if (columns[i].add_ts_idx) {
            dindex++;
        }
    }
    return 0;
}

void HandleClientSGet(const std::vector<std::string>& parts,
                      ::rtidb::client::TabletClient* client) {
    if (parts.size() < 5) {
        std::cout
            << "Bad sget format, eg. sget tid pid key index_name ts | sget "
               "table_name=xxx key=xxx index_name=xxx ts=xxx ts_name=xxx"
            << std::endl;
        return;
    }
    std::map<std::string, std::string> parameter_map;
    if (!GetParameterMap("tid", parts, "=", parameter_map)) {
        std::cout << "sget format erro! eg. sget table_name=xxx key=xxx "
                     "index_name=xxx ts=xxx ts_name=xxx"
                  << std::endl;
        return;
    }
    bool is_pair_format = parameter_map.empty() ? false : true;
    uint32_t tid = 0;
    uint32_t pid = 0;
    std::string key;
    std::string index_name;
    uint64_t timestamp = 0;
    std::string ts_name;
    auto iter = parameter_map.begin();
    try {
        if (is_pair_format) {
            iter = parameter_map.find("tid");
            if (iter != parameter_map.end()) {
                tid = boost::lexical_cast<uint32_t>(iter->second);
            } else {
                std::cout << "sget format error: tid does not exist!"
                          << std::endl;
                return;
            }
            iter = parameter_map.find("pid");
            if (iter != parameter_map.end()) {
                pid = boost::lexical_cast<uint32_t>(iter->second);
            } else {
                std::cout << "sget format error: pid does not exist!"
                          << std::endl;
                return;
            }
            iter = parameter_map.find("key");
            if (iter != parameter_map.end()) {
                key = iter->second;
            } else {
                std::cout << "sget format error: key does not exist!"
                          << std::endl;
                return;
            }
            iter = parameter_map.find("index_name");
            if (iter != parameter_map.end()) {
                index_name = iter->second;
            }
            iter = parameter_map.find("ts");
            if (iter != parameter_map.end()) {
                timestamp = boost::lexical_cast<uint64_t>(iter->second);
            }
            iter = parameter_map.find("ts_name");
            if (iter != parameter_map.end()) {
                ts_name = iter->second;
            }
        } else {
            tid = boost::lexical_cast<uint32_t>(parts[1]);
            pid = boost::lexical_cast<uint32_t>(parts[2]);
            key = parts[3];
            index_name = parts[4];
            if (parts.size() > 5) {
                timestamp = boost::lexical_cast<uint64_t>(parts[5]);
            }
        }
    } catch (std::exception const& e) {
        std::cout << "Invalid args. tid pid should be uint32_t, ts should be "
                     "uint64_t, "
                  << std::endl;
        return;
    }
    ::rtidb::api::TableMeta table_meta;
    bool ok = client->GetTableSchema(tid, pid, table_meta);
    if (!ok) {
        std::cout << "No schema for table ,please use command get" << std::endl;
        return;
    }
    std::string value;
    uint64_t ts = 0;
    std::string msg;
    ok = client->Get(tid, pid, key, timestamp, index_name, ts_name, value, ts,
                     msg);
    if (!ok) {
        std::cout << "Fail to sget value! error msg: " << msg << std::endl;
        return;
    }
    ::rtidb::api::TableStatus table_status;
    if (!client->GetTableStatus(tid, pid, table_status)) {
        std::cout << "Fail to get table status" << std::endl;
        return;
    }
    ::rtidb::nameserver::CompressType compress_type =
        ::rtidb::nameserver::kNoCompress;
    if (table_status.compress_type() == ::rtidb::api::CompressType::kSnappy) {
        compress_type = ::rtidb::nameserver::kSnappy;
    }
    if (compress_type == ::rtidb::nameserver::kSnappy) {
        std::string uncompressed;
        ::snappy::Uncompress(value.c_str(), value.length(), &uncompressed);
        value = uncompressed;
    }
    std::string schema = table_meta.schema();
    std::vector<::rtidb::base::ColumnDesc> raw;
    ::rtidb::base::SchemaCodec codec;
    codec.Decode(schema, raw);
    ::baidu::common::TPrinter tp(raw.size() + 2, FLAGS_max_col_display_length);
    std::vector<std::string> row;
    row.push_back("#");
    row.push_back("ts");
    for (uint32_t i = 0; i < raw.size(); i++) {
        row.push_back(raw[i].name);
    }
    tp.AddRow(row);
    row.clear();
    row.push_back("1");
    row.push_back(std::to_string(ts));
    if (table_meta.added_column_desc_size() == 0) {
        ::rtidb::base::FillTableRow(raw, value.c_str(), value.size(), row);
    } else {
        std::vector<::rtidb::base::ColumnDesc> columns_tmp;
        for (int i = 0;
             i < (int)(raw.size() - table_meta.added_column_desc_size()); i++) { // NOLINT
            columns_tmp.push_back(raw.at(i));
        }
        ::rtidb::base::FillTableRow(raw.size(), columns_tmp, value.c_str(),
                                    value.size(), row);
    }
    tp.AddRow(row);
    tp.Print(true);
}

void HandleClientSScan(const std::vector<std::string>& parts,
                       ::rtidb::client::TabletClient* client) {
    if (parts.size() < 7) {
        std::cout
            << "Bad scan format! eg.sscan tid pid key col_name start_time "
               "end_time [limit] | sscan table_name=xxx key=xxx index_name=xxx "
               "st=xxx et=xxx ts_name=xxx [limit=xxx]"
            << std::endl;
        return;
    }
    std::map<std::string, std::string> parameter_map;
    if (!GetParameterMap("tid", parts, "=", parameter_map)) {
        std::cout << "scan format erro! eg. sscan table_name=xxx key=xxx "
                     "index_name=xxx st=xxx et=xxx ts_name=xxx [limit=xxx]"
                  << std::endl;
        return;
    }
    bool is_pair_format = parameter_map.empty() ? false : true;
    uint32_t tid = 0;
    uint32_t pid = 0;
    std::string key;
    std::string index_name;
    uint64_t st = 0;
    uint64_t et = 0;
    std::string ts_name;
    uint32_t limit = 0;
    auto iter = parameter_map.begin();
    try {
        if (is_pair_format) {
            iter = parameter_map.find("tid");
            if (iter != parameter_map.end()) {
                tid = boost::lexical_cast<uint32_t>(iter->second);
            } else {
                std::cout << "sscan format error: tid does not exist!"
                          << std::endl;
                return;
            }
            iter = parameter_map.find("pid");
            if (iter != parameter_map.end()) {
                pid = boost::lexical_cast<uint32_t>(iter->second);
            } else {
                std::cout << "sscan format error: pid does not exist!"
                          << std::endl;
                return;
            }
            iter = parameter_map.find("key");
            if (iter != parameter_map.end()) {
                key = iter->second;
            } else {
                std::cout << "sscan format error: key does not exist!"
                          << std::endl;
                return;
            }
            iter = parameter_map.find("index_name");
            if (iter != parameter_map.end()) {
                index_name = iter->second;
            }
            iter = parameter_map.find("st");
            if (iter != parameter_map.end()) {
                st = boost::lexical_cast<uint64_t>(iter->second);
            } else {
                std::cout << "sscan format error: st does not exist!"
                          << std::endl;
                return;
            }
            iter = parameter_map.find("et");
            if (iter != parameter_map.end()) {
                et = boost::lexical_cast<uint64_t>(iter->second);
            } else {
                std::cout << "sscan format error: et does not exist!"
                          << std::endl;
                return;
            }
            iter = parameter_map.find("ts_name");
            if (iter != parameter_map.end()) {
                ts_name = iter->second;
            }
            iter = parameter_map.find("limit");
            if (iter != parameter_map.end()) {
                limit = boost::lexical_cast<uint32_t>(iter->second);
            }
        } else {
            if (parts.size() > 7) {
                limit = boost::lexical_cast<uint32_t>(parts[7]);
            }
            tid = boost::lexical_cast<uint32_t>(parts[1]);
            pid = boost::lexical_cast<uint32_t>(parts[2]);
            key = parts[3];
            index_name = parts[4];
            st = boost::lexical_cast<uint64_t>(parts[5]);
            et = boost::lexical_cast<uint64_t>(parts[6]);
        }
    } catch (std::exception const& e) {
        std::cout << "Invalid args. tid pid should be uint32_t, st and et "
                     "should be uint64_t, limit should be uint32"
                  << std::endl;
        return;
    }
    std::string msg;
    ::rtidb::base::KvIterator* it = NULL;
    it =
        client->Scan(tid, pid, key, st, et, index_name, ts_name, limit, 0, msg);
    if (it == NULL) {
        std::cout << "Fail to scan table. error msg: " << msg << std::endl;
    } else {
        ::rtidb::api::TableStatus table_status;
        if (!client->GetTableStatus(tid, pid, table_status)) {
            std::cout << "Fail to get table status" << std::endl;
            delete it;
            return;
        }
        ::rtidb::api::TableMeta table_meta;
        bool ok = client->GetTableSchema(tid, pid, table_meta);
        if (!ok) {
            std::cout << "No schema for table, please use command scan"
                      << std::endl;
            delete it;
            return;
        }
        std::string schema = table_meta.schema();
        std::vector<::rtidb::base::ColumnDesc> raw;
        ::rtidb::base::SchemaCodec codec;
        codec.Decode(schema, raw);
        ::rtidb::nameserver::CompressType compress_type =
            ::rtidb::nameserver::kNoCompress;
        if (table_status.compress_type() ==
            ::rtidb::api::CompressType::kSnappy) {
            compress_type = ::rtidb::nameserver::kSnappy;
        }
        if (table_meta.added_column_desc_size() == 0) {
            ::rtidb::base::ShowTableRows(raw, it, compress_type);
        } else {
            std::vector<::rtidb::base::ColumnDesc> columns_tmp;
            for (int i = 0;
                 i < (int)(raw.size() - table_meta.added_column_desc_size()); // NOLINT
                 i++) {
                columns_tmp.push_back(raw.at(i));
            }
            ::rtidb::base::ShowTableRows(columns_tmp, raw, it, compress_type);
        }
        delete it;
    }
}

void HandleClientSPut(const std::vector<std::string>& parts,
                      ::rtidb::client::TabletClient* client) {
    if (parts.size() < 5) {
        std::cout << "Bad put format, eg put tid pid time value" << std::endl;
        return;
    }
    try {
        uint32_t tid = boost::lexical_cast<uint32_t>(parts[1]);
        uint32_t pid = boost::lexical_cast<uint32_t>(parts[2]);
        ::rtidb::api::TableMeta table_meta;
        bool ok = client->GetTableSchema(tid, pid, table_meta);
        if (!ok) {
            std::cout << "Fail to get table schema" << std::endl;
            return;
        }
        std::string schema = table_meta.schema();
        if (schema.empty()) {
            std::cout << "No schema for table, please use put command"
                      << std::endl;
            return;
        }
        ::rtidb::api::TableStatus table_status;
        if (!client->GetTableStatus(tid, pid, table_status)) {
            std::cout << "Fail to get table status" << std::endl;
            return;
        }
        std::vector<::rtidb::base::ColumnDesc> raw;
        ::rtidb::base::SchemaCodec scodec;
        scodec.Decode(schema, raw);
        int base_size = (int)(raw.size() - table_meta.added_column_desc_size()); // NOLINT
        int modify_index = (int)(parts.size() - 4 - base_size); // NOLINT
        if (modify_index > table_meta.added_column_desc_size() ||
            modify_index < 0) {
            std::cout << "Input value mismatch schema" << std::endl;
            return;
        }
        raw.erase(raw.begin() + base_size + modify_index, raw.end());
        std::string buffer;
        std::map<uint32_t, std::vector<std::pair<std::string, uint32_t>>>
            dimensions;
        if (modify_index > 0) {
            if (EncodeMultiDimensionData(
                    std::vector<std::string>(parts.begin() + 4, parts.end()),
                    raw, 0, buffer, dimensions, modify_index) < 0) {
                std::cout << "Encode data error" << std::endl;
                return;
            }
        } else {
            if (EncodeMultiDimensionData(
                    std::vector<std::string>(parts.begin() + 4, parts.end()),
                    raw, 0, buffer, dimensions) < 0) {
                std::cout << "Encode data error" << std::endl;
                return;
            }
        }
        if (table_status.compress_type() ==
            ::rtidb::api::CompressType::kSnappy) {
            std::string compressed;
            ::snappy::Compress(buffer.c_str(), buffer.length(), &compressed);
            buffer = compressed;
        }
        ok = client->Put(boost::lexical_cast<uint32_t>(parts[1]),
                         boost::lexical_cast<uint32_t>(parts[2]),
                         boost::lexical_cast<uint64_t>(parts[3]), buffer,
                         dimensions[0]);
        if (ok) {
            std::cout << "Put ok" << std::endl;
        } else {
            std::cout << "Put failed" << std::endl;
        }
    } catch (std::exception const& e) {
        std::cout << e.what() << std::endl;
    }
}

void HandleClientDelete(const std::vector<std::string>& parts,
                        ::rtidb::client::TabletClient* client) {
    if (parts.size() < 4) {
        std::cout << "Bad delete format" << std::endl;
        return;
    }
    try {
        uint32_t tid = boost::lexical_cast<uint32_t>(parts[1]);
        uint32_t pid = boost::lexical_cast<uint32_t>(parts[2]);
        std::string msg;
        std::string idx_name;
        if (parts.size() > 4) {
            idx_name = parts[4];
        }
        if (client->Delete(tid, pid, parts[3], idx_name, msg)) {
            std::cout << "Delete ok" << std::endl;
        } else {
            std::cout << "Delete failed" << std::endl;
        }
    } catch (std::exception const& e) {
        std::cout << "Invalid args, tid pid should be uint32_t" << std::endl;
    }
}

void HandleClientBenScan(const std::vector<std::string>& parts,
                         ::rtidb::client::TabletClient* client) {
    uint64_t et = 0;
    uint32_t tid = 1;
    uint32_t pid = 1;
    uint64_t key_num = 1000000;
    uint32_t times = 10000;
    int num = 100;
    uint32_t limit = 0;
    if (parts.size() >= 3) {
        try {
            tid = ::boost::lexical_cast<uint32_t>(parts[1]);
            pid = ::boost::lexical_cast<uint32_t>(parts[2]);
            if (parts.size() >= 4) {
                key_num = ::boost::lexical_cast<uint64_t>(parts[3]);
            }
            if (parts.size() >= 5) {
                times = ::boost::lexical_cast<uint32_t>(parts[4]);
            }
            if (parts.size() >= 6) {
                num = ::boost::lexical_cast<int>(parts[5]);
            }
            if (parts.size() >= 7) {
                limit = ::boost::lexical_cast<uint32_t>(parts[6]);
            }
        } catch (boost::bad_lexical_cast& e) {
            std::cout << "Bad scan format" << std::endl;
            return;
        }
    }
    uint64_t base = 100000000;
    std::random_device rd;
    std::default_random_engine engine(rd());
    std::uniform_int_distribution<> dis(1, key_num);
    std::string msg;
    while (num > 0) {
        for (uint32_t i = 0; i < times; i++) {
            std::string key = std::to_string(base + dis(engine));
            uint64_t st = ::baidu::common::timer::get_micros() / 1000;
            msg.clear();
            // ::rtidb::base::KvIterator* it = client->Scan(tid, pid,
            // key.c_str(), st, et, msg, false);
            ::rtidb::base::KvIterator* it =
                client->Scan(tid, pid, key.c_str(), st, et, limit, 0, msg);
            delete it;
        }
        client->ShowTp();
        num--;
    }
}

void StartClient() {
    if (FLAGS_endpoint.empty()) {
        std::cout << "Start failed! not set endpoint" << std::endl;
        return;
    }
    if (FLAGS_interactive) {
        std::cout << "Welcome to rtidb with version " << RTIDB_VERSION_MAJOR
                  << "." << RTIDB_VERSION_MEDIUM << "." << RTIDB_VERSION_MINOR
                  << "." << RTIDB_VERSION_BUG << std::endl;
    }
    ::rtidb::client::TabletClient client(FLAGS_endpoint);
    client.Init();
    std::string display_prefix = FLAGS_endpoint + "> ";
    while (true) {
        std::string buffer;
        if (!FLAGS_interactive) {
            buffer = FLAGS_cmd;
        } else {
            char* line = ::rtidb::base::linenoise(display_prefix.c_str());
            if (line == NULL) {
                return;
            }
            if (line[0] != '\0' && line[0] != '/') {
                buffer.assign(line);
                boost::trim(buffer);
                if (!buffer.empty()) {
                    ::rtidb::base::linenoiseHistoryAdd(line);
                }
            }
            ::rtidb::base::linenoiseFree(line);
            if (buffer.empty()) {
                continue;
            }
        }
        std::vector<std::string> parts;
        ::rtidb::base::SplitString(buffer, " ", parts);
        if (parts.empty()) {
            continue;
        } else if (parts[0] == "put") {
            HandleClientPut(parts, &client);
        } else if (parts[0] == "sput") {
            HandleClientSPut(parts, &client);
        } else if (parts[0] == "create") {
            HandleClientCreateTable(parts, &client);
        } else if (parts[0] == "get") {
            HandleClientGet(parts, &client);
        } else if (parts[0] == "sget") {
            HandleClientSGet(parts, &client);
        } else if (parts[0] == "screate") {
            HandleClientSCreateTable(parts, &client);
        } else if (parts[0] == "scan") {
            HandleClientScan(parts, &client);
        } else if (parts[0] == "sscan") {
            HandleClientSScan(parts, &client);
        } else if (parts[0] == "delete") {
            HandleClientDelete(parts, &client);
        } else if (parts[0] == "count") {
            HandleClientCount(parts, &client);
        } else if (parts[0] == "preview") {
            HandleClientPreview(parts, &client);
        } else if (parts[0] == "showschema") {
            HandleClientShowSchema(parts, &client);
        } else if (parts[0] == "getfollower") {
            HandleClientGetFollower(parts, &client);
        } else if (parts[0] == "benput") {
            HandleClientBenPut(parts, &client);
        } else if (parts[0] == "benscan") {
            HandleClientBenScan(parts, &client);
        } else if (parts[0] == "benget") {
            HandleClientBenGet(parts, &client);
        } else if (parts[0] == "benchmark") {
            HandleClientBenchmark(&client);
        } else if (parts[0] == "drop") {
            HandleClientDropTable(parts, &client);
        } else if (parts[0] == "addreplica") {
            HandleClientAddReplica(parts, &client);
        } else if (parts[0] == "delreplica") {
            HandleClientDelReplica(parts, &client);
        } else if (parts[0] == "makesnapshot") {
            HandleClientMakeSnapshot(parts, &client);
        } else if (parts[0] == "pausesnapshot") {
            HandleClientPauseSnapshot(parts, &client);
        } else if (parts[0] == "recoversnapshot") {
            HandleClientRecoverSnapshot(parts, &client);
        } else if (parts[0] == "sendsnapshot") {
            HandleClientSendSnapshot(parts, &client);
        } else if (parts[0] == "loadtable") {
            HandleClientLoadTable(parts, &client);
        } else if (parts[0] == "changerole") {
            HandleClientChangeRole(parts, &client);
        } else if (parts[0] == "gettablestatus") {
            HandleClientGetTableStatus(parts, &client);
        } else if (parts[0] == "setexpire") {
            HandleClientSetExpire(parts, &client);
        } else if (parts[0] == "setttlclock") {
            HandleClientSetTTLClock(parts, &client);
        } else if (parts[0] == "connectzk") {
            HandleClientConnectZK(parts, &client);
        } else if (parts[0] == "disconnectzk") {
            HandleClientDisConnectZK(parts, &client);
        } else if (parts[0] == "deleteindex") {
            HandleClientDeleteIndex(parts, &client);
        } else if (parts[0] == "setttl") {
            HandleClientSetTTL(parts, &client);
        } else if (parts[0] == "setlimit") {
            HandleClientSetLimit(parts, &client);
        } else if (parts[0] == "exit" || parts[0] == "quit") {
            std::cout << "bye" << std::endl;
            return;
        } else if (parts[0] == "help" || parts[0] == "man") {
            HandleClientHelp(parts, &client);
        } else {
            std::cout << "unsupported cmd" << std::endl;
        }
        if (!FLAGS_interactive) {
            return;
        }
    }
}

void StartNsClient() {
    std::string endpoint;
    if (FLAGS_interactive) {
        std::cout << "Welcome to rtidb with version " << RTIDB_VERSION_MAJOR
                  << "." << RTIDB_VERSION_MEDIUM << "." << RTIDB_VERSION_MINOR
                  << "." << RTIDB_VERSION_BUG << std::endl;
    }
    std::shared_ptr<ZkClient> zk_client;
    if (!FLAGS_zk_cluster.empty()) {
        zk_client = std::make_shared<ZkClient>(FLAGS_zk_cluster, 1000, "",
                                               FLAGS_zk_root_path);
        if (!zk_client->Init()) {
            std::cout << "zk client init failed" << std::endl;
            return;
        }
        std::string node_path = FLAGS_zk_root_path + "/leader";
        std::vector<std::string> children;
        if (!zk_client->GetChildren(node_path, children) || children.empty()) {
            std::cout << "get children failed" << std::endl;
            return;
        }
        std::string leader_path = node_path + "/" + children[0];
        if (!zk_client->GetNodeValue(leader_path, endpoint)) {
            std::cout << "get leader failed" << std::endl;
            return;
        }
        std::cout << "ns leader: " << endpoint << std::endl;
    } else if (!FLAGS_endpoint.empty()) {
        endpoint = FLAGS_endpoint;
    } else {
        std::cout << "Start failed! not set endpoint or zk_cluster"
                  << std::endl;
        return;
    }
    ::rtidb::client::NsClient client(endpoint);
    if (client.Init() < 0) {
        std::cout << "client init failed" << std::endl;
        return;
    }
    std::string display_prefix = endpoint + "> ";
    while (true) {
        std::string buffer;
        if (!FLAGS_interactive) {
            buffer = FLAGS_cmd;
        } else {
            char* line = ::rtidb::base::linenoise(display_prefix.c_str());
            if (line == NULL) {
                return;
            }
            if (line[0] != '\0' && line[0] != '/') {
                buffer.assign(line);
                boost::trim(buffer);
                if (!buffer.empty()) {
                    ::rtidb::base::linenoiseHistoryAdd(line);
                }
            }
            ::rtidb::base::linenoiseFree(line);
            if (buffer.empty()) {
                continue;
            }
        }
        std::vector<std::string> parts;
        ::rtidb::base::SplitString(buffer, " ", parts);
        if (parts.empty()) {
            continue;
        } else if (parts[0] == "showtablet") {
            HandleNSShowTablet(parts, &client);
        } else if (parts[0] == "showns") {
            HandleNSShowNameServer(parts, &client, zk_client);
        } else if (parts[0] == "showopstatus") {
            HandleNSShowOPStatus(parts, &client);
        } else if (parts[0] == "create") {
            HandleNSCreateTable(parts, &client);
        } else if (parts[0] == "put") {
            HandleNSPut(parts, &client);
        } else if (parts[0] == "scan") {
            HandleNSScan(parts, &client);
        } else if (parts[0] == "get") {
            HandleNSGet(parts, &client);
        } else if (parts[0] == "delete") {
            HandleNSDelete(parts, &client);
        } else if (parts[0] == "count") {
            HandleNSCount(parts, &client);
        } else if (parts[0] == "preview") {
            HandleNSPreview(parts, &client);
        } else if (parts[0] == "makesnapshot") {
            HandleNSMakeSnapshot(parts, &client);
        } else if (parts[0] == "addreplica") {
            HandleNSAddReplica(parts, &client);
        } else if (parts[0] == "delreplica") {
            HandleNSDelReplica(parts, &client);
        } else if (parts[0] == "drop") {
            HandleNSClientDropTable(parts, &client);
        } else if (parts[0] == "showtable") {
            HandleNSClientShowTable(parts, &client);
        } else if (parts[0] == "showschema") {
            HandleNSClientShowSchema(parts, &client);
        } else if (parts[0] == "confset") {
            HandleNSClientConfSet(parts, &client);
        } else if (parts[0] == "confget") {
            HandleNSClientConfGet(parts, &client);
        } else if (parts[0] == "changeleader") {
            HandleNSClientChangeLeader(parts, &client);
        } else if (parts[0] == "offlineendpoint") {
            HandleNSClientOfflineEndpoint(parts, &client);
        } else if (parts[0] == "migrate") {
            HandleNSClientMigrate(parts, &client);
        } else if (parts[0] == "recoverendpoint") {
            HandleNSClientRecoverEndpoint(parts, &client);
        } else if (parts[0] == "recovertable") {
            HandleNSClientRecoverTable(parts, &client);
        } else if (parts[0] == "connectzk") {
            HandleNSClientConnectZK(parts, &client);
        } else if (parts[0] == "disconnectzk") {
            HandleNSClientDisConnectZK(parts, &client);
        } else if (parts[0] == "gettablepartition") {
            HandleNSClientGetTablePartition(parts, &client);
        } else if (parts[0] == "settablepartition") {
            HandleNSClientSetTablePartition(parts, &client);
        } else if (parts[0] == "updatetablealive") {
            HandleNSClientUpdateTableAlive(parts, &client);
        } else if (parts[0] == "setttl") {
            HandleNSClientSetTTL(parts, &client);
        } else if (parts[0] == "cancelop") {
            HandleNSClientCancelOP(parts, &client);
        } else if (parts[0] == "addtablefield") {
            HandleNSAddTableField(parts, &client);
        } else if (parts[0] == "info") {
            HandleNSInfo(parts, &client);
        } else if (parts[0] == "addrepcluster") {
            HandleNSAddReplicaCluster(parts, &client);
        } else if (parts[0] == "showrepcluster") {
            HandleShowReplicaCluster(parts, &client);
        } else if (parts[0] == "removerepcluster") {
            HandleNSRemoveReplicaCluster(parts, &client);
        } else if (parts[0] == "switchmode") {
            HandleNSSwitchMode(parts, &client);
        } else if (parts[0] == "synctable") {
            HandleNSClientSyncTable(parts, &client);
        } else if (parts[0] == "addindex") {
            HandleNSClientAddIndex(parts, &client);
        } else if (parts[0] == "deleteindex") {
            HandleNSClientDeleteIndex(parts, &client);
        } else if (parts[0] == "update") {
            HandleNSUpdate(parts, &client);
        } else if (parts[0] == "query") {
            HandleNSQuery(parts, &client);
        } else if (parts[0] == "exit" || parts[0] == "quit") {
            std::cout << "bye" << std::endl;
            return;
        } else if (parts[0] == "help" || parts[0] == "man") {
            HandleNSClientHelp(parts, &client);
        } else {
            std::cout << "unsupported cmd" << std::endl;
        }
        if (!FLAGS_interactive) {
            return;
        }
    }
}

int main(int argc, char* argv[]) {
    ::google::ParseCommandLineFlags(&argc, &argv, true);
    if (FLAGS_role == "tablet") {
        StartTablet();
    } else if (FLAGS_role == "client") {
        StartClient();
    } else if (FLAGS_role == "nameserver") {
        StartNameServer();
    } else if (FLAGS_role == "ns_client") {
        StartNsClient();
    } else {
        std::cout << "Start failed! FLAGS_role must be tablet, client, "
                     "nameserver or ns_client"
                  << std::endl;
    }
    return 0;
}<|MERGE_RESOLUTION|>--- conflicted
+++ resolved
@@ -4,20 +4,20 @@
 // Author wangtaize
 // Date 2017-03-31
 //
+#include <snappy.h>
+#include <brpc/server.h>
 #include <fcntl.h>
+#include <gflags/gflags.h>
+#include <google/protobuf/io/zero_copy_stream_impl.h>
+#include <google/protobuf/text_format.h>
 #include <sched.h>
 #include <signal.h>
 #include <unistd.h>
-#include <snappy.h>
-#include <google/protobuf/io/zero_copy_stream_impl.h>
-#include <google/protobuf/text_format.h>
-#include <brpc/server.h>
-#include <gflags/gflags.h>
 #include <iostream>
 #include <random>
 #include <boost/algorithm/string.hpp>
 #include <boost/lexical_cast.hpp>
-#include "logging.h" // NOLINT
+#include "logging.h"  // NOLINT
 
 #include "base/display.h"
 #include "base/file_util.h"
@@ -35,9 +35,9 @@
 #include "proto/tablet.pb.h"
 #include "proto/type.pb.h"
 #include "tablet/tablet_impl.h"
-#include "timer.h" // NOLINT
-#include "tprinter.h" // NOLINT
-#include "version.h" // NOLINT
+#include "timer.h"     // NOLINT
+#include "tprinter.h"  // NOLINT
+#include "version.h"   // NOLINT
 
 using ::baidu::common::DEBUG;
 using ::baidu::common::INFO;
@@ -295,10 +295,10 @@
 int EncodeMultiDimensionData(
     const std::vector<std::string>& data,
     const std::vector<::rtidb::base::ColumnDesc>& columns, uint32_t pid_num,
-    std::string& value, // NOLINT
+    std::string& value,  // NOLINT
     std::map<uint32_t, std::vector<std::pair<std::string, uint32_t>>>&
         dimensions,
-    std::vector<uint64_t>& ts_dimensions, int modify_times) { // NOLINT
+    std::vector<uint64_t>& ts_dimensions, int modify_times) {  // NOLINT
     if (data.size() != columns.size()) {
         return -1;
     }
@@ -358,7 +358,7 @@
                 tm tm_s;
                 time_t time;
                 char buf[20] = {0};
-                strcpy(buf, date.c_str()); // NOLINT
+                strcpy(buf, date.c_str());  // NOLINT
                 char* result = strptime(buf, "%Y-%m-%d %H:%M:%S", &tm_s);
                 if (result == NULL) {
                     printf("date format is YY-MM-DD. ex: 2018-06-01\n");
@@ -402,10 +402,10 @@
 int EncodeMultiDimensionData(
     const std::vector<std::string>& data,
     const std::vector<::rtidb::base::ColumnDesc>& columns, uint32_t pid_num,
-    std::string& value, // NOLINT
+    std::string& value,  // NOLINT
     std::map<uint32_t, std::vector<std::pair<std::string, uint32_t>>>&
         dimensions,
-    std::vector<uint64_t>& ts_dimensions) { // NOLINT
+    std::vector<uint64_t>& ts_dimensions) {  // NOLINT
     return EncodeMultiDimensionData(data, columns, pid_num, value, dimensions,
                                     ts_dimensions, 0);
 }
@@ -413,7 +413,7 @@
 int EncodeMultiDimensionData(
     const std::vector<std::string>& data,
     const std::vector<::rtidb::base::ColumnDesc>& columns, uint32_t pid_num,
-    std::string& value, // NOLINT
+    std::string& value,  // NOLINT
     std::map<uint32_t, std::vector<std::pair<std::string, uint32_t>>>&
         dimensions) {
     std::vector<uint64_t> ts_dimensions;
@@ -424,7 +424,7 @@
 int EncodeMultiDimensionData(
     const std::vector<std::string>& data,
     const std::vector<::rtidb::base::ColumnDesc>& columns, uint32_t pid_num,
-    std::string& value, // NOLINT
+    std::string& value,  // NOLINT
     std::map<uint32_t, std::vector<std::pair<std::string, uint32_t>>>&
         dimensions,
     int modify_times) {
@@ -495,7 +495,8 @@
     return 0;
 }
 
-int SplitPidGroup(const std::string& pid_group, std::set<uint32_t>& pid_set) { // NOLINT
+int SplitPidGroup(const std::string& pid_group,
+                  std::set<uint32_t>& pid_set) {  // NOLINT
     try {
         if (::rtidb::base::IsNumber(pid_group)) {
             pid_set.insert(boost::lexical_cast<uint32_t>(pid_group));
@@ -531,10 +532,10 @@
     return 0;
 }
 
-bool GetParameterMap(const std::string& first,
-                     const std::vector<std::string>& parts,
-                     const std::string& delimiter,
-                     std::map<std::string, std::string>& parameter_map) { // NOLINT
+bool GetParameterMap(
+    const std::string& first, const std::vector<std::string>& parts,
+    const std::string& delimiter,
+    std::map<std::string, std::string>& parameter_map) {  // NOLINT
     std::vector<std::string> temp_vec;
     ::rtidb::base::SplitString(parts[1], delimiter, temp_vec);
     if (temp_vec.size() == 2 && temp_vec[0] == first && !temp_vec[1].empty()) {
@@ -552,7 +553,7 @@
 
 std::shared_ptr<::rtidb::client::TabletClient> GetTabletClient(
     const ::rtidb::nameserver::TableInfo& table_info, uint32_t pid,
-    std::string& msg) { // NOLINT
+    std::string& msg) {  // NOLINT
     std::string endpoint;
     for (int idx = 0; idx < table_info.table_partition_size(); idx++) {
         if (table_info.table_partition(idx).pid() != pid) {
@@ -1309,14 +1310,10 @@
             }
         }
         ::rtidb::storage::TTLDesc ttl_desc(abs_ttl, lat_ttl);
-<<<<<<< HEAD
-        ::rtidb::base::PrintColumnKey(ttl_type, ttl_desc, tables[0].column_desc_v1(), tables[0].column_key());
-=======
         ::rtidb::base::PrintColumnKey(ttl_type, ttl_desc,
                                       tables[0].column_desc_v1(),
                                       tables[0].column_key());
 
->>>>>>> 0a1c156f
     } else if (tables[0].column_desc_size() > 0) {
         if (tables[0].added_column_desc_size() == 0) {
             ::rtidb::base::PrintSchema(tables[0].column_desc());
@@ -1394,9 +1391,10 @@
     }
 }
 
-bool GetColumnMap(const std::vector<std::string>& parts,
-                  std::map<std::string, std::string>& condition_columns_map, // NOLINT
-                  std::map<std::string, std::string>& value_columns_map) { // NOLINT
+bool GetColumnMap(
+    const std::vector<std::string>& parts,
+    std::map<std::string, std::string>& condition_columns_map,  // NOLINT
+    std::map<std::string, std::string>& value_columns_map) {    // NOLINT
     std::string delimiter = "=";
     bool is_condition_columns_map = false;
     std::vector<std::string> temp_vec;
@@ -1519,8 +1517,8 @@
     }
 }
 
-bool ParseCondAndOp(const std::string& source, uint64_t& first_end, // NOLINT
-                    uint64_t& value_begin, int32_t& get_type) { // NOLINT
+bool ParseCondAndOp(const std::string& source, uint64_t& first_end,  // NOLINT
+                    uint64_t& value_begin, int32_t& get_type) {      // NOLINT
     for (uint64_t i = 0; i < source.length(); i++) {
         switch (source[i]) {
             case '=':
@@ -1557,8 +1555,9 @@
 
 bool GetCondAndPrintColumns(
     const std::vector<std::string>& parts,
-    std::map<std::string, std::string>& condition_columns_map, // NOLINT
-    std::vector<std::string>& print_column, rtidb::api::GetType& get_type) { // NOLINT
+    std::map<std::string, std::string>& condition_columns_map,  // NOLINT
+    std::vector<std::string>& print_column,                     // NOLINT
+    rtidb::api::GetType& get_type) {                            // NOLINT
     uint64_t size = parts.size();
     uint64_t i = 2;
     if (parts[i] == "*") {
@@ -1736,7 +1735,7 @@
         tp = new baidu::common::TPrinter(print_column.size() + 1,
                                          FLAGS_max_col_display_length);
         std::map<std::string, uint64_t> column_position;
-        int index_array[print_column.size()]; // NOLINT
+        int index_array[print_column.size()];  // NOLINT
         for (uint64_t i = 0; i < print_column.size(); i++) {
             row.push_back(print_column[i]);
             column_position.insert(std::make_pair(print_column[i], i));
@@ -2686,8 +2685,8 @@
             column_desc_list_1 = tables[0].column_desc_v1();
         google::protobuf::RepeatedPtrField<::rtidb::common::ColumnDesc>
             column_desc_list_2 = tables[0].added_column_desc();
-        int base_size = (int)(column_desc_list_1.size()); // NOLINT
-        int add_size = (int)(column_desc_list_2.size()); // NOLINT
+        int base_size = (int)(column_desc_list_1.size());  // NOLINT
+        int add_size = (int)(column_desc_list_2.size());   // NOLINT
         int in_size = parts.size();
         if (tables[0].has_table_type() &&
             tables[0].table_type() == ::rtidb::type::TableType::kRelational) {
@@ -2779,8 +2778,8 @@
                    parts[2].c_str());
             return;
         }
-        int base_size = (int)(tables[0].column_desc_size()); // NOLINT
-        int add_size = (int)(tables[0].added_column_desc_size()); // NOLINT
+        int base_size = (int)(tables[0].column_desc_size());       // NOLINT
+        int add_size = (int)(tables[0].added_column_desc_size());  // NOLINT
         int modify_index = parts.size() - 3 - base_size;
         if (modify_index - add_size > 0 || modify_index < 0) {
             printf("put format error! input value does not match the schema\n");
@@ -2864,8 +2863,9 @@
     }
 }
 
-int SetTablePartition(const ::rtidb::client::TableInfo& table_info,
-                      ::rtidb::nameserver::TableInfo& ns_table_info) { // NOLINT
+int SetTablePartition(
+    const ::rtidb::client::TableInfo& table_info,
+    ::rtidb::nameserver::TableInfo& ns_table_info) {  // NOLINT
     if (table_info.table_partition_size() > 0) {
         std::map<uint32_t, std::string> leader_map;
         std::map<uint32_t, std::set<std::string>> follower_map;
@@ -2981,7 +2981,7 @@
 
 int SetColumnDesc(const ::rtidb::client::TableInfo& table_info,
                   const std::set<std::string>& type_set,
-                  ::rtidb::nameserver::TableInfo& ns_table_info) { // NOLINT
+                  ::rtidb::nameserver::TableInfo& ns_table_info) {  // NOLINT
     std::map<std::string, std::string> name_map;
     std::set<std::string> index_set;
     std::set<std::string> ts_col_set;
@@ -3186,7 +3186,7 @@
 }
 
 int GenTableInfo(const std::string& path, const std::set<std::string>& type_set,
-                 ::rtidb::nameserver::TableInfo& ns_table_info) { // NOLINT
+                 ::rtidb::nameserver::TableInfo& ns_table_info) {  // NOLINT
     ::rtidb::client::TableInfo table_info;
     int fd = open(path.c_str(), O_RDONLY);
     if (fd < 0) {
@@ -3998,7 +3998,7 @@
         row.push_back(response.op_status(idx).status());
         if (response.op_status(idx).start_time() > 0) {
             time_t rawtime = (time_t)response.op_status(idx).start_time();
-            tm* timeinfo = localtime(&rawtime); // NOLINT
+            tm* timeinfo = localtime(&rawtime);  // NOLINT
             char buf[20];
             strftime(buf, 20, "%Y%m%d%H%M%S", timeinfo);
             row.push_back(buf);
@@ -4008,7 +4008,7 @@
                                    response.op_status(idx).start_time()) +
                     "s");
                 rawtime = (time_t)response.op_status(idx).end_time();
-                timeinfo = localtime(&rawtime); // NOLINT
+                timeinfo = localtime(&rawtime);  // NOLINT
                 buf[0] = '\0';
                 strftime(buf, 20, "%Y%m%d%H%M%S", timeinfo);
                 row.push_back(buf);
@@ -4052,8 +4052,8 @@
     std::cout << "delete index ok" << std::endl;
 }
 
-<<<<<<< HEAD
-void HandleClientDeleteIndex(const std::vector<std::string>& parts, ::rtidb::client::TabletClient* client) {
+void HandleClientDeleteIndex(const std::vector<std::string>& parts,
+                             ::rtidb::client::TabletClient* client) {
     ::rtidb::nameserver::GeneralResponse response;
     if (parts.size() < 4) {
         std::cout << "Bad format" << std::endl;
@@ -4063,21 +4063,20 @@
     try {
         std::string msg;
         if (!client->DeleteIndex(boost::lexical_cast<uint32_t>(parts[1]),
-                boost::lexical_cast<uint32_t>(parts[2]), parts[3], &msg)) {
-            std::cout << "Fail to delete index. error msg: " << msg << std::endl;
+                                 boost::lexical_cast<uint32_t>(parts[2]),
+                                 parts[3], &msg)) {
+            std::cout << "Fail to delete index. error msg: " << msg
+                      << std::endl;
             return;
         }
-    } catch(std::exception const& e) {
+    } catch (std::exception const& e) {
         std::cout << "Invalid args tid and pid should be uint32_t" << std::endl;
     }
     std::cout << "delete index ok" << std::endl;
 }
 
-void HandleClientSetTTL(const std::vector<std::string>& parts, ::rtidb::client::TabletClient* client) {
-=======
 void HandleClientSetTTL(const std::vector<std::string>& parts,
                         ::rtidb::client::TabletClient* client) {
->>>>>>> 0a1c156f
     if (parts.size() < 5) {
         std::cout << "Bad setttl format, eg setttl tid pid type ttl [ts_name]"
                   << std::endl;
@@ -4181,7 +4180,7 @@
     }
 }
 
-void HandleClientBenGet(std::vector<std::string>& parts, // NOLINT
+void HandleClientBenGet(std::vector<std::string>& parts,  // NOLINT
                         ::rtidb::client::TabletClient* client) {
     try {
         uint32_t tid = boost::lexical_cast<uint32_t>(parts[1]);
@@ -4241,7 +4240,7 @@
     }
 }
 
-void HandleClientBenPut(std::vector<std::string>& parts, // NOLINT
+void HandleClientBenPut(std::vector<std::string>& parts,  // NOLINT
                         ::rtidb::client::TabletClient* client) {
     try {
         uint32_t tid = boost::lexical_cast<uint32_t>(parts[1]);
@@ -5046,7 +5045,8 @@
                 ::rtidb::base::FillTableRow(columns, str, str_size, row);
             } else {
                 std::vector<::rtidb::base::ColumnDesc> columns_tmp = columns;
-                for (int i = 0; i < (int)(table_meta.added_column_desc_size()); // NOLINT
+                for (int i = 0;
+                     i < (int)(table_meta.added_column_desc_size());  // NOLINT
                      i++) {
                     columns_tmp.pop_back();
                 }
@@ -5113,7 +5113,7 @@
 void HandleClientBenchmarkPut(uint32_t tid, uint32_t pid, uint32_t val_size,
                               uint32_t run_times, uint32_t ns,
                               ::rtidb::client::TabletClient* client) {
-    char val[val_size]; // NOLINT
+    char val[val_size];  // NOLINT
     for (uint32_t i = 0; i < val_size; i++) {
         val[i] = '0';
     }
@@ -5667,7 +5667,9 @@
     } else {
         std::vector<::rtidb::base::ColumnDesc> columns_tmp;
         for (int i = 0;
-             i < (int)(raw.size() - table_meta.added_column_desc_size()); i++) { // NOLINT
+             i <
+             (int)(raw.size() - table_meta.added_column_desc_size());  // NOLINT
+             i++) {
             columns_tmp.push_back(raw.at(i));
         }
         ::rtidb::base::FillTableRow(raw.size(), columns_tmp, value.c_str(),
@@ -5810,8 +5812,8 @@
             ::rtidb::base::ShowTableRows(raw, it, compress_type);
         } else {
             std::vector<::rtidb::base::ColumnDesc> columns_tmp;
-            for (int i = 0;
-                 i < (int)(raw.size() - table_meta.added_column_desc_size()); // NOLINT
+            for (int i = 0; i < (int)(raw.size() -  // NOLINT
+                                      table_meta.added_column_desc_size());
                  i++) {
                 columns_tmp.push_back(raw.at(i));
             }
@@ -5850,8 +5852,9 @@
         std::vector<::rtidb::base::ColumnDesc> raw;
         ::rtidb::base::SchemaCodec scodec;
         scodec.Decode(schema, raw);
-        int base_size = (int)(raw.size() - table_meta.added_column_desc_size()); // NOLINT
-        int modify_index = (int)(parts.size() - 4 - base_size); // NOLINT
+        int base_size =
+            (int)(raw.size() - table_meta.added_column_desc_size());  // NOLINT
+        int modify_index = (int)(parts.size() - 4 - base_size);       // NOLINT
         if (modify_index > table_meta.added_column_desc_size() ||
             modify_index < 0) {
             std::cout << "Input value mismatch schema" << std::endl;
