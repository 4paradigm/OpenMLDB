--- conflicted
+++ resolved
@@ -277,81 +277,6 @@
     server.set_version(RTIDB_VERSION.c_str());
     server.RunUntilAskedToQuit();
 }
-<<<<<<< HEAD
-=======
-
-void StartBlobProxy() {
-    SetupLog();
-    std::string real_endpoint;
-    GetRealEndpoint(&real_endpoint);
-    ::rtidb::blobproxy::BlobProxyImpl* proxy =
-        new ::rtidb::blobproxy::BlobProxyImpl();
-    bool ok = proxy->Init();
-    if (!ok) {
-        PDLOG(WARNING, "fail to init blobproxy server");
-        exit(1);
-    }
-    brpc::ServerOptions options;
-    options.num_threads = FLAGS_thread_pool_size;
-    brpc::Server server;
-    if (server.AddService(proxy, brpc::SERVER_DOESNT_OWN_SERVICE,
-                          "/v1/get/* => Get") != 0) {
-        PDLOG(WARNING, "fail to add service");
-        exit(1);
-    }
-    server.MaxConcurrencyOf(proxy, "Get") = FLAGS_get_concurrency_limit;
-    if (real_endpoint.empty()) {
-        real_endpoint = FLAGS_endpoint;
-    }
-    if (server.Start(real_endpoint.c_str(), &options) != 0) {
-        PDLOG(WARNING, "Fail to start server");
-        exit(1);
-    }
-    PDLOG(INFO, "start blobproxy on endpoint %s with version %s", real_endpoint.c_str(), RTIDB_VERSION.c_str());
-    server.set_version(RTIDB_VERSION.c_str());
-    server.RunUntilAskedToQuit();
-}
-#endif
-
-#if defined(__linux__) || defined(__mac_tablet__)
-void StartBlob() {
-    SetupLog();
-    std::string real_endpoint;
-    GetRealEndpoint(&real_endpoint);
-    ::rtidb::blobserver::BlobServerImpl* server_impl =
-        new ::rtidb::blobserver::BlobServerImpl();
-    bool ok = server_impl->Init(real_endpoint);
-    if (!ok) {
-        PDLOG(WARNING, "fail to init tablet");
-        exit(1);
-    }
-    brpc::ServerOptions options;
-    options.num_threads = FLAGS_thread_pool_size;
-    brpc::Server server;
-    if (server.AddService(server_impl, brpc::SERVER_DOESNT_OWN_SERVICE) != 0) {
-        PDLOG(WARNING, "Fail to add service");
-        exit(1);
-    }
-    server.MaxConcurrencyOf(server_impl, "Put") = FLAGS_put_concurrency_limit;
-    server_impl->SetServer(&server);
-    server.MaxConcurrencyOf(server_impl, "Get") = FLAGS_get_concurrency_limit;
-    if (real_endpoint.empty()) {
-        real_endpoint = FLAGS_endpoint;
-    }
-    if (server.Start(real_endpoint.c_str(), &options) != 0) {
-        PDLOG(WARNING, "Fail to start server");
-        exit(1);
-    }
-    PDLOG(INFO, "start blob on endpoint %s with version %s", real_endpoint.c_str(), RTIDB_VERSION.c_str());
-    if (!server_impl->RegisterZK()) {
-        PDLOG(WARNING, "Fail to register zk");
-        exit(1);
-    }
-    std::signal(SIGTERM, shutdown_signal_handler);
-    server.set_version(RTIDB_VERSION.c_str());
-    server.RunUntilAskedToQuit();
-}
->>>>>>> 0bb79a25
 #endif
 
 int PutData(
@@ -5771,61 +5696,6 @@
     }
 }
 
-<<<<<<< HEAD
-=======
-void StartBsClient() {
-    if (FLAGS_endpoint.empty()) {
-        std::cout << "Start failed! not set endpoint" << std::endl;
-        return;
-    }
-    if (FLAGS_interactive) {
-        std::cout << "Welcome to rtidb with version " << RTIDB_VERSION << std::endl;
-    }
-    ::rtidb::client::BsClient client(FLAGS_endpoint, "");
-    client.Init();
-    std::string display_prefix = FLAGS_endpoint + "> ";
-    while (true) {
-        std::string buffer;
-        if (!FLAGS_interactive) {
-            buffer = FLAGS_cmd;
-        } else {
-            char* line = ::rtidb::base::linenoise(display_prefix.c_str());
-            if (line == NULL) {
-                return;
-            }
-            if (line[0] != '\0' && line[0] != '/') {
-                buffer.assign(line);
-                boost::trim(buffer);
-                if (!buffer.empty()) {
-                    ::rtidb::base::linenoiseHistoryAdd(line);
-                }
-            }
-            ::rtidb::base::linenoiseFree(line);
-            if (buffer.empty()) {
-                continue;
-            }
-        }
-        std::vector<std::string> parts;
-        ::rtidb::base::SplitString(buffer, " ", parts);
-        if (parts.empty()) {
-            continue;
-        } else if (parts[0] == "loadtable") {
-            HandleBsClientLoadTable(parts, &client);
-        } else if (parts[0] == "exit" || parts[0] == "quit") {
-            std::cout << "bye" << std::endl;
-            return;
-        } else if (parts[0] == "help" || parts[0] == "man") {
-            HandleBsClientHelp(parts);
-        } else {
-            std::cout << "unsupported cmd" << std::endl;
-        }
-        if (!FLAGS_interactive) {
-            return;
-        }
-    }
-}
-
->>>>>>> 0bb79a25
 int main(int argc, char* argv[]) {
     ::google::SetVersionString(RTIDB_VERSION.c_str());
     ::google::ParseCommandLineFlags(&argc, &argv, true);
