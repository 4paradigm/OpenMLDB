--- conflicted
+++ resolved
@@ -5113,14 +5113,9 @@
            HandleNSClientAddIndex(parts, &client); 
         } else if (parts[0] == "deleteindex") {
             HandleNSClientDeleteIndex(parts, &client);
-<<<<<<< HEAD
-        } else if (parts[0] == "exit" || parts[0] == "quit") {
-=======
         } else if (parts[0] == "update") {
             HandleNSUpdate(parts, &client);
-        }
-        else if (parts[0] == "exit" || parts[0] == "quit") {
->>>>>>> 36b82491
+        } else if (parts[0] == "exit" || parts[0] == "quit") {
             std::cout << "bye" << std::endl;
             return;
         } else if (parts[0] == "help" || parts[0] == "man") {
