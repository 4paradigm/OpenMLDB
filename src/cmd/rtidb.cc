--- conflicted
+++ resolved
@@ -34,14 +34,11 @@
 #include "proto/name_server.pb.h"
 #include "proto/tablet.pb.h"
 #include "proto/type.pb.h"
-<<<<<<< HEAD
 #include "blobserver/blobserver_impl.h"
-=======
 #include "tablet/tablet_impl.h"
 #include "timer.h" // NOLINT
 #include "tprinter.h" // NOLINT
 #include "version.h" // NOLINT
->>>>>>> 0a1c156f
 
 using ::baidu::common::DEBUG;
 using ::baidu::common::INFO;
@@ -245,7 +242,6 @@
     server.RunUntilAskedToQuit();
 }
 
-<<<<<<< HEAD
 void StartBlob() {
     SetupLog();
     ::rtidb::blobserver::BlobServerImpl* server_impl = new ::rtidb::blobserver::BlobServerImpl();
@@ -290,11 +286,6 @@
     server.RunUntilAskedToQuit();
 }
 
-int SetDimensionData(const std::map<std::string, std::string>& raw_data,
-            const google::protobuf::RepeatedPtrField<::rtidb::common::ColumnKey>& column_key_field,
-            uint32_t pid_num,
-            std::map<uint32_t, std::vector<std::pair<std::string, uint32_t>>>& dimensions) {
-=======
 int SetDimensionData(
     const std::map<std::string, std::string>& raw_data,
     const google::protobuf::RepeatedPtrField<::rtidb::common::ColumnKey>&
@@ -302,7 +293,6 @@
     uint32_t pid_num,
     std::map<uint32_t, std::vector<std::pair<std::string, uint32_t>>>&
         dimensions) {
->>>>>>> 0a1c156f
     uint32_t dimension_idx = 0;
     std::set<std::string> index_name_set;
     for (const auto& column_key : column_key_field) {
