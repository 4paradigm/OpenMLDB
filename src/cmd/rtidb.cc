--- conflicted
+++ resolved
@@ -369,7 +369,6 @@
     std::cout << "offline endpoint ok" << std::endl;
 }
 
-<<<<<<< HEAD
 void HandleNSClientRecoverEndpoint(const std::vector<std::string>& parts, ::rtidb::client::NsClient* client) {
     if (parts.size() < 2) {
         std::cout << "Bad format" << std::endl;
@@ -382,7 +381,8 @@
         return;
     }
     std::cout << "recover endpoint ok" << std::endl;
-=======
+}    
+
 void HandleNSClientConnectZK(const std::vector<std::string> parts, ::rtidb::client::NsClient* client) {
     std::string msg;
     bool ok = client->ConnectZK(msg);
@@ -401,7 +401,6 @@
     } else {
         std::cout << "Fail to disconnect zk" << std::endl;
     }
->>>>>>> 63d6e2dd
 }
 
 void HandleNSClientShowTable(const std::vector<std::string>& parts, ::rtidb::client::NsClient* client) {
@@ -1660,15 +1659,12 @@
             HandleNSClientChangeLeader(parts, &client);
         } else if (parts[0] == "offlineendpoint") {
             HandleNSClientOfflineEndpoint(parts, &client);
-<<<<<<< HEAD
         } else if (parts[0] == "recoverendpoint") {
             HandleNSClientRecoverEndpoint(parts, &client);
-=======
         } else if (parts[0] == "connectzk") {
             HandleNSClientConnectZK(parts, &client);
         } else if (parts[0] == "disconnectzk") {
             HandleNSClientDisConnectZK(parts, &client);
->>>>>>> 63d6e2dd
         } else if (parts[0] == "exit" || parts[0] == "quit") {
             std::cout << "bye" << std::endl;
             return;
