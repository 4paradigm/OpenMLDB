//
// rtidb.cc
// Copyright (C) 2017 4paradigm.com
// Author wangtaize
// Date 2017-03-31
//
#include <fcntl.h>
#include <gflags/gflags.h>
#include <google/protobuf/io/zero_copy_stream_impl.h>
#include <google/protobuf/text_format.h>
#include <sched.h>
#include <signal.h>
#include <snappy.h>
#include <unistd.h>

#include <iostream>
#include <random>

#include "base/display.h"
#include "base/file_util.h"
#include "base/hash.h"
#include "base/kv_iterator.h"
#include "base/linenoise.h"
#include "base/strings.h"
#include "blob_proxy/blob_proxy_impl.h"
#include "blobserver/blobserver_impl.h"
#include "boost/algorithm/string.hpp"
#include "boost/lexical_cast.hpp"
#include "brpc/server.h"
#include "client/ns_client.h"
#include "client/tablet_client.h"
#include "codec/flat_array.h"
#include "codec/row_codec.h"
#include "codec/schema_codec.h"
#include "logging.h"  // NOLINT
#include "nameserver/name_server_impl.h"
#include "proto/client.pb.h"
#include "proto/name_server.pb.h"
#include "proto/tablet.pb.h"
#include "proto/type.pb.h"
#include "tablet/tablet_impl.h"
#include "timer.h"     // NOLINT
#include "tprinter.h"  // NOLINT
#include "version.h"   // NOLINT

using ::baidu::common::DEBUG;
using ::baidu::common::INFO;
using ::baidu::common::WARNING;
using Schema =
    ::google::protobuf::RepeatedPtrField<::rtidb::common::ColumnDesc>;

DECLARE_string(endpoint);
DECLARE_int32(port);
DECLARE_string(zk_cluster);
DECLARE_string(zk_root_path);
DECLARE_int32(thread_pool_size);
DECLARE_int32(put_concurrency_limit);
DECLARE_int32(scan_concurrency_limit);
DECLARE_int32(get_concurrency_limit);
DEFINE_string(role, "tablet | nameserver | client | ns_client",
              "Set the rtidb role for start");
DEFINE_string(cmd, "", "Set the command");
DEFINE_bool(interactive, true, "Set the interactive");

DEFINE_string(log_dir, "", "Config the log dir");
DEFINE_int32(log_file_size, 1024, "Config the log size in MB");
DEFINE_int32(log_file_count, 24, "Config the log count");
DEFINE_string(log_level, "debug", "Set the rtidb log level, eg: debug or info");
DECLARE_uint32(latest_ttl_max);
DECLARE_uint32(absolute_ttl_max);
DECLARE_uint32(skiplist_max_height);
DECLARE_uint32(preview_limit_max_num);
DECLARE_uint32(preview_default_limit);
DECLARE_uint32(max_col_display_length);

void SetupLog() {
    // Config log
    if (FLAGS_log_level == "debug") {
        ::baidu::common::SetLogLevel(DEBUG);
    } else {
        ::baidu::common::SetLogLevel(INFO);
    }
    if (!FLAGS_log_dir.empty()) {
        ::rtidb::base::Mkdir(FLAGS_log_dir);
        std::string info_file = FLAGS_log_dir + "/" + FLAGS_role + ".info.log";
        std::string warning_file =
            FLAGS_log_dir + "/" + FLAGS_role + ".warning.log";
        ::baidu::common::SetLogFile(info_file.c_str());
        ::baidu::common::SetWarningFile(warning_file.c_str());
    }
    ::baidu::common::SetLogCount(FLAGS_log_file_count);
    ::baidu::common::SetLogSize(FLAGS_log_file_size);
}

void StartNameServer() {
    SetupLog();
    ::rtidb::nameserver::NameServerImpl* name_server =
        new ::rtidb::nameserver::NameServerImpl();
    if (!name_server->Init()) {
        PDLOG(WARNING, "Fail to init");
        exit(1);
    }
    brpc::ServerOptions options;
    options.num_threads = FLAGS_thread_pool_size;
    brpc::Server server;
    if (server.AddService(name_server, brpc::SERVER_DOESNT_OWN_SERVICE) != 0) {
        PDLOG(WARNING, "Fail to add service");
        exit(1);
    }
    if (FLAGS_port > 0) {
        if (server.Start(FLAGS_port, &options) != 0) {
            PDLOG(WARNING, "Fail to start server");
            exit(1);
        }
        PDLOG(INFO, "start nameserver on endpoint %d with version %d.%d.%d.%d",
              FLAGS_port, RTIDB_VERSION_MAJOR, RTIDB_VERSION_MEDIUM,
              RTIDB_VERSION_MINOR, RTIDB_VERSION_BUG);
    } else {
        if (server.Start(FLAGS_endpoint.c_str(), &options) != 0) {
            PDLOG(WARNING, "Fail to start server");
            exit(1);
        }
        PDLOG(INFO, "start nameserver on endpoint %s with version %d.%d.%d.%d",
              FLAGS_endpoint.c_str(), RTIDB_VERSION_MAJOR, RTIDB_VERSION_MEDIUM,
              RTIDB_VERSION_MINOR, RTIDB_VERSION_BUG);
    }
    std::ostringstream oss;
    oss << RTIDB_VERSION_MAJOR << "." << RTIDB_VERSION_MEDIUM << "."
        << RTIDB_VERSION_MINOR << "." << RTIDB_VERSION_BUG;
    server.set_version(oss.str());
    server.RunUntilAskedToQuit();
}

int THPIsEnabled() {
#ifdef __linux__
    char buf[1024];
    FILE* fp = fopen("/sys/kernel/mm/transparent_hugepage/enabled", "r");
    if (!fp) {
        return 0;
    }
    if (fgets(buf, sizeof(buf), fp) == NULL) {
        fclose(fp);
        return 0;
    }
    fclose(fp);
    if (strstr(buf, "[never]") == NULL) {
        return 1;
    }
    fp = fopen("/sys/kernel/mm/transparent_hugepage/defrag", "r");
    if (!fp) return 0;
    if (fgets(buf, sizeof(buf), fp) == NULL) {
        fclose(fp);
        return 0;
    }
    fclose(fp);
    return (strstr(buf, "[never]") == NULL) ? 1 : 0;
#else
    return 0;
#endif
}

int SwapIsEnabled() {
#ifdef __linux__
    char buf[1024];
    FILE* fp = fopen("/proc/swaps", "r");
    if (!fp) {
        return 0;
    }
    if (fgets(buf, sizeof(buf), fp) == NULL) {
        fclose(fp);
        return 0;
    }
    // if the swap is disabled, there is only one line in /proc/swaps.
    // Filename     Type        Size    Used    Priority
    if (fgets(buf, sizeof(buf), fp) == NULL) {
        fclose(fp);
        return 0;
    }
    fclose(fp);
    return 1;
#else
    return 0;
#endif
}

void StartTablet() {
    if (THPIsEnabled()) {
        PDLOG(WARNING,
              "THP is enabled in your kernel. This will create latency and "
              "memory usage issues with RTIDB."
              "To fix this issue run the command 'echo never > "
              "/sys/kernel/mm/transparent_hugepage/enabled' and "
              "'echo never > /sys/kernel/mm/transparent_hugepage/defrag' as "
              "root");
    }
    if (SwapIsEnabled()) {
        PDLOG(WARNING,
              "Swap is enabled in your kernel. This will create latency and "
              "memory usage issues with RTIDB."
              "To fix this issue run the command 'swapoff -a' as root");
    }
    SetupLog();
    ::rtidb::tablet::TabletImpl* tablet = new ::rtidb::tablet::TabletImpl();
    bool ok = tablet->Init();
    if (!ok) {
        PDLOG(WARNING, "fail to init tablet");
        exit(1);
    }
    brpc::ServerOptions options;
    options.num_threads = FLAGS_thread_pool_size;
    brpc::Server server;
    if (server.AddService(tablet, brpc::SERVER_DOESNT_OWN_SERVICE) != 0) {
        PDLOG(WARNING, "Fail to add service");
        exit(1);
    }
    server.MaxConcurrencyOf(tablet, "Scan") = FLAGS_scan_concurrency_limit;
    server.MaxConcurrencyOf(tablet, "Put") = FLAGS_put_concurrency_limit;
    tablet->SetServer(&server);
    server.MaxConcurrencyOf(tablet, "Get") = FLAGS_get_concurrency_limit;
    if (FLAGS_port > 0) {
        if (server.Start(FLAGS_port, &options) != 0) {
            PDLOG(WARNING, "Fail to start server");
            exit(1);
        }
        PDLOG(INFO, "start tablet on port %d with version %d.%d.%d.%d",
              FLAGS_port, RTIDB_VERSION_MAJOR, RTIDB_VERSION_MEDIUM,
              RTIDB_VERSION_MINOR, RTIDB_VERSION_BUG);
    } else {
        if (server.Start(FLAGS_endpoint.c_str(), &options) != 0) {
            PDLOG(WARNING, "Fail to start server");
            exit(1);
        }
        PDLOG(INFO, "start tablet on endpoint %s with version %d.%d.%d.%d",
              FLAGS_endpoint.c_str(), RTIDB_VERSION_MAJOR, RTIDB_VERSION_MEDIUM,
              RTIDB_VERSION_MINOR, RTIDB_VERSION_BUG);
    }
    if (!tablet->RegisterZK()) {
        PDLOG(WARNING, "Fail to register zk");
        exit(1);
    }
    std::ostringstream oss;
    oss << RTIDB_VERSION_MAJOR << "." << RTIDB_VERSION_MEDIUM << "."
        << RTIDB_VERSION_MINOR << "." << RTIDB_VERSION_BUG;
    server.set_version(oss.str());
    server.RunUntilAskedToQuit();
}

void StartBlobProxy() {
    SetupLog();
    ::rtidb::blobproxy::BlobProxyImpl* proxy =
        new ::rtidb::blobproxy::BlobProxyImpl();
    bool ok = proxy->Init();
    if (!ok) {
        PDLOG(WARNING, "fail to init blobproxy server");
        exit(1);
    }
    brpc::ServerOptions options;
    options.num_threads = FLAGS_thread_pool_size;
    brpc::Server server;
    if (server.AddService(proxy, brpc::SERVER_DOESNT_OWN_SERVICE,
                          "/v1/get/* => Get") != 0) {
        PDLOG(WARNING, "fail to add service");
        exit(1);
    }
    server.MaxConcurrencyOf(proxy, "Get") = FLAGS_get_concurrency_limit;
    if (FLAGS_port > 0) {
        if (server.Start(FLAGS_port, &options) != 0) {
            PDLOG(WARNING, "Fail to start server");
            exit(1);
        }
        PDLOG(INFO, "start tablet on port %d with version %d.%d.%d.%d",
              FLAGS_port, RTIDB_VERSION_MAJOR, RTIDB_VERSION_MEDIUM,
              RTIDB_VERSION_MINOR, RTIDB_VERSION_BUG);
    } else {
        if (server.Start(FLAGS_endpoint.c_str(), &options) != 0) {
            PDLOG(WARNING, "Fail to start server");
            exit(1);
        }
        PDLOG(INFO, "start blobproxy on endpoint %s with version %d.%d.%d.%d",
              FLAGS_endpoint.c_str(), RTIDB_VERSION_MAJOR, RTIDB_VERSION_MEDIUM,
              RTIDB_VERSION_MINOR, RTIDB_VERSION_BUG);
    }
    std::ostringstream oss;
    oss << RTIDB_VERSION_MAJOR << "." << RTIDB_VERSION_MEDIUM << "."
        << RTIDB_VERSION_MINOR << "." << RTIDB_VERSION_BUG;
    server.set_version(oss.str());
    server.RunUntilAskedToQuit();
}

void StartBlob() {
    SetupLog();
    ::rtidb::blobserver::BlobServerImpl* server_impl =
        new ::rtidb::blobserver::BlobServerImpl();
    bool ok = server_impl->Init();
    if (!ok) {
        PDLOG(WARNING, "fail to init tablet");
        exit(1);
    }
    brpc::ServerOptions options;
    options.num_threads = FLAGS_thread_pool_size;
    brpc::Server server;
    if (server.AddService(server_impl, brpc::SERVER_DOESNT_OWN_SERVICE) != 0) {
        PDLOG(WARNING, "Fail to add service");
        exit(1);
    }
    server.MaxConcurrencyOf(server_impl, "Get") = FLAGS_scan_concurrency_limit;
    server.MaxConcurrencyOf(server_impl, "Put") = FLAGS_put_concurrency_limit;
    server_impl->SetServer(&server);
    server.MaxConcurrencyOf(server_impl, "Get") = FLAGS_get_concurrency_limit;
    if (FLAGS_port > 0) {
        if (server.Start(FLAGS_port, &options) != 0) {
            PDLOG(WARNING, "Fail to start server");
            exit(1);
        }
        PDLOG(INFO, "start tablet on port %d with version %d.%d.%d.%d",
              FLAGS_port, RTIDB_VERSION_MAJOR, RTIDB_VERSION_MEDIUM,
              RTIDB_VERSION_MINOR, RTIDB_VERSION_BUG);
    } else {
        if (server.Start(FLAGS_endpoint.c_str(), &options) != 0) {
            PDLOG(WARNING, "Fail to start server");
            exit(1);
        }
        PDLOG(INFO, "start tablet on endpoint %s with version %d.%d.%d.%d",
              FLAGS_endpoint.c_str(), RTIDB_VERSION_MAJOR, RTIDB_VERSION_MEDIUM,
              RTIDB_VERSION_MINOR, RTIDB_VERSION_BUG);
    }
    if (!server_impl->RegisterZK()) {
        PDLOG(WARNING, "Fail to register zk");
        exit(1);
    }
    std::ostringstream oss;
    oss << RTIDB_VERSION_MAJOR << "." << RTIDB_VERSION_MEDIUM << "."
        << RTIDB_VERSION_MINOR << "." << RTIDB_VERSION_BUG;
    server.set_version(oss.str());
    server.RunUntilAskedToQuit();
}

int SetDimensionData(
    const std::map<std::string, std::string>& raw_data,
    const google::protobuf::RepeatedPtrField<::rtidb::common::ColumnKey>&
        column_key_field,
    uint32_t pid_num,
    std::map<uint32_t, std::vector<std::pair<std::string, uint32_t>>>&
        dimensions) {
    uint32_t dimension_idx = 0;
    std::set<std::string> index_name_set;
    for (const auto& column_key : column_key_field) {
        if (column_key.flag() != 0) {
            dimension_idx++;
            continue;
        }
        std::string index_name = column_key.index_name();
        if (index_name_set.find(index_name) != index_name_set.end()) {
            continue;
        }
        index_name_set.insert(index_name);
        std::string key;
        for (int i = 0; i < column_key.col_name_size(); i++) {
            auto pos = raw_data.find(column_key.col_name(i));
            if (pos == raw_data.end()) {
                return -1;
            }
            if (!key.empty()) {
                key += "|";
            }
            key += pos->second;
        }
        if (key.empty()) {
            auto pos = raw_data.find(index_name);
            if (pos == raw_data.end()) {
                return -1;
            }
            key = pos->second;
        }
        uint32_t pid = 0;
        if (pid_num > 0) {
            pid = (uint32_t)(::rtidb::base::hash64(key) % pid_num);
        }
        if (dimensions.find(pid) == dimensions.end()) {
            dimensions.insert(std::make_pair(
                pid, std::vector<std::pair<std::string, uint32_t>>()));
        }
        dimensions[pid].push_back(std::make_pair(key, dimension_idx));
        dimension_idx++;
    }
    return 0;
}

int EncodeMultiDimensionDataForNewFormat(
    const std::vector<std::string>& data, const Schema& schema,
    uint32_t pid_num, std::string& value,  // NOLINT
    std::map<uint32_t,
             std::vector<std::pair<std::string, uint32_t>>>&  // NOLINT
        dimensions,
    std::vector<uint64_t>& ts_dimensions) {  // NOLINT
    if (data.size() != (size_t)schema.size()) {
        return -1;
    }
    ::rtidb::codec::RowBuilder rb(schema);
    uint32_t str_size = 0;
    for (int i = 0; i < schema.size(); i++) {
        const ::rtidb::common::ColumnDesc& column = schema.Get(i);
        if (column.data_type() == ::rtidb::type::kVarchar ||
            column.data_type() == ::rtidb::type::kString) {
            str_size += data[i].size();
        }
    }
    uint32_t total_size = rb.CalTotalLength(str_size);
    value.resize(total_size);
    int8_t* ptr = reinterpret_cast<int8_t*>(&(value[0]));
    bool ok = rb.SetBuffer(ptr, total_size);
    if (!ok) {
        return -1;
    }
    uint32_t idx_cnt = 0;
    for (uint32_t i = 0; i < data.size(); i++) {
        const ::rtidb::common::ColumnDesc& column = schema.Get(i);
        if (column.add_ts_idx()) {
            uint32_t pid = 0;
            if (pid_num > 0) {
                pid = (uint32_t)(::rtidb::base::hash64(data[i]) % pid_num);
            }
            if (dimensions.find(pid) == dimensions.end()) {
                dimensions.insert(std::make_pair(
                    pid, std::vector<std::pair<std::string, uint32_t>>()));
            }
            dimensions[pid].push_back(std::make_pair(data[i], idx_cnt));
            idx_cnt++;
        }
        bool codec_ok = false;
        try {
            if (column.is_ts_col()) {
                ts_dimensions.push_back(boost::lexical_cast<uint64_t>(data[i]));
            }
            if (column.data_type() == ::rtidb::type::kSmallInt) {
                codec_ok =
                    rb.AppendInt16(boost::lexical_cast<int16_t>(data[i]));
            } else if (column.data_type() == ::rtidb::type::kInt) {
                codec_ok =
                    rb.AppendInt32(boost::lexical_cast<int32_t>(data[i]));
            } else if (column.data_type() == ::rtidb::type::kBigInt) {
                codec_ok =
                    rb.AppendInt64(boost::lexical_cast<int64_t>(data[i]));
            } else if (column.data_type() == ::rtidb::type::kFloat) {
                codec_ok = rb.AppendFloat(boost::lexical_cast<float>(data[i]));
            } else if (column.data_type() == ::rtidb::type::kDouble) {
                codec_ok =
                    rb.AppendDouble(boost::lexical_cast<double>(data[i]));
            } else if (column.data_type() == ::rtidb::type::kString ||
                       column.data_type() == ::rtidb::type::kVarchar) {
                codec_ok = rb.AppendString(data[i].c_str(), data[i].size());
            } else if (column.data_type() == ::rtidb::type::kTimestamp) {
                codec_ok =
                    rb.AppendTimestamp(boost::lexical_cast<uint64_t>(data[i]));
            } else if (column.data_type() == ::rtidb::type::kDate) {
                std::string date_str = data[i];
                std::vector<std::string> parts;
                ::rtidb::base::SplitString(date_str, "-", parts);
                if (parts.size() != 3) {
                    std::cout << "bad data format " << date_str;
                    return -1;
                }
                uint32_t year = boost::lexical_cast<uint32_t>(parts[0]);
                uint32_t month = boost::lexical_cast<uint32_t>(parts[1]);
                uint32_t day = boost::lexical_cast<uint32_t>(parts[2]);
                codec_ok = rb.AppendDate(year, month, day);
            } else if (column.data_type() == ::rtidb::type::kBool) {
                bool value = false;
                std::string raw_value = data[i];
                std::transform(raw_value.begin(), raw_value.end(),
                               raw_value.begin(), ::tolower);
                if (raw_value == "true") {
                    value = true;
                } else if (raw_value == "false") {
                    value = false;
                } else {
                    return -1;
                }
                codec_ok = rb.AppendBool(value);
            } else {
                codec_ok = rb.AppendNULL();
            }
        } catch (std::exception const& e) {
            std::cout << e.what() << std::endl;
            return -1;
        }
        if (!codec_ok) {
            return -1;
        }
    }
    return 0;
}

int EncodeMultiDimensionData(
    const std::vector<std::string>& data,
    const std::vector<::rtidb::codec::ColumnDesc>& columns, uint32_t pid_num,
    std::string& value,  // NOLINT
    std::map<uint32_t, std::vector<std::pair<std::string, uint32_t>>>&
        dimensions,
    std::vector<uint64_t>& ts_dimensions, int modify_times) {  // NOLINT
    if (data.size() != columns.size()) {
        return -1;
    }
    uint8_t cnt = (uint8_t)data.size();
    ::rtidb::codec::FlatArrayCodec codec;
    if (modify_times == 0) {
        ::rtidb::codec::FlatArrayCodec codec_tmp(&value, cnt);
        codec = codec_tmp;
    } else {
        ::rtidb::codec::FlatArrayCodec codec_tmp(&value, cnt, modify_times);
        codec = codec_tmp;
    }
    uint32_t idx_cnt = 0;
    for (uint32_t i = 0; i < data.size(); i++) {
        if (columns[i].add_ts_idx) {
            uint32_t pid = 0;
            if (pid_num > 0) {
                pid = (uint32_t)(::rtidb::base::hash64(data[i]) % pid_num);
            }
            if (dimensions.find(pid) == dimensions.end()) {
                dimensions.insert(std::make_pair(
                    pid, std::vector<std::pair<std::string, uint32_t>>()));
            }
            dimensions[pid].push_back(std::make_pair(data[i], idx_cnt));
            idx_cnt++;
        }
        bool codec_ok = false;
        try {
            if (columns[i].is_ts_col) {
                ts_dimensions.push_back(boost::lexical_cast<uint64_t>(data[i]));
            }
            if (columns[i].type == ::rtidb::codec::ColType::kInt32) {
                codec_ok = codec.Append(boost::lexical_cast<int32_t>(data[i]));
            } else if (columns[i].type == ::rtidb::codec::ColType::kInt64) {
                codec_ok = codec.Append(boost::lexical_cast<int64_t>(data[i]));
            } else if (columns[i].type == ::rtidb::codec::ColType::kUInt32) {
                if (!boost::algorithm::starts_with(data[i], "-")) {
                    codec_ok =
                        codec.Append(boost::lexical_cast<uint32_t>(data[i]));
                }
            } else if (columns[i].type == ::rtidb::codec::ColType::kUInt64) {
                if (!boost::algorithm::starts_with(data[i], "-")) {
                    codec_ok =
                        codec.Append(boost::lexical_cast<uint64_t>(data[i]));
                }
            } else if (columns[i].type == ::rtidb::codec::ColType::kFloat) {
                codec_ok = codec.Append(boost::lexical_cast<float>(data[i]));
            } else if (columns[i].type == ::rtidb::codec::ColType::kDouble) {
                codec_ok = codec.Append(boost::lexical_cast<double>(data[i]));
            } else if (columns[i].type == ::rtidb::codec::ColType::kString) {
                codec_ok = codec.Append(data[i]);
            } else if (columns[i].type == ::rtidb::codec::ColType::kTimestamp) {
                codec_ok = codec.AppendTimestamp(
                    boost::lexical_cast<uint64_t>(data[i]));
            } else if (columns[i].type == ::rtidb::codec::ColType::kDate) {
                std::string date = data[i] + " 00:00:00";
                tm tm_s;
                time_t time;
                char buf[20] = {0};
                strcpy(buf, date.c_str());  // NOLINT
                char* result = strptime(buf, "%Y-%m-%d %H:%M:%S", &tm_s);
                if (result == NULL) {
                    printf("date format is YY-MM-DD. ex: 2018-06-01\n");
                    return -1;
                }
                tm_s.tm_isdst = -1;
                time = mktime(&tm_s) * 1000;
                codec_ok = codec.AppendDate(uint64_t(time));
            } else if (columns[i].type == ::rtidb::codec::ColType::kInt16) {
                codec_ok = codec.Append(boost::lexical_cast<int16_t>(data[i]));
            } else if (columns[i].type == ::rtidb::codec::ColType::kUInt16) {
                codec_ok = codec.Append(boost::lexical_cast<uint16_t>(data[i]));
            } else if (columns[i].type == ::rtidb::codec::ColType::kBool) {
                bool value = false;
                std::string raw_value = data[i];
                std::transform(raw_value.begin(), raw_value.end(),
                               raw_value.begin(), ::tolower);
                if (raw_value == "true") {
                    value = true;
                } else if (raw_value == "false") {
                    value = false;
                } else {
                    return -1;
                }
                codec_ok = codec.Append(value);
            } else {
                codec_ok = codec.AppendNull();
            }
        } catch (std::exception const& e) {
            std::cout << e.what() << std::endl;
            return -1;
        }
        if (!codec_ok) {
            return -1;
        }
    }
    codec.Build();
    return 0;
}

int EncodeMultiDimensionData(
    const std::vector<std::string>& data,
    const std::vector<::rtidb::codec::ColumnDesc>& columns, uint32_t pid_num,
    std::string& value,  // NOLINT
    std::map<uint32_t, std::vector<std::pair<std::string, uint32_t>>>&
        dimensions,
    std::vector<uint64_t>& ts_dimensions) {  // NOLINT
    return EncodeMultiDimensionData(data, columns, pid_num, value, dimensions,
                                    ts_dimensions, 0);
}

int EncodeMultiDimensionData(
    const std::vector<std::string>& data,
    const std::vector<::rtidb::codec::ColumnDesc>& columns, uint32_t pid_num,
    std::string& value,  // NOLINT
    std::map<uint32_t, std::vector<std::pair<std::string, uint32_t>>>&
        dimensions) {
    std::vector<uint64_t> ts_dimensions;
    return EncodeMultiDimensionData(data, columns, pid_num, value, dimensions,
                                    ts_dimensions);
}

int EncodeMultiDimensionData(
    const std::vector<std::string>& data,
    const std::vector<::rtidb::codec::ColumnDesc>& columns, uint32_t pid_num,
    std::string& value,  // NOLINT
    std::map<uint32_t, std::vector<std::pair<std::string, uint32_t>>>&
        dimensions,
    int modify_times) {
    std::vector<uint64_t> ts_dimensions;
    return EncodeMultiDimensionData(data, columns, pid_num, value, dimensions,
                                    ts_dimensions, modify_times);
}

int PutData(
    uint32_t tid,
    const std::map<uint32_t, std::vector<std::pair<std::string, uint32_t>>>&
        dimensions,
    const std::vector<uint64_t>& ts_dimensions, uint64_t ts,
    const std::string& value,
    const google::protobuf::RepeatedPtrField<
        ::rtidb::nameserver::TablePartition>& table_partition,
    uint32_t format_version) {
    std::map<std::string, std::shared_ptr<::rtidb::client::TabletClient>>
        clients;
    for (auto iter = dimensions.begin(); iter != dimensions.end(); iter++) {
        uint32_t pid = iter->first;
        std::string endpoint;
        for (const auto& cur_table_partition : table_partition) {
            if (cur_table_partition.pid() != pid) {
                continue;
            }
            for (int inner_idx = 0;
                 inner_idx < cur_table_partition.partition_meta_size();
                 inner_idx++) {
                if (cur_table_partition.partition_meta(inner_idx).is_leader() &&
                    cur_table_partition.partition_meta(inner_idx).is_alive()) {
                    endpoint = cur_table_partition.partition_meta(inner_idx)
                                   .endpoint();
                    break;
                }
            }
            break;
        }
        if (endpoint.empty()) {
            printf("put error. cannot find healthy endpoint. pid is %u\n", pid);
            return -1;
        }
        if (clients.find(endpoint) == clients.end()) {
            clients.insert(std::make_pair(
                endpoint,
                std::make_shared<::rtidb::client::TabletClient>(endpoint)));
            if (clients[endpoint]->Init() < 0) {
                printf("tablet client init failed, endpoint is %s\n",
                       endpoint.c_str());
                return -1;
            }
        }
        if (ts_dimensions.empty()) {
            if (!clients[endpoint]->Put(tid, pid, ts, value, iter->second,
                                        format_version)) {
                printf("put failed. tid %u pid %u endpoint %s ts %lu \n", tid,
                       pid, endpoint.c_str(), ts);
                return -1;
            }
        } else {
            if (!clients[endpoint]->Put(tid, pid, iter->second, ts_dimensions,
                                        value, format_version)) {
                printf("put failed. tid %u pid %u endpoint %s ts_dimensions\n",
                       tid, pid, endpoint.c_str());
                return -1;
            }
        }
    }
    std::cout << "Put ok" << std::endl;
    return 0;
}

int SplitPidGroup(const std::string& pid_group,
                  std::set<uint32_t>& pid_set) {  // NOLINT
    try {
        if (::rtidb::base::IsNumber(pid_group)) {
            pid_set.insert(boost::lexical_cast<uint32_t>(pid_group));
        } else if (pid_group.find('-') != std::string::npos) {
            std::vector<std::string> vec;
            boost::split(vec, pid_group, boost::is_any_of("-"));
            if (vec.size() != 2 || !::rtidb::base::IsNumber(vec[0]) ||
                !::rtidb::base::IsNumber(vec[1])) {
                return -1;
            }
            uint32_t start_index = boost::lexical_cast<uint32_t>(vec[0]);
            uint32_t end_index = boost::lexical_cast<uint32_t>(vec[1]);
            while (start_index <= end_index) {
                pid_set.insert(start_index);
                start_index++;
            }
        } else if (pid_group.find(',') != std::string::npos) {
            std::vector<std::string> vec;
            boost::split(vec, pid_group, boost::is_any_of(","));
            for (const auto& pid_str : vec) {
                if (!::rtidb::base::IsNumber(pid_str)) {
                    return -1;
                }
                pid_set.insert(boost::lexical_cast<uint32_t>(pid_str));
            }
        } else {
            return -1;
        }
    } catch (const std::exception& e) {
        std::cout << "Invalid args. pid should be uint32_t" << std::endl;
        return -1;
    }
    return 0;
}

bool GetParameterMap(
    const std::string& first, const std::vector<std::string>& parts,
    const std::string& delimiter,
    std::map<std::string, std::string>& parameter_map) {  // NOLINT
    std::vector<std::string> temp_vec;
    ::rtidb::base::SplitString(parts[1], delimiter, temp_vec);
    if (temp_vec.size() == 2 && temp_vec[0] == first && !temp_vec[1].empty()) {
        parameter_map.insert(std::make_pair(temp_vec[0], temp_vec[1]));
        for (uint32_t i = 2; i < parts.size(); i++) {
            ::rtidb::base::SplitString(parts[i], delimiter, temp_vec);
            if (temp_vec.size() < 2 || temp_vec[1].empty()) {
                return false;
            }
            parameter_map.insert(std::make_pair(temp_vec[0], temp_vec[1]));
        }
    }
    return true;
}

std::shared_ptr<::rtidb::client::TabletClient> GetTabletClient(
    const ::rtidb::nameserver::TableInfo& table_info, uint32_t pid,
    std::string& msg) {  // NOLINT
    std::string endpoint;
    for (int idx = 0; idx < table_info.table_partition_size(); idx++) {
        if (table_info.table_partition(idx).pid() != pid) {
            continue;
        }
        for (int inner_idx = 0;
             inner_idx < table_info.table_partition(idx).partition_meta_size();
             inner_idx++) {
            if (table_info.table_partition(idx)
                    .partition_meta(inner_idx)
                    .is_leader() &&
                table_info.table_partition(idx)
                    .partition_meta(inner_idx)
                    .is_alive()) {
                endpoint = table_info.table_partition(idx)
                               .partition_meta(inner_idx)
                               .endpoint();
                break;
            }
        }
        break;
    }
    if (endpoint.empty()) {
        msg = "cannot find healthy endpoint. pid is " + std::to_string(pid);
        return std::shared_ptr<::rtidb::client::TabletClient>();
    }
    std::shared_ptr<::rtidb::client::TabletClient> tablet_client =
        std::make_shared<::rtidb::client::TabletClient>(endpoint);
    if (tablet_client->Init() < 0) {
        msg = "tablet client init failed, endpoint is " + endpoint;
        tablet_client.reset();
    }
    return tablet_client;
}

void PutRelational(
    uint32_t tid, const std::map<std::string, std::string>& parameter_map,
    const google::protobuf::RepeatedPtrField<::rtidb::common::ColumnDesc>&
        schema,
    const ::rtidb::nameserver::TableInfo& table_info) {
    bool has_auto_gen = false;
    std::string auto_pk_col_name;
    const ::google::protobuf::RepeatedPtrField<::rtidb::common::ColumnKey>&
        column_key_list = table_info.column_key();
    for (const ::rtidb::common::ColumnKey& column_key : column_key_list) {
        if (column_key.index_type() == ::rtidb::type::kAutoGen) {
            has_auto_gen = true;
            auto_pk_col_name = column_key.col_name(0);
        }
        break;
        // TODO(wangbao): other index type
    }
    std::map<std::string, std::string> map;
    for (int i = 0; i < schema.size(); i++) {
        auto iter = parameter_map.find(schema.Get(i).name());
        if (iter == parameter_map.end() && !has_auto_gen) {
            printf("%s is not in input \n", schema.Get(i).name().c_str());
            return;
        } else if (iter != parameter_map.end()) {
            map.insert(std::make_pair(schema.Get(i).name(), iter->second));
        }
    }
    if (has_auto_gen) {
        if (map.find(auto_pk_col_name) != map.end()) {
            printf("should not input autoGenPk column \n");
            return;
        }
        map.insert(std::make_pair(
                    auto_pk_col_name, ::rtidb::codec::DEFAULT_LONG));
    }
    uint32_t pid = 0;
    std::string msg;
    std::shared_ptr<::rtidb::client::TabletClient> tablet_client =
        GetTabletClient(table_info, pid, msg);
    if (!tablet_client) {
        std::cout << "failed to get. error msg: " << msg << std::endl;
        return;
    }
    std::string value;
    ::rtidb::base::ResultMsg rm =
        ::rtidb::codec::RowCodec::EncodeRow(map, schema, value);
    if (rm.code < 0) {
        printf("encode error, msg: %s\n", rm.msg.c_str());
        return;
    }
    if (table_info.compress_type() == ::rtidb::nameserver::kSnappy) {
        std::string compressed;
        ::snappy::Compress(value.c_str(), value.length(), &compressed);
        value = compressed;
    }
    bool ok = tablet_client->Put(tid, pid, value, msg);
    if (!ok) {
        printf("put failed, msg: %s\n", msg.c_str());
    } else {
        printf("put ok\n");
    }
}

void HandleNSClientSetTTL(const std::vector<std::string>& parts,
                          ::rtidb::client::NsClient* client) {
    if (parts.size() < 4) {
        std::cout << "bad setttl format, eg settl t1 absolute 10" << std::endl;
        return;
    }
    std::string ts_name;
    try {
        std::string err;
        uint64_t abs_ttl = 0;
        uint64_t lat_ttl = 0;
        ::rtidb::api::TTLType type = ::rtidb::api::kLatestTime;
        if (parts[2] == "absolute") {
            type = ::rtidb::api::TTLType::kAbsoluteTime;
            abs_ttl = boost::lexical_cast<uint64_t>(parts[3]);
            if (parts.size() == 5) {
                ts_name = parts[4];
            }
        } else if (parts[2] == "absandlat") {
            type = ::rtidb::api::TTLType::kAbsAndLat;
            abs_ttl = boost::lexical_cast<uint64_t>(parts[3]);
            lat_ttl = boost::lexical_cast<uint64_t>(parts[4]);
            if (parts.size() == 6) {
                ts_name = parts[5];
            }
        } else if (parts[2] == "absorlat") {
            type = ::rtidb::api::TTLType::kAbsOrLat;
            abs_ttl = boost::lexical_cast<uint64_t>(parts[3]);
            lat_ttl = boost::lexical_cast<uint64_t>(parts[4]);
            if (parts.size() == 6) {
                ts_name = parts[5];
            }
        } else {
            lat_ttl = boost::lexical_cast<uint64_t>(parts[3]);
            if (parts.size() == 5) {
                ts_name = parts[4];
            }
        }
        bool ok =
            client->UpdateTTL(parts[1], type, abs_ttl, lat_ttl, ts_name, err);
        if (ok) {
            std::cout << "Set ttl ok !" << std::endl;
        } else {
            std::cout << "Set ttl failed! " << err << std::endl;
        }
    } catch (std::exception const& e) {
        std::cout << "Invalid args ttl which should be uint64_t" << std::endl;
    }
}

void HandleNSClientCancelOP(const std::vector<std::string>& parts,
                            ::rtidb::client::NsClient* client) {
    if (parts.size() < 2) {
        std::cout << "bad cancelop format, eg cancelop 1002" << std::endl;
        return;
    }
    try {
        std::string err;
        if (boost::lexical_cast<int64_t>(parts[1]) <= 0) {
            std::cout << "Invalid args. op_id should be large than zero"
                      << std::endl;
            return;
        }
        uint64_t op_id = boost::lexical_cast<uint64_t>(parts[1]);
        bool ok = client->CancelOP(op_id, err);
        if (ok) {
            std::cout << "Cancel op ok!" << std::endl;
        } else {
            std::cout << "Cancel op failed! " << err << std::endl;
        }
    } catch (std::exception const& e) {
        std::cout << "Invalid args. op_id should be uint64_t" << std::endl;
    }
}

void HandleNSShowTablet(const std::vector<std::string>& parts,
                        ::rtidb::client::NsClient* client) {
    std::vector<std::string> row;
    row.push_back("endpoint");
    row.push_back("state");
    row.push_back("age");
    ::baidu::common::TPrinter tp(row.size());
    tp.AddRow(row);
    std::vector<::rtidb::client::TabletInfo> tablets;
    std::string msg;
    bool ok = client->ShowTablet(tablets, msg);
    if (!ok) {
        std::cout << "Fail to show tablets. error msg: " << msg << std::endl;
        return;
    }
    for (size_t i = 0; i < tablets.size(); i++) {
        std::vector<std::string> row;
        row.push_back(tablets[i].endpoint);
        row.push_back(tablets[i].state);
        row.push_back(::rtidb::base::HumanReadableTime(tablets[i].age));
        tp.AddRow(row);
    }
    tp.Print(true);
}

void HandleNSRemoveReplicaCluster(const std::vector<std::string>& parts,
                                  ::rtidb::client::NsClient* client) {
    if (parts.size() < 2) {
        std::cout << "Bad format. eg removerepcluster dc2" << std::endl;
        return;
    }

    if (FLAGS_interactive) {
        printf("Drop replica %s? yes/no\n", parts[1].c_str());
        std::string input;
        std::cin >> input;
        std::transform(input.begin(), input.end(), input.begin(), ::tolower);
        if (input != "yes") {
            printf("'drop %s' cmd is canceled!\n", parts[1].c_str());
            return;
        }
    }
    std::string msg;
    bool ret = client->RemoveReplicaCluster(parts[1], msg);
    if (!ret) {
        std::cout << "remove failed. error msg: " << msg << std::endl;
        return;
    }
    std::cout << "remove replica cluster ok" << std::endl;
}

void HandleNSSwitchMode(const std::vector<std::string>& parts,
                        ::rtidb::client::NsClient* client) {
    if (parts.size() < 2) {
        std::cout << "Bad format" << std::endl;
        return;
    }
    if ((parts[1] == "normal") || (parts[1] == "leader")) {
    } else {
        std::cout << "invalid mode type" << std::endl;
        return;
    }
    std::string msg;
    bool ok = false;
    if (parts[1] == "normal") {
        ok = client->SwitchMode(::rtidb::nameserver::kNORMAL, msg);
    } else if (parts[1] == "leader") {
        ok = client->SwitchMode(::rtidb::nameserver::kLEADER, msg);
    }
    if (!ok) {
        std::cout << "Fail to swith mode. error msg: " << msg << std::endl;
        return;
    }
    std::cout << "switchmode ok" << std::endl;
}

void HandleNSShowNameServer(const std::vector<std::string>& parts,
                            ::rtidb::client::NsClient* client,
                            std::shared_ptr<ZkClient> zk_client) {
    if (FLAGS_zk_cluster.empty() || !zk_client) {
        std::cout << "Show nameserver failed. zk_cluster is empty" << std::endl;
        return;
    }
    std::string node_path = FLAGS_zk_root_path + "/leader";
    std::vector<std::string> children;
    if (!zk_client->GetChildren(node_path, children) || children.empty()) {
        std::cout << "get children failed" << std::endl;
        return;
    }
    std::vector<std::string> endpoint_vec;
    for (auto path : children) {
        std::string endpoint;
        std::string real_path = node_path + "/" + path;
        if (!zk_client->GetNodeValue(real_path, endpoint)) {
            std::cout << "get endpoint failed. path " << real_path << std::endl;
            return;
        }
        if (std::find(endpoint_vec.begin(), endpoint_vec.end(), endpoint) ==
            endpoint_vec.end()) {
            endpoint_vec.push_back(endpoint);
        }
    }
    std::vector<std::string> row;
    row.push_back("endpoint");
    row.push_back("role");
    ::baidu::common::TPrinter tp(row.size());
    tp.AddRow(row);
    for (size_t i = 0; i < endpoint_vec.size(); i++) {
        std::vector<std::string> row;
        row.push_back(endpoint_vec[i]);
        if (i == 0) {
            row.push_back("leader");
        } else {
            row.push_back("standby");
        }
        tp.AddRow(row);
    }
    tp.Print(true);
}

void HandleNSMakeSnapshot(const std::vector<std::string>& parts,
                          ::rtidb::client::NsClient* client) {
    if (parts.size() < 3) {
        std::cout << "Bad format" << std::endl;
        return;
    }
    try {
        uint32_t pid = boost::lexical_cast<uint32_t>(parts[2]);
        std::string msg;
        bool ok = client->MakeSnapshot(parts[1], pid, 0, msg);
        if (!ok) {
            std::cout << "Fail to makesnapshot. error msg:" << msg << std::endl;
            return;
        }
        std::cout << "MakeSnapshot ok" << std::endl;
    } catch (std::exception const& e) {
        std::cout << "Invalid args. pid should be uint32_t" << std::endl;
    }
}

void HandleNSAddReplica(const std::vector<std::string>& parts,
                        ::rtidb::client::NsClient* client) {
    if (parts.size() < 4) {
        std::cout << "Bad format" << std::endl;
        return;
    }
    std::set<uint32_t> pid_set;
    if (SplitPidGroup(parts[2], pid_set) < 0) {
        printf("pid group[%s] format error\n", parts[2].c_str());
        return;
    }
    if (pid_set.empty()) {
        std::cout << "has not valid pid" << std::endl;
        return;
    }
    std::string msg;
    bool ok = client->AddReplica(parts[1], pid_set, parts[3], msg);
    if (!ok) {
        std::cout << "Fail to addreplica. error msg:" << msg << std::endl;
        return;
    }
    std::cout << "AddReplica ok" << std::endl;
}

void HandleNSDelReplica(const std::vector<std::string>& parts,
                        ::rtidb::client::NsClient* client) {
    if (parts.size() < 4) {
        std::cout << "Bad format" << std::endl;
        return;
    }
    std::set<uint32_t> pid_set;
    if (SplitPidGroup(parts[2], pid_set) < 0) {
        printf("pid group[%s] format error\n", parts[2].c_str());
        return;
    }
    if (pid_set.empty()) {
        std::cout << "has not valid pid" << std::endl;
        return;
    }
    std::string msg;
    bool ok = client->DelReplica(parts[1], pid_set, parts[3], msg);
    if (!ok) {
        std::cout << "Fail to delreplica. error msg:" << msg << std::endl;
        return;
    }
    std::cout << "DelReplica ok" << std::endl;
}

void HandleNSClientDropTable(const std::vector<std::string>& parts,
                             ::rtidb::client::NsClient* client) {
    if (parts.size() < 2) {
        std::cout << "Bad format" << std::endl;
        return;
    }
    if (FLAGS_interactive) {
        printf("Drop table %s? yes/no\n", parts[1].c_str());
        std::string input;
        std::cin >> input;
        std::transform(input.begin(), input.end(), input.begin(), ::tolower);
        if (input != "yes") {
            printf("'drop %s' cmd is canceled!\n", parts[1].c_str());
            return;
        }
    }
    std::string msg;
    bool ret = client->DropTable(parts[1], msg);
    if (!ret) {
        std::cout << "failed to drop. error msg: " << msg << std::endl;
        return;
    }
    std::cout << "drop ok" << std::endl;
}

void HandleNSClientSyncTable(const std::vector<std::string>& parts,
                             ::rtidb::client::NsClient* client) {
    if (parts.size() != 3 && parts.size() != 4) {
        std::cout << "Bad format for synctable! eg. synctable table_name "
                     "cluster_alias [pid]"
                  << std::endl;
        return;
    }
    uint32_t pid = UINT32_MAX;
    try {
        if (parts.size() == 4) {
            pid = boost::lexical_cast<uint32_t>(parts[3]);
        }
        std::string msg;
        bool ret = client->SyncTable(parts[1], parts[2], pid, msg);
        if (!ret) {
            std::cout << "failed to synctable. error msg: " << msg << std::endl;
            return;
        }
        std::cout << "synctable ok" << std::endl;
    } catch (std::exception const& e) {
        std::cout << "Invalid args. pid should be uint32_t" << std::endl;
    }
}

void HandleNSClientAddIndex(const std::vector<std::string>& parts,
                            ::rtidb::client::NsClient* client) {
    if (parts.size() < 3) {
        std::cout << "Bad format for addindex! eg. addindex table_name "
                     "index_name [col_name] [ts_name]"
                  << std::endl;
        return;
    }
    ::rtidb::common::ColumnKey column_key;
    column_key.set_index_name(parts[2]);
    if (parts.size() > 3) {
        std::vector<std::string> col_vec;
        ::rtidb::base::SplitString(parts[3], ",", col_vec);
        for (const auto& col_name : col_vec) {
            column_key.add_col_name(col_name);
        }
        if (parts.size() > 4) {
            std::vector<std::string> ts_vec;
            ::rtidb::base::SplitString(parts[4], ",", ts_vec);
            for (const auto& ts_name : ts_vec) {
                column_key.add_ts_name(ts_name);
            }
        }
    } else {
        column_key.add_col_name(parts[2]);
    }
    std::string msg;
    bool ret = client->AddIndex(parts[1], column_key, msg);
    if (!ret) {
        std::cout << "failed to addindex. error msg: " << msg << std::endl;
        return;
    }
    std::cout << "addindex ok" << std::endl;
}

void HandleNSClientConfSet(const std::vector<std::string>& parts,
                           ::rtidb::client::NsClient* client) {
    if (parts.size() < 3) {
        std::cout << "Bad format" << std::endl;
        return;
    }
    std::string msg;
    bool ret = client->ConfSet(parts[1], parts[2], msg);
    if (!ret) {
        printf("failed to set %s. error msg: %s\n", parts[1].c_str(),
               msg.c_str());
        return;
    }
    printf("set %s ok\n", parts[1].c_str());
}

void HandleNSClientConfGet(const std::vector<std::string>& parts,
                           ::rtidb::client::NsClient* client) {
    if (parts.size() < 1) {
        std::cout << "Bad format" << std::endl;
        return;
    }
    std::string msg;
    std::map<std::string, std::string> conf_map;
    std::string key;
    if (parts.size() > 1) {
        key = parts[1];
    }
    bool ret = client->ConfGet(key, conf_map, msg);
    if (!ret) {
        printf("failed to set %s. error msg: %s\n", parts[1].c_str(),
               msg.c_str());
        return;
    }
    std::vector<std::string> row;
    row.push_back("key");
    row.push_back("value");
    ::baidu::common::TPrinter tp(row.size());
    tp.AddRow(row);
    for (const auto& kv : conf_map) {
        row.clear();
        row.push_back(kv.first);
        row.push_back(kv.second);
        tp.AddRow(row);
    }
    tp.Print(true);
}

void HandleNSClientChangeLeader(const std::vector<std::string>& parts,
                                ::rtidb::client::NsClient* client) {
    if (parts.size() < 3) {
        std::cout << "Bad format" << std::endl;
        return;
    }
    try {
        uint32_t pid = boost::lexical_cast<uint32_t>(parts[2]);
        std::string msg;
        std::string candidate_leader;
        if (parts.size() > 3) {
            candidate_leader = parts[3];
        }
        bool ret = client->ChangeLeader(parts[1], pid, candidate_leader, msg);
        if (!ret) {
            std::cout << "failed to change leader. error msg: " << msg
                      << std::endl;
            return;
        }
    } catch (const std::exception& e) {
        std::cout << "Invalid args. pid should be uint32_t" << std::endl;
        return;
    }
    std::cout << "change leader ok" << std::endl;
}

void HandleNSClientOfflineEndpoint(const std::vector<std::string>& parts,
                                   ::rtidb::client::NsClient* client) {
    if (parts.size() < 2) {
        std::cout << "Bad format" << std::endl;
        return;
    }
    std::string msg;
    uint32_t concurrency = 0;
    if (parts.size() > 2) {
        try {
            if (boost::lexical_cast<int32_t>(parts[2]) <= 0) {
                std::cout
                    << "Invalid args. concurrency should be greater than 0"
                    << std::endl;
                return;
            }
            concurrency = boost::lexical_cast<uint32_t>(parts[2]);
        } catch (const std::exception& e) {
            std::cout << "Invalid args. concurrency should be uint32_t"
                      << std::endl;
            return;
        }
    }
    bool ret = client->OfflineEndpoint(parts[1], concurrency, msg);
    if (!ret) {
        std::cout << "failed to offline endpoint. error msg: " << msg
                  << std::endl;
        return;
    }
    std::cout << "offline endpoint ok" << std::endl;
}

void HandleNSClientMigrate(const std::vector<std::string>& parts,
                           ::rtidb::client::NsClient* client) {
    if (parts.size() < 5) {
        std::cout << "Bad format. eg, migrate 127.0.0.1:9991 table1 1-10 "
                     "127.0.0.1:9992"
                  << std::endl;
        return;
    }
    if (parts[1] == parts[4]) {
        std::cout << "migrate error. src_endpoint is same as des_endpoint"
                  << std::endl;
        return;
    }
    std::string msg;
    std::set<uint32_t> pid_set;
    if (SplitPidGroup(parts[3], pid_set) < 0) {
        printf("pid group[%s] format error\n", parts[3].c_str());
        return;
    }
    if (pid_set.empty()) {
        std::cout << "has not valid pid" << std::endl;
        return;
    }
    bool ret = client->Migrate(parts[1], parts[2], pid_set, parts[4], msg);
    if (!ret) {
        std::cout << "failed to migrate partition. error msg: " << msg
                  << std::endl;
        return;
    }
    std::cout << "partition migrate ok" << std::endl;
}

void HandleNSClientRecoverEndpoint(const std::vector<std::string>& parts,
                                   ::rtidb::client::NsClient* client) {
    if (parts.size() < 2) {
        std::cout << "Bad format" << std::endl;
        return;
    }
    bool need_restore = false;
    if (parts.size() > 2) {
        std::string value = parts[2];
        std::transform(value.begin(), value.end(), value.begin(), ::tolower);
        if (value == "true") {
            need_restore = true;
        } else if (value == "false") {
            need_restore = false;
        } else {
            std::cout << "Invalid args. need_restore should be true or false"
                      << std::endl;
            return;
        }
    }
    uint32_t concurrency = 0;
    if (parts.size() > 3) {
        try {
            if (boost::lexical_cast<int32_t>(parts[3]) <= 0) {
                std::cout
                    << "Invalid args. concurrency should be greater than 0"
                    << std::endl;
                return;
            }
            concurrency = boost::lexical_cast<uint32_t>(parts[3]);
        } catch (const std::exception& e) {
            std::cout << "Invalid args. concurrency should be uint32_t"
                      << std::endl;
            return;
        }
    }
    std::string msg;
    bool ret =
        client->RecoverEndpoint(parts[1], need_restore, concurrency, msg);
    if (!ret) {
        std::cout << "failed to recover endpoint. error msg: " << msg
                  << std::endl;
        return;
    }
    std::cout << "recover endpoint ok" << std::endl;
}

void HandleNSClientRecoverTable(const std::vector<std::string>& parts,
                                ::rtidb::client::NsClient* client) {
    if (parts.size() < 4) {
        std::cout << "Bad format" << std::endl;
        return;
    }
    try {
        uint32_t pid = boost::lexical_cast<uint32_t>(parts[2]);
        std::string msg;
        bool ok = client->RecoverTable(parts[1], pid, parts[3], msg);
        if (!ok) {
            std::cout << "Fail to recover table. error msg:" << msg
                      << std::endl;
            return;
        }
        std::cout << "recover table ok" << std::endl;
    } catch (std::exception const& e) {
        std::cout << "Invalid args. pid should be uint32_t" << std::endl;
    }
}

void HandleNSClientConnectZK(const std::vector<std::string> parts,
                             ::rtidb::client::NsClient* client) {
    std::string msg;
    bool ok = client->ConnectZK(msg);
    if (ok) {
        std::cout << "connect zk ok" << std::endl;
    } else {
        std::cout << "Fail to connect zk" << std::endl;
    }
}

void HandleNSClientDisConnectZK(const std::vector<std::string> parts,
                                ::rtidb::client::NsClient* client) {
    std::string msg;
    bool ok = client->DisConnectZK(msg);
    if (ok) {
        std::cout << "disconnect zk ok" << std::endl;
    } else {
        std::cout << "Fail to disconnect zk" << std::endl;
    }
}

void HandleNSClientShowTable(const std::vector<std::string>& parts,
                             ::rtidb::client::NsClient* client) {
    std::string name;
    if (parts.size() >= 2) {
        name = parts[1];
    }
    std::vector<::rtidb::nameserver::TableInfo> tables;
    std::string msg;
    bool ret = client->ShowTable(name, tables, msg);
    if (!ret) {
        std::cout << "failed to showtable. error msg: " << msg << std::endl;
        return;
    }
    ::rtidb::base::PrintTableInfo(tables);
}

void HandleNSClientShowSchema(const std::vector<std::string>& parts,
                              ::rtidb::client::NsClient* client) {
    if (parts.size() < 2) {
        std::cout << "showschema format error. eg: showschema tablename"
                  << std::endl;
        return;
    }
    std::string name = parts[1];
    std::vector<::rtidb::nameserver::TableInfo> tables;
    std::string msg;
    bool ret = client->ShowTable(name, tables, msg);
    if (!ret) {
        std::cout << "failed to showschema. error msg: " << msg << std::endl;
        return;
    }
    if (tables.empty()) {
        printf("table %s is not exist\n", name.c_str());
        return;
    }
    if (tables[0].column_desc_v1_size() > 0) {
        if (tables[0].added_column_desc_size() == 0) {
            if (!tables[0].has_table_type() ||
                tables[0].table_type() == ::rtidb::type::kTimeSeries) {
                ::rtidb::base::PrintSchema(tables[0].column_desc_v1());
            } else {
                ::rtidb::base::PrintSchema(tables[0].column_desc_v1(),
                                           ::rtidb::type::kRelational);
            }
        } else {
            ::rtidb::base::PrintSchema(tables[0]);
        }
        printf("\n#ColumnKey\n");
        ::rtidb::api::TTLType ttl_type;
        uint64_t abs_ttl = 0;
        uint64_t lat_ttl = 0;
        if (tables[0].has_ttl_desc()) {
            ttl_type = tables[0].ttl_desc().ttl_type();
            abs_ttl = tables[0].ttl_desc().abs_ttl();
            lat_ttl = tables[0].ttl_desc().lat_ttl();
        } else {
            if (tables[0].ttl_type() == "kAbsoluteTime") {
                ttl_type = ::rtidb::api::kAbsoluteTime;
                abs_ttl = tables[0].ttl();
            } else {
                ttl_type = ::rtidb::api::kLatestTime;
                lat_ttl = tables[0].ttl();
            }
        }
        ::rtidb::storage::TTLDesc ttl_desc(abs_ttl, lat_ttl);
        ::rtidb::base::PrintColumnKey(ttl_type, ttl_desc,
                                      tables[0].column_desc_v1(),
                                      tables[0].column_key());

    } else if (tables[0].column_desc_size() > 0) {
        if (tables[0].added_column_desc_size() == 0) {
            ::rtidb::base::PrintSchema(tables[0].column_desc());
        } else {
            ::rtidb::base::PrintSchema(tables[0]);
        }
    } else {
        printf("table %s has not schema\n", name.c_str());
    }
}

void HandleNSDelete(const std::vector<std::string>& parts,
                    ::rtidb::client::NsClient* client) {
    std::vector<std::string> vec;
    ::rtidb::base::SplitString(parts[1], "=", vec);
    if (vec.size() < 2) {
        if (parts.size() < 3) {
            std::cout <<
                "delete format error. eg: delete table_name key | delete"
                "table_name key idx_name" << std::endl;
            return;
        }
        std::vector<::rtidb::nameserver::TableInfo> tables;
        std::string msg;
        bool ret = client->ShowTable(parts[1], tables, msg);
        if (!ret) {
            std::cout << "failed to get table info. error msg: " << msg
                << std::endl;
            return;
        }
        if (tables.empty()) {
            printf("delete failed! table %s is not exist\n", parts[1].c_str());
            return;
        }
        uint32_t tid = tables[0].tid();
        std::string key = parts[2];
        uint32_t pid = (uint32_t)(::rtidb::base::hash64(key) %
                tables[0].table_partition_size());
        std::shared_ptr<::rtidb::client::TabletClient> tablet_client =
            GetTabletClient(tables[0], pid, msg);
        if (!tablet_client) {
            std::cout << "failed to delete. error msg: " << msg << std::endl;
            return;
        }
        std::string idx_name;
        if (parts.size() > 3) {
            if (tables[0].column_key_size() > 0) {
                for (int idx = 0; idx < tables[0].column_key_size(); idx++) {
                    if (tables[0].column_key(idx).index_name() == parts[3]) {
                        idx_name = parts[3];
                        break;
                    }
                }
            } else {
                std::vector<::rtidb::codec::ColumnDesc> columns;
                if (::rtidb::codec::SchemaCodec::ConvertColumnDesc(tables[0],
                            columns) < 0) {
                    std::cout << "convert table column desc failed"
                        << std::endl;
                    return;
                }
                for (uint32_t i = 0; i < columns.size(); i++) {
                    if (columns[i].add_ts_idx && columns[i].name == parts[3]) {
                        idx_name = parts[3];
                        break;
                    }
                }
            }
            if (idx_name.empty()) {
                printf("idx_name %s is not exist\n", parts[3].c_str());
                return;
            }
        }
        msg.clear();
        if (tablet_client->Delete(tid, pid, key, idx_name, msg)) {
            std::cout << "delete ok" << std::endl;
        } else {
            std::cout << "delete failed. error msg: " << msg << std::endl;
        }
    } else {
        if (parts.size() < 4) {
            std::cout << "delete format error. eg: delete table_name=xxx"
                " where col=xxx" << std::endl;
            return;
        }
        std::string table_name;
        std::vector<std::string> temp_vec;
        ::rtidb::base::SplitString(parts[1], "=", temp_vec);
        if (temp_vec.size() == 2 && temp_vec[0] == "table_name" &&
                !temp_vec[1].empty()) {
            table_name = temp_vec[1];
        } else {
            std::cout << "delete format error. eg: delete table_name=xxx"
                " where col=xxx" << std::endl;
            return;
        }
        temp_vec.clear();
        std::map<std::string, std::string> condition_columns_map;
        for (uint32_t i = 3; i < parts.size(); i++) {
            ::rtidb::base::SplitString(parts[i], "=", temp_vec);
            if (temp_vec.size() < 2 || temp_vec[1].empty()) {
                return;
            }
            condition_columns_map.insert(
                    std::make_pair(temp_vec[0], temp_vec[1]));
        }
        if (condition_columns_map.empty()) {
            std::cout << "delete format error. eg: delete table_name=xxx"
                " where col=xxx" << std::endl;
            return;
        }
        std::vector<::rtidb::nameserver::TableInfo> tables;
        std::string msg;
        bool ret = client->ShowTable(table_name, tables, msg);
        if (!ret) {
            std::cout << "failed to get table info. error msg: " << msg
                << std::endl;
            return;
        }
        if (tables.empty()) {
            printf("get failed! table %s is not exist\n", parts[1].c_str());
            return;
        }
        if (tables[0].column_desc_v1_size() == 0) {
            std::cout << "column_desc_v1_size is 0" << std::endl;
            return;
        }
        uint32_t tid = tables[0].tid();
        uint32_t pid = 0;
        std::shared_ptr<::rtidb::client::TabletClient> tablet_client =
            GetTabletClient(tables[0], pid, msg);
        if (!tablet_client) {
            std::cout << "failed to get. error msg: " << msg << std::endl;
            return;
        }
        Schema schema;
        rtidb::codec::RowSchemaCodec::ConvertColumnDesc(
                tables[0].column_desc_v1(), schema,
                tables[0].added_column_desc());
        ::google::protobuf::RepeatedPtrField<::rtidb::api::Columns> cd_columns;
        ::rtidb::base::ResultMsg cd_rm
            = ::rtidb::codec::RowSchemaCodec::GetCdColumns(
                    schema, condition_columns_map, &cd_columns);
        if (cd_rm.code < 0) {
            printf("GetCdColumns error, msg: %s\n", cd_rm.msg.c_str());
            return;
        }
        if (tablet_client->Delete(tid, pid, cd_columns, &msg)) {
            std::cout << "delete ok" << std::endl;
        } else {
            std::cout << "delete failed. error msg: " << msg << std::endl;
        }
    }
}

bool GetColumnMap(
    const std::vector<std::string>& parts,
    std::map<std::string, std::string>& condition_columns_map,  // NOLINT
    std::map<std::string, std::string>& value_columns_map) {    // NOLINT
    std::string delimiter = "=";
    bool is_condition_columns_map = false;
    std::vector<std::string> temp_vec;
    for (uint32_t i = 2; i < parts.size(); i++) {
        if (parts[i] == "where") {
            is_condition_columns_map = true;
            continue;
        }
        ::rtidb::base::SplitString(parts[i], delimiter, temp_vec);
        if (temp_vec.size() < 2 || temp_vec[1].empty()) {
            return false;
        }
        if (is_condition_columns_map) {
            condition_columns_map.insert(
                std::make_pair(temp_vec[0], temp_vec[1]));
        } else {
            value_columns_map.insert(std::make_pair(temp_vec[0], temp_vec[1]));
        }
    }
    return true;
}

void HandleNSUpdate(const std::vector<std::string>& parts,
                    ::rtidb::client::NsClient* client) {
    if (parts.size() < 5) {
        std::cout << "update format error. eg: update table_name=xxx col1=xxx "
                     "... where col=xxx"
                  << std::endl;
        return;
    }
    std::string table_name;
    std::vector<std::string> temp_vec;
    ::rtidb::base::SplitString(parts[1], "=", temp_vec);
    if (temp_vec.size() == 2 && temp_vec[0] == "table_name" &&
        !temp_vec[1].empty()) {
        table_name = temp_vec[1];
    } else {
        std::cout << "update format error. eg: update table_name=xxx col1=xxx "
                     "... where col=xxx"
                  << std::endl;
        return;
    }
    std::map<std::string, std::string> condition_columns_map;
    std::map<std::string, std::string> value_columns_map;
    if (!GetColumnMap(parts, condition_columns_map, value_columns_map)) {
        std::cout << "update format error. eg: update table_name=xxx col1=xxx "
                     "... where col=xxx"
                  << std::endl;
        return;
    }
    if (condition_columns_map.empty() || value_columns_map.empty()) {
        std::cout << "update format error. eg: update table_name=xxx col1=xxx "
                     "... where col=xxx"
                  << std::endl;
        return;
    }
    std::vector<::rtidb::nameserver::TableInfo> tables;
    std::string msg;
    bool ret = client->ShowTable(table_name, tables, msg);
    if (!ret) {
        std::cout << "failed to get table info. error msg: " << msg
                  << std::endl;
        return;
    }
    if (tables.empty()) {
        printf("get failed! table %s is not exist\n", parts[1].c_str());
        return;
    }
    if (tables[0].column_desc_v1_size() == 0) {
        std::cout << "column_desc_v1_size is 0" << std::endl;
        return;
    }
    uint32_t tid = tables[0].tid();
    uint32_t pid = 0;
    std::shared_ptr<::rtidb::client::TabletClient> tablet_client =
        GetTabletClient(tables[0], pid, msg);
    if (!tablet_client) {
        std::cout << "failed to get. error msg: " << msg << std::endl;
        return;
    }
<<<<<<< HEAD
    Schema schema;
    rtidb::codec::RowSchemaCodec::ConvertColumnDesc(
        tables[0].column_desc_v1(), schema, tables[0].added_column_desc());
    ::google::protobuf::RepeatedPtrField<::rtidb::api::Columns> cd_columns;
    ::rtidb::base::ResultMsg cd_rm
        = ::rtidb::codec::RowSchemaCodec::GetCdColumns(
                schema, condition_columns_map, &cd_columns);
=======
    Schema new_cd_schema;
    ::rtidb::codec::SchemaCodec::GetSchemaData(
        condition_columns_map, tables[0].column_desc_v1(), new_cd_schema);
    std::string cd_value;
    ::rtidb::base::ResultMsg cd_rm = ::rtidb::codec::RowCodec::EncodeRow(
        condition_columns_map, new_cd_schema, cd_value);
>>>>>>> f00619be
    if (cd_rm.code < 0) {
        printf("GetCdColumns error, msg: %s\n", cd_rm.msg.c_str());
        return;
    }

    Schema new_value_schema;
    ::rtidb::codec::SchemaCodec::GetSchemaData(
        value_columns_map, tables[0].column_desc_v1(), new_value_schema);
    std::string value;
    ::rtidb::base::ResultMsg value_rm = ::rtidb::codec::RowCodec::EncodeRow(
        value_columns_map, new_value_schema, value);
    if (value_rm.code < 0) {
        printf("encode error, msg: %s\n", value_rm.msg.c_str());
        return;
    }
    if (tables[0].compress_type() == ::rtidb::nameserver::kSnappy) {
        std::string compressed;
        ::snappy::Compress(value.c_str(), value.length(), &compressed);
        value = compressed;
    }
    bool ok = tablet_client->Update(tid, pid, cd_columns,
            new_value_schema, value, &msg);
    if (!ok) {
        printf("update failed, msg: %s\n", msg.c_str());
    } else {
        printf("update ok\n");
    }
}

bool ParseCondAndOp(const std::string& source, uint64_t& first_end,  // NOLINT
                    uint64_t& value_begin, int32_t& get_type) {      // NOLINT
    for (uint64_t i = 0; i < source.length(); i++) {
        switch (source[i]) {
            case '=':
                first_end = i;
                value_begin = i + 1;
                get_type = rtidb::api::kSubKeyEq;
                return true;
            case '<':
                first_end = i;
                if (source[i + 1] == '=') {
                    value_begin = i + 2;
                    get_type = rtidb::api::kSubKeyLe;
                } else {
                    value_begin = i + 1;
                    get_type = rtidb::api::kSubKeyLt;
                }
                return true;
            case '>':
                first_end = i;
                if (source[i + 1] == '=') {
                    value_begin = i + 2;
                    get_type = rtidb::api::kSubKeyGe;
                } else {
                    value_begin = i + 1;
                    get_type = rtidb::api::kSubKeyGt;
                }
                return true;
            default:
                continue;
        }
    }
    return false;
}

bool GetCondAndPrintColumns(
    const std::vector<std::string>& parts,
    std::map<std::string, std::string>& condition_columns_map,  // NOLINT
    std::vector<std::string>& print_column,                     // NOLINT
    rtidb::api::GetType& get_type) {                            // NOLINT
    uint64_t size = parts.size();
    uint64_t i = 2;
    if (parts[i] == "*") {
        print_column.clear();
        i += 1;
    } else {
        for (; i < size; i++) {
            if (parts[i] == "where") {
                break;
            }
            print_column.push_back(parts[i]);
        }
    }
    if (i + 1 >= size) {
        std::cerr << "not found where condition" << std::endl;
        return false;
    }
    int32_t first_type = 0;
    bool first_parse = true;
    for (i++; i < size; i++) {
        int32_t col_type;
        uint64_t col_end = 0, value_begin = 0;
        bool ok = ParseCondAndOp(parts[i], col_end, value_begin, col_type);
        if (!ok) {
            std::cerr << "parse " << parts[i] << " error" << std::endl;
            return false;
        }
        if (first_parse) {
            first_type = col_type;
            first_parse = false;
        }
        if (col_type != first_type) {
            std::cerr << "all relational operator must same" << std::endl;
            return false;
        }
        std::string col = parts[i].substr(0, col_end);
        std::string val = parts[i].substr(value_begin);
        condition_columns_map.insert(std::make_pair(col, val));
    }
    get_type = static_cast<rtidb::api::GetType>(first_type);
    return true;
}

void HandleNSQuery(const std::vector<std::string>& parts,
                   ::rtidb::client::NsClient* client) {
    if (parts.size() < 5) {
        std::cout << "query format error. eg: query table_name=xxx col1 col2 "
                     "... where coln=xxx"
                  << std::endl;
        std::cout
            << "                    eg: query table_name=xxx * where coln=xxx"
            << std::endl;
        return;
    }
    std::string table_name;
    std::vector<std::string> temp_vec;
    ::rtidb::base::SplitString(parts[1], "=", temp_vec);
    if (temp_vec.size() == 2 && temp_vec[0] == "table_name" &&
        !temp_vec[1].empty()) {
        table_name = temp_vec[1];
    } else {
        std::cout << "query format error. eg: query table_name=xxx col1 col2 "
                     "... where coln=xxx"
                  << std::endl;
        std::cout
            << "                    eg: query table_name=xxx * where coln=xxx"
            << std::endl;
        return;
    }
    std::map<std::string, std::string> condition_columns_map;
    std::vector<std::string> print_column;
    rtidb::api::GetType get_type;
    if (!GetCondAndPrintColumns(parts, condition_columns_map, print_column,
                                get_type)) {
        std::cout << "query format error. eg: query table_name=xxx col1 col2 "
                     "... where coln=xxx"
                  << std::endl;
        std::cout
            << "                    eg: query table_name=xxx * where coln=xxx"
            << std::endl;
        return;
    }
    if (condition_columns_map.empty()) {
        std::cout << "query format error. eg: query table_name=xxx col1 col2 "
                     "... where coln=xxx"
                  << std::endl;
        std::cout
            << "                    eg: query table_name=xxx * where coln=xxx"
            << std::endl;
        return;
    }
    if (get_type != rtidb::api::GetType::kSubKeyEq) {
        std::cerr << "current only support equal operator" << std::endl;
        return;
    }
    // TODO(kongquan): process multi columns key, and support other operator

    std::vector<::rtidb::nameserver::TableInfo> tables;
    std::string msg;
    bool ret = client->ShowTable(table_name, tables, msg);
    if (!ret) {
        std::cout << "failed to get table info. error msg: " << msg
                  << std::endl;
        return;
    }
    if (tables.empty()) {
        printf("get failed! table %s is not exist\n", parts[1].c_str());
        return;
    }
    if (tables[0].column_desc_v1_size() == 0) {
        std::cout << "column_desc_v1_size is 0" << std::endl;
        return;
    }
    uint32_t tid = tables[0].tid();
    uint32_t pid = 0;
    std::shared_ptr<::rtidb::client::TabletClient> tablet_client =
        GetTabletClient(tables[0], pid, msg);
    if (!tablet_client) {
        std::cout << "failed to get. error msg: " << msg << std::endl;
        return;
    }
    Schema schema;
    rtidb::codec::SchemaCodec::ConvertColumnDesc(
        tables[0].column_desc_v1(), schema, tables[0].added_column_desc());
    if (print_column.size() > 0) {
        std::set<std::string> columns;
        for (int i = 0; i < schema.size(); i++) {
            columns.insert(schema.Get(i).name());
        }
        for (uint64_t i = 0; i < print_column.size(); i++) {
            if (columns.find(print_column[i]) == columns.end()) {
                std::cerr << "query error, because column " << print_column[i]
                          << " is not member of table columns" << std::endl;
                return;
            }
        }
    }
    std::map<std::string, ::rtidb::type::DataType> name_type_map;
    for (const auto& col_desc : schema) {
        name_type_map.insert(std::make_pair(
                    col_desc.name(), col_desc.data_type()));
    }
    ::google::protobuf::RepeatedPtrField<
        ::rtidb::api::ReadOption> ros_pb;
    ::rtidb::api::ReadOption* ro = ros_pb.Add();
    for (const auto& kv : condition_columns_map) {
        auto iter = name_type_map.find(kv.first);
        if (iter == name_type_map.end()) {
            printf("query failed! col_name %s is not exist\n",
                    kv.first.c_str());
            return;
        }
        ::rtidb::api::Columns* index = ro->add_index();
        index->add_name(kv.first);
        ::rtidb::type::DataType type = iter->second;
        std::string val = "";
        if (!rtidb::codec::Convert(kv.second, type, &val)) {
            printf("convert str %s failed! \n", kv.second.c_str());
            return;
        }
        index->set_value(val);
    }
    std::string value;
    uint32_t count = 0;
    bool ok = tablet_client->BatchQuery(tid, pid, ros_pb, &value, &count, &msg);
    if (!ok) {
        std::cout << "query error: " << msg << std::endl;
        return;
    }
    if (tables[0].compress_type() == ::rtidb::nameserver::kSnappy) {
        std::string uncompressed;
        ::snappy::Uncompress(value.c_str(), value.length(),
                &uncompressed);
        value = uncompressed;
    }
    std::vector<std::vector<std::string>> row_vec;
    if (!rtidb::base::FillTableRows(value, count, schema, &row_vec)) {
        std::cout << "FillTableRows error: " << msg << std::endl;
        return;
    }
<<<<<<< HEAD
=======
    std::vector<std::string> value_vec;
    rtidb::codec::RowCodec::DecodeRow(schema, ::rtidb::base::Slice(value),
                                      value_vec);
>>>>>>> f00619be
    std::vector<std::string> row;
    row.push_back("#");
    ::baidu::common::TPrinter* tp;
    if (print_column.size() == 0) {
        tp = new baidu::common::TPrinter(schema.size() + 1,
                                         FLAGS_max_col_display_length);
        for (int i = 0; i < schema.size(); i++) {
            row.push_back(schema.Get(i).name());
        }
        tp->AddRow(row);
        row.clear();
        for (uint32_t j = 0; j < row_vec.size(); j++) {
            std::vector<std::string> value_vec = row_vec.at(j);
            row.push_back(std::to_string(j+1));
            for (int i = 0; i < schema.size(); i++) {
                std::string val = "null";
                if (value_vec[i] != rtidb::codec::NONETOKEN) {
                    val = value_vec[i];
                }
                row.push_back(val);
            }
            tp->AddRow(row);
            row.clear();
        }
    } else {
        tp = new baidu::common::TPrinter(print_column.size() + 1,
                                         FLAGS_max_col_display_length);
        std::map<std::string, uint64_t> column_position;
        int index_array[print_column.size()];  // NOLINT
        for (uint64_t i = 0; i < print_column.size(); i++) {
            row.push_back(print_column[i]);
            column_position.insert(std::make_pair(print_column[i], i));
        }
        tp->AddRow(row);
        row.clear();
        for (int i = 0; i < schema.size(); i++) {
            auto iter = column_position.find(schema.Get(i).name());
            if (iter == column_position.end()) {
                continue;
            }
            index_array[iter->second] = i;
        }
        for (uint32_t j = 0; j < row_vec.size(); j++) {
            std::vector<std::string> value_vec = row_vec.at(j);
            row.push_back(std::to_string(j+1));
            for (uint64_t i = 0; i < print_column.size(); i++) {
                int schema_index = index_array[i];
                std::string val = "null";
                if (value_vec[schema_index] != rtidb::codec::NONETOKEN) {
                    val = value_vec[schema_index];
                }
                row.push_back(val);
            }
            tp->AddRow(row);
            row.clear();
        }
    }
    tp->Print(true);
    delete tp;
}

void HandleNSGet(const std::vector<std::string>& parts,
                 ::rtidb::client::NsClient* client) {
    if (parts.size() < 4) {
        std::cout << "get format error. eg: get table_name key ts | get "
                     "table_name key idx_name ts | get table_name=xxx key=xxx "
                     "index_name=xxx ts=xxx ts_name=xxx "
                  << std::endl;
        return;
    }
    std::map<std::string, std::string> parameter_map;
    if (!GetParameterMap("table_name", parts, "=", parameter_map)) {
        std::cout << "get format error. eg: get table_name=xxx key=xxx "
                     "index_name=xxx ts=xxx ts_name=xxx "
                  << std::endl;
        return;
    }
    bool is_pair_format = parameter_map.empty() ? false : true;
    std::string table_name;
    std::string key;
    std::string index_name;
    uint64_t timestamp = 0;
    std::string ts_name;
    auto iter = parameter_map.begin();
    try {
        if (is_pair_format) {
            iter = parameter_map.find("table_name");
            if (iter != parameter_map.end()) {
                table_name = iter->second;
            } else {
                std::cout << "get format error: table_name does not exist!"
                          << std::endl;
                return;
            }
            iter = parameter_map.find("key");
            if (iter != parameter_map.end()) {
                key = iter->second;
            } else {
                std::cout << "get format error: key does not exist!"
                          << std::endl;
                return;
            }
            iter = parameter_map.find("index_name");
            if (iter != parameter_map.end()) {
                index_name = iter->second;
            }
            iter = parameter_map.find("ts");
            if (iter != parameter_map.end()) {
                timestamp = boost::lexical_cast<uint64_t>(iter->second);
            } else {
                std::cout << "get format error: ts does not exist!"
                          << std::endl;
                return;
            }
            iter = parameter_map.find("ts_name");
            if (iter != parameter_map.end()) {
                ts_name = iter->second;
            }
        } else {
            table_name = parts[1];
            key = parts[2];
            if (parts.size() == 5) {
                index_name = parts[3];
            }
            timestamp = boost::lexical_cast<uint64_t>(parts[parts.size() - 1]);
        }
    } catch (std::exception const& e) {
        printf("Invalid args. ts should be unsigned int\n");
        return;
    }
    std::vector<::rtidb::nameserver::TableInfo> tables;
    std::string msg;
    bool ret = client->ShowTable(table_name, tables, msg);
    if (!ret) {
        std::cout << "failed to get table info. error msg: " << msg
                  << std::endl;
        return;
    }
    if (tables.empty()) {
        printf("get failed! table %s is not exist\n", parts[1].c_str());
        return;
    }
    uint32_t tid = tables[0].tid();
    uint32_t pid = (uint32_t)(::rtidb::base::hash64(key) %
                              tables[0].table_partition_size());
    std::shared_ptr<::rtidb::client::TabletClient> tablet_client =
        GetTabletClient(tables[0], pid, msg);
    if (!tablet_client) {
        std::cout << "failed to get. error msg: " << msg << std::endl;
        return;
    }
    if (tables[0].column_desc_size() == 0 &&
        tables[0].column_desc_v1_size() == 0) {
        std::string value;
        uint64_t ts = 0;
        try {
            std::string msg;
            bool ok =
                tablet_client->Get(tid, pid, key, timestamp, value, ts, msg);
            if (ok) {
                if (tables[0].compress_type() == ::rtidb::nameserver::kSnappy) {
                    std::string uncompressed;
                    ::snappy::Uncompress(value.c_str(), value.length(),
                                         &uncompressed);
                    value = uncompressed;
                }
                std::cout << "value :" << value << std::endl;
            } else {
                std::cout << "Get failed. error msg: " << msg << std::endl;
            }
        } catch (std::exception const& e) {
            printf("Invalid args. ts should be unsigned int\n");
            return;
        }
    } else {
        std::vector<::rtidb::codec::ColumnDesc> columns;
        if (tables[0].added_column_desc_size() > 0) {
            if (::rtidb::codec::SchemaCodec::ConvertColumnDesc(
                    tables[0], columns, tables[0].added_column_desc_size()) <
                0) {
                std::cout << "convert table column desc failed" << std::endl;
                return;
            }
        } else {
            if (::rtidb::codec::SchemaCodec::ConvertColumnDesc(tables[0],
                                                               columns) < 0) {
                std::cout << "convert table column desc failed" << std::endl;
                return;
            }
        }
        ::baidu::common::TPrinter tp(columns.size() + 2,
                                     FLAGS_max_col_display_length);
        std::vector<std::string> row;
        row.push_back("#");
        row.push_back("ts");
        for (uint32_t i = 0; i < columns.size(); i++) {
            row.push_back(columns[i].name);
        }
        tp.AddRow(row);
        std::string value;
        uint64_t ts = 0;
        try {
            std::string msg;
            if (!tablet_client->Get(tid, pid, key, timestamp, index_name,
                                    ts_name, value, ts, msg)) {
                std::cout << "Fail to get value! error msg: " << msg
                          << std::endl;
                return;
            }
        } catch (std::exception const& e) {
            printf("Invalid args. ts should be unsigned int\n");
            return;
        }
        if (tables[0].compress_type() == ::rtidb::nameserver::kSnappy) {
            std::string uncompressed;
            ::snappy::Uncompress(value.c_str(), value.length(), &uncompressed);
            value = uncompressed;
        }
        row.clear();
        row.push_back("1");
        row.push_back(std::to_string(ts));
        if (tables[0].format_version() == 1) {
            ::rtidb::codec::RowCodec::DecodeRow(
                tables[0].column_desc_v1(), ::rtidb::base::Slice(value), row);
        } else if (tables[0].added_column_desc_size() == 0) {
            ::rtidb::codec::FillTableRow(columns, value.c_str(), value.size(),
                                         row);
        } else {
            std::vector<::rtidb::codec::ColumnDesc> base_columns;
            if (::rtidb::codec::SchemaCodec::ConvertColumnDesc(
                    tables[0], base_columns) < 0) {
                std::cout << "convert table column desc failed" << std::endl;
                return;
            }
            ::rtidb::codec::FillTableRow(columns.size(), base_columns,
                                         value.c_str(), value.size(), row);
        }
        tp.AddRow(row);
        tp.Print(true);
    }
}

void HandleNSScan(const std::vector<std::string>& parts,
                  ::rtidb::client::NsClient* client) {
    if (parts.size() < 5) {
        std::cout
            << "scan format error. eg: scan table_name pk start_time end_time "
               "[limit] | scan table_name key key_name start_time end_time "
               "[limit] | scan table_name=xxx key=xxx index_name=xxx st=xxx "
               "et=xxx ts_name=xxx [limit=xxx] [atleast=xxx]"
            << std::endl;
        return;
    }
    std::map<std::string, std::string> parameter_map;
    if (!GetParameterMap("table_name", parts, "=", parameter_map)) {
        std::cout << "scan table_name=xxx key=xxx index_name=xxx st=xxx et=xxx "
                     "ts_name=xxx [limit=xxx] [atleast=xxx]"
                  << std::endl;
        return;
    }
    bool is_pair_format = parameter_map.empty() ? false : true;
    std::string table_name;
    std::string key;
    std::string index_name;
    uint64_t st = 0;
    uint64_t et = 0;
    std::string ts_name;
    uint32_t limit = 0;
    uint32_t atleast = 0;
    auto iter = parameter_map.begin();
    try {
        if (is_pair_format) {
            iter = parameter_map.find("table_name");
            if (iter != parameter_map.end()) {
                table_name = iter->second;
            } else {
                std::cout << "scan format error: table_name does not exist!"
                          << std::endl;
                return;
            }
            iter = parameter_map.find("key");
            if (iter != parameter_map.end()) {
                key = iter->second;
            } else {
                std::cout << "scan format error: key does not exist!"
                          << std::endl;
                return;
            }
            iter = parameter_map.find("index_name");
            if (iter != parameter_map.end()) {
                index_name = iter->second;
            }
            iter = parameter_map.find("st");
            if (iter != parameter_map.end()) {
                st = boost::lexical_cast<uint64_t>(iter->second);
            } else {
                std::cout << "scan format error: st does not exist!"
                          << std::endl;
                return;
            }
            iter = parameter_map.find("et");
            if (iter != parameter_map.end()) {
                et = boost::lexical_cast<uint64_t>(iter->second);
            } else {
                std::cout << "scan format error: et does not exist!"
                          << std::endl;
                return;
            }
            iter = parameter_map.find("ts_name");
            if (iter != parameter_map.end()) {
                ts_name = iter->second;
            }
            iter = parameter_map.find("limit");
            if (iter != parameter_map.end()) {
                limit = boost::lexical_cast<uint32_t>(iter->second);
            }
            iter = parameter_map.find("atleast");
            if (iter != parameter_map.end()) {
                atleast = boost::lexical_cast<uint32_t>(iter->second);
            }
        } else {
            table_name = parts[1];
            key = parts[2];
        }
    } catch (std::exception const& e) {
        printf(
            "Invalid args. st and et should be uint64_t, limit and atleast "
            "should be uint32_t\n");
        return;
    }

    std::vector<::rtidb::nameserver::TableInfo> tables;
    std::string msg;
    bool ret = client->ShowTable(table_name, tables, msg);
    if (!ret) {
        std::cout << "failed to get table info. error msg: " << msg
                  << std::endl;
        return;
    }
    if (tables.empty()) {
        printf("scan failed! table %s is not exist\n", parts[1].c_str());
        return;
    }
    uint32_t tid = tables[0].tid();
    uint32_t pid = (uint32_t)(::rtidb::base::hash64(key) %
                              tables[0].table_partition_size());
    std::shared_ptr<::rtidb::client::TabletClient> tablet_client =
        GetTabletClient(tables[0], pid, msg);
    if (!tablet_client) {
        std::cout << "failed to scan. error msg: " << msg << std::endl;
        return;
    }
    if (tables[0].column_desc_size() == 0 &&
        tables[0].column_desc_v1_size() == 0) {
        ::rtidb::base::KvIterator* it = NULL;
        std::string msg;
        if (is_pair_format) {
            it =
                tablet_client->Scan(tid, pid, key, st, et, limit, atleast, msg);
        } else {
            try {
                st = boost::lexical_cast<uint64_t>(parts[3]);
                et = boost::lexical_cast<uint64_t>(parts[4]);
                if (parts.size() > 5) {
                    limit = boost::lexical_cast<uint32_t>(parts[5]);
                }
                it = tablet_client->Scan(tid, pid, key, st, et, limit, atleast,
                                         msg);
            } catch (std::exception const& e) {
                printf(
                    "Invalid args. st and et should be uint64_t, limit should "
                    "be uint32_t\n");
                return;
            }
        }
        if (it == NULL) {
            std::cout << "Fail to scan table. error msg: " << msg << std::endl;
        } else {
            ::rtidb::base::ShowTableRows(key, it, tables[0].compress_type());
            delete it;
        }
    } else {
        if (parts.size() < 6) {
            std::cout << "scan format error. eg: scan table_name key col_name "
                         "start_time end_time [limit]"
                      << std::endl;
            return;
        }
        std::vector<::rtidb::codec::ColumnDesc> columns;
        if (tables[0].added_column_desc_size() > 0) {
            if (::rtidb::codec::SchemaCodec::ConvertColumnDesc(
                    tables[0], columns, tables[0].added_column_desc_size()) <
                0) {
                std::cout << "convert table column desc failed" << std::endl;
                return;
            }
        } else {
            if (::rtidb::codec::SchemaCodec::ConvertColumnDesc(tables[0],
                                                               columns) < 0) {
                std::cout << "convert table column desc failed" << std::endl;
                return;
            }
        }
        ::rtidb::base::KvIterator* it = NULL;
        std::string msg;
        if (!is_pair_format) {
            index_name = parts[3];
            try {
                st = boost::lexical_cast<uint64_t>(parts[4]);
                et = boost::lexical_cast<uint64_t>(parts[5]);
                if (parts.size() > 6) {
                    limit = boost::lexical_cast<uint32_t>(parts[6]);
                }
            } catch (std::exception const& e) {
                printf(
                    "Invalid args. st and et should be uint64_t, limit should "
                    "be uint32_t\n");
                return;
            }
        }
        it = tablet_client->Scan(tid, pid, key, st, et, index_name, ts_name,
                                 limit, atleast, msg);
        if (it == NULL) {
            std::cout << "Fail to scan table. error msg: " << msg << std::endl;
        } else {
            if (tables[0].format_version() == 1) {
                ::rtidb::base::ShowTableRows(tables[0].column_desc_v1(), it,
                                             tables[0].compress_type());
            } else if (tables[0].added_column_desc_size() == 0) {
                ::rtidb::base::ShowTableRows(columns, it,
                                             tables[0].compress_type());
            } else {
                std::vector<::rtidb::codec::ColumnDesc> base_columns;
                if (::rtidb::codec::SchemaCodec::ConvertColumnDesc(
                        tables[0], base_columns) < 0) {
                    std::cout << "convert table column desc failed"
                              << std::endl;
                    delete it;
                    return;
                }
                ::rtidb::base::ShowTableRows(base_columns, columns, it,
                                             tables[0].compress_type());
            }
            delete it;
        }
    }
}

void HandleNSCount(const std::vector<std::string>& parts,
                   ::rtidb::client::NsClient* client) {
    if (parts.size() < 3) {
        std::cout << "count format error | count table_name key [col_name] "
                     "[filter_expired_data] | count table_name=xxx key=xxx "
                     "index_name=xxx ts_name [filter_expired_data]"
                  << std::endl;
        return;
    }
    std::map<std::string, std::string> parameter_map;
    if (!GetParameterMap("table_name", parts, "=", parameter_map)) {
        std::cout << "count format erro! eg. count tid=xxx pid=xxx key=xxx "
                     "index_name=xxx ts=xxx ts_name=xxx [filter_expired_data]"
                  << std::endl;
        return;
    }
    bool is_pair_format = parameter_map.empty() ? false : true;
    std::string table_name;
    std::string key;
    std::string index_name;
    std::string ts_name;
    bool filter_expired_data = false;
    auto iter = parameter_map.begin();
    if (is_pair_format) {
        iter = parameter_map.find("table_name");
        if (iter != parameter_map.end()) {
            table_name = iter->second;
        } else {
            std::cout << "count format error: table_name does not exist!"
                      << std::endl;
            return;
        }
        iter = parameter_map.find("key");
        if (iter != parameter_map.end()) {
            key = iter->second;
        } else {
            std::cout << "count format error: key does not exist!" << std::endl;
            return;
        }
        iter = parameter_map.find("index_name");
        if (iter != parameter_map.end()) {
            index_name = iter->second;
        }
        iter = parameter_map.find("ts_name");
        if (iter != parameter_map.end()) {
            ts_name = iter->second;
        }
        iter = parameter_map.find("filter_expired_data");
        if (iter != parameter_map.end()) {
            std::string temp_str = iter->second;
            if (temp_str == "true") {
                filter_expired_data = true;
            } else if (temp_str == "false") {
                filter_expired_data = false;
            } else {
                printf(
                    "filter_expired_data parameter should be true or false\n");
                return;
            }
        }
    } else {
        table_name = parts[1];
        key = parts[2];
        if (parts.size() == 4) {
            if (parts[3] == "true") {
                filter_expired_data = true;
            } else if (parts[3] == "false") {
                filter_expired_data = false;
            } else {
                index_name = parts[3];
            }
        } else if (parts.size() == 5) {
            index_name = parts[3];
            if (parts[4] == "true") {
                filter_expired_data = true;
            } else if (parts[4] == "false") {
                filter_expired_data = false;
            } else {
                printf(
                    "filter_expired_data parameter should be true or false\n");
                return;
            }
        } else if (parts.size() != 3) {
            std::cout << "count format error" << std::endl;
            return;
        }
    }
    std::vector<::rtidb::nameserver::TableInfo> tables;
    std::string msg;
    bool ret = client->ShowTable(table_name, tables, msg);
    if (!ret) {
        std::cout << "failed to get table info. error msg: " << msg
                  << std::endl;
        return;
    }
    if (tables.empty()) {
        printf("get failed! table %s is not exist\n", parts[1].c_str());
        return;
    }
    uint32_t tid = tables[0].tid();
    uint32_t pid = (uint32_t)(::rtidb::base::hash64(key) %
                              tables[0].table_partition_size());
    std::shared_ptr<::rtidb::client::TabletClient> tablet_client =
        GetTabletClient(tables[0], pid, msg);
    if (!tablet_client) {
        std::cout << "failed to count. cannot not found tablet client, pid is "
                  << pid << std::endl;
        return;
    }
    uint64_t value = 0;
    bool ok = tablet_client->Count(tid, pid, key, index_name, ts_name,
                                   filter_expired_data, value, msg);
    if (ok) {
        std::cout << "count: " << value << std::endl;
    } else {
        std::cout << "Count failed. error msg: " << msg << std::endl;
    }
}

void HandleNSPreview(const std::vector<std::string>& parts,
                     ::rtidb::client::NsClient* client) {
    if (parts.size() < 2) {
        std::cout << "preview format error. eg: preview table_name [limit]"
                  << std::endl;
        return;
    }
    uint32_t limit = FLAGS_preview_default_limit;
    if (parts.size() > 2) {
        try {
            int64_t tmp = boost::lexical_cast<int64_t>(parts[2]);
            if (tmp < 0) {
                printf("preview error. limit should be unsigned int\n");
                return;
            }
            limit = boost::lexical_cast<uint32_t>(parts[2]);
        } catch (std::exception const& e) {
            printf("preview error. limit should be unsigned int\n");
            return;
        }
        if (limit > FLAGS_preview_limit_max_num) {
            printf("preview error. limit is greater than the max num %u\n",
                   FLAGS_preview_limit_max_num);
            return;
        } else if (limit == 0) {
            printf("preview error. limit must be greater than zero\n");
            return;
        }
    }
    std::vector<::rtidb::nameserver::TableInfo> tables;
    std::string msg;
    bool ret = client->ShowTable(parts[1], tables, msg);
    if (!ret) {
        std::cout << "failed to get table info. error msg: " << msg
                  << std::endl;
        return;
    }
    if (tables.empty()) {
        printf("preview failed! table %s is not exist\n", parts[1].c_str());
        return;
    }
    uint32_t tid = tables[0].tid();
    if (tables[0].has_table_type() &&
            tables[0].table_type() == rtidb::type::kRelational) {
        Schema schema;
        rtidb::codec::SchemaCodec::ConvertColumnDesc(
            tables[0].column_desc_v1(), schema, tables[0].added_column_desc());
        rtidb::codec::RowView rv(schema);
        std::vector<std::string> row;
        row.push_back("#");
        for (int i = 0; i < schema.size(); i++) {
            row.push_back(schema.Get(i).name());
        }
        baidu::common::TPrinter tp(row.size(), FLAGS_max_col_display_length);
        tp.AddRow(row);
        row.clear();
        uint64_t seq = 1;
        std::string data;
        for (int pid = 0; pid < tables[0].table_partition_size(); pid++) {
            if (limit == 0) {
                break;
            }
            std::shared_ptr<::rtidb::client::TabletClient> tablet_client =
                GetTabletClient(tables[0], pid, msg);
            if (!tablet_client) {
                std::cout << "failed to preview. error msg: " << msg
                          << std::endl;
                return;
            }
            uint32_t count = 0;
            bool is_finish = false;
            std::string err_msg;
            uint64_t snapshot_id = 0;
            std::string pk = "";
            bool ok = tablet_client->Traverse(tid, pid, limit,
                    &pk, &snapshot_id, &data, &count, &is_finish, &err_msg);
            if (!ok) {
                std::cerr << "Fail to preview table" << std::endl;
                return;
            }
            if (tables[0].compress_type() == ::rtidb::nameserver::kSnappy) {
                std::string uncompressed;
                ::snappy::Uncompress(data.c_str(), data.length(),
                        &uncompressed);
                data = uncompressed;
            }
            limit -= count;
            uint32_t offset = 0;
            for (uint32_t i = 0; i < count; i++) {
                const char* ch = data.c_str();
                ch += offset;
                row.push_back(std::to_string(seq++));
                uint32_t value_size = 0;
                memcpy(static_cast<void*>(&value_size), ch, 4);
                ch += 4;
                ok = rv.Reset(reinterpret_cast<int8_t*>(const_cast<char*>(ch)),
                              value_size);
                if (!ok) {
                    std::cerr << "reset decode data error" << std::endl;
                    return;
                }
                offset += 4 + value_size;
                rtidb::codec::RowCodec::DecodeRow(schema, rv, row);
                for (uint64_t i = 0; i < row.size(); i++) {
                    if (row[i] == rtidb::codec::NONETOKEN) {
                        row[i] = "null";
                    }
                }
                tp.AddRow(row);
                row.clear();
            }
            data.clear();
        }
        tp.Print(true);
        return;
    }

    std::vector<::rtidb::codec::ColumnDesc> columns;
    if (tables[0].column_desc_v1_size() > 0 ||
        tables[0].column_desc_size() > 0) {
        if (tables[0].added_column_desc_size() > 0) {
            if (::rtidb::codec::SchemaCodec::ConvertColumnDesc(
                    tables[0], columns, tables[0].added_column_desc_size()) <
                0) {
                std::cout << "convert table column desc failed" << std::endl;
                return;
            }
        } else {
            if (::rtidb::codec::SchemaCodec::ConvertColumnDesc(tables[0],
                                                               columns) < 0) {
                std::cout << "convert table column desc failed" << std::endl;
                return;
            }
        }
    }
    bool has_ts_col = ::rtidb::codec::SchemaCodec::HasTSCol(columns);
    std::vector<std::string> row;
    if (columns.empty()) {
        row.push_back("#");
        row.push_back("key");
        row.push_back("ts");
        row.push_back("data");
    } else {
        row.push_back("#");
        if (!has_ts_col) {
            row.push_back("ts");
        }
        for (uint32_t i = 0; i < columns.size(); i++) {
            row.push_back(columns[i].name);
        }
    }
    ::baidu::common::TPrinter tp(row.size(), FLAGS_max_col_display_length);
    tp.AddRow(row);
    uint32_t index = 1;
    for (uint32_t pid = 0; pid < (uint32_t)tables[0].table_partition_size();
         pid++) {
        if (limit == 0) {
            break;
        }
        std::shared_ptr<::rtidb::client::TabletClient> tablet_client =
            GetTabletClient(tables[0], pid, msg);
        if (!tablet_client) {
            std::cout << "failed to preview. error msg: " << msg << std::endl;
            return;
        }
        uint32_t count = 0;
        ::rtidb::base::KvIterator* it =
            tablet_client->Traverse(tid, pid, "", "", 0, limit, count);
        if (it == NULL) {
            std::cout << "Fail to preview table" << std::endl;
            return;
        }
        limit -= count;
        while (it->Valid()) {
            row.clear();
            row.push_back(std::to_string(index));

            if (columns.empty()) {
                std::string value = it->GetValue().ToString();
                if (tables[0].compress_type() == ::rtidb::nameserver::kSnappy) {
                    std::string uncompressed;
                    ::snappy::Uncompress(value.c_str(), value.length(),
                                         &uncompressed);
                    value = uncompressed;
                }
                row.push_back(it->GetPK());
                row.push_back(std::to_string(it->GetKey()));
                row.push_back(value);
            } else {
                if (!has_ts_col) {
                    row.push_back(std::to_string(it->GetKey()));
                }
                std::string value;
                if (tables[0].compress_type() == ::rtidb::nameserver::kSnappy) {
                    ::snappy::Uncompress(it->GetValue().data(),
                                         it->GetValue().size(), &value);
                } else {
                    value.assign(it->GetValue().data(), it->GetValue().size());
                }
                if (tables[0].format_version() == 1) {
                    ::rtidb::codec::RowCodec::DecodeRow(
                        tables[0].column_desc_v1(), ::rtidb::base::Slice(value),
                        row);
                } else if (tables[0].added_column_desc_size() == 0) {
                    ::rtidb::codec::FillTableRow(columns, value.c_str(),
                                                 value.size(), row);
                } else {
                    std::vector<::rtidb::codec::ColumnDesc> base_columns;
                    if (::rtidb::codec::SchemaCodec::ConvertColumnDesc(
                            tables[0], base_columns) < 0) {
                        std::cout << "convert table column desc failed"
                                  << std::endl;
                        delete it;
                        return;
                    }
                    ::rtidb::codec::FillTableRow(columns.size(), base_columns,
                                                 value.c_str(), value.size(),
                                                 row);
                }
            }
            tp.AddRow(row);
            index++;
            it->Next();
        }
        delete it;
    }
    tp.Print(true);
}

void HandleNSAddTableField(const std::vector<std::string>& parts,
                           ::rtidb::client::NsClient* client) {
    if (parts.size() != 4) {
        std::cout << "addtablefield format error. eg: addtablefield tablename "
                     "column_name column_type"
                  << std::endl;
        return;
    }
    std::set<std::string> type_set;
    type_set.insert("int32");
    type_set.insert("uint32");
    type_set.insert("int64");
    type_set.insert("uint64");
    type_set.insert("float");
    type_set.insert("double");
    type_set.insert("string");
    type_set.insert("bool");
    type_set.insert("timestamp");
    type_set.insert("date");
    type_set.insert("int16");
    type_set.insert("uint16");
    if (type_set.find(parts[3]) == type_set.end()) {
        printf("type %s is invalid\n", parts[3].c_str());
        return;
    }
    std::vector<::rtidb::nameserver::TableInfo> tables;
    std::string msg;
    bool ret = client->ShowTable(parts[1], tables, msg);
    if (!ret) {
        std::cout << "failed to get table info. error msg: " << msg
                  << std::endl;
        return;
    }
    if (tables.empty()) {
        printf("add table field failed! table %s doesn`t exist\n",
               parts[1].c_str());
        return;
    }
    ::rtidb::common::ColumnDesc column_desc;
    column_desc.set_name(parts[2]);
    column_desc.set_type(parts[3]);
    if (!client->AddTableField(parts[1], column_desc, msg)) {
        std::cout << "Fail to add table field. error msg: " << msg << std::endl;
        return;
    }
    std::cout << "add table field ok" << std::endl;
}

void HandleNSInfo(const std::vector<std::string>& parts,
                  ::rtidb::client::NsClient* client) {
    if (parts.size() < 2) {
        std::cout << "info format error. eg: info tablename" << std::endl;
        return;
    }
    std::string name = parts[1];
    std::vector<::rtidb::nameserver::TableInfo> tables;
    std::string msg;
    bool ret = client->ShowTable(name, tables, msg);
    if (!ret) {
        std::cout << "failed to get table info. error msg: " << msg
                  << std::endl;
        return;
    }
    ::rtidb::base::PrintTableInformation(tables);
}

void HandleNSAddReplicaCluster(const std::vector<std::string>& parts,
                               ::rtidb::client::NsClient* client) {
    if (parts.size() < 4) {
        std::cout << "addrepcluster format error. eg: addrepcluster "
                     "zk_endpoints zk_path alias_name"
                  << std::endl;
        return;
    }
    std::string zk_endpoints, zk_path, alias, msg;
    zk_endpoints = parts[1];
    zk_path = parts[2];
    alias = parts[3];
    if (!client->AddReplicaCluster(zk_endpoints, zk_path, alias, msg)) {
        std::cout << "addrepcluster failed. error msg: " << msg << std::endl;
        return;
    }
    std::cout << "adrepcluster ok" << std::endl;
}

void HandleShowReplicaCluster(const std::vector<std::string>& parts,
                              ::rtidb::client::NsClient* client) {
    std::vector<std::string> row = {"zk_endpoints", "zk_path", "alias", "state",
                                    "age"};
    ::baidu::common::TPrinter tp(row.size());
    tp.AddRow(row);

    std::vector<::rtidb::nameserver::ClusterAddAge> cluster_info;
    std::string msg;
    bool ok = client->ShowReplicaCluster(cluster_info, msg);
    if (!ok) {
        std::cout << "Fail to show replica. error msg: " << msg << std::endl;
        return;
    }
    for (auto i : cluster_info) {
        std::vector<std::string> row;
        row.push_back(i.replica().zk_endpoints());
        row.push_back(i.replica().zk_path());
        row.push_back(i.replica().alias());
        row.push_back(i.state());
        row.push_back(::rtidb::base::HumanReadableTime(i.age()));
        tp.AddRow(row);
    }
    tp.Print(true);
}
bool HasIsTsCol(
    const google::protobuf::RepeatedPtrField<::rtidb::common::ColumnDesc>&
        list) {
    if (list.empty()) {
        return false;
    }
    for (auto it = list.begin(); it != list.end(); it++) {
        if (it->has_is_ts_col() && it->is_ts_col()) {
            return true;
        }
    }
    return false;
}

void HandleNSPut(const std::vector<std::string>& parts,
                 ::rtidb::client::NsClient* client) {
    if (parts.size() < 3) {
        std::cout << "put format error. eg: put table_name pk ts value | put "
                     "table_name [ts] field1 field2 ..."
                  << std::endl;
        return;
    }
    std::map<std::string, std::string> parameter_map;
    if (!GetParameterMap("table_name", parts, "=", parameter_map)) {
        std::cout << "put format error. eg: put table_name=xxx col1=xxx "
                     "col2=xxx col3=xxx ... "
                  << std::endl;
        return;
    }
    bool is_pair_format = parameter_map.empty() ? false : true;
    std::string table_name = "";
    if (is_pair_format) {
        auto iter = parameter_map.find("table_name");
        if (iter != parameter_map.end()) {
            table_name = iter->second;
        } else {
            std::cout << "get format error: table_name does not exist!"
                      << std::endl;
            return;
        }
    } else {
        table_name = parts[1];
    }
    std::vector<::rtidb::nameserver::TableInfo> tables;
    std::string msg;
    bool ret = client->ShowTable(table_name, tables, msg);
    if (!ret) {
        std::cout << "failed to get table info. error msg: " << msg
                  << std::endl;
        return;
    }
    if (tables.empty()) {
        printf("put failed! table %s is not exist\n", parts[1].c_str());
        return;
    }
    if (tables[0].has_table_type() &&
             tables[0].table_type() ==
             ::rtidb::type::TableType::kRelational) {
        auto iter = parameter_map.find("table_name");
        if (iter != parameter_map.end()) {
            table_name = iter->second;
        } else {
            std::cout << "get format error: table_name does not exist!"
                      << std::endl;
            return;
        }
    }
    uint32_t tid = tables[0].tid();
    if (tables[0].column_desc_v1_size() > 0) {
        uint64_t ts = 0;
        uint32_t start_index = 0;
        if (tables[0].has_table_type() &&
            tables[0].table_type() == ::rtidb::type::TableType::kRelational) {
            start_index = 2;
        } else {
            if (!HasIsTsCol(tables[0].column_desc_v1())) {
                try {
                    ts = boost::lexical_cast<uint64_t>(parts[2]);
                } catch (std::exception const& e) {
                    printf("Invalid args. ts %s should be unsigned int\n",
                           parts[2].c_str());
                    return;
                }
                start_index = 3;
            } else {
                start_index = 2;
            }
        }
        google::protobuf::RepeatedPtrField<::rtidb::common::ColumnDesc>
            column_desc_list_1 = tables[0].column_desc_v1();
        google::protobuf::RepeatedPtrField<::rtidb::common::ColumnDesc>
            column_desc_list_2 = tables[0].added_column_desc();
        int base_size = (int)(column_desc_list_1.size());  // NOLINT
        int add_size = (int)(column_desc_list_2.size());   // NOLINT
        int in_size = parts.size();
        if (tables[0].has_table_type() &&
            tables[0].table_type() == ::rtidb::type::TableType::kRelational) {
            for (int i = 0; i < tables[0].column_key_size(); i++) {
                if (tables[0].column_key(i).index_type() ==
                    ::rtidb::type::kAutoGen) {
                    in_size = parts.size() + 1;
                }
            }
        }
        int modify_index = in_size - start_index - base_size;
        if (modify_index - add_size > 0 || modify_index < 0) {
            printf("put format error! input value does not match the schema\n");
            return;
        }
        for (int i = 0; i < modify_index; i++) {
            column_desc_list_1.Add()->CopyFrom(column_desc_list_2.Get(i));
        }

        if (!tables[0].has_table_type() ||
            tables[0].table_type() != ::rtidb::type::kRelational) {
            std::vector<::rtidb::codec::ColumnDesc> columns;
            if (modify_index > 0) {
                if (::rtidb::codec::SchemaCodec::ConvertColumnDesc(
                        column_desc_list_1, columns) < 0) {
                    std::cout << "convert table column desc failed"
                              << std::endl;
                }
            } else {
                if (::rtidb::codec::SchemaCodec::ConvertColumnDesc(
                        tables[0].column_desc_v1(), columns) < 0) {
                    std::cout << "convert table column desc failed"
                              << std::endl;
                }
            }
            std::string value;
            std::map<uint32_t, std::vector<std::pair<std::string, uint32_t>>>
                dimensions;
            std::vector<uint64_t> ts_dimensions;
            if (modify_index > 0) {
                if (EncodeMultiDimensionData(
                        std::vector<std::string>(parts.begin() + start_index,
                                                 parts.end()),
                        columns, tables[0].table_partition_size(), value,
                        dimensions, ts_dimensions, modify_index) < 0) {
                    std::cout << "Encode data error" << std::endl;
                    return;
                }
            } else {
                if (tables[0].format_version() == 1) {
                    int ret = EncodeMultiDimensionDataForNewFormat(
                        std::vector<std::string>(parts.begin() + start_index,
                                                 parts.end()),
                        column_desc_list_1, tables[0].table_partition_size(),
                        value, dimensions, ts_dimensions);
                    if (ret < 0) {
                        std::cout << "Encode data error" << std::endl;
                        return;
                    }
                } else {
                    if (EncodeMultiDimensionData(
                            std::vector<std::string>(
                                parts.begin() + start_index, parts.end()),
                            columns, tables[0].table_partition_size(), value,
                            dimensions, ts_dimensions) < 0) {
                        std::cout << "Encode data error" << std::endl;
                        return;
                    }
                }
            }
            if (tables[0].column_key_size() > 0) {
                std::map<std::string, std::string> raw_value;
                for (uint32_t idx = start_index; idx < parts.size(); idx++) {
                    raw_value.insert(std::make_pair(
                        columns.at(idx - start_index).name, parts[idx]));
                }
                dimensions.clear();
                if (SetDimensionData(raw_value, tables[0].column_key(),
                                     tables[0].table_partition_size(),
                                     dimensions) < 0) {
                    std::cout << "Set dimension data error" << std::endl;
                    return;
                }
            }
            if (tables[0].compress_type() == ::rtidb::nameserver::kSnappy) {
                std::string compressed;
                ::snappy::Compress(value.c_str(), value.length(), &compressed);
                value = compressed;
            }
            PutData(tid, dimensions, ts_dimensions, ts, value,
                    tables[0].table_partition(), tables[0].format_version());
        } else {
            PutRelational(tid, parameter_map, column_desc_list_1, tables[0]);
        }
    } else if (tables[0].column_desc_size() > 0) {
        uint64_t ts = 0;
        try {
            ts = boost::lexical_cast<uint64_t>(parts[2]);
        } catch (std::exception const& e) {
            printf("Invalid args. ts %s should be unsigned int\n",
                   parts[2].c_str());
            return;
        }
        int base_size = (int)(tables[0].column_desc_size());       // NOLINT
        int add_size = (int)(tables[0].added_column_desc_size());  // NOLINT
        int modify_index = parts.size() - 3 - base_size;
        if (modify_index - add_size > 0 || modify_index < 0) {
            printf("put format error! input value does not match the schema\n");
            return;
        }
        std::vector<::rtidb::codec::ColumnDesc> columns;
        if (modify_index > 0) {
            if (::rtidb::codec::SchemaCodec::ConvertColumnDesc(
                    tables[0], columns, modify_index) < 0) {
                std::cout << "convert table column desc failed" << std::endl;
            }
        } else {
            if (::rtidb::codec::SchemaCodec::ConvertColumnDesc(tables[0],
                                                               columns) < 0) {
                std::cout << "convert table column desc failed" << std::endl;
                return;
            }
        }
        uint32_t cnt = parts.size() - 3;
        if (cnt != columns.size()) {
            std::cout << "Input value mismatch schema" << std::endl;
            return;
        }
        std::string value;
        std::map<uint32_t, std::vector<std::pair<std::string, uint32_t>>>
            dimensions;
        if (modify_index > 0) {
            if (EncodeMultiDimensionData(
                    std::vector<std::string>(parts.begin() + 3, parts.end()),
                    columns, tables[0].table_partition_size(), value,
                    dimensions, modify_index) < 0) {
                std::cout << "Encode data error" << std::endl;
                return;
            }
        } else {
            if (EncodeMultiDimensionData(
                    std::vector<std::string>(parts.begin() + 3, parts.end()),
                    columns, tables[0].table_partition_size(), value,
                    dimensions) < 0) {
                std::cout << "Encode data error" << std::endl;
                return;
            }
        }
        if (tables[0].compress_type() == ::rtidb::nameserver::kSnappy) {
            std::string compressed;
            ::snappy::Compress(value.c_str(), value.length(), &compressed);
            value = compressed;
        }
        PutData(tid, dimensions, std::vector<uint64_t>(), ts, value,
                tables[0].table_partition(), tables[0].format_version());
    } else {
        std::string pk = parts[2];
        uint64_t ts = 0;
        try {
            ts = boost::lexical_cast<uint64_t>(parts[3]);
        } catch (std::exception const& e) {
            printf("Invalid args. ts %s should be unsigned int\n",
                   parts[3].c_str());
            return;
        }
        uint32_t pid = (uint32_t)(::rtidb::base::hash64(pk) %
                                  tables[0].table_partition_size());
        std::shared_ptr<::rtidb::client::TabletClient> tablet_client =
            GetTabletClient(tables[0], pid, msg);
        if (!tablet_client) {
            std::cout << "Failed to put. error msg: " << msg << std::endl;
            return;
        }
        std::string value = parts[4];
        if (tables[0].compress_type() == ::rtidb::nameserver::kSnappy) {
            std::string compressed;
            ::snappy::Compress(value.c_str(), value.length(), &compressed);
            value = compressed;
        }
        if (tablet_client->Put(tid, pid, pk, ts, value)) {
            std::cout << "Put ok" << std::endl;
        } else {
            std::cout << "Put failed" << std::endl;
        }
    }
}

int SetTablePartition(
    const ::rtidb::client::TableInfo& table_info,
    ::rtidb::nameserver::TableInfo& ns_table_info) {  // NOLINT
    if (table_info.table_partition_size() > 0) {
        std::map<uint32_t, std::string> leader_map;
        std::map<uint32_t, std::set<std::string>> follower_map;
        for (int idx = 0; idx < table_info.table_partition_size(); idx++) {
            std::string pid_group = table_info.table_partition(idx).pid_group();
            uint32_t start_index = 0;
            uint32_t end_index = 0;
            if (::rtidb::base::IsNumber(pid_group)) {
                start_index = boost::lexical_cast<uint32_t>(pid_group);
                end_index = start_index;
            } else {
                std::vector<std::string> vec;
                boost::split(vec, pid_group, boost::is_any_of("-"));
                if (vec.size() != 2 || !::rtidb::base::IsNumber(vec[0]) ||
                    !::rtidb::base::IsNumber(vec[1])) {
                    printf(
                        "Fail to create table. pid_group[%s] format error.\n",
                        pid_group.c_str());
                    return -1;
                }
                start_index = boost::lexical_cast<uint32_t>(vec[0]);
                end_index = boost::lexical_cast<uint32_t>(vec[1]);
            }
            for (uint32_t pid = start_index; pid <= end_index; pid++) {
                if (table_info.table_partition(idx).is_leader()) {
                    if (leader_map.find(pid) != leader_map.end()) {
                        printf("Fail to create table. pid %u has two leader\n",
                               pid);
                        return -1;
                    }
                    leader_map.insert(std::make_pair(
                        pid, table_info.table_partition(idx).endpoint()));
                } else {
                    if (follower_map.find(pid) == follower_map.end()) {
                        follower_map.insert(
                            std::make_pair(pid, std::set<std::string>()));
                    }
                    if (follower_map[pid].find(
                            table_info.table_partition(idx).endpoint()) !=
                        follower_map[pid].end()) {
                        printf(
                            "Fail to create table. pid %u has same follower on "
                            "%s\n",
                            pid,
                            table_info.table_partition(idx).endpoint().c_str());
                        return -1;
                    }
                    follower_map[pid].insert(
                        table_info.table_partition(idx).endpoint());
                }
            }
        }
        if (leader_map.empty()) {
            printf("Fail to create table. has not leader pid\n");
            return -1;
        }
        // check leader pid
        auto iter = leader_map.rbegin();
        if (iter->first != leader_map.size() - 1) {
            printf(
                "Fail to create table. pid is not start with zero and "
                "consecutive\n");
            return -1;
        }

        // check follower's leader
        for (const auto& kv : follower_map) {
            auto iter = leader_map.find(kv.first);
            if (iter == leader_map.end()) {
                printf("pid %u has not leader\n", kv.first);
                return -1;
            }
            if (kv.second.find(iter->second) != kv.second.end()) {
                printf("pid %u leader and follower at same endpoint %s\n",
                       kv.first, iter->second.c_str());
                return -1;
            }
        }

        for (const auto& kv : leader_map) {
            ::rtidb::nameserver::TablePartition* table_partition =
                ns_table_info.add_table_partition();
            table_partition->set_pid(kv.first);
            ::rtidb::nameserver::PartitionMeta* partition_meta =
                table_partition->add_partition_meta();
            partition_meta->set_endpoint(kv.second);
            partition_meta->set_is_leader(true);
            auto iter = follower_map.find(kv.first);
            if (iter == follower_map.end()) {
                continue;
            }
            // add follower
            for (const auto& endpoint : iter->second) {
                ::rtidb::nameserver::PartitionMeta* partition_meta =
                    table_partition->add_partition_meta();
                partition_meta->set_endpoint(endpoint);
                partition_meta->set_is_leader(false);
            }
        }
        ns_table_info.set_partition_num(ns_table_info.table_partition_size());
        ns_table_info.set_replica_num(
            ns_table_info.table_partition().Get(0).partition_meta_size());
    } else {
        if (table_info.has_partition_num()) {
            ns_table_info.set_partition_num(table_info.partition_num());
        }
        if (table_info.has_replica_num()) {
            ns_table_info.set_replica_num(table_info.replica_num());
        }
    }
    return 0;
}

int SetColumnDesc(const ::rtidb::client::TableInfo& table_info,
                  const std::set<std::string>& type_set,
                  ::rtidb::nameserver::TableInfo& ns_table_info) {  // NOLINT
    std::map<std::string, std::string> name_map;
    std::set<std::string> index_set;
    std::set<std::string> ts_col_set;
    for (int idx = 0; idx < table_info.column_desc_size(); idx++) {
        std::string cur_type = table_info.column_desc(idx).type();
        std::transform(cur_type.begin(), cur_type.end(), cur_type.begin(),
                       ::tolower);
        if (table_info.has_table_type() &&
            table_info.table_type() == "Relational") {
            if (::rtidb::codec::DATA_TYPE_MAP.find(cur_type) ==
                ::rtidb::codec::DATA_TYPE_MAP.end()) {
                printf("type %s is invalid\n", cur_type.c_str());
                return -1;
            }
        } else {
            if (type_set.find(cur_type) == type_set.end()) {
                printf("type %s is invalid\n",
                       table_info.column_desc(idx).type().c_str());
                return -1;
            }
        }
        if (table_info.column_desc(idx).name() == "" ||
            name_map.find(table_info.column_desc(idx).name()) !=
                name_map.end()) {
            printf("check column_desc name failed. name is %s\n",
                   table_info.column_desc(idx).name().c_str());
            return -1;
        }
        if (table_info.column_desc(idx).add_ts_idx() &&
            ((cur_type == "float") || (cur_type == "double"))) {
            printf("float or double column can not be index: %s\n",
                   cur_type.c_str());
            return -1;
        }
        if (table_info.column_desc(idx).add_ts_idx()) {
            index_set.insert(table_info.column_desc(idx).name());
        }
        if (table_info.column_desc(idx).is_ts_col()) {
            if (table_info.column_desc(idx).add_ts_idx()) {
                printf("index column cannot be ts column\n");
                return -1;
            }
            if (cur_type != "timestamp" && cur_type != "int64" &&
                cur_type != "uint64") {
                printf("ts column type should be int64, uint64 or timestamp\n");
                return -1;
            }
            if (table_info.column_desc(idx).has_ttl()) {
                if (ns_table_info.ttl_type() == "kAbsoluteTime") {
                    if (table_info.column_desc(idx).ttl() >
                        FLAGS_absolute_ttl_max) {
                        printf("the max ttl is %u\n", FLAGS_absolute_ttl_max);
                        return -1;
                    }
                } else {
                    if (table_info.column_desc(idx).ttl() >
                        FLAGS_latest_ttl_max) {
                        printf("the max ttl is %u\n", FLAGS_latest_ttl_max);
                        return -1;
                    }
                }
            }
            ts_col_set.insert(table_info.column_desc(idx).name());
        }
        name_map.insert(
            std::make_pair(table_info.column_desc(idx).name(), cur_type));
        ::rtidb::common::ColumnDesc* column_desc =
            ns_table_info.add_column_desc_v1();
        column_desc->CopyFrom(table_info.column_desc(idx));
        const auto& tp_iter = ::rtidb::codec::DATA_TYPE_MAP.find(cur_type);
        if (tp_iter == ::rtidb::codec::DATA_TYPE_MAP.end()) {
            printf("fail to find data type with type %s \n", cur_type.c_str());
            return -1;
        }
        column_desc->set_data_type(tp_iter->second);
        if (tp_iter->second == ::rtidb::type::kBlob) {
            column_desc->set_data_type(::rtidb::type::kVarchar);
        }
    }
    if (table_info.column_key_size() == 0 &&
        (!table_info.has_table_type() ||
         table_info.table_type() != "Relational")) {
        if (ts_col_set.size() > 1) {
            printf(
                "column_key should be set when has two or more ts columns\n");
            return -1;

        } else if (ts_col_set.empty()) {
            // convert to old version
            for (const auto& column_desc : ns_table_info.column_desc_v1()) {
                ::rtidb::nameserver::ColumnDesc* cur_column_desc =
                    ns_table_info.add_column_desc();
                cur_column_desc->set_name(column_desc.name());
                cur_column_desc->set_type(column_desc.type());
                cur_column_desc->set_add_ts_idx(column_desc.add_ts_idx());
            }
            ns_table_info.clear_column_desc_v1();
        }
    } else {
        index_set.clear();
        std::set<std::string> key_set;
        for (int idx = 0; idx < table_info.column_key_size(); idx++) {
            if (!table_info.column_key(idx).has_index_name() ||
                table_info.column_key(idx).index_name().size() == 0) {
                printf("not set index_name in column_key\n");
                return -1;
            }
            if (index_set.find(table_info.column_key(idx).index_name()) !=
                index_set.end()) {
                printf("duplicate index_name %s\n",
                       table_info.column_key(idx).index_name().c_str());
                return -1;
            }
            index_set.insert(table_info.column_key(idx).index_name());
            std::string cur_key;
            if (table_info.column_key(idx).col_name_size() > 0) {
                for (const auto& name : table_info.column_key(idx).col_name()) {
                    auto iter = name_map.find(name);
                    if (iter == name_map.end()) {
                        printf("column :%s is not member of columns\n",
                               name.c_str());
                        return -1;
                    }
                    if ((iter->second == "float") ||
                        (iter->second == "double")) {
                        printf("float or double column can not be index\n");
                        return -1;
                    }
                    if (cur_key.empty()) {
                        cur_key = name;
                    } else {
                        cur_key += "|" + name;
                    }
                }
            } else {
                cur_key = table_info.column_key(idx).index_name();
            }
            if (key_set.find(cur_key) != key_set.end()) {
                printf("duplicate column_key\n");
                return -1;
            }
            key_set.insert(cur_key);
            for (const auto& ts_name : table_info.column_key(idx).ts_name()) {
                if (ts_col_set.find(ts_name) == ts_col_set.end()) {
                    printf("invalid ts_name %s\n", ts_name.c_str());
                    return -1;
                }
            }
            ::rtidb::common::ColumnKey* column_key =
                ns_table_info.add_column_key();
            column_key->CopyFrom(table_info.column_key(idx));
        }
    }
    if (table_info.has_table_type() &&
        table_info.table_type() == "Relational") {
        ns_table_info.set_table_type(::rtidb::type::TableType::kRelational);
        ns_table_info.set_storage_mode(::rtidb::common::kSSD);
        ns_table_info.set_replica_num(1);
        ns_table_info.set_partition_num(1);
        ns_table_info.clear_column_key();
        index_set.clear();
        std::string auto_gen_pk_name = "";
        for (int idx = 0; idx < table_info.index_size(); idx++) {
            ::rtidb::common::ColumnKey* column_key =
                ns_table_info.add_column_key();
            column_key->set_index_name(table_info.index(idx).index_name());
            for (int inner = 0; inner < table_info.index(idx).col_name_size();
                 inner++) {
                column_key->add_col_name(table_info.index(idx).col_name(inner));
            }
            std::string idx_type = table_info.index(idx).index_type();
            std::transform(idx_type.begin(), idx_type.end(), idx_type.begin(),
                           ::tolower);
            const auto& idx_iter =
                ::rtidb::codec::INDEX_TYPE_MAP.find(idx_type);
            if (idx_iter == ::rtidb::codec::INDEX_TYPE_MAP.end()) {
                printf("index type %s is invalid\n", idx_type.c_str());
                return -1;
            }
            if (idx_iter->second == ::rtidb::type::kAutoGen) {
                auto_gen_pk_name = table_info.index(idx).index_name();
            }
            column_key->set_index_type(idx_iter->second);
            index_set.insert(table_info.index(idx).index_name());
        }
        for (int i = 0; i < table_info.column_desc_size(); i++) {
            if (table_info.column_desc(i).name() == auto_gen_pk_name) {
                std::string cur_type = table_info.column_desc(i).type();
                std::transform(cur_type.begin(), cur_type.end(),
                               cur_type.begin(), ::tolower);
                if (cur_type != "bigint") {
                    printf("autoGenPk column dataType must be BigInt\n");
                    return -1;
                }
                break;
            }
        }
    }
    if (index_set.empty() && table_info.column_desc_size() > 0) {
        std::cout << "no index" << std::endl;
        return -1;
    }
    return 0;
}

int GenTableInfo(const std::string& path, const std::set<std::string>& type_set,
                 ::rtidb::nameserver::TableInfo& ns_table_info) {  // NOLINT
    ::rtidb::client::TableInfo table_info;
    int fd = open(path.c_str(), O_RDONLY);
    if (fd < 0) {
        std::cout << "can not open file " << path << std::endl;
        return -1;
    }
    google::protobuf::io::FileInputStream fileInput(fd);
    fileInput.SetCloseOnDelete(true);
    if (!google::protobuf::TextFormat::Parse(&fileInput, &table_info)) {
        std::cout << "table meta file format error" << std::endl;
        return -1;
    }

    ns_table_info.set_name(table_info.name());
    std::string ttl_type = table_info.ttl_type();
    std::transform(ttl_type.begin(), ttl_type.end(), ttl_type.begin(),
                   ::tolower);
    uint64_t abs_ttl = table_info.has_ttl_desc()
                           ? table_info.ttl_desc().abs_ttl()
                           : table_info.ttl();
    uint64_t lat_ttl = table_info.has_ttl_desc()
                           ? table_info.ttl_desc().lat_ttl()
                           : table_info.ttl();
    ::rtidb::api::TTLDesc* ttl_desc = ns_table_info.mutable_ttl_desc();
    ttl_desc->set_abs_ttl(abs_ttl);
    ttl_desc->set_lat_ttl(lat_ttl);
    if (table_info.has_ttl_desc()) {
        if (ttl_type == "kabsolutetime") {
            ns_table_info.set_ttl_type("kAbsoluteTime");
            ttl_desc->set_ttl_type(::rtidb::api::TTLType::kAbsoluteTime);
        } else if (ttl_type == "klatesttime" || ttl_type == "latest") {
            ns_table_info.set_ttl_type("kLatestTime");
            ttl_desc->set_ttl_type(::rtidb::api::TTLType::kLatestTime);
        } else if (ttl_type == "kabsandlat") {
            ns_table_info.set_ttl_type("kAbsAndlLat");
            ttl_desc->set_ttl_type(::rtidb::api::TTLType::kAbsAndLat);
        } else if (ttl_type == "kabsorlat") {
            ns_table_info.set_ttl_type("kAbsOrLat");
            ttl_desc->set_ttl_type(::rtidb::api::TTLType::kAbsOrLat);
        } else {
            printf("ttl type %s is invalid\n", table_info.ttl_type().c_str());
            return -1;
        }
    } else {
        if (ttl_type == "kabsolutetime") {
            ns_table_info.set_ttl_type("kAbsoluteTime");
            ttl_desc->set_ttl_type(::rtidb::api::TTLType::kAbsoluteTime);
        } else if (ttl_type == "klatesttime" || ttl_type == "latest") {
            ns_table_info.set_ttl_type("kLatestTime");
            ttl_desc->set_ttl_type(::rtidb::api::TTLType::kLatestTime);
        } else {
            printf("ttl type %s is invalid\n", table_info.ttl_type().c_str());
            return -1;
        }
    }
    if (ttl_desc->ttl_type() == ::rtidb::api::TTLType::kAbsoluteTime) {
        ttl_desc->set_lat_ttl(0);
    } else if (ttl_desc->ttl_type() == ::rtidb::api::TTLType::kLatestTime) {
        ttl_desc->set_abs_ttl(0);
    }
    ns_table_info.set_ttl(table_info.ttl());
    std::string compress_type = table_info.compress_type();
    std::transform(compress_type.begin(), compress_type.end(),
                   compress_type.begin(), ::tolower);
    if (compress_type == "knocompress" || compress_type == "nocompress" ||
        compress_type == "no") {
        ns_table_info.set_compress_type(::rtidb::nameserver::kNoCompress);
    } else if (compress_type == "ksnappy" || compress_type == "snappy") {
        ns_table_info.set_compress_type(::rtidb::nameserver::kSnappy);
    } else {
        printf("compress type %s is invalid\n",
               table_info.compress_type().c_str());
        return -1;
    }
    std::string storage_mode = table_info.storage_mode();
    std::transform(storage_mode.begin(), storage_mode.end(),
                   storage_mode.begin(), ::tolower);
    if (storage_mode == "kmemory" || storage_mode == "memory") {
        ns_table_info.set_storage_mode(::rtidb::common::kMemory);
    } else if (storage_mode == "kssd" || storage_mode == "ssd") {
        ns_table_info.set_storage_mode(::rtidb::common::kSSD);
    } else if (storage_mode == "khdd" || storage_mode == "hdd") {
        ns_table_info.set_storage_mode(::rtidb::common::kHDD);
    } else {
        printf("storage mode %s is invalid\n",
               table_info.storage_mode().c_str());
        return -1;
    }
    std::string table_type = table_info.table_type();
    std::transform(table_type.begin(), table_type.end(), table_type.begin(),
                   ::tolower);
    if (table_type == "ktimeseries" || table_type == "timeseries") {
        ns_table_info.set_table_type(rtidb::type::TableType::kTimeSeries);
    } else if (table_type == "krelational" || table_type == "relational") {
        ns_table_info.set_table_type(rtidb::type::TableType::kRelational);
    } else if (table_type == "kobjectstore" || table_type == "objectstore") {
        ns_table_info.set_table_type(rtidb::type::TableType::kObjectStore);
    } else {
        printf("table_type mode %s is invalid\n",
               table_info.table_type().c_str());
        return -1;
    }

    if (table_info.has_key_entry_max_height()) {
        if (table_info.key_entry_max_height() > FLAGS_skiplist_max_height) {
            printf(
                "Fail to create table. key_entry_max_height %u is greater than "
                "the max heght %u\n",
                table_info.key_entry_max_height(), FLAGS_skiplist_max_height);
            return -1;
        }
        if (table_info.key_entry_max_height() == 0) {
            printf(
                "Fail to create table. key_entry_max_height must be greater "
                "than 0\n");
            return -1;
        }
        ns_table_info.set_key_entry_max_height(
            table_info.key_entry_max_height());
    }
    ns_table_info.set_seg_cnt(table_info.seg_cnt());
    ns_table_info.set_format_version(table_info.format_version());
    if (SetTablePartition(table_info, ns_table_info) < 0) {
        return -1;
    }
    if (SetColumnDesc(table_info, type_set, ns_table_info) < 0) {
        return -1;
    }
    return 0;
}

void HandleNSCreateTable(const std::vector<std::string>& parts,
                         ::rtidb::client::NsClient* client) {
    std::set<std::string> type_set;
    type_set.insert("int32");
    type_set.insert("uint32");
    type_set.insert("int64");
    type_set.insert("uint64");
    type_set.insert("float");
    type_set.insert("double");
    type_set.insert("string");
    type_set.insert("bool");
    type_set.insert("timestamp");
    type_set.insert("date");
    type_set.insert("int16");
    type_set.insert("uint16");
    ::rtidb::nameserver::TableInfo ns_table_info;
    if (parts.size() == 2) {
        if (GenTableInfo(parts[1], type_set, ns_table_info) < 0) {
            return;
        }
    } else if (parts.size() > 4) {
        ns_table_info.set_name(parts[1]);
        ::rtidb::api::TTLDesc* ttl_desc = ns_table_info.mutable_ttl_desc();
        try {
            std::vector<std::string> vec;
            ::rtidb::base::SplitString(parts[2], ":", vec);
            if (vec.size() == 2) {
                if ((vec[0] == "latest" || vec[0] == "kLatestTime")) {
                    ttl_desc->set_ttl_type(::rtidb::api::TTLType::kLatestTime);
                    ttl_desc->set_lat_ttl(
                        boost::lexical_cast<uint64_t>(vec[vec.size() - 1]));
                    ttl_desc->set_abs_ttl(0);
                    ns_table_info.set_ttl_type("kLatestTime");
                } else if ((vec[0] == "absolute" ||
                            vec[0] == "kAbsoluteTime")) {
                    ttl_desc->set_ttl_type(
                        ::rtidb::api::TTLType::kAbsoluteTime);
                    ttl_desc->set_lat_ttl(0);
                    ttl_desc->set_abs_ttl(
                        boost::lexical_cast<uint64_t>(vec[vec.size() - 1]));
                    ns_table_info.set_ttl_type("kAbsoluteTime");
                } else {
                    std::cout << "invalid ttl type" << std::endl;
                    return;
                }
            } else if (vec.size() == 3) {
                if ((vec[0] == "absandlat" || vec[0] == "kAbsAndLat")) {
                    ttl_desc->set_ttl_type(::rtidb::api::TTLType::kAbsAndLat);
                    ttl_desc->set_abs_ttl(
                        boost::lexical_cast<uint64_t>(vec[vec.size() - 2]));
                    ttl_desc->set_lat_ttl(
                        boost::lexical_cast<uint64_t>(vec[vec.size() - 1]));
                    ns_table_info.set_ttl_type("kAbsAndLat");
                } else if ((vec[0] == "absorlat" || vec[0] == "kAbsOrLat")) {
                    ttl_desc->set_ttl_type(::rtidb::api::TTLType::kAbsOrLat);
                    ttl_desc->set_abs_ttl(
                        boost::lexical_cast<uint64_t>(vec[vec.size() - 2]));
                    ttl_desc->set_lat_ttl(
                        boost::lexical_cast<uint64_t>(vec[vec.size() - 1]));
                    ns_table_info.set_ttl_type("kAbsOrLat");
                } else {
                    std::cout << "invalid ttl type" << std::endl;
                    return;
                }
            } else {
                ttl_desc->set_ttl_type(::rtidb::api::TTLType::kAbsoluteTime);
                ttl_desc->set_lat_ttl(0);
                ttl_desc->set_abs_ttl(
                    boost::lexical_cast<uint64_t>(vec[vec.size() - 1]));
            }
            ns_table_info.set_ttl(
                boost::lexical_cast<uint64_t>(vec[vec.size() - 1]));
            uint32_t partition_num = boost::lexical_cast<uint32_t>(parts[3]);
            if (partition_num == 0) {
                std::cout << "partition_num should be large than zero"
                          << std::endl;
                return;
            }
            ns_table_info.set_partition_num(partition_num);
            uint32_t replica_num = boost::lexical_cast<uint32_t>(parts[4]);
            if (replica_num == 0) {
                std::cout << "replica_num should be large than zero"
                          << std::endl;
                return;
            }
            ns_table_info.set_replica_num(replica_num);
        } catch (std::exception const& e) {
            std::cout << "Invalid args. pid should be uint32_t" << std::endl;
            return;
        }
        bool has_index = false;
        std::set<std::string> name_set;
        for (uint32_t i = 5; i < parts.size(); i++) {
            std::vector<std::string> kv;
            ::rtidb::base::SplitString(parts[i], ":", kv);
            if (kv.size() < 2) {
                std::cout << "create failed! schema format is illegal"
                          << std::endl;
                return;
            }
            if (name_set.find(kv[0]) != name_set.end()) {
                printf("Duplicated column %s\n", kv[0].c_str());
                return;
            }
            std::string cur_type = kv[1];
            std::transform(cur_type.begin(), cur_type.end(), cur_type.begin(),
                           ::tolower);
            if (type_set.find(cur_type) == type_set.end()) {
                printf("type %s is invalid\n", kv[1].c_str());
                return;
            }
            name_set.insert(kv[0]);
            ::rtidb::nameserver::ColumnDesc* column_desc =
                ns_table_info.add_column_desc();
            column_desc->set_name(kv[0]);
            column_desc->set_add_ts_idx(false);
            column_desc->set_type(cur_type);

            if (kv.size() > 2 && kv[2] == "index") {
                if ((cur_type == "float") || (cur_type == "double")) {
                    printf("float or double column can not be index\n");
                    return;
                }
                column_desc->set_add_ts_idx(true);
                has_index = true;
            }
        }
        if (parts.size() > 5 && !has_index) {
            std::cout << "create failed! schema has no index" << std::endl;
            return;
        }
    } else {
        std::cout << "create format error! ex: create table_meta_file | create "
                     "name ttl partition_num replica_num [name:type:index ...]"
                  << std::endl;
        return;
    }
    if (ns_table_info.has_ttl_desc()) {
        if (ns_table_info.ttl_desc().abs_ttl() > FLAGS_absolute_ttl_max) {
            std::cout << "Create failed. The max num of AbsoluteTime ttl is "
                      << FLAGS_absolute_ttl_max << std::endl;
            return;
        }
        if (ns_table_info.ttl_desc().lat_ttl() > FLAGS_latest_ttl_max) {
            std::cout << "Create failed. The max num of latest LatestTime is "
                      << FLAGS_latest_ttl_max << std::endl;
            return;
        }
        if ((ns_table_info.ttl_desc().ttl_type() ==
                 ::rtidb::api::TTLType::kAbsAndLat ||
             ns_table_info.ttl_desc().ttl_type() ==
                 ::rtidb::api::TTLType::kAbsOrLat) &&
            ns_table_info.storage_mode() !=
                ::rtidb::common::StorageMode::kMemory) {
            std::cout << "Create failed. Disktable doesn't support abs&&lat, "
                         "abs||lat in this version."
                      << std::endl;
            return;
        }
    } else {
        if (ns_table_info.ttl_type() == "kAbsoluteTime") {
            if (ns_table_info.ttl() > FLAGS_absolute_ttl_max) {
                std::cout
                    << "Create failed. The max num of AbsoluteTime ttl is "
                    << FLAGS_absolute_ttl_max << std::endl;
                return;
            }
        } else {
            if (ns_table_info.ttl() > FLAGS_latest_ttl_max) {
                std::cout
                    << "Create failed. The max num of latest LatestTime is "
                    << FLAGS_latest_ttl_max << std::endl;
                return;
            }
        }
    }
    std::string msg;
    if (!client->CreateTable(ns_table_info, msg)) {
        std::cout << "Fail to create table. error msg: " << msg << std::endl;
        return;
    }
    std::cout << "Create table ok" << std::endl;
}

void HandleNSClientHelp(const std::vector<std::string>& parts,
                        ::rtidb::client::NsClient* client) {
    if (parts.size() == 1) {
        printf("addindex - add index to table \n");
        printf("addtablefield - add field to the schema table \n");
        printf("addreplica - add replica to leader\n");
        printf("cancelop - cancel the op\n");
        printf("create - create table\n");
        printf("confset - update conf\n");
        printf("confget - get conf\n");
        printf("count - count the num of data in specified key\n");
        printf(
            "changeleader - select leader again when the endpoint of leader "
            "offline\n");
        printf("delete - delete pk\n");
        printf("delreplica - delete replica from leader\n");
        printf("drop - drop table\n");
        printf("exit - exit client\n");
        printf("get - get only one record\n");
        printf("gettablepartition - get partition info\n");
        printf("help - get cmd info\n");
        printf("makesnapshot - make snapshot\n");
        printf("migrate - migrate partition form one endpoint to another\n");
        printf("man - get cmd info\n");
        printf(
            "offlineendpoint - select leader and delete replica when endpoint "
            "offline\n");
        printf("preview - preview data\n");
        printf("put -  insert data into table\n");
        printf("quit - exit client\n");
        printf("recovertable - recover only one table partition\n");
        printf(
            "recoverendpoint - recover all tables in endpoint when online\n");
        printf("scan - get records for a period of time\n");
        printf("showtable - show table info\n");
        printf("showtablet - show tablet info\n");
        printf("showns - show nameserver info\n");
        printf("showschema - show schema info\n");
        printf("showopstatus - show op info\n");
        printf("settablepartition - update partition info\n");
        printf("setttl - set table ttl\n");
        printf("updatetablealive - update table alive status\n");
        printf("info - show information of the table\n");
        printf("addrepcluster - add remote replica cluster\n");
        printf("showrepcluster - show remote replica cluster\n");
        printf("removerepcluster - remove remote replica cluste \n");
        printf("switchmode - switch cluster mode\n");
        printf(
            "synctable - synctable from leader cluster to replica cluster\n");
        printf("deleteindx - delete index of specified table");
        printf("update - update record of specified table");
        printf("query - query record from relational table");
    } else if (parts.size() == 2) {
        if (parts[1] == "create") {
            printf("desc: create table\n");
            printf("usage: create table_meta_file_path\n");
            printf(
                "usage: create table_name ttl partition_num replica_num "
                "[colum_name1:type:index colum_name2:type ...]\n");
            printf("ex: create ./table_meta.txt\n");
            printf("ex: create table1 144000 8 3\n");
            printf("ex: create table2 latest:10 8 3\n");
            printf(
                "ex: create table3 latest:10 8 3 card:string:index "
                "mcc:string:index value:float\n");
        } else if (parts[1] == "drop") {
            printf("desc: drop table\n");
            printf("usage: drop table_name\n");
            printf("ex: drop table1\n");
        } else if (parts[1] == "put") {
            printf("desc: insert data into table\n");
            printf("usage: put table_name pk ts value\n");
            printf(
                "usage: put table_name ts key1 key2 ... value1 value2 ...\n");
            printf("ex: put table1 key1 1528872944000 value1\n");
            printf("ex: put table2 1528872944000 card0 mcc0 1.3\n");
        } else if (parts[1] == "scan") {
            printf("desc: get records for a period of time\n");
            printf("usage: scan table_name pk start_time end_time [limit]\n");
            printf(
                "usage: scan table_name key key_name start_time end_time "
                "[limit]\n");
            printf("ex: scan table1 key1 1528872944000 1528872930000\n");
            printf("ex: scan table1 key1 1528872944000 1528872930000 10\n");
            printf("ex: scan table1 key1 0 0 10\n");
            printf("ex: scan table2 card0 card 1528872944000 1528872930000\n");
            printf(
                "ex: scan table2 card0 card 1528872944000 1528872930000 10\n");
            printf("ex: scan table2 card0 card  0 0 10\n");
        } else if (parts[1] == "get") {
            printf("desc: get only one record\n");
            printf("usage: get table_name key ts\n");
            printf("usage: get table_name key idx_name ts\n");
            printf("ex: get table1 key1 1528872944000\n");
            printf("ex: get table1 key1 0\n");
            printf("ex: get table2 card0 card 1528872944000\n");
            printf("ex: get table2 card0 card 0\n");
        } else if (parts[1] == "delete") {
            printf("desc: delete pk\n");
            printf("usage: delete table_name key idx_name\n");
            printf("ex: delete table1 key1\n");
            printf("ex: delete table2 card0 card\n");
        } else if (parts[1] == "count") {
            printf("desc: count the num of data in specified key\n");
            printf("usage: count table_name key [filter_expired_data]\n");
            printf(
                "usage: count table_name key idx_name [filter_expired_data]\n");
            printf("ex: count table1 key1\n");
            printf("ex: count table1 key1 true\n");
            printf("ex: count table2 card0 card\n");
            printf("ex: count table2 card0 card true\n");
        } else if (parts[1] == "preview") {
            printf("desc: preview data in table\n");
            printf("usage: preview table_name [limit]\n");
            printf("ex: preview table1\n");
            printf("ex: preview table1 10\n");
        } else if (parts[1] == "showtable") {
            printf("desc: show table info\n");
            printf("usage: showtable [table_name]\n");
            printf("ex: showtable\n");
            printf("ex: showtable table1\n");
        } else if (parts[1] == "showtablet") {
            printf("desc: show tablet info\n");
            printf("usage: showtablet\n");
            printf("ex: showtablet\n");
        } else if (parts[1] == "showns") {
            printf("desc: show nameserver info\n");
            printf("usage: showns\n");
            printf("ex: showns\n");
        } else if (parts[1] == "showschema") {
            printf("desc: show schema info\n");
            printf("usage: showschema table_name\n");
            printf("ex: showschema table1\n");
        } else if (parts[1] == "showopstatus") {
            printf("desc: show op info\n");
            printf("usage: showopstatus [table_name pid]\n");
            printf("ex: showopstatus\n");
            printf("ex: showopstatus table1\n");
            printf("ex: showopstatus table1 0\n");
        } else if (parts[1] == "makesnapshot") {
            printf("desc: make snapshot\n");
            printf("usage: makesnapshot name pid\n");
            printf("ex: makesnapshot table1 0\n");
        } else if (parts[1] == "addreplica") {
            printf("desc: add replica to leader\n");
            printf("usage: addreplica name pid_group endpoint\n");
            printf("ex: addreplica table1 0 172.27.128.31:9527\n");
            printf("ex: addreplica table1 0,3,5 172.27.128.31:9527\n");
            printf("ex: addreplica table1 1-5 172.27.128.31:9527\n");
        } else if (parts[1] == "delreplica") {
            printf("desc: delete replica from leader\n\n");
            printf("usage: delreplica name pid_group endpoint\n");
            printf("ex: delreplica table1 0 172.27.128.31:9527\n");
            printf("ex: delreplica table1 0,3,5 172.27.128.31:9527\n");
            printf("ex: delreplica table1 1-5 172.27.128.31:9527\n");
        } else if (parts[1] == "confset") {
            printf("desc: update conf\n");
            printf("usage: confset auto_failover true/false\n");
            printf("ex: confset auto_failover true\n");
        } else if (parts[1] == "confget") {
            printf("desc: get conf\n");
            printf("usage: confget\n");
            printf("usage: confget conf_name\n");
            printf("ex: confget\n");
            printf("ex: confget auto_failover\n");
        } else if (parts[1] == "changeleader") {
            printf(
                "desc: select leader again when the endpoint of leader "
                "offline\n");
            printf("usage: changeleader table_name pid [candidate_leader]\n");
            printf("ex: changeleader table1 0\n");
            printf("ex: changeleader table1 0 auto\n");
            printf("ex: changeleader table1 0 172.27.128.31:9527\n");
        } else if (parts[1] == "offlineendpoint") {
            printf(
                "desc: select leader and delete replica when endpoint "
                "offline\n");
            printf("usage: offlineendpoint endpoint [concurrency]\n");
            printf("ex: offlineendpoint 172.27.128.31:9527\n");
            printf("ex: offlineendpoint 172.27.128.31:9527 2\n");
        } else if (parts[1] == "recovertable") {
            printf("desc: recover only one table partition\n");
            printf("usage: recovertable table_name pid endpoint\n");
            printf("ex: recovertable table1 0 172.27.128.31:9527\n");
        } else if (parts[1] == "recoverendpoint") {
            printf("desc: recover all tables in endpoint when online\n");
            printf(
                "usage: recoverendpoint endpoint [need_restore] "
                "[concurrency]\n");
            printf("ex: recoverendpoint 172.27.128.31:9527\n");
            printf("ex: recoverendpoint 172.27.128.31:9527 false\n");
            printf("ex: recoverendpoint 172.27.128.31:9527 true 2\n");
        } else if (parts[1] == "migrate") {
            printf("desc: migrate partition form one endpoint to another\n");
            printf(
                "usage: migrate src_endpoint table_name pid_group "
                "des_endpoint\n");
            printf("ex: migrate 172.27.2.52:9991 table1 1 172.27.2.52:9992\n");
            printf(
                "ex: migrate 172.27.2.52:9991 table1 1,3,5 172.27.2.52:9992\n");
            printf(
                "ex: migrate 172.27.2.52:9991 table1 1-5 172.27.2.52:9992\n");
        } else if (parts[1] == "gettablepartition") {
            printf("desc: get partition info\n");
            printf("usage: gettablepartition table_name pid\n");
            printf("ex: gettablepartition table1 0\n");
        } else if (parts[1] == "settablepartition") {
            printf("desc: set partition info\n");
            printf("usage: settablepartition table_name partition_file_path\n");
            printf("ex: settablepartition table1 ./partition_file.txt\n");
        } else if (parts[1] == "exit" || parts[1] == "quit") {
            printf("desc: exit client\n");
            printf("ex: quit\n");
            printf("ex: exit\n");
        } else if (parts[1] == "help" || parts[1] == "man") {
            printf("desc: get cmd info\n");
            printf("usage: help [cmd]\n");
            printf("usage: man [cmd]\n");
            printf("ex:help\n");
            printf("ex:help create\n");
            printf("ex:man\n");
            printf("ex:man create\n");
        } else if (parts[1] == "setttl") {
            printf("desc: set table ttl \n");
            printf("usage: setttl table_name ttl_type ttl [ts_name]\n");
            printf("ex: setttl t1 absolute 10\n");
            printf("ex: setttl t2 latest 5\n");
            printf("ex: setttl t3 latest 5 ts1\n");
        } else if (parts[1] == "cancelop") {
            printf("desc: cancel the op\n");
            printf("usage: cancelop op_id\n");
            printf("ex: cancelop 5\n");
        } else if (parts[1] == "updatetablealive") {
            printf("desc: update table alive status\n");
            printf(
                "usage: updatetablealive table_name pid endppoint is_alive\n");
            printf("ex: updatetablealive t1 * 172.27.2.52:9991 no\n");
            printf("ex: updatetablealive t1 0 172.27.2.52:9991 no\n");
        } else if (parts[1] == "addtablefield") {
            printf("desc: add table field (max adding field count is 63)\n");
            printf("usage: addtablefield table_name col_name col_type\n");
            printf("ex: addtablefield test card string\n");
            printf("ex: addtablefield test money float\n");
        } else if (parts[1] == "info") {
            printf("desc: show information of the table\n");
            printf("usage: info table_name \n");
            printf("ex: info test\n");
        } else if (parts[1] == "addrepcluster") {
            printf("desc: add remote replica cluster\n");
            printf("usage: addrepcluster zk_endpoints zk_path cluster_alias\n");
            printf(
                "ex: addrepcluster 10.1.1.1:2181,10.1.1.2:2181 /rtidb_cluster "
                "prod_dc01\n");
        } else if (parts[1] == "showrepcluster") {
            printf("desc: show remote replica cluster\n");
            printf("usage: showrepcluster\n");
            printf("ex: showrepcluster\n");
        } else if (parts[1] == "removerepcluster") {
            printf("desc: remove remote replica cluster\n");
            printf("usage: removerepcluster cluster_alias\n");
            printf("ex: removerepcluster prod_dc01\n");
        } else if (parts[1] == "switchmode") {
            printf("desc: switch cluster mode\n");
            printf("usage: switchmode normal|leader\n");
            printf("ex: switchmode normal\n");
            printf("ex: switchmode leader\n");
        } else if (parts[1] == "synctable") {
            printf("desc: synctable from leader cluster to replica cluster\n");
            printf("usage: synctable table_name cluster_alias [pid]\n");
            printf("ex: synctable test bj\n");
            printf("ex: synctable test bj 0\n");
        } else if (parts[1] == "addindex") {
            printf("desc: add new index to table\n");
            printf(
                "usage: addindex table_name index_name [col_name] [ts_name]\n");
            printf("ex: addindex test card\n");
            printf("ex: addindex test combine1 card,mcc\n");
            printf("ex: addindex test combine2 id,name ts1,ts2\n");
        } else if (parts[1] == "deleteindex") {
            printf("desc: delete index of specified index\n");
            printf("usage: deleteindex table_name index_name");
            printf("usage: deleteindex test index0");
        } else if (parts[1] == "update") {
            printf("desc: update record of table\n");
            printf(
                "usage: update table_name=xxx col1=xxx col2=xxx where "
                "col=xxx\n");
            printf("eg: update table_name=test1 mcc=mcc2 where card=card0\n");
        } else if (parts[1] == "query") {
            printf("desc: query record from relation table\n");
            printf("usage: query table_name=xxx col1 col2 where col3=xxx\n");
            printf("eg: query table_name=test1 card mcc where card=card0\n");
            printf("eg: query table_name=test1 * where card=card0\n");
        } else {
            printf("unsupport cmd %s\n", parts[1].c_str());
        }
    } else {
        printf("help format error!\n");
        printf("usage: help [cmd]\n");
        printf("usage: man [cmd]\n");
        printf("ex: help\n");
        printf("ex: help create\n");
        printf("ex:man\n");
        printf("ex:man create\n");
    }
}

void HandleNSClientSetTablePartition(const std::vector<std::string>& parts,
                                     ::rtidb::client::NsClient* client) {
    if (parts.size() < 3) {
        std::cout << "Bad format" << std::endl;
        return;
    }
    std::string name = parts[1];
    int fd = open(parts[2].c_str(), O_RDONLY);
    if (fd < 0) {
        std::cout << "can not open file " << parts[2] << std::endl;
        return;
    }
    ::rtidb::nameserver::TablePartition table_partition;
    google::protobuf::io::FileInputStream fileInput(fd);
    fileInput.SetCloseOnDelete(true);
    if (!google::protobuf::TextFormat::Parse(&fileInput, &table_partition)) {
        std::cout << "table partition file format error" << std::endl;
        return;
    }
    std::set<std::string> leader_set;
    std::set<std::string> follower_set;
    for (int idx = 0; idx < table_partition.partition_meta_size(); idx++) {
        std::string endpoint = table_partition.partition_meta(idx).endpoint();
        if (table_partition.partition_meta(idx).is_leader()) {
            if (leader_set.find(endpoint) != leader_set.end()) {
                std::cout << "has same leader " << endpoint << std::endl;
                return;
            }
            leader_set.insert(endpoint);
        } else {
            if (follower_set.find(endpoint) != follower_set.end()) {
                std::cout << "has same follower" << endpoint << std::endl;
                return;
            }
            follower_set.insert(endpoint);
        }
    }
    if (leader_set.empty()) {
        std::cout << "has no leader" << std::endl;
        return;
    }

    std::string msg;
    if (!client->SetTablePartition(name, table_partition, msg)) {
        std::cout << "Fail to set table partition. error msg: " << msg
                  << std::endl;
        return;
    }
    std::cout << "set table partition ok" << std::endl;
}

void HandleNSClientGetTablePartition(const std::vector<std::string>& parts,
                                     ::rtidb::client::NsClient* client) {
    if (parts.size() < 3) {
        std::cout << "Bad format" << std::endl;
        return;
    }
    std::string name = parts[1];
    uint32_t pid = 0;
    try {
        pid = boost::lexical_cast<uint32_t>(parts[2]);
    } catch (std::exception const& e) {
        std::cout << "Invalid args. pid should be uint32_t" << std::endl;
        return;
    }
    ::rtidb::nameserver::TablePartition table_partition;
    std::string msg;
    if (!client->GetTablePartition(name, pid, table_partition, msg)) {
        std::cout << "Fail to get table partition. error msg: " << msg
                  << std::endl;
        return;
    }
    std::string value;
    google::protobuf::TextFormat::PrintToString(table_partition, &value);
    std::string file_name = name + "_" + parts[2] + ".txt";
    FILE* fd_write = fopen(file_name.c_str(), "w");
    if (fd_write == NULL) {
        PDLOG(WARNING, "fail to open file %s", file_name.c_str());
        std::cout << "fail to open file" << file_name << std::endl;
        return;
    }
    bool io_error = false;
    if (fputs(value.c_str(), fd_write) == EOF) {
        std::cout << "write error" << std::endl;
        io_error = true;
    }
    if (!io_error &&
        ((fflush(fd_write) == EOF) || fsync(fileno(fd_write)) == -1)) {
        std::cout << "flush error" << std::endl;
        io_error = true;
    }
    fclose(fd_write);
    if (!io_error) {
        std::cout << "get table partition ok" << std::endl;
    }
}

void HandleNSClientUpdateTableAlive(const std::vector<std::string>& parts,
                                    ::rtidb::client::NsClient* client) {
    if (parts.size() < 5) {
        std::cout << "Bad format" << std::endl;
        return;
    }
    std::string name = parts[1];
    std::string endpoint = parts[3];
    bool is_alive = false;
    if (parts[4] == "yes") {
        is_alive = true;
    } else if (parts[4] == "no") {
        is_alive = false;
    } else {
        std::cout << "is_alive should be yes or no" << std::endl;
        return;
    }
    uint32_t pid = UINT32_MAX;
    if (parts[2] != "*") {
        try {
            int pid_tmp = boost::lexical_cast<int32_t>(parts[2]);
            if (pid_tmp < 0) {
                std::cout << "Invalid args. pid should be uint32_t"
                          << std::endl;
                return;
            }
            pid = pid_tmp;
        } catch (std::exception const& e) {
            std::cout << "Invalid args. pid should be uint32_t" << std::endl;
            return;
        }
    }
    std::string msg;
    if (!client->UpdateTableAliveStatus(endpoint, name, pid, is_alive, msg)) {
        std::cout << "Fail to update table alive. error msg: " << msg
                  << std::endl;
        return;
    }
    std::cout << "update ok" << std::endl;
}

void HandleNSShowOPStatus(const std::vector<std::string>& parts,
                          ::rtidb::client::NsClient* client) {
    std::vector<std::string> row;
    row.push_back("op_id");
    row.push_back("op_type");
    row.push_back("name");
    row.push_back("pid");
    row.push_back("status");
    row.push_back("start_time");
    row.push_back("execute_time");
    row.push_back("end_time");
    row.push_back("cur_task");
    row.push_back("for_replica_cluster");
    ::baidu::common::TPrinter tp(row.size());
    tp.AddRow(row);
    ::rtidb::nameserver::ShowOPStatusResponse response;
    std::string msg;
    std::string name;
    uint32_t pid = ::rtidb::client::INVALID_PID;
    if (parts.size() > 1) {
        name = parts[1];
    }
    if (parts.size() > 2) {
        try {
            pid = boost::lexical_cast<uint32_t>(parts[2]);
        } catch (std::exception const& e) {
            std::cout << "Invalid args pid should be uint32_t" << std::endl;
            return;
        }
    }
    bool ok = client->ShowOPStatus(response, name, pid, msg);
    if (!ok) {
        std::cout << "Fail to show tablets. error msg: " << msg << std::endl;
        return;
    }
    for (int idx = 0; idx < response.op_status_size(); idx++) {
        std::vector<std::string> row;
        row.push_back(std::to_string(response.op_status(idx).op_id()));
        row.push_back(response.op_status(idx).op_type());
        if (response.op_status(idx).has_name()) {
            row.push_back(response.op_status(idx).name());
        } else {
            row.push_back("-");
        }
        if (response.op_status(idx).has_pid() &&
            (response.op_status(idx).pid() != ::rtidb::client::INVALID_PID)) {
            row.push_back(std::to_string(response.op_status(idx).pid()));
        } else {
            row.push_back("-");
        }
        row.push_back(response.op_status(idx).status());
        if (response.op_status(idx).start_time() > 0) {
            time_t rawtime = (time_t)response.op_status(idx).start_time();
            tm* timeinfo = localtime(&rawtime);  // NOLINT
            char buf[20];
            strftime(buf, 20, "%Y%m%d%H%M%S", timeinfo);
            row.push_back(buf);
            if (response.op_status(idx).end_time() != 0) {
                row.push_back(
                    std::to_string(response.op_status(idx).end_time() -
                                   response.op_status(idx).start_time()) +
                    "s");
                rawtime = (time_t)response.op_status(idx).end_time();
                timeinfo = localtime(&rawtime);  // NOLINT
                buf[0] = '\0';
                strftime(buf, 20, "%Y%m%d%H%M%S", timeinfo);
                row.push_back(buf);
            } else {
                uint64_t cur_time = ::baidu::common::timer::now_time();
                row.push_back(
                    std::to_string(cur_time -
                                   response.op_status(idx).start_time()) +
                    "s");
                row.push_back("-");
            }
        } else {
            row.push_back("-");
            row.push_back("-");
            row.push_back("-");
        }
        row.push_back(response.op_status(idx).task_type());
        if (response.op_status(idx).for_replica_cluster() == 1) {
            row.push_back("yes");
        } else {
            row.push_back("no");
        }
        tp.AddRow(row);
    }
    tp.Print(true);
}

void HandleNSClientDeleteIndex(const std::vector<std::string>& parts,
                               ::rtidb::client::NsClient* client) {
    ::rtidb::nameserver::GeneralResponse response;
    if (parts.size() != 3) {
        std::cout << "Bad format" << std::endl;
        std::cout << "usage: deleteindex table_name index_name" << std::endl;
        return;
    }
    std::string msg;
    if (!client->DeleteIndex(parts[1], parts[2], msg)) {
        std::cout << "Fail to delete index. error msg: " << msg << std::endl;
        return;
    }
    std::cout << "delete index ok" << std::endl;
}

void HandleClientDeleteIndex(const std::vector<std::string>& parts,
                             ::rtidb::client::TabletClient* client) {
    ::rtidb::nameserver::GeneralResponse response;
    if (parts.size() < 4) {
        std::cout << "Bad format" << std::endl;
        std::cout << "usage: deleteindex tid pid index_name" << std::endl;
        return;
    }
    try {
        std::string msg;
        if (!client->DeleteIndex(boost::lexical_cast<uint32_t>(parts[1]),
                                 boost::lexical_cast<uint32_t>(parts[2]),
                                 parts[3], &msg)) {
            std::cout << "Fail to delete index. error msg: " << msg
                      << std::endl;
            return;
        }
    } catch (std::exception const& e) {
        std::cout << "Invalid args tid and pid should be uint32_t" << std::endl;
    }
    std::cout << "delete index ok" << std::endl;
}

void HandleClientSetTTL(const std::vector<std::string>& parts,
                        ::rtidb::client::TabletClient* client) {
    if (parts.size() < 5) {
        std::cout << "Bad setttl format, eg setttl tid pid type ttl [ts_name]"
                  << std::endl;
        return;
    }
    std::string ts_name;
    try {
        uint64_t abs_ttl = 0;
        uint64_t lat_ttl = 0;
        ::rtidb::api::TTLType type = ::rtidb::api::kLatestTime;
        if (parts[3] == "absolute") {
            type = ::rtidb::api::TTLType::kAbsoluteTime;
            abs_ttl = boost::lexical_cast<uint64_t>(parts[4]);
            if (parts.size() == 6) {
                ts_name = parts[5];
            } else if (parts.size() > 6) {
                std::cout
                    << "Bad setttl format, eg setttl tid pid type ttl [ts_name]"
                    << std::endl;
                return;
            }
        } else if (parts[3] == "absandlat") {
            type = ::rtidb::api::TTLType::kAbsAndLat;
            abs_ttl = boost::lexical_cast<uint64_t>(parts[4]);
            lat_ttl = boost::lexical_cast<uint64_t>(parts[5]);
            if (parts.size() == 7) {
                ts_name = parts[6];
            }
        } else if (parts[3] == "absorlat") {
            type = ::rtidb::api::TTLType::kAbsOrLat;
            abs_ttl = boost::lexical_cast<uint64_t>(parts[4]);
            lat_ttl = boost::lexical_cast<uint64_t>(parts[5]);
            if (parts.size() == 7) {
                ts_name = parts[6];
            }
        } else if (parts[3] == "latest") {
            lat_ttl = boost::lexical_cast<uint64_t>(parts[4]);
            if (parts.size() == 6) {
                ts_name = parts[5];
            } else if (parts.size() > 6) {
                std::cout
                    << "Bad setttl format, eg setttl tid pid type ttl [ts_name]"
                    << std::endl;
                return;
            }
        }
        bool ok = client->UpdateTTL(boost::lexical_cast<uint32_t>(parts[1]),
                                    boost::lexical_cast<uint32_t>(parts[2]),
                                    type, abs_ttl, lat_ttl, ts_name);
        if (ok) {
            std::cout << "Set ttl ok !" << std::endl;
        } else {
            std::cout << "Set ttl failed! " << std::endl;
        }
    } catch (std::exception const& e) {
        std::cout << "Invalid args tid and pid should be uint32_t" << std::endl;
    }
}

void HandleClientGet(const std::vector<std::string>& parts,
                     ::rtidb::client::TabletClient* client) {
    if (parts.size() < 5) {
        std::cout << "Bad get format, eg get tid pid key time" << std::endl;
        return;
    }
    try {
        std::string value;
        uint64_t ts = 0;
        std::string msg;
        bool ok = client->Get(boost::lexical_cast<uint32_t>(parts[1]),
                              boost::lexical_cast<uint32_t>(parts[2]), parts[3],
                              boost::lexical_cast<uint64_t>(parts[4]), value,
                              ts, msg);
        ::rtidb::api::TableStatus table_status;
        if (!client->GetTableStatus(boost::lexical_cast<uint32_t>(parts[1]),
                                    boost::lexical_cast<uint32_t>(parts[2]),
                                    table_status)) {
            std::cout << "Fail to get table status" << std::endl;
            return;
        }
        ::rtidb::nameserver::CompressType compress_type =
            ::rtidb::nameserver::kNoCompress;
        if (table_status.compress_type() ==
            ::rtidb::api::CompressType::kSnappy) {
            compress_type = ::rtidb::nameserver::kSnappy;
        }
        if (compress_type == ::rtidb::nameserver::kSnappy) {
            std::string uncompressed;
            ::snappy::Uncompress(value.c_str(), value.length(), &uncompressed);
            value = uncompressed;
        }
        if (ok) {
            std::cout << "value :" << value << std::endl;
        } else {
            std::cout << "Get failed! error msg: " << msg << std::endl;
        }
    } catch (std::exception const& e) {
        std::cout << "Invalid args tid and pid should be uint32_t, ts should "
                     "be uint64_t"
                  << std::endl;
    }
}

void HandleClientBenGet(std::vector<std::string>& parts,  // NOLINT
                        ::rtidb::client::TabletClient* client) {
    try {
        uint32_t tid = boost::lexical_cast<uint32_t>(parts[1]);
        uint32_t pid = boost::lexical_cast<uint32_t>(parts[2]);
        uint64_t key_num = 1000000;
        if (parts.size() >= 4) {
            key_num = ::boost::lexical_cast<uint64_t>(parts[3]);
        }
        uint32_t times = 10000;
        if (parts.size() >= 5) {
            times = ::boost::lexical_cast<uint32_t>(parts[4]);
        }
        int num = 100;
        if (parts.size() >= 6) {
            num = ::boost::lexical_cast<int>(parts[5]);
        }
        std::string value;
        uint64_t base = 100000000;
        std::random_device rd;
        std::default_random_engine engine(rd());
        std::uniform_int_distribution<> dis(1, key_num);
        std::string msg;
        while (num > 0) {
            for (uint32_t i = 0; i < times; i++) {
                std::string key = std::to_string(base + dis(engine));
                uint64_t ts = 0;
                client->Get(tid, pid, key, 0, value, ts, msg);
            }
            client->ShowTp();
            num--;
        }
    } catch (boost::bad_lexical_cast& e) {
        std::cout << "put argument error!" << std::endl;
    }
}

// the input format like put 1 1 key time value
void HandleClientPut(const std::vector<std::string>& parts,
                     ::rtidb::client::TabletClient* client) {
    if (parts.size() < 6) {
        std::cout << "Bad put format, eg put tid pid key time value"
                  << std::endl;
        return;
    }
    try {
        bool ok =
            client->Put(boost::lexical_cast<uint32_t>(parts[1]),
                        boost::lexical_cast<uint32_t>(parts[2]), parts[3],
                        boost::lexical_cast<uint64_t>(parts[4]), parts[5]);
        if (ok) {
            std::cout << "Put ok" << std::endl;
        } else {
            std::cout << "Put failed" << std::endl;
        }
    } catch (std::exception const& e) {
        std::cout << "Invalid args tid and pid should be uint32_t" << std::endl;
    }
}

void HandleClientBenPut(std::vector<std::string>& parts,  // NOLINT
                        ::rtidb::client::TabletClient* client) {
    try {
        uint32_t tid = boost::lexical_cast<uint32_t>(parts[1]);
        uint32_t pid = boost::lexical_cast<uint32_t>(parts[2]);
        uint64_t key_num = 1000000;
        if (parts.size() >= 4) {
            key_num = ::boost::lexical_cast<uint64_t>(parts[3]);
        }
        uint32_t times = 10000;
        if (parts.size() >= 5) {
            times = ::boost::lexical_cast<uint32_t>(parts[4]);
        }
        int num = 100;
        if (parts.size() >= 6) {
            num = ::boost::lexical_cast<int>(parts[5]);
        }
        std::string value(128, 'a');
        uint64_t base = 100000000;
        std::random_device rd;
        std::default_random_engine engine(rd());
        std::uniform_int_distribution<> dis(1, key_num);
        while (num > 0) {
            for (uint32_t i = 0; i < times; i++) {
                std::string key = std::to_string(base + dis(engine));
                uint64_t ts = ::baidu::common::timer::get_micros() / 1000;
                client->Put(tid, pid, key, ts, value);
            }
            client->ShowTp();
            num--;
        }
    } catch (boost::bad_lexical_cast& e) {
        std::cout << "put argument error!" << std::endl;
    }
}

// the input format like create name tid pid ttl leader endpoints
void HandleClientCreateTable(const std::vector<std::string>& parts,
                             ::rtidb::client::TabletClient* client) {
    if (parts.size() < 6) {
        std::cout << "Bad create format, input like create <name> <tid> <pid> "
                     "<ttl> <seg_cnt>"
                  << std::endl;
        return;
    }

    try {
        int64_t abs_ttl = 0;
        int64_t lat_ttl = 0;
        ::rtidb::api::TTLType type = ::rtidb::api::TTLType::kAbsoluteTime;
        if (parts.size() > 4) {
            std::vector<std::string> vec;
            ::rtidb::base::SplitString(parts[4], ":", vec);
            abs_ttl = boost::lexical_cast<int64_t>(vec[vec.size() - 1]);
            if (vec.size() > 1) {
                if (vec[0] == "latest") {
                    type = ::rtidb::api::TTLType::kLatestTime;
                    lat_ttl = abs_ttl;
                    abs_ttl = 0;
                    if (lat_ttl > FLAGS_latest_ttl_max) {
                        std::cout << "Create failed. The max num of latest "
                                     "LatestTime is "
                                  << FLAGS_latest_ttl_max << std::endl;
                        return;
                    }
                } else {
                    std::cout << "invalid ttl type" << std::endl;
                    return;
                }
            } else {
                if (abs_ttl > FLAGS_absolute_ttl_max) {
                    std::cout
                        << "Create failed. The max num of AbsoluteTime ttl is "
                        << FLAGS_absolute_ttl_max << std::endl;
                    return;
                }
            }
        }
        if (abs_ttl < 0 || lat_ttl < 0) {
            std::cout << "ttl should be equal or greater than 0" << std::endl;
            return;
        }
        uint32_t seg_cnt = 16;
        if (parts.size() > 5) {
            seg_cnt = boost::lexical_cast<uint32_t>(parts[5]);
        }
        bool is_leader = true;
        if (parts.size() > 6 && parts[6] == "false") {
            is_leader = false;
        }
        std::vector<std::string> endpoints;
        ::rtidb::api::CompressType compress_type =
            ::rtidb::api::CompressType::kNoCompress;
        if (parts.size() > 7) {
            std::string raw_compress_type = parts[7];
            std::transform(raw_compress_type.begin(), raw_compress_type.end(),
                           raw_compress_type.begin(), ::tolower);
            if (raw_compress_type == "knocompress" ||
                raw_compress_type == "nocompress") {
                compress_type = ::rtidb::api::CompressType::kNoCompress;
            } else if (raw_compress_type == "ksnappy" ||
                       raw_compress_type == "snappy") {
                compress_type = ::rtidb::api::CompressType::kSnappy;
            } else {
                printf("compress type %s is invalid\n", parts[7].c_str());
                return;
            }
        }
        bool ok = client->CreateTable(
            parts[1], boost::lexical_cast<uint32_t>(parts[2]),
            boost::lexical_cast<uint32_t>(parts[3]), abs_ttl, lat_ttl,
            is_leader, endpoints, type, seg_cnt, 0, compress_type);
        if (!ok) {
            std::cout << "Fail to create table" << std::endl;
        } else {
            std::cout << "Create table ok" << std::endl;
        }
    } catch (std::exception const& e) {
        std::cout << "Invalid args, tid , pid or ttl should be uint32_t"
                  << std::endl;
    }
}

void HandleClientDropTable(const std::vector<std::string>& parts,
                           ::rtidb::client::TabletClient* client) {
    if (parts.size() < 3) {
        std::cout << "Bad drop command, you should input like 'drop tid pid' "
                  << std::endl;
        return;
    }
    try {
        bool ok = client->DropTable(boost::lexical_cast<uint32_t>(parts[1]),
                                    boost::lexical_cast<uint32_t>(parts[2]));
        if (ok) {
            std::cout << "Drop table ok" << std::endl;
        } else {
            std::cout << "Fail to drop table" << std::endl;
        }
    } catch (boost::bad_lexical_cast& e) {
        std::cout << "Bad drop format" << std::endl;
    }
}

void HandleClientAddReplica(const std::vector<std::string> parts,
                            ::rtidb::client::TabletClient* client) {
    if (parts.size() < 4) {
        std::cout << "Bad addreplica format" << std::endl;
        return;
    }
    try {
        bool ok = client->AddReplica(boost::lexical_cast<uint32_t>(parts[1]),
                                     boost::lexical_cast<uint32_t>(parts[2]),
                                     parts[3]);
        if (ok) {
            std::cout << "AddReplica ok" << std::endl;
        } else {
            std::cout << "Fail to Add Replica" << std::endl;
        }
    } catch (boost::bad_lexical_cast& e) {
        std::cout << "Bad addreplica format" << std::endl;
    }
}

void HandleClientDelReplica(const std::vector<std::string> parts,
                            ::rtidb::client::TabletClient* client) {
    if (parts.size() < 4) {
        std::cout << "Bad delreplica format" << std::endl;
        return;
    }
    try {
        bool ok = client->DelReplica(boost::lexical_cast<uint32_t>(parts[1]),
                                     boost::lexical_cast<uint32_t>(parts[2]),
                                     parts[3]);
        if (ok) {
            std::cout << "DelReplica ok" << std::endl;
        } else {
            std::cout << "Fail to Del Replica" << std::endl;
        }
    } catch (boost::bad_lexical_cast& e) {
        std::cout << "Bad delreplica format" << std::endl;
    }
}

void HandleClientSetExpire(const std::vector<std::string> parts,
                           ::rtidb::client::TabletClient* client) {
    if (parts.size() < 3) {
        std::cout << "Bad format" << std::endl;
        return;
    }
    try {
        bool ok = client->SetExpire(boost::lexical_cast<uint32_t>(parts[1]),
                                    boost::lexical_cast<uint32_t>(parts[2]),
                                    parts[3] == "true" ? true : false);
        if (ok) {
            std::cout << "setexpire ok" << std::endl;
        } else {
            std::cout << "Fail to setexpire" << std::endl;
        }
    } catch (boost::bad_lexical_cast& e) {
        std::cout << "Bad format" << std::endl;
    }
}

void HandleClientConnectZK(const std::vector<std::string> parts,
                           ::rtidb::client::TabletClient* client) {
    bool ok = client->ConnectZK();
    if (ok) {
        std::cout << "connect zk ok" << std::endl;
    } else {
        std::cout << "Fail to connect zk" << std::endl;
    }
}

void HandleClientDisConnectZK(const std::vector<std::string> parts,
                              ::rtidb::client::TabletClient* client) {
    bool ok = client->DisConnectZK();
    if (ok) {
        std::cout << "disconnect zk ok" << std::endl;
    } else {
        std::cout << "Fail to disconnect zk" << std::endl;
    }
}

void HandleClientHelp(const std::vector<std::string> parts,
                      ::rtidb::client::TabletClient* client) {
    if (parts.size() < 2) {
        printf("addreplica - add replica to leader\n");
        printf("changerole - change role\n");
        printf("count - count the num of data in specified key\n");
        printf("create - create table\n");
        printf("delreplica - delete replica from leader\n");
        printf("delete - delete pk\n");
        printf("deleteindex - delete index\n");
        printf("drop - drop table\n");
        printf("exit - exit client\n");
        printf("get - get only one record\n");
        printf("gettablestatus - get table status\n");
        printf("getfollower - get follower\n");
        printf("help - get cmd info\n");
        printf("loadtable - create table and load data\n");
        printf("man - get cmd info\n");
        printf("makesnapshot - make snapshot\n");
        printf("pausesnapshot - pause snapshot\n");
        printf("preview - preview data\n");
        printf("put - insert data into table\n");
        printf("quit - exit client\n");
        printf("recoversnapshot - recover snapshot\n");
        printf("sput - insert data into table of multi dimension\n");
        printf("screate - create multi dimension table\n");
        printf("scan - get records for a period of time\n");
        printf(
            "sscan - get records for a period of time from multi dimension "
            "table\n");
        printf("sget - get only one record from multi dimension table\n");
        printf("sendsnapshot - send snapshot to another endpoint\n");
        printf("setexpire - enable or disable ttl\n");
        printf("showschema - show schema\n");
        printf("setttl - set ttl for partition\n");
        printf("setlimit - set tablet max concurrency limit\n");
    } else if (parts.size() == 2) {
        if (parts[1] == "create") {
            printf("desc: create table\n");
            printf(
                "usage: create name tid pid ttl segment_cnt [is_leader "
                "compress_type]\n");
            printf("ex: create table1 1 0 144000 8\n");
            printf("ex: create table1 1 0 144000 8 true snappy\n");
            printf("ex: create table1 1 0 144000 8 false\n");
        } else if (parts[1] == "screate") {
            printf("desc: create multi dimension table\n");
            printf(
                "usage: screate table_name tid pid ttl segment_cnt is_leader "
                "schema\n");
            printf(
                "ex: screate table1 1 0 144000 8 true card:string:index "
                "merchant:string:index amt:double\n");
        } else if (parts[1] == "drop") {
            printf("desc: drop table\n");
            printf("usage: drop tid pid\n");
            printf("ex: drop 1 0\n");
        } else if (parts[1] == "put") {
            printf("desc: insert data into table\n");
            printf("usage: put tid pid pk ts value\n");
            printf("ex: put 1 0 key1 1528858466000 value1\n");
        } else if (parts[1] == "sput") {
            printf("desc: insert data into table of multi dimension\n");
            printf("usage: sput tid pid ts key1 key2 ... value\n");
            printf("ex: sput 1 0 1528858466000 card0 merchant0 1.1\n");
        } else if (parts[1] == "scan") {
            printf("desc: get records for a period of time\n");
            printf("usage: scan tid pid pk starttime endtime [limit]\n");
            printf("ex: scan 1 0 key1 1528858466000 1528858300000\n");
            printf("ex: scan 1 0 key1 1528858466000 1528858300000 10\n");
            printf("ex: scan 1 0 key1 0 0 10\n");
        } else if (parts[1] == "sscan") {
            printf(
                "desc: get records for a period of time from multi dimension "
                "table\n");
            printf(
                "usage: sscan tid pid key key_name starttime endtime "
                "[limit]\n");
            printf("ex: sscan 1 0 card0 card 1528858466000 1528858300000\n");
            printf("ex: sscan 1 0 card0 card 1528858466000 1528858300000 10\n");
            printf("ex: sscan 1 0 card0 card 0 0 10\n");
        } else if (parts[1] == "get") {
            printf("desc: get only one record\n");
            printf("usage: get tid pid key ts\n");
            printf("ex: get 1 0 key1 1528858466000\n");
            printf("ex: get 1 0 key1 0\n");
        } else if (parts[1] == "sget") {
            printf("desc: get only one record from multi dimension table\n");
            printf("usage: sget tid pid key key_name ts\n");
            printf("ex: sget 1 0 card0 card 1528858466000\n");
            printf("ex: sget 1 0 card0 card 0\n");
        } else if (parts[1] == "delete") {
            printf("desc: delete pk\n");
            printf("usage: delete tid pid key [key_name]\n");
            printf("ex: delete 1 0 key1\n");
            printf("ex: delete 1 0 card0 card\n");
        } else if (parts[1] == "deleteindex") {
            printf("desc: delete index\n");
            printf("usage: deleteindex tid pid index_name\n");
            printf("ex: deleteindex 1 0 card\n");
        } else if (parts[1] == "count") {
            printf("desc: count the num of data in specified key\n");
            printf("usage: count tid pid key [filter_expired_data]\n");
            printf("usage: count tid pid key key_name [filter_expired_data]\n");
            printf("ex: count 1 0 key1\n");
            printf("ex: count 1 0 key1 true\n");
            printf("ex: count 2 0 card0 card\n");
            printf("ex: count 2 0 card0 card true\n");
        } else if (parts[1] == "preview") {
            printf("desc: preview data in table\n");
            printf("usage: preview tid pid [limit]\n");
            printf("ex: preview 1 0\n");
            printf("ex: preview 1 0 10\n");
        } else if (parts[1] == "addreplica") {
            printf("desc: add replica to leader\n");
            printf("usage: addreplica tid pid endpoint\n");
            printf("ex: addreplica 1 0 172.27.2.52:9992\n");
        } else if (parts[1] == "delreplica") {
            printf("desc: delete replica from leader\n");
            printf("usage: delreplica tid pid endpoint\n");
            printf("ex: delreplica 1 0 172.27.2.52:9992\n");
        } else if (parts[1] == "makesnapshot") {
            printf("desc: make snapshot\n");
            printf("usage: makesnapshot tid pid\n");
            printf("ex: makesnapshot 1 0\n");
        } else if (parts[1] == "pausesnapshot") {
            printf("desc: pause snapshot\n");
            printf("usage: pausesnapshot tid pid\n");
            printf("ex: pausesnapshot 1 0\n");
        } else if (parts[1] == "recoversnapshot") {
            printf("desc: recover snapshot\n");
            printf("usage: recoversnapshot tid pid\n");
            printf("ex: recoversnapshot 1 0\n");
        } else if (parts[1] == "sendsnapshot") {
            printf("desc: send snapshot\n");
            printf("usage: sendsnapshot tid pid endpoint\n");
            printf("ex: sendsnapshot 1 0 172.27.128.32:8541\n");
        } else if (parts[1] == "loadtable") {
            printf("desc: create table and load data\n");
            printf(
                "usage: loadtable table_name tid pid ttl segment_cnt is_leader "
                "storage_mode\n");
            printf("ex: loadtable table1 1 0 144000 8 true memory\n");
        } else if (parts[1] == "changerole") {
            printf("desc: change role\n");
            printf("usage: changerole tid pid role\n");
            printf("ex: changerole 1 0 leader\n");
            printf("ex: changerole 1 0 follower\n");
        } else if (parts[1] == "setexpire") {
            printf("desc: enable or disable ttl\n");
            printf("usage: setexpire tid pid is_expire\n");
            printf("ex: setexpire 1 0 true\n");
            printf("ex: setexpire 1 0 false\n");
        } else if (parts[1] == "showschema") {
            printf("desc: show schema\n");
            printf("usage: showschema tid pid\n");
            printf("ex: showschema 1 0\n");
        } else if (parts[1] == "gettablestatus") {
            printf("desc: get table status\n");
            printf("usage: gettablestatus [tid pid]\n");
            printf("ex: gettablestatus\n");
            printf("ex: gettablestatus 1 0\n");
        } else if (parts[1] == "getfollower") {
            printf("desc: get table follower\n");
            printf("usage: getfollower tid pid\n");
            printf("ex: getfollower 1 0\n");
        } else if (parts[1] == "exit" || parts[1] == "quit") {
            printf("desc: exit client\n");
            printf("ex: quit\n");
            printf("ex: exit\n");
        } else if (parts[1] == "help" || parts[1] == "man") {
            printf("desc: get cmd info\n");
            printf("usage: help [cmd]\n");
            printf("usage: man [cmd]\n");
            printf("ex:help\n");
            printf("ex:help create\n");
            printf("ex:man\n");
            printf("ex:man create\n");
        } else if (parts[1] == "setttl") {
            printf("desc: set table ttl \n");
            printf("usage: setttl tid pid ttl_type ttl [ts_name]\n");
            printf("ex: setttl 1 0 absolute 10\n");
            printf("ex: setttl 2 0 latest 10\n");
            printf("ex: setttl 3 0 latest 10 ts1\n");
        } else if (parts[1] == "setlimit") {
            printf("desc: setlimit for tablet interface\n");
            printf("usage: setlimit method limit\n");
            printf(
                "ex:setlimit Server 10, limit the server max concurrency to "
                "10\n");
            printf(
                "ex:setlimit Put 10, limit the server put  max concurrency to "
                "10\n");
            printf(
                "ex:setlimit Get 10, limit the server get  max concurrency to "
                "10\n");
            printf(
                "ex:setlimit Scan 10, limit the server scan  max concurrency "
                "to 10\n");
        } else {
            printf("unsupport cmd %s\n", parts[1].c_str());
        }
    } else {
        printf("help format error!\n");
        printf("usage: help [cmd]\n");
        printf("ex: help\n");
        printf("ex: help create\n");
    }
}

void HandleClientSetTTLClock(const std::vector<std::string> parts,
                             ::rtidb::client::TabletClient* client) {
    if (parts.size() < 4) {
        std::cout << "Bad format" << std::endl;
        return;
    }
    struct tm tm;
    time_t timestamp;
    if (parts[3].length() == 14 && ::rtidb::base::IsNumber(parts[3]) &&
        strptime(parts[3].c_str(), "%Y%m%d%H%M%S", &tm) != NULL) {
        timestamp = mktime(&tm);
    } else {
        printf("time format error (e.g 20171108204001)");
        return;
    }
    try {
        bool ok = client->SetTTLClock(boost::lexical_cast<uint32_t>(parts[1]),
                                      boost::lexical_cast<uint32_t>(parts[2]),
                                      timestamp);
        if (ok) {
            std::cout << "setttlclock ok" << std::endl;
        } else {
            std::cout << "Fail to setttlclock" << std::endl;
        }
    } catch (boost::bad_lexical_cast& e) {
        std::cout << "Bad format" << std::endl;
    }
}

void HandleClientGetTableStatus(const std::vector<std::string> parts,
                                ::rtidb::client::TabletClient* client) {
    std::vector<::rtidb::api::TableStatus> status_vec;
    if (parts.size() == 3) {
        ::rtidb::api::TableStatus table_status;
        try {
            if (client->GetTableStatus(boost::lexical_cast<uint32_t>(parts[1]),
                                       boost::lexical_cast<uint32_t>(parts[2]),
                                       table_status)) {
                status_vec.push_back(table_status);
            } else {
                std::cout << "gettablestatus failed" << std::endl;
            }
        } catch (boost::bad_lexical_cast& e) {
            std::cout << "Bad gettablestatus format" << std::endl;
        }
    } else if (parts.size() == 1) {
        ::rtidb::api::GetTableStatusResponse response;
        if (!client->GetTableStatus(response)) {
            std::cout << "gettablestatus failed" << std::endl;
            return;
        }
        for (int idx = 0; idx < response.all_table_status_size(); idx++) {
            status_vec.push_back(response.all_table_status(idx));
        }
    } else {
        std::cout << "Bad gettablestatus format" << std::endl;
        return;
    }
    ::rtidb::base::PrintTableStatus(status_vec);
}

void HandleClientMakeSnapshot(const std::vector<std::string> parts,
                              ::rtidb::client::TabletClient* client) {
    if (parts.size() < 3) {
        std::cout << "Bad MakeSnapshot format" << std::endl;
        return;
    }
    bool ok = client->MakeSnapshot(boost::lexical_cast<uint32_t>(parts[1]),
                                   boost::lexical_cast<uint32_t>(parts[2]), 0);
    if (ok) {
        std::cout << "MakeSnapshot ok" << std::endl;
    } else {
        std::cout << "Fail to MakeSnapshot" << std::endl;
    }
}

void HandleClientPauseSnapshot(const std::vector<std::string> parts,
                               ::rtidb::client::TabletClient* client) {
    if (parts.size() < 3) {
        std::cout << "Bad PauseSnapshot format" << std::endl;
        return;
    }
    try {
        bool ok =
            client->PauseSnapshot(boost::lexical_cast<uint32_t>(parts[1]),
                                  boost::lexical_cast<uint32_t>(parts[2]));
        if (ok) {
            std::cout << "PauseSnapshot ok" << std::endl;
        } else {
            std::cout << "Fail to PauseSnapshot" << std::endl;
        }
    } catch (boost::bad_lexical_cast& e) {
        std::cout << "Bad PauseSnapshot format" << std::endl;
    }
}

void HandleClientRecoverSnapshot(const std::vector<std::string> parts,
                                 ::rtidb::client::TabletClient* client) {
    if (parts.size() < 3) {
        std::cout << "Bad RecoverSnapshot format" << std::endl;
        return;
    }
    try {
        bool ok =
            client->RecoverSnapshot(boost::lexical_cast<uint32_t>(parts[1]),
                                    boost::lexical_cast<uint32_t>(parts[2]));
        if (ok) {
            std::cout << "RecoverSnapshot ok" << std::endl;
        } else {
            std::cout << "Fail to RecoverSnapshot" << std::endl;
        }
    } catch (boost::bad_lexical_cast& e) {
        std::cout << "Bad RecoverSnapshot format" << std::endl;
    }
}

void HandleClientSendSnapshot(const std::vector<std::string> parts,
                              ::rtidb::client::TabletClient* client) {
    if (parts.size() < 4) {
        std::cout << "Bad SendSnapshot format" << std::endl;
        return;
    }
    try {
        bool ok = client->SendSnapshot(boost::lexical_cast<uint32_t>(parts[1]),
                                       boost::lexical_cast<uint32_t>(parts[1]),
                                       boost::lexical_cast<uint32_t>(parts[2]),
                                       parts[3]);
        if (ok) {
            std::cout << "SendSnapshot ok" << std::endl;
        } else {
            std::cout << "Fail to SendSnapshot" << std::endl;
        }
    } catch (boost::bad_lexical_cast& e) {
        std::cout << "Bad SendSnapshot format" << std::endl;
    }
}

void HandleClientLoadTable(const std::vector<std::string> parts,
                           ::rtidb::client::TabletClient* client) {
    if (parts.size() < 6) {
        std::cout << "Bad LoadTable format eg loadtable <name> <tid> <pid> "
                     "<ttl> <seg_cnt> [<is_leader> [<storage_mode>]]"
                  << std::endl;
        return;
    }
    try {
        uint64_t ttl = 0;
        ttl = boost::lexical_cast<uint64_t>(parts[4]);
        uint32_t seg_cnt = 16;
        seg_cnt = boost::lexical_cast<uint32_t>(parts[5]);
        bool is_leader = true;
        if (parts.size() > 6) {
            if (parts[6] == "false") {
                is_leader = false;
            } else if (parts[6] == "true") {
                is_leader = true;
            } else {
                std::cout
                    << "Bad LoadTable format eg loadtable <name> <tid> <pid> "
                       "<ttl> <seg_cnt> [<is_leader> [<storage_mode>]]"
                    << std::endl;
                return;
            }
        }
        ::rtidb::common::StorageMode storage_mode =
            ::rtidb::common::StorageMode::kMemory;
        if (parts.size() > 7) {
            std::string storage_str;
            storage_str.resize(parts[7].size());
            std::transform(parts[7].begin(), parts[7].end(),
                           storage_str.begin(), ::tolower);
            if (storage_str == "kssd" || storage_str == "ssd") {
                storage_mode = ::rtidb::common::StorageMode::kSSD;
            } else if (storage_str == "khdd" || storage_str == "hdd") {
                storage_mode = ::rtidb::common::StorageMode::kHDD;
            }
        }
        bool ok =
            client->LoadTable(parts[1], boost::lexical_cast<uint32_t>(parts[2]),
                              boost::lexical_cast<uint32_t>(parts[3]), ttl,
                              is_leader, seg_cnt, storage_mode);
        if (ok) {
            std::cout << "LoadTable ok" << std::endl;
        } else {
            std::cout << "Fail to LoadTable" << std::endl;
        }
    } catch (boost::bad_lexical_cast& e) {
        std::cout << "Bad LoadTable format" << std::endl;
    }
}

void HandleClientSetLimit(const std::vector<std::string> parts,
                          ::rtidb::client::TabletClient* client) {
    if (parts.size() < 3) {
        std::cout << "Bad set limit format" << std::endl;
        return;
    }
    try {
        std::string key = parts[1];
        if (std::isupper(key[0])) {
            std::string subname = key.substr(1);
            for (char e : subname) {
                if (std::isupper(e)) {
                    std::cout << "Invalid args name which should be Put , Scan "
                                 ", Get or Server"
                              << std::endl;
                    return;
                }
            }
        } else {
            std::cout << "Invalid args name which should be Put , Scan , Get "
                         "or Server"
                      << std::endl;
            return;
        }
        int32_t limit = boost::lexical_cast<int32_t>(parts[2]);
        bool ok = client->SetMaxConcurrency(key, limit);
        if (ok) {
            std::cout << "Set Limit ok" << std::endl;
        } else {
            std::cout << "Fail to set limit" << std::endl;
        }
    } catch (boost::bad_lexical_cast& e) {
        std::cout << "Bad set limit format" << std::endl;
    }
}

void HandleClientChangeRole(const std::vector<std::string> parts,
                            ::rtidb::client::TabletClient* client) {
    if (parts.size() < 4) {
        std::cout << "Bad changerole format" << std::endl;
        return;
    }
    try {
        uint64_t termid = 0;
        if (parts.size() > 4) {
            termid = boost::lexical_cast<uint64_t>(parts[4]);
        }
        if (parts[3].compare("leader") == 0) {
            bool ok = client->ChangeRole(
                boost::lexical_cast<uint32_t>(parts[1]),
                boost::lexical_cast<uint32_t>(parts[2]), true, termid);
            if (ok) {
                std::cout << "ChangeRole ok" << std::endl;
            } else {
                std::cout << "Fail to change leader" << std::endl;
            }
        } else if (parts[3].compare("follower") == 0) {
            bool ok = client->ChangeRole(
                boost::lexical_cast<uint32_t>(parts[1]),
                boost::lexical_cast<uint32_t>(parts[2]), false, termid);
            if (ok) {
                std::cout << "ChangeRole ok" << std::endl;
            } else {
                std::cout << "Fail to change follower" << std::endl;
            }
        } else {
            std::cout << "role must be leader or follower" << std::endl;
        }
    } catch (boost::bad_lexical_cast& e) {
        std::cout << "Bad changerole format" << std::endl;
    }
}

void HandleClientPreview(const std::vector<std::string>& parts,
                         ::rtidb::client::TabletClient* client) {
    if (parts.size() < 3) {
        std::cout << "preview format error. eg: preview tid pid [limit]"
                  << std::endl;
        return;
    }
    uint32_t limit = FLAGS_preview_default_limit;
    uint32_t tid, pid;
    try {
        tid = boost::lexical_cast<uint32_t>(parts[1]);
        pid = boost::lexical_cast<uint32_t>(parts[2]);
        if (parts.size() > 3) {
            int64_t tmp = boost::lexical_cast<int64_t>(parts[3]);
            if (tmp < 0) {
                printf("preview error. limit should be unsigned int\n");
                return;
            }
            limit = boost::lexical_cast<uint32_t>(parts[3]);
            if (limit > FLAGS_preview_limit_max_num) {
                printf("preview error. limit is greater than the max num %u\n",
                       FLAGS_preview_limit_max_num);
                return;
            } else if (limit == 0) {
                printf("preview error. limit must be greater than zero\n");
                return;
            }
        }
    } catch (std::exception const& e) {
        printf("Invalid args. tid, pid and limit should be unsigned int\n");
        return;
    }
    ::rtidb::api::TableStatus table_status;
    if (!client->GetTableStatus(tid, pid, true, table_status)) {
        std::cout << "Fail to get table status" << std::endl;
        return;
    }
    std::string schema = table_status.schema();
    std::vector<::rtidb::codec::ColumnDesc> columns;
    if (!schema.empty()) {
        ::rtidb::codec::SchemaCodec codec;
        codec.Decode(schema, columns);
    }
    uint32_t column_num = columns.empty() ? 4 : columns.size() + 2;
    ::baidu::common::TPrinter tp(column_num, FLAGS_max_col_display_length);
    std::vector<std::string> row;
    if (schema.empty()) {
        row.push_back("#");
        row.push_back("key");
        row.push_back("ts");
        row.push_back("data");
    } else {
        row.push_back("#");
        row.push_back("ts");
        for (uint32_t i = 0; i < columns.size(); i++) {
            row.push_back(columns[i].name);
        }
    }
    tp.AddRow(row);
    uint32_t index = 1;
    uint32_t count = 0;
    ::rtidb::base::KvIterator* it =
        client->Traverse(tid, pid, "", "", 0, limit, count);
    if (it == NULL) {
        std::cout << "Fail to preview table" << std::endl;
        return;
    }
    while (it->Valid()) {
        row.clear();
        row.push_back(std::to_string(index));
        if (schema.empty()) {
            std::string value = it->GetValue().ToString();
            if (table_status.compress_type() ==
                ::rtidb::api::CompressType::kSnappy) {
                std::string uncompressed;
                ::snappy::Uncompress(value.c_str(), value.length(),
                                     &uncompressed);
                value = uncompressed;
            }
            row.push_back(it->GetPK());
            row.push_back(std::to_string(it->GetKey()));
            row.push_back(value);
        } else {
            row.push_back(std::to_string(it->GetKey()));
            ::rtidb::api::TableMeta table_meta;
            bool ok = client->GetTableSchema(tid, pid, table_meta);
            if (!ok) {
                std::cout << "No schema for table, please use command scan"
                          << std::endl;
                delete it;
                return;
            }
            std::string value;
            if (table_meta.compress_type() == ::rtidb::api::kSnappy) {
                ::snappy::Uncompress(it->GetValue().data(),
                                     it->GetValue().size(), &value);
            } else {
                value.assign(it->GetValue().data(), it->GetValue().size());
            }
            if (table_meta.added_column_desc_size() == 0) {
                ::rtidb::codec::FillTableRow(columns, value.c_str(),
                                             value.size(), row);
            } else {
                std::vector<::rtidb::codec::ColumnDesc> columns_tmp = columns;
                for (int i = 0;
                     i < (int)(table_meta.added_column_desc_size());  // NOLINT
                     i++) {
                    columns_tmp.pop_back();
                }
                ::rtidb::codec::FillTableRow(columns.size(), columns_tmp,
                                             value.c_str(), value.size(), row);
            }
        }
        tp.AddRow(row);
        index++;
        it->Next();
    }
    delete it;
    tp.Print(true);
}

// the input format like scan tid pid pk st et
void HandleClientScan(const std::vector<std::string>& parts,
                      ::rtidb::client::TabletClient* client) {
    if (parts.size() < 6) {
        std::cout << "Bad scan format! eg. scan tid pid pk start_time end_time "
                     "[limit]"
                  << std::endl;
        return;
    }
    try {
        uint32_t limit = 0;
        if (parts.size() > 6) {
            limit = boost::lexical_cast<uint32_t>(parts[6]);
        }
        std::string msg;
        ::rtidb::base::KvIterator* it = client->Scan(
            boost::lexical_cast<uint32_t>(parts[1]),
            boost::lexical_cast<uint32_t>(parts[2]), parts[3],
            boost::lexical_cast<uint64_t>(parts[4]),
            boost::lexical_cast<uint64_t>(parts[5]), limit, 0, msg);
        if (it == NULL) {
            std::cout << "Fail to scan table. error msg: " << msg << std::endl;
        } else {
            bool print = true;
            if (parts.size() >= 7) {
                if (parts[6] == "false") {
                    print = false;
                }
            }
            std::cout << "#\tTime\tData" << std::endl;
            uint32_t index = 1;
            while (it->Valid()) {
                if (print) {
                    std::cout << index << "\t" << it->GetKey() << "\t"
                              << it->GetValue().ToString() << std::endl;
                }
                index++;
                it->Next();
            }
            delete it;
        }
    } catch (std::exception const& e) {
        std::cout << "Invalid args, tid pid should be uint32_t, st and et "
                     "should be uint64_t"
                  << std::endl;
    }
}

void HandleClientBenchmarkPut(uint32_t tid, uint32_t pid, uint32_t val_size,
                              uint32_t run_times, uint32_t ns,
                              ::rtidb::client::TabletClient* client) {
    char val[val_size];  // NOLINT
    for (uint32_t i = 0; i < val_size; i++) {
        val[i] = '0';
    }
    std::string sval(val);
    for (uint32_t i = 0; i < run_times; i++) {
        std::string key = boost::lexical_cast<std::string>(ns) + "test" +
                          boost::lexical_cast<std::string>(i);
        for (uint32_t j = 0; j < 4000; j++) {
            client->Put(tid, pid, key, j, sval);
        }
        client->ShowTp();
    }
}

void HandleClientBenchmarkScan(uint32_t tid, uint32_t pid, uint32_t run_times,
                               uint32_t ns,
                               ::rtidb::client::TabletClient* client) {
    uint64_t st = 999;
    uint64_t et = 0;
    std::string msg;
    for (uint32_t j = 0; j < run_times; j++) {
        for (uint32_t i = 0; i < 500 * 4; i++) {
            std::string key = boost::lexical_cast<std::string>(ns) + "test" +
                              boost::lexical_cast<std::string>(i);
            ::rtidb::base::KvIterator* it =
                client->Scan(tid, pid, key, st, et, 0, 0, msg);
            delete it;
        }
        client->ShowTp();
    }
}

void HandleClientBenchmark(::rtidb::client::TabletClient* client) {
    uint32_t size = 40;
    uint32_t times = 10;
    std::cout << "Percentile:Start benchmark put size:40" << std::endl;
    HandleClientBenchmarkPut(1, 1, size, times, 1, client);
    std::cout << "Percentile:Start benchmark put size:80" << std::endl;
    HandleClientBenchmarkPut(1, 1, 80, times, 2, client);
    std::cout << "Percentile:Start benchmark put size:200" << std::endl;
    HandleClientBenchmarkPut(1, 1, 200, times, 3, client);
    std::cout << "Percentile:Start benchmark put ha size:400" << std::endl;
    HandleClientBenchmarkPut(1, 1, 400, times, 4, client);

    std::cout << "Percentile:Start benchmark put with one replica size:40"
              << std::endl;
    HandleClientBenchmarkPut(2, 1, size, times, 1, client);
    std::cout << "Percentile:Start benchmark put with one replica size:80"
              << std::endl;
    HandleClientBenchmarkPut(2, 1, 80, times, 2, client);
    std::cout << "Percentile:Start benchmark put with one replica  size:200"
              << std::endl;
    HandleClientBenchmarkPut(2, 1, 200, times, 3, client);
    std::cout << "Percentile:Start benchmark put with one replica size:400"
              << std::endl;
    HandleClientBenchmarkPut(2, 1, 400, times, 4, client);

    std::cout << "Percentile:Start benchmark Scan 1000 records key size:40"
              << std::endl;
    HandleClientBenchmarkScan(1, 1, times, 1, client);
    std::cout << "Percentile:Start benchmark Scan 1000 records key size:80"
              << std::endl;
    HandleClientBenchmarkScan(1, 1, times, 2, client);
    std::cout << "Percentile:Start benchmark Scan 1000 records key size:200"
              << std::endl;
    HandleClientBenchmarkScan(1, 1, times, 3, client);
    std::cout << "Percentile:Start benchmark Scan 1000 records key size:400"
              << std::endl;
    HandleClientBenchmarkScan(1, 1, times, 4, client);
}

void HandleClientSCreateTable(const std::vector<std::string>& parts,
                              ::rtidb::client::TabletClient* client) {
    if (parts.size() < 8) {
        std::cout << "Bad create format, input like screate <name> <tid> <pid> "
                     "<ttl> <seg_cnt> <is_leader> <schema>"
                  << std::endl;
        return;
    }
    std::set<std::string> type_set;
    type_set.insert("int32");
    type_set.insert("uint32");
    type_set.insert("int64");
    type_set.insert("uint64");
    type_set.insert("float");
    type_set.insert("double");
    type_set.insert("string");
    type_set.insert("bool");
    type_set.insert("timestamp");
    type_set.insert("date");
    type_set.insert("int16");
    type_set.insert("uint16");
    try {
        int64_t abs_ttl = 0;
        int64_t lat_ttl = 0;
        ::rtidb::api::TTLType type = ::rtidb::api::TTLType::kAbsoluteTime;
        std::vector<std::string> vec;
        ::rtidb::base::SplitString(parts[4], ":", vec);
        abs_ttl = boost::lexical_cast<int64_t>(vec[vec.size() - 1]);
        if (vec.size() > 1) {
            if (vec[0] == "latest") {
                type = ::rtidb::api::TTLType::kLatestTime;
                lat_ttl = abs_ttl;
                abs_ttl = 0;
                if (lat_ttl > FLAGS_latest_ttl_max) {
                    std::cout
                        << "Create failed. The max num of latest LatestTime is "
                        << FLAGS_latest_ttl_max << std::endl;
                    return;
                }
            } else {
                std::cout << "invalid ttl type " << std::endl;
                return;
            }
        } else {
            if (abs_ttl > FLAGS_absolute_ttl_max) {
                std::cout
                    << "Create failed. The max num of AbsoluteTime ttl is "
                    << FLAGS_absolute_ttl_max << std::endl;
                return;
            }
        }
        if (abs_ttl < 0 || lat_ttl < 0) {
            std::cout << "invalid ttl which should be equal or greater than 0"
                      << std::endl;
            return;
        }
        uint32_t seg_cnt = boost::lexical_cast<uint32_t>(parts[5]);
        bool leader = true;
        if (parts[6].compare("false") != 0 && parts[6].compare("true") != 0) {
            std::cout
                << "create failed! is_leader parameter should be true or false"
                << std::endl;
            return;
        }
        if (parts[6].compare("false") == 0) {
            leader = false;
        }
        std::vector<::rtidb::codec::ColumnDesc> columns;
        // check duplicate column
        std::set<std::string> used_column_names;
        bool has_index = false;
        for (uint32_t i = 7; i < parts.size(); i++) {
            std::vector<std::string> kv;
            ::rtidb::base::SplitString(parts[i], ":", kv);
            if (kv.size() < 2) {
                std::cout << "create failed! schema format is illegal"
                          << std::endl;
                return;
            }
            if (used_column_names.find(kv[0]) != used_column_names.end()) {
                std::cout << "Duplicated column " << kv[0] << std::endl;
                return;
            }
            std::string cur_type = kv[1];
            std::transform(cur_type.begin(), cur_type.end(), cur_type.begin(),
                           ::tolower);
            if (type_set.find(cur_type) == type_set.end()) {
                printf("type %s is invalid\n", kv[1].c_str());
                return;
            }
            used_column_names.insert(kv[0]);
            ::rtidb::codec::ColumnDesc desc;
            desc.add_ts_idx = false;
            if (kv.size() > 2 && kv[2] == "index") {
                if ((cur_type == "float") || (cur_type == "double")) {
                    printf("float or double column can not be index\n");
                    return;
                }
                desc.add_ts_idx = true;
                has_index = true;
            }
            desc.type = rtidb::codec::SchemaCodec::ConvertType(cur_type);
            desc.name = kv[0];
            columns.push_back(desc);
        }
        if (!has_index) {
            std::cout << "create failed! schema has no index" << std::endl;
            return;
        }
        bool ok = client->CreateTable(
            parts[1], boost::lexical_cast<uint32_t>(parts[2]),
            boost::lexical_cast<uint32_t>(parts[3]), abs_ttl, lat_ttl, seg_cnt,
            columns, type, leader, std::vector<std::string>());
        if (!ok) {
            std::cout << "Fail to create table" << std::endl;
        } else {
            std::cout << "Create table ok" << std::endl;
        }
    } catch (std::exception const& e) {
        std::cout << "Invalid args " << e.what() << std::endl;
    }
}

void HandleClientGetFollower(const std::vector<std::string>& parts,
                             ::rtidb::client::TabletClient* client) {
    if (parts.size() < 3) {
        std::cout << "Bad get follower format" << std::endl;
        return;
    }
    uint32_t tid = 0;
    uint32_t pid = 0;
    try {
        tid = boost::lexical_cast<uint32_t>(parts[1]);
        pid = boost::lexical_cast<uint32_t>(parts[2]);
    } catch (std::exception const& e) {
        std::cout << "Invalid args" << std::endl;
        return;
    }
    std::map<std::string, uint64_t> info_map;
    uint64_t offset = 0;
    std::string msg;
    if (!client->GetTableFollower(tid, pid, offset, info_map, msg)) {
        std::cout << "get failed. msg: " << msg << std::endl;
        return;
    }
    std::vector<std::string> header;
    header.push_back("#");
    header.push_back("tid");
    header.push_back("pid");
    header.push_back("leader_offset");
    header.push_back("follower");
    header.push_back("offset");
    ::baidu::common::TPrinter tp(header.size());

    tp.AddRow(header);
    int idx = 0;
    for (const auto& kv : info_map) {
        std::vector<std::string> row;
        row.push_back(std::to_string(idx));
        idx++;
        row.push_back(std::to_string(tid));
        row.push_back(std::to_string(pid));
        row.push_back(std::to_string(offset));
        row.push_back(kv.first);
        row.push_back(std::to_string(kv.second));
        tp.AddRow(row);
    }
    tp.Print(true);
}

void HandleClientCount(const std::vector<std::string>& parts,
                       ::rtidb::client::TabletClient* client) {
    if (parts.size() < 4) {
        std::cout << "count format error! eg. count tid pid key [col_name] "
                     "[filter_expired_data] | count tid=xxx pid=xxx key=xxx "
                     "index_name=xxx ts=xxx ts_name=xxx [filter_expired_data]"
                  << std::endl;
        return;
    }
    std::map<std::string, std::string> parameter_map;
    if (!GetParameterMap("tid", parts, "=", parameter_map)) {
        std::cout << "count format erro! eg. count tid=xxx pid=xxx key=xxx "
                     "index_name=xxx ts=xxx ts_name=xxx [filter_expired_data]"
                  << std::endl;
        return;
    }
    bool is_pair_format = parameter_map.empty() ? false : true;
    uint32_t tid = 0;
    uint32_t pid = 0;
    bool filter_expired_data = false;
    std::string key;
    std::string index_name;
    std::string ts_name;
    uint64_t value = 0;
    auto iter = parameter_map.begin();
    try {
        if (is_pair_format) {
            iter = parameter_map.find("tid");
            if (iter != parameter_map.end()) {
                tid = boost::lexical_cast<uint32_t>(iter->second);
            } else {
                std::cout << "count format error: tid does not exist!"
                          << std::endl;
                return;
            }
            iter = parameter_map.find("pid");
            if (iter != parameter_map.end()) {
                pid = boost::lexical_cast<uint32_t>(iter->second);
            } else {
                std::cout << "count format error: pid does not exist!"
                          << std::endl;
                return;
            }
            iter = parameter_map.find("key");
            if (iter != parameter_map.end()) {
                key = iter->second;
            } else {
                std::cout << "count format error: key does not exist!"
                          << std::endl;
                return;
            }
            iter = parameter_map.find("index_name");
            if (iter != parameter_map.end()) {
                index_name = iter->second;
            }
            iter = parameter_map.find("ts_name");
            if (iter != parameter_map.end()) {
                ts_name = iter->second;
            }
            iter = parameter_map.find("filter_expired_data");
            if (iter != parameter_map.end()) {
                std::string temp_str = iter->second;
                if (temp_str == "true") {
                    filter_expired_data = true;
                } else if (temp_str == "false") {
                    filter_expired_data = false;
                } else {
                    printf(
                        "filter_expired_data parameter should be true or "
                        "false\n");
                    return;
                }
            }
        } else {
            tid = boost::lexical_cast<uint32_t>(parts[1]);
            pid = boost::lexical_cast<uint32_t>(parts[2]);
            key = parts[3];
            if (parts.size() == 5) {
                if (parts[4] == "true") {
                    filter_expired_data = true;
                } else if (parts[4] == "false") {
                    filter_expired_data = false;
                } else {
                    index_name = parts[4];
                }
            } else if (parts.size() > 5) {
                index_name = parts[4];
                if (parts[5] == "true") {
                    filter_expired_data = true;
                } else if (parts[5] == "false") {
                    filter_expired_data = false;
                } else {
                    printf(
                        "filter_expired_data parameter should be true or "
                        "false\n");
                    return;
                }
            }
        }
    } catch (std::exception const& e) {
        std::cout << "Invalid args. tid and pid should be uint32" << std::endl;
        return;
    }
    std::string msg;
    bool ok = client->Count(tid, pid, key, index_name, ts_name,
                            filter_expired_data, value, msg);
    if (ok) {
        std::cout << "count: " << value << std::endl;
    } else {
        std::cout << "Count failed. error msg: " << msg << std::endl;
    }
}

void HandleClientShowSchema(const std::vector<std::string>& parts,
                            ::rtidb::client::TabletClient* client) {
    if (parts.size() < 3) {
        std::cout << "Bad show schema format" << std::endl;
        return;
    }
    ::rtidb::api::TableMeta table_meta;
    std::string schema;
    try {
        bool ok = client->GetTableSchema(
            boost::lexical_cast<uint32_t>(parts[1]),
            boost::lexical_cast<uint32_t>(parts[2]), table_meta);
        schema = table_meta.schema();
        if (!ok) {
            std::cout << "ShowSchema failed" << std::endl;
            return;
        }
    } catch (std::exception const& e) {
        std::cout << "Invalid args" << std::endl;
        return;
    }
    if (table_meta.column_desc_size() > 0) {
        if (table_meta.added_column_desc_size() == 0) {
            ::rtidb::base::PrintSchema(table_meta.column_desc());
        } else {
            ::rtidb::base::PrintSchema(schema, true);
        }
        printf("\n#ColumnKey\n");
        ::rtidb::api::TTLType ttl_type;
        uint64_t abs_ttl = 0;
        uint64_t lat_ttl = 0;
        if (table_meta.has_ttl_desc()) {
            ttl_type = table_meta.ttl_desc().ttl_type();
            abs_ttl = table_meta.ttl_desc().abs_ttl();
            lat_ttl = table_meta.ttl_desc().lat_ttl();
        } else {
            if (table_meta.ttl_type() == ::rtidb::api::kAbsoluteTime) {
                ttl_type = ::rtidb::api::kAbsoluteTime;
                abs_ttl = table_meta.ttl();
            } else {
                ttl_type = ::rtidb::api::kLatestTime;
                lat_ttl = table_meta.ttl();
            }
        }
        ::rtidb::storage::TTLDesc ttl_desc(abs_ttl, lat_ttl);
        std::string ttl_suff =
            table_meta.ttl_type() == ::rtidb::api::kLatestTime ? "" : "min";
        ::rtidb::base::PrintColumnKey(ttl_type, ttl_desc,
                                      table_meta.column_desc(),
                                      table_meta.column_key());
    } else if (!schema.empty()) {
        ::rtidb::base::PrintSchema(schema);
    } else {
        std::cout << "No schema for table" << std::endl;
    }
}

uint32_t GetDimensionIndex(
    const std::vector<::rtidb::codec::ColumnDesc>& columns,
    const std::string& dname) {
    uint32_t dindex = 0;
    for (uint32_t i = 0; i < columns.size(); i++) {
        if (columns[i].name == dname) {
            return dindex;
        }
        if (columns[i].add_ts_idx) {
            dindex++;
        }
    }
    return 0;
}

void HandleClientSGet(const std::vector<std::string>& parts,
                      ::rtidb::client::TabletClient* client) {
    if (parts.size() < 5) {
        std::cout
            << "Bad sget format, eg. sget tid pid key index_name ts | sget "
               "table_name=xxx key=xxx index_name=xxx ts=xxx ts_name=xxx"
            << std::endl;
        return;
    }
    std::map<std::string, std::string> parameter_map;
    if (!GetParameterMap("tid", parts, "=", parameter_map)) {
        std::cout << "sget format erro! eg. sget table_name=xxx key=xxx "
                     "index_name=xxx ts=xxx ts_name=xxx"
                  << std::endl;
        return;
    }
    bool is_pair_format = parameter_map.empty() ? false : true;
    uint32_t tid = 0;
    uint32_t pid = 0;
    std::string key;
    std::string index_name;
    uint64_t timestamp = 0;
    std::string ts_name;
    auto iter = parameter_map.begin();
    try {
        if (is_pair_format) {
            iter = parameter_map.find("tid");
            if (iter != parameter_map.end()) {
                tid = boost::lexical_cast<uint32_t>(iter->second);
            } else {
                std::cout << "sget format error: tid does not exist!"
                          << std::endl;
                return;
            }
            iter = parameter_map.find("pid");
            if (iter != parameter_map.end()) {
                pid = boost::lexical_cast<uint32_t>(iter->second);
            } else {
                std::cout << "sget format error: pid does not exist!"
                          << std::endl;
                return;
            }
            iter = parameter_map.find("key");
            if (iter != parameter_map.end()) {
                key = iter->second;
            } else {
                std::cout << "sget format error: key does not exist!"
                          << std::endl;
                return;
            }
            iter = parameter_map.find("index_name");
            if (iter != parameter_map.end()) {
                index_name = iter->second;
            }
            iter = parameter_map.find("ts");
            if (iter != parameter_map.end()) {
                timestamp = boost::lexical_cast<uint64_t>(iter->second);
            }
            iter = parameter_map.find("ts_name");
            if (iter != parameter_map.end()) {
                ts_name = iter->second;
            }
        } else {
            tid = boost::lexical_cast<uint32_t>(parts[1]);
            pid = boost::lexical_cast<uint32_t>(parts[2]);
            key = parts[3];
            index_name = parts[4];
            if (parts.size() > 5) {
                timestamp = boost::lexical_cast<uint64_t>(parts[5]);
            }
        }
    } catch (std::exception const& e) {
        std::cout << "Invalid args. tid pid should be uint32_t, ts should be "
                     "uint64_t, "
                  << std::endl;
        return;
    }
    ::rtidb::api::TableMeta table_meta;
    bool ok = client->GetTableSchema(tid, pid, table_meta);
    if (!ok) {
        std::cout << "No schema for table ,please use command get" << std::endl;
        return;
    }
    std::string value;
    uint64_t ts = 0;
    std::string msg;
    ok = client->Get(tid, pid, key, timestamp, index_name, ts_name, value, ts,
                     msg);
    if (!ok) {
        std::cout << "Fail to sget value! error msg: " << msg << std::endl;
        return;
    }
    ::rtidb::api::TableStatus table_status;
    if (!client->GetTableStatus(tid, pid, table_status)) {
        std::cout << "Fail to get table status" << std::endl;
        return;
    }
    ::rtidb::nameserver::CompressType compress_type =
        ::rtidb::nameserver::kNoCompress;
    if (table_status.compress_type() == ::rtidb::api::CompressType::kSnappy) {
        compress_type = ::rtidb::nameserver::kSnappy;
    }
    if (compress_type == ::rtidb::nameserver::kSnappy) {
        std::string uncompressed;
        ::snappy::Uncompress(value.c_str(), value.length(), &uncompressed);
        value = uncompressed;
    }
    std::string schema = table_meta.schema();
    std::vector<::rtidb::codec::ColumnDesc> raw;
    ::rtidb::codec::SchemaCodec codec;
    codec.Decode(schema, raw);
    ::baidu::common::TPrinter tp(raw.size() + 2, FLAGS_max_col_display_length);
    std::vector<std::string> row;
    row.push_back("#");
    row.push_back("ts");
    for (uint32_t i = 0; i < raw.size(); i++) {
        row.push_back(raw[i].name);
    }
    tp.AddRow(row);
    row.clear();
    row.push_back("1");
    row.push_back(std::to_string(ts));
    if (table_meta.added_column_desc_size() == 0) {
        ::rtidb::codec::FillTableRow(raw, value.c_str(), value.size(), row);
    } else {
        std::vector<::rtidb::codec::ColumnDesc> columns_tmp;
        int32_t size =
            static_cast<int>(raw.size() - table_meta.added_column_desc_size());
        for (int i = 0; i < size; i++) {
            columns_tmp.push_back(raw.at(i));
        }
        ::rtidb::codec::FillTableRow(row.size(), columns_tmp, value.c_str(),
                                     value.size(), row);
    }
    tp.AddRow(row);
    tp.Print(true);
}

void HandleClientSScan(const std::vector<std::string>& parts,
                       ::rtidb::client::TabletClient* client) {
    if (parts.size() < 7) {
        std::cout
            << "Bad scan format! eg.sscan tid pid key col_name start_time "
               "end_time [limit] | sscan table_name=xxx key=xxx index_name=xxx "
               "st=xxx et=xxx ts_name=xxx [limit=xxx]"
            << std::endl;
        return;
    }
    std::map<std::string, std::string> parameter_map;
    if (!GetParameterMap("tid", parts, "=", parameter_map)) {
        std::cout << "scan format erro! eg. sscan table_name=xxx key=xxx "
                     "index_name=xxx st=xxx et=xxx ts_name=xxx [limit=xxx]"
                  << std::endl;
        return;
    }
    bool is_pair_format = parameter_map.empty() ? false : true;
    uint32_t tid = 0;
    uint32_t pid = 0;
    std::string key;
    std::string index_name;
    uint64_t st = 0;
    uint64_t et = 0;
    std::string ts_name;
    uint32_t limit = 0;
    auto iter = parameter_map.begin();
    try {
        if (is_pair_format) {
            iter = parameter_map.find("tid");
            if (iter != parameter_map.end()) {
                tid = boost::lexical_cast<uint32_t>(iter->second);
            } else {
                std::cout << "sscan format error: tid does not exist!"
                          << std::endl;
                return;
            }
            iter = parameter_map.find("pid");
            if (iter != parameter_map.end()) {
                pid = boost::lexical_cast<uint32_t>(iter->second);
            } else {
                std::cout << "sscan format error: pid does not exist!"
                          << std::endl;
                return;
            }
            iter = parameter_map.find("key");
            if (iter != parameter_map.end()) {
                key = iter->second;
            } else {
                std::cout << "sscan format error: key does not exist!"
                          << std::endl;
                return;
            }
            iter = parameter_map.find("index_name");
            if (iter != parameter_map.end()) {
                index_name = iter->second;
            }
            iter = parameter_map.find("st");
            if (iter != parameter_map.end()) {
                st = boost::lexical_cast<uint64_t>(iter->second);
            } else {
                std::cout << "sscan format error: st does not exist!"
                          << std::endl;
                return;
            }
            iter = parameter_map.find("et");
            if (iter != parameter_map.end()) {
                et = boost::lexical_cast<uint64_t>(iter->second);
            } else {
                std::cout << "sscan format error: et does not exist!"
                          << std::endl;
                return;
            }
            iter = parameter_map.find("ts_name");
            if (iter != parameter_map.end()) {
                ts_name = iter->second;
            }
            iter = parameter_map.find("limit");
            if (iter != parameter_map.end()) {
                limit = boost::lexical_cast<uint32_t>(iter->second);
            }
        } else {
            if (parts.size() > 7) {
                limit = boost::lexical_cast<uint32_t>(parts[7]);
            }
            tid = boost::lexical_cast<uint32_t>(parts[1]);
            pid = boost::lexical_cast<uint32_t>(parts[2]);
            key = parts[3];
            index_name = parts[4];
            st = boost::lexical_cast<uint64_t>(parts[5]);
            et = boost::lexical_cast<uint64_t>(parts[6]);
        }
    } catch (std::exception const& e) {
        std::cout << "Invalid args. tid pid should be uint32_t, st and et "
                     "should be uint64_t, limit should be uint32"
                  << std::endl;
        return;
    }
    std::string msg;
    ::rtidb::base::KvIterator* it = NULL;
    it =
        client->Scan(tid, pid, key, st, et, index_name, ts_name, limit, 0, msg);
    if (it == NULL) {
        std::cout << "Fail to scan table. error msg: " << msg << std::endl;
    } else {
        ::rtidb::api::TableStatus table_status;
        if (!client->GetTableStatus(tid, pid, table_status)) {
            std::cout << "Fail to get table status" << std::endl;
            delete it;
            return;
        }
        ::rtidb::api::TableMeta table_meta;
        bool ok = client->GetTableSchema(tid, pid, table_meta);
        if (!ok) {
            std::cout << "No schema for table, please use command scan"
                      << std::endl;
            delete it;
            return;
        }
        std::string schema = table_meta.schema();
        std::vector<::rtidb::codec::ColumnDesc> raw;
        ::rtidb::codec::SchemaCodec codec;
        codec.Decode(schema, raw);
        ::rtidb::nameserver::CompressType compress_type =
            ::rtidb::nameserver::kNoCompress;
        if (table_status.compress_type() ==
            ::rtidb::api::CompressType::kSnappy) {
            compress_type = ::rtidb::nameserver::kSnappy;
        }
        if (table_meta.added_column_desc_size() == 0) {
            ::rtidb::base::ShowTableRows(raw, it, compress_type);
        } else {
            std::vector<::rtidb::codec::ColumnDesc> columns_tmp;
            for (int i = 0;
                 i < (int)(raw.size() -                           // NOLINT
                           table_meta.added_column_desc_size());  // NOLINT
                 i++) {
                columns_tmp.push_back(raw.at(i));
            }
            ::rtidb::base::ShowTableRows(columns_tmp, raw, it, compress_type);
        }
        delete it;
    }
}

void HandleClientSPut(const std::vector<std::string>& parts,
                      ::rtidb::client::TabletClient* client) {
    if (parts.size() < 5) {
        std::cout << "Bad put format, eg put tid pid time value" << std::endl;
        return;
    }
    try {
        uint32_t tid = boost::lexical_cast<uint32_t>(parts[1]);
        uint32_t pid = boost::lexical_cast<uint32_t>(parts[2]);
        ::rtidb::api::TableMeta table_meta;
        bool ok = client->GetTableSchema(tid, pid, table_meta);
        if (!ok) {
            std::cout << "Fail to get table schema" << std::endl;
            return;
        }
        std::string schema = table_meta.schema();
        if (schema.empty()) {
            std::cout << "No schema for table, please use put command"
                      << std::endl;
            return;
        }
        ::rtidb::api::TableStatus table_status;
        if (!client->GetTableStatus(tid, pid, table_status)) {
            std::cout << "Fail to get table status" << std::endl;
            return;
        }
        std::vector<::rtidb::codec::ColumnDesc> raw;
        ::rtidb::codec::SchemaCodec scodec;
        scodec.Decode(schema, raw);
        int base_size =
            (int)(raw.size() - table_meta.added_column_desc_size());  // NOLINT
        int modify_index = (int)(parts.size() - 4 - base_size);       // NOLINT
        if (modify_index > table_meta.added_column_desc_size() ||
            modify_index < 0) {
            std::cout << "Input value mismatch schema" << std::endl;
            return;
        }
        raw.erase(raw.begin() + base_size + modify_index, raw.end());
        std::string buffer;
        std::map<uint32_t, std::vector<std::pair<std::string, uint32_t>>>
            dimensions;
        if (modify_index > 0) {
            if (EncodeMultiDimensionData(
                    std::vector<std::string>(parts.begin() + 4, parts.end()),
                    raw, 0, buffer, dimensions, modify_index) < 0) {
                std::cout << "Encode data error" << std::endl;
                return;
            }
        } else {
            if (EncodeMultiDimensionData(
                    std::vector<std::string>(parts.begin() + 4, parts.end()),
                    raw, 0, buffer, dimensions) < 0) {
                std::cout << "Encode data error" << std::endl;
                return;
            }
        }
        if (table_status.compress_type() ==
            ::rtidb::api::CompressType::kSnappy) {
            std::string compressed;
            ::snappy::Compress(buffer.c_str(), buffer.length(), &compressed);
            buffer = compressed;
        }
        ok = client->Put(boost::lexical_cast<uint32_t>(parts[1]),
                         boost::lexical_cast<uint32_t>(parts[2]),
                         boost::lexical_cast<uint64_t>(parts[3]), buffer,
                         dimensions[0]);
        if (ok) {
            std::cout << "Put ok" << std::endl;
        } else {
            std::cout << "Put failed" << std::endl;
        }
    } catch (std::exception const& e) {
        std::cout << e.what() << std::endl;
    }
}

void HandleClientDelete(const std::vector<std::string>& parts,
                        ::rtidb::client::TabletClient* client) {
    if (parts.size() < 4) {
        std::cout << "Bad delete format" << std::endl;
        return;
    }
    try {
        uint32_t tid = boost::lexical_cast<uint32_t>(parts[1]);
        uint32_t pid = boost::lexical_cast<uint32_t>(parts[2]);
        std::string msg;
        std::string idx_name;
        if (parts.size() > 4) {
            idx_name = parts[4];
        }
        if (client->Delete(tid, pid, parts[3], idx_name, msg)) {
            std::cout << "Delete ok" << std::endl;
        } else {
            std::cout << "Delete failed" << std::endl;
        }
    } catch (std::exception const& e) {
        std::cout << "Invalid args, tid pid should be uint32_t" << std::endl;
    }
}

void HandleClientBenScan(const std::vector<std::string>& parts,
                         ::rtidb::client::TabletClient* client) {
    uint64_t et = 0;
    uint32_t tid = 1;
    uint32_t pid = 1;
    uint64_t key_num = 1000000;
    uint32_t times = 10000;
    int num = 100;
    uint32_t limit = 0;
    if (parts.size() >= 3) {
        try {
            tid = ::boost::lexical_cast<uint32_t>(parts[1]);
            pid = ::boost::lexical_cast<uint32_t>(parts[2]);
            if (parts.size() >= 4) {
                key_num = ::boost::lexical_cast<uint64_t>(parts[3]);
            }
            if (parts.size() >= 5) {
                times = ::boost::lexical_cast<uint32_t>(parts[4]);
            }
            if (parts.size() >= 6) {
                num = ::boost::lexical_cast<int>(parts[5]);
            }
            if (parts.size() >= 7) {
                limit = ::boost::lexical_cast<uint32_t>(parts[6]);
            }
        } catch (boost::bad_lexical_cast& e) {
            std::cout << "Bad scan format" << std::endl;
            return;
        }
    }
    uint64_t base = 100000000;
    std::random_device rd;
    std::default_random_engine engine(rd());
    std::uniform_int_distribution<> dis(1, key_num);
    std::string msg;
    while (num > 0) {
        for (uint32_t i = 0; i < times; i++) {
            std::string key = std::to_string(base + dis(engine));
            uint64_t st = ::baidu::common::timer::get_micros() / 1000;
            msg.clear();
            // ::rtidb::base::KvIterator* it = client->Scan(tid, pid,
            // key.c_str(), st, et, msg, false);
            ::rtidb::base::KvIterator* it =
                client->Scan(tid, pid, key.c_str(), st, et, limit, 0, msg);
            delete it;
        }
        client->ShowTp();
        num--;
    }
}

void StartClient() {
    if (FLAGS_endpoint.empty()) {
        std::cout << "Start failed! not set endpoint" << std::endl;
        return;
    }
    if (FLAGS_interactive) {
        std::cout << "Welcome to rtidb with version " << RTIDB_VERSION_MAJOR
                  << "." << RTIDB_VERSION_MEDIUM << "." << RTIDB_VERSION_MINOR
                  << "." << RTIDB_VERSION_BUG << std::endl;
    }
    ::rtidb::client::TabletClient client(FLAGS_endpoint);
    client.Init();
    std::string display_prefix = FLAGS_endpoint + "> ";
    while (true) {
        std::string buffer;
        if (!FLAGS_interactive) {
            buffer = FLAGS_cmd;
        } else {
            char* line = ::rtidb::base::linenoise(display_prefix.c_str());
            if (line == NULL) {
                return;
            }
            if (line[0] != '\0' && line[0] != '/') {
                buffer.assign(line);
                boost::trim(buffer);
                if (!buffer.empty()) {
                    ::rtidb::base::linenoiseHistoryAdd(line);
                }
            }
            ::rtidb::base::linenoiseFree(line);
            if (buffer.empty()) {
                continue;
            }
        }
        std::vector<std::string> parts;
        ::rtidb::base::SplitString(buffer, " ", parts);
        if (parts.empty()) {
            continue;
        } else if (parts[0] == "put") {
            HandleClientPut(parts, &client);
        } else if (parts[0] == "sput") {
            HandleClientSPut(parts, &client);
        } else if (parts[0] == "create") {
            HandleClientCreateTable(parts, &client);
        } else if (parts[0] == "get") {
            HandleClientGet(parts, &client);
        } else if (parts[0] == "sget") {
            HandleClientSGet(parts, &client);
        } else if (parts[0] == "screate") {
            HandleClientSCreateTable(parts, &client);
        } else if (parts[0] == "scan") {
            HandleClientScan(parts, &client);
        } else if (parts[0] == "sscan") {
            HandleClientSScan(parts, &client);
        } else if (parts[0] == "delete") {
            HandleClientDelete(parts, &client);
        } else if (parts[0] == "count") {
            HandleClientCount(parts, &client);
        } else if (parts[0] == "preview") {
            HandleClientPreview(parts, &client);
        } else if (parts[0] == "showschema") {
            HandleClientShowSchema(parts, &client);
        } else if (parts[0] == "getfollower") {
            HandleClientGetFollower(parts, &client);
        } else if (parts[0] == "benput") {
            HandleClientBenPut(parts, &client);
        } else if (parts[0] == "benscan") {
            HandleClientBenScan(parts, &client);
        } else if (parts[0] == "benget") {
            HandleClientBenGet(parts, &client);
        } else if (parts[0] == "benchmark") {
            HandleClientBenchmark(&client);
        } else if (parts[0] == "drop") {
            HandleClientDropTable(parts, &client);
        } else if (parts[0] == "addreplica") {
            HandleClientAddReplica(parts, &client);
        } else if (parts[0] == "delreplica") {
            HandleClientDelReplica(parts, &client);
        } else if (parts[0] == "makesnapshot") {
            HandleClientMakeSnapshot(parts, &client);
        } else if (parts[0] == "pausesnapshot") {
            HandleClientPauseSnapshot(parts, &client);
        } else if (parts[0] == "recoversnapshot") {
            HandleClientRecoverSnapshot(parts, &client);
        } else if (parts[0] == "sendsnapshot") {
            HandleClientSendSnapshot(parts, &client);
        } else if (parts[0] == "loadtable") {
            HandleClientLoadTable(parts, &client);
        } else if (parts[0] == "changerole") {
            HandleClientChangeRole(parts, &client);
        } else if (parts[0] == "gettablestatus") {
            HandleClientGetTableStatus(parts, &client);
        } else if (parts[0] == "setexpire") {
            HandleClientSetExpire(parts, &client);
        } else if (parts[0] == "setttlclock") {
            HandleClientSetTTLClock(parts, &client);
        } else if (parts[0] == "connectzk") {
            HandleClientConnectZK(parts, &client);
        } else if (parts[0] == "disconnectzk") {
            HandleClientDisConnectZK(parts, &client);
        } else if (parts[0] == "deleteindex") {
            HandleClientDeleteIndex(parts, &client);
        } else if (parts[0] == "setttl") {
            HandleClientSetTTL(parts, &client);
        } else if (parts[0] == "setlimit") {
            HandleClientSetLimit(parts, &client);
        } else if (parts[0] == "exit" || parts[0] == "quit") {
            std::cout << "bye" << std::endl;
            return;
        } else if (parts[0] == "help" || parts[0] == "man") {
            HandleClientHelp(parts, &client);
        } else {
            std::cout << "unsupported cmd" << std::endl;
        }
        if (!FLAGS_interactive) {
            return;
        }
    }
}

void StartNsClient() {
    std::string endpoint;
    if (FLAGS_interactive) {
        std::cout << "Welcome to rtidb with version " << RTIDB_VERSION_MAJOR
                  << "." << RTIDB_VERSION_MEDIUM << "." << RTIDB_VERSION_MINOR
                  << "." << RTIDB_VERSION_BUG << std::endl;
    }
    std::shared_ptr<ZkClient> zk_client;
    if (!FLAGS_zk_cluster.empty()) {
        zk_client = std::make_shared<ZkClient>(FLAGS_zk_cluster, 1000, "",
                                               FLAGS_zk_root_path);
        if (!zk_client->Init()) {
            std::cout << "zk client init failed" << std::endl;
            return;
        }
        std::string node_path = FLAGS_zk_root_path + "/leader";
        std::vector<std::string> children;
        if (!zk_client->GetChildren(node_path, children) || children.empty()) {
            std::cout << "get children failed" << std::endl;
            return;
        }
        std::string leader_path = node_path + "/" + children[0];
        if (!zk_client->GetNodeValue(leader_path, endpoint)) {
            std::cout << "get leader failed" << std::endl;
            return;
        }
        std::cout << "ns leader: " << endpoint << std::endl;
    } else if (!FLAGS_endpoint.empty()) {
        endpoint = FLAGS_endpoint;
    } else {
        std::cout << "Start failed! not set endpoint or zk_cluster"
                  << std::endl;
        return;
    }
    ::rtidb::client::NsClient client(endpoint);
    if (client.Init() < 0) {
        std::cout << "client init failed" << std::endl;
        return;
    }
    std::string display_prefix = endpoint + "> ";
    while (true) {
        std::string buffer;
        if (!FLAGS_interactive) {
            buffer = FLAGS_cmd;
        } else {
            char* line = ::rtidb::base::linenoise(display_prefix.c_str());
            if (line == NULL) {
                return;
            }
            if (line[0] != '\0' && line[0] != '/') {
                buffer.assign(line);
                boost::trim(buffer);
                if (!buffer.empty()) {
                    ::rtidb::base::linenoiseHistoryAdd(line);
                }
            }
            ::rtidb::base::linenoiseFree(line);
            if (buffer.empty()) {
                continue;
            }
        }
        std::vector<std::string> parts;
        ::rtidb::base::SplitString(buffer, " ", parts);
        if (parts.empty()) {
            continue;
        } else if (parts[0] == "showtablet") {
            HandleNSShowTablet(parts, &client);
        } else if (parts[0] == "showns") {
            HandleNSShowNameServer(parts, &client, zk_client);
        } else if (parts[0] == "showopstatus") {
            HandleNSShowOPStatus(parts, &client);
        } else if (parts[0] == "create") {
            HandleNSCreateTable(parts, &client);
        } else if (parts[0] == "put") {
            HandleNSPut(parts, &client);
        } else if (parts[0] == "scan") {
            HandleNSScan(parts, &client);
        } else if (parts[0] == "get") {
            HandleNSGet(parts, &client);
        } else if (parts[0] == "delete") {
            HandleNSDelete(parts, &client);
        } else if (parts[0] == "count") {
            HandleNSCount(parts, &client);
        } else if (parts[0] == "preview") {
            HandleNSPreview(parts, &client);
        } else if (parts[0] == "makesnapshot") {
            HandleNSMakeSnapshot(parts, &client);
        } else if (parts[0] == "addreplica") {
            HandleNSAddReplica(parts, &client);
        } else if (parts[0] == "delreplica") {
            HandleNSDelReplica(parts, &client);
        } else if (parts[0] == "drop") {
            HandleNSClientDropTable(parts, &client);
        } else if (parts[0] == "showtable") {
            HandleNSClientShowTable(parts, &client);
        } else if (parts[0] == "showschema") {
            HandleNSClientShowSchema(parts, &client);
        } else if (parts[0] == "confset") {
            HandleNSClientConfSet(parts, &client);
        } else if (parts[0] == "confget") {
            HandleNSClientConfGet(parts, &client);
        } else if (parts[0] == "changeleader") {
            HandleNSClientChangeLeader(parts, &client);
        } else if (parts[0] == "offlineendpoint") {
            HandleNSClientOfflineEndpoint(parts, &client);
        } else if (parts[0] == "migrate") {
            HandleNSClientMigrate(parts, &client);
        } else if (parts[0] == "recoverendpoint") {
            HandleNSClientRecoverEndpoint(parts, &client);
        } else if (parts[0] == "recovertable") {
            HandleNSClientRecoverTable(parts, &client);
        } else if (parts[0] == "connectzk") {
            HandleNSClientConnectZK(parts, &client);
        } else if (parts[0] == "disconnectzk") {
            HandleNSClientDisConnectZK(parts, &client);
        } else if (parts[0] == "gettablepartition") {
            HandleNSClientGetTablePartition(parts, &client);
        } else if (parts[0] == "settablepartition") {
            HandleNSClientSetTablePartition(parts, &client);
        } else if (parts[0] == "updatetablealive") {
            HandleNSClientUpdateTableAlive(parts, &client);
        } else if (parts[0] == "setttl") {
            HandleNSClientSetTTL(parts, &client);
        } else if (parts[0] == "cancelop") {
            HandleNSClientCancelOP(parts, &client);
        } else if (parts[0] == "addtablefield") {
            HandleNSAddTableField(parts, &client);
        } else if (parts[0] == "info") {
            HandleNSInfo(parts, &client);
        } else if (parts[0] == "addrepcluster") {
            HandleNSAddReplicaCluster(parts, &client);
        } else if (parts[0] == "showrepcluster") {
            HandleShowReplicaCluster(parts, &client);
        } else if (parts[0] == "removerepcluster") {
            HandleNSRemoveReplicaCluster(parts, &client);
        } else if (parts[0] == "switchmode") {
            HandleNSSwitchMode(parts, &client);
        } else if (parts[0] == "synctable") {
            HandleNSClientSyncTable(parts, &client);
        } else if (parts[0] == "addindex") {
            HandleNSClientAddIndex(parts, &client);
        } else if (parts[0] == "deleteindex") {
            HandleNSClientDeleteIndex(parts, &client);
        } else if (parts[0] == "update") {
            HandleNSUpdate(parts, &client);
        } else if (parts[0] == "query") {
            HandleNSQuery(parts, &client);
        } else if (parts[0] == "exit" || parts[0] == "quit") {
            std::cout << "bye" << std::endl;
            return;
        } else if (parts[0] == "help" || parts[0] == "man") {
            HandleNSClientHelp(parts, &client);
        } else {
            std::cout << "unsupported cmd" << std::endl;
        }
        if (!FLAGS_interactive) {
            return;
        }
    }
}

int main(int argc, char* argv[]) {
    ::google::ParseCommandLineFlags(&argc, &argv, true);
    if (FLAGS_role == "tablet") {
        StartTablet();
    } else if (FLAGS_role == "blob_proxy") {
        StartBlobProxy();
    } else if (FLAGS_role == "client") {
        StartClient();
    } else if (FLAGS_role == "nameserver") {
        StartNameServer();
    } else if (FLAGS_role == "blob") {
        StartBlob();
    } else if (FLAGS_role == "ns_client") {
        StartNsClient();
    } else {
        std::cout << "Start failed! FLAGS_role must be tablet, client, "
                     "nameserver or ns_client"
                  << std::endl;
    }
    return 0;
}<|MERGE_RESOLUTION|>--- conflicted
+++ resolved
@@ -1634,12 +1634,12 @@
             return;
         }
         Schema schema;
-        rtidb::codec::RowSchemaCodec::ConvertColumnDesc(
+        rtidb::codec::SchemaCodec::ConvertColumnDesc(
                 tables[0].column_desc_v1(), schema,
                 tables[0].added_column_desc());
         ::google::protobuf::RepeatedPtrField<::rtidb::api::Columns> cd_columns;
         ::rtidb::base::ResultMsg cd_rm
-            = ::rtidb::codec::RowSchemaCodec::GetCdColumns(
+            = ::rtidb::codec::SchemaCodec::GetCdColumns(
                     schema, condition_columns_map, &cd_columns);
         if (cd_rm.code < 0) {
             printf("GetCdColumns error, msg: %s\n", cd_rm.msg.c_str());
@@ -1737,22 +1737,13 @@
         std::cout << "failed to get. error msg: " << msg << std::endl;
         return;
     }
-<<<<<<< HEAD
     Schema schema;
-    rtidb::codec::RowSchemaCodec::ConvertColumnDesc(
+    rtidb::codec::SchemaCodec::ConvertColumnDesc(
         tables[0].column_desc_v1(), schema, tables[0].added_column_desc());
     ::google::protobuf::RepeatedPtrField<::rtidb::api::Columns> cd_columns;
     ::rtidb::base::ResultMsg cd_rm
-        = ::rtidb::codec::RowSchemaCodec::GetCdColumns(
+        = ::rtidb::codec::SchemaCodec::GetCdColumns(
                 schema, condition_columns_map, &cd_columns);
-=======
-    Schema new_cd_schema;
-    ::rtidb::codec::SchemaCodec::GetSchemaData(
-        condition_columns_map, tables[0].column_desc_v1(), new_cd_schema);
-    std::string cd_value;
-    ::rtidb::base::ResultMsg cd_rm = ::rtidb::codec::RowCodec::EncodeRow(
-        condition_columns_map, new_cd_schema, cd_value);
->>>>>>> f00619be
     if (cd_rm.code < 0) {
         printf("GetCdColumns error, msg: %s\n", cd_rm.msg.c_str());
         return;
@@ -1999,16 +1990,10 @@
         value = uncompressed;
     }
     std::vector<std::vector<std::string>> row_vec;
-    if (!rtidb::base::FillTableRows(value, count, schema, &row_vec)) {
-        std::cout << "FillTableRows error: " << msg << std::endl;
-        return;
-    }
-<<<<<<< HEAD
-=======
-    std::vector<std::string> value_vec;
-    rtidb::codec::RowCodec::DecodeRow(schema, ::rtidb::base::Slice(value),
-                                      value_vec);
->>>>>>> f00619be
+    if (!rtidb::codec::FillTableRows(value, count, schema, &row_vec)) {
+        std::cout << "FillTableRows error" << std::endl;
+        return;
+    }
     std::vector<std::string> row;
     row.push_back("#");
     ::baidu::common::TPrinter* tp;
