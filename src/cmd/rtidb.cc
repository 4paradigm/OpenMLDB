--- conflicted
+++ resolved
@@ -2776,17 +2776,14 @@
             printf("usage: synctable table_name cluster_alias [pid]\n");
             printf("ex: synctable test bj\n");
             printf("ex: synctable test bj 0\n");
-<<<<<<< HEAD
         } else if (parts[1] == "addindex") {
             printf("desc: add new index to table\n");
             printf("usage: addindex table_name index_name\n");
             printf("ex: addindex test card\n");
-=======
         } else if (parts[1] == "deleteindex") {
             printf("desc: delete index of specified index\n");
             printf("usage: deleteindex table_name index_name");
             printf("usage: deleteindex test index0");
->>>>>>> 09cdb981
         } else {
             printf("unsupport cmd %s\n", parts[1].c_str());
         }
@@ -4987,18 +4984,12 @@
         } else if (parts[0] == "switchmode") {
             HandleNSSwitchMode(parts, &client);
         } else if (parts[0] == "synctable") {
-<<<<<<< HEAD
            HandleNSClientSyncTable(parts, &client); 
         } else if (parts[0] == "addindex") {
            HandleNSClientAddIndex(parts, &client); 
-        } else if (parts[0] == "exit" || parts[0] == "quit") {
-=======
-            HandleNSClientSyncTable(parts, &client); 
         } else if (parts[0] == "deleteindex") {
             HandleNSClientDeleteIndex(parts, &client);
-        }
-        else if (parts[0] == "exit" || parts[0] == "quit") {
->>>>>>> 09cdb981
+        } else if (parts[0] == "exit" || parts[0] == "quit") {
             std::cout << "bye" << std::endl;
             return;
         } else if (parts[0] == "help" || parts[0] == "man") {
