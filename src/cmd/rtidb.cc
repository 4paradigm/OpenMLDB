--- conflicted
+++ resolved
@@ -51,11 +51,6 @@
 DEFINE_int32(log_file_count, 24, "Config the log count");
 DEFINE_string(log_level, "debug", "Set the rtidb log level, eg: debug or info");
 
-static volatile bool s_quit = false;
-static void SignalIntHandler(int /*sig*/){
-    s_quit = true;
-}
-
 void SetupLog() {
     // Config log 
     if (FLAGS_log_level == "debug") {
@@ -92,8 +87,6 @@
             RTIDB_VERSION_MAJOR,
             RTIDB_VERSION_MINOR,
             RTIDB_VERSION_BUG);
-    signal(SIGINT, SignalIntHandler);
-    signal(SIGTERM, SignalIntHandler);
 	server.RunUntilAskedToQuit();
 }
 
@@ -102,28 +95,9 @@
     ::rtidb::tablet::TabletImpl* tablet = new ::rtidb::tablet::TabletImpl();
     bool ok = tablet->Init();
     if (!ok) {
-<<<<<<< HEAD
-        LOG(WARNING, "fail to init tablet");
+        PDLOG(WARNING, "fail to init tablet");
         exit(1);
     }
-    sofa::pbrpc::Servlet webservice1 =
-                sofa::pbrpc::NewPermanentExtClosure(tablet, &rtidb::tablet::TabletImpl::WebService);
-    sofa::pbrpc::Servlet webservice2 =
-                sofa::pbrpc::NewPermanentExtClosure(tablet, &rtidb::tablet::TabletImpl::WebService);
-
-    if (!scan_rpc_server.RegisterService(tablet)) {
-        LOG(WARNING, "fail to register tablet rpc service");
-        exit(1);
-    }
-    scan_rpc_server.RegisterWebServlet("/tablet", webservice1);
-    if (!scan_rpc_server.Start(FLAGS_scan_endpoint)) {
-        LOG(WARNING, "fail to listen port %s", FLAGS_scan_endpoint.c_str());
-=======
-        PDLOG(WARNING, "fail to init tablet");
->>>>>>> 63a6259a
-        exit(1);
-    }
-
     brpc::ServerOptions options;
     options.num_threads = FLAGS_thread_pool_size;
     brpc::Server server;
@@ -131,24 +105,16 @@
         PDLOG(WARNING, "Fail to add service");
         exit(1);
     }
-<<<<<<< HEAD
-    rpc_server.RegisterWebServlet("/tablet", webservice2);
-    if (!rpc_server.Start(FLAGS_endpoint)) {
-        LOG(WARNING, "fail to listen port %s", FLAGS_endpoint.c_str());
-=======
     server.MaxConcurrencyOf(tablet, "Scan") = FLAGS_scan_concurrency_limit;
     server.MaxConcurrencyOf(tablet, "Put") = FLAGS_put_concurrency_limit;
 	if (server.Start(FLAGS_endpoint.c_str(), &options) != 0) {
         PDLOG(WARNING, "Fail to start server");
->>>>>>> 63a6259a
         exit(1);
     }
     PDLOG(INFO, "start tablet on port %s with version %d.%d.%d", FLAGS_endpoint.c_str(),
             RTIDB_VERSION_MAJOR,
             RTIDB_VERSION_MINOR,
             RTIDB_VERSION_BUG);
-    signal(SIGINT, SignalIntHandler);
-    signal(SIGTERM, SignalIntHandler);
 	server.RunUntilAskedToQuit();
 }
 
