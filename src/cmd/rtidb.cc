//
// rtidb.cc
// Copyright (C) 2017 4paradigm.com
// Author wangtaize 
// Date 2017-03-31
//
#include <signal.h>
#include <unistd.h>
#include <fcntl.h>
#include <sched.h>
#include <unistd.h>
#include <iostream>
#include <sstream>

#include <snappy.h>
#include <gflags/gflags.h>
#include <brpc/server.h>
#include <boost/lexical_cast.hpp>
#include <boost/algorithm/string.hpp>
#include "logging.h"

#include "tablet/tablet_impl.h"
#include "nameserver/name_server_impl.h"
#include "client/tablet_client.h"
#include "client/ns_client.h"
#include "base/strings.h"
#include "base/kv_iterator.h"
#include "base/schema_codec.h"
#include "base/flat_array.h"
#include "base/file_util.h"
#include "base/hash.h"
#include "timer.h"
#include "version.h"
#include "proto/tablet.pb.h"
#include "proto/client.pb.h"
#include "proto/name_server.pb.h"
#include "tprinter.h"
#include <google/protobuf/text_format.h>
#include <google/protobuf/io/zero_copy_stream_impl.h>
#include <random>

using ::baidu::common::INFO;
using ::baidu::common::WARNING;
using ::baidu::common::DEBUG;

DECLARE_string(endpoint);
DECLARE_int32(port);
DECLARE_string(zk_cluster);
DECLARE_string(zk_root_path);
DECLARE_int32(thread_pool_size);
DECLARE_int32(put_concurrency_limit);
DECLARE_int32(scan_concurrency_limit);
DECLARE_int32(get_concurrency_limit);
DEFINE_string(role, "tablet | nameserver | client | ns_client", "Set the rtidb role for start");
DEFINE_string(cmd, "", "Set the command");
DEFINE_bool(interactive, true, "Set the interactive");

DEFINE_string(log_dir, "", "Config the log dir");
DEFINE_int32(log_file_size, 1024, "Config the log size in MB");
DEFINE_int32(log_file_count, 24, "Config the log count");
DEFINE_string(log_level, "debug", "Set the rtidb log level, eg: debug or info");
DECLARE_uint32(latest_ttl_max);
DECLARE_uint32(absolute_ttl_max);

void SetupLog() {
    // Config log 
    if (FLAGS_log_level == "debug") {
        ::baidu::common::SetLogLevel(DEBUG);
    }else {
        ::baidu::common::SetLogLevel(INFO);
    }
    if (!FLAGS_log_dir.empty()) {
        ::rtidb::base::Mkdir(FLAGS_log_dir);
        std::string info_file = FLAGS_log_dir + "/" + FLAGS_role + ".info.log";
        std::string warning_file = FLAGS_log_dir + "/" + FLAGS_role + ".warning.log";
        ::baidu::common::SetLogFile(info_file.c_str());
        ::baidu::common::SetWarningFile(warning_file.c_str());
    }
    ::baidu::common::SetLogCount(FLAGS_log_file_count);
    ::baidu::common::SetLogSize(FLAGS_log_file_size);
}

void StartNameServer() {
    SetupLog();
    ::rtidb::nameserver::NameServerImpl* name_server = new ::rtidb::nameserver::NameServerImpl();
    if (!name_server->Init()) {
        PDLOG(WARNING, "Fail to init");
        exit(1);
    }
    brpc::ServerOptions options;
    options.num_threads = FLAGS_thread_pool_size;
    brpc::Server server;
    if (server.AddService(name_server, brpc::SERVER_DOESNT_OWN_SERVICE) != 0) {
        PDLOG(WARNING, "Fail to add service");
        exit(1);
    }
    if (FLAGS_port > 0) {
        if (server.Start(FLAGS_port, &options) != 0) {
            PDLOG(WARNING, "Fail to start server");
            exit(1);
        }
        PDLOG(INFO, "start nameserver on endpoint %d with version %d.%d.%d", 
                    FLAGS_port, RTIDB_VERSION_MAJOR, RTIDB_VERSION_MINOR, RTIDB_VERSION_BUG);
    } else {
        if (server.Start(FLAGS_endpoint.c_str(), &options) != 0) {
            PDLOG(WARNING, "Fail to start server");
            exit(1);
        }
        PDLOG(INFO, "start nameserver on endpoint %s with version %d.%d.%d", 
                    FLAGS_endpoint.c_str(), RTIDB_VERSION_MAJOR, RTIDB_VERSION_MINOR, RTIDB_VERSION_BUG);
    }
    std::ostringstream oss;
    oss << RTIDB_VERSION_MAJOR << "." << RTIDB_VERSION_MINOR << "." << RTIDB_VERSION_BUG;
    server.set_version(oss.str());
    server.RunUntilAskedToQuit();
}

int THPIsEnabled() {
#ifdef __linux__
    char buf[1024];
    FILE *fp = fopen("/sys/kernel/mm/transparent_hugepage/enabled","r");
    if (!fp) {
        return 0;
    }
    if (fgets(buf, sizeof(buf), fp) == NULL) {
        fclose(fp);
        return 0;
    }
    fclose(fp);
    if (strstr(buf,"[never]") == NULL) {
        return 1;
    }
    fp = fopen("/sys/kernel/mm/transparent_hugepage/defrag","r");
    if (!fp) return 0;
    if (fgets(buf, sizeof(buf), fp) == NULL) {
        fclose(fp);
        return 0;
    }
    fclose(fp);
    return (strstr(buf,"[never]") == NULL) ? 1 : 0;
#else
    return 0;
#endif
}

int SwapIsEnabled() {
#ifdef __linux__
    char buf[1024];
    FILE *fp = fopen("/proc/swaps","r");
    if (!fp) {
        return 0;
    }
    if (fgets(buf, sizeof(buf), fp) == NULL) {
        fclose(fp);
        return 0;
    }
    // if the swap is disabled, there is only one line in /proc/swaps.
    // Filename     Type        Size    Used    Priority
    if (fgets(buf, sizeof(buf), fp) == NULL) {
        fclose(fp);
        return 0;
    }
    fclose(fp);
    return 1;
#else
    return 0;
#endif
}

void StartTablet() {
    if (THPIsEnabled()) {
        PDLOG(WARNING, "THP is enabled in your kernel. This will create latency and memory usage issues with RTIDB."
                       "To fix this issue run the command 'echo never > /sys/kernel/mm/transparent_hugepage/enabled' and "
                       "'echo never > /sys/kernel/mm/transparent_hugepage/defrag' as root");
    }
    if (SwapIsEnabled()) {
        PDLOG(WARNING, "Swap is enabled in your kernel. This will create latency and memory usage issues with RTIDB."
                       "To fix this issue run the command 'swapoff -a' as root");
    }
    SetupLog();
    ::rtidb::tablet::TabletImpl* tablet = new ::rtidb::tablet::TabletImpl();
    bool ok = tablet->Init();
    if (!ok) {
        PDLOG(WARNING, "fail to init tablet");
        exit(1);
    }
    brpc::ServerOptions options;
    options.num_threads = FLAGS_thread_pool_size;
    brpc::Server server;
    if (server.AddService(tablet, brpc::SERVER_DOESNT_OWN_SERVICE) != 0) {
        PDLOG(WARNING, "Fail to add service");
        exit(1);
    }
    server.MaxConcurrencyOf(tablet, "Scan") = FLAGS_scan_concurrency_limit;
    server.MaxConcurrencyOf(tablet, "Put") = FLAGS_put_concurrency_limit;
    tablet->SetServer(&server);
    server.MaxConcurrencyOf(tablet, "Get") = FLAGS_get_concurrency_limit;
    if (FLAGS_port > 0) {
        if (server.Start(FLAGS_port, &options) != 0) {
            PDLOG(WARNING, "Fail to start server");
            exit(1);
        }
        PDLOG(INFO, "start tablet on port %d with version %d.%d.%d", 
                    FLAGS_port, RTIDB_VERSION_MAJOR, RTIDB_VERSION_MINOR, RTIDB_VERSION_BUG);
    } else {
        if (server.Start(FLAGS_endpoint.c_str(), &options) != 0) {
            PDLOG(WARNING, "Fail to start server");
            exit(1);
        }
        PDLOG(INFO, "start tablet on endpoint %s with version %d.%d.%d", 
                    FLAGS_endpoint.c_str(), RTIDB_VERSION_MAJOR, RTIDB_VERSION_MINOR, RTIDB_VERSION_BUG);
    }
    if (!tablet->RegisterZK()) {
        PDLOG(WARNING, "Fail to register zk");
        exit(1);
    }
    std::ostringstream oss;
    oss << RTIDB_VERSION_MAJOR << "." << RTIDB_VERSION_MINOR << "." << RTIDB_VERSION_BUG;
    server.set_version(oss.str());
    server.RunUntilAskedToQuit();
}

void ShowTableRow(const std::vector<::rtidb::base::ColumnDesc>& schema, 
                  const char* row,
                  const uint32_t row_size,
                  const uint64_t ts,
                  const uint32_t index,
                  ::baidu::common::TPrinter& tp) {
    rtidb::base::FlatArrayIterator fit(row, row_size, schema.size());
    std::vector<std::string> vrow;
    vrow.push_back(boost::lexical_cast<std::string>(index));
    vrow.push_back(boost::lexical_cast<std::string>(ts));
    while (fit.Valid()) {
        std::string col;
        if (fit.GetType() == ::rtidb::base::ColType::kString) {
            fit.GetString(&col);
        }else if (fit.GetType() == ::rtidb::base::ColType::kInt32) {
            int32_t int32_col = 0;
            fit.GetInt32(&int32_col);
            col = boost::lexical_cast<std::string>(int32_col);
        }else if (fit.GetType() == ::rtidb::base::ColType::kInt64) {
            int64_t int64_col = 0;
            fit.GetInt64(&int64_col);
            col = boost::lexical_cast<std::string>(int64_col);
        }else if (fit.GetType() == ::rtidb::base::ColType::kUInt32) {
            uint32_t uint32_col = 0;
            fit.GetUInt32(&uint32_col);
            col = boost::lexical_cast<std::string>(uint32_col);
        }else if (fit.GetType() == ::rtidb::base::ColType::kUInt64) {
            uint64_t uint64_col = 0;
            fit.GetUInt64(&uint64_col);
            col = boost::lexical_cast<std::string>(uint64_col);
        }else if (fit.GetType() == ::rtidb::base::ColType::kDouble) {
            double double_col = 0.0d;
            fit.GetDouble(&double_col);
            col = boost::lexical_cast<std::string>(double_col);
        }else if (fit.GetType() == ::rtidb::base::ColType::kFloat) {
            float float_col = 0.0f;
            fit.GetFloat(&float_col);
            col = boost::lexical_cast<std::string>(float_col);
        }else if(fit.GetType() == ::rtidb::base::ColType::kTimestamp) {
            uint64_t ts = 0;
            fit.GetTimestamp(&ts);
            col = boost::lexical_cast<std::string>(ts);
        }
        fit.Next();
        vrow.push_back(col);
    }
    tp.AddRow(vrow);
}

void ShowTableRows(const std::vector<::rtidb::base::ColumnDesc>& raw, 
                   ::rtidb::base::KvIterator* it, 
                   const ::rtidb::nameserver::CompressType compress_type) { 
    ::baidu::common::TPrinter tp(raw.size() + 2, 128);
    std::vector<std::string> row;
    row.push_back("#");
    row.push_back("ts");
    for (uint32_t i = 0; i < raw.size(); i++) {
        row.push_back(raw[i].name);
    }
    tp.AddRow(row);
    uint32_t index = 1;
    while (it->Valid()) {
        if (compress_type == ::rtidb::nameserver::kSnappy) {
            std::string uncompressed;
            ::snappy::Uncompress(it->GetValue().data(), it->GetValue().size(), &uncompressed);
            ShowTableRow(raw, uncompressed.c_str(), uncompressed.length(), it->GetKey(), index, tp); 
        } else {
            ShowTableRow(raw, it->GetValue().data(), it->GetValue().size(), it->GetKey(), index, tp); 
        }
        index ++;
        it->Next();
    }
    tp.Print(true);
}

int EncodeMultiDimensionData(const std::vector<std::string>& data, 
            const std::vector<::rtidb::base::ColumnDesc>& columns,
            uint32_t pid_num,
            std::string& value, 
            std::map<uint32_t, std::vector<std::pair<std::string, uint32_t>>>& dimensions) {
    if (data.size() != columns.size()) {
        return -1;
    }
    uint8_t cnt = (uint8_t)data.size();
    ::rtidb::base::FlatArrayCodec codec(&value, cnt);
    uint32_t idx_cnt = 0;
    for (uint32_t i = 0; i < data.size(); i++) {
        if (columns[i].add_ts_idx) {
            uint32_t pid = 0;
            if (pid_num > 0) {
                pid = (uint32_t)(::rtidb::base::hash64(data[i]) % pid_num);
            }
            if (dimensions.find(pid) == dimensions.end()) {
                dimensions.insert(std::make_pair(pid, std::vector<std::pair<std::string, uint32_t>>()));
            }
            dimensions[pid].push_back(std::make_pair(data[i], idx_cnt));
            idx_cnt ++;
        }
        bool codec_ok = false;
        try {
            if (columns[i].type == ::rtidb::base::ColType::kInt32) {
                codec_ok = codec.Append(boost::lexical_cast<int32_t>(data[i]));
            } else if (columns[i].type == ::rtidb::base::ColType::kInt64) {
                codec_ok = codec.Append(boost::lexical_cast<int64_t>(data[i]));
            } else if (columns[i].type == ::rtidb::base::ColType::kUInt32) {
                if (!boost::algorithm::starts_with(data[i], "-")) {
                    codec_ok = codec.Append(boost::lexical_cast<uint32_t>(data[i]));
                }
            } else if (columns[i].type == ::rtidb::base::ColType::kUInt64) {
                if (!boost::algorithm::starts_with(data[i], "-")) {
                    codec_ok = codec.Append(boost::lexical_cast<uint64_t>(data[i]));
                }
            } else if (columns[i].type == ::rtidb::base::ColType::kFloat) {
                codec_ok = codec.Append(boost::lexical_cast<float>(data[i]));
            } else if (columns[i].type == ::rtidb::base::ColType::kDouble) {
                codec_ok = codec.Append(boost::lexical_cast<double>(data[i]));
            } else if (columns[i].type == ::rtidb::base::ColType::kString) {
                codec_ok = codec.Append(data[i]);
            } else if (columns[i].type == ::rtidb::base::ColType::kTimestamp) {
                codec_ok = codec.AppendTimestamp(boost::lexical_cast<uint64_t>(data[i]));
            } else if (columns[i].type == ::rtidb::base::ColType::kDate) {
                codec_ok = codec.AppendDate(boost::lexical_cast<uint64_t>(data[i]));
            } else if (columns[i].type == ::rtidb::base::ColType::kInt16) {
                codec_ok = codec.Append(boost::lexical_cast<int16_t>(data[i]));
            } else if (columns[i].type == ::rtidb::base::ColType::kUInt16) {
                codec_ok = codec.Append(boost::lexical_cast<uint16_t>(data[i]));
            } else {
                codec_ok = codec.AppendNull();
            }
        } catch(std::exception const& e) {
            std::cout << e.what() << std::endl;
            return -1;
        } 
        if (!codec_ok) {
            return -1;
        }
    }
    codec.Build();
    return 0;
}        

std::shared_ptr<::rtidb::client::TabletClient> GetTabletClient(const ::rtidb::nameserver::TableInfo& table_info,
            uint32_t pid, std::string& msg) {
    std::string endpoint;
    for (int idx = 0; idx < table_info.table_partition_size(); idx++) {
        if (table_info.table_partition(idx).pid() != pid) {
            continue;
        }
        for (int inner_idx = 0; inner_idx < table_info.table_partition(idx).partition_meta_size(); inner_idx++) {
            if (table_info.table_partition(idx).partition_meta(inner_idx).is_leader() && 
                     table_info.table_partition(idx).partition_meta(inner_idx).is_alive()) {
                endpoint = table_info.table_partition(idx).partition_meta(inner_idx).endpoint();
                break;
            }
        }
        break;
    }
    if (endpoint.empty()) {
        msg = "cannot find healthy endpoint. pid is " + std::to_string(pid);
        return std::shared_ptr<::rtidb::client::TabletClient>();
    }
    std::shared_ptr<::rtidb::client::TabletClient> tablet_client = std::make_shared<::rtidb::client::TabletClient>(endpoint);
    if (tablet_client->Init() < 0) {
        msg = "tablet client init failed, endpoint is " + endpoint;
        tablet_client.reset();
    }
    return tablet_client;
}

void HandleNSClientSetTTL(const std::vector<std::string>& parts, ::rtidb::client::NsClient* client) {
    if (parts.size() < 4) {
        std::cout << "bad setttl format, eg settl t1 absolute 10" <<std::endl;
        return;
    }
    try {
        std::string value;
        std::string err;
        uint64_t ttl = boost::lexical_cast<uint64_t>(parts[3]);
        bool ok = client->UpdateTTL(parts[1],
                                    parts[2],
                                    ttl,
                                    err);
        if (ok) {
            std::cout << "Set ttl ok !" << std::endl;
        }else {
            std::cout << "Set ttl failed! "<< err << std::endl; 
        }
    } catch(std::exception const& e) {
        std::cout << "Invalid args ttl which should be uint64_t" << std::endl;
    }

}

void HandleNSShowTablet(const std::vector<std::string>& parts, ::rtidb::client::NsClient* client) {
    std::vector<std::string> row;
    row.push_back("endpoint");
    row.push_back("state");
    row.push_back("age");
    ::baidu::common::TPrinter tp(row.size());
    tp.AddRow(row);
    std::vector<::rtidb::client::TabletInfo> tablets;
    std::string msg;
    bool ok = client->ShowTablet(tablets, msg);
    if (!ok) {
        std::cout << "Fail to show tablets. error msg: " << msg << std::endl;
        return;
    }
    for (size_t i = 0; i < tablets.size(); i++) { 
        std::vector<std::string> row;
        row.push_back(tablets[i].endpoint);
        row.push_back(tablets[i].state);
        row.push_back(::rtidb::base::HumanReadableTime(tablets[i].age));
        tp.AddRow(row);
    }
    tp.Print(true);
}

void HandleNSShowNameServer(const std::vector<std::string>& parts, ::rtidb::client::NsClient* client, 
        std::shared_ptr<ZkClient> zk_client) {
    if (FLAGS_zk_cluster.empty() || !zk_client) {
        std::cout << "Show nameserver failed. zk_cluster is empty" << std::endl;
        return;
    }    
    std::string node_path = FLAGS_zk_root_path + "/leader";
    std::vector<std::string> children;
    if (!zk_client->GetChildren(node_path, children) || children.empty()) {
        std::cout << "get children failed" << std::endl;
        return;
    }
    std::vector<std::string> endpoint_vec;
    for (auto path : children) {
        std::string endpoint;
        std::string real_path = node_path + "/" + path;
        if (!zk_client->GetNodeValue(real_path, endpoint)) {
            std::cout << "get endpoint failed. path " << real_path << std::endl;
            return;
        }
        if (std::find(endpoint_vec.begin(), endpoint_vec.end(), endpoint) == endpoint_vec.end()) {
            endpoint_vec.push_back(endpoint);
        }
    }
    std::vector<std::string> row;
    row.push_back("endpoint");
    row.push_back("role");
    ::baidu::common::TPrinter tp(row.size());
    tp.AddRow(row);
    for (size_t i = 0; i < endpoint_vec.size(); i++) { 
        std::vector<std::string> row;
        row.push_back(endpoint_vec[i]);
        if (i == 0) {
            row.push_back("leader");
        } else {
            row.push_back("standby");
        }
        tp.AddRow(row);
    }
    tp.Print(true);
}

void HandleNSMakeSnapshot(const std::vector<std::string>& parts, ::rtidb::client::NsClient* client) {
    if (parts.size() < 3) {
        std::cout << "Bad format" << std::endl;
        return;
    }
    try {
        uint32_t pid = boost::lexical_cast<uint32_t>(parts[2]);
        std::string msg;
        bool ok = client->MakeSnapshot(parts[1], pid, msg);
        if (!ok) {
            std::cout << "Fail to makesnapshot. error msg:" << msg << std::endl;
            return;
        }
        std::cout << "MakeSnapshot ok" << std::endl;
    } catch(std::exception const& e) {
        std::cout << "Invalid args. pid should be uint32_t" << std::endl;
    } 
}

void HandleNSAddReplica(const std::vector<std::string>& parts, ::rtidb::client::NsClient* client) {
    if (parts.size() < 4) {
        std::cout << "Bad format" << std::endl;
        return;
    }
    try {
        uint32_t pid = boost::lexical_cast<uint32_t>(parts[2]);
        std::string msg;
        bool ok = client->AddReplica(parts[1], pid, parts[3], msg);
        if (!ok) {
            std::cout << "Fail to addreplica. error msg:" << msg  << std::endl;
            return;
        }
        std::cout << "AddReplica ok" << std::endl;
    } catch(std::exception const& e) {
        std::cout << "Invalid args. pid should be uint32_t" << std::endl;
    } 
}

void HandleNSDelReplica(const std::vector<std::string>& parts, ::rtidb::client::NsClient* client) {
    if (parts.size() < 4) {
        std::cout << "Bad format" << std::endl;
        return;
    }
    try {
        uint32_t pid = boost::lexical_cast<uint32_t>(parts[2]);
        std::string msg;
        bool ok = client->DelReplica(parts[1], pid, parts[3], msg);
        if (!ok) {
            std::cout << "Fail to delreplica. error msg:" << msg << std::endl;
            return;
        }
        std::cout << "DelReplica ok" << std::endl;
    } catch(std::exception const& e) {
        std::cout << "Invalid args. pid should be uint32_t" << std::endl;
    } 
}
    
void HandleNSClientDropTable(const std::vector<std::string>& parts, ::rtidb::client::NsClient* client) {
    if (parts.size() < 2) {
        std::cout << "Bad format" << std::endl;
        return;
    }
    if (FLAGS_interactive) {
        printf("Drop table %s? yes/no\n", parts[1].c_str());
        std::string input;
        std::cin >> input;
        std::transform(input.begin(), input.end(), input.begin(), ::tolower);
        if (input != "yes") {
            printf("'drop %s' cmd is canceled!\n", parts[1].c_str());
            return;
        }
    }
    std::string msg;
    bool ret = client->DropTable(parts[1], msg);
    if (!ret) {
        std::cout << "failed to drop. error msg: " << msg << std::endl;
        return;
    }
    std::cout << "drop ok" << std::endl;
}

void HandleNSClientConfSet(const std::vector<std::string>& parts, ::rtidb::client::NsClient* client) {
    if (parts.size() < 3) {
        std::cout << "Bad format" << std::endl;
        return;
    }
    std::string msg;
    bool ret = client->ConfSet(parts[1], parts[2], msg);
    if (!ret) {
         printf("failed to set %s. error msg: %s\n", parts[1].c_str(), msg.c_str());
        return;
    }
    printf("set %s ok\n", parts[1].c_str());
}

void HandleNSClientConfGet(const std::vector<std::string>& parts, ::rtidb::client::NsClient* client) {
    if (parts.size() < 1) {
        std::cout << "Bad format" << std::endl;
        return;
    }
    std::string msg;
    std::map<std::string, std::string> conf_map;
    std::string key;
    if (parts.size() > 1) {
        key = parts[1];
    }
    bool ret = client->ConfGet(key, conf_map, msg);
    if (!ret) {
         printf("failed to set %s. error msg: %s\n", parts[1].c_str(), msg.c_str());
        return;
    }
    std::vector<std::string> row;
    row.push_back("key");
    row.push_back("value");
    ::baidu::common::TPrinter tp(row.size());
    tp.AddRow(row);
    for (const auto& kv : conf_map) {
        row.clear();
        row.push_back(kv.first);
        row.push_back(kv.second);
        tp.AddRow(row);
    }
    tp.Print(true);
}

void HandleNSClientChangeLeader(const std::vector<std::string>& parts, ::rtidb::client::NsClient* client) {
    if (parts.size() < 3) {
        std::cout << "Bad format" << std::endl;
        return;
    }
    try {
        uint32_t pid = boost::lexical_cast<uint32_t>(parts[2]);
        std::string msg;
        std::string candidate_leader;
        if (parts.size() > 3) {
            candidate_leader = parts[3];
        }
        bool ret = client->ChangeLeader(parts[1], pid, candidate_leader, msg);
        if (!ret) {
            std::cout << "failed to change leader. error msg: " << msg << std::endl;
            return;
        }
    } catch(const std::exception& e) {
        std::cout << "Invalid args. pid should be uint32_t" << std::endl;
        return;
    }
    std::cout << "change leader ok" << std::endl;
}   

void HandleNSClientOfflineEndpoint(const std::vector<std::string>& parts, ::rtidb::client::NsClient* client) {
    if (parts.size() < 2) {
        std::cout << "Bad format" << std::endl;
        return;
    }
    std::string msg;
    bool ret = client->OfflineEndpoint(parts[1], msg);
    if (!ret) {
        std::cout << "failed to offline endpoint. error msg: " << msg << std::endl;
        return;
    }
    std::cout << "offline endpoint ok" << std::endl;
}

void HandleNSClientMigrate(const std::vector<std::string>& parts, ::rtidb::client::NsClient* client) {
    if (parts.size() < 5) {
        std::cout << "Bad format. eg, migrate 127.0.0.1:9991 table1 1-10 127.0.0.1:9992" << std::endl;
        return;
    }
    if (parts[1] == parts[4]) {
        std::cout << "migrate error. src_endpoint is same as des_endpoint" << std::endl;
        return;
    }
    std::string msg;
    std::vector<uint32_t> pid_vec;
    try {
        if (::rtidb::base::IsNumber(parts[3])) {
            pid_vec.push_back(boost::lexical_cast<uint32_t>(parts[3]));
        } else if (parts[3].find('-') != std::string::npos) {
            std::vector<std::string> vec;
            boost::split(vec, parts[3], boost::is_any_of("-"));
            if (vec.size() != 2 || !::rtidb::base::IsNumber(vec[0]) || !::rtidb::base::IsNumber(vec[1])) {
                printf("pid_group[%s] format error.\n", parts[3].c_str());
                return;
            }
            uint32_t start_index = boost::lexical_cast<uint32_t>(vec[0]);
            uint32_t end_index = boost::lexical_cast<uint32_t>(vec[1]);
            while (start_index <= end_index) {
                pid_vec.push_back(start_index);
                start_index++;
            }
        } else if (parts[3].find(',') != std::string::npos) {
            std::vector<std::string> vec;
            boost::split(vec, parts[3], boost::is_any_of(","));
            for (const auto& pid_str : vec) {
                if (!::rtidb::base::IsNumber(pid_str)) {
                    printf("partition[%s] format error.\n", parts[3].c_str());
                    return;
                }
                pid_vec.push_back(boost::lexical_cast<uint32_t>(pid_str));
            }
        } else {
            printf("partition[%s] format error\n", parts[3].c_str());
            return;
        }
    } catch (const std::exception& e) {
        std::cout << "Invalid args. pid should be uint32_t" << std::endl;
        return;
    }
    if (pid_vec.empty()) {
        std::cout << "has not valid pid" << std::endl;
        return;
    }
    bool ret = client->Migrate(parts[1], parts[2], pid_vec, parts[4], msg);
    if (!ret) {
        std::cout << "failed to migrate partition. error msg: " << msg << std::endl;
        return;
    }
    std::cout << "partition migrate ok" << std::endl;
}

void HandleNSClientRecoverEndpoint(const std::vector<std::string>& parts, ::rtidb::client::NsClient* client) {
    if (parts.size() < 2) {
        std::cout << "Bad format" << std::endl;
        return;
    }
    std::string msg;
    bool ret = client->RecoverEndpoint(parts[1], msg);
    if (!ret) {
        std::cout << "failed to recover endpoint. error msg: " << msg << std::endl;
        return;
    }
    std::cout << "recover endpoint ok" << std::endl;
}    

void HandleNSClientRecoverTable(const std::vector<std::string>& parts, ::rtidb::client::NsClient* client) {
    if (parts.size() < 4) {
        std::cout << "Bad format" << std::endl;
        return;
    }
    try {
        uint32_t pid = boost::lexical_cast<uint32_t>(parts[2]);
        std::string msg;
        bool ok = client->RecoverTable(parts[1], pid, parts[3], msg);
        if (!ok) {
            std::cout << "Fail to recover table. error msg:" << msg  << std::endl;
            return;
        }
        std::cout << "recover table ok" << std::endl;
    } catch(std::exception const& e) {
        std::cout << "Invalid args. pid should be uint32_t" << std::endl;
    } 
}    

void HandleNSClientConnectZK(const std::vector<std::string> parts, ::rtidb::client::NsClient* client) {
    std::string msg;
    bool ok = client->ConnectZK(msg);
    if (ok) {
        std::cout << "connect zk ok" << std::endl;
    } else {
        std::cout << "Fail to connect zk" << std::endl;
    }
}

void HandleNSClientDisConnectZK(const std::vector<std::string> parts, ::rtidb::client::NsClient* client) {
    std::string msg;
    bool ok = client->DisConnectZK(msg);
    if (ok) {
        std::cout << "disconnect zk ok" << std::endl;
    } else {
        std::cout << "Fail to disconnect zk" << std::endl;
    }
}

void HandleNSClientShowTable(const std::vector<std::string>& parts, ::rtidb::client::NsClient* client) {
    std::string name;
    if (parts.size() >= 2) {
        name = parts[1];
    }
    std::vector<::rtidb::nameserver::TableInfo> tables;
    std::string msg;
    bool ret = client->ShowTable(name, tables, msg);
    if (!ret) {
        std::cout << "failed to showtable. error msg: " << msg << std::endl;
        return;
    }
    std::vector<std::string> row;
    row.push_back("name");
    row.push_back("tid");
    row.push_back("pid");
    row.push_back("endpoint");
    row.push_back("role");
    row.push_back("ttl");
    row.push_back("is_alive");
    row.push_back("compress_type");
    ::baidu::common::TPrinter tp(row.size());
    tp.AddRow(row);
    for (const auto& value : tables) {
        for (int idx = 0; idx < value.table_partition_size(); idx++) {
            for (int meta_idx = 0; meta_idx < value.table_partition(idx).partition_meta_size(); meta_idx++) {
                row.clear();
                row.push_back(value.name());
                row.push_back(std::to_string(value.tid()));
                row.push_back(std::to_string(value.table_partition(idx).pid()));
                row.push_back(value.table_partition(idx).partition_meta(meta_idx).endpoint());
                if (value.table_partition(idx).partition_meta(meta_idx).is_leader()) {
                    row.push_back("leader");
                } else {
                    row.push_back("follower");
                }
                if (value.ttl_type() == "kLatestTime") {
                    row.push_back(std::to_string(value.ttl()));
                } else {
                    row.push_back(std::to_string(value.ttl()) + "min");
                }
                if (value.table_partition(idx).partition_meta(meta_idx).is_alive()) {
                    row.push_back("yes");
                } else {
                    row.push_back("no");
                }
                if (value.has_compress_type()) {
                    row.push_back(::rtidb::nameserver::CompressType_Name(value.compress_type()));
                } else {
                    row.push_back("kNoCompress");
                }
                tp.AddRow(row);
            }
        }
    }
    tp.Print(true);
}

void HandleNSClientShowSchema(const std::vector<std::string>& parts, ::rtidb::client::NsClient* client) {
    if (parts.size() < 2) {
        std::cout << "showschema format error. eg: showschema tablename" << std::endl;
        return;
    }
    std::string name = parts[1];
    std::vector<::rtidb::nameserver::TableInfo> tables;
    std::string msg;
    bool ret = client->ShowTable(name, tables, msg);
    if (!ret) {
        std::cout << "failed to showschema. error msg: " << msg << std::endl;
        return;
    }
    if (tables.empty()) {
        printf("table %s is not exist\n", name.c_str());
        return;
    }
    if (tables[0].column_desc_size() == 0) {
        printf("table %s has not schema\n", name.c_str());
        return;
    }
    std::vector<std::string> row;
    row.push_back("#");
    row.push_back("name");
    row.push_back("type");
    row.push_back("index");
    ::baidu::common::TPrinter tp(row.size());
    tp.AddRow(row);
    for (int idx = 0; idx < tables[0].column_desc_size(); idx++) {
        row.clear();
        row.push_back(std::to_string(idx));
        row.push_back(tables[0].column_desc(idx).name());
        row.push_back(tables[0].column_desc(idx).type());
        if (tables[0].column_desc(idx).add_ts_idx()) {
            row.push_back("yes");
        } else {
            row.push_back("no");
        }
        tp.AddRow(row);
    }
    tp.Print(true);
}

void HandleNSGet(const std::vector<std::string>& parts, ::rtidb::client::NsClient* client) {
    if (parts.size() < 4) {
        std::cout << "get format error. eg: get table_name key ts | get table_name key idx_name ts" << std::endl;
        return;
    }
    std::vector<::rtidb::nameserver::TableInfo> tables;
    std::string msg;
    bool ret = client->ShowTable(parts[1], tables, msg);
    if (!ret) {
        std::cout << "failed to get table info. error msg: " << msg << std::endl;
        return;
    }
    if (tables.empty()) {
        printf("get failed! table %s is not exist\n", parts[1].c_str());
        return;
    }
    uint32_t tid = tables[0].tid();
    std::string key = parts[2];
    uint32_t pid = (uint32_t)(::rtidb::base::hash64(key) % tables[0].table_partition_size());
    std::shared_ptr<::rtidb::client::TabletClient> tablet_client = GetTabletClient(tables[0], pid, msg);
    if (!tablet_client) {
        std::cout << "failed to get. error msg: " << msg << std::endl;
        return;
    }
    if (tables[0].column_desc_size() == 0) {
        std::string value;
        uint64_t ts = 0;
        try {
            std::string msg;
            bool ok = tablet_client->Get(tid, pid, key,
                                  boost::lexical_cast<uint64_t>(parts[3]),
                                  value,
                                  ts,
                                  msg);
            if (ok) {
                if (tables[0].compress_type() == ::rtidb::nameserver::kSnappy) {
                    std::string uncompressed;
                    ::snappy::Uncompress(value.c_str(), value.length(), &uncompressed);
                    value = uncompressed;
                }
                std::cout << "value :" << value << std::endl;
            } else {
                std::cout << "Get failed. error msg: " << msg << std::endl; 
            }
        } catch (std::exception const& e) {
            printf("Invalid args. ts should be unsigned int\n");
            return;
        } 
    } else {
        std::vector<::rtidb::base::ColumnDesc> columns;
        if (::rtidb::base::SchemaCodec::ConvertColumnDesc(tables[0], columns) < 0) {
            std::cout << "convert table column desc failed" << std::endl; 
            return;
        }
        ::baidu::common::TPrinter tp(columns.size() + 2, 128);
        std::vector<std::string> row;
        row.push_back("#");
        row.push_back("ts");
        for (uint32_t i = 0; i < columns.size(); i++) {
            row.push_back(columns[i].name);
        }
        tp.AddRow(row);
        std::string value;
        uint64_t ts = 0;
        try {
            std::string msg;
            if (parts.size() > 4) {
                if (!tablet_client->Get(tid, pid, key, 
                                boost::lexical_cast<uint64_t>(parts[4]),
                                parts[3], value, ts, msg)) {
                    std::cout << "Fail to get value! error msg: " << msg << std::endl;
                    return;
                }
            } else {
                if (!tablet_client->Get(tid, pid, key,
                                  boost::lexical_cast<uint64_t>(parts[3]),
                                  value, ts, msg)) {
                    std::cout << "Fail to get value! error msg: " << msg << std::endl;
                    return;
                }
            }
        } catch (std::exception const& e) {
            printf("Invalid args. ts should be unsigned int\n");
            return;
        } 
        if (tables[0].compress_type() == ::rtidb::nameserver::kSnappy) {
            std::string uncompressed;
            ::snappy::Uncompress(value.c_str(), value.length(), &uncompressed);
            value = uncompressed;
        }
        ShowTableRow(columns, value.c_str(), value.size(), ts, 1, tp);
        tp.Print(true);
    }
}

void HandleNSScan(const std::vector<std::string>& parts, ::rtidb::client::NsClient* client) {
    if (parts.size() < 5) {
        std::cout << "scan format error. eg: scan table_name pk start_time end_time [limit] | scan table_name key key_name start_time end_time [limit]" << std::endl;
        return;
    }
    std::vector<::rtidb::nameserver::TableInfo> tables;
    std::string msg;
    bool ret = client->ShowTable(parts[1], tables, msg);
    if (!ret) {
        std::cout << "failed to get table info. error msg: " << msg << std::endl;
        return;
    }
    if (tables.empty()) {
        printf("scan failed! table %s is not exist\n", parts[1].c_str());
        return;
    }
    uint32_t tid = tables[0].tid();
    std::string key = parts[2];
    uint32_t pid = (uint32_t)(::rtidb::base::hash64(key) % tables[0].table_partition_size());
    std::shared_ptr<::rtidb::client::TabletClient> tablet_client = GetTabletClient(tables[0], pid, msg);
    if (!tablet_client) {
        std::cout << "failed to scan. error msg: " << msg << std::endl;
        return;
    }
    uint32_t limit = 0;
    if (tables[0].column_desc_size() == 0) {
        try {
            if (parts.size() > 5) {
                limit = boost::lexical_cast<uint32_t>(parts[5]);
            }
            std::string msg;
            ::rtidb::base::KvIterator* it = tablet_client->Scan(tid, pid, key,  
                    boost::lexical_cast<uint64_t>(parts[3]), 
                    boost::lexical_cast<uint64_t>(parts[4]),
                    limit, msg);
            if (it == NULL) {
                std::cout << "Fail to scan table. error msg: " << msg << std::endl;
            } else {
                std::cout << "#\tTime\tData" << std::endl;
                uint32_t index = 1;
                while (it->Valid()) {
                    std::string value = it->GetValue().ToString();
                    if (tables[0].compress_type() == ::rtidb::nameserver::kSnappy) {
                        std::string uncompressed;
                        ::snappy::Uncompress(value.c_str(), value.length(), &uncompressed);
                        value = uncompressed;
                    }
                    std::cout << index << "\t" << it->GetKey() << "\t" << value << std::endl;
                    index ++;
                    it->Next();
                }
                delete it;
            }
        } catch (std::exception const& e) {
            printf("Invalid args. st and et should be unsigned int\n");
            return;
        } 
    } else {
        std::vector<::rtidb::base::ColumnDesc> columns;
        if (::rtidb::base::SchemaCodec::ConvertColumnDesc(tables[0], columns) < 0) {
            std::cout << "convert table column desc failed" << std::endl; 
            return;
        }
        try {
            if (parts.size() > 6) {
                limit = boost::lexical_cast<uint32_t>(parts[6]);
            }
            std::string msg;
            ::rtidb::base::KvIterator* it = tablet_client->Scan(tid, pid, key,  
                    boost::lexical_cast<uint64_t>(parts[4]), 
                    boost::lexical_cast<uint64_t>(parts[5]),
                    parts[3], limit, msg);
            if (it == NULL) {
                std::cout << "Fail to scan table. error msg: " << msg << std::endl;
            } else {
                ShowTableRows(columns, it, tables[0].compress_type());
                delete it;
            }

        } catch (std::exception const& e) {
            printf("Invalid args. st and et should be unsigned int\n");
        }
    }
}

void HandleNSPut(const std::vector<std::string>& parts, ::rtidb::client::NsClient* client) {
    if (parts.size() < 5) {
        std::cout << "put format error. eg: put table_name pk ts value | put table_name ts key1 key2 ... value1 value2 ..." << std::endl;
        return;
    }
    std::vector<::rtidb::nameserver::TableInfo> tables;
    std::string msg;
    bool ret = client->ShowTable(parts[1], tables, msg);
    if (!ret) {
        std::cout << "failed to get table info. error msg: " << msg << std::endl;
        return;
    }
    if (tables.empty()) {
        printf("put failed! table %s is not exist\n", parts[1].c_str());
        return;
    }
    uint32_t tid = tables[0].tid();
    if (tables[0].column_desc_size() == 0) {
        std::string pk = parts[2];
        uint64_t ts = 0;
        try {
            ts = boost::lexical_cast<uint64_t>(parts[3]);
        } catch (std::exception const& e) {
            printf("Invalid args. ts %s should be unsigned int\n", parts[3].c_str());
            return;
        } 
        uint32_t pid = (uint32_t)(::rtidb::base::hash64(pk) % tables[0].table_partition_size());
        std::shared_ptr<::rtidb::client::TabletClient> tablet_client = GetTabletClient(tables[0], pid, msg);
        if (!tablet_client) {
            std::cout << "Failed to put. error msg: " << msg << std::endl;
            return;
        }
        std::string value = parts[4];
        if (tables[0].compress_type() == ::rtidb::nameserver::kSnappy) {
            std::string compressed;
            ::snappy::Compress(value.c_str(), value.length(), &compressed);
            value = compressed;
        }
        if (tablet_client->Put(tid, pid, pk, ts, value)) {
            std::cout << "Put ok" << std::endl;
        } else {
            std::cout << "Put failed" << std::endl; 
        }
    } else {
        uint64_t ts = 0;
        try {
            ts = boost::lexical_cast<uint64_t>(parts[2]);
        } catch (std::exception const& e) {
            printf("Invalid args. ts %s should be unsigned int\n", parts[2].c_str());
            return;
        } 
        std::vector<::rtidb::base::ColumnDesc> columns;
        if (::rtidb::base::SchemaCodec::ConvertColumnDesc(tables[0], columns) < 0) {
            std::cout << "convert table column desc failed" << std::endl; 
            return;
        }
        std::string buffer;
        uint32_t cnt = parts.size() - 3;
        if (cnt != columns.size()) {
            std::cout << "Input value mismatch schema" << std::endl;
            return;
        }
        std::map<uint32_t, std::vector<std::pair<std::string, uint32_t>>> dimensions;
        if (EncodeMultiDimensionData(std::vector<std::string>(parts.begin() + 3, parts.end()), columns, 
                    tables[0].table_partition_size(), buffer, dimensions) < 0) {
            std::cout << "Encode data error" << std::endl;
            return;
        }
        std::map<std::string, std::shared_ptr<::rtidb::client::TabletClient>> clients;
        for (auto iter = dimensions.begin(); iter != dimensions.end(); iter++) {
            uint32_t pid = iter->first;
            std::string endpoint;
            for (int idx = 0; idx < tables[0].table_partition_size(); idx++) {
                if (tables[0].table_partition(idx).pid() != pid) {
                    continue;
                }
                for (int inner_idx = 0; inner_idx < tables[0].table_partition(idx).partition_meta_size(); inner_idx++) {
                    if (tables[0].table_partition(idx).partition_meta(inner_idx).is_leader() && 
                             tables[0].table_partition(idx).partition_meta(inner_idx).is_alive()) {
                        endpoint = tables[0].table_partition(idx).partition_meta(inner_idx).endpoint();
                        break;
                    }
                }
                break;
            }
            if (endpoint.empty()) {
                printf("put error. cannot find healthy endpoint. pid is %u\n", pid);
                return;
            }
            if (clients.find(endpoint) == clients.end()) {
                clients.insert(std::make_pair(endpoint, std::make_shared<::rtidb::client::TabletClient>(endpoint)));
                if (clients[endpoint]->Init() < 0) {
                    printf("tablet client init failed, endpoint is %s\n", endpoint.c_str());
                    return;
                }
            }
            std::string value = buffer;
            if (tables[0].compress_type() == ::rtidb::nameserver::kSnappy) {
                std::string compressed;
                ::snappy::Compress(value.c_str(), value.length(), &compressed);
                value = compressed;
            }
            if (!clients[endpoint]->Put(tid, pid, ts, value, iter->second)) {
                printf("put failed. tid %u pid %u endpoint %s\n", tid, pid, endpoint.c_str()); 
                return;
            }
        }
        std::cout << "Put ok" << std::endl;
    }
}

int GenTableInfo(const std::string& path, const std::set<std::string>& type_set, 
            ::rtidb::nameserver::TableInfo& ns_table_info) {
    ::rtidb::client::TableInfo table_info;
    int fd = open(path.c_str(), O_RDONLY);
    if (fd < 0) {
        std::cout << "can not open file " << path << std::endl;
        return -1;
    }
    google::protobuf::io::FileInputStream fileInput(fd);
    fileInput.SetCloseOnDelete(true);
    if (!google::protobuf::TextFormat::Parse(&fileInput, &table_info)) {
        std::cout << "table meta file format error" << std::endl;
        return -1;
    }

    ns_table_info.set_name(table_info.name());
    std::string ttl_type = table_info.ttl_type();
    std::transform(ttl_type.begin(), ttl_type.end(), ttl_type.begin(), ::tolower);
    if (ttl_type == "kabsolutetime") {
        ns_table_info.set_ttl_type("kAbsoluteTime");
    } else if (ttl_type == "klatesttime" || ttl_type == "latest") {
        ns_table_info.set_ttl_type("kLatestTime");
    } else {
        printf("ttl type %s is invalid\n", table_info.ttl_type().c_str());
        return -1;
    }
    ns_table_info.set_ttl(table_info.ttl());
    std::string compress_type = table_info.compress_type();
    std::transform(compress_type.begin(), compress_type.end(), compress_type.begin(), ::tolower);
    if (compress_type == "knocompress" || compress_type == "nocompress" || compress_type == "no") {
        ns_table_info.set_compress_type(::rtidb::nameserver::kNoCompress);
    } else if (compress_type == "ksnappy" || compress_type == "snappy") {
        ns_table_info.set_compress_type(::rtidb::nameserver::kSnappy);
    } else {
        printf("compress type %s is invalid\n", table_info.compress_type().c_str());
        return -1;
    }
    ns_table_info.set_seg_cnt(table_info.seg_cnt());
    if (table_info.table_partition_size() > 0) {
        std::map<uint32_t, std::string> leader_map;
        std::map<uint32_t, std::set<std::string>> follower_map;
        for (int idx = 0; idx < table_info.table_partition_size(); idx++) {
            std::string pid_group = table_info.table_partition(idx).pid_group();
            uint32_t start_index = 0;
            uint32_t end_index = 0;
            if (::rtidb::base::IsNumber(pid_group)) {
                start_index = boost::lexical_cast<uint32_t>(pid_group);
                end_index = start_index;
            } else {
                std::vector<std::string> vec;
                boost::split(vec, pid_group, boost::is_any_of("-"));
                if (vec.size() != 2 || !::rtidb::base::IsNumber(vec[0]) || !::rtidb::base::IsNumber(vec[1])) {
                    printf("Fail to create table. pid_group[%s] format error.\n", pid_group.c_str());
                    return -1;
                }
                start_index = boost::lexical_cast<uint32_t>(vec[0]);
                end_index = boost::lexical_cast<uint32_t>(vec[1]);

            }
            for (uint32_t pid = start_index; pid <= end_index; pid++) {
                if (table_info.table_partition(idx).is_leader()) {
                    if (leader_map.find(pid) != leader_map.end()) {
                        printf("Fail to create table. pid %u has two leader\n", pid);
                        return -1;
                    }
                    leader_map.insert(std::make_pair(pid, table_info.table_partition(idx).endpoint()));
                } else {
                    if (follower_map.find(pid) == follower_map.end()) {
                        follower_map.insert(std::make_pair(pid, std::set<std::string>()));
                    }
                    if (follower_map[pid].find(table_info.table_partition(idx).endpoint()) != follower_map[pid].end()) {
                        printf("Fail to create table. pid %u has same follower on %s\n", pid, table_info.table_partition(idx).endpoint().c_str());
                        return -1;
                    }
                    follower_map[pid].insert(table_info.table_partition(idx).endpoint());
                }
            }
        }    
        if (leader_map.empty()) {
            printf("Fail to create table. has not leader pid\n");
            return -1;
        }
        // check leader pid
        auto iter = leader_map.rbegin();
        if (iter->first != leader_map.size() -1) {
            printf("Fail to create table. pid is not start with zero and consecutive\n");
            return -1;
        }

        // check follower's leader 
        for (const auto& kv : follower_map) {
            auto iter = leader_map.find(kv.first);
            if (iter == leader_map.end()) {
                printf("pid %u has not leader\n", kv.first);
                return -1;
            }
            if (kv.second.find(iter->second) != kv.second.end()) {
                printf("pid %u leader and follower at same endpoint %s\n", kv.first, iter->second.c_str());
                return -1;
            }
        }

        for (const auto& kv : leader_map) {
            ::rtidb::nameserver::TablePartition* table_partition = ns_table_info.add_table_partition();
            table_partition->set_pid(kv.first);
            ::rtidb::nameserver::PartitionMeta* partition_meta = table_partition->add_partition_meta();
            partition_meta->set_endpoint(kv.second);
            partition_meta->set_is_leader(true);
            auto iter = follower_map.find(kv.first);
            if (iter == follower_map.end()) {
                continue;
            }
            // add follower
            for (const auto& endpoint : iter->second) {
                ::rtidb::nameserver::PartitionMeta* partition_meta = table_partition->add_partition_meta();
                partition_meta->set_endpoint(endpoint);
                partition_meta->set_is_leader(false);
            }
        }
    } else {
        if (table_info.has_partition_num()) {
            ns_table_info.set_partition_num(table_info.partition_num());
        }
        if (table_info.has_replica_num()) {
            ns_table_info.set_replica_num(table_info.replica_num());
        }
    }

    std::set<std::string> name_set;
    bool has_index = false;
    for (int idx = 0; idx < table_info.column_desc_size(); idx++) {
        std::string cur_type = table_info.column_desc(idx).type();
        std::transform(cur_type.begin(), cur_type.end(), cur_type.begin(), ::tolower);
        if (type_set.find(cur_type) == type_set.end()) {
            printf("type %s is invalid\n", table_info.column_desc(idx).type().c_str());
            return -1;
        }
        if (table_info.column_desc(idx).name() == "" || 
                name_set.find(table_info.column_desc(idx).name()) != name_set.end()) {
            printf("check column_desc name failed. name is %s\n", table_info.column_desc(idx).name().c_str());
            return -1;
        }
        if (table_info.column_desc(idx).add_ts_idx()) {
            has_index = true;
        }
        name_set.insert(table_info.column_desc(idx).name());
        ::rtidb::nameserver::ColumnDesc* column_desc = ns_table_info.add_column_desc();
        column_desc->set_name(table_info.column_desc(idx).name());
        column_desc->set_type(cur_type);
        column_desc->set_add_ts_idx(table_info.column_desc(idx).add_ts_idx());
    }
    if (!has_index && table_info.column_desc_size() > 0) {
        std::cout << "no index" << std::endl;
        return -1;
    }
    return 0;

}

void HandleNSCreateTable(const std::vector<std::string>& parts, ::rtidb::client::NsClient* client) {
    std::set<std::string> type_set;
    type_set.insert("int32");
    type_set.insert("uint32");
    type_set.insert("int64");
    type_set.insert("uint64");
    type_set.insert("float");
    type_set.insert("double");
    type_set.insert("string");
    type_set.insert("bool");
    type_set.insert("timestamp");
    type_set.insert("date");
    type_set.insert("int16");
    type_set.insert("uint16");
    ::rtidb::nameserver::TableInfo ns_table_info;
    if (parts.size() == 2) {
        if (GenTableInfo(parts[1], type_set, ns_table_info) < 0) {
            return;
        }
    } else if (parts.size() > 4) {
        ns_table_info.set_name(parts[1]);
        std::string type = "kAbsoluteTime";
        try {
            std::vector<std::string> vec;
            ::rtidb::base::SplitString(parts[2], ":", &vec);
            if (vec.size() > 1) {
                if ((vec[0] == "latest" || vec[0] == "kLatestTime"))  {
                    type = "kLatestTime";
                } else {
                    std::cout << "invalid ttl type" << std::endl;
                    return;
                }    
            }
            ns_table_info.set_ttl(boost::lexical_cast<uint64_t>(vec[vec.size() - 1]));
            uint32_t partition_num = boost::lexical_cast<uint32_t>(parts[3]);
            if (partition_num == 0) {
                 std::cout << "partition_num should be large than zero" << std::endl;
                 return;
            }
            ns_table_info.set_partition_num(partition_num);
            uint32_t replica_num = boost::lexical_cast<uint32_t>(parts[4]);
            if (replica_num == 0) {
                 std::cout << "replica_num should be large than zero" << std::endl;
                 return;
            }
            ns_table_info.set_replica_num(replica_num);
        } catch (std::exception const& e) {
            std::cout << "Invalid args. pid should be uint32_t" << std::endl;
            return;
        } 
        ns_table_info.set_ttl_type(type);
        bool has_index = false;
        std::set<std::string> name_set;
        for (uint32_t i = 5; i < parts.size(); i++) {
            std::vector<std::string> kv;
            ::rtidb::base::SplitString(parts[i], ":", &kv);
            if (kv.size() < 2) {
                std::cout << "create failed! schema format is illegal" << std::endl;
                return;
            }
            if (name_set.find(kv[0]) != name_set.end()) {
                printf("Duplicated column %s\n", kv[0].c_str());
                return;
            }
            std::string cur_type = kv[1];
            std::transform(cur_type.begin(), cur_type.end(), cur_type.begin(), ::tolower);
            if (type_set.find(cur_type) == type_set.end()) {
                printf("type %s is invalid\n", kv[1].c_str());
                return;
            }
            name_set.insert(kv[0]);
            ::rtidb::nameserver::ColumnDesc* column_desc = ns_table_info.add_column_desc();
            column_desc->set_name(kv[0]);
            column_desc->set_type(cur_type);
            if (kv.size() > 2 && kv[2] == "index") {
                column_desc->set_add_ts_idx(true);
                has_index = true;
            } else {
                column_desc->set_add_ts_idx(false);
            }
        }
        if (parts.size() > 5 && !has_index) {
            std::cout << "create failed! schema has no index" << std::endl;
            return;
        }
    } else {
        std::cout << "create format error! ex: create table_meta_file | create name ttl partition_num replica_num [name:type:index ...]" << std::endl;
        return;
    }
    if (ns_table_info.ttl_type() == "kAbsoluteTime") {
        if (ns_table_info.ttl() > FLAGS_absolute_ttl_max) {
            std::cout << "Create failed. The max num of AbsoluteTime ttl is " 
                      << FLAGS_absolute_ttl_max << std::endl;
            return;
        }
    } else {
        if (ns_table_info.ttl() > FLAGS_latest_ttl_max) {
            std::cout << "Create failed. The max num of latest LatestTime is " 
                      << FLAGS_latest_ttl_max << std::endl;
            return;
        }
    }
    std::string msg;
    if (!client->CreateTable(ns_table_info, msg)) {
        std::cout << "Fail to create table. error msg: " << msg << std::endl;
        return;
    }
    std::cout << "Create table ok" << std::endl;
}

void HandleNSClientHelp(const std::vector<std::string>& parts, ::rtidb::client::NsClient* client) {
    if (parts.size() == 1) {
        printf("create - create table\n");
        printf("drop - drop table\n");
        printf("put -  insert data into table\n");
        printf("scan - get records for a period of time\n");
        printf("get - get only one record\n");
        printf("showtable - show table info\n");
        printf("showtablet - show tablet info\n");
        printf("showns - show nameserver info\n");
        printf("showschema - show schema info\n");
        printf("showopstatus - show op info\n");
        printf("makesnapshot - make snapshot\n");
        printf("addreplica - add replica to leader\n");
        printf("delreplica - delete replica from leader\n");
        printf("confset - update conf\n");
        printf("confget - get conf\n");
        printf("changeleader - select leader again when the endpoint of leader offline\n");
        printf("offlineendpoint - select leader and delete replica when endpoint offline\n");
        printf("recovertable - recover only one table partition\n");
        printf("recoverendpoint - recover all tables in endpoint when online");
        printf("migrate - migrate partition form one endpoint to another\n");
        printf("gettablepartition - get partition info\n");
        printf("settablepartition - update partition info\n");
        printf("updatetablealive - update table alive status\n");
        printf("setttl - set table ttl\n");
        printf("exit - exit client\n");
        printf("quit - exit client\n");
        printf("help - get cmd info\n");
        printf("man - get cmd info\n");
    } else if (parts.size() == 2) {
        if (parts[1] == "create") {
            printf("desc: create table\n");
            printf("usage: create table_meta_file_path\n");
            printf("usage: create table_name ttl partition_num replica_num [colum_name1:type:index colum_name2:type ...]\n");
            printf("ex: create ./table_meta.txt\n");
            printf("ex: create table1 144000 8 3\n");
            printf("ex: create table2 latest:10 8 3\n");
            printf("ex: create table3 latest:10 8 3 card:string:index mcc:string:index value:float\n");
        } else if (parts[1] == "drop") {
            printf("desc: drop table\n");
            printf("usage: drop table_name\n");
            printf("ex: drop table1\n");
        } else if (parts[1] == "put") {
            printf("desc: insert data into table\n");
            printf("usage: put table_name pk ts value\n");
            printf("usage: put table_name ts key1 key2 ... value1 value2 ...\n");
            printf("ex: put table1 key1 1528872944000 value1\n");
            printf("ex: put table2 1528872944000 card0 mcc0 1.3\n");
        } else if (parts[1] == "scan") {
            printf("desc: get records for a period of time\n");
            printf("usage: scan table_name pk start_time end_time [limit]\n");
            printf("usage: scan table_name key key_name start_time end_time [limit]\n");
            printf("ex: scan table1 key1 1528872944000 1528872930000\n");
            printf("ex: scan table1 key1 1528872944000 1528872930000 10\n");
            printf("ex: scan table1 key1 0 0 10\n");
            printf("ex: scan table2 card0 card 1528872944000 1528872930000\n");
            printf("ex: scan table2 card0 card 1528872944000 1528872930000 10\n");
            printf("ex: scan table2 card0 card  0 0 10\n");
        } else if (parts[1] == "get") {
            printf("desc: get only one record\n");
            printf("usage: get table_name key ts\n");
            printf("usage: get table_name key idx_name ts\n");
            printf("ex: get table1 key1 1528872944000\n");
            printf("ex: get table1 key1 0\n");
            printf("ex: get table2 card0 card 1528872944000\n");
            printf("ex: get table2 card0 card 0\n");
        } else if (parts[1] == "showtable") {
            printf("desc: show table info\n");
            printf("usage: showtable [table_name]\n");
            printf("ex: showtable\n");
            printf("ex: showtable table1\n");
        } else if (parts[1] == "showtablet") {
            printf("desc: show tablet info\n");
            printf("usage: showtablet\n");
            printf("ex: showtablet\n");
        } else if (parts[1] == "showns") {
            printf("desc: show nameserver info\n");
            printf("usage: showns\n");
            printf("ex: showns\n");
        } else if (parts[1] == "showschema") {
            printf("desc: show schema info\n");
            printf("usage: showschema table_name\n");
            printf("ex: showschema table1\n");
        } else if (parts[1] == "showopstatus") {
            printf("desc: show op info\n");
            printf("usage: showopstatus [table_name pid]\n");
            printf("ex: showopstatus\n");
            printf("ex: showopstatus table1\n");
            printf("ex: showopstatus table1 0\n");
        } else if (parts[1] == "makesnapshot") {
            printf("desc: make snapshot\n");
            printf("usage: makesnapshot name pid\n");
            printf("ex: makesnapshot table1 0\n");
        } else if (parts[1] == "addreplica") {
            printf("desc: add replica to leader\n");
            printf("usage: addreplica name pid endpoint\n");
            printf("ex: addreplica table1 0 172.27.128.31:9527\n");
        } else if (parts[1] == "delreplica") {
            printf("desc: delete replica from leader\n\n");
            printf("usage: delreplica name pid endpoint\n");
            printf("ex: delreplica table1 0 172.27.128.31:9527\n");
        } else if (parts[1] == "confset") {
            printf("desc: update conf\n");
            printf("usage: confset auto_failover true/false\n");
            printf("usage: confset auto_recover_table true/false\n");
            printf("ex: confset auto_failover true\n");
        } else if (parts[1] == "confget") {
            printf("desc: get conf\n");
            printf("usage: confget\n");
            printf("usage: confget conf_name\n");
            printf("ex: confget\n");
            printf("ex: confget auto_failover\n");
            printf("ex: confget auto_recover_table\n");
        } else if (parts[1] == "changeleader") {
            printf("desc: select leader again when the endpoint of leader offline\n");
            printf("usage: changeleader table_name pid [candidate_leader]\n");
            printf("ex: changeleader table1 0\n");
            printf("ex: changeleader table1 0 auto\n");
            printf("ex: changeleader table1 0 172.27.128.31:9527\n");
        } else if (parts[1] == "offlineendpoint") {
            printf("desc: select leader and delete replica when endpoint offline\n");
            printf("usage: offlineendpoint endpoint\n");
            printf("ex: offlineendpoint 172.27.128.31:9527\n");
        } else if (parts[1] == "recovertable") {
            printf("desc: recover only one table partition\n");
            printf("usage: recovertable table_name pid endpoint\n");
            printf("ex: recovertable table1 0 172.27.128.31:9527\n");
        } else if (parts[1] == "recoverendpoint") {
            printf("desc: recover all tables in endpoint when online\n");
            printf("usage: recoverendpoint endpoint\n");
            printf("ex: recoverendpoint 172.27.128.31:9527\n");
        } else if (parts[1] == "migrate") {
            printf("desc: migrate partition form one endpoint to another\n");
            printf("usage: migrate src_endpoint table_name partition des_endpoint\n");
            printf("ex: migrate 172.27.2.52:9991 table1 1-10 172.27.2.52:9992\n");
            printf("ex: migrate 172.27.2.52:9991 table1 15 172.27.2.52:9992\n");
        } else if (parts[1] == "gettablepartition") {
            printf("desc: get partition info\n");
            printf("usage: gettablepartition table_name pid\n");
            printf("ex: gettablepartition table1 0\n");
        } else if (parts[1] == "settablepartition") {
            printf("desc: set partition info\n");
            printf("usage: settablepartition table_name partition_file_path\n");
            printf("ex: settablepartition table1 ./partition_file.txt\n");
        } else if (parts[1] == "exit" || parts[1] == "quit") {
            printf("desc: exit client\n");
            printf("ex: quit\n");
            printf("ex: exit\n");
        } else if (parts[1] == "help" || parts[1] == "man") {
            printf("desc: get cmd info\n");
            printf("usage: help [cmd]\n");
            printf("usage: man [cmd]\n");
            printf("ex:help\n");
            printf("ex:help create\n");
            printf("ex:man\n");
            printf("ex:man create\n");
        } else if (parts[1] == "setttl") {
            printf("desc: set table ttl \n");
            printf("usage: setttl table_name ttl_type ttl\n");
            printf("ex: setttl t1 absolute 10\n");
<<<<<<< HEAD
        } else if (parts[1] == "updatetablealive") {
            printf("desc: update table alive status\n");
            printf("usage: updatetablealive endppoint is_alive table [pid]\n");
            printf("ex: updatetablealive 172.27.2.52:9991 no t1\n");
            printf("ex: updatetablealive 172.27.2.52:9991 no t1 0\n");
=======
            printf("ex: setttl t2 latest 5\n");
>>>>>>> 330997ee
        } else {
            printf("unsupport cmd %s\n", parts[1].c_str());
        }
    } else {
        printf("help format error!\n");
        printf("usage: help [cmd]\n");
        printf("usage: man [cmd]\n");
        printf("ex: help\n");
        printf("ex: help create\n");
        printf("ex:man\n");
        printf("ex:man create\n");
    }
}

void HandleNSClientSetTablePartition(const std::vector<std::string>& parts, ::rtidb::client::NsClient* client) {
    if (parts.size() < 3) {
        std::cout << "Bad format" << std::endl;
        return;
    }
    std::string name = parts[1];
    int fd = open(parts[2].c_str(), O_RDONLY);
    if (fd < 0) {
        std::cout << "can not open file " << parts[2] << std::endl;
        return;
    }
    ::rtidb::nameserver::TablePartition table_partition;
    google::protobuf::io::FileInputStream fileInput(fd);
    fileInput.SetCloseOnDelete(true);
    if (!google::protobuf::TextFormat::Parse(&fileInput, &table_partition)) {
        std::cout << "table partition file format error" << std::endl;
        return;
    }
    std::set<std::string> leader_set;
    std::set<std::string> follower_set;
    for (int idx = 0; idx < table_partition.partition_meta_size(); idx++) {
        std::string endpoint = table_partition.partition_meta(idx).endpoint();
        if (table_partition.partition_meta(idx).is_leader()) {
            if (leader_set.find(endpoint) != leader_set.end()) {
                std::cout << "has same leader " << endpoint<< std::endl;
                return;
            }
            leader_set.insert(endpoint);
        } else {
            if (follower_set.find(endpoint) != follower_set.end()) {
                std::cout << "has same follower" << endpoint<< std::endl;
                return;
            }
            follower_set.insert(endpoint);
        }
    }
    if (leader_set.empty()) {
        std::cout << "has no leader" << std::endl;
        return;
    }

    std::string msg;
    if (!client->SetTablePartition(name, table_partition, msg)) {
        std::cout << "Fail to set table partition. error msg: " << msg << std::endl;
        return;
    }
    std::cout << "set table partition ok" << std::endl;
}

void HandleNSClientGetTablePartition(const std::vector<std::string>& parts, ::rtidb::client::NsClient* client) {
    if (parts.size() < 3) {
        std::cout << "Bad format" << std::endl;
        return;
    }
    std::string name = parts[1];
    uint32_t pid = 0;
    try {
        pid = boost::lexical_cast<uint32_t>(parts[2]);
    } catch (std::exception const& e) {
        std::cout << "Invalid args. pid should be uint32_t" << std::endl;
        return;
    } 
    ::rtidb::nameserver::TablePartition table_partition;
    std::string msg;
    if (!client->GetTablePartition(name, pid, table_partition, msg)) {
        std::cout << "Fail to get table partition. error msg: " << msg << std::endl;
        return;
    }
	std::string value;
	google::protobuf::TextFormat::PrintToString(table_partition, &value);
	std::string file_name = name + "_" + parts[2] + ".txt";
    FILE* fd_write = fopen(file_name.c_str(), "w");
    if (fd_write == NULL) {
        PDLOG(WARNING, "fail to open file %s", file_name.c_str());
		std::cout << "fail to open file" << file_name << std::endl;
        return;
    }
    bool io_error = false;
    if (fputs(value.c_str(), fd_write) == EOF) {
        std::cout << "write error" << std::endl;
        io_error = true;
    }
    if (!io_error && ((fflush(fd_write) == EOF) || fsync(fileno(fd_write)) == -1)) {
        std::cout << "flush error" << std::endl;
        io_error = true;
    }
    fclose(fd_write);
	if (!io_error) {
		std::cout << "get table partition ok" << std::endl;
	}
}

void HandleNSClientUpdateTableAlive(const std::vector<std::string>& parts, ::rtidb::client::NsClient* client) {
    if (parts.size() < 4) {
        std::cout << "Bad format" << std::endl;
        return;
    }
    std::string endpoint = parts[1];
    bool is_alive = false;
    if (parts[2] == "yes") {
        is_alive = true;
    } else if (parts[2] == "no") {
        is_alive = false;
    } else {
        std::cout << "is_alive should be yes or no" << std::endl;
        return;
    }
    std::string name = parts[3];
    uint32_t pid = UINT32_MAX;
    if (parts.size() > 4) {
        try {
            pid = boost::lexical_cast<uint32_t>(parts[4]);
        } catch (std::exception const& e) {
            std::cout << "Invalid args. pid should be uint32_t" << std::endl;
            return;
        } 
    }
    std::string msg;
    if (!client->UpdateTableAliveStatus(endpoint, name, pid, is_alive, msg)) {
        std::cout << "Fail to update table alive. error msg: " << msg << std::endl;
        return;
    }
    std::cout << "update ok" << std::endl;
}

void HandleNSShowOPStatus(const std::vector<std::string>& parts, ::rtidb::client::NsClient* client) {
    std::vector<std::string> row;
    row.push_back("op_id");
    row.push_back("op_type");
    row.push_back("name");
    row.push_back("pid");
    row.push_back("status");
    row.push_back("start_time");
    row.push_back("execute_time");
    row.push_back("end_time");
    row.push_back("cur_task");
    ::baidu::common::TPrinter tp(row.size());
    tp.AddRow(row);
    ::rtidb::nameserver::ShowOPStatusResponse response;
    std::string msg;
    std::string name;
    uint32_t pid = ::rtidb::client::INVALID_PID;
    if (parts.size() > 1) {
        name = parts[1];
    }
    if (parts.size() > 2) {
        try {
            pid = boost::lexical_cast<uint32_t>(parts[2]);
        } catch(std::exception const& e) {
            std::cout << "Invalid args pid should be uint32_t" << std::endl;
            return;
        }
    }
    bool ok = client->ShowOPStatus(response, name, pid, msg);
    if (!ok) {
        std::cout << "Fail to show tablets. error msg: " << msg << std::endl;
        return;
    }
    for (int idx = 0; idx < response.op_status_size(); idx++) { 
        std::vector<std::string> row;
        row.push_back(std::to_string(response.op_status(idx).op_id()));
        row.push_back(response.op_status(idx).op_type());
        if (response.op_status(idx).has_name() && response.op_status(idx).has_pid()) {
            row.push_back(response.op_status(idx).name());
            row.push_back(std::to_string(response.op_status(idx).pid()));
        } else {
            row.push_back("-");
            row.push_back("-");
        }
        row.push_back(response.op_status(idx).status());
        time_t rawtime = (time_t)response.op_status(idx).start_time();
        tm* timeinfo = localtime(&rawtime);
        char buf[20];
        strftime(buf, 20, "%Y%m%d%H%M%S", timeinfo);
        row.push_back(buf);
        if (response.op_status(idx).end_time() != 0) {
            row.push_back(std::to_string(response.op_status(idx).end_time() - response.op_status(idx).start_time()) + "s");
            rawtime = (time_t)response.op_status(idx).end_time();
            timeinfo = localtime(&rawtime);
            buf[0] = '\0';
            strftime(buf, 20, "%Y%m%d%H%M%S", timeinfo);
            row.push_back(buf);
        } else {
            uint64_t cur_time = ::baidu::common::timer::now_time();
            row.push_back(std::to_string(cur_time - response.op_status(idx).start_time()) + "s");
            row.push_back("-");
        }
        row.push_back(response.op_status(idx).task_type());
        tp.AddRow(row);
    }
    tp.Print(true);
}

void HandleClientSetTTL(const std::vector<std::string>& parts, ::rtidb::client::TabletClient* client) {
    if (parts.size() < 5) {
        std::cout << "Bad setttl format, eg setttl tid pid type ttl" << std::endl;
        return;
    }
    try {
        std::string value;
        uint64_t ttl = boost::lexical_cast<uint64_t>(parts[4]);
        ::rtidb::api::TTLType type = ::rtidb::api::kLatestTime;
        if (parts[3] == "absolute") {
            type = ::rtidb::api::kAbsoluteTime; 
        }
        bool ok = client->UpdateTTL(boost::lexical_cast<uint32_t>(parts[1]),
                                    boost::lexical_cast<uint32_t>(parts[2]),
                                    type,
                                    ttl);
        if (ok) {
            std::cout << "Set ttl ok !" << std::endl;
        }else {
            std::cout << "Set ttl failed! " << std::endl; 
        }
    
    } catch(std::exception const& e) {
        std::cout << "Invalid args tid and pid should be uint32_t" << std::endl;
    }
}

void HandleClientGet(const std::vector<std::string>& parts, ::rtidb::client::TabletClient* client) {
    if (parts.size() < 5) {
        std::cout << "Bad get format, eg get tid pid key time" << std::endl;
        return;
    }
    try {
        std::string value;
        uint64_t ts = 0;
        std::string msg;
        bool ok = client->Get(boost::lexical_cast<uint32_t>(parts[1]),
                              boost::lexical_cast<uint32_t>(parts[2]),
                              parts[3],
                              boost::lexical_cast<uint64_t>(parts[4]),
                              value,
                              ts,
                              msg);
        if (ok) {
            std::cout << "value :" << value << std::endl;
        }else {
            std::cout << "Get failed! error msg: " << msg << std::endl; 
        }

    
    } catch(std::exception const& e) {
        std::cout << "Invalid args tid and pid should be uint32_t" << std::endl;
    }

}


// the input format like put 1 1 key time value
void HandleClientPut(const std::vector<std::string>& parts, ::rtidb::client::TabletClient* client) {
    if (parts.size() < 6) {
        std::cout << "Bad put format, eg put tid pid key time value" << std::endl;
        return;
    }
    try {
        bool ok = client->Put(boost::lexical_cast<uint32_t>(parts[1]),
                            boost::lexical_cast<uint32_t>(parts[2]),
                            parts[3],
                            boost::lexical_cast<uint64_t>(parts[4]),
                            parts[5]);
        if (ok) {
            std::cout << "Put ok" << std::endl;
        }else {
            std::cout << "Put failed" << std::endl; 
        }
    } catch(std::exception const& e) {
        std::cout << "Invalid args tid and pid should be uint32_t" << std::endl;
    } 
}

void HandleClientBenPut(std::vector<std::string>& parts, ::rtidb::client::TabletClient* client) {
    try {
        uint32_t tid = boost::lexical_cast<uint32_t>(parts[1]);
        uint32_t pid = boost::lexical_cast<uint32_t>(parts[2]);
        uint64_t key_num = 100000;
        if (parts.size() >= 4) {
            key_num = ::boost::lexical_cast<uint32_t>(parts[3]);
        }
        uint32_t times = 100000;
        if (parts.size() >= 5) {
            times = ::boost::lexical_cast<uint32_t>(parts[4]);
        }
        std::string value(128, 'a');
        uint64_t base = 100000000;
        std::random_device rd;
        std::default_random_engine engine(rd());
        std::uniform_int_distribution<> dis(1, key_num);
        while(true) {
            for (uint32_t i = 0; i < times; i++) {
                std::string key = std::to_string(base + dis(engine));
                uint64_t ts = ::baidu::common::timer::get_micros() / 1000;
                client->Put(tid, pid, key, ts, value);
            }
            client->ShowTp();
        }
    } catch (boost::bad_lexical_cast& e) {
        std::cout << "put argument error!" << std::endl;
    }
}

// the input format like create name tid pid ttl leader endpoints 
void HandleClientCreateTable(const std::vector<std::string>& parts, ::rtidb::client::TabletClient* client) {
    if (parts.size() < 6) {
        std::cout << "Bad create format, input like create <name> <tid> <pid> <ttl> <seg_cnt>" << std::endl;
        return;
    }

    try {
        int64_t ttl = 0;
        ::rtidb::api::TTLType type = ::rtidb::api::TTLType::kAbsoluteTime;
        if (parts.size() > 4) {
            std::vector<std::string> vec;
            ::rtidb::base::SplitString(parts[4], ":", &vec);
            ttl = boost::lexical_cast<uint64_t>(vec[vec.size() - 1]);
            if (vec.size() > 1) {
                if (vec[0] == "latest") {
                    type = ::rtidb::api::TTLType::kLatestTime;
                    if (ttl > FLAGS_latest_ttl_max) {
                        std::cout << "Create failed. The max num of latest LatestTime is " 
                                  << FLAGS_latest_ttl_max << std::endl;
                        return;
                    }
                } else {
                    std::cout << "invalid ttl type" << std::endl;
                    return;
                }
            } else {
                if (ttl > FLAGS_absolute_ttl_max) {
                    std::cout << "Create failed. The max num of AbsoluteTime ttl is " 
                              << FLAGS_absolute_ttl_max << std::endl;
                    return;
                }
            }
        }
        if (ttl < 0) {
            std::cout << "ttl should be equal or greater than 0" << std::endl;
            return;
        }
        uint32_t seg_cnt = 16;
        if (parts.size() > 5) {
            seg_cnt = boost::lexical_cast<uint32_t>(parts[5]);
        }
        bool is_leader = true;
        if (parts.size() > 6 && parts[6] == "false") {
            is_leader = false;
        }
        std::vector<std::string> endpoints;
        ::rtidb::api::CompressType compress_type = ::rtidb::api::CompressType::kNoCompress;
        if (parts.size() > 7) {
            std::string raw_compress_type = parts[7];
            std::transform(raw_compress_type.begin(), raw_compress_type.end(), raw_compress_type.begin(), ::tolower);
            if (raw_compress_type == "knocompress" || raw_compress_type == "nocompress") {
                compress_type = ::rtidb::api::CompressType::kNoCompress;
            } else if (raw_compress_type == "ksnappy" || raw_compress_type == "snappy") {
                compress_type = ::rtidb::api::CompressType::kSnappy;
            } else {
                printf("compress type %s is invalid\n", parts[7].c_str());
                return;
            }
        }
        bool ok = client->CreateTable(parts[1], 
                                      boost::lexical_cast<uint32_t>(parts[2]),
                                      boost::lexical_cast<uint32_t>(parts[3]), 
                                      (uint64_t)ttl, is_leader, endpoints, type, seg_cnt, 0, compress_type);
        if (!ok) {
            std::cout << "Fail to create table" << std::endl;
        }else {
            std::cout << "Create table ok" << std::endl;
        }

    } catch(std::exception const& e) {
        std::cout << "Invalid args, tid , pid or ttl should be uint32_t" << std::endl;
    }
}

void HandleClientDropTable(const std::vector<std::string>& parts, ::rtidb::client::TabletClient* client) {
    if (parts.size() < 3) {
        std::cout << "Bad drop command, you should input like 'drop tid pid' "<< std::endl;
        return;
    }
    try {
        bool ok = client->DropTable(boost::lexical_cast<uint32_t>(parts[1]), boost::lexical_cast<uint32_t>(parts[2]));
        if (ok) {
            std::cout << "Drop table ok" << std::endl;
        }else {
            std::cout << "Fail to drop table" << std::endl;
        }
    } catch (boost::bad_lexical_cast& e) {
        std::cout << "Bad drop format" << std::endl;
    }
}

void HandleClientAddReplica(const std::vector<std::string> parts, ::rtidb::client::TabletClient* client) {
    if (parts.size() < 4) {
        std::cout << "Bad addreplica format" << std::endl;
        return;
    }
    try {
        bool ok = client->AddReplica(boost::lexical_cast<uint32_t>(parts[1]), boost::lexical_cast<uint32_t>(parts[2]), parts[3]);
        if (ok) {
            std::cout << "AddReplica ok" << std::endl;
        }else {
            std::cout << "Fail to Add Replica" << std::endl;
        }
    } catch (boost::bad_lexical_cast& e) {
        std::cout << "Bad addreplica format" << std::endl;
    }
}

void HandleClientDelReplica(const std::vector<std::string> parts, ::rtidb::client::TabletClient* client) {
    if (parts.size() < 4) {
        std::cout << "Bad delreplica format" << std::endl;
        return;
    }
    try {
        bool ok = client->DelReplica(boost::lexical_cast<uint32_t>(parts[1]), boost::lexical_cast<uint32_t>(parts[2]), parts[3]);
        if (ok) {
            std::cout << "DelReplica ok" << std::endl;
        }else {
            std::cout << "Fail to Del Replica" << std::endl;
        }
    } catch (boost::bad_lexical_cast& e) {
        std::cout << "Bad delreplica format" << std::endl;
    }
}

void HandleClientSetExpire(const std::vector<std::string> parts, ::rtidb::client::TabletClient* client) {
    if (parts.size() < 3) {
        std::cout << "Bad format" << std::endl;
        return;
    }
    try {
        bool ok = client->SetExpire(boost::lexical_cast<uint32_t>(parts[1]), boost::lexical_cast<uint32_t>(parts[2]),
                            parts[3] == "true" ? true : false);
        if (ok) {
            std::cout << "setexpire ok" << std::endl;
        } else {
            std::cout << "Fail to setexpire" << std::endl;
        }
    } catch (boost::bad_lexical_cast& e) {
        std::cout << "Bad format" << std::endl;
    }

}

void HandleClientConnectZK(const std::vector<std::string> parts, ::rtidb::client::TabletClient* client) {
    bool ok = client->ConnectZK();
    if (ok) {
        std::cout << "connect zk ok" << std::endl;
    } else {
        std::cout << "Fail to connect zk" << std::endl;
    }
}

void HandleClientDisConnectZK(const std::vector<std::string> parts, ::rtidb::client::TabletClient* client) {
    bool ok = client->DisConnectZK();
    if (ok) {
        std::cout << "disconnect zk ok" << std::endl;
    } else {
        std::cout << "Fail to disconnect zk" << std::endl;
    }
}

void HandleClientHelp(const std::vector<std::string> parts, ::rtidb::client::TabletClient* client) {
    if (parts.size() < 2) {
        printf("create - create table\n");
        printf("screate - create multi dimension table\n");
        printf("drop - drop table\n");
        printf("put - insert data into table\n");
        printf("sput - insert data into table of multi dimension\n");
        printf("scan - get records for a period of time\n");
        printf("sscan - get records for a period of time from multi dimension table\n");
        printf("get - get only one record\n");
        printf("sget - get only one record from multi dimension table\n");
        printf("addreplica - add replica to leader\n");
        printf("delreplica - delete replica from leader\n");
        printf("makesnapshot - make snapshot\n");
        printf("pausesnapshot - pause snapshot\n");
        printf("recoversnapshot - recover snapshot\n");
        printf("sendsnapshot - send snapshot to another endpoint\n");
        printf("loadtable - create table and load data\n");
        printf("changerole - change role\n");
        printf("setexpire - enable or disable ttl\n");
        printf("showschema - show schema\n");
        printf("gettablestatus - get table status\n");
        printf("getfollower - get follower\n");
        printf("setttl - set ttl for partition\n");
        printf("setlimit - set tablet max concurrency limit\n");
        printf("exit - exit client\n");
        printf("quit - exit client\n");
        printf("help - get cmd info\n");
        printf("man - get cmd info\n");
    } else if (parts.size() == 2) {
        if (parts[1] == "create") {
            printf("desc: create table\n");
            printf("usage: create name tid pid ttl segment_cnt [is_leader compress_type]\n");
            printf("ex: create table1 1 0 144000 8\n");
            printf("ex: create table1 1 0 144000 8 true snappy\n");
            printf("ex: create table1 1 0 144000 8 false\n");
        } else if (parts[1] == "screate") {
            printf("desc: create multi dimension table\n");
            printf("usage: screate table_name tid pid ttl segment_cnt is_leader schema\n");
            printf("ex: screate table1 1 0 144000 8 true card:string:index merchant:string:index amt:double\n");
        } else if (parts[1] == "drop") {
            printf("desc: drop table\n");
            printf("usage: drop tid pid\n");
            printf("ex: drop 1 0\n");
        } else if (parts[1] == "put") {
            printf("desc: insert data into table\n");
            printf("usage: put tid pid pk ts value\n");
            printf("ex: put 1 0 key1 1528858466000 value1\n");
        } else if (parts[1] == "sput") {
            printf("desc: insert data into table of multi dimension\n");
            printf("usage: sput tid pid ts key1 key2 ... value\n");
            printf("ex: sput 1 0 1528858466000 card0 merchant0 1.1\n");
        } else if (parts[1] == "scan") {
            printf("desc: get records for a period of time\n");
            printf("usage: scan tid pid pk starttime endtime [limit]\n");
            printf("ex: scan 1 0 key1 1528858466000 1528858300000\n");
            printf("ex: scan 1 0 key1 1528858466000 1528858300000 10\n");
            printf("ex: scan 1 0 key1 0 0 10\n");
        } else if (parts[1] == "sscan") {
            printf("desc: get records for a period of time from multi dimension table\n");
            printf("usage: sscan tid pid key ke_name starttime endtime [limit]\n");
            printf("ex: scan 1 0 card0 card 1528858466000 1528858300000\n");
            printf("ex: scan 1 0 card0 card 1528858466000 1528858300000 10\n");
            printf("ex: scan 1 0 card0 card 0 0 10\n");
        } else if (parts[1] == "get") {
            printf("desc: get only one record\n");
            printf("usage: get tid pid key ts\n");
            printf("ex: get 1 0 key1 1528858466000\n");
            printf("ex: get 1 0 key1 0\n");
        } else if (parts[1] == "sget") {
            printf("desc: get only one record from multi dimension table\n");
            printf("usage: sget tid pid key key_name ts\n");
            printf("ex: sget 1 0 card0 card 1528858466000\n");
            printf("ex: sget 1 0 card0 card 0\n");
        } else if (parts[1] == "addreplica") {
            printf("desc: add replica to leader\n");
            printf("usage: addreplica tid pid endpoint\n");
            printf("ex: addreplica 1 0 172.27.2.52:9992\n");
        } else if (parts[1] == "delreplica") {
            printf("desc: delete replica from leader\n");
            printf("usage: delreplica tid pid endpoint\n");
            printf("ex: delreplica 1 0 172.27.2.52:9992\n");
        } else if (parts[1] == "makesnapshot") {
            printf("desc: make snapshot\n");
            printf("usage: makesnapshot tid pid\n");
            printf("ex: makesnapshot 1 0\n");
        } else if (parts[1] == "pausesnapshot") {
            printf("desc: pause snapshot\n");
            printf("usage: pausesnapshot tid pid\n");
            printf("ex: pausesnapshot 1 0\n");
        } else if (parts[1] == "recoversnapshot") {
            printf("desc: recover snapshot\n");
            printf("usage: recoversnapshot tid pid\n");
            printf("ex: recoversnapshot 1 0\n");
        } else if (parts[1] == "sendsnapshot") {
            printf("desc: send snapshot\n");
            printf("usage: sendsnapshot tid pid endpoint\n");
            printf("ex: sendsnapshot 1 0 172.27.128.32:8541\n");
        } else if (parts[1] == "loadtable") {
            printf("desc: create table and load data\n");
            printf("usage: loadtable table_name tid pid ttl segment_cnt\n");
            printf("ex: loadtable table1 1 0 144000 8\n");
        } else if (parts[1] == "changerole") {
            printf("desc: change role\n");
            printf("usage: changerole tid pid role\n");
            printf("ex: changerole 1 0 leader\n");
            printf("ex: changerole 1 0 follower\n");
        } else if (parts[1] == "setexpire") {
            printf("desc: enable or disable ttl\n");
            printf("usage: setexpire tid pid is_expire\n");
            printf("ex: setexpire 1 0 true\n");
            printf("ex: setexpire 1 0 false\n");
        } else if (parts[1] == "showschema") {
            printf("desc: show schema\n");
            printf("usage: showschema tid pid\n");
            printf("ex: showschema 1 0\n");
        } else if (parts[1] == "gettablestatus") {
            printf("desc: get table status\n");
            printf("usage: gettablestatus [tid pid]\n");
            printf("ex: gettablestatus\n");
            printf("ex: gettablestatus 1 0\n");
        } else if (parts[1] == "getfollower") {
            printf("desc: get table follower\n");
            printf("usage: getfollower tid pid\n");
            printf("ex: getfollower 1 0\n");
        } else if (parts[1] == "exit" || parts[1] == "quit") {
            printf("desc: exit client\n");
            printf("ex: quit\n");
            printf("ex: exit\n");
        } else if (parts[1] == "help" || parts[1] == "man") {
            printf("desc: get cmd info\n");
            printf("usage: help [cmd]\n");
            printf("usage: man [cmd]\n");
            printf("ex:help\n");
            printf("ex:help create\n");
            printf("ex:man\n");
            printf("ex:man create\n");
        } else if (parts[1] == "setttl") {
            printf("desc: set table ttl \n");
            printf("usage: setttl tid pid ttl_type ttl\n");
            printf("ex: setttl 1 0 absolute 10\n");
            printf("ex: setttl 2 0 latest 10\n");
        } else if (parts[1] == "setlimit") {
            printf("desc: setlimit for tablet interface\n");
            printf("usage: setlimit method limit\n");
            printf("ex:setlimit server 10, limit the server max concurrency to 10\n");
            printf("ex:setlimit Put 10, limit the server put  max concurrency to 10\n");
            printf("ex:setlimit Get 10, limit the server get  max concurrency to 10\n");
            printf("ex:setlimit Scan 10, limit the server scan  max concurrency to 10\n");
        }else {
            printf("unsupport cmd %s\n", parts[1].c_str());
        }
    } else {
        printf("help format error!\n");
        printf("usage: help [cmd]\n");
        printf("ex: help\n");
        printf("ex: help create\n");
    }
}

void HandleClientSetTTLClock(const std::vector<std::string> parts, ::rtidb::client::TabletClient* client) {
    if (parts.size() < 4) {
        std::cout << "Bad format" << std::endl;
        return;
    }
    struct tm tm;
    time_t timestamp;
    if (parts[3].length() == 14 && ::rtidb::base::IsNumber(parts[3]) &&
            strptime(parts[3].c_str(), "%Y%m%d%H%M%S", &tm) != NULL) {
        timestamp = mktime(&tm);
    } else {
        printf("time format error (e.g 20171108204001)");
        return;
    }
    try {
        bool ok = client->SetTTLClock(boost::lexical_cast<uint32_t>(parts[1]), 
                                    boost::lexical_cast<uint32_t>(parts[2]), 
                                    timestamp);
        if (ok) {
            std::cout << "setttlclock ok" << std::endl;
        } else {
            std::cout << "Fail to setttlclock" << std::endl;
        }
    } catch (boost::bad_lexical_cast& e) {
        std::cout << "Bad format" << std::endl;
    }

}

void AddPrintRow(const ::rtidb::api::TableStatus& table_status, ::baidu::common::TPrinter& tp) {
    std::vector<std::string> row;
    row.push_back(std::to_string(table_status.tid()));
    row.push_back(std::to_string(table_status.pid()));
    row.push_back(std::to_string(table_status.offset()));
    row.push_back(::rtidb::api::TableMode_Name(table_status.mode()));
    row.push_back(::rtidb::api::TableState_Name(table_status.state()));
    if (table_status.is_expire()) {
        row.push_back("true");
    } else {
        row.push_back("false");
    }
    if (table_status.ttl_type() == ::rtidb::api::TTLType::kLatestTime) {
        row.push_back(std::to_string(table_status.ttl()));
    } else {
        row.push_back(std::to_string(table_status.ttl()) + "min");
    }
    row.push_back(std::to_string(table_status.time_offset()) + "s");
    row.push_back(::rtidb::base::HumanReadableString(table_status.record_byte_size() + table_status.record_idx_byte_size()));
    row.push_back(::rtidb::api::CompressType_Name(table_status.compress_type()));
    tp.AddRow(row);
}

void HandleClientGetTableStatus(const std::vector<std::string> parts, ::rtidb::client::TabletClient* client) {
    std::vector<std::string> row;
    row.push_back("tid");
    row.push_back("pid");
    row.push_back("offset");
    row.push_back("mode");
    row.push_back("state");
    row.push_back("enable_expire");
    row.push_back("ttl");
    row.push_back("ttl_offset");
    row.push_back("memused");
    row.push_back("compress_type");
    ::baidu::common::TPrinter tp(row.size());
    tp.AddRow(row);
    if (parts.size() == 3) {
        ::rtidb::api::TableStatus table_status;
        try {
            if (client->GetTableStatus(boost::lexical_cast<uint32_t>(parts[1]), boost::lexical_cast<uint32_t>(parts[2]), table_status)) {
                AddPrintRow(table_status, tp);
                tp.Print(true);
            } else {
                std::cout << "gettablestatus failed" << std::endl;
            }
        } catch (boost::bad_lexical_cast& e) {
            std::cout << "Bad gettablestatus format" << std::endl;

        }
    } else if (parts.size() == 1) {
        ::rtidb::api::GetTableStatusResponse response;
        if (!client->GetTableStatus(response)) {
            std::cout << "gettablestatus failed" << std::endl;
            return;
        }
        for (int idx = 0; idx < response.all_table_status_size(); idx++) {
            AddPrintRow(response.all_table_status(idx), tp);
        }
        tp.Print(true);
    } else {
        std::cout << "Bad gettablestatus format" << std::endl;
        return;
    }
}

void HandleClientMakeSnapshot(const std::vector<std::string> parts, ::rtidb::client::TabletClient* client) {
    if (parts.size() < 3) {
        std::cout << "Bad MakeSnapshot format" << std::endl;
        return;
    }
    bool ok = client->MakeSnapshot(boost::lexical_cast<uint32_t>(parts[1]), boost::lexical_cast<uint32_t>(parts[2]));
    if (ok) {
        std::cout << "MakeSnapshot ok" << std::endl;
    } else {
        std::cout << "Fail to MakeSnapshot" << std::endl;
    }
}

void HandleClientPauseSnapshot(const std::vector<std::string> parts, ::rtidb::client::TabletClient* client) {
    if (parts.size() < 3) {
        std::cout << "Bad PauseSnapshot format" << std::endl;
        return;
    }
    try {
        bool ok = client->PauseSnapshot(boost::lexical_cast<uint32_t>(parts[1]), boost::lexical_cast<uint32_t>(parts[2]));
        if (ok) {
            std::cout << "PauseSnapshot ok" << std::endl;
        }else {
            std::cout << "Fail to PauseSnapshot" << std::endl;
        }
    } catch (boost::bad_lexical_cast& e) {
        std::cout << "Bad PauseSnapshot format" << std::endl;
    }
}

void HandleClientRecoverSnapshot(const std::vector<std::string> parts, ::rtidb::client::TabletClient* client) {
    if (parts.size() < 3) {
        std::cout << "Bad RecoverSnapshot format" << std::endl;
        return;
    }
    try {
        bool ok = client->RecoverSnapshot(boost::lexical_cast<uint32_t>(parts[1]), boost::lexical_cast<uint32_t>(parts[2]));
        if (ok) {
            std::cout << "RecoverSnapshot ok" << std::endl;
        }else {
            std::cout << "Fail to RecoverSnapshot" << std::endl;
        }
    } catch (boost::bad_lexical_cast& e) {
        std::cout << "Bad RecoverSnapshot format" << std::endl;
    }
}

void HandleClientSendSnapshot(const std::vector<std::string> parts, ::rtidb::client::TabletClient* client) {
    if (parts.size() < 4) {
        std::cout << "Bad SendSnapshot format" << std::endl;
        return;
    }
    try {
        bool ok = client->SendSnapshot(boost::lexical_cast<uint32_t>(parts[1]), boost::lexical_cast<uint32_t>(parts[2]), parts[3]);
        if (ok) {
            std::cout << "SendSnapshot ok" << std::endl;
        }else {
            std::cout << "Fail to SendSnapshot" << std::endl;
        }
    } catch (boost::bad_lexical_cast& e) {
        std::cout << "Bad SendSnapshot format" << std::endl;
    }
}

void HandleClientLoadTable(const std::vector<std::string> parts, ::rtidb::client::TabletClient* client) {
    if (parts.size() < 6) {
        std::cout << "Bad LoadTable format eg loadtable <name> <tid> <pid> <ttl> <seg_cnt> " << std::endl;
        return;
    }
    try {
        uint64_t ttl = 0;
        if (parts.size() > 4) {
            ttl = boost::lexical_cast<uint64_t>(parts[4]);
        }
        uint32_t seg_cnt = 16;
        if (parts.size() > 5) {
            seg_cnt = boost::lexical_cast<uint32_t>(parts[5]);
        }
        bool is_leader = true;
        if (parts.size() > 6 && parts[6] == "false") {
            is_leader = false;
        }
        std::vector<std::string> endpoints;
        for (size_t i = 7; i < parts.size(); i++) {
            endpoints.push_back(parts[i]);
        }

        bool ok = client->LoadTable(parts[1], boost::lexical_cast<uint32_t>(parts[2]),
                                    boost::lexical_cast<uint32_t>(parts[3]), 
                                    ttl,
                                    is_leader, endpoints, seg_cnt);
        if (ok) {
            std::cout << "LoadTable ok" << std::endl;
        }else {
            std::cout << "Fail to LoadTable" << std::endl;
        }
    } catch (boost::bad_lexical_cast& e) {
        std::cout << "Bad LoadTable format" << std::endl;
    }
}

void HandleClientSetLimit(const std::vector<std::string> parts, ::rtidb::client::TabletClient* client) {
    if (parts.size() < 3) {
        std::cout << "Bad set limit format" << std::endl;
        return;
    }
    try {

        std::string key = parts[1];
        int32_t limit = boost::lexical_cast<int32_t> (parts[2]);
        bool ok = client->SetMaxConcurrency(key, limit);
        if (ok) {
            std::cout << "Set Limit ok" << std::endl;
        }else {
            std::cout << "Fail to set limit" << std::endl;
        }
    } catch (boost::bad_lexical_cast& e) {
        std::cout << "Bad set limit format" << std::endl;
    }
}

void HandleClientChangeRole(const std::vector<std::string> parts, ::rtidb::client::TabletClient* client) {
    if (parts.size() < 4) {
        std::cout << "Bad changerole format" << std::endl;
        return;
    }
    try {
        uint64_t termid = 0;
        if (parts.size() > 4) {
            termid = boost::lexical_cast<uint64_t>(parts[4]);
        }
        if (parts[3].compare("leader") == 0) {
            bool ok = client->ChangeRole(boost::lexical_cast<uint32_t>(parts[1]), boost::lexical_cast<uint32_t>(parts[2]), true, termid);
            if (ok) {
                std::cout << "ChangeRole ok" << std::endl;
            } else {
                std::cout << "Fail to change leader" << std::endl;
            }
        } else if (parts[3].compare("follower") == 0) {
            bool ok = client->ChangeRole(boost::lexical_cast<uint32_t>(parts[1]), boost::lexical_cast<uint32_t>(parts[2]), false, termid);
            if (ok) {
                std::cout << "ChangeRole ok" << std::endl;
            } else {
                std::cout << "Fail to change follower" << std::endl;
            }
        } else {
            std::cout << "role must be leader or follower" << std::endl;
        }
    } catch (boost::bad_lexical_cast& e) {
        std::cout << "Bad changerole format" << std::endl;
    }
}

// the input format like scan tid pid pk st et
void HandleClientScan(const std::vector<std::string>& parts, ::rtidb::client::TabletClient* client) {
    if (parts.size() < 6) {
        std::cout << "Bad scan format" << std::endl;
        return;
    }
    try {
        uint32_t limit = 0;
        if (parts.size() > 6) {
            limit = boost::lexical_cast<uint32_t>(parts[6]);
        }
        std::string msg;
        ::rtidb::base::KvIterator* it = client->Scan(boost::lexical_cast<uint32_t>(parts[1]), 
                boost::lexical_cast<uint32_t>(parts[2]),
                parts[3], boost::lexical_cast<uint64_t>(parts[4]), 
                boost::lexical_cast<uint64_t>(parts[5]),
                limit, msg);
        if (it == NULL) {
            std::cout << "Fail to scan table. error msg: " << msg << std::endl;
        }else {
            bool print = true;
            if (parts.size() >= 7) {
                if (parts[6] == "false") {
                    print = false;
                }
            }
            std::cout << "#\tTime\tData" << std::endl;
            uint32_t index = 1;
            while (it->Valid()) {
                if (print) {
                    std::cout << index << "\t" << it->GetKey() << "\t" << it->GetValue().ToString() << std::endl;
                } 
                index ++;
                it->Next();
            }
            delete it;
        }

    } catch (std::exception const& e) {
        std::cout<< "Invalid args, tid pid should be uint32_t, st and et should be uint64_t" << std::endl;
    }
}

void HandleClientBenchmarkPut(uint32_t tid, uint32_t pid,
                              uint32_t val_size, uint32_t run_times,
                              uint32_t ns,
        ::rtidb::client::TabletClient* client) {
    char val[val_size];
    for (uint32_t i = 0; i < val_size; i++) {
        val[i] ='0';
    }
    std::string sval(val);
    for (uint32_t i = 0 ; i < run_times; i++) {
        std::string key = boost::lexical_cast<std::string>(ns) + "test" + boost::lexical_cast<std::string>(i);
        for (uint32_t j = 0; j < 4000; j++) {
            client->Put(tid, pid, key, j, sval);
        }
        client->ShowTp();
    }
}

void HandleClientBenchmarkScan(uint32_t tid, uint32_t pid,
        uint32_t run_times, 
        uint32_t ns,
        ::rtidb::client::TabletClient* client) {
    uint64_t st = 999;
    uint64_t et = 0;
    std::string msg;
    for (uint32_t j = 0; j < run_times; j++) {
        for (uint32_t i = 0; i < 500 * 4; i++) {
            std::string key =boost::lexical_cast<std::string>(ns) + "test" + boost::lexical_cast<std::string>(i);
            ::rtidb::base::KvIterator* it = client->Scan(tid, pid, key, st, et, 0, msg);
            delete it;
        }
        client->ShowTp();
    }
}


void HandleClientBenchmark(::rtidb::client::TabletClient* client) {
    uint32_t size = 40;
    uint32_t times = 10;
    std::cout << "Percentile:Start benchmark put size:40" << std::endl;
    HandleClientBenchmarkPut(1, 1, size, times, 1, client);
    std::cout << "Percentile:Start benchmark put size:80" << std::endl;
    HandleClientBenchmarkPut(1, 1, 80, times, 2, client);
    std::cout << "Percentile:Start benchmark put size:200" << std::endl;
    HandleClientBenchmarkPut(1, 1, 200, times, 3, client);
    std::cout << "Percentile:Start benchmark put ha size:400" << std::endl;
    HandleClientBenchmarkPut(1, 1, 400, times, 4, client);

    std::cout << "Percentile:Start benchmark put with one replica size:40" << std::endl;
    HandleClientBenchmarkPut(2, 1, size, times, 1, client);
    std::cout << "Percentile:Start benchmark put with one replica size:80" << std::endl;
    HandleClientBenchmarkPut(2, 1, 80, times, 2, client);
    std::cout << "Percentile:Start benchmark put with one replica  size:200" << std::endl;
    HandleClientBenchmarkPut(2, 1, 200, times, 3, client);
    std::cout << "Percentile:Start benchmark put with one replica size:400" << std::endl;
    HandleClientBenchmarkPut(2, 1, 400, times, 4, client);

    std::cout << "Percentile:Start benchmark Scan 1000 records key size:40" << std::endl;
    HandleClientBenchmarkScan(1, 1, times, 1, client);
    std::cout << "Percentile:Start benchmark Scan 1000 records key size:80" << std::endl;
    HandleClientBenchmarkScan(1, 1, times, 2, client);
    std::cout << "Percentile:Start benchmark Scan 1000 records key size:200" << std::endl;
    HandleClientBenchmarkScan(1, 1, times, 3, client);
    std::cout << "Percentile:Start benchmark Scan 1000 records key size:400" << std::endl;
    HandleClientBenchmarkScan(1, 1, times, 4, client);
}

void HandleClientSCreateTable(const std::vector<std::string>& parts, ::rtidb::client::TabletClient* client) {
    if (parts.size() < 8) {
        std::cout << "Bad create format, input like screate <name> <tid> <pid> <ttl> <seg_cnt> <is_leader> <schema>" << std::endl;
        return;
    }
    try {
        int64_t ttl = 0;
        ::rtidb::api::TTLType type = ::rtidb::api::TTLType::kAbsoluteTime;
        std::vector<std::string> vec;
        ::rtidb::base::SplitString(parts[4], ":", &vec);
        ttl = boost::lexical_cast<int64_t>(vec[vec.size() - 1]);
        if (vec.size() > 1) {
            if (vec[0] == "latest") {
                type = ::rtidb::api::TTLType::kLatestTime;
                if (ttl > FLAGS_latest_ttl_max) {
                    std::cout << "Create failed. The max num of latest LatestTime is " 
                              << FLAGS_latest_ttl_max << std::endl;
                    return;
                }
            } else {
                std::cout << "invalid ttl type " << std::endl;
                return;
            }
        } else {
            if (ttl > FLAGS_absolute_ttl_max) {
                std::cout << "Create failed. The max num of AbsoluteTime ttl is " 
                          << FLAGS_absolute_ttl_max << std::endl;
                return;
            }
        }        
        if (ttl < 0) {
            std::cout << "invalid ttl which should be equal or greater than 0" << std::endl;
            return;
        }
        uint32_t seg_cnt = boost::lexical_cast<uint32_t>(parts[5]);
        bool leader = true;
        if (parts[6].compare("false") != 0 && parts[6].compare("true") != 0) {
            std::cout << "create failed! is_leader parameter should be true or false" << std::endl;
            return;
        }
        if (parts[6].compare("false") == 0) {
            leader = false;
        }
        std::vector<::rtidb::base::ColumnDesc> columns;
        // check duplicate column
        std::set<std::string> used_column_names;
        bool has_index = false;
        for (uint32_t i = 7; i < parts.size(); i++) {
            std::vector<std::string> kv;
            ::rtidb::base::SplitString(parts[i], ":", &kv);
            if (kv.size() < 2) {
                std::cout << "create failed! schema format is illegal" << std::endl;
                return;
            }
            if (used_column_names.find(kv[0]) != used_column_names.end()) {
                std::cout << "Duplicated column " << kv[0] << std::endl;
                return;
            }
            used_column_names.insert(kv[0]);
            bool add_ts_idx = false;
            if (kv.size() > 2 && kv[2] == "index") {
                add_ts_idx = true;
                has_index = true;
            }
            ::rtidb::base::ColType type;
            if (kv[1] == "int32") {
                type = ::rtidb::base::ColType::kInt32;
            } else if (kv[1] == "int64") {
                type = ::rtidb::base::ColType::kInt64;
            } else if (kv[1] == "uint32") {
                type = ::rtidb::base::ColType::kUInt32;
            } else if (kv[1] == "uint64") {
                type = ::rtidb::base::ColType::kUInt64;
            } else if (kv[1] == "float") {
                type = ::rtidb::base::ColType::kFloat;
            } else if (kv[1] == "double") {
                type = ::rtidb::base::ColType::kDouble;
            } else if (kv[1] == "string") {
                type = ::rtidb::base::ColType::kString;
            } else {
                std::cout << "create failed! undefined type " << kv[1] << std::endl;
                return;
            }
            ::rtidb::base::ColumnDesc desc;
            desc.add_ts_idx = add_ts_idx;
            desc.type = type;
            desc.name = kv[0];
            columns.push_back(desc);
        }
        if (!has_index) {
            std::cout << "create failed! schema has no index" << std::endl;
            return;
        }
        bool ok = client->CreateTable(parts[1], 
                                      boost::lexical_cast<uint32_t>(parts[2]),
                                      boost::lexical_cast<uint32_t>(parts[3]), 
                                      (uint64_t)ttl, seg_cnt, columns, type, leader,
                                      std::vector<std::string>());
        if (!ok) {
            std::cout << "Fail to create table" << std::endl;
        }else {
            std::cout << "Create table ok" << std::endl;
        }

    } catch(std::exception const& e) {
        std::cout << "Invalid args " << e.what() << std::endl;
    }
}

void HandleClientGetFollower(const std::vector<std::string>& parts, ::rtidb::client::TabletClient* client) {
    if (parts.size() < 3) {
        std::cout <<  "Bad get follower format" << std::endl;
        return;
    }
    uint32_t tid = 0;
    uint32_t pid = 0;
    try {
        tid = boost::lexical_cast<uint32_t>(parts[1]);
        pid = boost::lexical_cast<uint32_t>(parts[2]);
    } catch (std::exception const& e) {
        std::cout << "Invalid args" << std::endl;
        return;
    }
    std::map<std::string, uint64_t> info_map;
    uint64_t offset = 0;
    std::string msg;
    if (!client->GetTableFollower(tid, pid, offset, info_map, msg)) {
        std::cout << "get failed. msg: " << msg << std::endl;
        return;
    }
    std::vector<std::string> header;
    header.push_back("#");
    header.push_back("tid");
    header.push_back("pid");
    header.push_back("leader_offset");
    header.push_back("follower");
    header.push_back("offset");
    ::baidu::common::TPrinter tp(header.size());

    tp.AddRow(header);
    int idx = 0;
    for (const auto& kv : info_map) {
        std::vector<std::string> row;
        row.push_back(std::to_string(idx));
        idx++;
        row.push_back(std::to_string(tid));
        row.push_back(std::to_string(pid));
        row.push_back(std::to_string(offset));
        row.push_back(kv.first);
        row.push_back(std::to_string(kv.second));
        tp.AddRow(row);
    }
    tp.Print(true);
}

void HandleClientShowSchema(const std::vector<std::string>& parts, ::rtidb::client::TabletClient* client) {
    if (parts.size() < 3) {
        std::cout <<  "Bad show schema format" << std::endl;
        return;
    }
    std::string schema;
    try {
        bool ok = client->GetTableSchema(boost::lexical_cast<uint32_t>(parts[1]),
                                        boost::lexical_cast<uint32_t>(parts[2]), schema);
        if(!ok || schema.empty()) {
            std::cout << "No schema for table" << std::endl;
            return;
        }
    } catch (std::exception const& e) {
        std::cout << "Invalid args" << std::endl;
        return;
    }
    std::vector<::rtidb::base::ColumnDesc> raw;
    ::rtidb::base::SchemaCodec codec;
    codec.Decode(schema, raw);
    ::baidu::common::TPrinter tp(4);
    std::vector<std::string> header;
    header.push_back("#");
    header.push_back("name");
    header.push_back("type");
    header.push_back("index");

    tp.AddRow(header);
    for (uint32_t i = 0; i < raw.size(); i++) {
        std::vector<std::string> row;
        row.push_back(boost::lexical_cast<std::string>(i));
        row.push_back(raw[i].name);
        switch (raw[i].type) {
            case ::rtidb::base::ColType::kInt32:
                row.push_back("int32");
                break;
            case ::rtidb::base::ColType::kInt64:
                row.push_back("int64");
                break;
            case ::rtidb::base::ColType::kUInt32:
                row.push_back("uint32");
                break;
            case ::rtidb::base::ColType::kUInt64:
                row.push_back("uint64");
                break;
            case ::rtidb::base::ColType::kDouble:
                row.push_back("double");
                break;
            case ::rtidb::base::ColType::kFloat:
                row.push_back("float");
                break;
            case ::rtidb::base::ColType::kString:
                row.push_back("string");
                break;
            default:
                break;
        }
        if (raw[i].add_ts_idx) {
            row.push_back("yes");
        }else {
            row.push_back("no");
        }
        tp.AddRow(row);
    }
    tp.Print(true);
}

uint32_t GetDimensionIndex(const std::vector<::rtidb::base::ColumnDesc>& columns,
                           const std::string& dname) {
    uint32_t dindex = 0;
    for (uint32_t i = 0; i < columns.size(); i++) {
        if (columns[i].name == dname) {
            return dindex;
        }
        if (columns[i].add_ts_idx) {
            dindex ++;
        }
    }
    return 0;
}

void HandleClientSGet(const std::vector<std::string>& parts, 
                      ::rtidb::client::TabletClient* client){
    try {
        if (parts.size() < 5) {
            std::cout << "Bad sget format, eg sget tid pid key [time]" << std::endl;
            return;
        }
        uint64_t time = 0;
        if (parts.size() > 5) {
            time = boost::lexical_cast<uint64_t>(parts[5]);
        }
        std::string schema;
        bool ok = client->GetTableSchema(boost::lexical_cast<uint32_t>(parts[1]),
                                         boost::lexical_cast<uint32_t>(parts[2]), 
                                         schema);
        if(!ok) {
            std::cout << "No schema for table ,please use command get" << std::endl;
            return;
        }
        std::vector<::rtidb::base::ColumnDesc> raw;
        ::rtidb::base::SchemaCodec codec;
        codec.Decode(schema, raw);
        ::baidu::common::TPrinter tp(raw.size() + 2, 128);
        std::vector<std::string> row;
        row.push_back("#");
        row.push_back("ts");
        for (uint32_t i = 0; i < raw.size(); i++) {
            row.push_back(raw[i].name);
        }
        tp.AddRow(row);

        std::string value;
        uint64_t ts = 0;
        std::string msg;
        ok = client->Get(boost::lexical_cast<uint32_t>(parts[1]),
                              boost::lexical_cast<uint32_t>(parts[2]),
                              parts[3],
                              time,
                              parts[4],
                              value,
                              ts,
                              msg); 
        if (!ok) {
            std::cout << "Fail to sget value! error msg: " << msg << std::endl;
            return;
        }
        ShowTableRow(raw, value.c_str(), value.size(), ts, 1, tp);
        tp.Print(true);
    } catch (std::exception const& e) {
        std::cout << "Invalid args" << std::endl;
    }
    
}

void HandleClientSScan(const std::vector<std::string>& parts, ::rtidb::client::TabletClient* client) {
    if (parts.size() < 7) {
        std::cout << "Bad scan format" << std::endl;
        return;
    }
    try {
        uint32_t limit = 0;
        if (parts.size() > 7) {
            limit = boost::lexical_cast<uint32_t>(parts[7]);
        }
        uint32_t tid = boost::lexical_cast<uint32_t>(parts[1]);
        uint32_t pid = boost::lexical_cast<uint32_t>(parts[2]);
        std::string msg;
        ::rtidb::base::KvIterator* it = client->Scan(tid, pid,  
                parts[3], 
                boost::lexical_cast<uint64_t>(parts[5]), 
                boost::lexical_cast<uint64_t>(parts[6]),
                parts[4],
                limit, msg);
        if (it == NULL) {
            std::cout << "Fail to scan table. error msg: " << msg << std::endl;
        } else {
            std::string schema;
            bool ok = client->GetTableSchema(tid, pid, schema);
            if(!ok) {
                std::cout << "No schema for table, please use command scan" << std::endl;
                return;
            }
            ::rtidb::api::TableStatus table_status;
            if (!client->GetTableStatus(tid, pid, table_status)) {
                std::cout << "Fail to get table status" << std::endl;
                return;
            }
            std::vector<::rtidb::base::ColumnDesc> raw;
            ::rtidb::base::SchemaCodec codec;
            codec.Decode(schema, raw);
            ::rtidb::nameserver::CompressType compress_type = ::rtidb::nameserver::kNoCompress;
            if (table_status.compress_type() == ::rtidb::api::CompressType::kSnappy) {
                compress_type = ::rtidb::nameserver::kSnappy;
            }
            ShowTableRows(raw, it, compress_type);
            delete it;
        }

    } catch (std::exception const& e) {
        std::cout<< "Invalid args, tid pid should be uint32_t, st and et should be uint64_t" << std::endl;
    }

}

void HandleClientSPut(const std::vector<std::string>& parts, ::rtidb::client::TabletClient* client) {
    if (parts.size() < 5) {
        std::cout << "Bad put format, eg put tid pid time value" << std::endl;
        return;
    }
    try {
        std::string schema;
        uint32_t tid = boost::lexical_cast<uint32_t>(parts[1]);
        uint32_t pid = boost::lexical_cast<uint32_t>(parts[2]);
        bool ok = client->GetTableSchema(tid, pid, schema);
        if (!ok) {
            std::cout << "Fail to get table schema" << std::endl;
            return;
        }
        if (schema.empty()) {
            std::cout << "No schema for table, please use put command" << std::endl;
            return;
        }
        ::rtidb::api::TableStatus table_status;
        if (!client->GetTableStatus(tid, pid, table_status)) {
            std::cout << "Fail to get table status" << std::endl;
            return;
        }
        std::vector<::rtidb::base::ColumnDesc> raw;
        ::rtidb::base::SchemaCodec scodec;
        scodec.Decode(schema, raw);
        std::string buffer;
        uint32_t cnt = parts.size() - 4;
        if (cnt != raw.size()) {
            std::cout << "Input value mismatch schema" << std::endl;
            return;
        }
        std::map<uint32_t, std::vector<std::pair<std::string, uint32_t>>> dimensions;
        if (EncodeMultiDimensionData(std::vector<std::string>(parts.begin() + 4, parts.end()), raw, 0, buffer, dimensions) < 0) {
            std::cout << "Encode data error" << std::endl;
            return;
        }
        if (table_status.compress_type() == ::rtidb::api::CompressType::kSnappy) {
            std::string compressed;
            ::snappy::Compress(buffer.c_str(), buffer.length(), &compressed);
            buffer = compressed;
        }
        ok = client->Put(boost::lexical_cast<uint32_t>(parts[1]),
                         boost::lexical_cast<uint32_t>(parts[2]),
                         boost::lexical_cast<uint64_t>(parts[3]),
                         buffer,
                         dimensions[0]);
        if (ok) {
            std::cout << "Put ok" << std::endl;
        }else {
            std::cout << "Put failed" << std::endl; 
        }
    } catch(std::exception const& e) {
        std::cout << e.what() << std::endl;
    } 
}

void HandleClientBenScan(const std::vector<std::string>& parts, ::rtidb::client::TabletClient* client) {
    uint64_t st = 999;
    uint64_t et = 0;
    uint32_t tid = 1;
    uint32_t pid = 1;
    uint32_t times = 10;
    if (parts.size() >= 3) {
        try {
            times = ::boost::lexical_cast<uint32_t>(parts[2]);
        } catch (boost::bad_lexical_cast& e) {
            std::cout << "Bad scan format" << std::endl;
            return;
        }
    }
    std::string msg;
    for (uint32_t i = 0; i < 10; i++) {
        std::string key = parts[1] + "test" + boost::lexical_cast<std::string>(i);
        ::rtidb::base::KvIterator* it = client->Scan(tid, pid, key, st, et, 0, msg);
        delete it;
    }
    client->ShowTp();
    for (uint32_t j = 0; j < times; j++) {
        for (uint32_t i = 0; i < 500; i++) {
            std::string key = parts[1] + "test" + boost::lexical_cast<std::string>(i);
            ::rtidb::base::KvIterator* it = client->Scan(tid, pid, key, st, et, 0, msg);
            delete it;
        }
        client->ShowTp();
    }
}

void StartClient() {
    if (FLAGS_endpoint.empty()) {
        std::cout << "Start failed! not set endpoint" << std::endl;
        return;
    }
    std::cout << "Welcome to rtidb with version "<< RTIDB_VERSION_MAJOR
        << "." << RTIDB_VERSION_MINOR << "."<<RTIDB_VERSION_BUG << std::endl;
    ::rtidb::client::TabletClient client(FLAGS_endpoint);
    client.Init();
    while (true) {
        std::cout << ">";
        std::string buffer;
        if (!FLAGS_interactive) {
            buffer = FLAGS_cmd;
        } else {
            std::getline(std::cin, buffer);
            if (buffer.empty()) {
                continue;
            }
        }
        std::vector<std::string> parts;
        ::rtidb::base::SplitString(buffer, " ", &parts);
        if (parts[0] == "put") {
            HandleClientPut(parts, &client);
        } else if (parts[0] == "sput") {
            HandleClientSPut(parts, &client);
        } else if (parts[0] == "create") {
            HandleClientCreateTable(parts, &client);
        } else if (parts[0] == "get") {
            HandleClientGet(parts, &client);
        } else if (parts[0] == "sget") {
            HandleClientSGet(parts, &client);
        }else if (parts[0] == "screate") {
            HandleClientSCreateTable(parts, &client);
        } else if (parts[0] == "scan") {
            HandleClientScan(parts, &client);
        } else if (parts[0] == "sscan") {
            HandleClientSScan(parts, &client);
        } else if (parts[0] == "showschema") {
            HandleClientShowSchema(parts, &client);
        } else if (parts[0] == "getfollower") {
            HandleClientGetFollower(parts, &client);
        } else if (parts[0] == "benput") {
            HandleClientBenPut(parts, &client);
        } else if (parts[0] == "benscan") {
            HandleClientBenScan(parts, &client);
        } else if (parts[0] == "benchmark") {
            HandleClientBenchmark(&client);
        } else if (parts[0] == "drop") {
            HandleClientDropTable(parts, &client);
        } else if (parts[0] == "addreplica") {
            HandleClientAddReplica(parts, &client);
        } else if (parts[0] == "delreplica") {
            HandleClientDelReplica(parts, &client);
        } else if (parts[0] == "makesnapshot") {
            HandleClientMakeSnapshot(parts, &client);
        } else if (parts[0] == "pausesnapshot") {
            HandleClientPauseSnapshot(parts, &client);
        } else if (parts[0] == "recoversnapshot") {
            HandleClientRecoverSnapshot(parts, &client);
        } else if (parts[0] == "sendsnapshot") {
            HandleClientSendSnapshot(parts, &client);
        } else if (parts[0] == "loadtable") {
            HandleClientLoadTable(parts, &client);
        } else if (parts[0] == "changerole") {
            HandleClientChangeRole(parts, &client);
        } else if (parts[0] == "gettablestatus") {
            HandleClientGetTableStatus(parts, &client);
        } else if (parts[0] == "setexpire") {
            HandleClientSetExpire(parts, &client);
        } else if (parts[0] == "setttlclock") {
            HandleClientSetTTLClock(parts, &client);
        } else if (parts[0] == "connectzk") {
            HandleClientConnectZK(parts, &client);
        } else if (parts[0] == "disconnectzk") {
            HandleClientDisConnectZK(parts, &client);
        } else if (parts[0] == "setttl") {
            HandleClientSetTTL(parts, &client);
        } else if (parts[0] == "setlimit") {
            HandleClientSetLimit(parts, &client);
        } else if (parts[0] == "exit" || parts[0] == "quit") {
            std::cout << "bye" << std::endl;
            return;
        } else if (parts[0] == "help" || parts[0] == "man") {
            HandleClientHelp(parts, &client);
        } else {
            std::cout << "unsupported cmd" << std::endl;
        }
        if (!FLAGS_interactive) {
            return;
        }
    }
}

void StartNsClient() {
    std::string endpoint;
    if (FLAGS_interactive) {
        std::cout << "Welcome to rtidb with version "<< RTIDB_VERSION_MAJOR
            << "." << RTIDB_VERSION_MINOR << "."<<RTIDB_VERSION_BUG << std::endl;
    }
    std::shared_ptr<ZkClient> zk_client;
    if (!FLAGS_zk_cluster.empty()) {
        zk_client = std::make_shared<ZkClient>(FLAGS_zk_cluster, 1000, "", FLAGS_zk_root_path);
        if (!zk_client->Init()) {
            std::cout << "zk client init failed" << std::endl;
            return;
        }
        std::string node_path = FLAGS_zk_root_path + "/leader";
        std::vector<std::string> children;
        if (!zk_client->GetChildren(node_path, children) || children.empty()) {
            std::cout << "get children failed" << std::endl;
            return;
        }
        std::string leader_path = node_path + "/" + children[0];
        if (!zk_client->GetNodeValue(leader_path, endpoint)) {
            std::cout << "get leader failed" << std::endl;
            return;
        }
        std::cout << "ns leader: " << endpoint << std::endl;
    } else if (!FLAGS_endpoint.empty()) {
        endpoint = FLAGS_endpoint;
    } else {
        std::cout << "Start failed! not set endpoint or zk_cluster" << std::endl;
        return;
    }
    ::rtidb::client::NsClient client(endpoint);
    if (client.Init() < 0) {
        std::cout << "client init failed" << std::endl;
        return;
    }
    while (true) {
        std::cout << ">";
        std::string buffer;
        if (!FLAGS_interactive) {
            buffer = FLAGS_cmd;
        } else {
            std::getline(std::cin, buffer);
            if (buffer.empty()) {
                continue;
            }
        }
        std::vector<std::string> parts;
        ::rtidb::base::SplitString(buffer, " ", &parts);
        if (parts[0] == "showtablet") {
            HandleNSShowTablet(parts, &client);
        } else if (parts[0] == "showns") {
            HandleNSShowNameServer(parts, &client, zk_client);
        } else if (parts[0] == "showopstatus") {
            HandleNSShowOPStatus(parts, &client);
        } else if (parts[0] == "create") {
            HandleNSCreateTable(parts, &client);
        } else if (parts[0] == "put") {
            HandleNSPut(parts, &client);
        } else if (parts[0] == "scan") {
            HandleNSScan(parts, &client);
        } else if (parts[0] == "get") {
            HandleNSGet(parts, &client);
        } else if (parts[0] == "makesnapshot") {
            HandleNSMakeSnapshot(parts, &client);
        } else if (parts[0] == "addreplica") {
            HandleNSAddReplica(parts, &client);
        } else if (parts[0] == "delreplica") {
            HandleNSDelReplica(parts, &client);
        } else if (parts[0] == "drop") {
            HandleNSClientDropTable(parts, &client);
        } else if (parts[0] == "showtable") {
            HandleNSClientShowTable(parts, &client);
        } else if (parts[0] == "showschema") {
            HandleNSClientShowSchema(parts, &client);
        } else if (parts[0] == "confset") {
            HandleNSClientConfSet(parts, &client);
        } else if (parts[0] == "confget") {
            HandleNSClientConfGet(parts, &client);
        } else if (parts[0] == "changeleader") {
            HandleNSClientChangeLeader(parts, &client);
        } else if (parts[0] == "offlineendpoint") {
            HandleNSClientOfflineEndpoint(parts, &client);
        } else if (parts[0] == "migrate") {
            HandleNSClientMigrate(parts, &client);
        } else if (parts[0] == "recoverendpoint") {
            HandleNSClientRecoverEndpoint(parts, &client);
        } else if (parts[0] == "recovertable") {
            HandleNSClientRecoverTable(parts, &client);
        } else if (parts[0] == "connectzk") {
            HandleNSClientConnectZK(parts, &client);
        } else if (parts[0] == "disconnectzk") {
            HandleNSClientDisConnectZK(parts, &client);
        } else if (parts[0] == "gettablepartition") {
            HandleNSClientGetTablePartition(parts, &client);
        } else if (parts[0] == "settablepartition") {
            HandleNSClientSetTablePartition(parts, &client);
        } else if (parts[0] == "updatetablealive") {
            HandleNSClientUpdateTableAlive(parts, &client);
        } else if (parts[0] == "setttl") {
            HandleNSClientSetTTL(parts, &client);
        } else if (parts[0] == "exit" || parts[0] == "quit") {
            std::cout << "bye" << std::endl;
            return;
        } else if (parts[0] == "help" || parts[0] == "man") {
            HandleNSClientHelp(parts, &client);
        } else {
            std::cout << "unsupported cmd" << std::endl;
        }
        if (!FLAGS_interactive) {
            return;
        }
    }
}

int main(int argc, char* argv[]) {
    ::google::ParseCommandLineFlags(&argc, &argv, true);
    if (FLAGS_role == "tablet") {
        StartTablet();
    } else if (FLAGS_role == "client") {
        StartClient();
    } else if (FLAGS_role == "nameserver") {
        StartNameServer();
    } else if (FLAGS_role == "ns_client") {
        StartNsClient();
    } else {
        std::cout << "Start failed! FLAGS_role must be tablet, client, nameserver or ns_client" << std::endl;
    }
    return 0;
}<|MERGE_RESOLUTION|>--- conflicted
+++ resolved
@@ -1574,15 +1574,12 @@
             printf("desc: set table ttl \n");
             printf("usage: setttl table_name ttl_type ttl\n");
             printf("ex: setttl t1 absolute 10\n");
-<<<<<<< HEAD
+            printf("ex: setttl t2 latest 5\n");
         } else if (parts[1] == "updatetablealive") {
             printf("desc: update table alive status\n");
             printf("usage: updatetablealive endppoint is_alive table [pid]\n");
             printf("ex: updatetablealive 172.27.2.52:9991 no t1\n");
             printf("ex: updatetablealive 172.27.2.52:9991 no t1 0\n");
-=======
-            printf("ex: setttl t2 latest 5\n");
->>>>>>> 330997ee
         } else {
             printf("unsupport cmd %s\n", parts[1].c_str());
         }
