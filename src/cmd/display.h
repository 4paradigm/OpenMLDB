/*
 * Copyright 2021 4Paradigm
 *
 * Licensed under the Apache License, Version 2.0 (the "License");
 * you may not use this file except in compliance with the License.
 * You may obtain a copy of the License at
 *
 *   http://www.apache.org/licenses/LICENSE-2.0
 *
 * Unless required by applicable law or agreed to in writing, software
 * distributed under the License is distributed on an "AS IS" BASIS,
 * WITHOUT WARRANTIES OR CONDITIONS OF ANY KIND, either express or implied.
 * See the License for the specific language governing permissions and
 * limitations under the License.
 */

#pragma once

#include <gflags/gflags.h>
#include <snappy.h>

#include <map>
#include <string>
#include <unordered_map>
#include <utility>
#include <vector>

#include "base/texttable.h"
#include "cmd/sdk_iterator.h"
#include "codec/flat_array.h"
#include "codec/row_codec.h"
#include "codec/schema_codec.h"
#include "codec/sdk_codec.h"
#include "common/tprinter.h"
#include "proto/client.pb.h"
#include "proto/name_server.pb.h"
#include "proto/tablet.pb.h"
#include "proto/type.pb.h"
#include "storage/segment.h"

DECLARE_uint32(max_col_display_length);

namespace openmldb {
namespace cmd {

static void TransferString(std::vector<std::string>* vec) {
    std::for_each(vec->begin(), vec->end(), [](std::string& str) {
        if (str == ::openmldb::codec::NONETOKEN) {
            str = "-";
        } else if (str == ::openmldb::codec::EMPTY_STRING) {
            str = "";
        }
    });
}

__attribute__((unused)) static void PrintSchema(
    const google::protobuf::RepeatedPtrField<::openmldb::common::ColumnDesc>& column_desc,
    const google::protobuf::RepeatedPtrField<::openmldb::common::ColumnDesc>& added_column_desc) {
    ::hybridse::base::TextTable t('-', ' ', ' ');
    t.add("#");
    t.add("Field");
    t.add("Type");
    t.add("Null");
    t.end_of_row();

    for (int i = 0; i < column_desc.size(); i++) {
        const auto& column = column_desc.Get(i);
        t.add(std::to_string(i + 1));
        t.add(column.name());
        // kXXX discard k
        t.add(DataType_Name(column.data_type()).substr(1));
        t.add(column.not_null() ? "NO" : "YES");
        t.end_of_row();
    }

    for (int i = 0; i < added_column_desc.size(); i++) {
        const auto& column = added_column_desc.Get(i);
        t.add(std::to_string(i + 1));
        t.add(column.name());
        // kXXX discard k
        t.add(DataType_Name(column.data_type()).substr(1));
        t.add(column.not_null() ? "NO" : "YES");
        t.end_of_row();
    }
    std::cout << t;
}

__attribute__((unused)) static void PrintSchema(
    const google::protobuf::RepeatedPtrField<::openmldb::common::ColumnDesc>& column_desc_field) {
    PrintSchema(column_desc_field, {});
}

__attribute__((unused)) static void PrintColumnKey(
    const google::protobuf::RepeatedPtrField<::openmldb::common::ColumnKey>& column_key_field) {
    ::hybridse::base::TextTable t('-', ' ', ' ');
    t.add("#");
    t.add("name");
    t.add("keys");
    t.add("ts");
    t.add("ttl");
    t.add("ttl_type");
    t.end_of_row();

    for (int i = 0; i < column_key_field.size(); i++) {
        const auto& column_key = column_key_field.Get(i);
        if (column_key.flag() == 1) {
            continue;
        }
        t.add(std::to_string(i + 1));
        t.add(column_key.index_name());
        std::string key;
        for (const auto& name : column_key.col_name()) {
            if (key.empty()) {
                key = name;
            } else {
                key += "|" + name;
            }
        }
        t.add((key.empty() ? column_key.index_name() : key));

        if (!column_key.ts_name().empty()) {
            t.add(column_key.ts_name());
        } else {
            t.add("-");
        }

        if (column_key.has_ttl()) {
            std::ostringstream oss;
<<<<<<< HEAD
            storage::TTLSt ttl(column_key.ttl());
            t.add(ttl.ToString());
            t.add(TTLType_Name(ttl.GetProtoTTLType()));
=======
            auto& ttl = column_key.ttl();
            // TODO(hw): it's better to construct from common::TTLSt, but the abs will be measured in minutes. Needs fix
            storage::TTLSt ttl_st(ttl.abs_ttl(), ttl.lat_ttl(), storage::TTLSt::ConvertTTLType(ttl.ttl_type()));
            t.add(ttl_st.ToString());
            t.add(TTLType_Name(ttl_st.GetProtoTTLType()));
>>>>>>> eafdf95b
        } else {
            t.add("-");  // ttl
            t.add("-");  // ttl_type
        }

        t.end_of_row();
    }
    std::cout << t;
}

__attribute__((unused)) static void ShowTableRows(bool is_compress, ::openmldb::codec::SDKCodec* codec,
                                                  ::openmldb::cmd::SDKIterator* it) {
    std::vector<std::string> row = codec->GetColNames();
    if (!codec->HasTSCol()) {
        row.insert(row.begin(), "ts");
    }
    row.insert(row.begin(), "#");
    uint64_t max_size = row.size();
    ::baidu::common::TPrinter tp(row.size(), FLAGS_max_col_display_length);
    tp.AddRow(row);
    uint32_t index = 1;
    while (it->Valid()) {
        std::vector<std::string> vrow;
        openmldb::base::Slice data = it->GetValue();
        std::string value;
        if (is_compress) {
            ::snappy::Uncompress(data.data(), data.size(), &value);
        } else {
            value.assign(data.data(), data.size());
        }
        codec->DecodeRow(value, &vrow);
        if (!codec->HasTSCol()) {
            vrow.insert(vrow.begin(), std::to_string(it->GetKey()));
        }
        vrow.insert(vrow.begin(), std::to_string(index));
        TransferString(&vrow);
        uint64_t remain_size = max_size - vrow.size();
        for (uint64_t i = 0; i < remain_size; i++) {
            vrow.push_back("");
        }
        tp.AddRow(vrow);
        index++;
        it->Next();
    }
    tp.Print(true);
}

__attribute__((unused)) static void ShowTableRows(const ::openmldb::api::TableMeta& table_info,
                                                  ::openmldb::cmd::SDKIterator* it) {
    ::openmldb::codec::SDKCodec codec(table_info);
    bool is_compress = table_info.compress_type() == ::openmldb::type::CompressType::kSnappy ? true : false;
    ShowTableRows(is_compress, &codec, it);
}

__attribute__((unused)) static void ShowTableRows(const ::openmldb::nameserver::TableInfo& table_info,
                                                  ::openmldb::cmd::SDKIterator* it) {
    ::openmldb::codec::SDKCodec codec(table_info);
    bool is_compress = table_info.compress_type() == ::openmldb::type::CompressType::kSnappy ? true : false;
    ShowTableRows(is_compress, &codec, it);
}

__attribute__((unused)) static void ShowTableRows(const std::string& key, ::openmldb::cmd::SDKIterator* it,
                                                  const ::openmldb::type::CompressType compress_type) {
    ::baidu::common::TPrinter tp(4, FLAGS_max_col_display_length);
    std::vector<std::string> row;
    row.push_back("#");
    row.push_back("key");
    row.push_back("ts");
    row.push_back("data");
    tp.AddRow(row);
    uint32_t index = 1;
    while (it->Valid()) {
        std::string value = it->GetValue().ToString();
        if (compress_type == ::openmldb::type::CompressType::kSnappy) {
            std::string uncompressed;
            ::snappy::Uncompress(value.c_str(), value.length(), &uncompressed);
            value = uncompressed;
        }
        row.clear();
        row.push_back(std::to_string(index));
        row.push_back(key);
        row.push_back(std::to_string(it->GetKey()));
        row.push_back(value);
        tp.AddRow(row);
        index++;
        it->Next();
    }
    tp.Print(true);
}

__attribute__((unused)) static void PrintTableInfo(const std::vector<::openmldb::nameserver::TableInfo>& tables) {
    std::vector<std::string> row;
    row.push_back("name");
    row.push_back("tid");
    row.push_back("pid");
    row.push_back("endpoint");
    row.push_back("role");
    row.push_back("is_alive");
    row.push_back("offset");
    row.push_back("record_cnt");
    row.push_back("memused");
    row.push_back("diskused");
    ::baidu::common::TPrinter tp(row.size(), FLAGS_max_col_display_length);
    tp.AddRow(row);
    int32_t row_width = row.size();
    for (const auto& value : tables) {
        if (value.table_partition_size() == 0) {
            row.clear();
            row.push_back(value.name());
            row.push_back(std::to_string(value.tid()));
            for (int i = row.size(); i < row_width; i++) {
                row.push_back("-");
            }
            tp.AddRow(row);
            continue;
        }
        for (int idx = 0; idx < value.table_partition_size(); idx++) {
            if (value.table_partition(idx).partition_meta_size() == 0) {
                row.clear();
                row.push_back(value.name());
                row.push_back(std::to_string(value.tid()));
                row.push_back(std::to_string(value.table_partition(idx).pid()));
                for (int i = row.size(); i < row_width; i++) {
                    row.push_back("-");
                }
                tp.AddRow(row);
                continue;
            }
            for (int meta_idx = 0; meta_idx < value.table_partition(idx).partition_meta_size(); meta_idx++) {
                row.clear();
                row.push_back(value.name());
                row.push_back(std::to_string(value.tid()));
                row.push_back(std::to_string(value.table_partition(idx).pid()));
                row.push_back(value.table_partition(idx).partition_meta(meta_idx).endpoint());
                if (value.table_partition(idx).partition_meta(meta_idx).is_leader()) {
                    row.push_back("leader");
                } else {
                    row.push_back("follower");
                }
                if (value.table_partition(idx).partition_meta(meta_idx).is_alive()) {
                    row.push_back("yes");
                } else {
                    row.push_back("no");
                }
                if (value.table_partition(idx).partition_meta(meta_idx).has_offset()) {
                    row.push_back(std::to_string(value.table_partition(idx).partition_meta(meta_idx).offset()));
                } else {
                    row.push_back("-");
                }
                if (value.table_partition(idx).partition_meta(meta_idx).has_record_cnt()) {
                    row.push_back(std::to_string(value.table_partition(idx).partition_meta(meta_idx).record_cnt()));
                } else {
                    row.push_back("-");
                }
                if (value.table_partition(idx).partition_meta(meta_idx).has_record_byte_size()) {
                    row.push_back(::openmldb::base::HumanReadableString(
                        value.table_partition(idx).partition_meta(meta_idx).record_byte_size()));
                } else {
                    row.push_back("-");
                }
                row.push_back(::openmldb::base::HumanReadableString(
                    value.table_partition(idx).partition_meta(meta_idx).diskused()));
                tp.AddRow(row);
            }
        }
    }
    tp.Print(true);
}

__attribute__((unused)) static void PrintTableStatus(const std::vector<::openmldb::api::TableStatus>& status_vec) {
    std::vector<std::string> row;
    row.push_back("tid");
    row.push_back("pid");
    row.push_back("offset");
    row.push_back("mode");
    row.push_back("state");
    row.push_back("enable_expire");
    row.push_back("ttl");
    row.push_back("ttl_offset");
    row.push_back("memused");
    row.push_back("compress_type");
    row.push_back("skiplist_height");
    ::baidu::common::TPrinter tp(row.size(), FLAGS_max_col_display_length);
    tp.AddRow(row);

    for (const auto& table_status : status_vec) {
        std::vector<std::string> row;
        row.push_back(std::to_string(table_status.tid()));
        row.push_back(std::to_string(table_status.pid()));
        row.push_back(std::to_string(table_status.offset()));
        row.push_back(::openmldb::api::TableMode_Name(table_status.mode()));
        row.push_back(::openmldb::api::TableState_Name(table_status.state()));
        if (table_status.is_expire()) {
            row.push_back("true");
        } else {
            row.push_back("false");
        }
        row.push_back("0min");
        row.push_back(std::to_string(table_status.time_offset()) + "s");
        row.push_back(::openmldb::base::HumanReadableString(table_status.record_byte_size() +
                                                            table_status.record_idx_byte_size()));
        row.push_back(::openmldb::type::CompressType_Name(table_status.compress_type()));
        row.push_back(std::to_string(table_status.skiplist_height()));
        tp.AddRow(row);
    }
    tp.Print(true);
}

__attribute__((unused)) static void PrintTableInformation(
    std::vector<::openmldb::nameserver::TableInfo>& tables) {  // NOLINT
    if (tables.empty()) {
        return;
    }
    ::openmldb::nameserver::TableInfo table = tables[0];
    std::vector<std::string> row;
    row.push_back("attribute");
    row.push_back("value");
    ::baidu::common::TPrinter tp(row.size(), FLAGS_max_col_display_length);
    tp.AddRow(row);
    ::openmldb::common::TTLSt ttl_st;
    std::string name = table.name();
    std::string replica_num = std::to_string(table.replica_num());
    std::string partition_num = std::to_string(table.partition_num());
    std::string compress_type = ::openmldb::type::CompressType_Name(table.compress_type());
    uint64_t record_cnt = 0;
    uint64_t memused = 0;
    uint64_t diskused = 0;
    for (int idx = 0; idx < table.table_partition_size(); idx++) {
        record_cnt += table.table_partition(idx).record_cnt();
        memused += table.table_partition(idx).record_byte_size();
        diskused += table.table_partition(idx).diskused();
    }
    row.clear();
    row.push_back("name");
    row.push_back(name);
    tp.AddRow(row);
    row.clear();
    row.push_back("replica_num");
    row.push_back(replica_num);
    tp.AddRow(row);
    row.clear();
    row.push_back("partition_num");
    row.push_back(partition_num);
    tp.AddRow(row);
    row.clear();
    row.push_back("compress_type");
    row.push_back(compress_type);
    tp.AddRow(row);
    row.clear();
    row.push_back("record_cnt");
    row.push_back(std::to_string(record_cnt));
    tp.AddRow(row);
    row.clear();
    row.push_back("memused");
    row.push_back(::openmldb::base::HumanReadableString(memused));
    tp.AddRow(row);
    row.clear();
    row.push_back("diskused");
    row.push_back(::openmldb::base::HumanReadableString(diskused));
    tp.AddRow(row);
    row.clear();
    row.push_back("format_version");
    row.push_back(std::to_string(table.format_version()));
    tp.AddRow(row);
    row.clear();
    row.push_back("partition_key");
    if (table.partition_key_size() > 0) {
        std::string partition_key;
        for (int idx = 0; idx < table.partition_key_size(); idx++) {
            if (idx > 0) partition_key.append(", ");
            partition_key.append(table.partition_key(idx));
        }
        row.push_back(std::move(partition_key));
    } else {
        row.push_back("-");
    }
    tp.AddRow(row);
    tp.Print(true);
}

__attribute__((unused)) static void PrintDatabase(const std::vector<std::string>& dbs) {
    std::vector<std::string> row;
    row.push_back("Databases");
    ::baidu::common::TPrinter tp(row.size(), FLAGS_max_col_display_length);
    tp.AddRow(row);
    for (auto db : dbs) {
        row.clear();
        row.push_back(db);
        tp.AddRow(row);
    }
    tp.Print(true);
}

}  // namespace cmd
}  // namespace openmldb<|MERGE_RESOLUTION|>--- conflicted
+++ resolved
@@ -126,17 +126,11 @@
 
         if (column_key.has_ttl()) {
             std::ostringstream oss;
-<<<<<<< HEAD
-            storage::TTLSt ttl(column_key.ttl());
-            t.add(ttl.ToString());
-            t.add(TTLType_Name(ttl.GetProtoTTLType()));
-=======
             auto& ttl = column_key.ttl();
             // TODO(hw): it's better to construct from common::TTLSt, but the abs will be measured in minutes. Needs fix
             storage::TTLSt ttl_st(ttl.abs_ttl(), ttl.lat_ttl(), storage::TTLSt::ConvertTTLType(ttl.ttl_type()));
             t.add(ttl_st.ToString());
             t.add(TTLType_Name(ttl_st.GetProtoTTLType()));
->>>>>>> eafdf95b
         } else {
             t.add("-");  // ttl
             t.add("-");  // ttl_type
