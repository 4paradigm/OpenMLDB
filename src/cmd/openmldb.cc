--- conflicted
+++ resolved
@@ -3618,238 +3618,6 @@
     }
 }
 
-<<<<<<< HEAD
-void HandleClientSGet(const std::vector<std::string>& parts, ::openmldb::client::TabletClient* client) {
-    if (parts.size() < 5) {
-        std::cout << "Bad sget format, eg. sget tid pid key index_name ts | sget "
-                     "table_name=xxx key=xxx index_name=xxx ts=xxx ts_name=xxx"
-                  << std::endl;
-        return;
-    }
-    std::map<std::string, std::string> parameter_map;
-    if (!GetParameterMap("tid", parts, "=", parameter_map)) {
-        std::cout << "sget format erro! eg. sget table_name=xxx key=xxx "
-                     "index_name=xxx ts=xxx ts_name=xxx"
-                  << std::endl;
-        return;
-    }
-    bool is_pair_format = parameter_map.empty() ? false : true;
-    uint32_t tid = 0;
-    uint32_t pid = 0;
-    std::string key;
-    std::string index_name;
-    uint64_t timestamp = 0;
-    std::string ts_name;
-    auto iter = parameter_map.begin();
-    try {
-        if (is_pair_format) {
-            iter = parameter_map.find("tid");
-            if (iter != parameter_map.end()) {
-                tid = boost::lexical_cast<uint32_t>(iter->second);
-            } else {
-                std::cout << "sget format error: tid does not exist!" << std::endl;
-                return;
-            }
-            iter = parameter_map.find("pid");
-            if (iter != parameter_map.end()) {
-                pid = boost::lexical_cast<uint32_t>(iter->second);
-            } else {
-                std::cout << "sget format error: pid does not exist!" << std::endl;
-                return;
-            }
-            iter = parameter_map.find("key");
-            if (iter != parameter_map.end()) {
-                key = iter->second;
-            } else {
-                std::cout << "sget format error: key does not exist!" << std::endl;
-                return;
-            }
-            iter = parameter_map.find("index_name");
-            if (iter != parameter_map.end()) {
-                index_name = iter->second;
-            }
-            iter = parameter_map.find("ts");
-            if (iter != parameter_map.end()) {
-                timestamp = boost::lexical_cast<uint64_t>(iter->second);
-            }
-            iter = parameter_map.find("ts_name");
-            if (iter != parameter_map.end()) {
-                ts_name = iter->second;
-            }
-        } else {
-            tid = boost::lexical_cast<uint32_t>(parts[1]);
-            pid = boost::lexical_cast<uint32_t>(parts[2]);
-            key = parts[3];
-            index_name = parts[4];
-            if (parts.size() > 5) {
-                timestamp = boost::lexical_cast<uint64_t>(parts[5]);
-            }
-        }
-    } catch (std::exception const& e) {
-        std::cout << "Invalid args. tid pid should be uint32_t, ts should be "
-                     "uint64_t, "
-                  << std::endl;
-        return;
-    }
-    ::openmldb::api::TableMeta table_meta;
-    bool ok = client->GetTableSchema(tid, pid, table_meta);
-    if (!ok) {
-        std::cout << "No schema for table ,please use command get" << std::endl;
-        return;
-    }
-    std::string value;
-    uint64_t ts = 0;
-    std::string msg;
-    ok = client->Get(tid, pid, key, timestamp, index_name, ts_name, value, ts, msg);
-    if (!ok) {
-        std::cout << "Fail to sget value! error msg: " << msg << std::endl;
-        return;
-    }
-    ::openmldb::api::TableStatus table_status;
-    if (!client->GetTableStatus(tid, pid, table_status)) {
-        std::cout << "Fail to get table status" << std::endl;
-        return;
-    }
-    ::openmldb::type::CompressType compress_type = ::openmldb::type::CompressType::kNoCompress;
-    if (table_status.compress_type() == ::openmldb::type::CompressType::kSnappy) {
-        compress_type = ::openmldb::type::CompressType::kSnappy;
-    }
-    if (compress_type == ::openmldb::type::CompressType::kSnappy) {
-        std::string uncompressed;
-        ::snappy::Uncompress(value.c_str(), value.length(), &uncompressed);
-        value = uncompressed;
-    }
-    // TODO(denglong): display schema
-    /*std::string schema = table_meta.schema();
-    std::vector<::openmldb::codec::ColumnDesc> raw;
-    ::openmldb::codec::SchemaCodec codec;
-    codec.Decode(schema, raw);
-    ::baidu::common::TPrinter tp(raw.size() + 2, FLAGS_max_col_display_length);
-    std::vector<std::string> row;
-    row.push_back("#");
-    row.push_back("ts");
-    for (uint32_t i = 0; i < raw.size(); i++) {
-        row.push_back(raw[i].name);
-    }
-    tp.AddRow(row);
-    row.clear();
-    row.push_back("1");
-    row.push_back(std::to_string(ts));
-    tp.AddRow(row);
-    tp.Print(true);*/
-}
-
-void HandleClientSScan(const std::vector<std::string>& parts, ::openmldb::client::TabletClient* client) {
-    if (parts.size() < 7) {
-        std::cout << "Bad scan format! eg.sscan tid pid key col_name start_time "
-                     "end_time [limit] | sscan table_name=xxx key=xxx index_name=xxx "
-                     "st=xxx et=xxx ts_name=xxx [limit=xxx]"
-                  << std::endl;
-        return;
-    }
-    std::map<std::string, std::string> parameter_map;
-    if (!GetParameterMap("tid", parts, "=", parameter_map)) {
-        std::cout << "scan format erro! eg. sscan table_name=xxx key=xxx "
-                     "index_name=xxx st=xxx et=xxx ts_name=xxx [limit=xxx]"
-                  << std::endl;
-        return;
-    }
-    bool is_pair_format = parameter_map.empty() ? false : true;
-    uint32_t tid = 0;
-    uint32_t pid = 0;
-    std::string key;
-    std::string index_name;
-    uint64_t st = 0;
-    uint64_t et = 0;
-    std::string ts_name;
-    uint32_t limit = 0;
-    auto iter = parameter_map.begin();
-    try {
-        if (is_pair_format) {
-            iter = parameter_map.find("tid");
-            if (iter != parameter_map.end()) {
-                tid = boost::lexical_cast<uint32_t>(iter->second);
-            } else {
-                std::cout << "sscan format error: tid does not exist!" << std::endl;
-                return;
-            }
-            iter = parameter_map.find("pid");
-            if (iter != parameter_map.end()) {
-                pid = boost::lexical_cast<uint32_t>(iter->second);
-            } else {
-                std::cout << "sscan format error: pid does not exist!" << std::endl;
-                return;
-            }
-            iter = parameter_map.find("key");
-            if (iter != parameter_map.end()) {
-                key = iter->second;
-            } else {
-                std::cout << "sscan format error: key does not exist!" << std::endl;
-                return;
-            }
-            iter = parameter_map.find("index_name");
-            if (iter != parameter_map.end()) {
-                index_name = iter->second;
-            }
-            iter = parameter_map.find("st");
-            if (iter != parameter_map.end()) {
-                st = boost::lexical_cast<uint64_t>(iter->second);
-            } else {
-                std::cout << "sscan format error: st does not exist!" << std::endl;
-                return;
-            }
-            iter = parameter_map.find("et");
-            if (iter != parameter_map.end()) {
-                et = boost::lexical_cast<uint64_t>(iter->second);
-            } else {
-                std::cout << "sscan format error: et does not exist!" << std::endl;
-                return;
-            }
-            iter = parameter_map.find("ts_name");
-            if (iter != parameter_map.end()) {
-                ts_name = iter->second;
-            }
-            iter = parameter_map.find("limit");
-            if (iter != parameter_map.end()) {
-                limit = boost::lexical_cast<uint32_t>(iter->second);
-            }
-        } else {
-            if (parts.size() > 7) {
-                limit = boost::lexical_cast<uint32_t>(parts[7]);
-            }
-            tid = boost::lexical_cast<uint32_t>(parts[1]);
-            pid = boost::lexical_cast<uint32_t>(parts[2]);
-            key = parts[3];
-            index_name = parts[4];
-            st = boost::lexical_cast<uint64_t>(parts[5]);
-            et = boost::lexical_cast<uint64_t>(parts[6]);
-        }
-    } catch (std::exception const& e) {
-        std::cout << "Invalid args. tid pid should be uint32_t, st and et "
-                     "should be uint64_t, limit should be uint32"
-                  << std::endl;
-        return;
-    }
-    std::string msg;
-    std::shared_ptr<::openmldb::base::KvIterator> it(client->Scan(tid, pid, key, index_name, st, et, limit, msg));
-    if (!it) {
-        std::cout << "Fail to scan table. error msg: " << msg << std::endl;
-        return;
-    }
-    ::openmldb::api::TableMeta table_meta;
-    bool ok = client->GetTableSchema(tid, pid, table_meta);
-    if (!ok) {
-        std::cout << "table is not exist" << std::endl;
-        return;
-    }
-    std::vector<std::shared_ptr<::openmldb::base::KvIterator>> iter_vec;
-    iter_vec.push_back(std::move(it));
-    ::openmldb::cmd::SDKIterator sdk_it(iter_vec, limit);
-    ::openmldb::cmd::ShowTableRows(table_meta, &sdk_it);
-}
-
-=======
->>>>>>> 6525d837
 void HandleClientDelete(const std::vector<std::string>& parts, ::openmldb::client::TabletClient* client) {
     if (parts.size() < 4) {
         std::cout << "Bad delete format" << std::endl;
